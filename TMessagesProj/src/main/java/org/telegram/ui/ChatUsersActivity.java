/*
 * This is the source code of Telegram for Android v. 5.x.x.
 * It is licensed under GNU GPL v. 2 or later.
 * You should have received a copy of the license in this archive (see LICENSE).
 *
 * Copyright Nikolai Kudashov, 2013-2018.
 */

package org.telegram.ui;

import android.animation.Animator;
import android.animation.AnimatorListenerAdapter;
import android.animation.AnimatorSet;
import android.animation.ObjectAnimator;
import android.content.Context;
import android.graphics.Canvas;
import android.graphics.Paint;
import android.os.Bundle;
import android.text.SpannableStringBuilder;
import android.text.Spanned;
import android.text.TextPaint;
import android.text.TextUtils;
import android.text.style.ForegroundColorSpan;
import android.util.SparseIntArray;
import android.view.Gravity;
import android.view.MotionEvent;
import android.view.View;
import android.view.ViewGroup;
import android.view.ViewTreeObserver;
import android.view.accessibility.AccessibilityNodeInfo;
import android.widget.EditText;
import android.widget.FrameLayout;

import androidx.collection.LongSparseArray;
import androidx.recyclerview.widget.DefaultItemAnimator;
import androidx.recyclerview.widget.DiffUtil;
import androidx.recyclerview.widget.LinearLayoutManager;
import androidx.recyclerview.widget.RecyclerView;

import org.telegram.messenger.AndroidUtilities;
import org.telegram.messenger.ChatObject;
import org.telegram.messenger.FileLog;
import org.telegram.messenger.LocaleController;
import org.telegram.messenger.MessageObject;
import org.telegram.messenger.MessagesController;
import org.telegram.messenger.NotificationCenter;
import org.telegram.messenger.R;
import org.telegram.messenger.UserObject;
import org.telegram.messenger.Utilities;
import org.telegram.tgnet.TLObject;
import org.telegram.tgnet.TLRPC;
import org.telegram.ui.ActionBar.ActionBar;
import org.telegram.ui.ActionBar.ActionBarMenu;
import org.telegram.ui.ActionBar.ActionBarMenuItem;
import org.telegram.ui.ActionBar.AlertDialog;
import org.telegram.ui.ActionBar.BaseFragment;
import org.telegram.ui.ActionBar.Theme;
import org.telegram.ui.ActionBar.ThemeDescription;
import org.telegram.ui.Adapters.SearchAdapterHelper;
import org.telegram.ui.Cells.GraySectionCell;
import org.telegram.ui.Cells.HeaderCell;
import org.telegram.ui.Cells.LoadingCell;
import org.telegram.ui.Cells.ManageChatTextCell;
import org.telegram.ui.Cells.ManageChatUserCell;
import org.telegram.ui.Cells.ShadowSectionCell;
import org.telegram.ui.Cells.TextCheckCell2;
import org.telegram.ui.Cells.TextInfoPrivacyCell;
import org.telegram.ui.Cells.TextSettingsCell;
import org.telegram.ui.Components.BulletinFactory;
import org.telegram.ui.Components.FlickerLoadingView;
import org.telegram.ui.Components.GigagroupConvertAlert;
import org.telegram.ui.Components.IntSeekBarAccessibilityDelegate;
import org.telegram.ui.Components.LayoutHelper;
import org.telegram.ui.Components.RadialProgressView;
import org.telegram.ui.Components.RecyclerListView;
import org.telegram.ui.Components.SeekBarAccessibilityDelegate;
import org.telegram.ui.Components.StickerEmptyView;
import org.telegram.ui.Components.UndoView;

import java.util.ArrayList;
import java.util.Collections;
import java.util.concurrent.atomic.AtomicInteger;

public class ChatUsersActivity extends BaseFragment implements NotificationCenter.NotificationCenterDelegate {

    private ListAdapter listViewAdapter;
    private StickerEmptyView emptyView;
    private RecyclerListView listView;
    private LinearLayoutManager layoutManager;
    private SearchAdapter searchListViewAdapter;
    private ActionBarMenuItem searchItem;
    private ActionBarMenuItem doneItem;
    private UndoView undoView;

    private TLRPC.Chat currentChat;
    private TLRPC.ChatFull info;
    private boolean isChannel;

    private String initialBannedRights;
    private TLRPC.TL_chatBannedRights defaultBannedRights = new TLRPC.TL_chatBannedRights();
    private ArrayList<TLObject> participants = new ArrayList<>();
    private ArrayList<TLObject> bots = new ArrayList<>();
    private ArrayList<TLObject> contacts = new ArrayList<>();
    private boolean botsEndReached;
    private boolean contactsEndReached;
    private LongSparseArray<TLObject> participantsMap = new LongSparseArray<>();
    private LongSparseArray<TLObject> botsMap = new LongSparseArray<>();
    private LongSparseArray<TLObject> contactsMap = new LongSparseArray<>();
    private long chatId;
    private int type;
    private boolean loadingUsers;
    private boolean firstLoaded;

    private LongSparseArray<TLRPC.TL_groupCallParticipant> ignoredUsers;

    private int permissionsSectionRow;
    private int sendMessagesRow;
    private int sendMediaRow;
    private int sendStickersRow;
    private int sendGamesRow;
    private int sendInlineRow;
    private int sendGifsRow;
    private int sendPollsRow;
    private int embedLinksRow;
    private int changeInfoRow;
    private int addUsersRow;
    private int pinMessagesRow;

    private int gigaHeaderRow;
    private int gigaConvertRow;
    private int gigaInfoRow;

    private int recentActionsRow;
    private int addNewRow;
    private int addNew2Row;
    private int removedUsersRow;
    private int addNewSectionRow;
    private int restricted1SectionRow;
    private int participantsStartRow;
    private int participantsEndRow;
    private int participantsDividerRow;
    private int participantsDivider2Row;

    private int slowmodeRow;
    private int slowmodeSelectRow;
    private int slowmodeInfoRow;

    private int contactsHeaderRow;
    private int contactsStartRow;
    private int contactsEndRow;
    private int botHeaderRow;
    private int botStartRow;
    private int botEndRow;
    private int membersHeaderRow;
    private int loadingProgressRow;

    private int participantsInfoRow;
    private int blockedEmptyRow;
    private int rowCount;
    private int selectType;
    private int loadingUserCellRow;
    private int loadingHeaderRow;

    private int delayResults;

    private ChatUsersActivityDelegate delegate;

    private boolean needOpenSearch;

    private boolean searching;

    private int selectedSlowmode;
    private int initialSlowmode;

    private final static int search_button = 0;
    private final static int done_button = 1;

    public final static int TYPE_BANNED = 0;
    public final static int TYPE_ADMIN = 1;
    public final static int TYPE_USERS = 2;
    public final static int TYPE_KICKED = 3;

    public final static int SELECT_TYPE_MEMBERS = 0; // "Subscribers" / "Members"
    public final static int SELECT_TYPE_ADMIN = 1; // "Add Admin"
    public final static int SELECT_TYPE_BLOCK = 2; // "Remove User"
    public final static int SELECT_TYPE_EXCEPTION = 3; // "Add Exception"

    private boolean openTransitionStarted;
    private FlickerLoadingView flickerLoadingView;
    private View progressBar;

    public interface ChatUsersActivityDelegate {
        default void didAddParticipantToList(long uid, TLObject participant) {

        }

        default void didChangeOwner(TLRPC.User user) {

        }

        default void didSelectUser(long uid) {

        }

        default void didKickParticipant(long userId) {

        }
    }

    private class ChooseView extends View {

        private final Paint paint;
        private final TextPaint textPaint;
        private final SeekBarAccessibilityDelegate accessibilityDelegate;

        private int circleSize;
        private int gapSize;
        private int sideSide;
        private int lineSize;

        private boolean moving;
        private boolean startMoving;
        private float startX;

        private int startMovingItem;

        private ArrayList<String> strings = new ArrayList<>();
        private ArrayList<Integer> sizes = new ArrayList<>();

        public ChooseView(Context context) {
            super(context);

            paint = new Paint(Paint.ANTI_ALIAS_FLAG);
            textPaint = new TextPaint(Paint.ANTI_ALIAS_FLAG);
            textPaint.setTextSize(AndroidUtilities.dp(13));

            for (int a = 0; a < 7; a++) {
                String string;
                switch (a) {
                    case 0:
                        string = LocaleController.getString("SlowmodeOff", R.string.SlowmodeOff);
                        break;
                    case 1:
                        string = LocaleController.formatString("SlowmodeSeconds", R.string.SlowmodeSeconds, 10);
                        break;
                    case 2:
                        string = LocaleController.formatString("SlowmodeSeconds", R.string.SlowmodeSeconds, 30);
                        break;
                    case 3:
                        string = LocaleController.formatString("SlowmodeMinutes", R.string.SlowmodeMinutes, 1);
                        break;
                    case 4:
                        string = LocaleController.formatString("SlowmodeMinutes", R.string.SlowmodeMinutes, 5);
                        break;
                    case 5:
                        string = LocaleController.formatString("SlowmodeMinutes", R.string.SlowmodeMinutes, 15);
                        break;
                    case 6:
                    default:
                        string = LocaleController.formatString("SlowmodeHours", R.string.SlowmodeHours, 1);
                        break;
                }
                strings.add(string);
                sizes.add((int) Math.ceil(textPaint.measureText(string)));
            }

            accessibilityDelegate = new IntSeekBarAccessibilityDelegate() {
                @Override
                public int getProgress() {
                    return selectedSlowmode;
                }

                @Override
                public void setProgress(int progress) {
                    setItem(progress);
                }

                @Override
                public int getMaxValue() {
                    return strings.size() - 1;
                }

                @Override
                protected CharSequence getContentDescription(View host) {
                    if (selectedSlowmode == 0) {
                        return LocaleController.getString("SlowmodeOff", R.string.SlowmodeOff);
                    } else {
                        return formatSeconds(getSecondsForIndex(selectedSlowmode));
                    }
                }
            };
        }

        @Override
        public void onInitializeAccessibilityNodeInfo(AccessibilityNodeInfo info) {
            super.onInitializeAccessibilityNodeInfo(info);
            accessibilityDelegate.onInitializeAccessibilityNodeInfoInternal(this, info);
        }

        @Override
        public boolean performAccessibilityAction(int action, Bundle arguments) {
            return super.performAccessibilityAction(action, arguments) || accessibilityDelegate.performAccessibilityActionInternal(this, action, arguments);
        }

        @Override
        public boolean onTouchEvent(MotionEvent event) {
            float x = event.getX();
            if (event.getAction() == MotionEvent.ACTION_DOWN) {
                getParent().requestDisallowInterceptTouchEvent(true);
                for (int a = 0; a < strings.size(); a++) {
                    int cx = sideSide + (lineSize + gapSize * 2 + circleSize) * a + circleSize / 2;
                    if (x > cx - AndroidUtilities.dp(15) && x < cx + AndroidUtilities.dp(15)) {
                        startMoving = a == selectedSlowmode;
                        startX = x;
                        startMovingItem = selectedSlowmode;
                        break;
                    }
                }
            } else if (event.getAction() == MotionEvent.ACTION_MOVE) {
                if (startMoving) {
                    if (Math.abs(startX - x) >= AndroidUtilities.getPixelsInCM(0.5f, true)) {
                        moving = true;
                        startMoving = false;
                    }
                } else if (moving) {
                    for (int a = 0; a < strings.size(); a++) {
                        int cx = sideSide + (lineSize + gapSize * 2 + circleSize) * a + circleSize / 2;
                        int diff = lineSize / 2 + circleSize / 2 + gapSize;
                        if (x > cx - diff && x < cx + diff) {
                            if (selectedSlowmode != a) {
                                setItem(a);
                            }
                            break;
                        }
                    }
                }
            } else if (event.getAction() == MotionEvent.ACTION_UP || event.getAction() == MotionEvent.ACTION_CANCEL) {
                if (!moving) {
                    for (int a = 0; a < strings.size(); a++) {
                        int cx = sideSide + (lineSize + gapSize * 2 + circleSize) * a + circleSize / 2;
                        if (x > cx - AndroidUtilities.dp(15) && x < cx + AndroidUtilities.dp(15)) {
                            if (selectedSlowmode != a) {
                                setItem(a);
                            }
                            break;
                        }
                    }
                } else {
                    if (selectedSlowmode != startMovingItem) {
                        setItem(selectedSlowmode);
                    }
                }
                startMoving = false;
                moving = false;
            }
            return true;
        }

        private void setItem(int index) {
            if (info == null) {
                return;
            }
            selectedSlowmode = index;
            listViewAdapter.notifyItemChanged(slowmodeInfoRow);
            invalidate();
        }

        @Override
        protected void onMeasure(int widthMeasureSpec, int heightMeasureSpec) {
            super.onMeasure(widthMeasureSpec, MeasureSpec.makeMeasureSpec(AndroidUtilities.dp(74), MeasureSpec.EXACTLY));
            circleSize = AndroidUtilities.dp(6);
            gapSize = AndroidUtilities.dp(2);
            sideSide = AndroidUtilities.dp(22);
            lineSize = (getMeasuredWidth() - circleSize * strings.size() - gapSize * 2 * (strings.size() - 1)  - sideSide * 2) / (strings.size() - 1);
        }

        @Override
        protected void onDraw(Canvas canvas) {
            textPaint.setColor(Theme.getColor(Theme.key_windowBackgroundWhiteGrayText));
            int cy = getMeasuredHeight() / 2 + AndroidUtilities.dp(11);

            for (int a = 0; a < strings.size(); a++) {
                int cx = sideSide + (lineSize + gapSize * 2 + circleSize) * a + circleSize / 2;
                if (a <= selectedSlowmode) {
                    paint.setColor(Theme.getColor(Theme.key_switchTrackChecked));
                } else {
                    paint.setColor(Theme.getColor(Theme.key_switchTrack));
                }
                canvas.drawCircle(cx, cy, a == selectedSlowmode ? AndroidUtilities.dp(6) : circleSize / 2, paint);
                if (a != 0) {
                    int x = cx - circleSize / 2 - gapSize - lineSize;
                    int width = lineSize;
                    if (a == selectedSlowmode || a == selectedSlowmode + 1) {
                        width -= AndroidUtilities.dp(3);
                    }
                    if (a == selectedSlowmode + 1) {
                        x += AndroidUtilities.dp(3);
                    }
                    canvas.drawRect(x, cy - AndroidUtilities.dp(1), x + width, cy + AndroidUtilities.dp(1), paint);
                }
                int size = sizes.get(a);
                String text = strings.get(a);
                if (a == 0) {
                    canvas.drawText(text, AndroidUtilities.dp(22), AndroidUtilities.dp(28), textPaint);
                } else if (a == strings.size() - 1) {
                    canvas.drawText(text, getMeasuredWidth() - size - AndroidUtilities.dp(22), AndroidUtilities.dp(28), textPaint);
                } else {
                    canvas.drawText(text, cx - size / 2, AndroidUtilities.dp(28), textPaint);
                }
            }
        }
    }

    public ChatUsersActivity(Bundle args) {
        super(args);
        chatId = arguments.getLong("chat_id");
        type = arguments.getInt("type");
        needOpenSearch = arguments.getBoolean("open_search");
        selectType = arguments.getInt("selectType");
        currentChat = getMessagesController().getChat(chatId);
        if (currentChat != null && currentChat.default_banned_rights != null) {
            defaultBannedRights.view_messages = currentChat.default_banned_rights.view_messages;
            defaultBannedRights.send_stickers = currentChat.default_banned_rights.send_stickers;
            defaultBannedRights.send_media = currentChat.default_banned_rights.send_media;
            defaultBannedRights.embed_links = currentChat.default_banned_rights.embed_links;
            defaultBannedRights.send_messages = currentChat.default_banned_rights.send_messages;
            defaultBannedRights.send_games = currentChat.default_banned_rights.send_games;
            defaultBannedRights.send_inline = currentChat.default_banned_rights.send_inline;
            defaultBannedRights.send_gifs = currentChat.default_banned_rights.send_gifs;
            defaultBannedRights.pin_messages = currentChat.default_banned_rights.pin_messages;
            defaultBannedRights.send_polls = currentChat.default_banned_rights.send_polls;
            defaultBannedRights.invite_users = currentChat.default_banned_rights.invite_users;
            defaultBannedRights.change_info = currentChat.default_banned_rights.change_info;
        }
        initialBannedRights = ChatObject.getBannedRightsString(defaultBannedRights);
        isChannel = ChatObject.isChannel(currentChat) && !currentChat.megagroup;
    }

    private void updateRows() {
        currentChat = getMessagesController().getChat(chatId);
        if (currentChat == null) {
            return;
        }
        recentActionsRow = -1;
        addNewRow = -1;
        addNew2Row = -1;
        addNewSectionRow = -1;
        restricted1SectionRow = -1;
        participantsStartRow = -1;
        participantsDividerRow = -1;
        participantsDivider2Row = -1;
        gigaInfoRow = -1;
        gigaConvertRow = -1;
        gigaHeaderRow = -1;
        participantsEndRow = -1;
        participantsInfoRow = -1;
        blockedEmptyRow = -1;
        permissionsSectionRow = -1;
        sendMessagesRow = -1;
        sendMediaRow = -1;
        sendStickersRow = -1;
        sendGamesRow = -1;
        sendInlineRow = -1;
        sendGifsRow = -1;
        sendPollsRow = -1;
        embedLinksRow = -1;
        addUsersRow = -1;
        pinMessagesRow = -1;
        changeInfoRow = -1;
        removedUsersRow = -1;
        contactsHeaderRow = -1;
        contactsStartRow = -1;
        contactsEndRow = -1;
        botHeaderRow = -1;
        botStartRow = -1;
        botEndRow = -1;
        membersHeaderRow = -1;
        slowmodeRow = -1;
        slowmodeSelectRow = -1;
        slowmodeInfoRow = -1;
        loadingProgressRow = -1;
        loadingUserCellRow = -1;
        loadingHeaderRow = -1;

        rowCount = 0;
        if (type == TYPE_KICKED) {
            permissionsSectionRow = rowCount++;
            sendMessagesRow = rowCount++;
            sendMediaRow = rowCount++;
            sendStickersRow = rowCount++;
            sendGamesRow = rowCount++;
            sendInlineRow = rowCount++;
            sendGifsRow = rowCount++;
            sendPollsRow = rowCount++;
            embedLinksRow = rowCount++;
            addUsersRow = rowCount++;
            pinMessagesRow = rowCount++;
            changeInfoRow = rowCount++;

            if (ChatObject.isChannel(currentChat) && currentChat.creator && currentChat.megagroup && !currentChat.gigagroup) {
                int count = Math.max(currentChat.participants_count, info != null ? info.participants_count : 0);
                if (count >= getMessagesController().maxMegagroupCount - 1000) {
                    participantsDivider2Row = rowCount++;
                    gigaHeaderRow = rowCount++;
                    gigaConvertRow = rowCount++;
                    gigaInfoRow = rowCount++;
                }
            }

            if (!ChatObject.isChannel(currentChat) && currentChat.creator || currentChat.megagroup && !currentChat.gigagroup && ChatObject.canBlockUsers(currentChat)) {
                if (participantsDivider2Row == -1) {
                    participantsDivider2Row = rowCount++;
                }
                slowmodeRow = rowCount++;
                slowmodeSelectRow = rowCount++;
                slowmodeInfoRow = rowCount++;
            }
            if (ChatObject.isChannel(currentChat) && ChatObject.hasAdminRights(currentChat)) {
                if (participantsDivider2Row == -1) {
                    participantsDivider2Row = rowCount++;
                }
                removedUsersRow = rowCount++;
            }
            if (slowmodeInfoRow == -1 && gigaHeaderRow == -1 || removedUsersRow != -1) {
                participantsDividerRow = rowCount++;
            }
            if (ChatObject.canBlockUsers(currentChat) && (ChatObject.isChannel(currentChat) || currentChat.creator)) {
                addNewRow = rowCount++;
            }

            if (loadingUsers && !firstLoaded) {
                if (!firstLoaded) {
                    if (info != null && info.banned_count > 0) {
                        loadingUserCellRow = rowCount++;
                    }
                }
            } else {
                if (!participants.isEmpty()) {
                    participantsStartRow = rowCount;
                    rowCount += participants.size();
                    participantsEndRow = rowCount;
                }
                if (addNewRow != -1 || participantsStartRow != -1) {
                    addNewSectionRow = rowCount++;
                }
            }
        } else if (type == TYPE_BANNED) {
            if (ChatObject.canBlockUsers(currentChat)) {
                addNewRow = rowCount++;
                if (!participants.isEmpty() || (loadingUsers && !firstLoaded && (info != null && info.kicked_count > 0))) {
                    participantsInfoRow = rowCount++;
                }
            }
            if (!(loadingUsers && !firstLoaded)) {
                if (!participants.isEmpty()) {
                    restricted1SectionRow = rowCount++;
                    participantsStartRow = rowCount;
                    rowCount += participants.size();
                    participantsEndRow = rowCount;
                }
                if (participantsStartRow != -1) {
                    if (participantsInfoRow == -1) {
                        participantsInfoRow = rowCount++;
                    } else {
                        addNewSectionRow = rowCount++;
                    }
                } else {
                    //restricted1SectionRow = rowCount++;
                    blockedEmptyRow = rowCount++;
                }
            } else if (!firstLoaded) {
                restricted1SectionRow = rowCount++;
                loadingUserCellRow = rowCount++;
            }
        } else if (type == TYPE_ADMIN) {
<<<<<<< HEAD
            if (ChatObject.isChannel(currentChat) && currentChat.megagroup && !currentChat.gigagroup && (info == null || info.participants_count <= 200)
                    && ChatObject.hasAdminRights(currentChat)) {
=======
            if (ChatObject.isChannel(currentChat) && currentChat.megagroup && !currentChat.gigagroup && (info == null || info.participants_count <= 200 || !isChannel && info.can_set_stickers)) {
>>>>>>> 4a95c2fc
                recentActionsRow = rowCount++;
                addNewSectionRow = rowCount++;
            }

            if (ChatObject.canAddAdmins(currentChat)) {
                addNewRow = rowCount++;
            }
            if (!(loadingUsers && !firstLoaded)) {
                if (!participants.isEmpty()) {
                    participantsStartRow = rowCount;
                    rowCount += participants.size();
                    participantsEndRow = rowCount;
                }
                participantsInfoRow = rowCount++;
            } else if (!firstLoaded) {
                loadingUserCellRow = rowCount++;
            }
        } else if (type == TYPE_USERS) {
            if (selectType == SELECT_TYPE_MEMBERS && ChatObject.canAddUsers(currentChat)) {
                addNewRow = rowCount++;
            }
            if (selectType == SELECT_TYPE_MEMBERS && ChatObject.canUserDoAdminAction(currentChat, ChatObject.ACTION_INVITE)) {
                addNew2Row = rowCount++;
            }
            if (!(loadingUsers && !firstLoaded)) {
                boolean hasAnyOther = false;
                if (!contacts.isEmpty()) {
                    contactsHeaderRow = rowCount++;
                    contactsStartRow = rowCount;
                    rowCount += contacts.size();
                    contactsEndRow = rowCount;
                    hasAnyOther = true;
                }
                if (!bots.isEmpty()) {
                    botHeaderRow = rowCount++;
                    botStartRow = rowCount;
                    rowCount += bots.size();
                    botEndRow = rowCount;
                    hasAnyOther = true;
                }
                if (!participants.isEmpty()) {
                    if (hasAnyOther) {
                        membersHeaderRow = rowCount++;
                    }
                    participantsStartRow = rowCount;
                    rowCount += participants.size();
                    participantsEndRow = rowCount;
                }
                if (rowCount != 0) {
                    participantsInfoRow = rowCount++;
                }
            } else if (!firstLoaded) {
                if (selectType == SELECT_TYPE_MEMBERS) {
                    loadingHeaderRow = rowCount++;
                }
                loadingUserCellRow = rowCount++;
            }
        }
    }

    @Override
    public boolean onFragmentCreate() {
        super.onFragmentCreate();
        getNotificationCenter().addObserver(this, NotificationCenter.chatInfoDidLoad);
        loadChatParticipants(0, 200);
        return true;
    }

    @Override
    public void onFragmentDestroy() {
        super.onFragmentDestroy();
        getNotificationCenter().removeObserver(this, NotificationCenter.chatInfoDidLoad);
    }

    @Override
    public View createView(Context context) {
        searching = false;

        actionBar.setBackButtonImage(R.drawable.ic_ab_back);
        actionBar.setAllowOverlayTitle(true);
        if (type == TYPE_KICKED) {
            actionBar.setTitle(LocaleController.getString("ChannelPermissions", R.string.ChannelPermissions));
        } else if (type == TYPE_BANNED) {
            actionBar.setTitle(LocaleController.getString("ChannelBlacklist", R.string.ChannelBlacklist));
        } else if (type == TYPE_ADMIN) {
            actionBar.setTitle(LocaleController.getString("ChannelAdministrators", R.string.ChannelAdministrators));
        } else if (type == TYPE_USERS) {
            if (selectType == SELECT_TYPE_MEMBERS) {
                if (isChannel) {
                    actionBar.setTitle(LocaleController.getString("ChannelSubscribers", R.string.ChannelSubscribers));
                } else {
                    actionBar.setTitle(LocaleController.getString("ChannelMembers", R.string.ChannelMembers));
                }
            } else {
                if (selectType == SELECT_TYPE_ADMIN) {
                    actionBar.setTitle(LocaleController.getString("ChannelAddAdmin", R.string.ChannelAddAdmin));
                } else if (selectType == SELECT_TYPE_BLOCK) {
                    actionBar.setTitle(LocaleController.getString("ChannelBlockUser", R.string.ChannelBlockUser));
                } else if (selectType == SELECT_TYPE_EXCEPTION) {
                    actionBar.setTitle(LocaleController.getString("ChannelAddException", R.string.ChannelAddException));
                }
            }
        }
        actionBar.setActionBarMenuOnItemClick(new ActionBar.ActionBarMenuOnItemClick() {
            @Override
            public void onItemClick(int id) {
                if (id == -1) {
                    if (checkDiscard()) {
                        finishFragment();
                    }
                } else if (id == done_button) {
                    processDone();
                }
            }
        });
        if (selectType != SELECT_TYPE_MEMBERS || type == TYPE_USERS || ChatObject.hasAdminRights(currentChat) && (type == TYPE_BANNED || type == TYPE_KICKED)) {
            searchListViewAdapter = new SearchAdapter(context);
            ActionBarMenu menu = actionBar.createMenu();
            searchItem = menu.addItem(search_button, R.drawable.ic_ab_search).setIsSearchField(true).setActionBarMenuItemSearchListener(new ActionBarMenuItem.ActionBarMenuItemSearchListener() {
                @Override
                public void onSearchExpand() {
                    searching = true;
                    if (doneItem != null) {
                        doneItem.setVisibility(View.GONE);
                    }
                }

                @Override
                public void onSearchCollapse() {
                    searchListViewAdapter.searchUsers(null);
                    searching = false;
                    listView.setAnimateEmptyView(false, 0);
                    listView.setAdapter(listViewAdapter);
                    listViewAdapter.notifyDataSetChanged();
                    listView.setFastScrollVisible(true);
                    listView.setVerticalScrollBarEnabled(false);
                    if (doneItem != null) {
                        doneItem.setVisibility(View.VISIBLE);
                    }
                }

                @Override
                public void onTextChanged(EditText editText) {
                    if (searchListViewAdapter == null) {
                        return;
                    }
                    String text = editText.getText().toString();
                    int oldItemsCount = listView.getAdapter() == null ? 0 : listView.getAdapter().getItemCount();
                    searchListViewAdapter.searchUsers(text);
                    if (TextUtils.isEmpty(text) && listView != null && listView.getAdapter() != listViewAdapter) {
                        listView.setAnimateEmptyView(false, 0);
                        listView.setAdapter(listViewAdapter);
                        if (oldItemsCount == 0) {
                            showItemsAnimated(0);
                        }
                    }
                    progressBar.setVisibility(View.GONE);
                    flickerLoadingView.setVisibility(View.VISIBLE);
                }
            });
            if (type == TYPE_BANNED && !firstLoaded) {
                searchItem.setVisibility(View.GONE);
            }
            if (type == TYPE_KICKED) {
                searchItem.setSearchFieldHint(LocaleController.getString("ChannelSearchException", R.string.ChannelSearchException));
            } else {
                searchItem.setSearchFieldHint(LocaleController.getString("Search", R.string.Search));
            }
            if (!(ChatObject.isChannel(currentChat) || currentChat.creator)) {
                searchItem.setVisibility(View.GONE);
            }

            if (type == TYPE_KICKED) {
                doneItem = menu.addItemWithWidth(done_button, R.drawable.ic_ab_done, AndroidUtilities.dp(56), LocaleController.getString("Done", R.string.Done));
            }
        }

        fragmentView = new FrameLayout(context) {
            @Override
            protected void dispatchDraw(Canvas canvas) {
                canvas.drawColor(Theme.getColor(listView.getAdapter() == searchListViewAdapter ? Theme.key_windowBackgroundWhite : Theme.key_windowBackgroundGray));
                super.dispatchDraw(canvas);
            }
        };
        FrameLayout frameLayout = (FrameLayout) fragmentView;

        FrameLayout progressLayout = new FrameLayout(context);
        flickerLoadingView = new FlickerLoadingView(context);
        flickerLoadingView.setViewType(FlickerLoadingView.USERS_TYPE);
        flickerLoadingView.showDate(false);
        flickerLoadingView.setUseHeaderOffset(true);
        progressLayout.addView(flickerLoadingView);

        progressBar = new RadialProgressView(context);
        progressLayout.addView(progressBar, LayoutHelper.createFrame(LayoutHelper.WRAP_CONTENT, LayoutHelper.WRAP_CONTENT, Gravity.CENTER));

        flickerLoadingView.setVisibility(View.GONE);
        progressBar.setVisibility(View.GONE);

        emptyView = new StickerEmptyView(context, progressLayout, StickerEmptyView.STICKER_TYPE_SEARCH);
        emptyView.title.setText(LocaleController.getString("NoResult", R.string.NoResult));
        emptyView.subtitle.setText(LocaleController.getString("SearchEmptyViewFilteredSubtitle2", R.string.SearchEmptyViewFilteredSubtitle2));
        emptyView.setVisibility(View.GONE);
        emptyView.setAnimateLayoutChange(true);
        emptyView.showProgress(true, false);

        frameLayout.addView(emptyView, LayoutHelper.createFrame(LayoutHelper.MATCH_PARENT, LayoutHelper.MATCH_PARENT));
        emptyView.addView(progressLayout,0);

        listView = new RecyclerListView(context) {
            @Override
            public void invalidate() {
                super.invalidate();
                if (fragmentView != null) {
                    fragmentView.invalidate();
                }
            }
        };
        listView.setLayoutManager(layoutManager = new LinearLayoutManager(context, LinearLayoutManager.VERTICAL, false) {
            @Override
            public int scrollVerticallyBy(int dy, RecyclerView.Recycler recycler, RecyclerView.State state) {
                if (!firstLoaded && type == TYPE_BANNED && participants.size() == 0) {
                    return 0;
                }
                return super.scrollVerticallyBy(dy, recycler, state);
            }
        });
        DefaultItemAnimator itemAnimator = new DefaultItemAnimator() {

            @Override
            protected long getAddAnimationDelay(long removeDuration, long moveDuration, long changeDuration) {
                return 0;
            }

            @Override
            protected long getMoveAnimationDelay() {
                return 0;
            }

            @Override
            public long getMoveDuration() {
                return 220;
            }

            @Override
            public long getRemoveDuration() {
                return 220;
            }

            @Override
            public long getAddDuration() {
                return 220;
            }

            int animationIndex = -1;

            @Override
            protected void onAllAnimationsDone() {
                super.onAllAnimationsDone();
                getNotificationCenter().onAnimationFinish(animationIndex);
            }

            @Override
            public void runPendingAnimations() {
                boolean removalsPending = !mPendingRemovals.isEmpty();
                boolean movesPending = !mPendingMoves.isEmpty();
                boolean changesPending = !mPendingChanges.isEmpty();
                boolean additionsPending = !mPendingAdditions.isEmpty();
                if (removalsPending || movesPending || additionsPending || changesPending) {
                    animationIndex = getNotificationCenter().setAnimationInProgress(animationIndex, null);
                }
                super.runPendingAnimations();
            }
        };
        listView.setItemAnimator(itemAnimator);
        itemAnimator.setSupportsChangeAnimations(false);
        listView.setAnimateEmptyView(true, 0);
        listView.setAdapter(listViewAdapter = new ListAdapter(context));
        listView.setVerticalScrollbarPosition(LocaleController.isRTL ? RecyclerListView.SCROLLBAR_POSITION_LEFT : RecyclerListView.SCROLLBAR_POSITION_RIGHT);
        frameLayout.addView(listView, LayoutHelper.createFrame(LayoutHelper.MATCH_PARENT, LayoutHelper.MATCH_PARENT));

        listView.setOnItemClickListener((view, position) -> {
            boolean listAdapter = listView.getAdapter() == listViewAdapter;
            if (listAdapter) {
                if (position == addNewRow) {
                    if (type == TYPE_BANNED || type == TYPE_KICKED) {
                        Bundle bundle = new Bundle();
                        bundle.putLong("chat_id", chatId);
                        bundle.putInt("type", ChatUsersActivity.TYPE_USERS);
                        bundle.putInt("selectType", type == TYPE_BANNED ? ChatUsersActivity.SELECT_TYPE_BLOCK : ChatUsersActivity.SELECT_TYPE_EXCEPTION);
                        ChatUsersActivity fragment = new ChatUsersActivity(bundle);
                        fragment.setInfo(info);
                        fragment.setDelegate(new ChatUsersActivityDelegate() {

                            @Override
                            public void didAddParticipantToList(long uid, TLObject participant) {
                                if (participantsMap.get(uid) == null) {
                                    DiffCallback diffCallback = saveState();
                                    participants.add(participant);
                                    participantsMap.put(uid, participant);
                                    sortUsers(participants);
                                    updateListAnimated(diffCallback);
                                }
                            }

                            @Override
                            public void didKickParticipant(long uid) {
                                if (participantsMap.get(uid) == null) {
                                    DiffCallback diffCallback = saveState();
                                    TLRPC.TL_channelParticipantBanned chatParticipant = new TLRPC.TL_channelParticipantBanned();
                                    if (uid > 0) {
                                        chatParticipant.peer = new TLRPC.TL_peerUser();
                                        chatParticipant.peer.user_id = uid;
                                    } else {
                                        chatParticipant.peer = new TLRPC.TL_peerChannel();
                                        chatParticipant.peer.channel_id = -uid;
                                    }
                                    chatParticipant.date = getConnectionsManager().getCurrentTime();
                                    chatParticipant.kicked_by = getAccountInstance().getUserConfig().clientUserId;
                                    info.kicked_count++;
                                    participants.add(chatParticipant);
                                    participantsMap.put(uid, chatParticipant);
                                    sortUsers(participants);
                                    updateListAnimated(diffCallback);
                                }
                            }
                        });
                        presentFragment(fragment);
                    } else if (type == TYPE_ADMIN) {
                        Bundle bundle = new Bundle();
                        bundle.putLong("chat_id", chatId);
                        bundle.putInt("type", ChatUsersActivity.TYPE_USERS);
                        bundle.putInt("selectType", ChatUsersActivity.SELECT_TYPE_ADMIN);
                        ChatUsersActivity fragment = new ChatUsersActivity(bundle);
                        fragment.setDelegate(new ChatUsersActivityDelegate() {
                            @Override
                            public void didAddParticipantToList(long uid, TLObject participant) {
                                if (participant != null && participantsMap.get(uid) == null) {
                                    DiffCallback diffCallback = saveState();
                                    participants.add(participant);
                                    participantsMap.put(uid, participant);
                                    sortAdmins(participants);
                                    updateListAnimated(diffCallback);
                                }
                            }

                            @Override
                            public void didChangeOwner(TLRPC.User user) {
                                onOwnerChaged(user);
                            }

                            @Override
                            public void didSelectUser(long uid) {
                                final TLRPC.User user = getMessagesController().getUser(uid);
                                if (user != null) {
                                    AndroidUtilities.runOnUIThread(() -> {
                                        if (BulletinFactory.canShowBulletin(ChatUsersActivity.this)) {
                                            BulletinFactory.createPromoteToAdminBulletin(ChatUsersActivity.this, user.first_name).show();
                                        }
                                    }, 200);
                                }


                                if (participantsMap.get(uid) == null) {
                                    DiffCallback diffCallback = saveState();
                                    TLRPC.TL_channelParticipantAdmin chatParticipant = new TLRPC.TL_channelParticipantAdmin();
                                    chatParticipant.peer = new TLRPC.TL_peerUser();
                                    chatParticipant.peer.user_id = user.id;
                                    chatParticipant.date = getConnectionsManager().getCurrentTime();
                                    chatParticipant.promoted_by = getAccountInstance().getUserConfig().clientUserId;
                                    participants.add(chatParticipant);
                                    participantsMap.put(user.id, chatParticipant);

                                    sortAdmins(participants);
                                    updateListAnimated(diffCallback);
                                }
                            }
                        });
                        fragment.setInfo(info);
                        presentFragment(fragment);
                    } else if (type == TYPE_USERS) {
                        Bundle args = new Bundle();
                        args.putBoolean("addToGroup", true);
                        args.putLong(isChannel ? "channelId" : "chatId", currentChat.id);
                        GroupCreateActivity fragment = new GroupCreateActivity(args);
                        fragment.setInfo(info);
                        fragment.setIgnoreUsers(contactsMap != null && contactsMap.size() != 0 ? contactsMap : participantsMap);
                        fragment.setDelegate(new GroupCreateActivity.ContactsAddActivityDelegate() {
                            @Override
                            public void didSelectUsers(ArrayList<TLRPC.User> users, int fwdCount) {
                                final int count = users.size();
                                final int[] processed = new int[1];
                                final ArrayList<TLRPC.User> userRestrictedPrivacy = new ArrayList<>();
                                processed[0] = 0;
                                final Runnable showUserRestrictedPrivacyAlert = () -> {
                                    CharSequence title, description;
                                    if (userRestrictedPrivacy.size() == 1) {
                                        if (count > 1) {
                                            title = LocaleController.getString("InviteToGroupErrorTitleAUser", R.string.InviteToGroupErrorTitleAUser);
                                        } else {
                                            title = LocaleController.getString("InviteToGroupErrorTitleThisUser", R.string.InviteToGroupErrorTitleThisUser);
                                        }
                                        description = AndroidUtilities.replaceTags(LocaleController.formatString("InviteToGroupErrorMessageSingle", R.string.InviteToGroupErrorMessageSingle, UserObject.getFirstName(userRestrictedPrivacy.get(0))));
                                    } else if (userRestrictedPrivacy.size() == 2) {
                                        title = LocaleController.getString("InviteToGroupErrorTitleSomeUsers", R.string.InviteToGroupErrorTitleSomeUsers);
                                        description = AndroidUtilities.replaceTags(LocaleController.formatString("InviteToGroupErrorMessageDouble", R.string.InviteToGroupErrorMessageDouble, UserObject.getFirstName(userRestrictedPrivacy.get(0)), UserObject.getFirstName(userRestrictedPrivacy.get(1))));
                                    } else if (userRestrictedPrivacy.size() == count) {
                                        title = LocaleController.getString("InviteToGroupErrorTitleTheseUsers", R.string.InviteToGroupErrorTitleTheseUsers);
                                        description = LocaleController.getString("InviteToGroupErrorMessageMultipleAll", R.string.InviteToGroupErrorMessageMultipleAll);
                                    } else {
                                        title = LocaleController.getString("InviteToGroupErrorTitleSomeUsers", R.string.InviteToGroupErrorTitleSomeUsers);
                                        description = LocaleController.getString("InviteToGroupErrorMessageMultipleSome", R.string.InviteToGroupErrorMessageMultipleSome);
                                    }
                                    new AlertDialog.Builder(context)
                                        .setTitle(title)
                                        .setMessage(description)
                                        .setPositiveButton(LocaleController.getString("OK", R.string.OK), null)
                                        .show();
                                };
                                for (int a = 0; a < count; a++) {
                                    final TLRPC.User user = users.get(a);
                                    getMessagesController().addUserToChat(chatId, user, fwdCount, null, ChatUsersActivity.this, false, () -> {
                                        processed[0]++;
                                        if (processed[0] >= count && userRestrictedPrivacy.size() > 0) {
                                            showUserRestrictedPrivacyAlert.run();
                                        }
                                        DiffCallback savedState = saveState();
                                        ArrayList<TLObject> array = contactsMap != null && contactsMap.size() != 0 ? contacts : participants;
                                        LongSparseArray<TLObject> map = contactsMap != null && contactsMap.size() != 0 ? contactsMap : participantsMap;
                                        if (map.get(user.id) == null) {
                                            if (ChatObject.isChannel(currentChat)) {
                                                TLRPC.TL_channelParticipant channelParticipant1 = new TLRPC.TL_channelParticipant();
                                                channelParticipant1.inviter_id = getUserConfig().getClientUserId();
                                                channelParticipant1.peer = new TLRPC.TL_peerUser();
                                                channelParticipant1.peer.user_id = user.id;
                                                channelParticipant1.date = getConnectionsManager().getCurrentTime();
                                                array.add(0, channelParticipant1);
                                                map.put(user.id, channelParticipant1);
                                            } else {
                                                TLRPC.ChatParticipant participant = new TLRPC.TL_chatParticipant();
                                                participant.user_id = user.id;
                                                participant.inviter_id = getUserConfig().getClientUserId();
                                                array.add(0, participant);
                                                map.put(user.id, participant);
                                            }
                                        }
                                        if (array == participants) {
                                            sortAdmins(participants);
                                        }
                                        updateListAnimated(savedState);
                                    }, err -> {
                                        processed[0]++;
                                        boolean privacyRestricted;
                                        if (privacyRestricted = err != null && "USER_PRIVACY_RESTRICTED".equals(err.text)) {
                                            userRestrictedPrivacy.add(user);
                                        }
                                        if (processed[0] >= count && userRestrictedPrivacy.size() > 0) {
                                            showUserRestrictedPrivacyAlert.run();
                                        }
                                        return !privacyRestricted;
                                    });
                                    getMessagesController().putUser(user, false);
                                }
                            }

                            @Override
                            public void needAddBot(TLRPC.User user) {
                                openRightsEdit(user.id, null, null, null, "", true, ChatRightsEditActivity.TYPE_ADMIN, false);
                            }
                        });
                        presentFragment(fragment);
                    }
                    return;
                } else if (position == recentActionsRow) {
                    presentFragment(new ChannelAdminLogActivity(currentChat));
                    return;
                } else if (position == removedUsersRow) {
                    Bundle args = new Bundle();
                    args.putLong("chat_id", chatId);
                    args.putInt("type", ChatUsersActivity.TYPE_BANNED);
                    ChatUsersActivity fragment = new ChatUsersActivity(args);
                    fragment.setInfo(info);
                    presentFragment(fragment);
                    return;
                } else if (position == gigaConvertRow) {
                    showDialog(new GigagroupConvertAlert(getParentActivity(), ChatUsersActivity.this) {
                        @Override
                        protected void onCovert() {
                            getMessagesController().convertToGigaGroup(getParentActivity(), currentChat, ChatUsersActivity.this, (result) -> {
                                if (result && parentLayout != null) {
                                    BaseFragment editActivity = parentLayout.fragmentsStack.get(parentLayout.fragmentsStack.size() - 2);
                                    if (editActivity instanceof ChatEditActivity) {
                                        editActivity.removeSelfFromStack();

                                        Bundle args = new Bundle();
                                        args.putLong("chat_id", chatId);
                                        ChatEditActivity fragment = new ChatEditActivity(args);
                                        fragment.setInfo(info);
                                        parentLayout.addFragmentToStack(fragment, parentLayout.fragmentsStack.size() - 1);
                                        finishFragment();
                                        fragment.showConvertTooltip();
                                    } else {
                                        finishFragment();
                                    }
                                }
                            });
                        }

                        @Override
                        protected void onCancel() {

                        }
                    });
                } else if (position == addNew2Row) {
                    if (info != null) {
                        ManageLinksActivity fragment = new ManageLinksActivity(chatId, 0, 0);
                        fragment.setInfo(info, info.exported_invite);
                        presentFragment(fragment);
                    }
                    return;
                } else if (position > permissionsSectionRow && position <= changeInfoRow) {
                    TextCheckCell2 checkCell = (TextCheckCell2) view;
                    if (!checkCell.isEnabled()) {
                        return;
                    }
                    if (checkCell.hasIcon()) {
                        if (!TextUtils.isEmpty(currentChat.username) && (position == pinMessagesRow || position == changeInfoRow)) {
                            BulletinFactory.of(this).createErrorBulletin(LocaleController.getString("EditCantEditPermissionsPublic", R.string.EditCantEditPermissionsPublic)).show();
                        } else {
                            BulletinFactory.of(this).createErrorBulletin(LocaleController.getString("EditCantEditPermissions", R.string.EditCantEditPermissions)).show();
                        }
                        return;
                    }
                    checkCell.setChecked(!checkCell.isChecked());
                    if (position == changeInfoRow) {
                        defaultBannedRights.change_info = !defaultBannedRights.change_info;
                    } else if (position == addUsersRow) {
                        defaultBannedRights.invite_users = !defaultBannedRights.invite_users;
                    } else if (position == pinMessagesRow) {
                        defaultBannedRights.pin_messages = !defaultBannedRights.pin_messages;
                    } else {
                        boolean disabled = !checkCell.isChecked();
                        if (position == sendMessagesRow) {
                            defaultBannedRights.send_messages = !defaultBannedRights.send_messages;
                        } else if (position == sendMediaRow) {
                            defaultBannedRights.send_media = !defaultBannedRights.send_media;
                        } else if (position == sendStickersRow) {
                            defaultBannedRights.send_stickers = !defaultBannedRights.send_stickers;
                        } else if (position == sendGamesRow) {
                            defaultBannedRights.send_games = !defaultBannedRights.send_games;
                        } else if (position == sendInlineRow) {
                            defaultBannedRights.send_inline =  !defaultBannedRights.send_inline;
                        } else if (position == sendGifsRow) {
                            defaultBannedRights.send_gifs = !defaultBannedRights.send_gifs;
                        } else if (position == embedLinksRow) {
                            defaultBannedRights.embed_links = !defaultBannedRights.embed_links;
                        } else if (position == sendPollsRow) {
                            defaultBannedRights.send_polls = !defaultBannedRights.send_polls;
                        }
                        if (disabled) {
                            if (defaultBannedRights.view_messages && !defaultBannedRights.send_messages) {
                                defaultBannedRights.send_messages = true;
                                RecyclerListView.ViewHolder holder = listView.findViewHolderForAdapterPosition(sendMessagesRow);
                                if (holder != null) {
                                    ((TextCheckCell2) holder.itemView).setChecked(false);
                                }
                            }
                            if ((defaultBannedRights.view_messages || defaultBannedRights.send_messages) && !defaultBannedRights.send_media) {
                                defaultBannedRights.send_media = true;
                                RecyclerListView.ViewHolder holder = listView.findViewHolderForAdapterPosition(sendMediaRow);
                                if (holder != null) {
                                    ((TextCheckCell2) holder.itemView).setChecked(false);
                                }
                            }
                            if ((defaultBannedRights.view_messages || defaultBannedRights.send_messages) && !defaultBannedRights.send_polls) {
                                defaultBannedRights.send_polls = true;
                                RecyclerListView.ViewHolder holder = listView.findViewHolderForAdapterPosition(sendPollsRow);
                                if (holder != null) {
                                    ((TextCheckCell2) holder.itemView).setChecked(false);
                                }
                            }
                            if ((defaultBannedRights.view_messages || defaultBannedRights.send_messages) && !defaultBannedRights.send_stickers) {
                                defaultBannedRights.send_stickers = true;
                                RecyclerListView.ViewHolder holder = listView.findViewHolderForAdapterPosition(sendStickersRow);
                                if (holder != null) {
                                    ((TextCheckCell2) holder.itemView).setChecked(false);
                                }
                            }
                            if ((defaultBannedRights.view_messages || defaultBannedRights.send_messages) && !defaultBannedRights.send_games) {
                                defaultBannedRights.send_games = true;
                                RecyclerListView.ViewHolder holder = listView.findViewHolderForAdapterPosition(sendGamesRow);
                                if (holder != null) {
                                    ((TextCheckCell2) holder.itemView).setChecked(false);
                                }
                            }
                            if ((defaultBannedRights.view_messages || defaultBannedRights.send_messages) && !defaultBannedRights.send_inline) {
                                defaultBannedRights.send_inline = true;
                                RecyclerListView.ViewHolder holder = listView.findViewHolderForAdapterPosition(sendInlineRow);
                                if (holder != null) {
                                    ((TextCheckCell2) holder.itemView).setChecked(false);
                                }
                            }
                            if ((defaultBannedRights.view_messages || defaultBannedRights.send_messages) && !defaultBannedRights.send_gifs) {
                                defaultBannedRights.send_gifs = true;
                                RecyclerListView.ViewHolder holder = listView.findViewHolderForAdapterPosition(sendGifsRow);
                                if (holder != null) {
                                    ((TextCheckCell2) holder.itemView).setChecked(false);
                                }
                            }
                            if ((defaultBannedRights.view_messages || defaultBannedRights.send_messages) && !defaultBannedRights.embed_links) {
                                defaultBannedRights.embed_links = true;
                                RecyclerListView.ViewHolder holder = listView.findViewHolderForAdapterPosition(embedLinksRow);
                                if (holder != null) {
                                    ((TextCheckCell2) holder.itemView).setChecked(false);
                                }
                            }
                        } else {
                            if ((!defaultBannedRights.embed_links || !defaultBannedRights.send_inline || !defaultBannedRights.send_media || !defaultBannedRights.send_polls) && defaultBannedRights.send_messages) {
                                defaultBannedRights.send_messages = false;
                                RecyclerListView.ViewHolder holder = listView.findViewHolderForAdapterPosition(sendMessagesRow);
                                if (holder != null) {
                                    ((TextCheckCell2) holder.itemView).setChecked(true);
                                }
                            }
                        }
                    }
                    return;
                }
            }

            TLRPC.TL_chatBannedRights bannedRights = null;
            TLRPC.TL_chatAdminRights adminRights = null;
            String rank = "";
            final TLObject participant;
            long peerId = 0;
            long promoted_by = 0;
            boolean canEditAdmin = false;
            if (listAdapter) {
                participant = listViewAdapter.getItem(position);
                if (participant instanceof TLRPC.ChannelParticipant) {
                    TLRPC.ChannelParticipant channelParticipant = (TLRPC.ChannelParticipant) participant;
                    peerId = MessageObject.getPeerId(channelParticipant.peer);
                    bannedRights = channelParticipant.banned_rights;
                    adminRights = channelParticipant.admin_rights;
                    rank = channelParticipant.rank;
                    canEditAdmin = !(channelParticipant instanceof TLRPC.TL_channelParticipantAdmin || channelParticipant instanceof TLRPC.TL_channelParticipantCreator) || channelParticipant.can_edit;
                    if (participant instanceof TLRPC.TL_channelParticipantCreator) {
                        adminRights = ((TLRPC.TL_channelParticipantCreator) participant).admin_rights;
                        if (adminRights == null) {
                            adminRights = new TLRPC.TL_chatAdminRights();
                            adminRights.change_info = adminRights.post_messages = adminRights.edit_messages =
                            adminRights.delete_messages = adminRights.ban_users = adminRights.invite_users =
                            adminRights.pin_messages = adminRights.add_admins = true;
                            if (!isChannel) {
                                adminRights.manage_call = true;
                            }
                        }
                    }
                } else if (participant instanceof TLRPC.ChatParticipant) {
                    TLRPC.ChatParticipant chatParticipant = (TLRPC.ChatParticipant) participant;
                    peerId = chatParticipant.user_id;
                    canEditAdmin = currentChat.creator;
                    if (participant instanceof TLRPC.TL_chatParticipantCreator) {
                        adminRights = new TLRPC.TL_chatAdminRights();
                        adminRights.change_info = adminRights.post_messages = adminRights.edit_messages =
                        adminRights.delete_messages = adminRights.ban_users = adminRights.invite_users =
                        adminRights.pin_messages = adminRights.add_admins = true;
                        if (!isChannel) {
                            adminRights.manage_call = true;
                        }
                    }
                }
            } else {
                TLObject object = searchListViewAdapter.getItem(position);
                if (object instanceof TLRPC.User) {
                    TLRPC.User user = (TLRPC.User) object;
                    getMessagesController().putUser(user, false);
                    participant = getAnyParticipant(peerId = user.id);
                } else if (object instanceof TLRPC.ChannelParticipant || object instanceof TLRPC.ChatParticipant) {
                    participant = object;
                } else {
                    participant = null;
                }
                if (participant instanceof TLRPC.ChannelParticipant) {
                    TLRPC.ChannelParticipant channelParticipant = (TLRPC.ChannelParticipant) participant;
                    peerId = MessageObject.getPeerId(channelParticipant.peer);
                    canEditAdmin = !(channelParticipant instanceof TLRPC.TL_channelParticipantAdmin || channelParticipant instanceof TLRPC.TL_channelParticipantCreator) || channelParticipant.can_edit;
                    bannedRights = channelParticipant.banned_rights;
                    adminRights = channelParticipant.admin_rights;
                    rank = channelParticipant.rank;
                } else if (participant instanceof TLRPC.ChatParticipant) {
                    TLRPC.ChatParticipant chatParticipant = (TLRPC.ChatParticipant) participant;
                    peerId = chatParticipant.user_id;
                    canEditAdmin = currentChat.creator;
                    bannedRights = null;
                    adminRights = null;
                } else if (participant == null) {
                    canEditAdmin = true;
                }
            }
            if (peerId != 0) {
                if (selectType != SELECT_TYPE_MEMBERS) {
                    if (selectType == SELECT_TYPE_EXCEPTION || selectType == SELECT_TYPE_ADMIN) {
                        if (selectType != SELECT_TYPE_ADMIN && canEditAdmin && (participant instanceof TLRPC.TL_channelParticipantAdmin || participant instanceof TLRPC.TL_chatParticipantAdmin)) {
                            final TLRPC.User user = getMessagesController().getUser(peerId);
                            final TLRPC.TL_chatBannedRights br = bannedRights;
                            final TLRPC.TL_chatAdminRights ar = adminRights;
                            final boolean canEdit = canEditAdmin;
                            final String rankFinal = rank;
                            AlertDialog.Builder builder = new AlertDialog.Builder(getParentActivity());
                            builder.setTitle(LocaleController.getString("AppName", R.string.AppName));
                            builder.setMessage(LocaleController.formatString("AdminWillBeRemoved", R.string.AdminWillBeRemoved, UserObject.getUserName(user)));
                            builder.setPositiveButton(LocaleController.getString("OK", R.string.OK), (dialog, which) -> openRightsEdit(user.id, participant, ar, br, rankFinal, canEdit, selectType == SELECT_TYPE_ADMIN ? 0 : 1, false));
                            builder.setNegativeButton(LocaleController.getString("Cancel", R.string.Cancel), null);
                            showDialog(builder.create());
                        } else {
                            openRightsEdit(peerId, participant, adminRights, bannedRights, rank, canEditAdmin, selectType == SELECT_TYPE_ADMIN ? 0 : 1, selectType == SELECT_TYPE_ADMIN || selectType == SELECT_TYPE_EXCEPTION);
                        }
                    } else {
                        removeParticipant(peerId);
                    }
                } else {
                    boolean canEdit = false;
                    if (type == TYPE_ADMIN) {
                        canEdit = peerId != getUserConfig().getClientUserId() && (currentChat.creator || canEditAdmin);
                    } else if (type == TYPE_BANNED || type == TYPE_KICKED) {
                        canEdit = ChatObject.canBlockUsers(currentChat);
                    }
                    if (type == TYPE_BANNED || type != TYPE_ADMIN && isChannel || type == TYPE_USERS && selectType == SELECT_TYPE_MEMBERS) {
                        if (peerId == getUserConfig().getClientUserId()) {
                            return;
                        }
                        Bundle args = new Bundle();
                        if (peerId > 0) {
                            args.putLong("user_id", peerId);
                        } else {
                            args.putLong("chat_id", -peerId);
                        }
                        presentFragment(new ProfileActivity(args));
                    } else {
                        if (bannedRights == null) {
                            bannedRights = new TLRPC.TL_chatBannedRights();
                            bannedRights.view_messages = true;
                            bannedRights.send_stickers = true;
                            bannedRights.send_media = true;
                            bannedRights.embed_links = true;
                            bannedRights.send_messages = true;
                            bannedRights.send_games = true;
                            bannedRights.send_inline = true;
                            bannedRights.send_gifs = true;
                            bannedRights.pin_messages = true;
                            bannedRights.send_polls = true;
                            bannedRights.invite_users = true;
                            bannedRights.change_info = true;
                        }
                        ChatRightsEditActivity fragment = new ChatRightsEditActivity(peerId, chatId, adminRights, defaultBannedRights, bannedRights, rank, type == TYPE_ADMIN ? ChatRightsEditActivity.TYPE_ADMIN : ChatRightsEditActivity.TYPE_BANNED, canEdit, participant == null, null, participant);
                        fragment.setDelegate(new ChatRightsEditActivity.ChatRightsEditActivityDelegate() {
                            @Override
                            public void didSetRights(int rights, TLRPC.TL_chatAdminRights rightsAdmin, TLRPC.TL_chatBannedRights rightsBanned, String rank) {
                                if (participant instanceof TLRPC.ChannelParticipant) {
                                    TLRPC.ChannelParticipant channelParticipant = (TLRPC.ChannelParticipant) participant;
                                    channelParticipant.admin_rights = rightsAdmin;
                                    channelParticipant.banned_rights = rightsBanned;
                                    channelParticipant.rank = rank;
                                    updateParticipantWithRights(channelParticipant, rightsAdmin, rightsBanned, 0, false);
                                }
                            }

                            @Override
                            public void didChangeOwner(TLRPC.User user) {
                                onOwnerChaged(user);
                            }
                        });
                        presentFragment(fragment);
                    }
                }
            }
        });

        listView.setOnItemLongClickListener((view, position) -> !(getParentActivity() == null || listView.getAdapter() != listViewAdapter) && createMenuForParticipant(listViewAdapter.getItem(position), false));
        if (searchItem != null) {
            listView.setOnScrollListener(new RecyclerView.OnScrollListener() {
                @Override
                public void onScrollStateChanged(RecyclerView recyclerView, int newState) {
                    if (newState == RecyclerView.SCROLL_STATE_DRAGGING) {
                        AndroidUtilities.hideKeyboard(getParentActivity().getCurrentFocus());
                    }
                }

                @Override
                public void onScrolled(RecyclerView recyclerView, int dx, int dy) {

                }
            });
        }

        undoView = new UndoView(context);
        frameLayout.addView(undoView, LayoutHelper.createFrame(LayoutHelper.MATCH_PARENT, LayoutHelper.WRAP_CONTENT, Gravity.BOTTOM | Gravity.LEFT, 8, 0, 8, 8));

        updateRows();

        listView.setEmptyView(emptyView);
        listView.setAnimateEmptyView(false, 0);

        if (needOpenSearch) {
            searchItem.openSearch(false);
        }

        return fragmentView;
    }

    private void sortAdmins(ArrayList<TLObject> participants) {
        Collections.sort(participants, (lhs, rhs) -> {
            int type1 = getChannelAdminParticipantType(lhs);
            int type2 = getChannelAdminParticipantType(rhs);
            if (type1 > type2) {
                return 1;
            } else if (type1 < type2) {
                return -1;
            }
            if (lhs instanceof TLRPC.ChannelParticipant && rhs instanceof TLRPC.ChannelParticipant) {
                return (int) (MessageObject.getPeerId(((TLRPC.ChannelParticipant) lhs).peer) - MessageObject.getPeerId(((TLRPC.ChannelParticipant) rhs).peer));
            }
            return 0;
        });
    }

    private void showItemsAnimated(int from) {
        if (isPaused || !openTransitionStarted || (listView.getAdapter() == listViewAdapter && firstLoaded)) {
            return;
        }
        View progressView = null;
        for (int i = 0; i < listView.getChildCount(); i++) {
            View child = listView.getChildAt(i);
            if (child instanceof FlickerLoadingView) {
                progressView = child;
            }
        }
        final View finalProgressView = progressView;
        if (progressView != null) {
            listView.removeView(progressView);
            from--;
        }
        int finalFrom = from;

        listView.getViewTreeObserver().addOnPreDrawListener(new ViewTreeObserver.OnPreDrawListener() {
            @Override
            public boolean onPreDraw() {
                listView.getViewTreeObserver().removeOnPreDrawListener(this);
                int n = listView.getChildCount();
                AnimatorSet animatorSet = new AnimatorSet();
                for (int i = 0; i < n; i++) {
                    View child = listView.getChildAt(i);
                    if (child == finalProgressView || listView.getChildAdapterPosition(child) < finalFrom) {
                        continue;
                    }
                    child.setAlpha(0);
                    int s = Math.min(listView.getMeasuredHeight(), Math.max(0, child.getTop()));
                    int delay = (int) ((s / (float) listView.getMeasuredHeight()) * 100);
                    ObjectAnimator a = ObjectAnimator.ofFloat(child, View.ALPHA, 0, 1f);
                    a.setStartDelay(delay);
                    a.setDuration(200);
                    animatorSet.playTogether(a);
                }

                if (finalProgressView != null && finalProgressView.getParent() == null) {
                    listView.addView(finalProgressView);
                    RecyclerView.LayoutManager layoutManager = listView.getLayoutManager();
                    if (layoutManager != null) {
                        layoutManager.ignoreView(finalProgressView);
                        Animator animator = ObjectAnimator.ofFloat(finalProgressView, View.ALPHA, finalProgressView.getAlpha(), 0);
                        animator.addListener(new AnimatorListenerAdapter() {
                            @Override
                            public void onAnimationEnd(Animator animation) {
                                finalProgressView.setAlpha(1f);
                                layoutManager.stopIgnoringView(finalProgressView);
                                listView.removeView(finalProgressView);
                            }
                        });
                        animator.start();
                    }
                }

                animatorSet.start();
                return true;
            }
        });
    }

    public void setIgnoresUsers(LongSparseArray<TLRPC.TL_groupCallParticipant> participants) {
        ignoredUsers = participants;
    }

    private void onOwnerChaged(TLRPC.User user) {
        undoView.showWithAction(-chatId, isChannel ? UndoView.ACTION_OWNER_TRANSFERED_CHANNEL : UndoView.ACTION_OWNER_TRANSFERED_GROUP, user);
        boolean foundAny = false;
        currentChat.creator = false;
        for (int a = 0; a < 3; a++) {
            LongSparseArray<TLObject> map;
            ArrayList<TLObject> arrayList;
            boolean found = false;
            if (a == 0) {
                map = contactsMap;
                arrayList = contacts;
            } else if (a == 1) {
                map = botsMap;
                arrayList = bots;
            } else {
                map = participantsMap;
                arrayList = participants;
            }
            TLObject object = map.get(user.id);
            if (object instanceof TLRPC.ChannelParticipant) {
                TLRPC.TL_channelParticipantCreator creator = new TLRPC.TL_channelParticipantCreator();
                creator.peer = new TLRPC.TL_peerUser();
                creator.peer.user_id = user.id;
                map.put(user.id, creator);
                int index = arrayList.indexOf(object);
                if (index >= 0) {
                    arrayList.set(index, creator);
                }
                found = true;
                foundAny = true;
            }
            long selfUserId = getUserConfig().getClientUserId();
            object = map.get(selfUserId);
            if (object instanceof TLRPC.ChannelParticipant) {
                TLRPC.TL_channelParticipantAdmin admin = new TLRPC.TL_channelParticipantAdmin();
                admin.peer = new TLRPC.TL_peerUser();
                admin.peer.user_id = selfUserId;
                admin.self = true;
                admin.inviter_id = selfUserId;
                admin.promoted_by = selfUserId;
                admin.date = (int) (System.currentTimeMillis() / 1000);
                admin.admin_rights = new TLRPC.TL_chatAdminRights();
                admin.admin_rights.change_info = admin.admin_rights.post_messages = admin.admin_rights.edit_messages =
                admin.admin_rights.delete_messages = admin.admin_rights.ban_users = admin.admin_rights.invite_users =
                admin.admin_rights.pin_messages = admin.admin_rights.add_admins = true;
                if (!isChannel) {
                    admin.admin_rights.manage_call = true;
                }
                map.put(selfUserId, admin);

                int index = arrayList.indexOf(object);
                if (index >= 0) {
                    arrayList.set(index, admin);
                }
                found = true;
            }
            if (found) {
                Collections.sort(arrayList, (lhs, rhs) -> {
                    int type1 = getChannelAdminParticipantType(lhs);
                    int type2 = getChannelAdminParticipantType(rhs);
                    if (type1 > type2) {
                        return 1;
                    } else if (type1 < type2) {
                        return -1;
                    }
                    return 0;
                });
            }
        }
        if (!foundAny) {
            TLRPC.TL_channelParticipantCreator creator = new TLRPC.TL_channelParticipantCreator();
            creator.peer = new TLRPC.TL_peerUser();
            creator.peer.user_id = user.id;
            participantsMap.put(user.id, creator);
            participants.add(creator);
            sortAdmins(participants);
            updateRows();
        }
        listViewAdapter.notifyDataSetChanged();
        if (delegate != null) {
            delegate.didChangeOwner(user);
        }
    }

    private void openRightsEdit2(long peerId, int date, TLObject participant, TLRPC.TL_chatAdminRights adminRights, TLRPC.TL_chatBannedRights bannedRights, String rank, boolean canEditAdmin, int type, boolean removeFragment) {
        boolean[] needShowBulletin = new boolean[1];
        final boolean isAdmin = participant instanceof TLRPC.TL_channelParticipantAdmin || participant instanceof TLRPC.TL_chatParticipantAdmin;
        ChatRightsEditActivity fragment = new ChatRightsEditActivity(peerId, chatId, adminRights, defaultBannedRights, bannedRights, rank, type, true, false, null, participant) {
            @Override
            protected void onTransitionAnimationEnd(boolean isOpen, boolean backward) {
                if (!isOpen && backward && needShowBulletin[0] && BulletinFactory.canShowBulletin(ChatUsersActivity.this)) {
                    if (peerId > 0) {
                        TLRPC.User user = getMessagesController().getUser(peerId);
                        if (user != null) {
                            BulletinFactory.createPromoteToAdminBulletin(ChatUsersActivity.this, user.first_name).show();
                        }
                    } else {
                        TLRPC.Chat chat = getMessagesController().getChat(-peerId);
                        if (chat != null) {
                            BulletinFactory.createPromoteToAdminBulletin(ChatUsersActivity.this, chat.title).show();
                        }
                    }
                }
            }
        };
        fragment.setDelegate(new ChatRightsEditActivity.ChatRightsEditActivityDelegate() {
            @Override
            public void didSetRights(int rights, TLRPC.TL_chatAdminRights rightsAdmin, TLRPC.TL_chatBannedRights rightsBanned, String rank) {
                if (type == 0) {
                    for (int a = 0; a < participants.size(); a++) {
                        TLObject p = participants.get(a);
                        if (p instanceof TLRPC.ChannelParticipant) {
                            TLRPC.ChannelParticipant p2 = (TLRPC.ChannelParticipant) p;
                            if (MessageObject.getPeerId(p2.peer) == peerId) {
                                TLRPC.ChannelParticipant newPart;
                                if (rights == 1) {
                                    newPart = new TLRPC.TL_channelParticipantAdmin();
                                } else {
                                    newPart = new TLRPC.TL_channelParticipant();
                                }
                                newPart.admin_rights = rightsAdmin;
                                newPart.banned_rights = rightsBanned;
                                newPart.inviter_id = getUserConfig().getClientUserId();
                                if (peerId > 0) {
                                    newPart.peer = new TLRPC.TL_peerUser();
                                    newPart.peer.user_id = peerId;
                                } else {
                                    newPart.peer = new TLRPC.TL_peerChannel();
                                    newPart.peer.channel_id = -peerId;
                                }
                                newPart.date = date;
                                newPart.flags |= 4;
                                newPart.rank = rank;
                                participants.set(a, newPart);
                                break;
                            }
                        } else if (p instanceof TLRPC.ChatParticipant) {
                            TLRPC.ChatParticipant chatParticipant = (TLRPC.ChatParticipant) p;
                            TLRPC.ChatParticipant newParticipant;
                            if (rights == 1) {
                                newParticipant = new TLRPC.TL_chatParticipantAdmin();
                            } else {
                                newParticipant = new TLRPC.TL_chatParticipant();
                            }
                            newParticipant.user_id = chatParticipant.user_id;
                            newParticipant.date = chatParticipant.date;
                            newParticipant.inviter_id = chatParticipant.inviter_id;
                            int index = info.participants.participants.indexOf(chatParticipant);
                            if (index >= 0) {
                                info.participants.participants.set(index, newParticipant);
                            }
                            loadChatParticipants(0, 200);
                        }
                    }
                    if (rights == 1 && !isAdmin) {
                        needShowBulletin[0] = true;
                    }
                } else if (type == 1) {
                    if (rights == 0) {
                        removeParticipants(peerId);
                    }
                }
            }

            @Override
            public void didChangeOwner(TLRPC.User user) {
                onOwnerChaged(user);
            }
        });
        presentFragment(fragment);
    }

    @Override
    public boolean canBeginSlide() {
        return checkDiscard();
    }

    private void openRightsEdit(long user_id, TLObject participant, TLRPC.TL_chatAdminRights adminRights, TLRPC.TL_chatBannedRights bannedRights, String rank, boolean canEditAdmin, int type, boolean removeFragment) {
        ChatRightsEditActivity fragment = new ChatRightsEditActivity(user_id, chatId, adminRights, defaultBannedRights, bannedRights, rank, type, canEditAdmin, participant == null, null, participant);
        fragment.setDelegate(new ChatRightsEditActivity.ChatRightsEditActivityDelegate() {
            @Override
            public void didSetRights(int rights, TLRPC.TL_chatAdminRights rightsAdmin, TLRPC.TL_chatBannedRights rightsBanned, String rank) {
                if (participant instanceof TLRPC.ChannelParticipant) {
                    TLRPC.ChannelParticipant channelParticipant = (TLRPC.ChannelParticipant) participant;
                    channelParticipant.admin_rights = rightsAdmin;
                    channelParticipant.banned_rights = rightsBanned;
                    channelParticipant.rank = rank;
                }
                if (delegate != null && rights == 1) {
                    delegate.didSelectUser(user_id);
                } else if (delegate != null) {
                    delegate.didAddParticipantToList(user_id, participant);
                }
                if (removeFragment) {
                    removeSelfFromStack();
                }
            }

            @Override
            public void didChangeOwner(TLRPC.User user) {
                onOwnerChaged(user);
            }
        });
        presentFragment(fragment, removeFragment);
    }

    private void removeParticipant(long userId) {
        if (!ChatObject.isChannel(currentChat)) {
            return;
        }
        TLRPC.User user = getMessagesController().getUser(userId);
        getMessagesController().deleteParticipantFromChat(chatId, user, null);
        if (delegate != null) {
            delegate.didKickParticipant(userId);
        }
        finishFragment();
    }

    private TLObject getAnyParticipant(long userId) {
        for (int a = 0; a < 3; a++) {
            LongSparseArray<TLObject> map;
            if (a == 0) {
                map = contactsMap;
            } else if (a == 1) {
                map = botsMap;
            } else {
                map = participantsMap;
            }
            TLObject p = map.get(userId);
            if (p != null) {
                return p;
            }
        }
        return null;
    }

    private void removeParticipants(TLObject object) {
        if (object instanceof TLRPC.ChatParticipant) {
            TLRPC.ChatParticipant chatParticipant = (TLRPC.ChatParticipant) object;
            removeParticipants(chatParticipant.user_id);
        } else if (object instanceof TLRPC.ChannelParticipant) {
            TLRPC.ChannelParticipant channelParticipant = (TLRPC.ChannelParticipant) object;
            removeParticipants(MessageObject.getPeerId(channelParticipant.peer));
        }
    }

    private void removeParticipants(long peerId) {
        boolean updated = false;
        DiffCallback savedState = saveState();
        for (int a = 0; a < 3; a++) {
            LongSparseArray<TLObject> map;
            ArrayList<TLObject> arrayList;
            if (a == 0) {
                map = contactsMap;
                arrayList = contacts;
            } else if (a == 1) {
                map = botsMap;
                arrayList = bots;
            } else {
                map = participantsMap;
                arrayList = participants;
            }
            TLObject p = map.get(peerId);
            if (p != null) {
                map.remove(peerId);
                arrayList.remove(p);
                updated = true;
                if (type == TYPE_BANNED && info != null) {
                    info.kicked_count--;
                }
            }
        }
        if (updated) {
            updateListAnimated(savedState);
        }
        if (listView.getAdapter() == searchListViewAdapter) {
            searchListViewAdapter.removeUserId(peerId);
        }
    }

    private void updateParticipantWithRights(TLRPC.ChannelParticipant channelParticipant, TLRPC.TL_chatAdminRights rightsAdmin, TLRPC.TL_chatBannedRights rightsBanned, long user_id, boolean withDelegate) {
        boolean delegateCalled = false;
        for (int a = 0; a < 3; a++) {
            LongSparseArray<TLObject> map;
            if (a == 0) {
                map = contactsMap;
            } else if (a == 1) {
                map = botsMap;
            } else {
                map = participantsMap;
            }
            TLObject p = map.get(MessageObject.getPeerId(channelParticipant.peer));
            if (p instanceof TLRPC.ChannelParticipant) {
                channelParticipant = (TLRPC.ChannelParticipant) p;
                channelParticipant.admin_rights = rightsAdmin;
                channelParticipant.banned_rights = rightsBanned;
                if (withDelegate) {
                    channelParticipant.promoted_by = getUserConfig().getClientUserId();
                }
            }
            if (withDelegate && p != null && !delegateCalled && delegate != null) {
                delegateCalled = true;
                delegate.didAddParticipantToList(user_id, p);
            }
        }
    }

    private boolean createMenuForParticipant(final TLObject participant, boolean resultOnly) {
        if (participant == null || selectType != SELECT_TYPE_MEMBERS) {
            return false;
        }
        long peerId;
        boolean canEdit;
        int date;
        TLRPC.TL_chatBannedRights bannedRights;
        TLRPC.TL_chatAdminRights adminRights;
        String rank;
        if (participant instanceof TLRPC.ChannelParticipant) {
            TLRPC.ChannelParticipant channelParticipant = (TLRPC.ChannelParticipant) participant;
            peerId = MessageObject.getPeerId(channelParticipant.peer);
            canEdit = channelParticipant.can_edit;
            bannedRights = channelParticipant.banned_rights;
            adminRights = channelParticipant.admin_rights;
            date = channelParticipant.date;
            rank = channelParticipant.rank;
        } else if (participant instanceof TLRPC.ChatParticipant) {
            TLRPC.ChatParticipant chatParticipant = (TLRPC.ChatParticipant) participant;
            peerId = chatParticipant.user_id;
            date = chatParticipant.date;
            canEdit = ChatObject.canAddAdmins(currentChat);
            bannedRights = null;
            adminRights = null;
            rank = "";
        } else {
            peerId = 0;
            canEdit = false;
            bannedRights = null;
            adminRights = null;
            date = 0;
            rank = null;
        }
        if (peerId == 0 || peerId == getUserConfig().getClientUserId()) {
            return false;
        }
        if (type == TYPE_USERS) {
            final TLRPC.User user = getMessagesController().getUser(peerId);
            boolean allowSetAdmin = ChatObject.canAddAdmins(currentChat) && (participant instanceof TLRPC.TL_channelParticipant || participant instanceof TLRPC.TL_channelParticipantBanned || participant instanceof TLRPC.TL_chatParticipant || canEdit);
            boolean canEditAdmin = !(participant instanceof TLRPC.TL_channelParticipantAdmin || participant instanceof TLRPC.TL_channelParticipantCreator || participant instanceof TLRPC.TL_chatParticipantCreator || participant instanceof TLRPC.TL_chatParticipantAdmin) || canEdit;
            boolean editingAdmin = participant instanceof TLRPC.TL_channelParticipantAdmin || participant instanceof TLRPC.TL_chatParticipantAdmin;

            if (selectType == SELECT_TYPE_MEMBERS) {
                allowSetAdmin &= !UserObject.isDeleted(user);
            }

            final ArrayList<String> items;
            final ArrayList<Integer> actions;
            final ArrayList<Integer> icons;
            if (!resultOnly) {
                items = new ArrayList<>();
                actions = new ArrayList<>();
                icons = new ArrayList<>();
            } else {
                items = null;
                actions = null;
                icons = null;
            }

            if (allowSetAdmin) {
                if (resultOnly) {
                    return true;
                }
                items.add(editingAdmin ? LocaleController.getString("EditAdminRights", R.string.EditAdminRights) : LocaleController.getString("SetAsAdmin", R.string.SetAsAdmin));
<<<<<<< HEAD
                icons.add(R.drawable.baseline_stars_24);
=======
                icons.add(R.drawable.msg_admins);
>>>>>>> 4a95c2fc
                actions.add(0);
            }
            boolean hasRemove = false;
            if (ChatObject.canBlockUsers(currentChat) && canEditAdmin) {
                if (resultOnly) {
                    return true;
                }
                if (!isChannel) {
                    if (ChatObject.isChannel(currentChat) && !currentChat.gigagroup) {
                        items.add(LocaleController.getString("ChangePermissions", R.string.ChangePermissions));
<<<<<<< HEAD
                        icons.add(R.drawable.baseline_block_24);
=======
                        icons.add(R.drawable.msg_permissions);
>>>>>>> 4a95c2fc
                        actions.add(1);
                    }
                    items.add(LocaleController.getString("KickFromGroup", R.string.KickFromGroup));
                } else {
                    items.add(LocaleController.getString("ChannelRemoveUser", R.string.ChannelRemoveUser));
                }
<<<<<<< HEAD
                icons.add(R.drawable.baseline_remove_circle_24);
=======
                icons.add(R.drawable.msg_remove);
>>>>>>> 4a95c2fc
                actions.add(2);
                hasRemove = true;
            }
            if (actions == null || actions.isEmpty()) {
                return false;
            }

            AlertDialog.Builder builder = new AlertDialog.Builder(getParentActivity());
            builder.setItems(items.toArray(new CharSequence[actions.size()]), AndroidUtilities.toIntArray(icons), (dialogInterface, i) -> {
                if (actions.get(i) == 2) {
                    getMessagesController().deleteParticipantFromChat(chatId, user, null);
                    removeParticipants(peerId);
                    if (currentChat != null && user != null && BulletinFactory.canShowBulletin(this)) {
                        BulletinFactory.createRemoveFromChatBulletin(this, user, currentChat.title).show();
                    }
                } else {
                    if (actions.get(i) == 1 && canEditAdmin && (participant instanceof TLRPC.TL_channelParticipantAdmin || participant instanceof TLRPC.TL_chatParticipantAdmin)) {
                        AlertDialog.Builder builder2 = new AlertDialog.Builder(getParentActivity());
                        builder2.setTitle(LocaleController.getString("AppName", R.string.AppName));
                        builder2.setMessage(LocaleController.formatString("AdminWillBeRemoved", R.string.AdminWillBeRemoved, UserObject.getUserName(user)));
                        builder2.setPositiveButton(LocaleController.getString("OK", R.string.OK), (dialog, which) -> openRightsEdit2(peerId, date, participant, adminRights, bannedRights, rank, canEditAdmin, actions.get(i), false));
                        builder2.setNegativeButton(LocaleController.getString("Cancel", R.string.Cancel), null);
                        showDialog(builder2.create());
                    } else {
                        openRightsEdit2(peerId, date, participant, adminRights, bannedRights, rank, canEditAdmin, actions.get(i), false);
                    }
                }
            });
            AlertDialog alertDialog = builder.create();
            showDialog(alertDialog);
            if (hasRemove) {
                alertDialog.setItemColor(items.size() - 1, Theme.getColor(Theme.key_dialogTextRed2), Theme.getColor(Theme.key_dialogRedIcon));
            }
        } else {
            CharSequence[] items;
            int[] icons;
            if (type == TYPE_KICKED && ChatObject.canBlockUsers(currentChat)) {
                if (resultOnly) {
                    return true;
                }
                items = new CharSequence[]{
                        LocaleController.getString("ChannelEditPermissions", R.string.ChannelEditPermissions),
                        LocaleController.getString("ChannelDeleteFromList", R.string.ChannelDeleteFromList)};
                icons = new int[]{
<<<<<<< HEAD
                        R.drawable.baseline_block_24,
                        R.drawable.baseline_delete_24};
=======
                        R.drawable.msg_permissions,
                        R.drawable.msg_delete};
>>>>>>> 4a95c2fc
            } else if (type == TYPE_BANNED && ChatObject.canBlockUsers(currentChat)) {
                if (resultOnly) {
                    return true;
                }
                items = new CharSequence[]{
                        ChatObject.canAddUsers(currentChat) && peerId > 0 ? (isChannel ? LocaleController.getString("ChannelAddToChannel", R.string.ChannelAddToChannel) : LocaleController.getString("ChannelAddToGroup", R.string.ChannelAddToGroup)) : null,
                        LocaleController.getString("ChannelDeleteFromList", R.string.ChannelDeleteFromList)};
                icons = new int[]{
<<<<<<< HEAD
                        R.drawable.baseline_person_add_24,
                        R.drawable.baseline_delete_24};
=======
                        R.drawable.msg_contact_add,
                        R.drawable.msg_delete};
>>>>>>> 4a95c2fc
            } else if (type == TYPE_ADMIN && ChatObject.canAddAdmins(currentChat) && canEdit) {
                if (resultOnly) {
                    return true;
                }
                if (currentChat.creator || !(participant instanceof TLRPC.TL_channelParticipantCreator) && canEdit) {
                    items = new CharSequence[]{
                            LocaleController.getString("EditAdminRights", R.string.EditAdminRights),
                            LocaleController.getString("ChannelRemoveUserAdmin", R.string.ChannelRemoveUserAdmin)};
                    icons = new int[]{
<<<<<<< HEAD
                            R.drawable.baseline_stars_24,
                            R.drawable.baseline_remove_circle_24};
=======
                            R.drawable.msg_admins,
                            R.drawable.msg_remove};
>>>>>>> 4a95c2fc
                } else {
                    items = new CharSequence[]{
                            LocaleController.getString("ChannelRemoveUserAdmin", R.string.ChannelRemoveUserAdmin)};
                    icons = new int[]{
<<<<<<< HEAD
                            R.drawable.baseline_remove_circle_24};
=======
                            R.drawable.msg_remove};
>>>>>>> 4a95c2fc
                }
            } else {
                items = null;
                icons = null;
            }
            if (items == null) {
                return false;
            }
            AlertDialog.Builder builder = new AlertDialog.Builder(getParentActivity());
            builder.setItems(items, icons, (dialogInterface, i) -> {
                if (type == TYPE_ADMIN) {
                    if (i == 0 && items.length == 2) {
                        ChatRightsEditActivity fragment = new ChatRightsEditActivity(peerId, chatId, adminRights, null, null, rank, ChatRightsEditActivity.TYPE_ADMIN, true, false, null, participant);
                        fragment.setDelegate(new ChatRightsEditActivity.ChatRightsEditActivityDelegate() {
                            @Override
                            public void didSetRights(int rights, TLRPC.TL_chatAdminRights rightsAdmin, TLRPC.TL_chatBannedRights rightsBanned, String rank) {
                                if (participant instanceof TLRPC.ChannelParticipant) {
                                    TLRPC.ChannelParticipant channelParticipant = (TLRPC.ChannelParticipant) participant;
                                    channelParticipant.admin_rights = rightsAdmin;
                                    channelParticipant.banned_rights = rightsBanned;
                                    channelParticipant.rank = rank;
                                    updateParticipantWithRights(channelParticipant, rightsAdmin, rightsBanned, 0, false);
                                }
                            }

                            @Override
                            public void didChangeOwner(TLRPC.User user) {
                                onOwnerChaged(user);
                            }
                        });
                        presentFragment(fragment);
                    } else {
                        getMessagesController().setUserAdminRole(chatId, getMessagesController().getUser(peerId), new TLRPC.TL_chatAdminRights(), "", !isChannel, ChatUsersActivity.this, false, false, null,null);
                        removeParticipants(peerId);
                    }
                } else if (type == TYPE_BANNED || type == TYPE_KICKED) {
                    if (i == 0) {
                        if (type == TYPE_KICKED) {
                            ChatRightsEditActivity fragment = new ChatRightsEditActivity(peerId, chatId, null, defaultBannedRights, bannedRights, rank, ChatRightsEditActivity.TYPE_BANNED, true, false, null, participant);
                            fragment.setDelegate(new ChatRightsEditActivity.ChatRightsEditActivityDelegate() {
                                @Override
                                public void didSetRights(int rights, TLRPC.TL_chatAdminRights rightsAdmin, TLRPC.TL_chatBannedRights rightsBanned, String rank) {
                                    if (participant instanceof TLRPC.ChannelParticipant) {
                                        TLRPC.ChannelParticipant channelParticipant = (TLRPC.ChannelParticipant) participant;
                                        channelParticipant.admin_rights = rightsAdmin;
                                        channelParticipant.banned_rights = rightsBanned;
                                        channelParticipant.rank = rank;
                                        updateParticipantWithRights(channelParticipant, rightsAdmin, rightsBanned, 0, false);
                                    }
                                }

                                @Override
                                public void didChangeOwner(TLRPC.User user) {
                                    onOwnerChaged(user);
                                }
                            });
                            presentFragment(fragment);
                        } else if (type == TYPE_BANNED) {
                            if (peerId > 0) {
                                TLRPC.User user = getMessagesController().getUser(peerId);
                                getMessagesController().addUserToChat(chatId, user, 0, null, ChatUsersActivity.this, null);
                            }
                        }
                    } else if (i == 1) {
                        TLRPC.TL_channels_editBanned req = new TLRPC.TL_channels_editBanned();
                        req.participant = getMessagesController().getInputPeer(peerId);
                        req.channel = getMessagesController().getInputChannel(chatId);
                        req.banned_rights = new TLRPC.TL_chatBannedRights();
                        getConnectionsManager().sendRequest(req, (response, error) -> {
                            if (response != null) {
                                final TLRPC.Updates updates = (TLRPC.Updates) response;
                                getMessagesController().processUpdates(updates, false);
                                if (!updates.chats.isEmpty()) {
                                    AndroidUtilities.runOnUIThread(() -> {
                                        TLRPC.Chat chat = updates.chats.get(0);
                                        getMessagesController().loadFullChat(chat.id, 0, true);
                                    }, 1000);
                                }
                            }
                        });
                    }
                    if (i == 0 && type == TYPE_BANNED || i == 1) {
                        removeParticipants(participant);
                    }
                } else {
                    if (i == 0) {
                        TLRPC.User user;
                        TLRPC.Chat chat;
                        if (peerId > 0) {
                            user = getMessagesController().getUser(peerId);
                            chat = null;
                        } else {
                            user = null;
                            chat = getMessagesController().getChat(-peerId);
                        }
                        getMessagesController().deleteParticipantFromChat(chatId, user, chat, null, false, false);
                    }
                }
            });
            AlertDialog alertDialog = builder.create();
            showDialog(alertDialog);
            if (type == TYPE_ADMIN) {
                alertDialog.setItemColor(items.length - 1, Theme.getColor(Theme.key_dialogTextRed2), Theme.getColor(Theme.key_dialogRedIcon));
            }
        }
        return true;
    }

    @Override
    public void didReceivedNotification(int id, int account, Object... args) {
        if (id == NotificationCenter.chatInfoDidLoad) {
            TLRPC.ChatFull chatFull = (TLRPC.ChatFull) args[0];
            boolean byChannelUsers = (Boolean) args[2];
            if (chatFull.id == chatId && (!byChannelUsers || !ChatObject.isChannel(currentChat))) {
                boolean hadInfo = info != null;
                info = chatFull;
                if (!hadInfo) {
                    selectedSlowmode = initialSlowmode = getCurrentSlowmode();
                }
                AndroidUtilities.runOnUIThread(() -> loadChatParticipants(0, 200));
            }
        }
    }

    @Override
    public boolean onBackPressed() {
        return checkDiscard();
    }

    public void setDelegate(ChatUsersActivityDelegate chatUsersActivityDelegate) {
        delegate = chatUsersActivityDelegate;
    }
    
    private int getCurrentSlowmode() {
        if (info != null) {
            if (info.slowmode_seconds == 10) {
                return 1;
            } else if (info.slowmode_seconds == 30) {
                return 2;
            } else if (info.slowmode_seconds == 60) {
                return 3;
            } else if (info.slowmode_seconds == 5 * 60) {
                return 4;
            } else if (info.slowmode_seconds == 15 * 60) {
                return 5;
            } else if (info.slowmode_seconds == 60 * 60) {
                return 6;
            }
        }
        return 0;
    }

    private int getSecondsForIndex(int index) {
        if (index == 1) {
            return 10;
        } else if (index == 2) {
            return 30;
        } else if (index == 3) {
            return 60;
        } else if (index == 4) {
            return 5 * 60;
        } else if (index == 5) {
            return 15 * 60;
        } else if (index == 6) {
            return 60 * 60;
        }
        return 0;
    }

    private String formatSeconds(int seconds) {
        if (seconds < 60) {
            return LocaleController.formatPluralString("Seconds", seconds);
        } else if (seconds < 60 * 60) {
            return LocaleController.formatPluralString("Minutes", seconds / 60);
        } else {
            return LocaleController.formatPluralString("Hours", seconds / 60 / 60);
        }
    }

    private boolean checkDiscard() {
        String newBannedRights = ChatObject.getBannedRightsString(defaultBannedRights);
        if (!newBannedRights.equals(initialBannedRights) || initialSlowmode != selectedSlowmode) {
            AlertDialog.Builder builder = new AlertDialog.Builder(getParentActivity());
            builder.setTitle(LocaleController.getString("UserRestrictionsApplyChanges", R.string.UserRestrictionsApplyChanges));
            if (isChannel) {
                builder.setMessage(LocaleController.getString("ChannelSettingsChangedAlert", R.string.ChannelSettingsChangedAlert));
            } else {
                builder.setMessage(LocaleController.getString("GroupSettingsChangedAlert", R.string.GroupSettingsChangedAlert));
            }
            builder.setPositiveButton(LocaleController.getString("ApplyTheme", R.string.ApplyTheme), (dialogInterface, i) -> processDone());
            builder.setNegativeButton(LocaleController.getString("PassportDiscard", R.string.PassportDiscard), (dialog, which) -> finishFragment());
            showDialog(builder.create());
            return false;
        }
        return true;
    }

    public boolean hasSelectType() {
        return selectType != SELECT_TYPE_MEMBERS;
    }

    private String formatUserPermissions(TLRPC.TL_chatBannedRights rights) {
        if (rights == null) {
            return "";
        }
        StringBuilder builder = new StringBuilder();
        if (rights.view_messages && defaultBannedRights.view_messages != rights.view_messages) {
            builder.append(LocaleController.getString("UserRestrictionsNoRead", R.string.UserRestrictionsNoRead));
        }
        if (rights.send_messages && defaultBannedRights.send_messages != rights.send_messages) {
            if (builder.length() != 0) {
                builder.append(", ");
            }
            builder.append(LocaleController.getString("UserRestrictionsNoSend", R.string.UserRestrictionsNoSend));
        }
        if (rights.send_media && defaultBannedRights.send_media != rights.send_media) {
            if (builder.length() != 0) {
                builder.append(", ");
            }
            builder.append(LocaleController.getString("UserRestrictionsNoSendMedia", R.string.UserRestrictionsNoSendMedia));
        }
        if (rights.send_stickers && defaultBannedRights.send_stickers != rights.send_stickers) {
            if (builder.length() != 0) {
                builder.append(", ");
            }
            builder.append(LocaleController.getString("UserRestrictionsNoSendStickers", R.string.UserRestrictionsNoSendStickers));
        }
        if (rights.send_polls && defaultBannedRights.send_polls != rights.send_polls) {
            if (builder.length() != 0) {
                builder.append(", ");
            }
            builder.append(LocaleController.getString("UserRestrictionsNoSendPolls", R.string.UserRestrictionsNoSendPolls));
        }
        if (rights.embed_links && defaultBannedRights.embed_links != rights.embed_links) {
            if (builder.length() != 0) {
                builder.append(", ");
            }
            builder.append(LocaleController.getString("UserRestrictionsNoEmbedLinks", R.string.UserRestrictionsNoEmbedLinks));
        }
        if (rights.invite_users && defaultBannedRights.invite_users != rights.invite_users) {
            if (builder.length() != 0) {
                builder.append(", ");
            }
            builder.append(LocaleController.getString("UserRestrictionsNoInviteUsers", R.string.UserRestrictionsNoInviteUsers));
        }
        if (rights.pin_messages && defaultBannedRights.pin_messages != rights.pin_messages) {
            if (builder.length() != 0) {
                builder.append(", ");
            }
            builder.append(LocaleController.getString("UserRestrictionsNoPinMessages", R.string.UserRestrictionsNoPinMessages));
        }
        if (rights.change_info && defaultBannedRights.change_info != rights.change_info) {
            if (builder.length() != 0) {
                builder.append(", ");
            }
            builder.append(LocaleController.getString("UserRestrictionsNoChangeInfo", R.string.UserRestrictionsNoChangeInfo));
        }
        if (builder.length() != 0) {
            builder.replace(0, 1, builder.substring(0, 1).toUpperCase());
            builder.append('.');
        }
        return builder.toString();
    }

    private void processDone() {
        if (type != TYPE_KICKED) {
            return;
        }
        if (currentChat.creator && !ChatObject.isChannel(currentChat) && selectedSlowmode != initialSlowmode && info != null) {
            MessagesController.getInstance(currentAccount).convertToMegaGroup(getParentActivity(), chatId, this, param -> {
                if (param != 0) {
                    chatId = param;
                    currentChat = MessagesController.getInstance(currentAccount).getChat(param);
                    processDone();
                }
            });
            return;
        }
        String newBannedRights = ChatObject.getBannedRightsString(defaultBannedRights);
        if (!newBannedRights.equals(initialBannedRights)) {
            getMessagesController().setDefaultBannedRole(chatId, defaultBannedRights, ChatObject.isChannel(currentChat), this);
            TLRPC.Chat chat = getMessagesController().getChat(chatId);
            if (chat != null) {
                chat.default_banned_rights = defaultBannedRights;
            }
        }
        if (selectedSlowmode != initialSlowmode && info != null) {
            info.slowmode_seconds = getSecondsForIndex(selectedSlowmode);
            info.flags |= 131072;
            getMessagesController().setChannelSlowMode(chatId, info.slowmode_seconds);
        }
        finishFragment();
    }

    public void setInfo(TLRPC.ChatFull chatFull) {
        info = chatFull;
        if (info != null) {
            selectedSlowmode = initialSlowmode = getCurrentSlowmode();
        }
    }

    @Override
    public boolean needDelayOpenAnimation() {
        return true;
    }

    private int getChannelAdminParticipantType(TLObject participant) {
        if (participant instanceof TLRPC.TL_channelParticipantCreator || participant instanceof TLRPC.TL_channelParticipantSelf) {
            return 0;
        } else if (participant instanceof TLRPC.TL_channelParticipantAdmin || participant instanceof TLRPC.TL_channelParticipant) {
            return 1;
        }  else {
            return 2;
        }
    }

    private void loadChatParticipants(int offset, int count) {
        if (loadingUsers) {
            return;
        }
        contactsEndReached = false;
        botsEndReached = false;
        loadChatParticipants(offset, count, true);
    }

    private ArrayList<TLRPC.TL_channels_getParticipants> loadChatParticipantsRequests(int offset, int count, boolean reset) {
        TLRPC.TL_channels_getParticipants req = new TLRPC.TL_channels_getParticipants();
        ArrayList<TLRPC.TL_channels_getParticipants> requests = new ArrayList<>();
        requests.add(req);
        req.channel = getMessagesController().getInputChannel(chatId);
        if (type == TYPE_BANNED) {
            req.filter = new TLRPC.TL_channelParticipantsKicked();
        } else if (type == TYPE_ADMIN) {
            req.filter = new TLRPC.TL_channelParticipantsAdmins();
        } else if (type == TYPE_USERS) {
            if (info != null && info.participants_count <= 200 && currentChat != null && currentChat.megagroup) {
                req.filter = new TLRPC.TL_channelParticipantsRecent();
            } else {
                if (selectType == SELECT_TYPE_ADMIN) {
                    if (!contactsEndReached) {
                        delayResults = 2;
                        req.filter = new TLRPC.TL_channelParticipantsContacts();
                        contactsEndReached = true;
                        requests.addAll(loadChatParticipantsRequests(0, 200, false));
                    } else {
                        req.filter = new TLRPC.TL_channelParticipantsRecent();
                    }
                } else {
                    if (!contactsEndReached) {
                        delayResults = 3;
                        req.filter = new TLRPC.TL_channelParticipantsContacts();
                        contactsEndReached = true;
                        requests.addAll(loadChatParticipantsRequests(0, 200, false));
                    } else if (!botsEndReached) {
                        req.filter = new TLRPC.TL_channelParticipantsBots();
                        botsEndReached = true;
                        requests.addAll(loadChatParticipantsRequests(0, 200, false));
                    } else {
                        req.filter = new TLRPC.TL_channelParticipantsRecent();
                    }
                }
            }
        } else if (type == TYPE_KICKED) {
            req.filter = new TLRPC.TL_channelParticipantsBanned();
        }
        req.filter.q = "";
        req.offset = offset;
        req.limit = count;
        return requests;
    }

    private void loadChatParticipants(int offset, int count, boolean reset) {
        if (!ChatObject.isChannel(currentChat)) {
            loadingUsers = false;
            participants.clear();
            bots.clear();
            contacts.clear();
            participantsMap.clear();
            contactsMap.clear();
            botsMap.clear();
            if (type == TYPE_ADMIN) {
                if (info != null) {
                    for (int a = 0, size = info.participants.participants.size(); a < size; a++) {
                        TLRPC.ChatParticipant participant = info.participants.participants.get(a);
                        if (participant instanceof TLRPC.TL_chatParticipantCreator || participant instanceof TLRPC.TL_chatParticipantAdmin) {
                            participants.add(participant);
                        }
                        participantsMap.put(participant.user_id, participant);
                    }
                }
            } else if (type == TYPE_USERS) {
                if (info != null) {
                    long selfUserId = getUserConfig().clientUserId;
                    for (int a = 0, size = info.participants.participants.size(); a < size; a++) {
                        TLRPC.ChatParticipant participant = info.participants.participants.get(a);
                        if (selectType != SELECT_TYPE_MEMBERS && participant.user_id == selfUserId) {
                            continue;
                        }
                        if (ignoredUsers != null && ignoredUsers.indexOfKey(participant.user_id) >= 0) {
                            continue;
                        }
                        if (selectType == SELECT_TYPE_ADMIN) {
                            if (getContactsController().isContact(participant.user_id)) {
                                contacts.add(participant);
                                contactsMap.put(participant.user_id, participant);
                            } else if (!UserObject.isDeleted(getMessagesController().getUser(participant.user_id))) {
                                participants.add(participant);
                                participantsMap.put(participant.user_id, participant);
                            }
                        } else {
                            if (getContactsController().isContact(participant.user_id)) {
                                contacts.add(participant);
                                contactsMap.put(participant.user_id, participant);
                            } else {
                                TLRPC.User user = getMessagesController().getUser(participant.user_id);
                                if (user != null && user.bot) {
                                    bots.add(participant);
                                    botsMap.put(participant.user_id, participant);
                                } else {
                                    participants.add(participant);
                                    participantsMap.put(participant.user_id, participant);
                                }
                            }
                        }
                    }
                }
            }
            if (listViewAdapter != null) {
                listViewAdapter.notifyDataSetChanged();
            }
            updateRows();
            if (listViewAdapter != null) {
                listViewAdapter.notifyDataSetChanged();
            }
        } else {
            loadingUsers = true;
            if (emptyView != null) {
                emptyView.showProgress(true, false);
            }
            if (listViewAdapter != null) {
                listViewAdapter.notifyDataSetChanged();
            }
            final ArrayList<TLRPC.TL_channels_getParticipants> requests = loadChatParticipantsRequests(offset, count, reset);
            final ArrayList<TLRPC.TL_channels_channelParticipants> responses = new ArrayList<>();
            final Runnable onRequestsEnd = () -> {
                int objectsCount = 0;
                for (int i = 0; i < requests.size(); ++i) {
                    TLRPC.TL_channels_getParticipants req = requests.get(i);
                    TLRPC.TL_channels_channelParticipants res = responses.get(i);
                    if (req == null || res == null)
                        continue;
                    if (type == TYPE_ADMIN) {
                        getMessagesController().processLoadedAdminsResponse(chatId, res);
                    }
                    getMessagesController().putUsers(res.users, false);
                    getMessagesController().putChats(res.chats, false);
                    long selfId = getUserConfig().getClientUserId();
                    if (selectType != SELECT_TYPE_MEMBERS) {
                        for (int a = 0; a < res.participants.size(); a++) {
                            if (MessageObject.getPeerId(res.participants.get(a).peer) == selfId) {
                                res.participants.remove(a);
                                break;
                            }
                        }
                    }
                    ArrayList<TLObject> objects;
                    LongSparseArray<TLObject> map;
                    if (type == TYPE_USERS) {
                        delayResults--;
                        if (req.filter instanceof TLRPC.TL_channelParticipantsContacts) {
                            objects = contacts;
                            map = contactsMap;
                        } else if (req.filter instanceof TLRPC.TL_channelParticipantsBots) {
                            objects = bots;
                            map = botsMap;
                        } else {
                            objects = participants;
                            map = participantsMap;
                        }
                    } else {
                        objects = participants;
                        map = participantsMap;
                        participantsMap.clear();
                    }
                    objects.clear();
                    objects.addAll(res.participants);
                    for (int a = 0, size = res.participants.size(); a < size; a++) {
                        TLRPC.ChannelParticipant participant = res.participants.get(a);
                        if (participant.user_id == selfId) {
                            objects.remove(participant);
                        } else {
                            map.put(MessageObject.getPeerId(participant.peer), participant);
                        }
                    }
                    objectsCount += objects.size();
                    if (type == TYPE_USERS) {
                        for (int a = 0, N = participants.size(); a < N; a++) {
                            TLObject object = participants.get(a);
                            if (!(object instanceof TLRPC.ChannelParticipant)) {
                                participants.remove(a);
                                a--;
                                N--;
                                continue;
                            }
                            TLRPC.ChannelParticipant participant = (TLRPC.ChannelParticipant) object;
                            long peerId = MessageObject.getPeerId(participant.peer);
                            boolean remove = false;
                            if (contactsMap.get(peerId) != null || botsMap.get(peerId) != null) {
                                remove = true;
                            } else if (selectType == SELECT_TYPE_ADMIN && peerId > 0 && UserObject.isDeleted(getMessagesController().getUser(peerId))) {
                                remove = true;
                            } else if (ignoredUsers != null && ignoredUsers.indexOfKey(peerId) >= 0) {
                                remove = true;
                            }
                            if (remove) {
                                participants.remove(a);
                                participantsMap.remove(peerId);
                                a--;
                                N--;
                            }
                        }
                    }
                    try {
                        if ((type == TYPE_BANNED || type == TYPE_KICKED || type == TYPE_USERS) && currentChat != null && currentChat.megagroup && info instanceof TLRPC.TL_channelFull && info.participants_count <= 200) {
                            sortUsers(objects);
                        } else if (type == TYPE_ADMIN) {
                            sortAdmins(participants);
                        }
                    } catch (Exception e) {
                        FileLog.e(e);
                    }
                }
                if (type != TYPE_USERS || delayResults <= 0) {
                    showItemsAnimated(listViewAdapter != null ? listViewAdapter.getItemCount() : 0);
                    loadingUsers = false;
                    firstLoaded = true;
                    if (searchItem != null) {
                        searchItem.setVisibility(type != TYPE_BANNED || firstLoaded && objectsCount > 5 ? View.VISIBLE : View.GONE);
                    }
                }
                updateRows();
                if (listViewAdapter != null) {
                    listView.setAnimateEmptyView(openTransitionStarted, 0);
                    listViewAdapter.notifyDataSetChanged();

                    if (emptyView != null && listViewAdapter.getItemCount() == 0 && firstLoaded) {
                        emptyView.showProgress(false, true);
                    }
                }
                resumeDelayedFragmentAnimation();
            };
            AtomicInteger responsesReceived = new AtomicInteger(0);
            for (int i = 0; i < requests.size(); ++i) {
                responses.add(null);
                final int index = i;
                int reqId = getConnectionsManager().sendRequest(requests.get(index), (response, error) -> AndroidUtilities.runOnUIThread(() -> {
                    if (error == null && response instanceof TLRPC.TL_channels_channelParticipants)
                        responses.set(index, (TLRPC.TL_channels_channelParticipants) response);
                    responsesReceived.getAndIncrement();
                    if (responsesReceived.get() == requests.size()) {
                        onRequestsEnd.run();
                    }
                }));
                getConnectionsManager().bindRequestToGuid(reqId, classGuid);
            }
        }
    }

    private void sortUsers(ArrayList<TLObject> objects) {
        int currentTime = getConnectionsManager().getCurrentTime();
        Collections.sort(objects, (lhs, rhs) -> {
            TLRPC.ChannelParticipant p1 = (TLRPC.ChannelParticipant) lhs;
            TLRPC.ChannelParticipant p2 = (TLRPC.ChannelParticipant) rhs;
            long peer1 = MessageObject.getPeerId(p1.peer);
            long peer2 = MessageObject.getPeerId(p2.peer);
            int status1 = 0;
            if (peer1 > 0) {
                TLRPC.User user1 = getMessagesController().getUser(MessageObject.getPeerId(p1.peer));
                if (user1 != null && user1.status != null) {
                    if (user1.self) {
                        status1 = currentTime + 50000;
                    } else {
                        status1 = user1.status.expires;
                    }
                }
            } else {
                status1 = -100;
            }
            int status2 = 0;
            if (peer2 > 0) {
                TLRPC.User user2 = getMessagesController().getUser(MessageObject.getPeerId(p2.peer));
                if (user2 != null && user2.status != null) {
                    if (user2.self) {
                        status2 = currentTime + 50000;
                    } else {
                        status2 = user2.status.expires;
                    }
                }
            } else {
                status2 = -100;
            }
            if (status1 > 0 && status2 > 0) {
                if (status1 > status2) {
                    return 1;
                } else if (status1 < status2) {
                    return -1;
                }
                return 0;
            } else if (status1 < 0 && status2 < 0) {
                if (status1 > status2) {
                    return 1;
                } else if (status1 < status2) {
                    return -1;
                }
                return 0;
            } else if (status1 < 0 && status2 > 0 || status1 == 0 && status2 != 0) {
                return -1;
            } else if (status2 < 0 && status1 > 0 || status2 == 0 && status1 != 0) {
                return 1;
            }
            return 0;
        });
    }

    @Override
    public void onResume() {
        super.onResume();
        AndroidUtilities.requestAdjustResize(getParentActivity(), classGuid);
        if (listViewAdapter != null) {
            listViewAdapter.notifyDataSetChanged();
        }
        if (emptyView != null) {
            emptyView.requestLayout();
        }
    }

    @Override
    public void onPause() {
        super.onPause();
        if (undoView != null) {
            undoView.hide(true, 0);
        }
    }

    @Override
    protected void onBecomeFullyHidden() {
        if (undoView != null) {
            undoView.hide(true, 0);
        }
    }

    public int getSelectType() {
        return selectType;
    }

//    @Override
//    protected void onTransitionAnimationStart(boolean isOpen, boolean backward) {
//        super.onTransitionAnimationStart(isOpen, backward);
//        if (isOpen) {
//            openTransitionStarted = true;
//        }
//    }

    @Override
    protected void onTransitionAnimationEnd(boolean isOpen, boolean backward) {
        if (isOpen) {
            openTransitionStarted = true;
        }
        if (isOpen && !backward && needOpenSearch) {
            searchItem.getSearchField().requestFocus();
            AndroidUtilities.showKeyboard(searchItem.getSearchField());
            searchItem.setVisibility(View.GONE);
        }
    }

    private class SearchAdapter extends RecyclerListView.SelectionAdapter {

        private Context mContext;
        private ArrayList<Object> searchResult = new ArrayList<>();
        private LongSparseArray<TLObject> searchResultMap = new LongSparseArray<>();
        private ArrayList<CharSequence> searchResultNames = new ArrayList<>();
        private SearchAdapterHelper searchAdapterHelper;
        private Runnable searchRunnable;
        private int totalCount = 0;
        private boolean searchInProgress;

        private int groupStartRow;
        private int contactsStartRow;
        private int globalStartRow;

        public SearchAdapter(Context context) {
            mContext = context;
            searchAdapterHelper = new SearchAdapterHelper(true);
            searchAdapterHelper.setDelegate(searchId -> {
                if (!searchAdapterHelper.isSearchInProgress()) {
                    int oldItemCount = getItemCount();
                    notifyDataSetChanged();
                    if (getItemCount() > oldItemCount) {
                        showItemsAnimated(oldItemCount);
                    }
                    if (!searchInProgress) {
                        if (getItemCount() == 0 && searchId != 0) {
                            emptyView.showProgress(false, true);
                        }
                    }
                }
            });
        }

        public void searchUsers(final String query) {
            if (searchRunnable != null) {
                Utilities.searchQueue.cancelRunnable(searchRunnable);
                searchRunnable = null;
            }
            searchResult.clear();
            searchResultMap.clear();
            searchResultNames.clear();
            searchAdapterHelper.mergeResults(null);
            searchAdapterHelper.queryServerSearch(null, type != 0, false, true, false, false, ChatObject.isChannel(currentChat) ? chatId : 0, false, type, 0);
            notifyDataSetChanged();

            if (!TextUtils.isEmpty(query)) {
                searchInProgress = true;
                emptyView.showProgress(true, true);
                Utilities.searchQueue.postRunnable(searchRunnable = () -> processSearch(query), 300);
            }
        }

        private void processSearch(final String query) {
            AndroidUtilities.runOnUIThread(() -> {
                searchRunnable = null;

                final ArrayList<TLObject> participantsCopy = !ChatObject.isChannel(currentChat) && info != null ? new ArrayList<>(info.participants.participants) : null;
                final ArrayList<TLRPC.TL_contact> contactsCopy = selectType == SELECT_TYPE_ADMIN ? new ArrayList<>(getContactsController().contacts) : null;

                Runnable addContacts = null;
                if (participantsCopy != null || contactsCopy != null) {
                    addContacts = () -> {
                        String search1 = query.trim().toLowerCase();
                        if (search1.length() == 0) {
                            updateSearchResults(new ArrayList<>(), new LongSparseArray<>(), new ArrayList<>(), new ArrayList<>());
                            return;
                        }
                        String search2 = LocaleController.getInstance().getTranslitString(search1);
                        if (search1.equals(search2) || search2.length() == 0) {
                            search2 = null;
                        }
                        String[] search = new String[1 + (search2 != null ? 1 : 0)];
                        search[0] = search1;
                        if (search2 != null) {
                            search[1] = search2;
                        }
                        ArrayList<Object> resultArray = new ArrayList<>();
                        LongSparseArray<TLObject> resultMap = new LongSparseArray<>();
                        ArrayList<CharSequence> resultArrayNames = new ArrayList<>();
                        ArrayList<TLObject> resultArray2 = new ArrayList<>();

                        if (participantsCopy != null) {
                            for (int a = 0, N = participantsCopy.size(); a < N; a++) {
                                long peerId;
                                TLObject o = participantsCopy.get(a);
                                if (o instanceof TLRPC.ChatParticipant) {
                                    peerId = ((TLRPC.ChatParticipant) o).user_id;
                                } else if (o instanceof TLRPC.ChannelParticipant) {
                                    peerId = MessageObject.getPeerId(((TLRPC.ChannelParticipant) o).peer);
                                } else {
                                    continue;
                                }
                                String name;
                                String username;
                                String firstName;
                                String lastName;
                                if (peerId > 0) {
                                    TLRPC.User user = getMessagesController().getUser(peerId);
                                    if (user.id == getUserConfig().getClientUserId()) {
                                        continue;
                                    }
                                    name = UserObject.getUserName(user).toLowerCase();
                                    username = user.username;
                                    firstName = user.first_name;
                                    lastName = user.last_name;
                                } else {
                                    TLRPC.Chat chat = getMessagesController().getChat(-peerId);
                                    name = chat.title.toLowerCase();
                                    username = chat.username;
                                    firstName = chat.title;
                                    lastName = null;
                                }

                                String tName = LocaleController.getInstance().getTranslitString(name);
                                if (name.equals(tName)) {
                                    tName = null;
                                }

                                int found = 0;
                                for (String q : search) {
                                    if (name.startsWith(q) || name.contains(" " + q) || tName != null && (tName.startsWith(q) || tName.contains(" " + q))) {
                                        found = 1;
                                    } else if (username != null && username.startsWith(q)) {
                                        found = 2;
                                    }

                                    if (found != 0) {
                                        if (found == 1) {
                                            resultArrayNames.add(AndroidUtilities.generateSearchName(firstName, lastName, q));
                                        } else {
                                            resultArrayNames.add(AndroidUtilities.generateSearchName("@" + username, null, "@" + q));
                                        }
                                        resultArray2.add(o);
                                        break;
                                    }
                                }
                            }
                        }

                        if (contactsCopy != null) {
                            for (int a = 0; a < contactsCopy.size(); a++) {
                                TLRPC.TL_contact contact = contactsCopy.get(a);
                                TLRPC.User user = getMessagesController().getUser(contact.user_id);
                                if (user.id == getUserConfig().getClientUserId()) {
                                    continue;
                                }

                                String name = UserObject.getUserName(user).toLowerCase();
                                String tName = LocaleController.getInstance().getTranslitString(name);
                                if (name.equals(tName)) {
                                    tName = null;
                                }

                                int found = 0;
                                for (String q : search) {
                                    if (name.startsWith(q) || name.contains(" " + q) || tName != null && (tName.startsWith(q) || tName.contains(" " + q))) {
                                        found = 1;
                                    } else if (user.username != null && user.username.startsWith(q)) {
                                        found = 2;
                                    }

                                    if (found != 0) {
                                        if (found == 1) {
                                            resultArrayNames.add(AndroidUtilities.generateSearchName(user.first_name, user.last_name, q));
                                        } else {
                                            resultArrayNames.add(AndroidUtilities.generateSearchName("@" + user.username, null, "@" + q));
                                        }
                                        resultArray.add(user);
                                        resultMap.put(user.id, user);
                                        break;
                                    }
                                }
                            }
                        }
                        updateSearchResults(resultArray, resultMap, resultArrayNames, resultArray2);
                    };
                } else {
                    searchInProgress = false;
                }
                searchAdapterHelper.queryServerSearch(query, selectType != SELECT_TYPE_MEMBERS, false, true, false, false, ChatObject.isChannel(currentChat) ? chatId : 0, false, type, 1, addContacts);
            });
        }

        private void updateSearchResults(final ArrayList<Object> users, final LongSparseArray<TLObject> usersMap, final ArrayList<CharSequence> names, final ArrayList<TLObject> participants) {
            AndroidUtilities.runOnUIThread(() -> {
                if (!searching) {
                    return;
                }
                searchInProgress = false;
                searchResult = users;
                searchResultMap = usersMap;
                searchResultNames = names;
                searchAdapterHelper.mergeResults(searchResult);
                if (!ChatObject.isChannel(currentChat)) {
                    ArrayList<TLObject> search = searchAdapterHelper.getGroupSearch();
                    search.clear();
                    search.addAll(participants);
                }
                int oldItemCount = getItemCount();
                notifyDataSetChanged();
                if (getItemCount() > oldItemCount) {
                    showItemsAnimated(oldItemCount);
                }
                if (!searchAdapterHelper.isSearchInProgress()) {
                    if (getItemCount() == 0) {
                        emptyView.showProgress(false, true);
                    }
                }
            });
        }

        @Override
        public boolean isEnabled(RecyclerView.ViewHolder holder) {
            return holder.getItemViewType() != 1;
        }

        @Override
        public int getItemCount() {
            return totalCount;
        }

        @Override
        public void notifyDataSetChanged() {
            totalCount = 0;
            int count = searchAdapterHelper.getGroupSearch().size();
            if (count != 0) {
                groupStartRow = 0;
                totalCount += count + 1;
            } else {
                groupStartRow = -1;
            }
            count = searchResult.size();
            if (count != 0) {
                contactsStartRow = totalCount;
                totalCount += count + 1;
            } else {
                contactsStartRow = -1;
            }
            count = searchAdapterHelper.getGlobalSearch().size();
            if (count != 0) {
                globalStartRow = totalCount;
                totalCount += count + 1;
            } else {
                globalStartRow = -1;
            }
            if (searching && listView != null && listView.getAdapter() != searchListViewAdapter) {
                listView.setAnimateEmptyView(true, 0);
                listView.setAdapter(searchListViewAdapter);
                listView.setFastScrollVisible(false);
                listView.setVerticalScrollBarEnabled(true);
            }
            super.notifyDataSetChanged();
        }

        public void removeUserId(long userId) {
            searchAdapterHelper.removeUserId(userId);
            Object object = searchResultMap.get(userId);
            if (object != null) {
                searchResult.remove(object);
            }
            notifyDataSetChanged();
        }

        public TLObject getItem(int i) {
            int count = searchAdapterHelper.getGroupSearch().size();
            if (count != 0) {
                if (count + 1 > i) {
                    if (i == 0) {
                        return null;
                    } else {
                        return searchAdapterHelper.getGroupSearch().get(i - 1);
                    }
                } else {
                    i -= count + 1;
                }
            }
            count = searchResult.size();
            if (count != 0) {
                if (count + 1 > i) {
                    if (i == 0) {
                        return null;
                    } else {
                        return (TLObject) searchResult.get(i - 1);
                    }
                } else {
                    i -= count + 1;
                }
            }
            count = searchAdapterHelper.getGlobalSearch().size();
            if (count != 0) {
                if (count + 1 > i) {
                    if (i == 0) {
                        return null;
                    } else {
                        return searchAdapterHelper.getGlobalSearch().get(i - 1);
                    }
                }
            }
            return null;
        }

        @Override
        public RecyclerView.ViewHolder onCreateViewHolder(ViewGroup parent, int viewType) {
            View view;
            switch (viewType) {
                case 0:
                    ManageChatUserCell manageChatUserCell = new ManageChatUserCell(mContext, 2, 2, selectType == SELECT_TYPE_MEMBERS);
                    manageChatUserCell.setBackgroundColor(Theme.getColor(Theme.key_windowBackgroundWhite));
                    manageChatUserCell.setDelegate((cell, click) -> {
                        TLObject object = getItem((Integer) cell.getTag());
                        if (object instanceof TLRPC.ChannelParticipant) {
                            TLRPC.ChannelParticipant participant = (TLRPC.ChannelParticipant) object;
                            return createMenuForParticipant(participant, !click);
                        } else {
                            return false;
                        }
                    });
                    view = manageChatUserCell;
                    break;
                case 1:
                default:
                    view = new GraySectionCell(mContext);
                    break;
            }
            return new RecyclerListView.Holder(view);
        }

        @Override
        public void onBindViewHolder(RecyclerView.ViewHolder holder, int position) {
            switch (holder.getItemViewType()) {
                case 0: {
                    TLObject object = getItem(position);
                    TLObject peerObject;
                    String un = null;
                    if (object instanceof TLRPC.User) {
                        peerObject = object;
                    } else if (object instanceof TLRPC.ChannelParticipant) {
                        long peerId = MessageObject.getPeerId(((TLRPC.ChannelParticipant) object).peer);
                        if (peerId >= 0) {
                            TLRPC.User user = getMessagesController().getUser(peerId);
                            if (user != null) {
                                un = user.username;
                            }
                            peerObject = user;
                        } else {
                            TLRPC.Chat chat = getMessagesController().getChat(-peerId);
                            if (chat != null) {
                                un = chat.username;
                            }
                            peerObject = chat;
                        }
                    } else if (object instanceof TLRPC.ChatParticipant) {
                        peerObject = getMessagesController().getUser(((TLRPC.ChatParticipant) object).user_id);
                    } else {
                        return;
                    }

                    CharSequence username = null;
                    CharSequence name = null;

                    int count = searchAdapterHelper.getGroupSearch().size();
                    boolean ok = false;
                    String nameSearch = null;
                    if (count != 0) {
                        if (count + 1 > position) {
                            nameSearch = searchAdapterHelper.getLastFoundChannel();
                            ok = true;
                        } else {
                            position -= count + 1;
                        }
                    }
                    if (!ok) {
                        count = searchResult.size();
                        if (count != 0) {
                            if (count + 1 > position) {
                                ok = true;
                                name = searchResultNames.get(position - 1);
                                if (name != null && !TextUtils.isEmpty(un)) {
                                    if (name.toString().startsWith("@" + un)) {
                                        username = name;
                                        name = null;
                                    }
                                }
                            } else {
                                position -= count + 1;
                            }
                        }
                    }
                    if (!ok && un != null) {
                        count = searchAdapterHelper.getGlobalSearch().size();
                        if (count != 0) {
                            if (count + 1 > position) {
                                String foundUserName = searchAdapterHelper.getLastFoundUsername();
                                if (foundUserName.startsWith("@")) {
                                    foundUserName = foundUserName.substring(1);
                                }
                                try {
                                    int index;
                                    SpannableStringBuilder spannableStringBuilder = new SpannableStringBuilder();
                                    spannableStringBuilder.append("@");
                                    spannableStringBuilder.append(un);
                                    if ((index = AndroidUtilities.indexOfIgnoreCase(un, foundUserName)) != -1) {
                                        int len = foundUserName.length();
                                        if (index == 0) {
                                            len++;
                                        } else {
                                            index++;
                                        }
                                        spannableStringBuilder.setSpan(new ForegroundColorSpan(Theme.getColor(Theme.key_windowBackgroundWhiteBlueText4)), index, index + len, Spanned.SPAN_EXCLUSIVE_EXCLUSIVE);
                                    }
                                    username = spannableStringBuilder;
                                } catch (Exception e) {
                                    username = un;
                                    FileLog.e(e);
                                }
                            }
                        }
                    }

                    if (nameSearch != null && un != null) {
                        name = new SpannableStringBuilder(un);
                        int idx = AndroidUtilities.indexOfIgnoreCase(un, nameSearch);
                        if (idx != -1) {
                            ((SpannableStringBuilder) name).setSpan(new ForegroundColorSpan(Theme.getColor(Theme.key_windowBackgroundWhiteBlueText4)), idx, idx + nameSearch.length(), Spanned.SPAN_EXCLUSIVE_EXCLUSIVE);
                        }
                    }

                    ManageChatUserCell userCell = (ManageChatUserCell) holder.itemView;
                    userCell.setTag(position);
                    userCell.setData(peerObject, name, username, false);

                    break;
                }
                case 1: {
                    GraySectionCell sectionCell = (GraySectionCell) holder.itemView;
                    if (position == groupStartRow) {
                        if (type == TYPE_BANNED) {
                            sectionCell.setText(LocaleController.getString("ChannelBlockedUsers", R.string.ChannelBlockedUsers));
                        } else if (type == TYPE_KICKED) {
                            sectionCell.setText(LocaleController.getString("ChannelRestrictedUsers", R.string.ChannelRestrictedUsers));
                        } else {
                            if (isChannel) {
                                sectionCell.setText(LocaleController.getString("ChannelSubscribers", R.string.ChannelSubscribers));
                            } else {
                                sectionCell.setText(LocaleController.getString("ChannelMembers", R.string.ChannelMembers));
                            }
                        }
                    } else if (position == globalStartRow) {
                        sectionCell.setText(LocaleController.getString("GlobalSearch", R.string.GlobalSearch));
                    } else if (position == contactsStartRow) {
                        sectionCell.setText(LocaleController.getString("Contacts", R.string.Contacts));
                    }
                    break;
                }
            }
        }

        @Override
        public void onViewRecycled(RecyclerView.ViewHolder holder) {
            if (holder.itemView instanceof ManageChatUserCell) {
                ((ManageChatUserCell) holder.itemView).recycle();
            }
        }

        @Override
        public int getItemViewType(int i) {
            if (i == globalStartRow || i == groupStartRow || i == contactsStartRow) {
                return 1;
            }
            return 0;
        }
    }

    private class ListAdapter extends RecyclerListView.SelectionAdapter {

        private Context mContext;

        public ListAdapter(Context context) {
            mContext = context;
        }

        @Override
        public boolean isEnabled(RecyclerView.ViewHolder holder) {
            int viewType = holder.getItemViewType();
            if (viewType == 7) {
                return ChatObject.canBlockUsers(currentChat);
            } else if (viewType == 0) {
                ManageChatUserCell cell = (ManageChatUserCell) holder.itemView;
                Object object = cell.getCurrentObject();
                if (type != TYPE_ADMIN && object instanceof TLRPC.User) {
                    TLRPC.User user = (TLRPC.User) object;
                    if (user.self) {
                        return false;
                    }
                }
                return true;
            }
            return viewType == 0 || viewType == 2 || viewType == 6;
        }

        @Override
        public int getItemCount() {
          /*  if (type == TYPE_KICKED && loadingUsers && !firstLoaded) {
                return 0;
            }*/
            return rowCount;
        }

        @Override
        public RecyclerView.ViewHolder onCreateViewHolder(ViewGroup parent, int viewType) {
            View view;
            switch (viewType) {
                case 0:
                    ManageChatUserCell manageChatUserCell = new ManageChatUserCell(mContext, type == TYPE_BANNED || type == TYPE_KICKED ? 7 : 6, type == TYPE_BANNED || type == TYPE_KICKED ? 6 : 2, selectType == SELECT_TYPE_MEMBERS);
                    manageChatUserCell.setBackgroundColor(Theme.getColor(Theme.key_windowBackgroundWhite));
                    manageChatUserCell.setDelegate((cell, click) -> {
                        TLObject participant = listViewAdapter.getItem((Integer) cell.getTag());
                        return createMenuForParticipant(participant, !click);
                    });
                    view = manageChatUserCell;
                    break;
                case 1:
                    view = new TextInfoPrivacyCell(mContext);
                    break;
                case 2:
                    view = new ManageChatTextCell(mContext);
                    view.setBackgroundColor(Theme.getColor(Theme.key_windowBackgroundWhite));
                    break;
                case 3:
                    view = new ShadowSectionCell(mContext);
                    break;
                case 4:
<<<<<<< HEAD
                    view = new FrameLayout(mContext) {

                        @Override
                        protected void onMeasure(int widthMeasureSpec, int heightMeasureSpec) {
                            super.onMeasure(widthMeasureSpec, MeasureSpec.makeMeasureSpec(MeasureSpec.getSize(heightMeasureSpec) - AndroidUtilities.dp(56), MeasureSpec.EXACTLY));
                        }
                    };
                    FrameLayout frameLayout = (FrameLayout) view;
                    frameLayout.setBackgroundDrawable(Theme.getThemedDrawable(mContext, R.drawable.greydivider_bottom, Theme.key_windowBackgroundGrayShadow));

                    LinearLayout linearLayout = new LinearLayout(mContext);
                    linearLayout.setOrientation(LinearLayout.VERTICAL);
                    frameLayout.addView(linearLayout, LayoutHelper.createFrame(LayoutHelper.WRAP_CONTENT, LayoutHelper.WRAP_CONTENT, Gravity.CENTER, 20, 0, 20, 0));

                    ImageView imageView = new ImageView(mContext);
                    imageView.setImageResource(R.drawable.group_ban_empty);
                    imageView.setScaleType(ImageView.ScaleType.CENTER);
                    imageView.setColorFilter(new PorterDuffColorFilter(Theme.getColor(Theme.key_emptyListPlaceholder), PorterDuff.Mode.SRC_IN));
                    linearLayout.addView(imageView, LayoutHelper.createLinear(LayoutHelper.WRAP_CONTENT, LayoutHelper.WRAP_CONTENT, Gravity.CENTER_HORIZONTAL));

                    TextView textView = new TextView(mContext);
                    textView.setText(LocaleController.getString("NoBlockedUsers", R.string.NoBlockedUsers));
                    textView.setTextColor(Theme.getColor(Theme.key_emptyListPlaceholder));
                    textView.setTextSize(TypedValue.COMPLEX_UNIT_DIP, 16);
                    textView.setGravity(Gravity.CENTER_HORIZONTAL);
                    textView.setTypeface(AndroidUtilities.getTypeface("fonts/rmedium.ttf"));
                    linearLayout.addView(textView, LayoutHelper.createLinear(LayoutHelper.WRAP_CONTENT, LayoutHelper.WRAP_CONTENT, Gravity.CENTER_HORIZONTAL, 0, 10, 0, 0));

                    textView = new TextView(mContext);
=======
                    view = new TextInfoPrivacyCell(mContext);
                    TextInfoPrivacyCell privacyCell = (TextInfoPrivacyCell) view;
>>>>>>> 4a95c2fc
                    if (isChannel) {
                        privacyCell.setText(LocaleController.getString(R.string.NoBlockedChannel2));
                    } else {
                        privacyCell.setText(LocaleController.getString(R.string.NoBlockedGroup2));
                    }
                    privacyCell.setBackground(Theme.getThemedDrawable(mContext, R.drawable.greydivider_bottom, Theme.key_windowBackgroundGrayShadow));
                    break;
                case 5:
                    HeaderCell headerCell = new HeaderCell(mContext, Theme.key_windowBackgroundWhiteBlueHeader, 21, 11, false);
                    headerCell.setBackgroundColor(Theme.getColor(Theme.key_windowBackgroundWhite));
                    headerCell.setHeight(43);
                    view = headerCell;
                    break;
                case 6:
                    view = new TextSettingsCell(mContext);
                    view.setBackgroundColor(Theme.getColor(Theme.key_windowBackgroundWhite));
                    break;
                case 7:
                    view = new TextCheckCell2(mContext);
                    view.setBackgroundColor(Theme.getColor(Theme.key_windowBackgroundWhite));
                    break;
                case 8:
                    view = new GraySectionCell(mContext);
                    view.setBackground(null);
                    break;
                case 10:
                    view = new LoadingCell(mContext, AndroidUtilities.dp(40), AndroidUtilities.dp(120));
                    break;
                case 11:
                    FlickerLoadingView flickerLoadingView = new FlickerLoadingView(mContext);
                    flickerLoadingView.setIsSingleCell(true);
                    flickerLoadingView.setViewType(FlickerLoadingView.USERS_TYPE);
                    flickerLoadingView.showDate(false);
                    flickerLoadingView.setPaddingLeft(AndroidUtilities.dp(5));
                    flickerLoadingView.setBackgroundColor(Theme.getColor(Theme.key_windowBackgroundWhite));
                    flickerLoadingView.setLayoutParams(new RecyclerView.LayoutParams(ViewGroup.LayoutParams.MATCH_PARENT, ViewGroup.LayoutParams.MATCH_PARENT));
                    view = flickerLoadingView;
                    break;
                case 9:
                default:
                    view = new ChooseView(mContext);
                    view.setBackgroundColor(Theme.getColor(Theme.key_windowBackgroundWhite));
                    break;
            }
            return new RecyclerListView.Holder(view);
        }

        @Override
        public void onBindViewHolder(RecyclerView.ViewHolder holder, int position) {
            switch (holder.getItemViewType()) {
                case 0:
                    ManageChatUserCell userCell = (ManageChatUserCell) holder.itemView;
                    userCell.setTag(position);
                    TLObject item = getItem(position);
                    int lastRow;

                    boolean showJoined = false;
                    if (position >= participantsStartRow && position < participantsEndRow) {
                        lastRow = participantsEndRow;
                        showJoined = ChatObject.isChannel(currentChat);
                    } else if (position >= contactsStartRow && position < contactsEndRow) {
                        lastRow = contactsEndRow;
                        showJoined = ChatObject.isChannel(currentChat);
                    } else {
                        lastRow = botEndRow;
                    }

                    long peerId;
                    long kickedBy;
                    long promotedBy;
                    TLRPC.TL_chatBannedRights bannedRights;
                    boolean banned;
                    boolean creator;
                    boolean admin;
                    int joined;
                    if (item instanceof TLRPC.ChannelParticipant) {
                        TLRPC.ChannelParticipant participant = (TLRPC.ChannelParticipant) item;
                        peerId = MessageObject.getPeerId(participant.peer);
                        kickedBy = participant.kicked_by;
                        promotedBy = participant.promoted_by;
                        bannedRights = participant.banned_rights;
                        joined = participant.date;
                        banned = participant instanceof TLRPC.TL_channelParticipantBanned;
                        creator = participant instanceof TLRPC.TL_channelParticipantCreator;
                        admin = participant instanceof TLRPC.TL_channelParticipantAdmin;
                    } else if (item instanceof TLRPC.ChatParticipant) {
                        TLRPC.ChatParticipant participant = (TLRPC.ChatParticipant) item;
                        peerId = participant.user_id;
                        joined = participant.date;
                        kickedBy = 0;
                        promotedBy = 0;
                        bannedRights = null;
                        banned = false;
                        creator = participant instanceof TLRPC.TL_chatParticipantCreator;
                        admin = participant instanceof TLRPC.TL_chatParticipantAdmin;
                    } else {
                        return;
                    }
                    TLObject object;
                    if (peerId > 0) {
                        object = getMessagesController().getUser(peerId);
                    } else {
                        object = getMessagesController().getChat(-peerId);
                    }
                    if (object != null) {
                        if (type == TYPE_KICKED) {
                            userCell.setData(object, null, formatUserPermissions(bannedRights), position != lastRow - 1);
                        } else if (type == TYPE_BANNED) {
                            String role = null;
                            if (banned) {
                                TLRPC.User user1 = getMessagesController().getUser(kickedBy);
                                if (user1 != null) {
                                    role = LocaleController.formatString("UserRemovedBy", R.string.UserRemovedBy, UserObject.getUserName(user1));
                                }
                            }
                            userCell.setData(object, null, role, position != lastRow - 1);
                        } else if (type == TYPE_ADMIN) {
                            String role = null;
                            if (creator) {
                                role = LocaleController.getString("ChannelCreator", R.string.ChannelCreator);
                            } else if (admin) {
                                TLRPC.User user1 = getMessagesController().getUser(promotedBy);
                                if (user1 != null) {
                                    if (user1.id == peerId) {
                                        role = LocaleController.getString("ChannelAdministrator", R.string.ChannelAdministrator);
                                    } else {
                                        role = LocaleController.formatString("EditAdminPromotedBy", R.string.EditAdminPromotedBy, UserObject.getUserName(user1));
                                    }
                                }
                            }
                            userCell.setData(object, null, role, position != lastRow - 1);
                        } else if (type == TYPE_USERS) {
                            CharSequence status;
                            if (showJoined && joined != 0) {
                                status = LocaleController.formatJoined(joined);
                            } else {
                                status = null;
                            }
                            userCell.setData(object, null, status, position != lastRow - 1);
                        }
                    }
                    break;
                case 1:
                    TextInfoPrivacyCell privacyCell = (TextInfoPrivacyCell) holder.itemView;
                    if (position == participantsInfoRow) {
                        if (type == TYPE_BANNED || type == TYPE_KICKED) {
                            if (isChannel) {
                                privacyCell.setText(LocaleController.getString("NoBlockedChannel2", R.string.NoBlockedChannel2));
                            } else {
                                privacyCell.setText(LocaleController.getString("NoBlockedGroup2", R.string.NoBlockedGroup2));
                            }
                            privacyCell.setBackgroundDrawable(Theme.getThemedDrawable(mContext, R.drawable.greydivider_bottom, Theme.key_windowBackgroundGrayShadow));
                        } else if (type == TYPE_ADMIN) {
                            if (addNewRow != -1) {
                                if (isChannel) {
                                    privacyCell.setText(LocaleController.getString("ChannelAdminsInfo", R.string.ChannelAdminsInfo));
                                } else {
                                    privacyCell.setText(LocaleController.getString("MegaAdminsInfo", R.string.MegaAdminsInfo));
                                }
                            } else {
                                privacyCell.setText("");
                            }
                            privacyCell.setBackgroundDrawable(Theme.getThemedDrawable(mContext, R.drawable.greydivider_bottom, Theme.key_windowBackgroundGrayShadow));
                        } else if (type == TYPE_USERS) {
                            if (!isChannel || selectType != SELECT_TYPE_MEMBERS) {
                                privacyCell.setText("");
                            } else {
                                privacyCell.setText(LocaleController.getString("ChannelMembersInfo", R.string.ChannelMembersInfo));
                            }
                            privacyCell.setBackgroundDrawable(Theme.getThemedDrawable(mContext, R.drawable.greydivider_bottom, Theme.key_windowBackgroundGrayShadow));
                        }
                    } else if (position == slowmodeInfoRow) {
                        privacyCell.setBackgroundDrawable(Theme.getThemedDrawable(mContext, R.drawable.greydivider, Theme.key_windowBackgroundGrayShadow));
                        int seconds = getSecondsForIndex(selectedSlowmode);
                        if (info == null || seconds == 0) {
                            privacyCell.setText(LocaleController.getString("SlowmodeInfoOff", R.string.SlowmodeInfoOff));
                        } else {
                            privacyCell.setText(LocaleController.formatString("SlowmodeInfoSelected", R.string.SlowmodeInfoSelected, formatSeconds(seconds)));
                        }
                    } else if (position == gigaInfoRow) {
                        privacyCell.setText(LocaleController.getString("BroadcastGroupConvertInfo", R.string.BroadcastGroupConvertInfo));
                    }
                    break;
                case 2:
                    ManageChatTextCell actionCell = (ManageChatTextCell) holder.itemView;
                    actionCell.setColors(Theme.key_windowBackgroundWhiteGrayIcon, Theme.key_windowBackgroundWhiteBlackText);
                    if (position == addNewRow) {
                        if (type == TYPE_KICKED) {
                            actionCell.setColors(Theme.key_windowBackgroundWhiteBlueIcon, Theme.key_windowBackgroundWhiteBlueButton);
<<<<<<< HEAD
                            actionCell.setText(LocaleController.getString("ChannelAddException", R.string.ChannelAddException), null, R.drawable.baseline_person_add_24, participantsStartRow != -1);
                        } else if (type == TYPE_BANNED) {
                            actionCell.setText(LocaleController.getString("ChannelBlockUser", R.string.ChannelBlockUser), null, R.drawable.baseline_remove_circle_24, false);
                        } else if (type == TYPE_ADMIN) {
                            actionCell.setColors(Theme.key_windowBackgroundWhiteBlueIcon, Theme.key_windowBackgroundWhiteBlueButton);
                            boolean showDivider = !(loadingUsers && !firstLoaded);
                            actionCell.setText(LocaleController.getString("ChannelAddAdmin", R.string.ChannelAddAdmin), null, R.drawable.baseline_stars_24, showDivider);
=======
                            actionCell.setText(LocaleController.getString("ChannelAddException", R.string.ChannelAddException), null, R.drawable.msg_contact_add, participantsStartRow != -1);
                        } else if (type == TYPE_BANNED) {
                            actionCell.setText(LocaleController.getString("ChannelBlockUser", R.string.ChannelBlockUser), null, R.drawable.msg_user_remove, false);
                        } else if (type == TYPE_ADMIN) {
                            actionCell.setColors(Theme.key_windowBackgroundWhiteBlueIcon, Theme.key_windowBackgroundWhiteBlueButton);
                            boolean showDivider = !(loadingUsers && !firstLoaded);
                            actionCell.setText(LocaleController.getString("ChannelAddAdmin", R.string.ChannelAddAdmin), null, R.drawable.msg_admin_add, showDivider);
>>>>>>> 4a95c2fc
                        } else if (type == TYPE_USERS) {
                            actionCell.setColors(Theme.key_windowBackgroundWhiteBlueIcon, Theme.key_windowBackgroundWhiteBlueButton);
                            boolean showDivider = addNew2Row != -1 || (!(loadingUsers && !firstLoaded) && membersHeaderRow == -1 && !participants.isEmpty());
                            if (isChannel) {
<<<<<<< HEAD
                                actionCell.setText(LocaleController.getString("AddSubscriber", R.string.AddSubscriber), null, R.drawable.baseline_person_add_24, showDivider);
                            } else {
                                actionCell.setText(LocaleController.getString("AddMember", R.string.AddMember), null, R.drawable.baseline_person_add_24, showDivider);
                            }
                        }
                    } else if (position == recentActionsRow) {
                        actionCell.setText(LocaleController.getString("EventLog", R.string.EventLog), null, R.drawable.baseline_content_copy_24, false);
=======
                                actionCell.setText(LocaleController.getString("AddSubscriber", R.string.AddSubscriber), null, R.drawable.msg_contact_add, showDivider);
                            } else {
                                actionCell.setText(LocaleController.getString("AddMember", R.string.AddMember), null, R.drawable.msg_contact_add, showDivider);
                            }
                        }
                    } else if (position == recentActionsRow) {
                        actionCell.setText(LocaleController.getString("EventLog", R.string.EventLog), null, R.drawable.msg_log, false);
>>>>>>> 4a95c2fc
                    } else if (position == addNew2Row) {
                        actionCell.setColors(Theme.key_windowBackgroundWhiteBlueIcon, Theme.key_windowBackgroundWhiteBlueButton);
                        boolean showDivider = !(loadingUsers && !firstLoaded) && membersHeaderRow == -1 && !participants.isEmpty();
                        actionCell.setText(LocaleController.getString("ChannelInviteViaLink", R.string.ChannelInviteViaLink), null, R.drawable.msg_link2, showDivider);
                    } else if (position == gigaConvertRow) {
                        actionCell.setColors(Theme.key_windowBackgroundWhiteBlueIcon, Theme.key_windowBackgroundWhiteBlueButton);
                        actionCell.setText(LocaleController.getString("BroadcastGroupConvert", R.string.BroadcastGroupConvert), null, R.drawable.msg_channel, false);
                    }
                    break;
                case 3:
                    if (position == addNewSectionRow || type == TYPE_KICKED && position == participantsDividerRow && addNewRow == -1 && participantsStartRow == -1) {
                        holder.itemView.setBackgroundDrawable(Theme.getThemedDrawable(mContext, R.drawable.greydivider_bottom, Theme.key_windowBackgroundGrayShadow));
                    } else {
                        holder.itemView.setBackgroundDrawable(Theme.getThemedDrawable(mContext, R.drawable.greydivider, Theme.key_windowBackgroundGrayShadow));
                    }
                    break;
                case 5:
                    HeaderCell headerCell = (HeaderCell) holder.itemView;
                    if (position == restricted1SectionRow) {
                        if (type == TYPE_BANNED) {
                            int count = info != null ? info.kicked_count : participants.size();
                            if (count != 0) {
                                headerCell.setText(LocaleController.formatPluralString("RemovedUser", count));
                            } else {
                                headerCell.setText(LocaleController.getString("ChannelBlockedUsers", R.string.ChannelBlockedUsers));
                            }
                        } else {
                            headerCell.setText(LocaleController.getString("ChannelRestrictedUsers", R.string.ChannelRestrictedUsers));
                        }
                    } else if (position == permissionsSectionRow) {
                        headerCell.setText(LocaleController.getString("ChannelPermissionsHeader", R.string.ChannelPermissionsHeader));
                    } else if (position == slowmodeRow) {
                        headerCell.setText(LocaleController.getString("Slowmode", R.string.Slowmode));
                    } else if (position == gigaHeaderRow) {
                        headerCell.setText(LocaleController.getString("BroadcastGroup", R.string.BroadcastGroup));
                    }
                    break;
                case 6:
                    TextSettingsCell settingsCell = (TextSettingsCell) holder.itemView;
                    settingsCell.setTextAndValue(LocaleController.getString("ChannelBlacklist", R.string.ChannelBlacklist), String.format("%d", info != null ? info.kicked_count : 0), false);
                    break;
                case 7:
                    TextCheckCell2 checkCell = (TextCheckCell2) holder.itemView;
                    if (position == changeInfoRow) {
                        checkCell.setTextAndCheck(LocaleController.getString("UserRestrictionsChangeInfo", R.string.UserRestrictionsChangeInfo), !defaultBannedRights.change_info && TextUtils.isEmpty(currentChat.username), false);
                    } else if (position == addUsersRow) {
                        checkCell.setTextAndCheck(LocaleController.getString("UserRestrictionsInviteUsers", R.string.UserRestrictionsInviteUsers), !defaultBannedRights.invite_users, true);
                    } else if (position == pinMessagesRow) {
                        checkCell.setTextAndCheck(LocaleController.getString("UserRestrictionsPinMessages", R.string.UserRestrictionsPinMessages), !defaultBannedRights.pin_messages && TextUtils.isEmpty(currentChat.username), true);
                    } else if (position == sendMessagesRow) {
                        checkCell.setTextAndCheck(LocaleController.getString("UserRestrictionsSend", R.string.UserRestrictionsSend), !defaultBannedRights.send_messages, true);
                    } else if (position == sendMediaRow) {
                        checkCell.setTextAndCheck(LocaleController.getString("UserRestrictionsSendMedia", R.string.UserRestrictionsSendMedia), !defaultBannedRights.send_media, true);
                    } else if (position == sendStickersRow) {
                        checkCell.setTextAndCheck(LocaleController.getString("UserRestrictionsSendStickers2", R.string.UserRestrictionsSendStickers2), !defaultBannedRights.send_stickers, true);
                    } else if (position == sendGamesRow) {
                        checkCell.setTextAndCheck(LocaleController.getString("UserRestrictionsSendGames", R.string.UserRestrictionsSendGames), !defaultBannedRights.send_games, true);
                    } else if (position == sendInlineRow) {
                        checkCell.setTextAndCheck(LocaleController.getString("UserRestrictionsSendInline", R.string.UserRestrictionsSendInline), !defaultBannedRights.send_inline, true);
                    } else if (position == sendGifsRow) {
                        checkCell.setTextAndCheck(LocaleController.getString("UserRestrictionsSendGifs", R.string.UserRestrictionsSendGifs), !defaultBannedRights.send_gifs, true);
                    } else if (position == embedLinksRow) {
                        checkCell.setTextAndCheck(LocaleController.getString("UserRestrictionsEmbedLinks", R.string.UserRestrictionsEmbedLinks), !defaultBannedRights.embed_links, true);
                    } else if (position == sendPollsRow) {
                        checkCell.setTextAndCheck(LocaleController.getString("UserRestrictionsSendPolls", R.string.UserRestrictionsSendPolls), !defaultBannedRights.send_polls, true);
                    }

                    if (position == sendMediaRow || position == sendStickersRow || position == sendGamesRow || position == sendInlineRow || position == sendGifsRow || position == embedLinksRow || position == sendPollsRow) {
                        checkCell.setEnabled(!defaultBannedRights.send_messages && !defaultBannedRights.view_messages);
                    } else if (position == sendMessagesRow) {
                        checkCell.setEnabled(!defaultBannedRights.view_messages);
                    }
                    if (ChatObject.canBlockUsers(currentChat)) {
                        if (position == addUsersRow && !ChatObject.canUserDoAdminAction(currentChat, ChatObject.ACTION_INVITE) ||
                                position == pinMessagesRow && !ChatObject.canUserDoAdminAction(currentChat, ChatObject.ACTION_PIN) ||
                                position == changeInfoRow && !ChatObject.canUserDoAdminAction(currentChat, ChatObject.ACTION_CHANGE_INFO) ||
                                !TextUtils.isEmpty(currentChat.username) && (position == pinMessagesRow || position == changeInfoRow)) {
                            checkCell.setIcon(R.drawable.permission_locked);
                        } else {
                            checkCell.setIcon(0);
                        }
                    } else {
                        checkCell.setIcon(0);
                    }
                    break;
                case 8:
                    GraySectionCell sectionCell = (GraySectionCell) holder.itemView;
                    if (position == membersHeaderRow) {
                        if (ChatObject.isChannel(currentChat) && !currentChat.megagroup) {
                            sectionCell.setText(LocaleController.getString("ChannelOtherSubscribers", R.string.ChannelOtherSubscribers));
                        } else {
                            sectionCell.setText(LocaleController.getString("ChannelOtherMembers", R.string.ChannelOtherMembers));
                        }
                    } else if (position == botHeaderRow) {
                        sectionCell.setText(LocaleController.getString("ChannelBots", R.string.ChannelBots));
                    } else if (position == contactsHeaderRow) {
                        if (ChatObject.isChannel(currentChat) && !currentChat.megagroup) {
                            sectionCell.setText(LocaleController.getString("ChannelContacts", R.string.ChannelContacts));
                        } else {
                            sectionCell.setText(LocaleController.getString("GroupContacts", R.string.GroupContacts));
                        }
                    } else if (position == loadingHeaderRow) {
                        sectionCell.setText("");
                    }
                    break;
                case 11:
                    FlickerLoadingView flickerLoadingView = (FlickerLoadingView) holder.itemView;
                    if (type == TYPE_BANNED) {
                        flickerLoadingView.setItemsCount(info == null ? 1 : info.kicked_count);
                    } else {
                        flickerLoadingView.setItemsCount(1);
                    }
                    break;
            }
        }

        @Override
        public void onViewRecycled(RecyclerView.ViewHolder holder) {
            if (holder.itemView instanceof ManageChatUserCell) {
                ((ManageChatUserCell) holder.itemView).recycle();
            }
        }

        @Override
        public int getItemViewType(int position) {
            if (position == addNewRow || position == addNew2Row || position == recentActionsRow || position == gigaConvertRow) {
                return 2;
            } else if (position >= participantsStartRow && position < participantsEndRow ||
                    position >= botStartRow && position < botEndRow ||
                    position >= contactsStartRow && position < contactsEndRow) {
                return 0;
            } else if (position == addNewSectionRow || position == participantsDividerRow || position == participantsDivider2Row) {
                return 3;
            } else if (position == restricted1SectionRow || position == permissionsSectionRow || position == slowmodeRow || position == gigaHeaderRow) {
                return 5;
            } else if (position == participantsInfoRow || position == slowmodeInfoRow || position == gigaInfoRow) {
                return 1;
            } else if (position == blockedEmptyRow) {
                return 4;
            } else if (position == removedUsersRow) {
                return 6;
            } else if (position == changeInfoRow || position == addUsersRow || position == pinMessagesRow || position == sendMessagesRow ||
                    position == sendMediaRow || position == sendStickersRow || position == sendGamesRow || position == sendInlineRow ||
                    position == sendGifsRow || position == embedLinksRow || position == sendPollsRow) {
                return 7;
            } else if (position == membersHeaderRow || position == contactsHeaderRow || position == botHeaderRow || position == loadingHeaderRow) {
                return 8;
            } else if (position == slowmodeSelectRow) {
                return 9;
            } else if (position == loadingProgressRow) {
                return 10;
            } else if (position == loadingUserCellRow) {
                return 11;
            }
            return 0;
        }

        public TLObject getItem(int position) {
            if (position >= participantsStartRow && position < participantsEndRow) {
                return participants.get(position - participantsStartRow);
            } else if (position >= contactsStartRow && position < contactsEndRow) {
                return contacts.get(position - contactsStartRow);
            } else if (position >= botStartRow && position < botEndRow) {
                return bots.get(position - botStartRow);
            }
            return null;
        }
    }

    public DiffCallback saveState() {
        DiffCallback diffCallback = new DiffCallback();
        diffCallback.oldRowCount = rowCount;

        diffCallback.oldBotStartRow = botStartRow;
        diffCallback.oldBotEndRow = botEndRow;
        diffCallback.oldBots.clear();
        diffCallback.oldBots.addAll(bots);

        diffCallback.oldContactsEndRow = contactsEndRow;
        diffCallback.oldContactsStartRow = contactsStartRow;
        diffCallback.oldContacts.clear();
        diffCallback.oldContacts.addAll(contacts);

        diffCallback.oldParticipantsStartRow = participantsStartRow;
        diffCallback.oldParticipantsEndRow = participantsEndRow;
        diffCallback.oldParticipants.clear();
        diffCallback.oldParticipants.addAll(participants);

        diffCallback.fillPositions(diffCallback.oldPositionToItem);
        return diffCallback;
    }

    public void updateListAnimated(DiffCallback savedState) {
        if (listViewAdapter == null) {
            updateRows();
            return;
        }
        updateRows();
        savedState.fillPositions(savedState.newPositionToItem);
        DiffUtil.calculateDiff(savedState).dispatchUpdatesTo(listViewAdapter);
        if (listView != null && layoutManager != null && listView.getChildCount() > 0) {
            View view = null;
            int position = -1;
            for (int i = 0; i < listView.getChildCount(); i++) {
                position = listView.getChildAdapterPosition(listView.getChildAt(i));
                if (position != RecyclerListView.NO_POSITION) {
                    view = listView.getChildAt(i);
                    break;
                }
            }
            if (view != null) {
                layoutManager.scrollToPositionWithOffset(position, view.getTop() - listView.getPaddingTop());
            }
        }
    }

    private class DiffCallback extends DiffUtil.Callback {

        int oldRowCount;
        SparseIntArray oldPositionToItem = new SparseIntArray();
        SparseIntArray newPositionToItem = new SparseIntArray();

        int oldParticipantsStartRow;
        int oldParticipantsEndRow;
        int oldContactsStartRow;
        int oldContactsEndRow;
        int oldBotStartRow;
        int oldBotEndRow;

        private ArrayList<TLObject> oldParticipants = new ArrayList<>();
        private ArrayList<TLObject> oldBots = new ArrayList<>();
        private ArrayList<TLObject> oldContacts = new ArrayList<>();

        @Override
        public int getOldListSize() {
            return oldRowCount;
        }

        @Override
        public int getNewListSize() {
            return rowCount;
        }

        @Override
        public boolean areItemsTheSame(int oldItemPosition, int newItemPosition) {
            if (oldItemPosition >= oldBotStartRow && oldItemPosition < oldBotEndRow && newItemPosition >= botStartRow && newItemPosition < botEndRow) {
                return oldBots.get(oldItemPosition - oldBotStartRow).equals(bots.get(newItemPosition - botStartRow));
            } else if (oldItemPosition >= oldContactsStartRow && oldItemPosition < oldContactsEndRow && newItemPosition >= contactsStartRow && newItemPosition < contactsEndRow) {
                return oldContacts.get(oldItemPosition - oldContactsStartRow).equals(contacts.get(newItemPosition - contactsStartRow));
            } else if (oldItemPosition >= oldParticipantsStartRow && oldItemPosition < oldParticipantsEndRow && newItemPosition >= participantsStartRow && newItemPosition < participantsEndRow) {
                return oldParticipants.get(oldItemPosition - oldParticipantsStartRow).equals(participants.get(newItemPosition - participantsStartRow));
            }
            return oldPositionToItem.get(oldItemPosition) == newPositionToItem.get(newItemPosition);
        }

        @Override
        public boolean areContentsTheSame(int oldItemPosition, int newItemPosition) {
            if (areItemsTheSame(oldItemPosition, newItemPosition)) {
                if (restricted1SectionRow == newItemPosition) {
                    return false;
                }
                return true;
            }
            return false;
        }

        public void fillPositions(SparseIntArray sparseIntArray) {
            sparseIntArray.clear();
            int pointer = 0;
            put(++pointer, recentActionsRow, sparseIntArray);
            put(++pointer, addNewRow, sparseIntArray);
            put(++pointer, addNew2Row, sparseIntArray);
            put(++pointer, addNewSectionRow, sparseIntArray);
            put(++pointer, restricted1SectionRow, sparseIntArray);
            put(++pointer, participantsDividerRow, sparseIntArray);
            put(++pointer, participantsDivider2Row, sparseIntArray);
            put(++pointer, gigaHeaderRow, sparseIntArray);
            put(++pointer, gigaConvertRow, sparseIntArray);
            put(++pointer, gigaInfoRow, sparseIntArray);
            put(++pointer, participantsInfoRow, sparseIntArray);
            put(++pointer, blockedEmptyRow, sparseIntArray);
            put(++pointer, permissionsSectionRow, sparseIntArray);
            put(++pointer, sendMessagesRow, sparseIntArray);
            put(++pointer, sendMediaRow, sparseIntArray);
            put(++pointer, sendStickersRow, sparseIntArray);
            put(++pointer, sendPollsRow, sparseIntArray);
            put(++pointer, embedLinksRow, sparseIntArray);
            put(++pointer, addUsersRow, sparseIntArray);
            put(++pointer, pinMessagesRow, sparseIntArray);
            put(++pointer, changeInfoRow, sparseIntArray);
            put(++pointer, removedUsersRow, sparseIntArray);
            put(++pointer, contactsHeaderRow, sparseIntArray);
            put(++pointer, botHeaderRow, sparseIntArray);
            put(++pointer, membersHeaderRow, sparseIntArray);
            put(++pointer, slowmodeRow, sparseIntArray);
            put(++pointer, slowmodeSelectRow, sparseIntArray);
            put(++pointer, slowmodeInfoRow, sparseIntArray);
            put(++pointer, loadingProgressRow, sparseIntArray);
            put(++pointer, loadingUserCellRow, sparseIntArray);
            put(++pointer, loadingHeaderRow, sparseIntArray);
        }

        private void put(int id, int position, SparseIntArray sparseIntArray) {
            if (position >= 0) {
                sparseIntArray.put(position, id);
            }
        }
    }

    @Override
    public ArrayList<ThemeDescription> getThemeDescriptions() {
        ArrayList<ThemeDescription> themeDescriptions = new ArrayList<>();

        ThemeDescription.ThemeDescriptionDelegate cellDelegate = () -> {
            if (listView != null) {
                int count = listView.getChildCount();
                for (int a = 0; a < count; a++) {
                    View child = listView.getChildAt(a);
                    if (child instanceof ManageChatUserCell) {
                        ((ManageChatUserCell) child).update(0);
                    }
                }
            }
        };

        themeDescriptions.add(new ThemeDescription(listView, ThemeDescription.FLAG_CELLBACKGROUNDCOLOR, new Class[]{HeaderCell.class, ManageChatUserCell.class, ManageChatTextCell.class, TextCheckCell2.class, TextSettingsCell.class, ChooseView.class}, null, null, null, Theme.key_windowBackgroundWhite));
        themeDescriptions.add(new ThemeDescription(fragmentView, ThemeDescription.FLAG_BACKGROUND, null, null, null, null, Theme.key_windowBackgroundGray));

        themeDescriptions.add(new ThemeDescription(actionBar, ThemeDescription.FLAG_BACKGROUND, null, null, null, null, Theme.key_actionBarDefault));
        themeDescriptions.add(new ThemeDescription(listView, ThemeDescription.FLAG_LISTGLOWCOLOR, null, null, null, null, Theme.key_actionBarDefault));
        themeDescriptions.add(new ThemeDescription(actionBar, ThemeDescription.FLAG_AB_ITEMSCOLOR, null, null, null, null, Theme.key_actionBarDefaultIcon));
        themeDescriptions.add(new ThemeDescription(actionBar, ThemeDescription.FLAG_AB_TITLECOLOR, null, null, null, null, Theme.key_actionBarDefaultTitle));
        themeDescriptions.add(new ThemeDescription(actionBar, ThemeDescription.FLAG_AB_SELECTORCOLOR, null, null, null, null, Theme.key_actionBarDefaultSelector));

        themeDescriptions.add(new ThemeDescription(listView, ThemeDescription.FLAG_SELECTOR, null, null, null, null, Theme.key_listSelector));

        themeDescriptions.add(new ThemeDescription(listView, 0, new Class[]{View.class}, Theme.dividerPaint, null, null, Theme.key_divider));

        themeDescriptions.add(new ThemeDescription(listView, ThemeDescription.FLAG_BACKGROUNDFILTER, new Class[]{TextInfoPrivacyCell.class}, null, null, null, Theme.key_windowBackgroundGrayShadow));
        themeDescriptions.add(new ThemeDescription(listView, 0, new Class[]{TextInfoPrivacyCell.class}, new String[]{"textView"}, null, null, null, Theme.key_windowBackgroundWhiteGrayText4));

        themeDescriptions.add(new ThemeDescription(listView, ThemeDescription.FLAG_BACKGROUNDFILTER, new Class[]{ShadowSectionCell.class}, null, null, null, Theme.key_windowBackgroundGrayShadow));

        themeDescriptions.add(new ThemeDescription(listView, 0, new Class[]{HeaderCell.class}, new String[]{"textView"}, null, null, null, Theme.key_windowBackgroundWhiteBlueHeader));

        themeDescriptions.add(new ThemeDescription(listView, 0, new Class[]{GraySectionCell.class}, new String[]{"textView"}, null, null, null, Theme.key_graySectionText));
        themeDescriptions.add(new ThemeDescription(listView, ThemeDescription.FLAG_CELLBACKGROUNDCOLOR, new Class[]{GraySectionCell.class}, null, null, null, Theme.key_graySection));

        themeDescriptions.add(new ThemeDescription(listView, 0, new Class[]{TextSettingsCell.class}, new String[]{"textView"}, null, null, null, Theme.key_windowBackgroundWhiteBlackText));
        themeDescriptions.add(new ThemeDescription(listView, 0, new Class[]{TextSettingsCell.class}, new String[]{"valueTextView"}, null, null, null, Theme.key_windowBackgroundWhiteValueText));

        themeDescriptions.add(new ThemeDescription(listView, 0, new Class[]{TextCheckCell2.class}, new String[]{"textView"}, null, null, null, Theme.key_windowBackgroundWhiteBlackText));
        themeDescriptions.add(new ThemeDescription(listView, 0, new Class[]{TextCheckCell2.class}, new String[]{"valueTextView"}, null, null, null, Theme.key_windowBackgroundWhiteGrayText2));
        themeDescriptions.add(new ThemeDescription(listView, 0, new Class[]{TextCheckCell2.class}, new String[]{"checkBox"}, null, null, null, Theme.key_switch2Track));
        themeDescriptions.add(new ThemeDescription(listView, 0, new Class[]{TextCheckCell2.class}, new String[]{"checkBox"}, null, null, null, Theme.key_switch2TrackChecked));

        themeDescriptions.add(new ThemeDescription(listView, 0, new Class[]{ManageChatUserCell.class}, new String[]{"nameTextView"}, null, null, null, Theme.key_windowBackgroundWhiteBlackText));
        themeDescriptions.add(new ThemeDescription(listView, 0, new Class[]{ManageChatUserCell.class}, new String[]{"statusColor"}, null, null, cellDelegate, Theme.key_windowBackgroundWhiteGrayText));
        themeDescriptions.add(new ThemeDescription(listView, 0, new Class[]{ManageChatUserCell.class}, new String[]{"statusOnlineColor"}, null, null, cellDelegate, Theme.key_windowBackgroundWhiteBlueText));

        themeDescriptions.add(new ThemeDescription(undoView, ThemeDescription.FLAG_BACKGROUNDFILTER, null, null, null, null, Theme.key_undo_background));
        themeDescriptions.add(new ThemeDescription(undoView, 0, new Class[]{UndoView.class}, new String[]{"undoImageView"}, null, null, null, Theme.key_undo_cancelColor));
        themeDescriptions.add(new ThemeDescription(undoView, 0, new Class[]{UndoView.class}, new String[]{"undoTextView"}, null, null, null, Theme.key_undo_cancelColor));
        themeDescriptions.add(new ThemeDescription(undoView, 0, new Class[]{UndoView.class}, new String[]{"infoTextView"}, null, null, null, Theme.key_undo_infoColor));
        themeDescriptions.add(new ThemeDescription(undoView, 0, new Class[]{UndoView.class}, new String[]{"textPaint"}, null, null, null, Theme.key_undo_infoColor));
        themeDescriptions.add(new ThemeDescription(undoView, 0, new Class[]{UndoView.class}, new String[]{"progressPaint"}, null, null, null, Theme.key_undo_infoColor));
        themeDescriptions.add(new ThemeDescription(undoView, ThemeDescription.FLAG_IMAGECOLOR, new Class[]{UndoView.class}, new String[]{"leftImageView"}, null, null, null, Theme.key_undo_infoColor));

        themeDescriptions.add(new ThemeDescription(listView, ThemeDescription.FLAG_CHECKTAG, new Class[]{ManageChatTextCell.class}, new String[]{"textView"}, null, null, null, Theme.key_windowBackgroundWhiteBlackText));
        themeDescriptions.add(new ThemeDescription(listView, ThemeDescription.FLAG_CHECKTAG, new Class[]{ManageChatTextCell.class}, new String[]{"imageView"}, null, null, null, Theme.key_windowBackgroundWhiteGrayIcon));
        themeDescriptions.add(new ThemeDescription(listView, ThemeDescription.FLAG_CHECKTAG, new Class[]{ManageChatTextCell.class}, new String[]{"imageView"}, null, null, null, Theme.key_windowBackgroundWhiteBlueButton));
        themeDescriptions.add(new ThemeDescription(listView, ThemeDescription.FLAG_CHECKTAG, new Class[]{ManageChatTextCell.class}, new String[]{"textView"}, null, null, null, Theme.key_windowBackgroundWhiteBlueIcon));

        themeDescriptions.add(new ThemeDescription(listView, 0, new Class[]{StickerEmptyView.class}, new String[]{"title"}, null, null, null, Theme.key_windowBackgroundWhiteBlackText));
        themeDescriptions.add(new ThemeDescription(listView, 0, new Class[]{StickerEmptyView.class}, new String[]{"subtitle"}, null, null, null, Theme.key_windowBackgroundWhiteBlackText));
        themeDescriptions.add(new ThemeDescription(emptyView.title, ThemeDescription.FLAG_TEXTCOLOR, null, null, null, null, Theme.key_windowBackgroundWhiteBlackText));
        themeDescriptions.add(new ThemeDescription(emptyView.subtitle, ThemeDescription.FLAG_TEXTCOLOR, null, null, null, null, Theme.key_windowBackgroundWhiteGrayText));

        themeDescriptions.add(new ThemeDescription(listView, 0, new Class[]{ManageChatUserCell.class}, null, Theme.avatarDrawables, null, Theme.key_avatar_text));
        themeDescriptions.add(new ThemeDescription(null, 0, null, null, null, cellDelegate, Theme.key_avatar_backgroundRed));
        themeDescriptions.add(new ThemeDescription(null, 0, null, null, null, cellDelegate, Theme.key_avatar_backgroundOrange));
        themeDescriptions.add(new ThemeDescription(null, 0, null, null, null, cellDelegate, Theme.key_avatar_backgroundViolet));
        themeDescriptions.add(new ThemeDescription(null, 0, null, null, null, cellDelegate, Theme.key_avatar_backgroundGreen));
        themeDescriptions.add(new ThemeDescription(null, 0, null, null, null, cellDelegate, Theme.key_avatar_backgroundCyan));
        themeDescriptions.add(new ThemeDescription(null, 0, null, null, null, cellDelegate, Theme.key_avatar_backgroundBlue));
        themeDescriptions.add(new ThemeDescription(null, 0, null, null, null, cellDelegate, Theme.key_avatar_backgroundPink));

        return themeDescriptions;
    }
}<|MERGE_RESOLUTION|>--- conflicted
+++ resolved
@@ -573,12 +573,8 @@
                 loadingUserCellRow = rowCount++;
             }
         } else if (type == TYPE_ADMIN) {
-<<<<<<< HEAD
-            if (ChatObject.isChannel(currentChat) && currentChat.megagroup && !currentChat.gigagroup && (info == null || info.participants_count <= 200)
+            if (ChatObject.isChannel(currentChat) && currentChat.megagroup && !currentChat.gigagroup && (info == null || info.participants_count <= 200 || !isChannel && info.can_set_stickers)
                     && ChatObject.hasAdminRights(currentChat)) {
-=======
-            if (ChatObject.isChannel(currentChat) && currentChat.megagroup && !currentChat.gigagroup && (info == null || info.participants_count <= 200 || !isChannel && info.can_set_stickers)) {
->>>>>>> 4a95c2fc
                 recentActionsRow = rowCount++;
                 addNewSectionRow = rowCount++;
             }
@@ -1844,11 +1840,7 @@
                     return true;
                 }
                 items.add(editingAdmin ? LocaleController.getString("EditAdminRights", R.string.EditAdminRights) : LocaleController.getString("SetAsAdmin", R.string.SetAsAdmin));
-<<<<<<< HEAD
                 icons.add(R.drawable.baseline_stars_24);
-=======
-                icons.add(R.drawable.msg_admins);
->>>>>>> 4a95c2fc
                 actions.add(0);
             }
             boolean hasRemove = false;
@@ -1859,22 +1851,14 @@
                 if (!isChannel) {
                     if (ChatObject.isChannel(currentChat) && !currentChat.gigagroup) {
                         items.add(LocaleController.getString("ChangePermissions", R.string.ChangePermissions));
-<<<<<<< HEAD
                         icons.add(R.drawable.baseline_block_24);
-=======
-                        icons.add(R.drawable.msg_permissions);
->>>>>>> 4a95c2fc
                         actions.add(1);
                     }
                     items.add(LocaleController.getString("KickFromGroup", R.string.KickFromGroup));
                 } else {
                     items.add(LocaleController.getString("ChannelRemoveUser", R.string.ChannelRemoveUser));
                 }
-<<<<<<< HEAD
                 icons.add(R.drawable.baseline_remove_circle_24);
-=======
-                icons.add(R.drawable.msg_remove);
->>>>>>> 4a95c2fc
                 actions.add(2);
                 hasRemove = true;
             }
@@ -1919,13 +1903,8 @@
                         LocaleController.getString("ChannelEditPermissions", R.string.ChannelEditPermissions),
                         LocaleController.getString("ChannelDeleteFromList", R.string.ChannelDeleteFromList)};
                 icons = new int[]{
-<<<<<<< HEAD
                         R.drawable.baseline_block_24,
                         R.drawable.baseline_delete_24};
-=======
-                        R.drawable.msg_permissions,
-                        R.drawable.msg_delete};
->>>>>>> 4a95c2fc
             } else if (type == TYPE_BANNED && ChatObject.canBlockUsers(currentChat)) {
                 if (resultOnly) {
                     return true;
@@ -1934,13 +1913,8 @@
                         ChatObject.canAddUsers(currentChat) && peerId > 0 ? (isChannel ? LocaleController.getString("ChannelAddToChannel", R.string.ChannelAddToChannel) : LocaleController.getString("ChannelAddToGroup", R.string.ChannelAddToGroup)) : null,
                         LocaleController.getString("ChannelDeleteFromList", R.string.ChannelDeleteFromList)};
                 icons = new int[]{
-<<<<<<< HEAD
                         R.drawable.baseline_person_add_24,
                         R.drawable.baseline_delete_24};
-=======
-                        R.drawable.msg_contact_add,
-                        R.drawable.msg_delete};
->>>>>>> 4a95c2fc
             } else if (type == TYPE_ADMIN && ChatObject.canAddAdmins(currentChat) && canEdit) {
                 if (resultOnly) {
                     return true;
@@ -1950,22 +1924,13 @@
                             LocaleController.getString("EditAdminRights", R.string.EditAdminRights),
                             LocaleController.getString("ChannelRemoveUserAdmin", R.string.ChannelRemoveUserAdmin)};
                     icons = new int[]{
-<<<<<<< HEAD
                             R.drawable.baseline_stars_24,
                             R.drawable.baseline_remove_circle_24};
-=======
-                            R.drawable.msg_admins,
-                            R.drawable.msg_remove};
->>>>>>> 4a95c2fc
                 } else {
                     items = new CharSequence[]{
                             LocaleController.getString("ChannelRemoveUserAdmin", R.string.ChannelRemoveUserAdmin)};
                     icons = new int[]{
-<<<<<<< HEAD
                             R.drawable.baseline_remove_circle_24};
-=======
-                            R.drawable.msg_remove};
->>>>>>> 4a95c2fc
                 }
             } else {
                 items = null;
@@ -3174,40 +3139,8 @@
                     view = new ShadowSectionCell(mContext);
                     break;
                 case 4:
-<<<<<<< HEAD
-                    view = new FrameLayout(mContext) {
-
-                        @Override
-                        protected void onMeasure(int widthMeasureSpec, int heightMeasureSpec) {
-                            super.onMeasure(widthMeasureSpec, MeasureSpec.makeMeasureSpec(MeasureSpec.getSize(heightMeasureSpec) - AndroidUtilities.dp(56), MeasureSpec.EXACTLY));
-                        }
-                    };
-                    FrameLayout frameLayout = (FrameLayout) view;
-                    frameLayout.setBackgroundDrawable(Theme.getThemedDrawable(mContext, R.drawable.greydivider_bottom, Theme.key_windowBackgroundGrayShadow));
-
-                    LinearLayout linearLayout = new LinearLayout(mContext);
-                    linearLayout.setOrientation(LinearLayout.VERTICAL);
-                    frameLayout.addView(linearLayout, LayoutHelper.createFrame(LayoutHelper.WRAP_CONTENT, LayoutHelper.WRAP_CONTENT, Gravity.CENTER, 20, 0, 20, 0));
-
-                    ImageView imageView = new ImageView(mContext);
-                    imageView.setImageResource(R.drawable.group_ban_empty);
-                    imageView.setScaleType(ImageView.ScaleType.CENTER);
-                    imageView.setColorFilter(new PorterDuffColorFilter(Theme.getColor(Theme.key_emptyListPlaceholder), PorterDuff.Mode.SRC_IN));
-                    linearLayout.addView(imageView, LayoutHelper.createLinear(LayoutHelper.WRAP_CONTENT, LayoutHelper.WRAP_CONTENT, Gravity.CENTER_HORIZONTAL));
-
-                    TextView textView = new TextView(mContext);
-                    textView.setText(LocaleController.getString("NoBlockedUsers", R.string.NoBlockedUsers));
-                    textView.setTextColor(Theme.getColor(Theme.key_emptyListPlaceholder));
-                    textView.setTextSize(TypedValue.COMPLEX_UNIT_DIP, 16);
-                    textView.setGravity(Gravity.CENTER_HORIZONTAL);
-                    textView.setTypeface(AndroidUtilities.getTypeface("fonts/rmedium.ttf"));
-                    linearLayout.addView(textView, LayoutHelper.createLinear(LayoutHelper.WRAP_CONTENT, LayoutHelper.WRAP_CONTENT, Gravity.CENTER_HORIZONTAL, 0, 10, 0, 0));
-
-                    textView = new TextView(mContext);
-=======
                     view = new TextInfoPrivacyCell(mContext);
                     TextInfoPrivacyCell privacyCell = (TextInfoPrivacyCell) view;
->>>>>>> 4a95c2fc
                     if (isChannel) {
                         privacyCell.setText(LocaleController.getString(R.string.NoBlockedChannel2));
                     } else {
@@ -3397,7 +3330,6 @@
                     if (position == addNewRow) {
                         if (type == TYPE_KICKED) {
                             actionCell.setColors(Theme.key_windowBackgroundWhiteBlueIcon, Theme.key_windowBackgroundWhiteBlueButton);
-<<<<<<< HEAD
                             actionCell.setText(LocaleController.getString("ChannelAddException", R.string.ChannelAddException), null, R.drawable.baseline_person_add_24, participantsStartRow != -1);
                         } else if (type == TYPE_BANNED) {
                             actionCell.setText(LocaleController.getString("ChannelBlockUser", R.string.ChannelBlockUser), null, R.drawable.baseline_remove_circle_24, false);
@@ -3405,20 +3337,10 @@
                             actionCell.setColors(Theme.key_windowBackgroundWhiteBlueIcon, Theme.key_windowBackgroundWhiteBlueButton);
                             boolean showDivider = !(loadingUsers && !firstLoaded);
                             actionCell.setText(LocaleController.getString("ChannelAddAdmin", R.string.ChannelAddAdmin), null, R.drawable.baseline_stars_24, showDivider);
-=======
-                            actionCell.setText(LocaleController.getString("ChannelAddException", R.string.ChannelAddException), null, R.drawable.msg_contact_add, participantsStartRow != -1);
-                        } else if (type == TYPE_BANNED) {
-                            actionCell.setText(LocaleController.getString("ChannelBlockUser", R.string.ChannelBlockUser), null, R.drawable.msg_user_remove, false);
-                        } else if (type == TYPE_ADMIN) {
-                            actionCell.setColors(Theme.key_windowBackgroundWhiteBlueIcon, Theme.key_windowBackgroundWhiteBlueButton);
-                            boolean showDivider = !(loadingUsers && !firstLoaded);
-                            actionCell.setText(LocaleController.getString("ChannelAddAdmin", R.string.ChannelAddAdmin), null, R.drawable.msg_admin_add, showDivider);
->>>>>>> 4a95c2fc
                         } else if (type == TYPE_USERS) {
                             actionCell.setColors(Theme.key_windowBackgroundWhiteBlueIcon, Theme.key_windowBackgroundWhiteBlueButton);
                             boolean showDivider = addNew2Row != -1 || (!(loadingUsers && !firstLoaded) && membersHeaderRow == -1 && !participants.isEmpty());
                             if (isChannel) {
-<<<<<<< HEAD
                                 actionCell.setText(LocaleController.getString("AddSubscriber", R.string.AddSubscriber), null, R.drawable.baseline_person_add_24, showDivider);
                             } else {
                                 actionCell.setText(LocaleController.getString("AddMember", R.string.AddMember), null, R.drawable.baseline_person_add_24, showDivider);
@@ -3426,15 +3348,6 @@
                         }
                     } else if (position == recentActionsRow) {
                         actionCell.setText(LocaleController.getString("EventLog", R.string.EventLog), null, R.drawable.baseline_content_copy_24, false);
-=======
-                                actionCell.setText(LocaleController.getString("AddSubscriber", R.string.AddSubscriber), null, R.drawable.msg_contact_add, showDivider);
-                            } else {
-                                actionCell.setText(LocaleController.getString("AddMember", R.string.AddMember), null, R.drawable.msg_contact_add, showDivider);
-                            }
-                        }
-                    } else if (position == recentActionsRow) {
-                        actionCell.setText(LocaleController.getString("EventLog", R.string.EventLog), null, R.drawable.msg_log, false);
->>>>>>> 4a95c2fc
                     } else if (position == addNew2Row) {
                         actionCell.setColors(Theme.key_windowBackgroundWhiteBlueIcon, Theme.key_windowBackgroundWhiteBlueButton);
                         boolean showDivider = !(loadingUsers && !firstLoaded) && membersHeaderRow == -1 && !participants.isEmpty();
