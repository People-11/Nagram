--- conflicted
+++ resolved
@@ -119,12 +119,6 @@
     private int permissionsSectionRow;
     private int sendMessagesRow;
     private int sendMediaRow;
-<<<<<<< HEAD
-    private int sendStickersRow;
-    private int sendGamesRow;
-    private int sendInlineRow;
-    private int sendGifsRow;
-=======
     private int sendMediaPhotosRow;
     private int sendMediaVideosRow;
     private int sendMediaStickerGifsRow;
@@ -133,7 +127,6 @@
     private int sendMediaVoiceMessagesRow;
     private int sendMediaVideoMessagesRow;
     private int sendMediaEmbededLinksRow;
->>>>>>> 07a2c9a3
     private int sendPollsRow;
 
     private int sendStickersRow;
@@ -301,9 +294,6 @@
         sendMessagesRow = -1;
         sendMediaRow = -1;
         sendStickersRow = -1;
-        sendGamesRow = -1;
-        sendInlineRow = -1;
-        sendGifsRow = -1;
         sendPollsRow = -1;
         embedLinksRow = -1;
         addUsersRow = -1;
@@ -338,14 +328,6 @@
             permissionsSectionRow = rowCount++;
             sendMessagesRow = rowCount++;
             sendMediaRow = rowCount++;
-<<<<<<< HEAD
-            sendStickersRow = rowCount++;
-            sendGamesRow = rowCount++;
-            sendInlineRow = rowCount++;
-            sendGifsRow = rowCount++;
-            sendPollsRow = rowCount++;
-            embedLinksRow = rowCount++;
-=======
             if (sendMediaExpanded) {
                 sendMediaPhotosRow = rowCount++;
                 sendMediaVideosRow = rowCount++;
@@ -357,7 +339,6 @@
                 sendMediaEmbededLinksRow = rowCount++;
                 sendPollsRow = rowCount++;
             }
->>>>>>> 07a2c9a3
             addUsersRow = rowCount++;
             pinMessagesRow = rowCount++;
             changeInfoRow = rowCount++;
@@ -1068,87 +1049,12 @@
                             AndroidUtilities.updateVisibleRows(listView);
                             updateListAnimated(diffCallback);
                         } else if (position == sendStickersRow) {
-                            defaultBannedRights.send_stickers = !defaultBannedRights.send_stickers;
-                        } else if (position == sendGamesRow) {
-                            defaultBannedRights.send_games = !defaultBannedRights.send_games;
-                        } else if (position == sendInlineRow) {
-                            defaultBannedRights.send_inline =  !defaultBannedRights.send_inline;
-                        } else if (position == sendGifsRow) {
-                            defaultBannedRights.send_gifs = !defaultBannedRights.send_gifs;
+                            defaultBannedRights.send_stickers = defaultBannedRights.send_games = defaultBannedRights.send_gifs = defaultBannedRights.send_inline = !defaultBannedRights.send_stickers;
                         } else if (position == embedLinksRow) {
                             defaultBannedRights.embed_links = !defaultBannedRights.embed_links;
                         } else if (position == sendPollsRow) {
                             defaultBannedRights.send_polls = !defaultBannedRights.send_polls;
                         }
-<<<<<<< HEAD
-                        if (disabled) {
-                            if (defaultBannedRights.view_messages && !defaultBannedRights.send_messages) {
-                                defaultBannedRights.send_messages = true;
-                                RecyclerListView.ViewHolder holder = listView.findViewHolderForAdapterPosition(sendMessagesRow);
-                                if (holder != null) {
-                                    ((TextCheckCell2) holder.itemView).setChecked(false);
-                                }
-                            }
-                            if ((defaultBannedRights.view_messages || defaultBannedRights.send_messages) && !defaultBannedRights.send_media) {
-                                defaultBannedRights.send_media = true;
-                                RecyclerListView.ViewHolder holder = listView.findViewHolderForAdapterPosition(sendMediaRow);
-                                if (holder != null) {
-                                    ((TextCheckCell2) holder.itemView).setChecked(false);
-                                }
-                            }
-                            if ((defaultBannedRights.view_messages || defaultBannedRights.send_messages) && !defaultBannedRights.send_polls) {
-                                defaultBannedRights.send_polls = true;
-                                RecyclerListView.ViewHolder holder = listView.findViewHolderForAdapterPosition(sendPollsRow);
-                                if (holder != null) {
-                                    ((TextCheckCell2) holder.itemView).setChecked(false);
-                                }
-                            }
-                            if ((defaultBannedRights.view_messages || defaultBannedRights.send_messages) && !defaultBannedRights.send_stickers) {
-                                defaultBannedRights.send_stickers = true;
-                                RecyclerListView.ViewHolder holder = listView.findViewHolderForAdapterPosition(sendStickersRow);
-                                if (holder != null) {
-                                    ((TextCheckCell2) holder.itemView).setChecked(false);
-                                }
-                            }
-                            if ((defaultBannedRights.view_messages || defaultBannedRights.send_messages) && !defaultBannedRights.send_games) {
-                                defaultBannedRights.send_games = true;
-                                RecyclerListView.ViewHolder holder = listView.findViewHolderForAdapterPosition(sendGamesRow);
-                                if (holder != null) {
-                                    ((TextCheckCell2) holder.itemView).setChecked(false);
-                                }
-                            }
-                            if ((defaultBannedRights.view_messages || defaultBannedRights.send_messages) && !defaultBannedRights.send_inline) {
-                                defaultBannedRights.send_inline = true;
-                                RecyclerListView.ViewHolder holder = listView.findViewHolderForAdapterPosition(sendInlineRow);
-                                if (holder != null) {
-                                    ((TextCheckCell2) holder.itemView).setChecked(false);
-                                }
-                            }
-                            if ((defaultBannedRights.view_messages || defaultBannedRights.send_messages) && !defaultBannedRights.send_gifs) {
-                                defaultBannedRights.send_gifs = true;
-                                RecyclerListView.ViewHolder holder = listView.findViewHolderForAdapterPosition(sendGifsRow);
-                                if (holder != null) {
-                                    ((TextCheckCell2) holder.itemView).setChecked(false);
-                                }
-                            }
-                            if ((defaultBannedRights.view_messages || defaultBannedRights.send_messages) && !defaultBannedRights.embed_links) {
-                                defaultBannedRights.embed_links = true;
-                                RecyclerListView.ViewHolder holder = listView.findViewHolderForAdapterPosition(embedLinksRow);
-                                if (holder != null) {
-                                    ((TextCheckCell2) holder.itemView).setChecked(false);
-                                }
-                            }
-                        } else {
-                            if ((!defaultBannedRights.embed_links || !defaultBannedRights.send_inline || !defaultBannedRights.send_media || !defaultBannedRights.send_polls) && defaultBannedRights.send_messages) {
-                                defaultBannedRights.send_messages = false;
-                                RecyclerListView.ViewHolder holder = listView.findViewHolderForAdapterPosition(sendMessagesRow);
-                                if (holder != null) {
-                                    ((TextCheckCell2) holder.itemView).setChecked(true);
-                                }
-                            }
-                        }
-=======
->>>>>>> 07a2c9a3
                     }
                     return;
                 }
@@ -1287,7 +1193,7 @@
                             bannedRights.manage_topics = true;
                             bannedRights.change_info = true;
                         }
-                        ChatRightsEditActivity fragment = new ChatRightsEditActivity(peerId, chatId, adminRights, defaultBannedRights, bannedRights, rank, type == TYPE_ADMIN ? ChatRightsEditActivity.TYPE_ADMIN : ChatRightsEditActivity.TYPE_BANNED, canEdit, participant == null, null, participant);
+                        ChatRightsEditActivity fragment = new ChatRightsEditActivity(peerId, chatId, adminRights, defaultBannedRights, bannedRights, rank, type == TYPE_ADMIN ? ChatRightsEditActivity.TYPE_ADMIN : ChatRightsEditActivity.TYPE_BANNED, canEdit, participant == null, null);
                         fragment.setDelegate(new ChatRightsEditActivity.ChatRightsEditActivityDelegate() {
                             @Override
                             public void didSetRights(int rights, TLRPC.TL_chatAdminRights rightsAdmin, TLRPC.TL_chatBannedRights rightsBanned, String rank) {
@@ -1518,7 +1424,7 @@
     private void openRightsEdit2(long peerId, int date, TLObject participant, TLRPC.TL_chatAdminRights adminRights, TLRPC.TL_chatBannedRights bannedRights, String rank, boolean canEditAdmin, int type, boolean removeFragment) {
         boolean[] needShowBulletin = new boolean[1];
         final boolean isAdmin = participant instanceof TLRPC.TL_channelParticipantAdmin || participant instanceof TLRPC.TL_chatParticipantAdmin;
-        ChatRightsEditActivity fragment = new ChatRightsEditActivity(peerId, chatId, adminRights, defaultBannedRights, bannedRights, rank, type, true, false, null, participant) {
+        ChatRightsEditActivity fragment = new ChatRightsEditActivity(peerId, chatId, adminRights, defaultBannedRights, bannedRights, rank, type, true, false, null) {
             @Override
             public void onTransitionAnimationEnd(boolean isOpen, boolean backward) {
                 if (!isOpen && backward && needShowBulletin[0] && BulletinFactory.canShowBulletin(ChatUsersActivity.this)) {
@@ -1609,7 +1515,7 @@
     }
 
     private void openRightsEdit(long user_id, TLObject participant, TLRPC.TL_chatAdminRights adminRights, TLRPC.TL_chatBannedRights bannedRights, String rank, boolean canEditAdmin, int type, boolean removeFragment) {
-        ChatRightsEditActivity fragment = new ChatRightsEditActivity(user_id, chatId, adminRights, defaultBannedRights, bannedRights, rank, type, canEditAdmin, participant == null, null, participant);
+        ChatRightsEditActivity fragment = new ChatRightsEditActivity(user_id, chatId, adminRights, defaultBannedRights, bannedRights, rank, type, canEditAdmin, participant == null, null);
         fragment.setDelegate(new ChatRightsEditActivity.ChatRightsEditActivityDelegate() {
             @Override
             public void didSetRights(int rights, TLRPC.TL_chatAdminRights rightsAdmin, TLRPC.TL_chatBannedRights rightsBanned, String rank) {
@@ -1906,7 +1812,7 @@
             builder.setItems(items, icons, (dialogInterface, i) -> {
                 if (type == TYPE_ADMIN) {
                     if (i == 0 && items.length == 2) {
-                        ChatRightsEditActivity fragment = new ChatRightsEditActivity(peerId, chatId, adminRights, null, null, rank, ChatRightsEditActivity.TYPE_ADMIN, true, false, null, participant);
+                        ChatRightsEditActivity fragment = new ChatRightsEditActivity(peerId, chatId, adminRights, null, null, rank, ChatRightsEditActivity.TYPE_ADMIN, true, false, null);
                         fragment.setDelegate(new ChatRightsEditActivity.ChatRightsEditActivityDelegate() {
                             @Override
                             public void didSetRights(int rights, TLRPC.TL_chatAdminRights rightsAdmin, TLRPC.TL_chatBannedRights rightsBanned, String rank) {
@@ -1932,7 +1838,7 @@
                 } else if (type == TYPE_BANNED || type == TYPE_KICKED) {
                     if (i == 0) {
                         if (type == TYPE_KICKED) {
-                            ChatRightsEditActivity fragment = new ChatRightsEditActivity(peerId, chatId, null, defaultBannedRights, bannedRights, rank, ChatRightsEditActivity.TYPE_BANNED, true, false, null, participant);
+                            ChatRightsEditActivity fragment = new ChatRightsEditActivity(peerId, chatId, null, defaultBannedRights, bannedRights, rank, ChatRightsEditActivity.TYPE_BANNED, true, false, null);
                             fragment.setDelegate(new ChatRightsEditActivity.ChatRightsEditActivityDelegate() {
                                 @Override
                                 public void didSetRights(int rights, TLRPC.TL_chatAdminRights rightsAdmin, TLRPC.TL_chatBannedRights rightsBanned, String rank) {
@@ -3469,33 +3375,13 @@
                             }
                         });
                     } else if (position == sendStickersRow) {
-<<<<<<< HEAD
-                        checkCell.setTextAndCheck(LocaleController.getString("UserRestrictionsSendStickers2", R.string.UserRestrictionsSendStickers2), !defaultBannedRights.send_stickers, true);
-                    } else if (position == sendGamesRow) {
-                        checkCell.setTextAndCheck(LocaleController.getString("UserRestrictionsSendGames", R.string.UserRestrictionsSendGames), !defaultBannedRights.send_games, true);
-                    } else if (position == sendInlineRow) {
-                        checkCell.setTextAndCheck(LocaleController.getString("UserRestrictionsSendInline", R.string.UserRestrictionsSendInline), !defaultBannedRights.send_inline, true);
-                    } else if (position == sendGifsRow) {
-                        checkCell.setTextAndCheck(LocaleController.getString("UserRestrictionsSendGifs", R.string.UserRestrictionsSendGifs), !defaultBannedRights.send_gifs, true);
-=======
                         checkCell.setTextAndCheck(LocaleController.getString("UserRestrictionsSendStickers", R.string.UserRestrictionsSendStickers), !defaultBannedRights.send_stickers, true, animated);
->>>>>>> 07a2c9a3
                     } else if (position == embedLinksRow) {
                         checkCell.setTextAndCheck(LocaleController.getString("UserRestrictionsEmbedLinks", R.string.UserRestrictionsEmbedLinks), !defaultBannedRights.embed_links, true, animated);
                     } else if (position == sendPollsRow) {
                         checkCell.setTextAndCheck(LocaleController.getString("UserRestrictionsSendPollsShort", R.string.UserRestrictionsSendPollsShort), !defaultBannedRights.send_polls, true);
                     } else if (position == manageTopicsRow) {
-<<<<<<< HEAD
-                        checkCell.setTextAndCheck(LocaleController.getString("CreateTopicsPermission", R.string.CreateTopicsPermission), !defaultBannedRights.manage_topics, false);
-                    }
-
-                    if (position == sendMediaRow || position == sendStickersRow || position == sendGamesRow || position == sendInlineRow || position == sendGifsRow || position == embedLinksRow || position == sendPollsRow) {
-                        checkCell.setEnabled(!defaultBannedRights.send_messages && !defaultBannedRights.view_messages);
-                    } else if (position == sendMessagesRow) {
-                        checkCell.setEnabled(!defaultBannedRights.view_messages);
-=======
                         checkCell.setTextAndCheck(LocaleController.getString("CreateTopicsPermission", R.string.CreateTopicsPermission), !defaultBannedRights.manage_topics, false, animated);
->>>>>>> 07a2c9a3
                     }
                     if (ChatObject.canBlockUsers(currentChat)) {
                         if (position == addUsersRow && !ChatObject.canUserDoAdminAction(currentChat, ChatObject.ACTION_INVITE) ||
@@ -3604,12 +3490,7 @@
             } else if (position == removedUsersRow) {
                 return 6;
             } else if (position == changeInfoRow || position == addUsersRow || position == pinMessagesRow || position == sendMessagesRow ||
-<<<<<<< HEAD
-                    position == sendMediaRow || position == sendStickersRow || position == sendGamesRow || position == sendInlineRow ||
-                    position == sendGifsRow || position == embedLinksRow || position == sendPollsRow || position == manageTopicsRow) {
-=======
                     position == sendStickersRow || position == embedLinksRow || position == manageTopicsRow) {
->>>>>>> 07a2c9a3
                 return 7;
             } else if (position == membersHeaderRow || position == contactsHeaderRow || position == botHeaderRow || position == loadingHeaderRow) {
                 return 8;
