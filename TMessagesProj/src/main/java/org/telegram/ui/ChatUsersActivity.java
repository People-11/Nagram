--- conflicted
+++ resolved
@@ -908,13 +908,9 @@
                     return;
                 } else if (position == antiSpamRow) {
                     final TextCell textCell = (TextCell) view;
-<<<<<<< HEAD
                     // nagram: no this limit
-//                    if (info != null && !info.antispam && info.participants_count < getMessagesController().telegramAntispamGroupSizeMin) {
+//                    if (info != null && !info.antispam && getParticipantsCount() < getMessagesController().telegramAntispamGroupSizeMin) {
                     if (false) {
-=======
-                    if (info != null && !info.antispam && getParticipantsCount() < getMessagesController().telegramAntispamGroupSizeMin) {
->>>>>>> 0bcf4fe5
                         BulletinFactory.of(this).createSimpleBulletin(R.raw.msg_antispam, AndroidUtilities.replaceTags(LocaleController.formatPluralString("ChannelAntiSpamForbidden", getMessagesController().telegramAntispamGroupSizeMin))).show();
                     } else if (info != null && ChatObject.canUserDoAdminAction(currentChat, ChatObject.ACTION_DELETE_MESSAGES) && !antiSpamToggleLoading) {
                         antiSpamToggleLoading = true;
@@ -1733,41 +1729,8 @@
                 return result;
             }
 
-<<<<<<< HEAD
-            if (allowSetAdmin) {
-                if (resultOnly) {
-                    return true;
-                }
-                items.add(editingAdmin ? LocaleController.getString("EditAdminRights", R.string.EditAdminRights) : LocaleController.getString("SetAsAdmin", R.string.SetAsAdmin));
-                icons.add(R.drawable.actions_addadmin);
-                actions.add(0);
-            }
-            boolean hasRemove = false;
-            if (ChatObject.canBlockUsers(currentChat) && canEditAdmin) {
-                if (resultOnly) {
-                    return true;
-                }
-                if (!isChannel) {
-                    if (ChatObject.isChannel(currentChat) && !currentChat.gigagroup) {
-                        items.add(LocaleController.getString("ChangePermissions", R.string.ChangePermissions));
-                        icons.add(R.drawable.actions_permissions);
-                        actions.add(1);
-                    }
-                    items.add(LocaleController.getString("KickFromGroup", R.string.KickFromGroup));
-                } else {
-                    items.add(LocaleController.getString("ChannelRemoveUser", R.string.ChannelRemoveUser));
-                }
-                icons.add(R.drawable.actions_remove_user);
-                actions.add(2);
-                hasRemove = true;
-            }
-            if (actions == null || actions.isEmpty()) {
-                return false;
-            }
-=======
             Utilities.Callback<Integer> openRightsFor = action ->
                 openRightsEdit2(peerId, date, participant, adminRights, bannedRights, rank, canEditAdmin, action, false);
->>>>>>> 0bcf4fe5
 
             ItemOptions.makeOptions(this, view)
                 .setScrimViewBackground(new ColorDrawable(Theme.getColor(Theme.key_windowBackgroundWhite)))
@@ -1800,43 +1763,6 @@
             ItemOptions options = ItemOptions.makeOptions(this, view);
 
             if (type == TYPE_KICKED && ChatObject.canBlockUsers(currentChat)) {
-<<<<<<< HEAD
-                if (resultOnly) {
-                    return true;
-                }
-                items = new CharSequence[]{
-                        LocaleController.getString("ChannelEditPermissions", R.string.ChannelEditPermissions),
-                        LocaleController.getString("ChannelDeleteFromList", R.string.ChannelDeleteFromList)};
-                icons = new int[]{
-                        R.drawable.actions_permissions,
-                        R.drawable.chats_delete};
-            } else if (type == TYPE_BANNED && ChatObject.canBlockUsers(currentChat)) {
-                if (resultOnly) {
-                    return true;
-                }
-                items = new CharSequence[]{
-                        ChatObject.canAddUsers(currentChat) && peerId > 0 ? (isChannel ? LocaleController.getString("ChannelAddToChannel", R.string.ChannelAddToChannel) : LocaleController.getString("ChannelAddToGroup", R.string.ChannelAddToGroup)) : null,
-                        LocaleController.getString("ChannelDeleteFromList", R.string.ChannelDeleteFromList)};
-                icons = new int[]{
-                        R.drawable.actions_addmember2,
-                        R.drawable.chats_delete};
-            } else if (type == TYPE_ADMIN && ChatObject.canAddAdmins(currentChat) && canEdit) {
-                if (resultOnly) {
-                    return true;
-                }
-                if (currentChat.creator || !(participant instanceof TLRPC.TL_channelParticipantCreator) && canEdit) {
-                    items = new CharSequence[]{
-                            LocaleController.getString("EditAdminRights", R.string.EditAdminRights),
-                            LocaleController.getString("ChannelRemoveUserAdmin", R.string.ChannelRemoveUserAdmin)};
-                    icons = new int[]{
-                            R.drawable.actions_addadmin,
-                            R.drawable.actions_remove_user};
-                } else {
-                    items = new CharSequence[]{
-                            LocaleController.getString("ChannelRemoveUserAdmin", R.string.ChannelRemoveUserAdmin)};
-                    icons = new int[]{
-                            R.drawable.actions_remove_user};
-=======
                 options.add(R.drawable.msg_permissions, LocaleController.getString("ChannelEditPermissions", R.string.ChannelEditPermissions), () -> {
                     ChatRightsEditActivity fragment = new ChatRightsEditActivity(peerId, chatId, null, defaultBannedRights, bannedRights, rank, ChatRightsEditActivity.TYPE_BANNED, true, false, null);
                     fragment.setDelegate(new ChatRightsEditActivity.ChatRightsEditActivityDelegate() {
@@ -1865,7 +1791,6 @@
                         TLRPC.User user = getMessagesController().getUser(peerId);
                         getMessagesController().addUserToChat(chatId, user, 0, null, ChatUsersActivity.this, null);
                     });
->>>>>>> 0bcf4fe5
                 }
                 options.add(R.drawable.msg_delete, LocaleController.getString("ChannelDeleteFromList", R.string.ChannelDeleteFromList), true, () -> deletePeer(peerId));
             } else if (type == TYPE_ADMIN && ChatObject.canAddAdmins(currentChat) && canEdit) {
