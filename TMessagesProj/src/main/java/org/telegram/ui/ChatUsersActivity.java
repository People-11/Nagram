/*
 * This is the source code of Telegram for Android v. 5.x.x.
 * It is licensed under GNU GPL v. 2 or later.
 * You should have received a copy of the license in this archive (see LICENSE).
 *
 * Copyright Nikolai Kudashov, 2013-2018.
 */

package org.telegram.ui;

import android.animation.Animator;
import android.animation.AnimatorListenerAdapter;
import android.animation.AnimatorSet;
import android.animation.ObjectAnimator;
import android.content.Context;
import android.graphics.Canvas;
import android.os.Bundle;
import android.text.SpannableStringBuilder;
import android.text.Spanned;
import android.text.TextUtils;
import android.text.style.ForegroundColorSpan;
import android.util.SparseIntArray;
import android.view.Gravity;
import android.view.View;
import android.view.ViewGroup;
import android.view.ViewTreeObserver;
import android.widget.EditText;
import android.widget.FrameLayout;

import androidx.collection.LongSparseArray;
import androidx.recyclerview.widget.DefaultItemAnimator;
import androidx.recyclerview.widget.DiffUtil;
import androidx.recyclerview.widget.LinearLayoutManager;
import androidx.recyclerview.widget.RecyclerView;

import org.telegram.messenger.AndroidUtilities;
import org.telegram.messenger.ChatObject;
import org.telegram.messenger.FileLog;
import org.telegram.messenger.LocaleController;
import org.telegram.messenger.MessageObject;
import org.telegram.messenger.MessagesController;
import org.telegram.messenger.NotificationCenter;
import org.telegram.messenger.R;
import org.telegram.messenger.UserObject;
import org.telegram.messenger.Utilities;
import org.telegram.tgnet.TLObject;
import org.telegram.tgnet.TLRPC;
import org.telegram.ui.ActionBar.ActionBar;
import org.telegram.ui.ActionBar.ActionBarMenu;
import org.telegram.ui.ActionBar.ActionBarMenuItem;
import org.telegram.ui.ActionBar.AlertDialog;
import org.telegram.ui.ActionBar.BaseFragment;
import org.telegram.ui.ActionBar.Theme;
import org.telegram.ui.ActionBar.ThemeDescription;
import org.telegram.ui.Adapters.SearchAdapterHelper;
import org.telegram.ui.Cells.GraySectionCell;
import org.telegram.ui.Cells.HeaderCell;
import org.telegram.ui.Cells.LoadingCell;
import org.telegram.ui.Cells.ManageChatTextCell;
import org.telegram.ui.Cells.ManageChatUserCell;
import org.telegram.ui.Cells.ShadowSectionCell;
import org.telegram.ui.Cells.TextCheckCell2;
import org.telegram.ui.Cells.TextInfoPrivacyCell;
import org.telegram.ui.Cells.TextSettingsCell;
import org.telegram.ui.Components.BulletinFactory;
import org.telegram.ui.Components.FlickerLoadingView;
import org.telegram.ui.Components.GigagroupConvertAlert;
import org.telegram.ui.Components.LayoutHelper;
import org.telegram.ui.Components.RadialProgressView;
import org.telegram.ui.Components.RecyclerListView;
import org.telegram.ui.Components.SlideChooseView;
import org.telegram.ui.Components.StickerEmptyView;
import org.telegram.ui.Components.UndoView;

import java.util.ArrayList;
import java.util.Collections;
import java.util.concurrent.atomic.AtomicInteger;

public class ChatUsersActivity extends BaseFragment implements NotificationCenter.NotificationCenterDelegate {

    private ListAdapter listViewAdapter;
    private StickerEmptyView emptyView;
    private RecyclerListView listView;
    private LinearLayoutManager layoutManager;
    private SearchAdapter searchListViewAdapter;
    private ActionBarMenuItem searchItem;
    private ActionBarMenuItem doneItem;
    private UndoView undoView;

    private TLRPC.Chat currentChat;
    private TLRPC.ChatFull info;
    private boolean isChannel, isForum;

    private String initialBannedRights;
    private TLRPC.TL_chatBannedRights defaultBannedRights = new TLRPC.TL_chatBannedRights();
    private ArrayList<TLObject> participants = new ArrayList<>();
    private ArrayList<TLObject> bots = new ArrayList<>();
    private ArrayList<TLObject> contacts = new ArrayList<>();
    private boolean botsEndReached;
    private boolean contactsEndReached;
    private LongSparseArray<TLObject> participantsMap = new LongSparseArray<>();
    private LongSparseArray<TLObject> botsMap = new LongSparseArray<>();
    private LongSparseArray<TLObject> contactsMap = new LongSparseArray<>();
    private long chatId;
    private int type;
    private boolean loadingUsers;
    private boolean firstLoaded;

    private LongSparseArray<TLRPC.TL_groupCallParticipant> ignoredUsers;

    private int permissionsSectionRow;
    private int sendMessagesRow;
    private int sendMediaRow;
    private int sendStickersRow;
    private int sendGamesRow;
    private int sendInlineRow;
    private int sendGifsRow;
    private int sendPollsRow;
    private int embedLinksRow;
    private int changeInfoRow;
    private int addUsersRow;
    private int pinMessagesRow;
    private int manageTopicsRow;

    private int gigaHeaderRow;
    private int gigaConvertRow;
    private int gigaInfoRow;

    private int recentActionsRow;
    private int addNewRow;
    private int addNew2Row;
    private int removedUsersRow;
    private int addNewSectionRow;
    private int restricted1SectionRow;
    private int participantsStartRow;
    private int participantsEndRow;
    private int participantsDividerRow;
    private int participantsDivider2Row;

    private int slowmodeRow;
    private int slowmodeSelectRow;
    private int slowmodeInfoRow;

    private int contactsHeaderRow;
    private int contactsStartRow;
    private int contactsEndRow;
    private int botHeaderRow;
    private int botStartRow;
    private int botEndRow;
    private int membersHeaderRow;
    private int loadingProgressRow;

    private int participantsInfoRow;
    private int blockedEmptyRow;
    private int rowCount;
    private int selectType;
    private int loadingUserCellRow;
    private int loadingHeaderRow;

    private int delayResults;

    private ChatUsersActivityDelegate delegate;

    private boolean needOpenSearch;

    private boolean searching;

    private int selectedSlowmode;
    private int initialSlowmode;

    private final static int search_button = 0;
    private final static int done_button = 1;

    public final static int TYPE_BANNED = 0;
    public final static int TYPE_ADMIN = 1;
    public final static int TYPE_USERS = 2;
    public final static int TYPE_KICKED = 3;

    public final static int SELECT_TYPE_MEMBERS = 0; // "Subscribers" / "Members"
    public final static int SELECT_TYPE_ADMIN = 1; // "Add Admin"
    public final static int SELECT_TYPE_BLOCK = 2; // "Remove User"
    public final static int SELECT_TYPE_EXCEPTION = 3; // "Add Exception"

    private boolean openTransitionStarted;
    private FlickerLoadingView flickerLoadingView;
    private View progressBar;

    public interface ChatUsersActivityDelegate {
        default void didAddParticipantToList(long uid, TLObject participant) {

        }

        default void didChangeOwner(TLRPC.User user) {

        }

        default void didSelectUser(long uid) {

        }

        default void didKickParticipant(long userId) {

        }
    }

    public ChatUsersActivity(Bundle args) {
        super(args);
        chatId = arguments.getLong("chat_id");
        type = arguments.getInt("type");
        needOpenSearch = arguments.getBoolean("open_search");
        selectType = arguments.getInt("selectType");
        currentChat = getMessagesController().getChat(chatId);
        if (currentChat != null && currentChat.default_banned_rights != null) {
            defaultBannedRights.view_messages = currentChat.default_banned_rights.view_messages;
            defaultBannedRights.send_stickers = currentChat.default_banned_rights.send_stickers;
            defaultBannedRights.send_media = currentChat.default_banned_rights.send_media;
            defaultBannedRights.embed_links = currentChat.default_banned_rights.embed_links;
            defaultBannedRights.send_messages = currentChat.default_banned_rights.send_messages;
            defaultBannedRights.send_games = currentChat.default_banned_rights.send_games;
            defaultBannedRights.send_inline = currentChat.default_banned_rights.send_inline;
            defaultBannedRights.send_gifs = currentChat.default_banned_rights.send_gifs;
            defaultBannedRights.pin_messages = currentChat.default_banned_rights.pin_messages;
            defaultBannedRights.send_polls = currentChat.default_banned_rights.send_polls;
            defaultBannedRights.invite_users = currentChat.default_banned_rights.invite_users;
            defaultBannedRights.manage_topics = currentChat.default_banned_rights.manage_topics;
            defaultBannedRights.change_info = currentChat.default_banned_rights.change_info;
        }
        initialBannedRights = ChatObject.getBannedRightsString(defaultBannedRights);
        isChannel = ChatObject.isChannel(currentChat) && !currentChat.megagroup;
        isForum = ChatObject.isForum(currentChat);
    }

    private void updateRows() {
        currentChat = getMessagesController().getChat(chatId);
        if (currentChat == null) {
            return;
        }
        recentActionsRow = -1;
        addNewRow = -1;
        addNew2Row = -1;
        addNewSectionRow = -1;
        restricted1SectionRow = -1;
        participantsStartRow = -1;
        participantsDividerRow = -1;
        participantsDivider2Row = -1;
        gigaInfoRow = -1;
        gigaConvertRow = -1;
        gigaHeaderRow = -1;
        participantsEndRow = -1;
        participantsInfoRow = -1;
        blockedEmptyRow = -1;
        permissionsSectionRow = -1;
        sendMessagesRow = -1;
        sendMediaRow = -1;
        sendStickersRow = -1;
        sendGamesRow = -1;
        sendInlineRow = -1;
        sendGifsRow = -1;
        sendPollsRow = -1;
        embedLinksRow = -1;
        addUsersRow = -1;
        manageTopicsRow = -1;
        pinMessagesRow = -1;
        changeInfoRow = -1;
        removedUsersRow = -1;
        contactsHeaderRow = -1;
        contactsStartRow = -1;
        contactsEndRow = -1;
        botHeaderRow = -1;
        botStartRow = -1;
        botEndRow = -1;
        membersHeaderRow = -1;
        slowmodeRow = -1;
        slowmodeSelectRow = -1;
        slowmodeInfoRow = -1;
        loadingProgressRow = -1;
        loadingUserCellRow = -1;
        loadingHeaderRow = -1;

        rowCount = 0;
        if (type == TYPE_KICKED) {
            permissionsSectionRow = rowCount++;
            sendMessagesRow = rowCount++;
            sendMediaRow = rowCount++;
            sendStickersRow = rowCount++;
            sendGamesRow = rowCount++;
            sendInlineRow = rowCount++;
            sendGifsRow = rowCount++;
            sendPollsRow = rowCount++;
            embedLinksRow = rowCount++;
            addUsersRow = rowCount++;
            pinMessagesRow = rowCount++;
            changeInfoRow = rowCount++;
            if (isForum) {
                manageTopicsRow = rowCount++;
            }

            if (ChatObject.isChannel(currentChat) && currentChat.creator && currentChat.megagroup && !currentChat.gigagroup) {
                int count = Math.max(currentChat.participants_count, info != null ? info.participants_count : 0);
                if (count >= getMessagesController().maxMegagroupCount - 1000) {
                    participantsDivider2Row = rowCount++;
                    gigaHeaderRow = rowCount++;
                    gigaConvertRow = rowCount++;
                    gigaInfoRow = rowCount++;
                }
            }

            if (!ChatObject.isChannel(currentChat) && currentChat.creator || currentChat.megagroup && !currentChat.gigagroup && ChatObject.canBlockUsers(currentChat)) {
                if (participantsDivider2Row == -1) {
                    participantsDivider2Row = rowCount++;
                }
                slowmodeRow = rowCount++;
                slowmodeSelectRow = rowCount++;
                slowmodeInfoRow = rowCount++;
            }
            if (ChatObject.isChannel(currentChat) && ChatObject.hasAdminRights(currentChat)) {
                if (participantsDivider2Row == -1) {
                    participantsDivider2Row = rowCount++;
                }
                removedUsersRow = rowCount++;
            }
            if (slowmodeInfoRow == -1 && gigaHeaderRow == -1 || removedUsersRow != -1) {
                participantsDividerRow = rowCount++;
            }
            if (ChatObject.canBlockUsers(currentChat) && (ChatObject.isChannel(currentChat) || currentChat.creator)) {
                addNewRow = rowCount++;
            }

            if (loadingUsers && !firstLoaded) {
                if (!firstLoaded) {
                    if (info != null && info.banned_count > 0) {
                        loadingUserCellRow = rowCount++;
                    }
                }
            } else {
                if (!participants.isEmpty()) {
                    participantsStartRow = rowCount;
                    rowCount += participants.size();
                    participantsEndRow = rowCount;
                }
                if (addNewRow != -1 || participantsStartRow != -1) {
                    addNewSectionRow = rowCount++;
                }
            }
        } else if (type == TYPE_BANNED) {
            if (ChatObject.canBlockUsers(currentChat)) {
                addNewRow = rowCount++;
                if (!participants.isEmpty() || (loadingUsers && !firstLoaded && (info != null && info.kicked_count > 0))) {
                    participantsInfoRow = rowCount++;
                }
            }
            if (!(loadingUsers && !firstLoaded)) {
                if (!participants.isEmpty()) {
                    restricted1SectionRow = rowCount++;
                    participantsStartRow = rowCount;
                    rowCount += participants.size();
                    participantsEndRow = rowCount;
                }
                if (participantsStartRow != -1) {
                    if (participantsInfoRow == -1) {
                        participantsInfoRow = rowCount++;
                    } else {
                        addNewSectionRow = rowCount++;
                    }
                } else {
                    //restricted1SectionRow = rowCount++;
                    blockedEmptyRow = rowCount++;
                }
            } else if (!firstLoaded) {
                restricted1SectionRow = rowCount++;
                loadingUserCellRow = rowCount++;
            }
        } else if (type == TYPE_ADMIN) {
            if (ChatObject.isChannel(currentChat) && currentChat.megagroup && !currentChat.gigagroup && (info == null || info.participants_count <= 200 || !isChannel && info.can_set_stickers)
                    && ChatObject.hasAdminRights(currentChat)) {
                recentActionsRow = rowCount++;
                addNewSectionRow = rowCount++;
            }

            if (ChatObject.canAddAdmins(currentChat)) {
                addNewRow = rowCount++;
            }
            if (!(loadingUsers && !firstLoaded)) {
                if (!participants.isEmpty()) {
                    participantsStartRow = rowCount;
                    rowCount += participants.size();
                    participantsEndRow = rowCount;
                }
                participantsInfoRow = rowCount++;
            } else if (!firstLoaded) {
                loadingUserCellRow = rowCount++;
            }
        } else if (type == TYPE_USERS) {
            if (selectType == SELECT_TYPE_MEMBERS && ChatObject.canAddUsers(currentChat)) {
                addNewRow = rowCount++;
            }
            if (selectType == SELECT_TYPE_MEMBERS && ChatObject.canUserDoAdminAction(currentChat, ChatObject.ACTION_INVITE)) {
                addNew2Row = rowCount++;
            }
            if (!(loadingUsers && !firstLoaded)) {
                boolean hasAnyOther = false;
                if (!contacts.isEmpty()) {
                    contactsHeaderRow = rowCount++;
                    contactsStartRow = rowCount;
                    rowCount += contacts.size();
                    contactsEndRow = rowCount;
                    hasAnyOther = true;
                }
                if (!bots.isEmpty()) {
                    botHeaderRow = rowCount++;
                    botStartRow = rowCount;
                    rowCount += bots.size();
                    botEndRow = rowCount;
                    hasAnyOther = true;
                }
                if (!participants.isEmpty()) {
                    if (hasAnyOther) {
                        membersHeaderRow = rowCount++;
                    }
                    participantsStartRow = rowCount;
                    rowCount += participants.size();
                    participantsEndRow = rowCount;
                }
                if (rowCount != 0) {
                    participantsInfoRow = rowCount++;
                }
            } else if (!firstLoaded) {
                if (selectType == SELECT_TYPE_MEMBERS) {
                    loadingHeaderRow = rowCount++;
                }
                loadingUserCellRow = rowCount++;
            }
        }
    }

    @Override
    public boolean onFragmentCreate() {
        super.onFragmentCreate();
        getNotificationCenter().addObserver(this, NotificationCenter.chatInfoDidLoad);
        loadChatParticipants(0, 200);
        return true;
    }

    @Override
    public void onFragmentDestroy() {
        super.onFragmentDestroy();
        getNotificationCenter().removeObserver(this, NotificationCenter.chatInfoDidLoad);
    }

    @Override
    public View createView(Context context) {
        searching = false;

        actionBar.setBackButtonImage(R.drawable.ic_ab_back);
        actionBar.setAllowOverlayTitle(true);
        if (type == TYPE_KICKED) {
            actionBar.setTitle(LocaleController.getString("ChannelPermissions", R.string.ChannelPermissions));
        } else if (type == TYPE_BANNED) {
            actionBar.setTitle(LocaleController.getString("ChannelBlacklist", R.string.ChannelBlacklist));
        } else if (type == TYPE_ADMIN) {
            actionBar.setTitle(LocaleController.getString("ChannelAdministrators", R.string.ChannelAdministrators));
        } else if (type == TYPE_USERS) {
            if (selectType == SELECT_TYPE_MEMBERS) {
                if (isChannel) {
                    actionBar.setTitle(LocaleController.getString("ChannelSubscribers", R.string.ChannelSubscribers));
                } else {
                    actionBar.setTitle(LocaleController.getString("ChannelMembers", R.string.ChannelMembers));
                }
            } else {
                if (selectType == SELECT_TYPE_ADMIN) {
                    actionBar.setTitle(LocaleController.getString("ChannelAddAdmin", R.string.ChannelAddAdmin));
                } else if (selectType == SELECT_TYPE_BLOCK) {
                    actionBar.setTitle(LocaleController.getString("ChannelBlockUser", R.string.ChannelBlockUser));
                } else if (selectType == SELECT_TYPE_EXCEPTION) {
                    actionBar.setTitle(LocaleController.getString("ChannelAddException", R.string.ChannelAddException));
                }
            }
        }
        actionBar.setActionBarMenuOnItemClick(new ActionBar.ActionBarMenuOnItemClick() {
            @Override
            public void onItemClick(int id) {
                if (id == -1) {
                    if (checkDiscard()) {
                        finishFragment();
                    }
                } else if (id == done_button) {
                    processDone();
                }
            }
        });
        if (selectType != SELECT_TYPE_MEMBERS || type == TYPE_USERS || ChatObject.hasAdminRights(currentChat) && (type == TYPE_BANNED || type == TYPE_KICKED)) {
            searchListViewAdapter = new SearchAdapter(context);
            ActionBarMenu menu = actionBar.createMenu();
            searchItem = menu.addItem(search_button, R.drawable.ic_ab_search).setIsSearchField(true).setActionBarMenuItemSearchListener(new ActionBarMenuItem.ActionBarMenuItemSearchListener() {
                @Override
                public void onSearchExpand() {
                    searching = true;
                    if (doneItem != null) {
                        doneItem.setVisibility(View.GONE);
                    }
                }

                @Override
                public void onSearchCollapse() {
                    searchListViewAdapter.searchUsers(null);
                    searching = false;
                    listView.setAnimateEmptyView(false, 0);
                    listView.setAdapter(listViewAdapter);
                    listViewAdapter.notifyDataSetChanged();
                    listView.setFastScrollVisible(true);
                    listView.setVerticalScrollBarEnabled(false);
                    if (doneItem != null) {
                        doneItem.setVisibility(View.VISIBLE);
                    }
                }

                @Override
                public void onTextChanged(EditText editText) {
                    if (searchListViewAdapter == null) {
                        return;
                    }
                    String text = editText.getText().toString();
                    int oldItemsCount = listView.getAdapter() == null ? 0 : listView.getAdapter().getItemCount();
                    searchListViewAdapter.searchUsers(text);
                    if (TextUtils.isEmpty(text) && listView != null && listView.getAdapter() != listViewAdapter) {
                        listView.setAnimateEmptyView(false, 0);
                        listView.setAdapter(listViewAdapter);
                        if (oldItemsCount == 0) {
                            showItemsAnimated(0);
                        }
                    }
                    progressBar.setVisibility(View.GONE);
                    flickerLoadingView.setVisibility(View.VISIBLE);
                }
            });
            if (type == TYPE_BANNED && !firstLoaded) {
                searchItem.setVisibility(View.GONE);
            }
            if (type == TYPE_KICKED) {
                searchItem.setSearchFieldHint(LocaleController.getString("ChannelSearchException", R.string.ChannelSearchException));
            } else {
                searchItem.setSearchFieldHint(LocaleController.getString("Search", R.string.Search));
            }
            if (!(ChatObject.isChannel(currentChat) || currentChat.creator)) {
                searchItem.setVisibility(View.GONE);
            }

            if (type == TYPE_KICKED) {
                doneItem = menu.addItemWithWidth(done_button, R.drawable.ic_ab_done, AndroidUtilities.dp(56), LocaleController.getString("Done", R.string.Done));
            }
        }

        fragmentView = new FrameLayout(context) {
            @Override
            protected void dispatchDraw(Canvas canvas) {
                canvas.drawColor(Theme.getColor(listView.getAdapter() == searchListViewAdapter ? Theme.key_windowBackgroundWhite : Theme.key_windowBackgroundGray));
                super.dispatchDraw(canvas);
            }
        };
        FrameLayout frameLayout = (FrameLayout) fragmentView;

        FrameLayout progressLayout = new FrameLayout(context);
        flickerLoadingView = new FlickerLoadingView(context);
        flickerLoadingView.setViewType(FlickerLoadingView.USERS_TYPE);
        flickerLoadingView.showDate(false);
        flickerLoadingView.setUseHeaderOffset(true);
        progressLayout.addView(flickerLoadingView);

        progressBar = new RadialProgressView(context);
        progressLayout.addView(progressBar, LayoutHelper.createFrame(LayoutHelper.WRAP_CONTENT, LayoutHelper.WRAP_CONTENT, Gravity.CENTER));

        flickerLoadingView.setVisibility(View.GONE);
        progressBar.setVisibility(View.GONE);

        emptyView = new StickerEmptyView(context, progressLayout, StickerEmptyView.STICKER_TYPE_SEARCH);
        emptyView.title.setText(LocaleController.getString("NoResult", R.string.NoResult));
        emptyView.subtitle.setText(LocaleController.getString("SearchEmptyViewFilteredSubtitle2", R.string.SearchEmptyViewFilteredSubtitle2));
        emptyView.setVisibility(View.GONE);
        emptyView.setAnimateLayoutChange(true);
        emptyView.showProgress(true, false);

        frameLayout.addView(emptyView, LayoutHelper.createFrame(LayoutHelper.MATCH_PARENT, LayoutHelper.MATCH_PARENT));
        emptyView.addView(progressLayout,0);

        listView = new RecyclerListView(context) {
            @Override
            public void invalidate() {
                super.invalidate();
                if (fragmentView != null) {
                    fragmentView.invalidate();
                }
            }
        };
        listView.setLayoutManager(layoutManager = new LinearLayoutManager(context, LinearLayoutManager.VERTICAL, false) {
            @Override
            public int scrollVerticallyBy(int dy, RecyclerView.Recycler recycler, RecyclerView.State state) {
                if (!firstLoaded && type == TYPE_BANNED && participants.size() == 0) {
                    return 0;
                }
                return super.scrollVerticallyBy(dy, recycler, state);
            }
        });
        DefaultItemAnimator itemAnimator = new DefaultItemAnimator() {

            @Override
            protected long getAddAnimationDelay(long removeDuration, long moveDuration, long changeDuration) {
                return 0;
            }

            @Override
            protected long getMoveAnimationDelay() {
                return 0;
            }

            @Override
            public long getMoveDuration() {
                return 220;
            }

            @Override
            public long getRemoveDuration() {
                return 220;
            }

            @Override
            public long getAddDuration() {
                return 220;
            }

            int animationIndex = -1;

            @Override
            protected void onAllAnimationsDone() {
                super.onAllAnimationsDone();
                getNotificationCenter().onAnimationFinish(animationIndex);
            }

            @Override
            public void runPendingAnimations() {
                boolean removalsPending = !mPendingRemovals.isEmpty();
                boolean movesPending = !mPendingMoves.isEmpty();
                boolean changesPending = !mPendingChanges.isEmpty();
                boolean additionsPending = !mPendingAdditions.isEmpty();
                if (removalsPending || movesPending || additionsPending || changesPending) {
                    animationIndex = getNotificationCenter().setAnimationInProgress(animationIndex, null);
                }
                super.runPendingAnimations();
            }
        };
        listView.setItemAnimator(itemAnimator);
        itemAnimator.setSupportsChangeAnimations(false);
        listView.setAnimateEmptyView(true, RecyclerListView.EMPTY_VIEW_ANIMATION_TYPE_ALPHA);
        listView.setAdapter(listViewAdapter = new ListAdapter(context));
        listView.setVerticalScrollbarPosition(LocaleController.isRTL ? RecyclerListView.SCROLLBAR_POSITION_LEFT : RecyclerListView.SCROLLBAR_POSITION_RIGHT);
        frameLayout.addView(listView, LayoutHelper.createFrame(LayoutHelper.MATCH_PARENT, LayoutHelper.MATCH_PARENT));

        listView.setOnItemClickListener((view, position) -> {
            boolean listAdapter = listView.getAdapter() == listViewAdapter;
            if (listAdapter) {
                if (position == addNewRow) {
                    if (type == TYPE_BANNED || type == TYPE_KICKED) {
                        Bundle bundle = new Bundle();
                        bundle.putLong("chat_id", chatId);
                        bundle.putInt("type", ChatUsersActivity.TYPE_USERS);
                        bundle.putInt("selectType", type == TYPE_BANNED ? ChatUsersActivity.SELECT_TYPE_BLOCK : ChatUsersActivity.SELECT_TYPE_EXCEPTION);
                        ChatUsersActivity fragment = new ChatUsersActivity(bundle);
                        fragment.setInfo(info);
                        fragment.setDelegate(new ChatUsersActivityDelegate() {

                            @Override
                            public void didAddParticipantToList(long uid, TLObject participant) {
                                if (participantsMap.get(uid) == null) {
                                    DiffCallback diffCallback = saveState();
                                    participants.add(participant);
                                    participantsMap.put(uid, participant);
                                    sortUsers(participants);
                                    updateListAnimated(diffCallback);
                                }
                            }

                            @Override
                            public void didKickParticipant(long uid) {
                                if (participantsMap.get(uid) == null) {
                                    DiffCallback diffCallback = saveState();
                                    TLRPC.TL_channelParticipantBanned chatParticipant = new TLRPC.TL_channelParticipantBanned();
                                    if (uid > 0) {
                                        chatParticipant.peer = new TLRPC.TL_peerUser();
                                        chatParticipant.peer.user_id = uid;
                                    } else {
                                        chatParticipant.peer = new TLRPC.TL_peerChannel();
                                        chatParticipant.peer.channel_id = -uid;
                                    }
                                    chatParticipant.date = getConnectionsManager().getCurrentTime();
                                    chatParticipant.kicked_by = getAccountInstance().getUserConfig().clientUserId;
                                    info.kicked_count++;
                                    participants.add(chatParticipant);
                                    participantsMap.put(uid, chatParticipant);
                                    sortUsers(participants);
                                    updateListAnimated(diffCallback);
                                }
                            }
                        });
                        presentFragment(fragment);
                    } else if (type == TYPE_ADMIN) {
                        Bundle bundle = new Bundle();
                        bundle.putLong("chat_id", chatId);
                        bundle.putInt("type", ChatUsersActivity.TYPE_USERS);
                        bundle.putInt("selectType", ChatUsersActivity.SELECT_TYPE_ADMIN);
                        ChatUsersActivity fragment = new ChatUsersActivity(bundle);
                        fragment.setDelegate(new ChatUsersActivityDelegate() {
                            @Override
                            public void didAddParticipantToList(long uid, TLObject participant) {
                                if (participant != null && participantsMap.get(uid) == null) {
                                    DiffCallback diffCallback = saveState();
                                    participants.add(participant);
                                    participantsMap.put(uid, participant);
                                    sortAdmins(participants);
                                    updateListAnimated(diffCallback);
                                }
                            }

                            @Override
                            public void didChangeOwner(TLRPC.User user) {
                                onOwnerChaged(user);
                            }

                            @Override
                            public void didSelectUser(long uid) {
                                final TLRPC.User user = getMessagesController().getUser(uid);
                                if (user != null) {
                                    AndroidUtilities.runOnUIThread(() -> {
                                        if (BulletinFactory.canShowBulletin(ChatUsersActivity.this)) {
                                            BulletinFactory.createPromoteToAdminBulletin(ChatUsersActivity.this, user.first_name).show();
                                        }
                                    }, 200);
                                }


                                if (participantsMap.get(uid) == null) {
                                    DiffCallback diffCallback = saveState();
                                    TLRPC.TL_channelParticipantAdmin chatParticipant = new TLRPC.TL_channelParticipantAdmin();
                                    chatParticipant.peer = new TLRPC.TL_peerUser();
                                    chatParticipant.peer.user_id = user.id;
                                    chatParticipant.date = getConnectionsManager().getCurrentTime();
                                    chatParticipant.promoted_by = getAccountInstance().getUserConfig().clientUserId;
                                    participants.add(chatParticipant);
                                    participantsMap.put(user.id, chatParticipant);

                                    sortAdmins(participants);
                                    updateListAnimated(diffCallback);
                                }
                            }
                        });
                        fragment.setInfo(info);
                        presentFragment(fragment);
                    } else if (type == TYPE_USERS) {
                        Bundle args = new Bundle();
                        args.putBoolean("addToGroup", true);
                        args.putLong(isChannel ? "channelId" : "chatId", currentChat.id);
                        GroupCreateActivity fragment = new GroupCreateActivity(args);
                        fragment.setInfo(info);
                        fragment.setIgnoreUsers(contactsMap != null && contactsMap.size() != 0 ? contactsMap : participantsMap);
                        fragment.setDelegate(new GroupCreateActivity.ContactsAddActivityDelegate() {
                            @Override
                            public void didSelectUsers(ArrayList<TLRPC.User> users, int fwdCount) {
                                final int count = users.size();
                                final int[] processed = new int[1];
                                final ArrayList<TLRPC.User> userRestrictedPrivacy = new ArrayList<>();
                                processed[0] = 0;
                                final Runnable showUserRestrictedPrivacyAlert = () -> {
                                    CharSequence title, description;
                                    if (userRestrictedPrivacy.size() == 1) {
                                        if (count > 1) {
                                            title = LocaleController.getString("InviteToGroupErrorTitleAUser", R.string.InviteToGroupErrorTitleAUser);
                                        } else {
                                            title = LocaleController.getString("InviteToGroupErrorTitleThisUser", R.string.InviteToGroupErrorTitleThisUser);
                                        }
                                        description = AndroidUtilities.replaceTags(LocaleController.formatString("InviteToGroupErrorMessageSingle", R.string.InviteToGroupErrorMessageSingle, UserObject.getFirstName(userRestrictedPrivacy.get(0))));
                                    } else if (userRestrictedPrivacy.size() == 2) {
                                        title = LocaleController.getString("InviteToGroupErrorTitleSomeUsers", R.string.InviteToGroupErrorTitleSomeUsers);
                                        description = AndroidUtilities.replaceTags(LocaleController.formatString("InviteToGroupErrorMessageDouble", R.string.InviteToGroupErrorMessageDouble, UserObject.getFirstName(userRestrictedPrivacy.get(0)), UserObject.getFirstName(userRestrictedPrivacy.get(1))));
                                    } else if (userRestrictedPrivacy.size() == count) {
                                        title = LocaleController.getString("InviteToGroupErrorTitleTheseUsers", R.string.InviteToGroupErrorTitleTheseUsers);
                                        description = LocaleController.getString("InviteToGroupErrorMessageMultipleAll", R.string.InviteToGroupErrorMessageMultipleAll);
                                    } else {
                                        title = LocaleController.getString("InviteToGroupErrorTitleSomeUsers", R.string.InviteToGroupErrorTitleSomeUsers);
                                        description = LocaleController.getString("InviteToGroupErrorMessageMultipleSome", R.string.InviteToGroupErrorMessageMultipleSome);
                                    }
                                    new AlertDialog.Builder(context)
                                        .setTitle(title)
                                        .setMessage(description)
                                        .setPositiveButton(LocaleController.getString("OK", R.string.OK), null)
                                        .show();
                                };
                                for (int a = 0; a < count; a++) {
                                    final TLRPC.User user = users.get(a);
                                    getMessagesController().addUserToChat(chatId, user, fwdCount, null, ChatUsersActivity.this, false, () -> {
                                        processed[0]++;
                                        if (processed[0] >= count && userRestrictedPrivacy.size() > 0) {
                                            showUserRestrictedPrivacyAlert.run();
                                        }
                                        DiffCallback savedState = saveState();
                                        ArrayList<TLObject> array = contactsMap != null && contactsMap.size() != 0 ? contacts : participants;
                                        LongSparseArray<TLObject> map = contactsMap != null && contactsMap.size() != 0 ? contactsMap : participantsMap;
                                        if (map.get(user.id) == null) {
                                            if (ChatObject.isChannel(currentChat)) {
                                                TLRPC.TL_channelParticipant channelParticipant1 = new TLRPC.TL_channelParticipant();
                                                channelParticipant1.inviter_id = getUserConfig().getClientUserId();
                                                channelParticipant1.peer = new TLRPC.TL_peerUser();
                                                channelParticipant1.peer.user_id = user.id;
                                                channelParticipant1.date = getConnectionsManager().getCurrentTime();
                                                array.add(0, channelParticipant1);
                                                map.put(user.id, channelParticipant1);
                                            } else {
                                                TLRPC.ChatParticipant participant = new TLRPC.TL_chatParticipant();
                                                participant.user_id = user.id;
                                                participant.inviter_id = getUserConfig().getClientUserId();
                                                array.add(0, participant);
                                                map.put(user.id, participant);
                                            }
                                        }
                                        if (array == participants) {
                                            sortAdmins(participants);
                                        }
                                        updateListAnimated(savedState);
                                    }, err -> {
                                        processed[0]++;
                                        boolean privacyRestricted;
                                        if (privacyRestricted = err != null && "USER_PRIVACY_RESTRICTED".equals(err.text)) {
                                            userRestrictedPrivacy.add(user);
                                        }
                                        if (processed[0] >= count && userRestrictedPrivacy.size() > 0) {
                                            showUserRestrictedPrivacyAlert.run();
                                        }
                                        return !privacyRestricted;
                                    });
                                    getMessagesController().putUser(user, false);
                                }
                            }

                            @Override
                            public void needAddBot(TLRPC.User user) {
                                openRightsEdit(user.id, null, null, null, "", true, ChatRightsEditActivity.TYPE_ADMIN, false);
                            }
                        });
                        presentFragment(fragment);
                    }
                    return;
                } else if (position == recentActionsRow) {
                    presentFragment(new ChannelAdminLogActivity(currentChat));
                    return;
                } else if (position == removedUsersRow) {
                    Bundle args = new Bundle();
                    args.putLong("chat_id", chatId);
                    args.putInt("type", ChatUsersActivity.TYPE_BANNED);
                    ChatUsersActivity fragment = new ChatUsersActivity(args);
                    fragment.setInfo(info);
                    presentFragment(fragment);
                    return;
                } else if (position == gigaConvertRow) {
                    showDialog(new GigagroupConvertAlert(getParentActivity(), ChatUsersActivity.this) {
                        @Override
                        protected void onCovert() {
                            getMessagesController().convertToGigaGroup(getParentActivity(), currentChat, ChatUsersActivity.this, (result) -> {
                                if (result && parentLayout != null) {
                                    BaseFragment editActivity = parentLayout.getFragmentStack().get(parentLayout.getFragmentStack().size() - 2);
                                    if (editActivity instanceof ChatEditActivity) {
                                        editActivity.removeSelfFromStack();

                                        Bundle args = new Bundle();
                                        args.putLong("chat_id", chatId);
                                        ChatEditActivity fragment = new ChatEditActivity(args);
                                        fragment.setInfo(info);
                                        parentLayout.addFragmentToStack(fragment, parentLayout.getFragmentStack().size() - 1);
                                        finishFragment();
                                        fragment.showConvertTooltip();
                                    } else {
                                        finishFragment();
                                    }
                                }
                            });
                        }

                        @Override
                        protected void onCancel() {

                        }
                    });
                } else if (position == addNew2Row) {
                    if (info != null) {
                        ManageLinksActivity fragment = new ManageLinksActivity(chatId, 0, 0);
                        fragment.setInfo(info, info.exported_invite);
                        presentFragment(fragment);
                    }
                    return;
                } else if (position > permissionsSectionRow && position <= Math.max(manageTopicsRow, changeInfoRow)) {
                    TextCheckCell2 checkCell = (TextCheckCell2) view;
                    if (!checkCell.isEnabled()) {
                        return;
                    }
                    if (checkCell.hasIcon()) {
                        if (ChatObject.isPublic(currentChat) && (position == pinMessagesRow || position == changeInfoRow)) {
                            BulletinFactory.of(this).createErrorBulletin(LocaleController.getString("EditCantEditPermissionsPublic", R.string.EditCantEditPermissionsPublic)).show();
                        } else {
                            BulletinFactory.of(this).createErrorBulletin(LocaleController.getString("EditCantEditPermissions", R.string.EditCantEditPermissions)).show();
                        }
                        return;
                    }
                    checkCell.setChecked(!checkCell.isChecked());
                    if (position == changeInfoRow) {
                        defaultBannedRights.change_info = !defaultBannedRights.change_info;
                    } else if (position == addUsersRow) {
                        defaultBannedRights.invite_users = !defaultBannedRights.invite_users;
                    } else if (position == manageTopicsRow) {
                        defaultBannedRights.manage_topics = !defaultBannedRights.manage_topics;
                    } else if (position == pinMessagesRow) {
                        defaultBannedRights.pin_messages = !defaultBannedRights.pin_messages;
                    } else {
                        boolean disabled = !checkCell.isChecked();
                        if (position == sendMessagesRow) {
                            defaultBannedRights.send_messages = !defaultBannedRights.send_messages;
                        } else if (position == sendMediaRow) {
                            defaultBannedRights.send_media = !defaultBannedRights.send_media;
                        } else if (position == sendStickersRow) {
                            defaultBannedRights.send_stickers = !defaultBannedRights.send_stickers;
                        } else if (position == sendGamesRow) {
                            defaultBannedRights.send_games = !defaultBannedRights.send_games;
                        } else if (position == sendInlineRow) {
                            defaultBannedRights.send_inline =  !defaultBannedRights.send_inline;
                        } else if (position == sendGifsRow) {
                            defaultBannedRights.send_gifs = !defaultBannedRights.send_gifs;
                        } else if (position == embedLinksRow) {
                            defaultBannedRights.embed_links = !defaultBannedRights.embed_links;
                        } else if (position == sendPollsRow) {
                            defaultBannedRights.send_polls = !defaultBannedRights.send_polls;
                        }
                        if (disabled) {
                            if (defaultBannedRights.view_messages && !defaultBannedRights.send_messages) {
                                defaultBannedRights.send_messages = true;
                                RecyclerListView.ViewHolder holder = listView.findViewHolderForAdapterPosition(sendMessagesRow);
                                if (holder != null) {
                                    ((TextCheckCell2) holder.itemView).setChecked(false);
                                }
                            }
                            if ((defaultBannedRights.view_messages || defaultBannedRights.send_messages) && !defaultBannedRights.send_media) {
                                defaultBannedRights.send_media = true;
                                RecyclerListView.ViewHolder holder = listView.findViewHolderForAdapterPosition(sendMediaRow);
                                if (holder != null) {
                                    ((TextCheckCell2) holder.itemView).setChecked(false);
                                }
                            }
                            if ((defaultBannedRights.view_messages || defaultBannedRights.send_messages) && !defaultBannedRights.send_polls) {
                                defaultBannedRights.send_polls = true;
                                RecyclerListView.ViewHolder holder = listView.findViewHolderForAdapterPosition(sendPollsRow);
                                if (holder != null) {
                                    ((TextCheckCell2) holder.itemView).setChecked(false);
                                }
                            }
                            if ((defaultBannedRights.view_messages || defaultBannedRights.send_messages) && !defaultBannedRights.send_stickers) {
                                defaultBannedRights.send_stickers = true;
                                RecyclerListView.ViewHolder holder = listView.findViewHolderForAdapterPosition(sendStickersRow);
                                if (holder != null) {
                                    ((TextCheckCell2) holder.itemView).setChecked(false);
                                }
                            }
                            if ((defaultBannedRights.view_messages || defaultBannedRights.send_messages) && !defaultBannedRights.send_games) {
                                defaultBannedRights.send_games = true;
                                RecyclerListView.ViewHolder holder = listView.findViewHolderForAdapterPosition(sendGamesRow);
                                if (holder != null) {
                                    ((TextCheckCell2) holder.itemView).setChecked(false);
                                }
                            }
                            if ((defaultBannedRights.view_messages || defaultBannedRights.send_messages) && !defaultBannedRights.send_inline) {
                                defaultBannedRights.send_inline = true;
                                RecyclerListView.ViewHolder holder = listView.findViewHolderForAdapterPosition(sendInlineRow);
                                if (holder != null) {
                                    ((TextCheckCell2) holder.itemView).setChecked(false);
                                }
                            }
                            if ((defaultBannedRights.view_messages || defaultBannedRights.send_messages) && !defaultBannedRights.send_gifs) {
                                defaultBannedRights.send_gifs = true;
                                RecyclerListView.ViewHolder holder = listView.findViewHolderForAdapterPosition(sendGifsRow);
                                if (holder != null) {
                                    ((TextCheckCell2) holder.itemView).setChecked(false);
                                }
                            }
                            if ((defaultBannedRights.view_messages || defaultBannedRights.send_messages) && !defaultBannedRights.embed_links) {
                                defaultBannedRights.embed_links = true;
                                RecyclerListView.ViewHolder holder = listView.findViewHolderForAdapterPosition(embedLinksRow);
                                if (holder != null) {
                                    ((TextCheckCell2) holder.itemView).setChecked(false);
                                }
                            }
                        } else {
                            if ((!defaultBannedRights.embed_links || !defaultBannedRights.send_inline || !defaultBannedRights.send_media || !defaultBannedRights.send_polls) && defaultBannedRights.send_messages) {
                                defaultBannedRights.send_messages = false;
                                RecyclerListView.ViewHolder holder = listView.findViewHolderForAdapterPosition(sendMessagesRow);
                                if (holder != null) {
                                    ((TextCheckCell2) holder.itemView).setChecked(true);
                                }
                            }
                        }
                    }
                    return;
                }
            }

            TLRPC.TL_chatBannedRights bannedRights = null;
            TLRPC.TL_chatAdminRights adminRights = null;
            String rank = "";
            final TLObject participant;
            long peerId = 0;
            long promoted_by = 0;
            boolean canEditAdmin = false;
            if (listAdapter) {
                participant = listViewAdapter.getItem(position);
                if (participant instanceof TLRPC.ChannelParticipant) {
                    TLRPC.ChannelParticipant channelParticipant = (TLRPC.ChannelParticipant) participant;
                    peerId = MessageObject.getPeerId(channelParticipant.peer);
                    bannedRights = channelParticipant.banned_rights;
                    adminRights = channelParticipant.admin_rights;
                    rank = channelParticipant.rank;
                    canEditAdmin = !(channelParticipant instanceof TLRPC.TL_channelParticipantAdmin || channelParticipant instanceof TLRPC.TL_channelParticipantCreator) || channelParticipant.can_edit;
                    if (participant instanceof TLRPC.TL_channelParticipantCreator) {
                        adminRights = ((TLRPC.TL_channelParticipantCreator) participant).admin_rights;
                        if (adminRights == null) {
                            adminRights = new TLRPC.TL_chatAdminRights();
                            adminRights.change_info = adminRights.post_messages = adminRights.edit_messages =
                            adminRights.delete_messages = adminRights.ban_users = adminRights.invite_users =
                            adminRights.manage_topics = adminRights.pin_messages = adminRights.add_admins = true;
                            if (!isChannel) {
                                adminRights.manage_call = true;
                            }
                        }
                    }
                } else if (participant instanceof TLRPC.ChatParticipant) {
                    TLRPC.ChatParticipant chatParticipant = (TLRPC.ChatParticipant) participant;
                    peerId = chatParticipant.user_id;
                    canEditAdmin = currentChat.creator;
                    if (participant instanceof TLRPC.TL_chatParticipantCreator) {
                        adminRights = new TLRPC.TL_chatAdminRights();
                        adminRights.change_info = adminRights.post_messages = adminRights.edit_messages =
                        adminRights.delete_messages = adminRights.ban_users = adminRights.invite_users =
                        adminRights.manage_topics = adminRights.pin_messages = adminRights.add_admins = true;
                        if (!isChannel) {
                            adminRights.manage_call = true;
                        }
                    }
                }
            } else {
                TLObject object = searchListViewAdapter.getItem(position);
                if (object instanceof TLRPC.User) {
                    TLRPC.User user = (TLRPC.User) object;
                    getMessagesController().putUser(user, false);
                    participant = getAnyParticipant(peerId = user.id);
                } else if (object instanceof TLRPC.ChannelParticipant || object instanceof TLRPC.ChatParticipant) {
                    participant = object;
                } else {
                    participant = null;
                }
                if (participant instanceof TLRPC.ChannelParticipant) {
                    TLRPC.ChannelParticipant channelParticipant = (TLRPC.ChannelParticipant) participant;
                    peerId = MessageObject.getPeerId(channelParticipant.peer);
                    canEditAdmin = !(channelParticipant instanceof TLRPC.TL_channelParticipantAdmin || channelParticipant instanceof TLRPC.TL_channelParticipantCreator) || channelParticipant.can_edit;
                    bannedRights = channelParticipant.banned_rights;
                    adminRights = channelParticipant.admin_rights;
                    rank = channelParticipant.rank;
                } else if (participant instanceof TLRPC.ChatParticipant) {
                    TLRPC.ChatParticipant chatParticipant = (TLRPC.ChatParticipant) participant;
                    peerId = chatParticipant.user_id;
                    canEditAdmin = currentChat.creator;
                    bannedRights = null;
                    adminRights = null;
                } else if (participant == null) {
                    canEditAdmin = true;
                }
            }
            if (peerId != 0) {
                if (selectType != SELECT_TYPE_MEMBERS) {
                    if (selectType == SELECT_TYPE_EXCEPTION || selectType == SELECT_TYPE_ADMIN) {
                        if (selectType != SELECT_TYPE_ADMIN && canEditAdmin && (participant instanceof TLRPC.TL_channelParticipantAdmin || participant instanceof TLRPC.TL_chatParticipantAdmin)) {
                            final TLRPC.User user = getMessagesController().getUser(peerId);
                            final TLRPC.TL_chatBannedRights br = bannedRights;
                            final TLRPC.TL_chatAdminRights ar = adminRights;
                            final boolean canEdit = canEditAdmin;
                            final String rankFinal = rank;
                            AlertDialog.Builder builder = new AlertDialog.Builder(getParentActivity());
                            builder.setTitle(LocaleController.getString("AppName", R.string.AppName));
                            builder.setMessage(LocaleController.formatString("AdminWillBeRemoved", R.string.AdminWillBeRemoved, UserObject.getUserName(user)));
                            builder.setPositiveButton(LocaleController.getString("OK", R.string.OK), (dialog, which) -> openRightsEdit(user.id, participant, ar, br, rankFinal, canEdit, selectType == SELECT_TYPE_ADMIN ? 0 : 1, false));
                            builder.setNegativeButton(LocaleController.getString("Cancel", R.string.Cancel), null);
                            showDialog(builder.create());
                        } else {
                            openRightsEdit(peerId, participant, adminRights, bannedRights, rank, canEditAdmin, selectType == SELECT_TYPE_ADMIN ? 0 : 1, selectType == SELECT_TYPE_ADMIN || selectType == SELECT_TYPE_EXCEPTION);
                        }
                    } else {
                        removeParticipant(peerId);
                    }
                } else {
                    boolean canEdit = false;
                    if (type == TYPE_ADMIN) {
                        canEdit = peerId != getUserConfig().getClientUserId() && (currentChat.creator || canEditAdmin);
                    } else if (type == TYPE_BANNED || type == TYPE_KICKED) {
                        canEdit = ChatObject.canBlockUsers(currentChat);
                    }
                    if (type == TYPE_BANNED || type != TYPE_ADMIN && isChannel || type == TYPE_USERS && selectType == SELECT_TYPE_MEMBERS) {
                        if (peerId == getUserConfig().getClientUserId()) {
                            return;
                        }
                        Bundle args = new Bundle();
                        if (peerId > 0) {
                            args.putLong("user_id", peerId);
                        } else {
                            args.putLong("chat_id", -peerId);
                        }
                        presentFragment(new ProfileActivity(args));
                    } else {
                        if (bannedRights == null) {
                            bannedRights = new TLRPC.TL_chatBannedRights();
                            bannedRights.view_messages = true;
                            bannedRights.send_stickers = true;
                            bannedRights.send_media = true;
                            bannedRights.embed_links = true;
                            bannedRights.send_messages = true;
                            bannedRights.send_games = true;
                            bannedRights.send_inline = true;
                            bannedRights.send_gifs = true;
                            bannedRights.pin_messages = true;
                            bannedRights.send_polls = true;
                            bannedRights.invite_users = true;
                            bannedRights.manage_topics = true;
                            bannedRights.change_info = true;
                        }
                        ChatRightsEditActivity fragment = new ChatRightsEditActivity(peerId, chatId, adminRights, defaultBannedRights, bannedRights, rank, type == TYPE_ADMIN ? ChatRightsEditActivity.TYPE_ADMIN : ChatRightsEditActivity.TYPE_BANNED, canEdit, participant == null, null, participant);
                        fragment.setDelegate(new ChatRightsEditActivity.ChatRightsEditActivityDelegate() {
                            @Override
                            public void didSetRights(int rights, TLRPC.TL_chatAdminRights rightsAdmin, TLRPC.TL_chatBannedRights rightsBanned, String rank) {
                                if (participant instanceof TLRPC.ChannelParticipant) {
                                    TLRPC.ChannelParticipant channelParticipant = (TLRPC.ChannelParticipant) participant;
                                    channelParticipant.admin_rights = rightsAdmin;
                                    channelParticipant.banned_rights = rightsBanned;
                                    channelParticipant.rank = rank;
                                    updateParticipantWithRights(channelParticipant, rightsAdmin, rightsBanned, 0, false);
                                }
                            }

                            @Override
                            public void didChangeOwner(TLRPC.User user) {
                                onOwnerChaged(user);
                            }
                        });
                        presentFragment(fragment);
                    }
                }
            }
        });

        listView.setOnItemLongClickListener((view, position) -> !(getParentActivity() == null || listView.getAdapter() != listViewAdapter) && createMenuForParticipant(listViewAdapter.getItem(position), false));
        if (searchItem != null) {
            listView.setOnScrollListener(new RecyclerView.OnScrollListener() {
                @Override
                public void onScrollStateChanged(RecyclerView recyclerView, int newState) {
                    if (newState == RecyclerView.SCROLL_STATE_DRAGGING) {
                        AndroidUtilities.hideKeyboard(getParentActivity().getCurrentFocus());
                    }
                }

                @Override
                public void onScrolled(RecyclerView recyclerView, int dx, int dy) {

                }
            });
        }

        undoView = new UndoView(context);
        frameLayout.addView(undoView, LayoutHelper.createFrame(LayoutHelper.MATCH_PARENT, LayoutHelper.WRAP_CONTENT, Gravity.BOTTOM | Gravity.LEFT, 8, 0, 8, 8));

        updateRows();

        listView.setEmptyView(emptyView);
        listView.setAnimateEmptyView(false, 0);

        if (needOpenSearch) {
            searchItem.openSearch(false);
        }

        return fragmentView;
    }

    private void sortAdmins(ArrayList<TLObject> participants) {
        Collections.sort(participants, (lhs, rhs) -> {
            int type1 = getChannelAdminParticipantType(lhs);
            int type2 = getChannelAdminParticipantType(rhs);
            if (type1 > type2) {
                return 1;
            } else if (type1 < type2) {
                return -1;
            }
            if (lhs instanceof TLRPC.ChannelParticipant && rhs instanceof TLRPC.ChannelParticipant) {
                return (int) (MessageObject.getPeerId(((TLRPC.ChannelParticipant) lhs).peer) - MessageObject.getPeerId(((TLRPC.ChannelParticipant) rhs).peer));
            }
            return 0;
        });
    }

    private void showItemsAnimated(int from) {
        if (isPaused || !openTransitionStarted || (listView.getAdapter() == listViewAdapter && firstLoaded)) {
            return;
        }
        View progressView = null;
        for (int i = 0; i < listView.getChildCount(); i++) {
            View child = listView.getChildAt(i);
            if (child instanceof FlickerLoadingView) {
                progressView = child;
            }
        }
        final View finalProgressView = progressView;
        if (progressView != null) {
            listView.removeView(progressView);
            from--;
        }
        int finalFrom = from;

        listView.getViewTreeObserver().addOnPreDrawListener(new ViewTreeObserver.OnPreDrawListener() {
            @Override
            public boolean onPreDraw() {
                listView.getViewTreeObserver().removeOnPreDrawListener(this);
                int n = listView.getChildCount();
                AnimatorSet animatorSet = new AnimatorSet();
                for (int i = 0; i < n; i++) {
                    View child = listView.getChildAt(i);
                    if (child == finalProgressView || listView.getChildAdapterPosition(child) < finalFrom) {
                        continue;
                    }
                    child.setAlpha(0);
                    int s = Math.min(listView.getMeasuredHeight(), Math.max(0, child.getTop()));
                    int delay = (int) ((s / (float) listView.getMeasuredHeight()) * 100);
                    ObjectAnimator a = ObjectAnimator.ofFloat(child, View.ALPHA, 0, 1f);
                    a.setStartDelay(delay);
                    a.setDuration(200);
                    animatorSet.playTogether(a);
                }

                if (finalProgressView != null && finalProgressView.getParent() == null) {
                    listView.addView(finalProgressView);
                    RecyclerView.LayoutManager layoutManager = listView.getLayoutManager();
                    if (layoutManager != null) {
                        layoutManager.ignoreView(finalProgressView);
                        Animator animator = ObjectAnimator.ofFloat(finalProgressView, View.ALPHA, finalProgressView.getAlpha(), 0);
                        animator.addListener(new AnimatorListenerAdapter() {
                            @Override
                            public void onAnimationEnd(Animator animation) {
                                finalProgressView.setAlpha(1f);
                                layoutManager.stopIgnoringView(finalProgressView);
                                listView.removeView(finalProgressView);
                            }
                        });
                        animator.start();
                    }
                }

                animatorSet.start();
                return true;
            }
        });
    }

    public void setIgnoresUsers(LongSparseArray<TLRPC.TL_groupCallParticipant> participants) {
        ignoredUsers = participants;
    }

    private void onOwnerChaged(TLRPC.User user) {
        undoView.showWithAction(-chatId, isChannel ? UndoView.ACTION_OWNER_TRANSFERED_CHANNEL : UndoView.ACTION_OWNER_TRANSFERED_GROUP, user);
        boolean foundAny = false;
        currentChat.creator = false;
        for (int a = 0; a < 3; a++) {
            LongSparseArray<TLObject> map;
            ArrayList<TLObject> arrayList;
            boolean found = false;
            if (a == 0) {
                map = contactsMap;
                arrayList = contacts;
            } else if (a == 1) {
                map = botsMap;
                arrayList = bots;
            } else {
                map = participantsMap;
                arrayList = participants;
            }
            TLObject object = map.get(user.id);
            if (object instanceof TLRPC.ChannelParticipant) {
                TLRPC.TL_channelParticipantCreator creator = new TLRPC.TL_channelParticipantCreator();
                creator.peer = new TLRPC.TL_peerUser();
                creator.peer.user_id = user.id;
                map.put(user.id, creator);
                int index = arrayList.indexOf(object);
                if (index >= 0) {
                    arrayList.set(index, creator);
                }
                found = true;
                foundAny = true;
            }
            long selfUserId = getUserConfig().getClientUserId();
            object = map.get(selfUserId);
            if (object instanceof TLRPC.ChannelParticipant) {
                TLRPC.TL_channelParticipantAdmin admin = new TLRPC.TL_channelParticipantAdmin();
                admin.peer = new TLRPC.TL_peerUser();
                admin.peer.user_id = selfUserId;
                admin.self = true;
                admin.inviter_id = selfUserId;
                admin.promoted_by = selfUserId;
                admin.date = (int) (System.currentTimeMillis() / 1000);
                admin.admin_rights = new TLRPC.TL_chatAdminRights();
                admin.admin_rights.change_info = admin.admin_rights.post_messages = admin.admin_rights.edit_messages =
                admin.admin_rights.delete_messages = admin.admin_rights.ban_users = admin.admin_rights.invite_users =
                admin.admin_rights.manage_topics = admin.admin_rights.pin_messages = admin.admin_rights.add_admins = true;
                if (!isChannel) {
                    admin.admin_rights.manage_call = true;
                }
                map.put(selfUserId, admin);

                int index = arrayList.indexOf(object);
                if (index >= 0) {
                    arrayList.set(index, admin);
                }
                found = true;
            }
            if (found) {
                Collections.sort(arrayList, (lhs, rhs) -> {
                    int type1 = getChannelAdminParticipantType(lhs);
                    int type2 = getChannelAdminParticipantType(rhs);
                    if (type1 > type2) {
                        return 1;
                    } else if (type1 < type2) {
                        return -1;
                    }
                    return 0;
                });
            }
        }
        if (!foundAny) {
            TLRPC.TL_channelParticipantCreator creator = new TLRPC.TL_channelParticipantCreator();
            creator.peer = new TLRPC.TL_peerUser();
            creator.peer.user_id = user.id;
            participantsMap.put(user.id, creator);
            participants.add(creator);
            sortAdmins(participants);
            updateRows();
        }
        listViewAdapter.notifyDataSetChanged();
        if (delegate != null) {
            delegate.didChangeOwner(user);
        }
    }

    private void openRightsEdit2(long peerId, int date, TLObject participant, TLRPC.TL_chatAdminRights adminRights, TLRPC.TL_chatBannedRights bannedRights, String rank, boolean canEditAdmin, int type, boolean removeFragment) {
        boolean[] needShowBulletin = new boolean[1];
        final boolean isAdmin = participant instanceof TLRPC.TL_channelParticipantAdmin || participant instanceof TLRPC.TL_chatParticipantAdmin;
        ChatRightsEditActivity fragment = new ChatRightsEditActivity(peerId, chatId, adminRights, defaultBannedRights, bannedRights, rank, type, true, false, null, participant) {
            @Override
            public void onTransitionAnimationEnd(boolean isOpen, boolean backward) {
                if (!isOpen && backward && needShowBulletin[0] && BulletinFactory.canShowBulletin(ChatUsersActivity.this)) {
                    if (peerId > 0) {
                        TLRPC.User user = getMessagesController().getUser(peerId);
                        if (user != null) {
                            BulletinFactory.createPromoteToAdminBulletin(ChatUsersActivity.this, user.first_name).show();
                        }
                    } else {
                        TLRPC.Chat chat = getMessagesController().getChat(-peerId);
                        if (chat != null) {
                            BulletinFactory.createPromoteToAdminBulletin(ChatUsersActivity.this, chat.title).show();
                        }
                    }
                }
            }
        };
        fragment.setDelegate(new ChatRightsEditActivity.ChatRightsEditActivityDelegate() {
            @Override
            public void didSetRights(int rights, TLRPC.TL_chatAdminRights rightsAdmin, TLRPC.TL_chatBannedRights rightsBanned, String rank) {
                if (type == 0) {
                    for (int a = 0; a < participants.size(); a++) {
                        TLObject p = participants.get(a);
                        if (p instanceof TLRPC.ChannelParticipant) {
                            TLRPC.ChannelParticipant p2 = (TLRPC.ChannelParticipant) p;
                            if (MessageObject.getPeerId(p2.peer) == peerId) {
                                TLRPC.ChannelParticipant newPart;
                                if (rights == 1) {
                                    newPart = new TLRPC.TL_channelParticipantAdmin();
                                } else {
                                    newPart = new TLRPC.TL_channelParticipant();
                                }
                                newPart.admin_rights = rightsAdmin;
                                newPart.banned_rights = rightsBanned;
                                newPart.inviter_id = getUserConfig().getClientUserId();
                                if (peerId > 0) {
                                    newPart.peer = new TLRPC.TL_peerUser();
                                    newPart.peer.user_id = peerId;
                                } else {
                                    newPart.peer = new TLRPC.TL_peerChannel();
                                    newPart.peer.channel_id = -peerId;
                                }
                                newPart.date = date;
                                newPart.flags |= 4;
                                newPart.rank = rank;
                                participants.set(a, newPart);
                                break;
                            }
                        } else if (p instanceof TLRPC.ChatParticipant) {
                            TLRPC.ChatParticipant chatParticipant = (TLRPC.ChatParticipant) p;
                            TLRPC.ChatParticipant newParticipant;
                            if (rights == 1) {
                                newParticipant = new TLRPC.TL_chatParticipantAdmin();
                            } else {
                                newParticipant = new TLRPC.TL_chatParticipant();
                            }
                            newParticipant.user_id = chatParticipant.user_id;
                            newParticipant.date = chatParticipant.date;
                            newParticipant.inviter_id = chatParticipant.inviter_id;
                            int index = info.participants.participants.indexOf(chatParticipant);
                            if (index >= 0) {
                                info.participants.participants.set(index, newParticipant);
                            }
                            loadChatParticipants(0, 200);
                        }
                    }
                    if (rights == 1 && !isAdmin) {
                        needShowBulletin[0] = true;
                    }
                } else if (type == 1) {
                    if (rights == 0) {
                        removeParticipants(peerId);
                    }
                }
            }

            @Override
            public void didChangeOwner(TLRPC.User user) {
                onOwnerChaged(user);
            }
        });
        presentFragment(fragment);
    }

    @Override
    public boolean canBeginSlide() {
        return checkDiscard();
    }

    private void openRightsEdit(long user_id, TLObject participant, TLRPC.TL_chatAdminRights adminRights, TLRPC.TL_chatBannedRights bannedRights, String rank, boolean canEditAdmin, int type, boolean removeFragment) {
        ChatRightsEditActivity fragment = new ChatRightsEditActivity(user_id, chatId, adminRights, defaultBannedRights, bannedRights, rank, type, canEditAdmin, participant == null, null, participant);
        fragment.setDelegate(new ChatRightsEditActivity.ChatRightsEditActivityDelegate() {
            @Override
            public void didSetRights(int rights, TLRPC.TL_chatAdminRights rightsAdmin, TLRPC.TL_chatBannedRights rightsBanned, String rank) {
                if (participant instanceof TLRPC.ChannelParticipant) {
                    TLRPC.ChannelParticipant channelParticipant = (TLRPC.ChannelParticipant) participant;
                    channelParticipant.admin_rights = rightsAdmin;
                    channelParticipant.banned_rights = rightsBanned;
                    channelParticipant.rank = rank;
                }
                if (delegate != null && rights == 1) {
                    delegate.didSelectUser(user_id);
                } else if (delegate != null) {
                    delegate.didAddParticipantToList(user_id, participant);
                }
                if (removeFragment) {
                    removeSelfFromStack();
                }
            }

            @Override
            public void didChangeOwner(TLRPC.User user) {
                onOwnerChaged(user);
            }
        });
        presentFragment(fragment, removeFragment);
    }

    private void removeParticipant(long userId) {
        if (!ChatObject.isChannel(currentChat)) {
            return;
        }
        TLRPC.User user = getMessagesController().getUser(userId);
        getMessagesController().deleteParticipantFromChat(chatId, user);
        if (delegate != null) {
            delegate.didKickParticipant(userId);
        }
        finishFragment();
    }

    private TLObject getAnyParticipant(long userId) {
        for (int a = 0; a < 3; a++) {
            LongSparseArray<TLObject> map;
            if (a == 0) {
                map = contactsMap;
            } else if (a == 1) {
                map = botsMap;
            } else {
                map = participantsMap;
            }
            TLObject p = map.get(userId);
            if (p != null) {
                return p;
            }
        }
        return null;
    }

    private void removeParticipants(TLObject object) {
        if (object instanceof TLRPC.ChatParticipant) {
            TLRPC.ChatParticipant chatParticipant = (TLRPC.ChatParticipant) object;
            removeParticipants(chatParticipant.user_id);
        } else if (object instanceof TLRPC.ChannelParticipant) {
            TLRPC.ChannelParticipant channelParticipant = (TLRPC.ChannelParticipant) object;
            removeParticipants(MessageObject.getPeerId(channelParticipant.peer));
        }
    }

    private void removeParticipants(long peerId) {
        boolean updated = false;
        DiffCallback savedState = saveState();
        for (int a = 0; a < 3; a++) {
            LongSparseArray<TLObject> map;
            ArrayList<TLObject> arrayList;
            if (a == 0) {
                map = contactsMap;
                arrayList = contacts;
            } else if (a == 1) {
                map = botsMap;
                arrayList = bots;
            } else {
                map = participantsMap;
                arrayList = participants;
            }
            TLObject p = map.get(peerId);
            if (p != null) {
                map.remove(peerId);
                arrayList.remove(p);
                updated = true;
                if (type == TYPE_BANNED && info != null) {
                    info.kicked_count--;
                }
            }
        }
        if (updated) {
            updateListAnimated(savedState);
        }
        if (listView.getAdapter() == searchListViewAdapter) {
            searchListViewAdapter.removeUserId(peerId);
        }
    }

    private void updateParticipantWithRights(TLRPC.ChannelParticipant channelParticipant, TLRPC.TL_chatAdminRights rightsAdmin, TLRPC.TL_chatBannedRights rightsBanned, long user_id, boolean withDelegate) {
        boolean delegateCalled = false;
        for (int a = 0; a < 3; a++) {
            LongSparseArray<TLObject> map;
            if (a == 0) {
                map = contactsMap;
            } else if (a == 1) {
                map = botsMap;
            } else {
                map = participantsMap;
            }
            TLObject p = map.get(MessageObject.getPeerId(channelParticipant.peer));
            if (p instanceof TLRPC.ChannelParticipant) {
                channelParticipant = (TLRPC.ChannelParticipant) p;
                channelParticipant.admin_rights = rightsAdmin;
                channelParticipant.banned_rights = rightsBanned;
                if (withDelegate) {
                    channelParticipant.promoted_by = getUserConfig().getClientUserId();
                }
            }
            if (withDelegate && p != null && !delegateCalled && delegate != null) {
                delegateCalled = true;
                delegate.didAddParticipantToList(user_id, p);
            }
        }
    }

    private boolean createMenuForParticipant(final TLObject participant, boolean resultOnly) {
        if (participant == null || selectType != SELECT_TYPE_MEMBERS) {
            return false;
        }
        long peerId;
        boolean canEdit;
        int date;
        TLRPC.TL_chatBannedRights bannedRights;
        TLRPC.TL_chatAdminRights adminRights;
        String rank;
        if (participant instanceof TLRPC.ChannelParticipant) {
            TLRPC.ChannelParticipant channelParticipant = (TLRPC.ChannelParticipant) participant;
            peerId = MessageObject.getPeerId(channelParticipant.peer);
            canEdit = channelParticipant.can_edit;
            bannedRights = channelParticipant.banned_rights;
            adminRights = channelParticipant.admin_rights;
            date = channelParticipant.date;
            rank = channelParticipant.rank;
        } else if (participant instanceof TLRPC.ChatParticipant) {
            TLRPC.ChatParticipant chatParticipant = (TLRPC.ChatParticipant) participant;
            peerId = chatParticipant.user_id;
            date = chatParticipant.date;
            canEdit = ChatObject.canAddAdmins(currentChat);
            bannedRights = null;
            adminRights = null;
            rank = "";
        } else {
            peerId = 0;
            canEdit = false;
            bannedRights = null;
            adminRights = null;
            date = 0;
            rank = null;
        }
        if (peerId == 0 || peerId == getUserConfig().getClientUserId()) {
            return false;
        }
        if (type == TYPE_USERS) {
            final TLRPC.User user = getMessagesController().getUser(peerId);
            boolean allowSetAdmin = ChatObject.canAddAdmins(currentChat) && (participant instanceof TLRPC.TL_channelParticipant || participant instanceof TLRPC.TL_channelParticipantBanned || participant instanceof TLRPC.TL_chatParticipant || canEdit);
            boolean canEditAdmin = !(participant instanceof TLRPC.TL_channelParticipantAdmin || participant instanceof TLRPC.TL_channelParticipantCreator || participant instanceof TLRPC.TL_chatParticipantCreator || participant instanceof TLRPC.TL_chatParticipantAdmin) || canEdit;
            boolean editingAdmin = participant instanceof TLRPC.TL_channelParticipantAdmin || participant instanceof TLRPC.TL_chatParticipantAdmin;

            if (selectType == SELECT_TYPE_MEMBERS) {
                allowSetAdmin &= !UserObject.isDeleted(user);
            }

            final ArrayList<String> items;
            final ArrayList<Integer> actions;
            final ArrayList<Integer> icons;
            if (!resultOnly) {
                items = new ArrayList<>();
                actions = new ArrayList<>();
                icons = new ArrayList<>();
            } else {
                items = null;
                actions = null;
                icons = null;
            }

            if (allowSetAdmin) {
                if (resultOnly) {
                    return true;
                }
                items.add(editingAdmin ? LocaleController.getString("EditAdminRights", R.string.EditAdminRights) : LocaleController.getString("SetAsAdmin", R.string.SetAsAdmin));
                icons.add(R.drawable.baseline_stars_24);
                actions.add(0);
            }
            boolean hasRemove = false;
            if (ChatObject.canBlockUsers(currentChat) && canEditAdmin) {
                if (resultOnly) {
                    return true;
                }
                if (!isChannel) {
                    if (ChatObject.isChannel(currentChat) && !currentChat.gigagroup) {
                        items.add(LocaleController.getString("ChangePermissions", R.string.ChangePermissions));
                        icons.add(R.drawable.baseline_block_24);
                        actions.add(1);
                    }
                    items.add(LocaleController.getString("KickFromGroup", R.string.KickFromGroup));
                } else {
                    items.add(LocaleController.getString("ChannelRemoveUser", R.string.ChannelRemoveUser));
                }
                icons.add(R.drawable.baseline_remove_circle_24);
                actions.add(2);
                hasRemove = true;
            }
            if (actions == null || actions.isEmpty()) {
                return false;
            }

            AlertDialog.Builder builder = new AlertDialog.Builder(getParentActivity());
            builder.setItems(items.toArray(new CharSequence[actions.size()]), AndroidUtilities.toIntArray(icons), (dialogInterface, i) -> {
                if (actions.get(i) == 2) {
                    getMessagesController().deleteParticipantFromChat(chatId, user);
                    removeParticipants(peerId);
                    if (currentChat != null && user != null && BulletinFactory.canShowBulletin(this)) {
                        BulletinFactory.createRemoveFromChatBulletin(this, user, currentChat.title).show();
                    }
                } else {
                    if (actions.get(i) == 1 && canEditAdmin && (participant instanceof TLRPC.TL_channelParticipantAdmin || participant instanceof TLRPC.TL_chatParticipantAdmin)) {
                        AlertDialog.Builder builder2 = new AlertDialog.Builder(getParentActivity());
                        builder2.setTitle(LocaleController.getString("AppName", R.string.AppName));
                        builder2.setMessage(LocaleController.formatString("AdminWillBeRemoved", R.string.AdminWillBeRemoved, UserObject.getUserName(user)));
                        builder2.setPositiveButton(LocaleController.getString("OK", R.string.OK), (dialog, which) -> openRightsEdit2(peerId, date, participant, adminRights, bannedRights, rank, canEditAdmin, actions.get(i), false));
                        builder2.setNegativeButton(LocaleController.getString("Cancel", R.string.Cancel), null);
                        showDialog(builder2.create());
                    } else {
                        openRightsEdit2(peerId, date, participant, adminRights, bannedRights, rank, canEditAdmin, actions.get(i), false);
                    }
                }
            });
            AlertDialog alertDialog = builder.create();
            showDialog(alertDialog);
            if (hasRemove) {
                alertDialog.setItemColor(items.size() - 1, Theme.getColor(Theme.key_dialogTextRed2), Theme.getColor(Theme.key_dialogRedIcon));
            }
        } else {
            CharSequence[] items;
            int[] icons;
            if (type == TYPE_KICKED && ChatObject.canBlockUsers(currentChat)) {
                if (resultOnly) {
                    return true;
                }
                items = new CharSequence[]{
                        LocaleController.getString("ChannelEditPermissions", R.string.ChannelEditPermissions),
                        LocaleController.getString("ChannelDeleteFromList", R.string.ChannelDeleteFromList)};
                icons = new int[]{
                        R.drawable.baseline_block_24,
                        R.drawable.baseline_delete_24};
            } else if (type == TYPE_BANNED && ChatObject.canBlockUsers(currentChat)) {
                if (resultOnly) {
                    return true;
                }
                items = new CharSequence[]{
                        ChatObject.canAddUsers(currentChat) && peerId > 0 ? (isChannel ? LocaleController.getString("ChannelAddToChannel", R.string.ChannelAddToChannel) : LocaleController.getString("ChannelAddToGroup", R.string.ChannelAddToGroup)) : null,
                        LocaleController.getString("ChannelDeleteFromList", R.string.ChannelDeleteFromList)};
                icons = new int[]{
                        R.drawable.baseline_person_add_24,
                        R.drawable.baseline_delete_24};
            } else if (type == TYPE_ADMIN && ChatObject.canAddAdmins(currentChat) && canEdit) {
                if (resultOnly) {
                    return true;
                }
                if (currentChat.creator || !(participant instanceof TLRPC.TL_channelParticipantCreator) && canEdit) {
                    items = new CharSequence[]{
                            LocaleController.getString("EditAdminRights", R.string.EditAdminRights),
                            LocaleController.getString("ChannelRemoveUserAdmin", R.string.ChannelRemoveUserAdmin)};
                    icons = new int[]{
                            R.drawable.baseline_stars_24,
                            R.drawable.baseline_remove_circle_24};
                } else {
                    items = new CharSequence[]{
                            LocaleController.getString("ChannelRemoveUserAdmin", R.string.ChannelRemoveUserAdmin)};
                    icons = new int[]{
                            R.drawable.baseline_remove_circle_24};
                }
            } else {
                items = null;
                icons = null;
            }
            if (items == null) {
                return false;
            }
            AlertDialog.Builder builder = new AlertDialog.Builder(getParentActivity());
            builder.setItems(items, icons, (dialogInterface, i) -> {
                if (type == TYPE_ADMIN) {
                    if (i == 0 && items.length == 2) {
                        ChatRightsEditActivity fragment = new ChatRightsEditActivity(peerId, chatId, adminRights, null, null, rank, ChatRightsEditActivity.TYPE_ADMIN, true, false, null, participant);
                        fragment.setDelegate(new ChatRightsEditActivity.ChatRightsEditActivityDelegate() {
                            @Override
                            public void didSetRights(int rights, TLRPC.TL_chatAdminRights rightsAdmin, TLRPC.TL_chatBannedRights rightsBanned, String rank) {
                                if (participant instanceof TLRPC.ChannelParticipant) {
                                    TLRPC.ChannelParticipant channelParticipant = (TLRPC.ChannelParticipant) participant;
                                    channelParticipant.admin_rights = rightsAdmin;
                                    channelParticipant.banned_rights = rightsBanned;
                                    channelParticipant.rank = rank;
                                    updateParticipantWithRights(channelParticipant, rightsAdmin, rightsBanned, 0, false);
                                }
                            }

                            @Override
                            public void didChangeOwner(TLRPC.User user) {
                                onOwnerChaged(user);
                            }
                        });
                        presentFragment(fragment);
                    } else {
                        getMessagesController().setUserAdminRole(chatId, getMessagesController().getUser(peerId), new TLRPC.TL_chatAdminRights(), "", !isChannel, ChatUsersActivity.this, false, false, null,null);
                        removeParticipants(peerId);
                    }
                } else if (type == TYPE_BANNED || type == TYPE_KICKED) {
                    if (i == 0) {
                        if (type == TYPE_KICKED) {
                            ChatRightsEditActivity fragment = new ChatRightsEditActivity(peerId, chatId, null, defaultBannedRights, bannedRights, rank, ChatRightsEditActivity.TYPE_BANNED, true, false, null, participant);
                            fragment.setDelegate(new ChatRightsEditActivity.ChatRightsEditActivityDelegate() {
                                @Override
                                public void didSetRights(int rights, TLRPC.TL_chatAdminRights rightsAdmin, TLRPC.TL_chatBannedRights rightsBanned, String rank) {
                                    if (participant instanceof TLRPC.ChannelParticipant) {
                                        TLRPC.ChannelParticipant channelParticipant = (TLRPC.ChannelParticipant) participant;
                                        channelParticipant.admin_rights = rightsAdmin;
                                        channelParticipant.banned_rights = rightsBanned;
                                        channelParticipant.rank = rank;
                                        updateParticipantWithRights(channelParticipant, rightsAdmin, rightsBanned, 0, false);
                                    }
                                }

                                @Override
                                public void didChangeOwner(TLRPC.User user) {
                                    onOwnerChaged(user);
                                }
                            });
                            presentFragment(fragment);
                        } else if (type == TYPE_BANNED) {
                            if (peerId > 0) {
                                TLRPC.User user = getMessagesController().getUser(peerId);
                                getMessagesController().addUserToChat(chatId, user, 0, null, ChatUsersActivity.this, null);
                            }
                        }
                    } else if (i == 1) {
                        TLRPC.TL_channels_editBanned req = new TLRPC.TL_channels_editBanned();
                        req.participant = getMessagesController().getInputPeer(peerId);
                        req.channel = getMessagesController().getInputChannel(chatId);
                        req.banned_rights = new TLRPC.TL_chatBannedRights();
                        getConnectionsManager().sendRequest(req, (response, error) -> {
                            if (response != null) {
                                final TLRPC.Updates updates = (TLRPC.Updates) response;
                                getMessagesController().processUpdates(updates, false);
                                if (!updates.chats.isEmpty()) {
                                    AndroidUtilities.runOnUIThread(() -> {
                                        TLRPC.Chat chat = updates.chats.get(0);
                                        getMessagesController().loadFullChat(chat.id, 0, true);
                                    }, 1000);
                                }
                            }
                        });
                    }
                    if (i == 0 && type == TYPE_BANNED || i == 1) {
                        removeParticipants(participant);
                    }
                } else {
                    if (i == 0) {
                        TLRPC.User user;
                        TLRPC.Chat chat;
                        if (peerId > 0) {
                            user = getMessagesController().getUser(peerId);
                            chat = null;
                        } else {
                            user = null;
                            chat = getMessagesController().getChat(-peerId);
                        }
                        getMessagesController().deleteParticipantFromChat(chatId, user, chat, false, false);
                    }
                }
            });
            AlertDialog alertDialog = builder.create();
            showDialog(alertDialog);
            if (type == TYPE_ADMIN) {
                alertDialog.setItemColor(items.length - 1, Theme.getColor(Theme.key_dialogTextRed2), Theme.getColor(Theme.key_dialogRedIcon));
            }
        }
        return true;
    }

    @Override
    public void didReceivedNotification(int id, int account, Object... args) {
        if (id == NotificationCenter.chatInfoDidLoad) {
            TLRPC.ChatFull chatFull = (TLRPC.ChatFull) args[0];
            boolean byChannelUsers = (Boolean) args[2];
            if (chatFull.id == chatId && (!byChannelUsers || !ChatObject.isChannel(currentChat))) {
                boolean hadInfo = info != null;
                info = chatFull;
                if (!hadInfo) {
                    selectedSlowmode = initialSlowmode = getCurrentSlowmode();
                }
                AndroidUtilities.runOnUIThread(() -> loadChatParticipants(0, 200));
            }
        }
    }

    @Override
    public boolean onBackPressed() {
        return checkDiscard();
    }

    public void setDelegate(ChatUsersActivityDelegate chatUsersActivityDelegate) {
        delegate = chatUsersActivityDelegate;
    }

    private int getCurrentSlowmode() {
        if (info != null) {
            if (info.slowmode_seconds == 10) {
                return 1;
            } else if (info.slowmode_seconds == 30) {
                return 2;
            } else if (info.slowmode_seconds == 60) {
                return 3;
            } else if (info.slowmode_seconds == 5 * 60) {
                return 4;
            } else if (info.slowmode_seconds == 15 * 60) {
                return 5;
            } else if (info.slowmode_seconds == 60 * 60) {
                return 6;
            }
        }
        return 0;
    }

    private int getSecondsForIndex(int index) {
        if (index == 1) {
            return 10;
        } else if (index == 2) {
            return 30;
        } else if (index == 3) {
            return 60;
        } else if (index == 4) {
            return 5 * 60;
        } else if (index == 5) {
            return 15 * 60;
        } else if (index == 6) {
            return 60 * 60;
        }
        return 0;
    }

    private String formatSeconds(int seconds) {
        if (seconds < 60) {
            return LocaleController.formatPluralString("Seconds", seconds);
        } else if (seconds < 60 * 60) {
            return LocaleController.formatPluralString("Minutes", seconds / 60);
        } else {
            return LocaleController.formatPluralString("Hours", seconds / 60 / 60);
        }
    }

    private boolean checkDiscard() {
        String newBannedRights = ChatObject.getBannedRightsString(defaultBannedRights);
        if (!newBannedRights.equals(initialBannedRights) || initialSlowmode != selectedSlowmode) {
            AlertDialog.Builder builder = new AlertDialog.Builder(getParentActivity());
            builder.setTitle(LocaleController.getString("UserRestrictionsApplyChanges", R.string.UserRestrictionsApplyChanges));
            if (isChannel) {
                builder.setMessage(LocaleController.getString("ChannelSettingsChangedAlert", R.string.ChannelSettingsChangedAlert));
            } else {
                builder.setMessage(LocaleController.getString("GroupSettingsChangedAlert", R.string.GroupSettingsChangedAlert));
            }
            builder.setPositiveButton(LocaleController.getString("ApplyTheme", R.string.ApplyTheme), (dialogInterface, i) -> processDone());
            builder.setNegativeButton(LocaleController.getString("PassportDiscard", R.string.PassportDiscard), (dialog, which) -> finishFragment());
            showDialog(builder.create());
            return false;
        }
        return true;
    }

    public boolean hasSelectType() {
        return selectType != SELECT_TYPE_MEMBERS;
    }

    private String formatUserPermissions(TLRPC.TL_chatBannedRights rights) {
        if (rights == null) {
            return "";
        }
        StringBuilder builder = new StringBuilder();
        if (rights.view_messages && defaultBannedRights.view_messages != rights.view_messages) {
            builder.append(LocaleController.getString("UserRestrictionsNoRead", R.string.UserRestrictionsNoRead));
        }
        if (rights.send_messages && defaultBannedRights.send_messages != rights.send_messages) {
            if (builder.length() != 0) {
                builder.append(", ");
            }
            builder.append(LocaleController.getString("UserRestrictionsNoSend", R.string.UserRestrictionsNoSend));
        }
        if (rights.send_media && defaultBannedRights.send_media != rights.send_media) {
            if (builder.length() != 0) {
                builder.append(", ");
            }
            builder.append(LocaleController.getString("UserRestrictionsNoSendMedia", R.string.UserRestrictionsNoSendMedia));
        }
        if (rights.send_stickers && defaultBannedRights.send_stickers != rights.send_stickers) {
            if (builder.length() != 0) {
                builder.append(", ");
            }
            builder.append(LocaleController.getString("UserRestrictionsNoSendStickers", R.string.UserRestrictionsNoSendStickers));
        }
        if (rights.send_polls && defaultBannedRights.send_polls != rights.send_polls) {
            if (builder.length() != 0) {
                builder.append(", ");
            }
            builder.append(LocaleController.getString("UserRestrictionsNoSendPolls", R.string.UserRestrictionsNoSendPolls));
        }
        if (rights.embed_links && defaultBannedRights.embed_links != rights.embed_links) {
            if (builder.length() != 0) {
                builder.append(", ");
            }
            builder.append(LocaleController.getString("UserRestrictionsNoEmbedLinks", R.string.UserRestrictionsNoEmbedLinks));
        }
        if (rights.invite_users && defaultBannedRights.invite_users != rights.invite_users) {
            if (builder.length() != 0) {
                builder.append(", ");
            }
            builder.append(LocaleController.getString("UserRestrictionsNoInviteUsers", R.string.UserRestrictionsNoInviteUsers));
        }
        if (rights.pin_messages && defaultBannedRights.pin_messages != rights.pin_messages) {
            if (builder.length() != 0) {
                builder.append(", ");
            }
            builder.append(LocaleController.getString("UserRestrictionsNoPinMessages", R.string.UserRestrictionsNoPinMessages));
        }
        if (rights.change_info && defaultBannedRights.change_info != rights.change_info) {
            if (builder.length() != 0) {
                builder.append(", ");
            }
            builder.append(LocaleController.getString("UserRestrictionsNoChangeInfo", R.string.UserRestrictionsNoChangeInfo));
        }
        if (builder.length() != 0) {
            builder.replace(0, 1, builder.substring(0, 1).toUpperCase());
            builder.append('.');
        }
        return builder.toString();
    }

    private void processDone() {
        if (type != TYPE_KICKED) {
            return;
        }
        if (currentChat.creator && !ChatObject.isChannel(currentChat) && selectedSlowmode != initialSlowmode && info != null) {
            MessagesController.getInstance(currentAccount).convertToMegaGroup(getParentActivity(), chatId, this, param -> {
                if (param != 0) {
                    chatId = param;
                    currentChat = MessagesController.getInstance(currentAccount).getChat(param);
                    processDone();
                }
            });
            return;
        }
        String newBannedRights = ChatObject.getBannedRightsString(defaultBannedRights);
        if (!newBannedRights.equals(initialBannedRights)) {
            getMessagesController().setDefaultBannedRole(chatId, defaultBannedRights, ChatObject.isChannel(currentChat), this);
            TLRPC.Chat chat = getMessagesController().getChat(chatId);
            if (chat != null) {
                chat.default_banned_rights = defaultBannedRights;
            }
        }
        if (selectedSlowmode != initialSlowmode && info != null) {
            info.slowmode_seconds = getSecondsForIndex(selectedSlowmode);
            info.flags |= 131072;
            getMessagesController().setChannelSlowMode(chatId, info.slowmode_seconds);
        }
        finishFragment();
    }

    public void setInfo(TLRPC.ChatFull chatFull) {
        info = chatFull;
        if (info != null) {
            selectedSlowmode = initialSlowmode = getCurrentSlowmode();
        }
    }

    @Override
    public boolean needDelayOpenAnimation() {
        return true;
    }

    private int getChannelAdminParticipantType(TLObject participant) {
        if (participant instanceof TLRPC.TL_channelParticipantCreator || participant instanceof TLRPC.TL_channelParticipantSelf) {
            return 0;
        } else if (participant instanceof TLRPC.TL_channelParticipantAdmin || participant instanceof TLRPC.TL_channelParticipant) {
            return 1;
        }  else {
            return 2;
        }
    }

    private void loadChatParticipants(int offset, int count) {
        if (loadingUsers) {
            return;
        }
        contactsEndReached = false;
        botsEndReached = false;
        loadChatParticipants(offset, count, true);
    }

    private ArrayList<TLRPC.TL_channels_getParticipants> loadChatParticipantsRequests(int offset, int count, boolean reset) {
        TLRPC.TL_channels_getParticipants req = new TLRPC.TL_channels_getParticipants();
        ArrayList<TLRPC.TL_channels_getParticipants> requests = new ArrayList<>();
        requests.add(req);
        req.channel = getMessagesController().getInputChannel(chatId);
        if (type == TYPE_BANNED) {
            req.filter = new TLRPC.TL_channelParticipantsKicked();
        } else if (type == TYPE_ADMIN) {
            req.filter = new TLRPC.TL_channelParticipantsAdmins();
        } else if (type == TYPE_USERS) {
            if (info != null && info.participants_count <= 200 && currentChat != null && currentChat.megagroup) {
                req.filter = new TLRPC.TL_channelParticipantsRecent();
            } else {
                if (selectType == SELECT_TYPE_ADMIN) {
                    if (!contactsEndReached) {
                        delayResults = 2;
                        req.filter = new TLRPC.TL_channelParticipantsContacts();
                        contactsEndReached = true;
                        requests.addAll(loadChatParticipantsRequests(0, 200, false));
                    } else {
                        req.filter = new TLRPC.TL_channelParticipantsRecent();
                    }
                } else {
                    if (!contactsEndReached) {
                        delayResults = 3;
                        req.filter = new TLRPC.TL_channelParticipantsContacts();
                        contactsEndReached = true;
                        requests.addAll(loadChatParticipantsRequests(0, 200, false));
                    } else if (!botsEndReached) {
                        req.filter = new TLRPC.TL_channelParticipantsBots();
                        botsEndReached = true;
                        requests.addAll(loadChatParticipantsRequests(0, 200, false));
                    } else {
                        req.filter = new TLRPC.TL_channelParticipantsRecent();
                    }
                }
            }
        } else if (type == TYPE_KICKED) {
            req.filter = new TLRPC.TL_channelParticipantsBanned();
        }
        req.filter.q = "";
        req.offset = offset;
        req.limit = count;
        return requests;
    }

    private void loadChatParticipants(int offset, int count, boolean reset) {
        if (!ChatObject.isChannel(currentChat)) {
            loadingUsers = false;
            participants.clear();
            bots.clear();
            contacts.clear();
            participantsMap.clear();
            contactsMap.clear();
            botsMap.clear();
            if (type == TYPE_ADMIN) {
                if (info != null) {
                    for (int a = 0, size = info.participants.participants.size(); a < size; a++) {
                        TLRPC.ChatParticipant participant = info.participants.participants.get(a);
                        if (participant instanceof TLRPC.TL_chatParticipantCreator || participant instanceof TLRPC.TL_chatParticipantAdmin) {
                            participants.add(participant);
                        }
                        participantsMap.put(participant.user_id, participant);
                    }
                }
            } else if (type == TYPE_USERS) {
                if (info != null) {
                    long selfUserId = getUserConfig().clientUserId;
                    for (int a = 0, size = info.participants.participants.size(); a < size; a++) {
                        TLRPC.ChatParticipant participant = info.participants.participants.get(a);
                        if (selectType != SELECT_TYPE_MEMBERS && participant.user_id == selfUserId) {
                            continue;
                        }
                        if (ignoredUsers != null && ignoredUsers.indexOfKey(participant.user_id) >= 0) {
                            continue;
                        }
                        if (selectType == SELECT_TYPE_ADMIN) {
                            if (getContactsController().isContact(participant.user_id)) {
                                contacts.add(participant);
                                contactsMap.put(participant.user_id, participant);
                            } else if (!UserObject.isDeleted(getMessagesController().getUser(participant.user_id))) {
                                participants.add(participant);
                                participantsMap.put(participant.user_id, participant);
                            }
                        } else {
                            if (getContactsController().isContact(participant.user_id)) {
                                contacts.add(participant);
                                contactsMap.put(participant.user_id, participant);
                            } else {
                                TLRPC.User user = getMessagesController().getUser(participant.user_id);
                                if (user != null && user.bot) {
                                    bots.add(participant);
                                    botsMap.put(participant.user_id, participant);
                                } else {
                                    participants.add(participant);
                                    participantsMap.put(participant.user_id, participant);
                                }
                            }
                        }
                    }
                }
            }
            if (listViewAdapter != null) {
                listViewAdapter.notifyDataSetChanged();
            }
            updateRows();
            if (listViewAdapter != null) {
                listViewAdapter.notifyDataSetChanged();
            }
        } else {
            loadingUsers = true;
            if (emptyView != null) {
                emptyView.showProgress(true, false);
            }
            if (listViewAdapter != null) {
                listViewAdapter.notifyDataSetChanged();
            }
            final ArrayList<TLRPC.TL_channels_getParticipants> requests = loadChatParticipantsRequests(offset, count, reset);
            final ArrayList<TLRPC.TL_channels_channelParticipants> responses = new ArrayList<>();
            final Runnable onRequestsEnd = () -> {
                int objectsCount = 0;
                for (int i = 0; i < requests.size(); ++i) {
                    TLRPC.TL_channels_getParticipants req = requests.get(i);
                    TLRPC.TL_channels_channelParticipants res = responses.get(i);
                    if (req == null || res == null)
                        continue;
                    if (type == TYPE_ADMIN) {
                        getMessagesController().processLoadedAdminsResponse(chatId, res);
                    }
                    getMessagesController().putUsers(res.users, false);
                    getMessagesController().putChats(res.chats, false);
                    long selfId = getUserConfig().getClientUserId();
                    if (selectType != SELECT_TYPE_MEMBERS) {
                        for (int a = 0; a < res.participants.size(); a++) {
                            if (MessageObject.getPeerId(res.participants.get(a).peer) == selfId) {
                                res.participants.remove(a);
                                break;
                            }
                        }
                    }
                    ArrayList<TLObject> objects;
                    LongSparseArray<TLObject> map;
                    if (type == TYPE_USERS) {
                        delayResults--;
                        if (req.filter instanceof TLRPC.TL_channelParticipantsContacts) {
                            objects = contacts;
                            map = contactsMap;
                        } else if (req.filter instanceof TLRPC.TL_channelParticipantsBots) {
                            objects = bots;
                            map = botsMap;
                        } else {
                            objects = participants;
                            map = participantsMap;
                        }
                    } else {
                        objects = participants;
                        map = participantsMap;
                        participantsMap.clear();
                    }
                    objects.clear();
                    objects.addAll(res.participants);
                    for (int a = 0, size = res.participants.size(); a < size; a++) {
                        TLRPC.ChannelParticipant participant = res.participants.get(a);
                        if (participant.user_id == selfId) {
                            objects.remove(participant);
                        } else {
                            map.put(MessageObject.getPeerId(participant.peer), participant);
                        }
                    }
                    objectsCount += objects.size();
                    if (type == TYPE_USERS) {
                        for (int a = 0, N = participants.size(); a < N; a++) {
                            TLObject object = participants.get(a);
                            if (!(object instanceof TLRPC.ChannelParticipant)) {
                                participants.remove(a);
                                a--;
                                N--;
                                continue;
                            }
                            TLRPC.ChannelParticipant participant = (TLRPC.ChannelParticipant) object;
                            long peerId = MessageObject.getPeerId(participant.peer);
                            boolean remove = false;
                            if (contactsMap.get(peerId) != null || botsMap.get(peerId) != null) {
                                remove = true;
                            } else if (selectType == SELECT_TYPE_ADMIN && peerId > 0 && UserObject.isDeleted(getMessagesController().getUser(peerId))) {
                                remove = true;
                            } else if (ignoredUsers != null && ignoredUsers.indexOfKey(peerId) >= 0) {
                                remove = true;
                            }
                            if (remove) {
                                participants.remove(a);
                                participantsMap.remove(peerId);
                                a--;
                                N--;
                            }
                        }
                    }
                    try {
                        if ((type == TYPE_BANNED || type == TYPE_KICKED || type == TYPE_USERS) && currentChat != null && currentChat.megagroup && info instanceof TLRPC.TL_channelFull && info.participants_count <= 200) {
                            sortUsers(objects);
                        } else if (type == TYPE_ADMIN) {
                            sortAdmins(participants);
                        }
                    } catch (Exception e) {
                        FileLog.e(e);
                    }
                }
                if (type != TYPE_USERS || delayResults <= 0) {
                    showItemsAnimated(listViewAdapter != null ? listViewAdapter.getItemCount() : 0);
                    loadingUsers = false;
                    firstLoaded = true;
                    if (searchItem != null) {
                        searchItem.setVisibility(type != TYPE_BANNED || firstLoaded && objectsCount > 5 ? View.VISIBLE : View.GONE);
                    }
                }
                updateRows();
                if (listViewAdapter != null) {
                    listView.setAnimateEmptyView(openTransitionStarted, RecyclerListView.EMPTY_VIEW_ANIMATION_TYPE_ALPHA);
                    listViewAdapter.notifyDataSetChanged();

                    if (emptyView != null && listViewAdapter.getItemCount() == 0 && firstLoaded) {
                        emptyView.showProgress(false, true);
                    }
                }
                resumeDelayedFragmentAnimation();
            };
            AtomicInteger responsesReceived = new AtomicInteger(0);
            for (int i = 0; i < requests.size(); ++i) {
                responses.add(null);
                final int index = i;
                int reqId = getConnectionsManager().sendRequest(requests.get(index), (response, error) -> AndroidUtilities.runOnUIThread(() -> {
                    if (error == null && response instanceof TLRPC.TL_channels_channelParticipants)
                        responses.set(index, (TLRPC.TL_channels_channelParticipants) response);
                    responsesReceived.getAndIncrement();
                    if (responsesReceived.get() == requests.size()) {
                        onRequestsEnd.run();
                    }
                }));
                getConnectionsManager().bindRequestToGuid(reqId, classGuid);
            }
        }
    }

    private void sortUsers(ArrayList<TLObject> objects) {
        int currentTime = getConnectionsManager().getCurrentTime();
        Collections.sort(objects, (lhs, rhs) -> {
            TLRPC.ChannelParticipant p1 = (TLRPC.ChannelParticipant) lhs;
            TLRPC.ChannelParticipant p2 = (TLRPC.ChannelParticipant) rhs;
            long peer1 = MessageObject.getPeerId(p1.peer);
            long peer2 = MessageObject.getPeerId(p2.peer);
            int status1 = 0;
            if (peer1 > 0) {
                TLRPC.User user1 = getMessagesController().getUser(MessageObject.getPeerId(p1.peer));
                if (user1 != null && user1.status != null) {
                    if (user1.self) {
                        status1 = currentTime + 50000;
                    } else {
                        status1 = user1.status.expires;
                    }
                }
            } else {
                status1 = -100;
            }
            int status2 = 0;
            if (peer2 > 0) {
                TLRPC.User user2 = getMessagesController().getUser(MessageObject.getPeerId(p2.peer));
                if (user2 != null && user2.status != null) {
                    if (user2.self) {
                        status2 = currentTime + 50000;
                    } else {
                        status2 = user2.status.expires;
                    }
                }
            } else {
                status2 = -100;
            }
            if (status1 > 0 && status2 > 0) {
                if (status1 > status2) {
                    return 1;
                } else if (status1 < status2) {
                    return -1;
                }
                return 0;
            } else if (status1 < 0 && status2 < 0) {
                if (status1 > status2) {
                    return 1;
                } else if (status1 < status2) {
                    return -1;
                }
                return 0;
            } else if (status1 < 0 && status2 > 0 || status1 == 0 && status2 != 0) {
                return -1;
            } else if (status2 < 0 && status1 > 0 || status2 == 0 && status1 != 0) {
                return 1;
            }
            return 0;
        });
    }

    @Override
    public void onResume() {
        super.onResume();
        AndroidUtilities.requestAdjustResize(getParentActivity(), classGuid);
        if (listViewAdapter != null) {
            listViewAdapter.notifyDataSetChanged();
        }
        if (emptyView != null) {
            emptyView.requestLayout();
        }
    }

    @Override
    public void onPause() {
        super.onPause();
        if (undoView != null) {
            undoView.hide(true, 0);
        }
    }

    @Override
    public void onBecomeFullyHidden() {
        if (undoView != null) {
            undoView.hide(true, 0);
        }
    }

    public int getSelectType() {
        return selectType;
    }

//    @Override
//    public void onTransitionAnimationStart(boolean isOpen, boolean backward) {
//        super.onTransitionAnimationStart(isOpen, backward);
//        if (isOpen) {
//            openTransitionStarted = true;
//        }
//    }

    @Override
    public void onTransitionAnimationEnd(boolean isOpen, boolean backward) {
        if (isOpen) {
            openTransitionStarted = true;
        }
        if (isOpen && !backward && needOpenSearch) {
            searchItem.getSearchField().requestFocus();
            AndroidUtilities.showKeyboard(searchItem.getSearchField());
            searchItem.setVisibility(View.GONE);
        }
    }

    private class SearchAdapter extends RecyclerListView.SelectionAdapter {

        private Context mContext;
        private ArrayList<Object> searchResult = new ArrayList<>();
        private LongSparseArray<TLObject> searchResultMap = new LongSparseArray<>();
        private ArrayList<CharSequence> searchResultNames = new ArrayList<>();
        private SearchAdapterHelper searchAdapterHelper;
        private Runnable searchRunnable;
        private int totalCount = 0;
        private boolean searchInProgress;

        private int groupStartRow;
        private int contactsStartRow;
        private int globalStartRow;

        public SearchAdapter(Context context) {
            mContext = context;
            searchAdapterHelper = new SearchAdapterHelper(true);
            searchAdapterHelper.setDelegate(searchId -> {
                if (!searchAdapterHelper.isSearchInProgress()) {
                    int oldItemCount = getItemCount();
                    notifyDataSetChanged();
                    if (getItemCount() > oldItemCount) {
                        showItemsAnimated(oldItemCount);
                    }
                    if (!searchInProgress) {
                        if (getItemCount() == 0 && searchId != 0) {
                            emptyView.showProgress(false, true);
                        }
                    }
                }
            });
        }

        public void searchUsers(final String query) {
            if (searchRunnable != null) {
                Utilities.searchQueue.cancelRunnable(searchRunnable);
                searchRunnable = null;
            }
            searchResult.clear();
            searchResultMap.clear();
            searchResultNames.clear();
            searchAdapterHelper.mergeResults(null);
            searchAdapterHelper.queryServerSearch(null, type != 0, false, true, false, false, ChatObject.isChannel(currentChat) ? chatId : 0, false, type, 0);
            notifyDataSetChanged();

            if (!TextUtils.isEmpty(query)) {
                searchInProgress = true;
                emptyView.showProgress(true, true);
                Utilities.searchQueue.postRunnable(searchRunnable = () -> processSearch(query), 300);
            }
        }

        private void processSearch(final String query) {
            AndroidUtilities.runOnUIThread(() -> {
                searchRunnable = null;

                final ArrayList<TLObject> participantsCopy = !ChatObject.isChannel(currentChat) && info != null ? new ArrayList<>(info.participants.participants) : null;
                final ArrayList<TLRPC.TL_contact> contactsCopy = selectType == SELECT_TYPE_ADMIN ? new ArrayList<>(getContactsController().contacts) : null;

                Runnable addContacts = null;
                if (participantsCopy != null || contactsCopy != null) {
                    addContacts = () -> {
                        String search1 = query.trim().toLowerCase();
                        if (search1.length() == 0) {
                            updateSearchResults(new ArrayList<>(), new LongSparseArray<>(), new ArrayList<>(), new ArrayList<>());
                            return;
                        }
                        String search2 = LocaleController.getInstance().getTranslitString(search1);
                        if (search1.equals(search2) || search2.length() == 0) {
                            search2 = null;
                        }
                        String[] search = new String[1 + (search2 != null ? 1 : 0)];
                        search[0] = search1;
                        if (search2 != null) {
                            search[1] = search2;
                        }
                        ArrayList<Object> resultArray = new ArrayList<>();
                        LongSparseArray<TLObject> resultMap = new LongSparseArray<>();
                        ArrayList<CharSequence> resultArrayNames = new ArrayList<>();
                        ArrayList<TLObject> resultArray2 = new ArrayList<>();

                        if (participantsCopy != null) {
                            for (int a = 0, N = participantsCopy.size(); a < N; a++) {
                                long peerId;
                                TLObject o = participantsCopy.get(a);
                                if (o instanceof TLRPC.ChatParticipant) {
                                    peerId = ((TLRPC.ChatParticipant) o).user_id;
                                } else if (o instanceof TLRPC.ChannelParticipant) {
                                    peerId = MessageObject.getPeerId(((TLRPC.ChannelParticipant) o).peer);
                                } else {
                                    continue;
                                }
                                String name;
                                String username;
                                String firstName;
                                String lastName;
                                if (peerId > 0) {
                                    TLRPC.User user = getMessagesController().getUser(peerId);
                                    if (user.id == getUserConfig().getClientUserId()) {
                                        continue;
                                    }
                                    name = UserObject.getUserName(user).toLowerCase();
                                    username = UserObject.getPublicUsername(user);
                                    firstName = user.first_name;
                                    lastName = user.last_name;
                                } else {
                                    TLRPC.Chat chat = getMessagesController().getChat(-peerId);
                                    name = chat.title.toLowerCase();
                                    username = ChatObject.getPublicUsername(chat);
                                    firstName = chat.title;
                                    lastName = null;
                                }

                                String tName = LocaleController.getInstance().getTranslitString(name);
                                if (name.equals(tName)) {
                                    tName = null;
                                }

                                int found = 0;
                                for (String q : search) {
                                    if (name.startsWith(q) || name.contains(" " + q) || tName != null && (tName.startsWith(q) || tName.contains(" " + q))) {
                                        found = 1;
                                    } else if (username != null && username.startsWith(q)) {
                                        found = 2;
                                    }

                                    if (found != 0) {
                                        if (found == 1) {
                                            resultArrayNames.add(AndroidUtilities.generateSearchName(firstName, lastName, q));
                                        } else {
                                            resultArrayNames.add(AndroidUtilities.generateSearchName("@" + username, null, "@" + q));
                                        }
                                        resultArray2.add(o);
                                        break;
                                    }
                                }
                            }
                        }

                        if (contactsCopy != null) {
                            for (int a = 0; a < contactsCopy.size(); a++) {
                                TLRPC.TL_contact contact = contactsCopy.get(a);
                                TLRPC.User user = getMessagesController().getUser(contact.user_id);
                                if (user.id == getUserConfig().getClientUserId()) {
                                    continue;
                                }

                                String name = UserObject.getUserName(user).toLowerCase();
                                String tName = LocaleController.getInstance().getTranslitString(name);
                                if (name.equals(tName)) {
                                    tName = null;
                                }

                                int found = 0;
                                String username;
                                for (String q : search) {
                                    if (name.startsWith(q) || name.contains(" " + q) || tName != null && (tName.startsWith(q) || tName.contains(" " + q))) {
                                        found = 1;
                                    } else if ((username = UserObject.getPublicUsername(user)) != null && username.startsWith(q)) {
                                        found = 2;
                                    }

                                    if (found != 0) {
                                        if (found == 1) {
                                            resultArrayNames.add(AndroidUtilities.generateSearchName(user.first_name, user.last_name, q));
                                        } else {
                                            resultArrayNames.add(AndroidUtilities.generateSearchName("@" + UserObject.getPublicUsername(user), null, "@" + q));
                                        }
                                        resultArray.add(user);
                                        resultMap.put(user.id, user);
                                        break;
                                    }
                                }
                            }
                        }
                        updateSearchResults(resultArray, resultMap, resultArrayNames, resultArray2);
                    };
                } else {
                    searchInProgress = false;
                }
                searchAdapterHelper.queryServerSearch(query, selectType != SELECT_TYPE_MEMBERS, false, true, false, false, ChatObject.isChannel(currentChat) ? chatId : 0, false, type, 1, addContacts);
            });
        }

        private void updateSearchResults(final ArrayList<Object> users, final LongSparseArray<TLObject> usersMap, final ArrayList<CharSequence> names, final ArrayList<TLObject> participants) {
            AndroidUtilities.runOnUIThread(() -> {
                if (!searching) {
                    return;
                }
                searchInProgress = false;
                searchResult = users;
                searchResultMap = usersMap;
                searchResultNames = names;
                searchAdapterHelper.mergeResults(searchResult);
                if (!ChatObject.isChannel(currentChat)) {
                    ArrayList<TLObject> search = searchAdapterHelper.getGroupSearch();
                    search.clear();
                    search.addAll(participants);
                }
                int oldItemCount = getItemCount();
                notifyDataSetChanged();
                if (getItemCount() > oldItemCount) {
                    showItemsAnimated(oldItemCount);
                }
                if (!searchAdapterHelper.isSearchInProgress()) {
                    if (getItemCount() == 0) {
                        emptyView.showProgress(false, true);
                    }
                }
            });
        }

        @Override
        public boolean isEnabled(RecyclerView.ViewHolder holder) {
            return holder.getItemViewType() != 1;
        }

        @Override
        public int getItemCount() {
            return totalCount;
        }

        @Override
        public void notifyDataSetChanged() {
            totalCount = 0;
            int count = searchAdapterHelper.getGroupSearch().size();
            if (count != 0) {
                groupStartRow = 0;
                totalCount += count + 1;
            } else {
                groupStartRow = -1;
            }
            count = searchResult.size();
            if (count != 0) {
                contactsStartRow = totalCount;
                totalCount += count + 1;
            } else {
                contactsStartRow = -1;
            }
            count = searchAdapterHelper.getGlobalSearch().size();
            if (count != 0) {
                globalStartRow = totalCount;
                totalCount += count + 1;
            } else {
                globalStartRow = -1;
            }
            if (searching && listView != null && listView.getAdapter() != searchListViewAdapter) {
                listView.setAnimateEmptyView(true, RecyclerListView.EMPTY_VIEW_ANIMATION_TYPE_ALPHA);
                listView.setAdapter(searchListViewAdapter);
                listView.setFastScrollVisible(false);
                listView.setVerticalScrollBarEnabled(true);
            }
            super.notifyDataSetChanged();
        }

        public void removeUserId(long userId) {
            searchAdapterHelper.removeUserId(userId);
            Object object = searchResultMap.get(userId);
            if (object != null) {
                searchResult.remove(object);
            }
            notifyDataSetChanged();
        }

        public TLObject getItem(int i) {
            int count = searchAdapterHelper.getGroupSearch().size();
            if (count != 0) {
                if (count + 1 > i) {
                    if (i == 0) {
                        return null;
                    } else {
                        return searchAdapterHelper.getGroupSearch().get(i - 1);
                    }
                } else {
                    i -= count + 1;
                }
            }
            count = searchResult.size();
            if (count != 0) {
                if (count + 1 > i) {
                    if (i == 0) {
                        return null;
                    } else {
                        return (TLObject) searchResult.get(i - 1);
                    }
                } else {
                    i -= count + 1;
                }
            }
            count = searchAdapterHelper.getGlobalSearch().size();
            if (count != 0) {
                if (count + 1 > i) {
                    if (i == 0) {
                        return null;
                    } else {
                        return searchAdapterHelper.getGlobalSearch().get(i - 1);
                    }
                }
            }
            return null;
        }

        @Override
        public RecyclerView.ViewHolder onCreateViewHolder(ViewGroup parent, int viewType) {
            View view;
            switch (viewType) {
                case 0:
                    ManageChatUserCell manageChatUserCell = new ManageChatUserCell(mContext, 2, 2, selectType == SELECT_TYPE_MEMBERS);
                    manageChatUserCell.setBackgroundColor(Theme.getColor(Theme.key_windowBackgroundWhite));
                    manageChatUserCell.setDelegate((cell, click) -> {
                        TLObject object = getItem((Integer) cell.getTag());
                        if (object instanceof TLRPC.ChannelParticipant) {
                            TLRPC.ChannelParticipant participant = (TLRPC.ChannelParticipant) object;
                            return createMenuForParticipant(participant, !click);
                        } else {
                            return false;
                        }
                    });
                    view = manageChatUserCell;
                    break;
                case 1:
                default:
                    view = new GraySectionCell(mContext);
                    break;
            }
            return new RecyclerListView.Holder(view);
        }

        @Override
        public void onBindViewHolder(RecyclerView.ViewHolder holder, int position) {
            switch (holder.getItemViewType()) {
                case 0: {
                    TLObject object = getItem(position);
                    TLObject peerObject;
                    String un = null;
                    if (object instanceof TLRPC.User) {
                        peerObject = object;
                    } else if (object instanceof TLRPC.ChannelParticipant) {
                        long peerId = MessageObject.getPeerId(((TLRPC.ChannelParticipant) object).peer);
                        if (peerId >= 0) {
                            TLRPC.User user = getMessagesController().getUser(peerId);
                            if (user != null) {
                                un = UserObject.getPublicUsername(user);
                            }
                            peerObject = user;
                        } else {
                            TLRPC.Chat chat = getMessagesController().getChat(-peerId);
                            if (chat != null) {
                                un = ChatObject.getPublicUsername(chat);
                            }
                            peerObject = chat;
                        }
                    } else if (object instanceof TLRPC.ChatParticipant) {
                        peerObject = getMessagesController().getUser(((TLRPC.ChatParticipant) object).user_id);
                    } else {
                        return;
                    }

                    CharSequence username = null;
                    CharSequence name = null;

                    int count = searchAdapterHelper.getGroupSearch().size();
                    boolean ok = false;
                    String nameSearch = null;
                    if (count != 0) {
                        if (count + 1 > position) {
                            nameSearch = searchAdapterHelper.getLastFoundChannel();
                            ok = true;
                        } else {
                            position -= count + 1;
                        }
                    }
                    if (!ok) {
                        count = searchResult.size();
                        if (count != 0) {
                            if (count + 1 > position) {
                                ok = true;
                                name = searchResultNames.get(position - 1);
                                if (name != null && !TextUtils.isEmpty(un)) {
                                    if (name.toString().startsWith("@" + un)) {
                                        username = name;
                                        name = null;
                                    }
                                }
                            } else {
                                position -= count + 1;
                            }
                        }
                    }
                    if (!ok && un != null) {
                        count = searchAdapterHelper.getGlobalSearch().size();
                        if (count != 0) {
                            if (count + 1 > position) {
                                String foundUserName = searchAdapterHelper.getLastFoundUsername();
                                if (foundUserName.startsWith("@")) {
                                    foundUserName = foundUserName.substring(1);
                                }
                                try {
                                    int index;
                                    SpannableStringBuilder spannableStringBuilder = new SpannableStringBuilder();
                                    spannableStringBuilder.append("@");
                                    spannableStringBuilder.append(un);
                                    if ((index = AndroidUtilities.indexOfIgnoreCase(un, foundUserName)) != -1) {
                                        int len = foundUserName.length();
                                        if (index == 0) {
                                            len++;
                                        } else {
                                            index++;
                                        }
                                        spannableStringBuilder.setSpan(new ForegroundColorSpan(Theme.getColor(Theme.key_windowBackgroundWhiteBlueText4)), index, index + len, Spanned.SPAN_EXCLUSIVE_EXCLUSIVE);
                                    }
                                    username = spannableStringBuilder;
                                } catch (Exception e) {
                                    username = un;
                                    FileLog.e(e);
                                }
                            }
                        }
                    }

                    if (nameSearch != null && un != null) {
                        name = new SpannableStringBuilder(un);
                        int idx = AndroidUtilities.indexOfIgnoreCase(un, nameSearch);
                        if (idx != -1) {
                            ((SpannableStringBuilder) name).setSpan(new ForegroundColorSpan(Theme.getColor(Theme.key_windowBackgroundWhiteBlueText4)), idx, idx + nameSearch.length(), Spanned.SPAN_EXCLUSIVE_EXCLUSIVE);
                        }
                    }

                    ManageChatUserCell userCell = (ManageChatUserCell) holder.itemView;
                    userCell.setTag(position);
                    userCell.setData(peerObject, name, username, false);

                    break;
                }
                case 1: {
                    GraySectionCell sectionCell = (GraySectionCell) holder.itemView;
                    if (position == groupStartRow) {
                        if (type == TYPE_BANNED) {
                            sectionCell.setText(LocaleController.getString("ChannelBlockedUsers", R.string.ChannelBlockedUsers));
                        } else if (type == TYPE_KICKED) {
                            sectionCell.setText(LocaleController.getString("ChannelRestrictedUsers", R.string.ChannelRestrictedUsers));
                        } else {
                            if (isChannel) {
                                sectionCell.setText(LocaleController.getString("ChannelSubscribers", R.string.ChannelSubscribers));
                            } else {
                                sectionCell.setText(LocaleController.getString("ChannelMembers", R.string.ChannelMembers));
                            }
                        }
                    } else if (position == globalStartRow) {
                        sectionCell.setText(LocaleController.getString("GlobalSearch", R.string.GlobalSearch));
                    } else if (position == contactsStartRow) {
                        sectionCell.setText(LocaleController.getString("Contacts", R.string.Contacts));
                    }
                    break;
                }
            }
        }

        @Override
        public void onViewRecycled(RecyclerView.ViewHolder holder) {
            if (holder.itemView instanceof ManageChatUserCell) {
                ((ManageChatUserCell) holder.itemView).recycle();
            }
        }

        @Override
        public int getItemViewType(int i) {
            if (i == globalStartRow || i == groupStartRow || i == contactsStartRow) {
                return 1;
            }
            return 0;
        }
    }

    private class ListAdapter extends RecyclerListView.SelectionAdapter {

        private Context mContext;

        public ListAdapter(Context context) {
            mContext = context;
        }

        @Override
        public boolean isEnabled(RecyclerView.ViewHolder holder) {
            int viewType = holder.getItemViewType();
            if (viewType == 7) {
                return ChatObject.canBlockUsers(currentChat);
            } else if (viewType == 0) {
                ManageChatUserCell cell = (ManageChatUserCell) holder.itemView;
                Object object = cell.getCurrentObject();
                if (type != TYPE_ADMIN && object instanceof TLRPC.User) {
                    TLRPC.User user = (TLRPC.User) object;
                    if (user.self) {
                        return false;
                    }
                }
                return true;
            }
            return viewType == 0 || viewType == 2 || viewType == 6;
        }

        @Override
        public int getItemCount() {
          /*  if (type == TYPE_KICKED && loadingUsers && !firstLoaded) {
                return 0;
            }*/
            return rowCount;
        }

        @Override
        public RecyclerView.ViewHolder onCreateViewHolder(ViewGroup parent, int viewType) {
            View view;
            switch (viewType) {
                case 0:
                    ManageChatUserCell manageChatUserCell = new ManageChatUserCell(mContext, type == TYPE_BANNED || type == TYPE_KICKED ? 7 : 6, type == TYPE_BANNED || type == TYPE_KICKED ? 6 : 2, selectType == SELECT_TYPE_MEMBERS);
                    manageChatUserCell.setBackgroundColor(Theme.getColor(Theme.key_windowBackgroundWhite));
                    manageChatUserCell.setDelegate((cell, click) -> {
                        TLObject participant = listViewAdapter.getItem((Integer) cell.getTag());
                        return createMenuForParticipant(participant, !click);
                    });
                    view = manageChatUserCell;
                    break;
                case 1:
                    view = new TextInfoPrivacyCell(mContext);
                    break;
                case 2:
                    view = new ManageChatTextCell(mContext);
                    view.setBackgroundColor(Theme.getColor(Theme.key_windowBackgroundWhite));
                    break;
                case 3:
                    view = new ShadowSectionCell(mContext);
                    break;
                case 4:
                    view = new TextInfoPrivacyCell(mContext);
                    TextInfoPrivacyCell privacyCell = (TextInfoPrivacyCell) view;
                    if (isChannel) {
                        privacyCell.setText(LocaleController.getString(R.string.NoBlockedChannel2));
                    } else {
                        privacyCell.setText(LocaleController.getString(R.string.NoBlockedGroup2));
                    }
                    privacyCell.setBackground(Theme.getThemedDrawable(mContext, R.drawable.greydivider_bottom, Theme.key_windowBackgroundGrayShadow));
                    break;
                case 5:
                    HeaderCell headerCell = new HeaderCell(mContext, Theme.key_windowBackgroundWhiteBlueHeader, 21, 11, false);
                    headerCell.setBackgroundColor(Theme.getColor(Theme.key_windowBackgroundWhite));
                    headerCell.setHeight(43);
                    view = headerCell;
                    break;
                case 6:
                    view = new TextSettingsCell(mContext);
                    view.setBackgroundColor(Theme.getColor(Theme.key_windowBackgroundWhite));
                    break;
                case 7:
                    view = new TextCheckCell2(mContext);
                    view.setBackgroundColor(Theme.getColor(Theme.key_windowBackgroundWhite));
                    break;
                case 8:
                    view = new GraySectionCell(mContext);
                    view.setBackground(null);
                    break;
                case 10:
                    view = new LoadingCell(mContext, AndroidUtilities.dp(40), AndroidUtilities.dp(120));
                    break;
                case 11:
                    FlickerLoadingView flickerLoadingView = new FlickerLoadingView(mContext);
                    flickerLoadingView.setIsSingleCell(true);
                    flickerLoadingView.setViewType(FlickerLoadingView.USERS_TYPE);
                    flickerLoadingView.showDate(false);
                    flickerLoadingView.setPaddingLeft(AndroidUtilities.dp(5));
                    flickerLoadingView.setBackgroundColor(Theme.getColor(Theme.key_windowBackgroundWhite));
                    flickerLoadingView.setLayoutParams(new RecyclerView.LayoutParams(ViewGroup.LayoutParams.MATCH_PARENT, ViewGroup.LayoutParams.MATCH_PARENT));
                    view = flickerLoadingView;
                    break;
                case 9:
                default:
                    SlideChooseView chooseView = new SlideChooseView(mContext);
                    view = chooseView;
                    chooseView.setBackgroundColor(Theme.getColor(Theme.key_windowBackgroundWhite));
                    chooseView.setOptions(
                        selectedSlowmode,
                        LocaleController.getString("SlowmodeOff", R.string.SlowmodeOff),
                        LocaleController.formatString("SlowmodeSeconds", R.string.SlowmodeSeconds, 10),
                        LocaleController.formatString("SlowmodeSeconds", R.string.SlowmodeSeconds, 30),
                        LocaleController.formatString("SlowmodeMinutes", R.string.SlowmodeMinutes, 1),
                        LocaleController.formatString("SlowmodeMinutes", R.string.SlowmodeMinutes, 5),
                        LocaleController.formatString("SlowmodeMinutes", R.string.SlowmodeMinutes, 15),
                        LocaleController.formatString("SlowmodeHours", R.string.SlowmodeHours, 1)
                    );
                    chooseView.setCallback(which -> {
                        if (info == null) {
                            return;
                        }
                        selectedSlowmode = which;
//                        listViewAdapter.notifyItemChanged(slowmodeInfoRow);
                    });
                    break;
            }
            return new RecyclerListView.Holder(view);
        }

        @Override
        public void onBindViewHolder(RecyclerView.ViewHolder holder, int position) {
            switch (holder.getItemViewType()) {
                case 0:
                    ManageChatUserCell userCell = (ManageChatUserCell) holder.itemView;
                    userCell.setTag(position);
                    TLObject item = getItem(position);
                    int lastRow;

                    boolean showJoined = false;
                    if (position >= participantsStartRow && position < participantsEndRow) {
                        lastRow = participantsEndRow;
                        showJoined = ChatObject.isChannel(currentChat);
                    } else if (position >= contactsStartRow && position < contactsEndRow) {
                        lastRow = contactsEndRow;
                        showJoined = ChatObject.isChannel(currentChat);
                    } else {
                        lastRow = botEndRow;
                    }

                    long peerId;
                    long kickedBy;
                    long promotedBy;
                    TLRPC.TL_chatBannedRights bannedRights;
                    boolean banned;
                    boolean creator;
                    boolean admin;
                    int joined;
                    if (item instanceof TLRPC.ChannelParticipant) {
                        TLRPC.ChannelParticipant participant = (TLRPC.ChannelParticipant) item;
                        peerId = MessageObject.getPeerId(participant.peer);
                        kickedBy = participant.kicked_by;
                        promotedBy = participant.promoted_by;
                        bannedRights = participant.banned_rights;
                        joined = participant.date;
                        banned = participant instanceof TLRPC.TL_channelParticipantBanned;
                        creator = participant instanceof TLRPC.TL_channelParticipantCreator;
                        admin = participant instanceof TLRPC.TL_channelParticipantAdmin;
                    } else if (item instanceof TLRPC.ChatParticipant) {
                        TLRPC.ChatParticipant participant = (TLRPC.ChatParticipant) item;
                        peerId = participant.user_id;
                        joined = participant.date;
                        kickedBy = 0;
                        promotedBy = 0;
                        bannedRights = null;
                        banned = false;
                        creator = participant instanceof TLRPC.TL_chatParticipantCreator;
                        admin = participant instanceof TLRPC.TL_chatParticipantAdmin;
                    } else {
                        return;
                    }
                    TLObject object;
                    if (peerId > 0) {
                        object = getMessagesController().getUser(peerId);
                    } else {
                        object = getMessagesController().getChat(-peerId);
                    }
                    if (object != null) {
                        if (type == TYPE_KICKED) {
                            userCell.setData(object, null, formatUserPermissions(bannedRights), position != lastRow - 1);
                        } else if (type == TYPE_BANNED) {
                            String role = null;
                            if (banned) {
                                TLRPC.User user1 = getMessagesController().getUser(kickedBy);
                                if (user1 != null) {
                                    role = LocaleController.formatString("UserRemovedBy", R.string.UserRemovedBy, UserObject.getUserName(user1));
                                }
                            }
                            userCell.setData(object, null, role, position != lastRow - 1);
                        } else if (type == TYPE_ADMIN) {
                            String role = null;
                            if (creator) {
                                role = LocaleController.getString("ChannelCreator", R.string.ChannelCreator);
                            } else if (admin) {
                                TLRPC.User user1 = getMessagesController().getUser(promotedBy);
                                if (user1 != null) {
                                    if (user1.id == peerId) {
                                        role = LocaleController.getString("ChannelAdministrator", R.string.ChannelAdministrator);
                                    } else {
                                        role = LocaleController.formatString("EditAdminPromotedBy", R.string.EditAdminPromotedBy, UserObject.getUserName(user1));
                                    }
                                }
                            }
                            userCell.setData(object, null, role, position != lastRow - 1);
                        } else if (type == TYPE_USERS) {
                            CharSequence status;
                            if (showJoined && joined != 0) {
                                status = LocaleController.formatJoined(joined);
                            } else {
                                status = null;
                            }
                            userCell.setData(object, null, status, position != lastRow - 1);
                        }
                    }
                    break;
                case 1:
                    TextInfoPrivacyCell privacyCell = (TextInfoPrivacyCell) holder.itemView;
                    if (position == participantsInfoRow) {
                        if (type == TYPE_BANNED || type == TYPE_KICKED) {
                            if (isChannel) {
                                privacyCell.setText(LocaleController.getString("NoBlockedChannel2", R.string.NoBlockedChannel2));
                            } else {
                                privacyCell.setText(LocaleController.getString("NoBlockedGroup2", R.string.NoBlockedGroup2));
                            }
                            privacyCell.setBackgroundDrawable(Theme.getThemedDrawable(mContext, R.drawable.greydivider_bottom, Theme.key_windowBackgroundGrayShadow));
                        } else if (type == TYPE_ADMIN) {
                            if (addNewRow != -1) {
                                if (isChannel) {
                                    privacyCell.setText(LocaleController.getString("ChannelAdminsInfo", R.string.ChannelAdminsInfo));
                                } else {
                                    privacyCell.setText(LocaleController.getString("MegaAdminsInfo", R.string.MegaAdminsInfo));
                                }
                            } else {
                                privacyCell.setText("");
                            }
                            privacyCell.setBackgroundDrawable(Theme.getThemedDrawable(mContext, R.drawable.greydivider_bottom, Theme.key_windowBackgroundGrayShadow));
                        } else if (type == TYPE_USERS) {
                            if (!isChannel || selectType != SELECT_TYPE_MEMBERS) {
                                privacyCell.setText("");
                            } else {
                                privacyCell.setText(LocaleController.getString("ChannelMembersInfo", R.string.ChannelMembersInfo));
                            }
                            privacyCell.setBackgroundDrawable(Theme.getThemedDrawable(mContext, R.drawable.greydivider_bottom, Theme.key_windowBackgroundGrayShadow));
                        }
                    } else if (position == slowmodeInfoRow) {
                        privacyCell.setBackgroundDrawable(Theme.getThemedDrawable(mContext, R.drawable.greydivider, Theme.key_windowBackgroundGrayShadow));
                        int seconds = getSecondsForIndex(selectedSlowmode);
                        if (info == null || seconds == 0) {
                            privacyCell.setText(LocaleController.getString("SlowmodeInfoOff", R.string.SlowmodeInfoOff));
                        } else {
                            privacyCell.setText(LocaleController.formatString("SlowmodeInfoSelected", R.string.SlowmodeInfoSelected, formatSeconds(seconds)));
                        }
                    } else if (position == gigaInfoRow) {
                        privacyCell.setText(LocaleController.getString("BroadcastGroupConvertInfo", R.string.BroadcastGroupConvertInfo));
                    }
                    break;
                case 2:
                    ManageChatTextCell actionCell = (ManageChatTextCell) holder.itemView;
                    actionCell.setColors(Theme.key_windowBackgroundWhiteGrayIcon, Theme.key_windowBackgroundWhiteBlackText);
                    if (position == addNewRow) {
                        if (type == TYPE_KICKED) {
                            actionCell.setColors(Theme.key_windowBackgroundWhiteBlueIcon, Theme.key_windowBackgroundWhiteBlueButton);
                            actionCell.setText(LocaleController.getString("ChannelAddException", R.string.ChannelAddException), null, R.drawable.baseline_person_add_24, participantsStartRow != -1);
                        } else if (type == TYPE_BANNED) {
                            actionCell.setText(LocaleController.getString("ChannelBlockUser", R.string.ChannelBlockUser), null, R.drawable.baseline_remove_circle_24, false);
                        } else if (type == TYPE_ADMIN) {
                            actionCell.setColors(Theme.key_windowBackgroundWhiteBlueIcon, Theme.key_windowBackgroundWhiteBlueButton);
                            boolean showDivider = !(loadingUsers && !firstLoaded);
                            actionCell.setText(LocaleController.getString("ChannelAddAdmin", R.string.ChannelAddAdmin), null, R.drawable.baseline_stars_24, showDivider);
                        } else if (type == TYPE_USERS) {
                            actionCell.setColors(Theme.key_windowBackgroundWhiteBlueIcon, Theme.key_windowBackgroundWhiteBlueButton);
                            boolean showDivider = addNew2Row != -1 || (!(loadingUsers && !firstLoaded) && membersHeaderRow == -1 && !participants.isEmpty());
                            if (isChannel) {
                                actionCell.setText(LocaleController.getString("AddSubscriber", R.string.AddSubscriber), null, R.drawable.baseline_person_add_24, showDivider);
                            } else {
                                actionCell.setText(LocaleController.getString("AddMember", R.string.AddMember), null, R.drawable.baseline_person_add_24, showDivider);
                            }
                        }
                    } else if (position == recentActionsRow) {
                        actionCell.setText(LocaleController.getString("EventLog", R.string.EventLog), null, R.drawable.baseline_content_copy_24, false);
                    } else if (position == addNew2Row) {
                        actionCell.setColors(Theme.key_windowBackgroundWhiteBlueIcon, Theme.key_windowBackgroundWhiteBlueButton);
                        boolean showDivider = !(loadingUsers && !firstLoaded) && membersHeaderRow == -1 && !participants.isEmpty();
                        actionCell.setText(LocaleController.getString("ChannelInviteViaLink", R.string.ChannelInviteViaLink), null, R.drawable.msg_link2, showDivider);
                    } else if (position == gigaConvertRow) {
                        actionCell.setColors(Theme.key_windowBackgroundWhiteBlueIcon, Theme.key_windowBackgroundWhiteBlueButton);
                        actionCell.setText(LocaleController.getString("BroadcastGroupConvert", R.string.BroadcastGroupConvert), null, R.drawable.msg_channel, false);
                    }
                    break;
                case 3:
                    if (position == addNewSectionRow || type == TYPE_KICKED && position == participantsDividerRow && addNewRow == -1 && participantsStartRow == -1) {
                        holder.itemView.setBackgroundDrawable(Theme.getThemedDrawable(mContext, R.drawable.greydivider_bottom, Theme.key_windowBackgroundGrayShadow));
                    } else {
                        holder.itemView.setBackgroundDrawable(Theme.getThemedDrawable(mContext, R.drawable.greydivider, Theme.key_windowBackgroundGrayShadow));
                    }
                    break;
                case 5:
                    HeaderCell headerCell = (HeaderCell) holder.itemView;
                    if (position == restricted1SectionRow) {
                        if (type == TYPE_BANNED) {
                            int count = info != null ? info.kicked_count : participants.size();
                            if (count != 0) {
                                headerCell.setText(LocaleController.formatPluralString("RemovedUser", count));
                            } else {
                                headerCell.setText(LocaleController.getString("ChannelBlockedUsers", R.string.ChannelBlockedUsers));
                            }
                        } else {
                            headerCell.setText(LocaleController.getString("ChannelRestrictedUsers", R.string.ChannelRestrictedUsers));
                        }
                    } else if (position == permissionsSectionRow) {
                        headerCell.setText(LocaleController.getString("ChannelPermissionsHeader", R.string.ChannelPermissionsHeader));
                    } else if (position == slowmodeRow) {
                        headerCell.setText(LocaleController.getString("Slowmode", R.string.Slowmode));
                    } else if (position == gigaHeaderRow) {
                        headerCell.setText(LocaleController.getString("BroadcastGroup", R.string.BroadcastGroup));
                    }
                    break;
                case 6:
                    TextSettingsCell settingsCell = (TextSettingsCell) holder.itemView;
                    settingsCell.setTextAndValue(LocaleController.getString("ChannelBlacklist", R.string.ChannelBlacklist), String.format("%d", info != null ? info.kicked_count : 0), false);
                    break;
                case 7:
                    TextCheckCell2 checkCell = (TextCheckCell2) holder.itemView;
                    if (position == changeInfoRow) {
                        checkCell.setTextAndCheck(LocaleController.getString("UserRestrictionsChangeInfo", R.string.UserRestrictionsChangeInfo), !defaultBannedRights.change_info && !ChatObject.isPublic(currentChat), manageTopicsRow != -1);
                    } else if (position == addUsersRow) {
                        checkCell.setTextAndCheck(LocaleController.getString("UserRestrictionsInviteUsers", R.string.UserRestrictionsInviteUsers), !defaultBannedRights.invite_users, true);
                    } else if (position == pinMessagesRow) {
                        checkCell.setTextAndCheck(LocaleController.getString("UserRestrictionsPinMessages", R.string.UserRestrictionsPinMessages), !defaultBannedRights.pin_messages && !ChatObject.isPublic(currentChat), true);
                    } else if (position == sendMessagesRow) {
                        checkCell.setTextAndCheck(LocaleController.getString("UserRestrictionsSend", R.string.UserRestrictionsSend), !defaultBannedRights.send_messages, true);
                    } else if (position == sendMediaRow) {
                        checkCell.setTextAndCheck(LocaleController.getString("UserRestrictionsSendMedia", R.string.UserRestrictionsSendMedia), !defaultBannedRights.send_media, true);
                    } else if (position == sendStickersRow) {
                        checkCell.setTextAndCheck(LocaleController.getString("UserRestrictionsSendStickers2", R.string.UserRestrictionsSendStickers2), !defaultBannedRights.send_stickers, true);
                    } else if (position == sendGamesRow) {
                        checkCell.setTextAndCheck(LocaleController.getString("UserRestrictionsSendGames", R.string.UserRestrictionsSendGames), !defaultBannedRights.send_games, true);
                    } else if (position == sendInlineRow) {
                        checkCell.setTextAndCheck(LocaleController.getString("UserRestrictionsSendInline", R.string.UserRestrictionsSendInline), !defaultBannedRights.send_inline, true);
                    } else if (position == sendGifsRow) {
                        checkCell.setTextAndCheck(LocaleController.getString("UserRestrictionsSendGifs", R.string.UserRestrictionsSendGifs), !defaultBannedRights.send_gifs, true);
                    } else if (position == embedLinksRow) {
                        checkCell.setTextAndCheck(LocaleController.getString("UserRestrictionsEmbedLinks", R.string.UserRestrictionsEmbedLinks), !defaultBannedRights.embed_links, true);
                    } else if (position == sendPollsRow) {
                        checkCell.setTextAndCheck(LocaleController.getString("UserRestrictionsSendPolls", R.string.UserRestrictionsSendPolls), !defaultBannedRights.send_polls, true);
                    } else if (position == manageTopicsRow) {
                        checkCell.setTextAndCheck(LocaleController.getString("CreateTopicsPermission", R.string.CreateTopicsPermission), !defaultBannedRights.manage_topics, false);
                    }

                    if (position == sendMediaRow || position == sendStickersRow || position == sendGamesRow || position == sendInlineRow || position == sendGifsRow || position == embedLinksRow || position == sendPollsRow) {
                        checkCell.setEnabled(!defaultBannedRights.send_messages && !defaultBannedRights.view_messages);
                    } else if (position == sendMessagesRow) {
                        checkCell.setEnabled(!defaultBannedRights.view_messages);
                    }
                    if (ChatObject.canBlockUsers(currentChat)) {
                        if (position == addUsersRow && !ChatObject.canUserDoAdminAction(currentChat, ChatObject.ACTION_INVITE) ||
                                position == pinMessagesRow && !ChatObject.canUserDoAdminAction(currentChat, ChatObject.ACTION_PIN) ||
                                position == changeInfoRow && !ChatObject.canUserDoAdminAction(currentChat, ChatObject.ACTION_CHANGE_INFO) ||
                                position == manageTopicsRow && !ChatObject.canManageTopics(currentChat) ||
                                ChatObject.isPublic(currentChat) && (position == pinMessagesRow || position == changeInfoRow)) {
                            checkCell.setIcon(R.drawable.permission_locked);
                        } else {
                            checkCell.setIcon(0);
                        }
                    } else {
                        checkCell.setIcon(0);
                    }
                    break;
                case 8:
                    GraySectionCell sectionCell = (GraySectionCell) holder.itemView;
                    if (position == membersHeaderRow) {
                        if (ChatObject.isChannel(currentChat) && !currentChat.megagroup) {
                            sectionCell.setText(LocaleController.getString("ChannelOtherSubscribers", R.string.ChannelOtherSubscribers));
                        } else {
                            sectionCell.setText(LocaleController.getString("ChannelOtherMembers", R.string.ChannelOtherMembers));
                        }
                    } else if (position == botHeaderRow) {
                        sectionCell.setText(LocaleController.getString("ChannelBots", R.string.ChannelBots));
                    } else if (position == contactsHeaderRow) {
                        if (ChatObject.isChannel(currentChat) && !currentChat.megagroup) {
                            sectionCell.setText(LocaleController.getString("ChannelContacts", R.string.ChannelContacts));
                        } else {
                            sectionCell.setText(LocaleController.getString("GroupContacts", R.string.GroupContacts));
                        }
                    } else if (position == loadingHeaderRow) {
                        sectionCell.setText("");
                    }
                    break;
                case 11:
                    FlickerLoadingView flickerLoadingView = (FlickerLoadingView) holder.itemView;
                    if (type == TYPE_BANNED) {
                        flickerLoadingView.setItemsCount(info == null ? 1 : info.kicked_count);
                    } else {
                        flickerLoadingView.setItemsCount(1);
                    }
                    break;
            }
        }

        @Override
        public void onViewRecycled(RecyclerView.ViewHolder holder) {
            if (holder.itemView instanceof ManageChatUserCell) {
                ((ManageChatUserCell) holder.itemView).recycle();
            }
        }

        @Override
        public int getItemViewType(int position) {
            if (position == addNewRow || position == addNew2Row || position == recentActionsRow || position == gigaConvertRow) {
                return 2;
            } else if (position >= participantsStartRow && position < participantsEndRow ||
                    position >= botStartRow && position < botEndRow ||
                    position >= contactsStartRow && position < contactsEndRow) {
                return 0;
            } else if (position == addNewSectionRow || position == participantsDividerRow || position == participantsDivider2Row) {
                return 3;
            } else if (position == restricted1SectionRow || position == permissionsSectionRow || position == slowmodeRow || position == gigaHeaderRow) {
                return 5;
            } else if (position == participantsInfoRow || position == slowmodeInfoRow || position == gigaInfoRow) {
                return 1;
            } else if (position == blockedEmptyRow) {
                return 4;
            } else if (position == removedUsersRow) {
                return 6;
            } else if (position == changeInfoRow || position == addUsersRow || position == pinMessagesRow || position == sendMessagesRow ||
<<<<<<< HEAD
                    position == sendMediaRow || position == sendStickersRow || position == sendGamesRow || position == sendInlineRow ||
                    position == sendGifsRow || position == embedLinksRow || position == sendPollsRow) {
=======
                    position == sendMediaRow || position == sendStickersRow || position == embedLinksRow || position == sendPollsRow || position == manageTopicsRow) {
>>>>>>> 23118a4a
                return 7;
            } else if (position == membersHeaderRow || position == contactsHeaderRow || position == botHeaderRow || position == loadingHeaderRow) {
                return 8;
            } else if (position == slowmodeSelectRow) {
                return 9;
            } else if (position == loadingProgressRow) {
                return 10;
            } else if (position == loadingUserCellRow) {
                return 11;
            }
            return 0;
        }

        public TLObject getItem(int position) {
            if (position >= participantsStartRow && position < participantsEndRow) {
                return participants.get(position - participantsStartRow);
            } else if (position >= contactsStartRow && position < contactsEndRow) {
                return contacts.get(position - contactsStartRow);
            } else if (position >= botStartRow && position < botEndRow) {
                return bots.get(position - botStartRow);
            }
            return null;
        }
    }

    public DiffCallback saveState() {
        DiffCallback diffCallback = new DiffCallback();
        diffCallback.oldRowCount = rowCount;

        diffCallback.oldBotStartRow = botStartRow;
        diffCallback.oldBotEndRow = botEndRow;
        diffCallback.oldBots.clear();
        diffCallback.oldBots.addAll(bots);

        diffCallback.oldContactsEndRow = contactsEndRow;
        diffCallback.oldContactsStartRow = contactsStartRow;
        diffCallback.oldContacts.clear();
        diffCallback.oldContacts.addAll(contacts);

        diffCallback.oldParticipantsStartRow = participantsStartRow;
        diffCallback.oldParticipantsEndRow = participantsEndRow;
        diffCallback.oldParticipants.clear();
        diffCallback.oldParticipants.addAll(participants);

        diffCallback.fillPositions(diffCallback.oldPositionToItem);
        return diffCallback;
    }

    public void updateListAnimated(DiffCallback savedState) {
        if (listViewAdapter == null) {
            updateRows();
            return;
        }
        updateRows();
        savedState.fillPositions(savedState.newPositionToItem);
        DiffUtil.calculateDiff(savedState).dispatchUpdatesTo(listViewAdapter);
        if (listView != null && layoutManager != null && listView.getChildCount() > 0) {
            View view = null;
            int position = -1;
            for (int i = 0; i < listView.getChildCount(); i++) {
                position = listView.getChildAdapterPosition(listView.getChildAt(i));
                if (position != RecyclerListView.NO_POSITION) {
                    view = listView.getChildAt(i);
                    break;
                }
            }
            if (view != null) {
                layoutManager.scrollToPositionWithOffset(position, view.getTop() - listView.getPaddingTop());
            }
        }
    }

    private class DiffCallback extends DiffUtil.Callback {

        int oldRowCount;
        SparseIntArray oldPositionToItem = new SparseIntArray();
        SparseIntArray newPositionToItem = new SparseIntArray();

        int oldParticipantsStartRow;
        int oldParticipantsEndRow;
        int oldContactsStartRow;
        int oldContactsEndRow;
        int oldBotStartRow;
        int oldBotEndRow;

        private ArrayList<TLObject> oldParticipants = new ArrayList<>();
        private ArrayList<TLObject> oldBots = new ArrayList<>();
        private ArrayList<TLObject> oldContacts = new ArrayList<>();

        @Override
        public int getOldListSize() {
            return oldRowCount;
        }

        @Override
        public int getNewListSize() {
            return rowCount;
        }

        @Override
        public boolean areItemsTheSame(int oldItemPosition, int newItemPosition) {
            if (oldItemPosition >= oldBotStartRow && oldItemPosition < oldBotEndRow && newItemPosition >= botStartRow && newItemPosition < botEndRow) {
                return oldBots.get(oldItemPosition - oldBotStartRow).equals(bots.get(newItemPosition - botStartRow));
            } else if (oldItemPosition >= oldContactsStartRow && oldItemPosition < oldContactsEndRow && newItemPosition >= contactsStartRow && newItemPosition < contactsEndRow) {
                return oldContacts.get(oldItemPosition - oldContactsStartRow).equals(contacts.get(newItemPosition - contactsStartRow));
            } else if (oldItemPosition >= oldParticipantsStartRow && oldItemPosition < oldParticipantsEndRow && newItemPosition >= participantsStartRow && newItemPosition < participantsEndRow) {
                return oldParticipants.get(oldItemPosition - oldParticipantsStartRow).equals(participants.get(newItemPosition - participantsStartRow));
            }
            return oldPositionToItem.get(oldItemPosition) == newPositionToItem.get(newItemPosition);
        }

        @Override
        public boolean areContentsTheSame(int oldItemPosition, int newItemPosition) {
            if (areItemsTheSame(oldItemPosition, newItemPosition)) {
                if (restricted1SectionRow == newItemPosition) {
                    return false;
                }
                return true;
            }
            return false;
        }

        public void fillPositions(SparseIntArray sparseIntArray) {
            sparseIntArray.clear();
            int pointer = 0;
            put(++pointer, recentActionsRow, sparseIntArray);
            put(++pointer, addNewRow, sparseIntArray);
            put(++pointer, addNew2Row, sparseIntArray);
            put(++pointer, addNewSectionRow, sparseIntArray);
            put(++pointer, restricted1SectionRow, sparseIntArray);
            put(++pointer, participantsDividerRow, sparseIntArray);
            put(++pointer, participantsDivider2Row, sparseIntArray);
            put(++pointer, gigaHeaderRow, sparseIntArray);
            put(++pointer, gigaConvertRow, sparseIntArray);
            put(++pointer, gigaInfoRow, sparseIntArray);
            put(++pointer, participantsInfoRow, sparseIntArray);
            put(++pointer, blockedEmptyRow, sparseIntArray);
            put(++pointer, permissionsSectionRow, sparseIntArray);
            put(++pointer, sendMessagesRow, sparseIntArray);
            put(++pointer, sendMediaRow, sparseIntArray);
            put(++pointer, sendStickersRow, sparseIntArray);
            put(++pointer, sendPollsRow, sparseIntArray);
            put(++pointer, embedLinksRow, sparseIntArray);
            put(++pointer, addUsersRow, sparseIntArray);
            put(++pointer, pinMessagesRow, sparseIntArray);
            if (isForum) {
                put(++pointer, manageTopicsRow, sparseIntArray);
            }
            put(++pointer, changeInfoRow, sparseIntArray);
            put(++pointer, removedUsersRow, sparseIntArray);
            put(++pointer, contactsHeaderRow, sparseIntArray);
            put(++pointer, botHeaderRow, sparseIntArray);
            put(++pointer, membersHeaderRow, sparseIntArray);
            put(++pointer, slowmodeRow, sparseIntArray);
            put(++pointer, slowmodeSelectRow, sparseIntArray);
            put(++pointer, slowmodeInfoRow, sparseIntArray);
            put(++pointer, loadingProgressRow, sparseIntArray);
            put(++pointer, loadingUserCellRow, sparseIntArray);
            put(++pointer, loadingHeaderRow, sparseIntArray);
        }

        private void put(int id, int position, SparseIntArray sparseIntArray) {
            if (position >= 0) {
                sparseIntArray.put(position, id);
            }
        }
    }

    @Override
    public ArrayList<ThemeDescription> getThemeDescriptions() {
        ArrayList<ThemeDescription> themeDescriptions = new ArrayList<>();

        ThemeDescription.ThemeDescriptionDelegate cellDelegate = () -> {
            if (listView != null) {
                int count = listView.getChildCount();
                for (int a = 0; a < count; a++) {
                    View child = listView.getChildAt(a);
                    if (child instanceof ManageChatUserCell) {
                        ((ManageChatUserCell) child).update(0);
                    }
                }
            }
        };

        themeDescriptions.add(new ThemeDescription(listView, ThemeDescription.FLAG_CELLBACKGROUNDCOLOR, new Class[]{HeaderCell.class, ManageChatUserCell.class, ManageChatTextCell.class, TextCheckCell2.class, TextSettingsCell.class, SlideChooseView.class}, null, null, null, Theme.key_windowBackgroundWhite));
        themeDescriptions.add(new ThemeDescription(fragmentView, ThemeDescription.FLAG_BACKGROUND, null, null, null, null, Theme.key_windowBackgroundGray));

        themeDescriptions.add(new ThemeDescription(actionBar, ThemeDescription.FLAG_BACKGROUND, null, null, null, null, Theme.key_actionBarDefault));
        themeDescriptions.add(new ThemeDescription(listView, ThemeDescription.FLAG_LISTGLOWCOLOR, null, null, null, null, Theme.key_actionBarDefault));
        themeDescriptions.add(new ThemeDescription(actionBar, ThemeDescription.FLAG_AB_ITEMSCOLOR, null, null, null, null, Theme.key_actionBarDefaultIcon));
        themeDescriptions.add(new ThemeDescription(actionBar, ThemeDescription.FLAG_AB_TITLECOLOR, null, null, null, null, Theme.key_actionBarDefaultTitle));
        themeDescriptions.add(new ThemeDescription(actionBar, ThemeDescription.FLAG_AB_SELECTORCOLOR, null, null, null, null, Theme.key_actionBarDefaultSelector));

        themeDescriptions.add(new ThemeDescription(listView, ThemeDescription.FLAG_SELECTOR, null, null, null, null, Theme.key_listSelector));

        themeDescriptions.add(new ThemeDescription(listView, 0, new Class[]{View.class}, Theme.dividerPaint, null, null, Theme.key_divider));

        themeDescriptions.add(new ThemeDescription(listView, ThemeDescription.FLAG_BACKGROUNDFILTER, new Class[]{TextInfoPrivacyCell.class}, null, null, null, Theme.key_windowBackgroundGrayShadow));
        themeDescriptions.add(new ThemeDescription(listView, 0, new Class[]{TextInfoPrivacyCell.class}, new String[]{"textView"}, null, null, null, Theme.key_windowBackgroundWhiteGrayText4));

        themeDescriptions.add(new ThemeDescription(listView, ThemeDescription.FLAG_BACKGROUNDFILTER, new Class[]{ShadowSectionCell.class}, null, null, null, Theme.key_windowBackgroundGrayShadow));

        themeDescriptions.add(new ThemeDescription(listView, 0, new Class[]{HeaderCell.class}, new String[]{"textView"}, null, null, null, Theme.key_windowBackgroundWhiteBlueHeader));

        themeDescriptions.add(new ThemeDescription(listView, 0, new Class[]{GraySectionCell.class}, new String[]{"textView"}, null, null, null, Theme.key_graySectionText));
        themeDescriptions.add(new ThemeDescription(listView, ThemeDescription.FLAG_CELLBACKGROUNDCOLOR, new Class[]{GraySectionCell.class}, null, null, null, Theme.key_graySection));

        themeDescriptions.add(new ThemeDescription(listView, 0, new Class[]{TextSettingsCell.class}, new String[]{"textView"}, null, null, null, Theme.key_windowBackgroundWhiteBlackText));
        themeDescriptions.add(new ThemeDescription(listView, 0, new Class[]{TextSettingsCell.class}, new String[]{"valueTextView"}, null, null, null, Theme.key_windowBackgroundWhiteValueText));

        themeDescriptions.add(new ThemeDescription(listView, 0, new Class[]{TextCheckCell2.class}, new String[]{"textView"}, null, null, null, Theme.key_windowBackgroundWhiteBlackText));
        themeDescriptions.add(new ThemeDescription(listView, 0, new Class[]{TextCheckCell2.class}, new String[]{"valueTextView"}, null, null, null, Theme.key_windowBackgroundWhiteGrayText2));
        themeDescriptions.add(new ThemeDescription(listView, 0, new Class[]{TextCheckCell2.class}, new String[]{"checkBox"}, null, null, null, Theme.key_switch2Track));
        themeDescriptions.add(new ThemeDescription(listView, 0, new Class[]{TextCheckCell2.class}, new String[]{"checkBox"}, null, null, null, Theme.key_switch2TrackChecked));

        themeDescriptions.add(new ThemeDescription(listView, 0, new Class[]{ManageChatUserCell.class}, new String[]{"nameTextView"}, null, null, null, Theme.key_windowBackgroundWhiteBlackText));
        themeDescriptions.add(new ThemeDescription(listView, 0, new Class[]{ManageChatUserCell.class}, new String[]{"statusColor"}, null, null, cellDelegate, Theme.key_windowBackgroundWhiteGrayText));
        themeDescriptions.add(new ThemeDescription(listView, 0, new Class[]{ManageChatUserCell.class}, new String[]{"statusOnlineColor"}, null, null, cellDelegate, Theme.key_windowBackgroundWhiteBlueText));

        themeDescriptions.add(new ThemeDescription(undoView, ThemeDescription.FLAG_BACKGROUNDFILTER, null, null, null, null, Theme.key_undo_background));
        themeDescriptions.add(new ThemeDescription(undoView, 0, new Class[]{UndoView.class}, new String[]{"undoImageView"}, null, null, null, Theme.key_undo_cancelColor));
        themeDescriptions.add(new ThemeDescription(undoView, 0, new Class[]{UndoView.class}, new String[]{"undoTextView"}, null, null, null, Theme.key_undo_cancelColor));
        themeDescriptions.add(new ThemeDescription(undoView, 0, new Class[]{UndoView.class}, new String[]{"infoTextView"}, null, null, null, Theme.key_undo_infoColor));
        themeDescriptions.add(new ThemeDescription(undoView, 0, new Class[]{UndoView.class}, new String[]{"textPaint"}, null, null, null, Theme.key_undo_infoColor));
        themeDescriptions.add(new ThemeDescription(undoView, 0, new Class[]{UndoView.class}, new String[]{"progressPaint"}, null, null, null, Theme.key_undo_infoColor));
        themeDescriptions.add(new ThemeDescription(undoView, ThemeDescription.FLAG_IMAGECOLOR, new Class[]{UndoView.class}, new String[]{"leftImageView"}, null, null, null, Theme.key_undo_infoColor));

        themeDescriptions.add(new ThemeDescription(listView, ThemeDescription.FLAG_CHECKTAG, new Class[]{ManageChatTextCell.class}, new String[]{"textView"}, null, null, null, Theme.key_windowBackgroundWhiteBlackText));
        themeDescriptions.add(new ThemeDescription(listView, ThemeDescription.FLAG_CHECKTAG, new Class[]{ManageChatTextCell.class}, new String[]{"imageView"}, null, null, null, Theme.key_windowBackgroundWhiteGrayIcon));
        themeDescriptions.add(new ThemeDescription(listView, ThemeDescription.FLAG_CHECKTAG, new Class[]{ManageChatTextCell.class}, new String[]{"imageView"}, null, null, null, Theme.key_windowBackgroundWhiteBlueButton));
        themeDescriptions.add(new ThemeDescription(listView, ThemeDescription.FLAG_CHECKTAG, new Class[]{ManageChatTextCell.class}, new String[]{"textView"}, null, null, null, Theme.key_windowBackgroundWhiteBlueIcon));

        themeDescriptions.add(new ThemeDescription(listView, 0, new Class[]{StickerEmptyView.class}, new String[]{"title"}, null, null, null, Theme.key_windowBackgroundWhiteBlackText));
        themeDescriptions.add(new ThemeDescription(listView, 0, new Class[]{StickerEmptyView.class}, new String[]{"subtitle"}, null, null, null, Theme.key_windowBackgroundWhiteBlackText));
        themeDescriptions.add(new ThemeDescription(emptyView.title, ThemeDescription.FLAG_TEXTCOLOR, null, null, null, null, Theme.key_windowBackgroundWhiteBlackText));
        themeDescriptions.add(new ThemeDescription(emptyView.subtitle, ThemeDescription.FLAG_TEXTCOLOR, null, null, null, null, Theme.key_windowBackgroundWhiteGrayText));

        themeDescriptions.add(new ThemeDescription(listView, 0, new Class[]{ManageChatUserCell.class}, null, Theme.avatarDrawables, null, Theme.key_avatar_text));
        themeDescriptions.add(new ThemeDescription(null, 0, null, null, null, cellDelegate, Theme.key_avatar_backgroundRed));
        themeDescriptions.add(new ThemeDescription(null, 0, null, null, null, cellDelegate, Theme.key_avatar_backgroundOrange));
        themeDescriptions.add(new ThemeDescription(null, 0, null, null, null, cellDelegate, Theme.key_avatar_backgroundViolet));
        themeDescriptions.add(new ThemeDescription(null, 0, null, null, null, cellDelegate, Theme.key_avatar_backgroundGreen));
        themeDescriptions.add(new ThemeDescription(null, 0, null, null, null, cellDelegate, Theme.key_avatar_backgroundCyan));
        themeDescriptions.add(new ThemeDescription(null, 0, null, null, null, cellDelegate, Theme.key_avatar_backgroundBlue));
        themeDescriptions.add(new ThemeDescription(null, 0, null, null, null, cellDelegate, Theme.key_avatar_backgroundPink));

        return themeDescriptions;
    }
}<|MERGE_RESOLUTION|>--- conflicted
+++ resolved
@@ -3313,12 +3313,8 @@
             } else if (position == removedUsersRow) {
                 return 6;
             } else if (position == changeInfoRow || position == addUsersRow || position == pinMessagesRow || position == sendMessagesRow ||
-<<<<<<< HEAD
                     position == sendMediaRow || position == sendStickersRow || position == sendGamesRow || position == sendInlineRow ||
-                    position == sendGifsRow || position == embedLinksRow || position == sendPollsRow) {
-=======
-                    position == sendMediaRow || position == sendStickersRow || position == embedLinksRow || position == sendPollsRow || position == manageTopicsRow) {
->>>>>>> 23118a4a
+                    position == sendGifsRow || position == embedLinksRow || position == sendPollsRow || position == manageTopicsRow) {
                 return 7;
             } else if (position == membersHeaderRow || position == contactsHeaderRow || position == botHeaderRow || position == loadingHeaderRow) {
                 return 8;
