--- conflicted
+++ resolved
@@ -486,8 +486,8 @@
             sendMessagesRow = rowCount++;
             sendMediaRow = rowCount++;
             sendStickersRow = rowCount++;
-            sendGamesRow = rowCount ++;
-            sendInlineRow = rowCount ++;
+            sendGamesRow = rowCount++;
+            sendInlineRow = rowCount++;
             sendGifsRow = rowCount++;
             sendPollsRow = rowCount++;
             embedLinksRow = rowCount++;
@@ -571,12 +571,8 @@
                 loadingUserCellRow = rowCount++;
             }
         } else if (type == TYPE_ADMIN) {
-<<<<<<< HEAD
-            if (ChatObject.isChannel(currentChat) && currentChat.megagroup && (info == null || info.participants_count <= 200)
-                && ChatObject.hasAdminRights(currentChat)) {
-=======
-            if (ChatObject.isChannel(currentChat) && currentChat.megagroup && !currentChat.gigagroup && (info == null || info.participants_count <= 200)) {
->>>>>>> 31b58013
+            if (ChatObject.isChannel(currentChat) && currentChat.megagroup && !currentChat.gigagroup && (info == null || info.participants_count <= 200)
+                    && ChatObject.hasAdminRights(currentChat)) {
                 recentActionsRow = rowCount++;
                 addNewSectionRow = rowCount++;
             }
