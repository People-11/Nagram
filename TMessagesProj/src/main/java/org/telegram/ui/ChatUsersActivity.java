--- conflicted
+++ resolved
@@ -3416,15 +3416,6 @@
                     if (position == addNewRow) {
                         if (type == TYPE_KICKED) {
                             actionCell.setColors(Theme.key_windowBackgroundWhiteBlueIcon, Theme.key_windowBackgroundWhiteBlueButton);
-<<<<<<< HEAD
-                            actionCell.setText(LocaleController.getString("ChannelAddException", R.string.ChannelAddException), null, R.drawable.actions_addmember2, participantsStartRow != -1);
-                        } else if (type == TYPE_BANNED) {
-                            actionCell.setText(LocaleController.getString("ChannelBlockUser", R.string.ChannelBlockUser), null, R.drawable.actions_removed, false);
-                        } else if (type == TYPE_ADMIN) {
-                            actionCell.setColors(Theme.key_windowBackgroundWhiteBlueIcon, Theme.key_windowBackgroundWhiteBlueButton);
-                            boolean showDivider = !(loadingUsers && !firstLoaded);
-                            actionCell.setText(LocaleController.getString("ChannelAddAdmin", R.string.ChannelAddAdmin), null, R.drawable.add_admin, showDivider);
-=======
                             actionCell.setText(getString("ChannelAddException", R.string.ChannelAddException), null, R.drawable.msg_contact_add, participantsStartRow != -1);
                         } else if (type == TYPE_BANNED) {
                             actionCell.setText(getString("ChannelBlockUser", R.string.ChannelBlockUser), null, R.drawable.msg_user_remove, false);
@@ -3432,20 +3423,13 @@
                             actionCell.setColors(Theme.key_windowBackgroundWhiteBlueIcon, Theme.key_windowBackgroundWhiteBlueButton);
                             boolean showDivider = !(loadingUsers && !firstLoaded);
                             actionCell.setText(getString("ChannelAddAdmin", R.string.ChannelAddAdmin), null, R.drawable.msg_admin_add, showDivider);
->>>>>>> 3409cb1c
                         } else if (type == TYPE_USERS) {
                             actionCell.setColors(Theme.key_windowBackgroundWhiteBlueIcon, Theme.key_windowBackgroundWhiteBlueButton);
                             boolean showDivider = addNew2Row != -1 || (!(loadingUsers && !firstLoaded) && membersHeaderRow == -1 && !participants.isEmpty());
                             if (isChannel) {
-<<<<<<< HEAD
-                                actionCell.setText(LocaleController.getString("AddSubscriber", R.string.AddSubscriber), null, R.drawable.actions_addmember2, showDivider);
-                            } else {
-                                actionCell.setText(LocaleController.getString("AddMember", R.string.AddMember), null, R.drawable.actions_addmember2, showDivider);
-=======
                                 actionCell.setText(getString("AddSubscriber", R.string.AddSubscriber), null, R.drawable.msg_contact_add, showDivider);
                             } else {
                                 actionCell.setText(getString("AddMember", R.string.AddMember), null, R.drawable.msg_contact_add, showDivider);
->>>>>>> 3409cb1c
                             }
                         }
                     } else if (position == recentActionsRow) {
@@ -3512,13 +3496,8 @@
                         checkCell.getCheckBox().setColors(Theme.key_switchTrack, Theme.key_switchTrackChecked, Theme.key_windowBackgroundWhite, Theme.key_windowBackgroundWhite);
                     } else if (position == sendMediaRow) {
                         int sentMediaCount = getSendMediaSelectedCount();
-<<<<<<< HEAD
-                        checkCell.setTextAndCheck(LocaleController.getString("UserRestrictionsSendMedia", R.string.UserRestrictionsSendMedia), sentMediaCount > 0, true, animated);
-                        checkCell.setCollapseArrow(String.format(Locale.US, "%d/12", sentMediaCount), !sendMediaExpanded, new Runnable() {
-=======
                         checkCell.setTextAndCheck(getString("UserRestrictionsSendMedia", R.string.UserRestrictionsSendMedia), sentMediaCount > 0, true, animated);
                         checkCell.setCollapseArrow(String.format(Locale.US, "%d/9", sentMediaCount), !sendMediaExpanded, new Runnable() {
->>>>>>> 3409cb1c
                             @Override
                             public void run() {
                                 if (!checkCell.isEnabled()) return;
@@ -3597,18 +3576,14 @@
                     } else if (position == sendMediaVideosRow) {
                         checkBoxCell.setText(getString("SendMediaPermissionVideos", R.string.SendMediaPermissionVideos), "", !defaultBannedRights.send_videos, true, animated);
                     } else if (position == sendMediaStickerGifsRow) {
-<<<<<<< HEAD
-                        checkBoxCell.setText(LocaleController.getString("UserRestrictionsSendStickers2", R.string.UserRestrictionsSendStickers2), "", !defaultBannedRights.send_stickers, true, animated);
-//                        checkBoxCell.setText(LocaleController.getString("SendMediaPermissionStickersGifs", R.string.SendMediaPermissionStickersGifs), "", !defaultBannedRights.send_stickers, true, animated);
+                        checkBoxCell.setText(getString("UserRestrictionsSendStickers2", R.string.UserRestrictionsSendStickers2), "", !defaultBannedRights.send_stickers, true, animated);
+//                        checkBoxCell.setText(getString("SendMediaPermissionStickersGifs", R.string.SendMediaPermissionStickersGifs), "", !defaultBannedRights.send_stickers, true, animated);
                     } else if (position == sendMediaGifsRow) {
-                        checkBoxCell.setText(LocaleController.getString("UserRestrictionsSendGifs", R.string.UserRestrictionsSendGifs), "", !defaultBannedRights.send_gifs, true, animated);
+                        checkBoxCell.setText(getString("UserRestrictionsSendGifs", R.string.UserRestrictionsSendGifs), "", !defaultBannedRights.send_gifs, true, animated);
                     } else if (position == sendMediaGamesRow) {
-                        checkBoxCell.setText(LocaleController.getString("UserRestrictionsSendGames", R.string.UserRestrictionsSendGames), "", !defaultBannedRights.send_games, true, animated);
+                        checkBoxCell.setText(getString("UserRestrictionsSendGames", R.string.UserRestrictionsSendGames), "", !defaultBannedRights.send_games, true, animated);
                     } else if (position == sendMediaInlineRow) {
-                        checkBoxCell.setText(LocaleController.getString("UserRestrictionsSendInline", R.string.UserRestrictionsSendInline), "", !defaultBannedRights.send_inline, true, animated);
-=======
-                        checkBoxCell.setText(getString("SendMediaPermissionStickersGifs", R.string.SendMediaPermissionStickersGifs), "", !defaultBannedRights.send_stickers, true, animated);
->>>>>>> 3409cb1c
+                        checkBoxCell.setText(getString("UserRestrictionsSendInline", R.string.UserRestrictionsSendInline), "", !defaultBannedRights.send_inline, true, animated);
                     } else if (position == sendMediaMusicRow) {
                         checkBoxCell.setText(getString("SendMediaPermissionMusic", R.string.SendMediaPermissionMusic), "", !defaultBannedRights.send_audios, true, animated);
                     } else if (position == sendMediaFilesRow) {
