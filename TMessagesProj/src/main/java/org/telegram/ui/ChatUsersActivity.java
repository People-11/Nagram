/*
 * This is the source code of Telegram for Android v. 5.x.x.
 * It is licensed under GNU GPL v. 2 or later.
 * You should have received a copy of the license in this archive (see LICENSE).
 *
 * Copyright Nikolai Kudashov, 2013-2018.
 */

package org.telegram.ui;

import android.animation.Animator;
import android.animation.AnimatorListenerAdapter;
import android.animation.AnimatorSet;
import android.animation.ObjectAnimator;
import android.content.Context;
import android.graphics.Canvas;
import android.graphics.Paint;
import android.graphics.PorterDuff;
import android.graphics.PorterDuffColorFilter;
import android.os.Bundle;
import android.text.SpannableStringBuilder;
import android.text.Spanned;
import android.text.TextPaint;
import android.text.TextUtils;
import android.text.style.ForegroundColorSpan;
import android.util.Log;
import android.util.SparseIntArray;
import android.util.TypedValue;
import android.view.Gravity;
import android.view.MotionEvent;
import android.view.View;
import android.view.ViewGroup;
import android.view.ViewTreeObserver;
import android.view.accessibility.AccessibilityNodeInfo;
import android.widget.EditText;
import android.widget.FrameLayout;
import android.widget.ImageView;
import android.widget.LinearLayout;
import android.widget.TextView;

import androidx.collection.LongSparseArray;
import androidx.recyclerview.widget.DefaultItemAnimator;
import androidx.recyclerview.widget.DiffUtil;
import androidx.recyclerview.widget.LinearLayoutManager;
import androidx.recyclerview.widget.RecyclerView;

import org.telegram.messenger.AndroidUtilities;
import org.telegram.messenger.ChatObject;
import org.telegram.messenger.FileLog;
import org.telegram.messenger.LocaleController;
import org.telegram.messenger.MessageObject;
import org.telegram.messenger.MessagesController;
import org.telegram.messenger.NotificationCenter;
import org.telegram.messenger.R;
import org.telegram.messenger.UserObject;
import org.telegram.messenger.Utilities;
import org.telegram.tgnet.TLObject;
import org.telegram.tgnet.TLRPC;
import org.telegram.ui.ActionBar.ActionBar;
import org.telegram.ui.ActionBar.ActionBarMenu;
import org.telegram.ui.ActionBar.ActionBarMenuItem;
import org.telegram.ui.ActionBar.AlertDialog;
import org.telegram.ui.ActionBar.BaseFragment;
import org.telegram.ui.ActionBar.Theme;
import org.telegram.ui.ActionBar.ThemeDescription;
import org.telegram.ui.Adapters.SearchAdapterHelper;
import org.telegram.ui.Cells.GraySectionCell;
import org.telegram.ui.Cells.HeaderCell;
import org.telegram.ui.Cells.LoadingCell;
import org.telegram.ui.Cells.ManageChatTextCell;
import org.telegram.ui.Cells.ManageChatUserCell;
import org.telegram.ui.Cells.ShadowSectionCell;
import org.telegram.ui.Cells.TextCheckCell2;
import org.telegram.ui.Cells.TextInfoPrivacyCell;
import org.telegram.ui.Cells.TextSettingsCell;
import org.telegram.ui.Components.BulletinFactory;
import org.telegram.ui.Components.FlickerLoadingView;
import org.telegram.ui.Components.GigagroupConvertAlert;
import org.telegram.ui.Components.IntSeekBarAccessibilityDelegate;
import org.telegram.ui.Components.LayoutHelper;
import org.telegram.ui.Components.RadialProgressView;
import org.telegram.ui.Components.RecyclerListView;
import org.telegram.ui.Components.SeekBarAccessibilityDelegate;
import org.telegram.ui.Components.StickerEmptyView;
import org.telegram.ui.Components.UndoView;

import java.util.ArrayList;
import java.util.Collections;
import java.util.HashMap;
import java.util.concurrent.atomic.AtomicInteger;

public class ChatUsersActivity extends BaseFragment implements NotificationCenter.NotificationCenterDelegate {

    private ListAdapter listViewAdapter;
    private StickerEmptyView emptyView;
    private RecyclerListView listView;
    private LinearLayoutManager layoutManager;
    private SearchAdapter searchListViewAdapter;
    private ActionBarMenuItem searchItem;
    private ActionBarMenuItem doneItem;
    private UndoView undoView;

    private TLRPC.Chat currentChat;
    private TLRPC.ChatFull info;
    private boolean isChannel;

    private String initialBannedRights;
    private TLRPC.TL_chatBannedRights defaultBannedRights = new TLRPC.TL_chatBannedRights();
    private ArrayList<TLObject> participants = new ArrayList<>();
    private ArrayList<TLObject> bots = new ArrayList<>();
    private ArrayList<TLObject> contacts = new ArrayList<>();
    private boolean botsEndReached;
    private boolean contactsEndReached;
    private LongSparseArray<TLObject> participantsMap = new LongSparseArray<>();
    private LongSparseArray<TLObject> botsMap = new LongSparseArray<>();
    private LongSparseArray<TLObject> contactsMap = new LongSparseArray<>();
    private long chatId;
    private int type;
    private boolean loadingUsers;
    private boolean firstLoaded;

    private LongSparseArray<TLRPC.TL_groupCallParticipant> ignoredUsers;

    private int permissionsSectionRow;
    private int sendMessagesRow;
    private int sendMediaRow;
    private int sendStickersRow;
    private int sendGamesRow;
    private int sendInlineRow;
    private int sendGifsRow;
    private int sendPollsRow;
    private int embedLinksRow;
    private int changeInfoRow;
    private int addUsersRow;
    private int pinMessagesRow;

    private int gigaHeaderRow;
    private int gigaConvertRow;
    private int gigaInfoRow;

    private int recentActionsRow;
    private int addNewRow;
    private int addNew2Row;
    private int removedUsersRow;
    private int addNewSectionRow;
    private int restricted1SectionRow;
    private int participantsStartRow;
    private int participantsEndRow;
    private int participantsDividerRow;
    private int participantsDivider2Row;

    private int slowmodeRow;
    private int slowmodeSelectRow;
    private int slowmodeInfoRow;

    private int contactsHeaderRow;
    private int contactsStartRow;
    private int contactsEndRow;
    private int botHeaderRow;
    private int botStartRow;
    private int botEndRow;
    private int membersHeaderRow;
    private int loadingProgressRow;

    private int participantsInfoRow;
    private int blockedEmptyRow;
    private int rowCount;
    private int selectType;
    private int loadingUserCellRow;
    private int loadingHeaderRow;

    private int delayResults;

    private ChatUsersActivityDelegate delegate;

    private boolean needOpenSearch;

    private boolean searching;

    private int selectedSlowmode;
    private int initialSlowmode;

    private final static int search_button = 0;
    private final static int done_button = 1;

    public final static int TYPE_BANNED = 0;
    public final static int TYPE_ADMIN = 1;
    public final static int TYPE_USERS = 2;
    public final static int TYPE_KICKED = 3;

    public final static int SELECT_TYPE_MEMBERS = 0; // "Subscribers" / "Members"
    public final static int SELECT_TYPE_ADMIN = 1; // "Add Admin"
    public final static int SELECT_TYPE_BLOCK = 2; // "Remove User"
    public final static int SELECT_TYPE_EXCEPTION = 3; // "Add Exception"

    private boolean openTransitionStarted;
    private FlickerLoadingView flickerLoadingView;
    private View progressBar;

    public interface ChatUsersActivityDelegate {
        default void didAddParticipantToList(long uid, TLObject participant) {

        }

        default void didChangeOwner(TLRPC.User user) {

        }

        default void didSelectUser(long uid) {

        }

        default void didKickParticipant(long userId) {

        }
    }

    private class ChooseView extends View {

        private final Paint paint;
        private final TextPaint textPaint;
        private final SeekBarAccessibilityDelegate accessibilityDelegate;

        private int circleSize;
        private int gapSize;
        private int sideSide;
        private int lineSize;

        private boolean moving;
        private boolean startMoving;
        private float startX;

        private int startMovingItem;

        private ArrayList<String> strings = new ArrayList<>();
        private ArrayList<Integer> sizes = new ArrayList<>();

        public ChooseView(Context context) {
            super(context);

            paint = new Paint(Paint.ANTI_ALIAS_FLAG);
            textPaint = new TextPaint(Paint.ANTI_ALIAS_FLAG);
            textPaint.setTextSize(AndroidUtilities.dp(13));

            for (int a = 0; a < 7; a++) {
                String string;
                switch (a) {
                    case 0:
                        string = LocaleController.getString("SlowmodeOff", R.string.SlowmodeOff);
                        break;
                    case 1:
                        string = LocaleController.formatString("SlowmodeSeconds", R.string.SlowmodeSeconds, 10);
                        break;
                    case 2:
                        string = LocaleController.formatString("SlowmodeSeconds", R.string.SlowmodeSeconds, 30);
                        break;
                    case 3:
                        string = LocaleController.formatString("SlowmodeMinutes", R.string.SlowmodeMinutes, 1);
                        break;
                    case 4:
                        string = LocaleController.formatString("SlowmodeMinutes", R.string.SlowmodeMinutes, 5);
                        break;
                    case 5:
                        string = LocaleController.formatString("SlowmodeMinutes", R.string.SlowmodeMinutes, 15);
                        break;
                    case 6:
                    default:
                        string = LocaleController.formatString("SlowmodeHours", R.string.SlowmodeHours, 1);
                        break;
                }
                strings.add(string);
                sizes.add((int) Math.ceil(textPaint.measureText(string)));
            }

            accessibilityDelegate = new IntSeekBarAccessibilityDelegate() {
                @Override
                public int getProgress() {
                    return selectedSlowmode;
                }

                @Override
                public void setProgress(int progress) {
                    setItem(progress);
                }

                @Override
                public int getMaxValue() {
                    return strings.size() - 1;
                }

                @Override
                protected CharSequence getContentDescription(View host) {
                    if (selectedSlowmode == 0) {
                        return LocaleController.getString("SlowmodeOff", R.string.SlowmodeOff);
                    } else {
                        return formatSeconds(getSecondsForIndex(selectedSlowmode));
                    }
                }
            };
        }

        @Override
        public void onInitializeAccessibilityNodeInfo(AccessibilityNodeInfo info) {
            super.onInitializeAccessibilityNodeInfo(info);
            accessibilityDelegate.onInitializeAccessibilityNodeInfoInternal(this, info);
        }

        @Override
        public boolean performAccessibilityAction(int action, Bundle arguments) {
            return super.performAccessibilityAction(action, arguments) || accessibilityDelegate.performAccessibilityActionInternal(this, action, arguments);
        }

        @Override
        public boolean onTouchEvent(MotionEvent event) {
            float x = event.getX();
            if (event.getAction() == MotionEvent.ACTION_DOWN) {
                getParent().requestDisallowInterceptTouchEvent(true);
                for (int a = 0; a < strings.size(); a++) {
                    int cx = sideSide + (lineSize + gapSize * 2 + circleSize) * a + circleSize / 2;
                    if (x > cx - AndroidUtilities.dp(15) && x < cx + AndroidUtilities.dp(15)) {
                        startMoving = a == selectedSlowmode;
                        startX = x;
                        startMovingItem = selectedSlowmode;
                        break;
                    }
                }
            } else if (event.getAction() == MotionEvent.ACTION_MOVE) {
                if (startMoving) {
                    if (Math.abs(startX - x) >= AndroidUtilities.getPixelsInCM(0.5f, true)) {
                        moving = true;
                        startMoving = false;
                    }
                } else if (moving) {
                    for (int a = 0; a < strings.size(); a++) {
                        int cx = sideSide + (lineSize + gapSize * 2 + circleSize) * a + circleSize / 2;
                        int diff = lineSize / 2 + circleSize / 2 + gapSize;
                        if (x > cx - diff && x < cx + diff) {
                            if (selectedSlowmode != a) {
                                setItem(a);
                            }
                            break;
                        }
                    }
                }
            } else if (event.getAction() == MotionEvent.ACTION_UP || event.getAction() == MotionEvent.ACTION_CANCEL) {
                if (!moving) {
                    for (int a = 0; a < strings.size(); a++) {
                        int cx = sideSide + (lineSize + gapSize * 2 + circleSize) * a + circleSize / 2;
                        if (x > cx - AndroidUtilities.dp(15) && x < cx + AndroidUtilities.dp(15)) {
                            if (selectedSlowmode != a) {
                                setItem(a);
                            }
                            break;
                        }
                    }
                } else {
                    if (selectedSlowmode != startMovingItem) {
                        setItem(selectedSlowmode);
                    }
                }
                startMoving = false;
                moving = false;
            }
            return true;
        }

        private void setItem(int index) {
            if (info == null) {
                return;
            }
            selectedSlowmode = index;
            listViewAdapter.notifyItemChanged(slowmodeInfoRow);
            invalidate();
        }

        @Override
        protected void onMeasure(int widthMeasureSpec, int heightMeasureSpec) {
            super.onMeasure(widthMeasureSpec, MeasureSpec.makeMeasureSpec(AndroidUtilities.dp(74), MeasureSpec.EXACTLY));
            circleSize = AndroidUtilities.dp(6);
            gapSize = AndroidUtilities.dp(2);
            sideSide = AndroidUtilities.dp(22);
            lineSize = (getMeasuredWidth() - circleSize * strings.size() - gapSize * 2 * (strings.size() - 1)  - sideSide * 2) / (strings.size() - 1);
        }

        @Override
        protected void onDraw(Canvas canvas) {
            textPaint.setColor(Theme.getColor(Theme.key_windowBackgroundWhiteGrayText));
            int cy = getMeasuredHeight() / 2 + AndroidUtilities.dp(11);

            for (int a = 0; a < strings.size(); a++) {
                int cx = sideSide + (lineSize + gapSize * 2 + circleSize) * a + circleSize / 2;
                if (a <= selectedSlowmode) {
                    paint.setColor(Theme.getColor(Theme.key_switchTrackChecked));
                } else {
                    paint.setColor(Theme.getColor(Theme.key_switchTrack));
                }
                canvas.drawCircle(cx, cy, a == selectedSlowmode ? AndroidUtilities.dp(6) : circleSize / 2, paint);
                if (a != 0) {
                    int x = cx - circleSize / 2 - gapSize - lineSize;
                    int width = lineSize;
                    if (a == selectedSlowmode || a == selectedSlowmode + 1) {
                        width -= AndroidUtilities.dp(3);
                    }
                    if (a == selectedSlowmode + 1) {
                        x += AndroidUtilities.dp(3);
                    }
                    canvas.drawRect(x, cy - AndroidUtilities.dp(1), x + width, cy + AndroidUtilities.dp(1), paint);
                }
                int size = sizes.get(a);
                String text = strings.get(a);
                if (a == 0) {
                    canvas.drawText(text, AndroidUtilities.dp(22), AndroidUtilities.dp(28), textPaint);
                } else if (a == strings.size() - 1) {
                    canvas.drawText(text, getMeasuredWidth() - size - AndroidUtilities.dp(22), AndroidUtilities.dp(28), textPaint);
                } else {
                    canvas.drawText(text, cx - size / 2, AndroidUtilities.dp(28), textPaint);
                }
            }
        }
    }

    public ChatUsersActivity(Bundle args) {
        super(args);
        chatId = arguments.getLong("chat_id");
        type = arguments.getInt("type");
        needOpenSearch = arguments.getBoolean("open_search");
        selectType = arguments.getInt("selectType");
        currentChat = getMessagesController().getChat(chatId);
        if (currentChat != null && currentChat.default_banned_rights != null) {
            defaultBannedRights.view_messages = currentChat.default_banned_rights.view_messages;
            defaultBannedRights.send_stickers = currentChat.default_banned_rights.send_stickers;
            defaultBannedRights.send_media = currentChat.default_banned_rights.send_media;
            defaultBannedRights.embed_links = currentChat.default_banned_rights.embed_links;
            defaultBannedRights.send_messages = currentChat.default_banned_rights.send_messages;
            defaultBannedRights.send_games = currentChat.default_banned_rights.send_games;
            defaultBannedRights.send_inline = currentChat.default_banned_rights.send_inline;
            defaultBannedRights.send_gifs = currentChat.default_banned_rights.send_gifs;
            defaultBannedRights.pin_messages = currentChat.default_banned_rights.pin_messages;
            defaultBannedRights.send_polls = currentChat.default_banned_rights.send_polls;
            defaultBannedRights.invite_users = currentChat.default_banned_rights.invite_users;
            defaultBannedRights.change_info = currentChat.default_banned_rights.change_info;
        }
        initialBannedRights = ChatObject.getBannedRightsString(defaultBannedRights);
        isChannel = ChatObject.isChannel(currentChat) && !currentChat.megagroup;
    }

    private void updateRows() {
        currentChat = getMessagesController().getChat(chatId);
        if (currentChat == null) {
            return;
        }
        recentActionsRow = -1;
        addNewRow = -1;
        addNew2Row = -1;
        addNewSectionRow = -1;
        restricted1SectionRow = -1;
        participantsStartRow = -1;
        participantsDividerRow = -1;
        participantsDivider2Row = -1;
        gigaInfoRow = -1;
        gigaConvertRow = -1;
        gigaHeaderRow = -1;
        participantsEndRow = -1;
        participantsInfoRow = -1;
        blockedEmptyRow = -1;
        permissionsSectionRow = -1;
        sendMessagesRow = -1;
        sendMediaRow = -1;
        sendStickersRow = -1;
        sendGamesRow = -1;
        sendInlineRow = -1;
        sendGifsRow = -1;
        sendPollsRow = -1;
        embedLinksRow = -1;
        addUsersRow = -1;
        pinMessagesRow = -1;
        changeInfoRow = -1;
        removedUsersRow = -1;
        contactsHeaderRow = -1;
        contactsStartRow = -1;
        contactsEndRow = -1;
        botHeaderRow = -1;
        botStartRow = -1;
        botEndRow = -1;
        membersHeaderRow = -1;
        slowmodeRow = -1;
        slowmodeSelectRow = -1;
        slowmodeInfoRow = -1;
        loadingProgressRow = -1;
        loadingUserCellRow = -1;
        loadingHeaderRow = -1;

        rowCount = 0;
        if (type == TYPE_KICKED) {
            permissionsSectionRow = rowCount++;
            sendMessagesRow = rowCount++;
            sendMediaRow = rowCount++;
            sendStickersRow = rowCount++;
            sendGamesRow = rowCount++;
            sendInlineRow = rowCount++;
            sendGifsRow = rowCount++;
            sendPollsRow = rowCount++;
            embedLinksRow = rowCount++;
            addUsersRow = rowCount++;
            pinMessagesRow = rowCount++;
            changeInfoRow = rowCount++;

            if (ChatObject.isChannel(currentChat) && currentChat.creator && currentChat.megagroup && !currentChat.gigagroup) {
                int count = Math.max(currentChat.participants_count, info != null ? info.participants_count : 0);
                if (count >= getMessagesController().maxMegagroupCount - 1000) {
                    participantsDivider2Row = rowCount++;
                    gigaHeaderRow = rowCount++;
                    gigaConvertRow = rowCount++;
                    gigaInfoRow = rowCount++;
                }
            }

            if (!ChatObject.isChannel(currentChat) && currentChat.creator || currentChat.megagroup && !currentChat.gigagroup && ChatObject.canBlockUsers(currentChat)) {
                if (participantsDivider2Row == -1) {
                    participantsDivider2Row = rowCount++;
                }
                slowmodeRow = rowCount++;
                slowmodeSelectRow = rowCount++;
                slowmodeInfoRow = rowCount++;
            }
            if (ChatObject.isChannel(currentChat) && ChatObject.hasAdminRights(currentChat)) {
                if (participantsDivider2Row == -1) {
                    participantsDivider2Row = rowCount++;
                }
                removedUsersRow = rowCount++;
            }
            if (slowmodeInfoRow == -1 && gigaHeaderRow == -1 || removedUsersRow != -1) {
                participantsDividerRow = rowCount++;
            }
            if (ChatObject.canBlockUsers(currentChat) && (ChatObject.isChannel(currentChat) || currentChat.creator)) {
                addNewRow = rowCount++;
            }

            if (loadingUsers && !firstLoaded) {
                if (!firstLoaded) {
                    if (info != null && info.banned_count > 0) {
                        loadingUserCellRow = rowCount++;
                    }
                }
            } else {
                if (!participants.isEmpty()) {
                    participantsStartRow = rowCount;
                    rowCount += participants.size();
                    participantsEndRow = rowCount;
                }
                if (addNewRow != -1 || participantsStartRow != -1) {
                    addNewSectionRow = rowCount++;
                }
            }
        } else if (type == TYPE_BANNED) {
            if (ChatObject.canBlockUsers(currentChat)) {
                addNewRow = rowCount++;
                if (!participants.isEmpty() || (loadingUsers && !firstLoaded && (info != null && info.kicked_count > 0))) {
                    participantsInfoRow = rowCount++;
                }
            }
            if (!(loadingUsers && !firstLoaded)) {
                if (!participants.isEmpty()) {
                    restricted1SectionRow = rowCount++;
                    participantsStartRow = rowCount;
                    rowCount += participants.size();
                    participantsEndRow = rowCount;
                }
                if (participantsStartRow != -1) {
                    if (participantsInfoRow == -1) {
                        participantsInfoRow = rowCount++;
                    } else {
                        addNewSectionRow = rowCount++;
                    }
                } else {
                    //restricted1SectionRow = rowCount++;
                    blockedEmptyRow = rowCount++;
                }
            } else if (!firstLoaded) {
                restricted1SectionRow = rowCount++;
                loadingUserCellRow = rowCount++;
            }
        } else if (type == TYPE_ADMIN) {
            if (ChatObject.isChannel(currentChat) && currentChat.megagroup && !currentChat.gigagroup && (info == null || info.participants_count <= 200)
                    && ChatObject.hasAdminRights(currentChat)) {
                recentActionsRow = rowCount++;
                addNewSectionRow = rowCount++;
            }

            if (ChatObject.canAddAdmins(currentChat)) {
                addNewRow = rowCount++;
            }
            if (!(loadingUsers && !firstLoaded)) {
                if (!participants.isEmpty()) {
                    participantsStartRow = rowCount;
                    rowCount += participants.size();
                    participantsEndRow = rowCount;
                }
                participantsInfoRow = rowCount++;
            } else if (!firstLoaded) {
                loadingUserCellRow = rowCount++;
            }
        } else if (type == TYPE_USERS) {
            if (selectType == SELECT_TYPE_MEMBERS && ChatObject.canAddUsers(currentChat)) {
                addNewRow = rowCount++;
            }
            if (selectType == SELECT_TYPE_MEMBERS && ChatObject.canUserDoAdminAction(currentChat, ChatObject.ACTION_INVITE)) {
                addNew2Row = rowCount++;
            }
            if (!(loadingUsers && !firstLoaded)) {
                boolean hasAnyOther = false;
                if (!contacts.isEmpty()) {
                    contactsHeaderRow = rowCount++;
                    contactsStartRow = rowCount;
                    rowCount += contacts.size();
                    contactsEndRow = rowCount;
                    hasAnyOther = true;
                }
                if (!bots.isEmpty()) {
                    botHeaderRow = rowCount++;
                    botStartRow = rowCount;
                    rowCount += bots.size();
                    botEndRow = rowCount;
                    hasAnyOther = true;
                }
                if (!participants.isEmpty()) {
                    if (hasAnyOther) {
                        membersHeaderRow = rowCount++;
                    }
                    participantsStartRow = rowCount;
                    rowCount += participants.size();
                    participantsEndRow = rowCount;
                }
                if (rowCount != 0) {
                    participantsInfoRow = rowCount++;
                }
            } else if (!firstLoaded) {
                if (selectType == SELECT_TYPE_MEMBERS) {
                    loadingHeaderRow = rowCount++;
                }
                loadingUserCellRow = rowCount++;
            }
        }
    }

    @Override
    public boolean onFragmentCreate() {
        super.onFragmentCreate();
        getNotificationCenter().addObserver(this, NotificationCenter.chatInfoDidLoad);
        loadChatParticipants(0, 200);
        return true;
    }

    @Override
    public void onFragmentDestroy() {
        super.onFragmentDestroy();
        getNotificationCenter().removeObserver(this, NotificationCenter.chatInfoDidLoad);
    }

    @Override
    public View createView(Context context) {
        searching = false;

        actionBar.setBackButtonImage(R.drawable.ic_ab_back);
        actionBar.setAllowOverlayTitle(true);
        if (type == TYPE_KICKED) {
            actionBar.setTitle(LocaleController.getString("ChannelPermissions", R.string.ChannelPermissions));
        } else if (type == TYPE_BANNED) {
            actionBar.setTitle(LocaleController.getString("ChannelBlacklist", R.string.ChannelBlacklist));
        } else if (type == TYPE_ADMIN) {
            actionBar.setTitle(LocaleController.getString("ChannelAdministrators", R.string.ChannelAdministrators));
        } else if (type == TYPE_USERS) {
            if (selectType == SELECT_TYPE_MEMBERS) {
                if (isChannel) {
                    actionBar.setTitle(LocaleController.getString("ChannelSubscribers", R.string.ChannelSubscribers));
                } else {
                    actionBar.setTitle(LocaleController.getString("ChannelMembers", R.string.ChannelMembers));
                }
            } else {
                if (selectType == SELECT_TYPE_ADMIN) {
                    actionBar.setTitle(LocaleController.getString("ChannelAddAdmin", R.string.ChannelAddAdmin));
                } else if (selectType == SELECT_TYPE_BLOCK) {
                    actionBar.setTitle(LocaleController.getString("ChannelBlockUser", R.string.ChannelBlockUser));
                } else if (selectType == SELECT_TYPE_EXCEPTION) {
                    actionBar.setTitle(LocaleController.getString("ChannelAddException", R.string.ChannelAddException));
                }
            }
        }
        actionBar.setActionBarMenuOnItemClick(new ActionBar.ActionBarMenuOnItemClick() {
            @Override
            public void onItemClick(int id) {
                if (id == -1) {
                    if (checkDiscard()) {
                        finishFragment();
                    }
                } else if (id == done_button) {
                    processDone();
                }
            }
        });
<<<<<<< HEAD
        if (selectType != 0 || type == TYPE_USERS || ChatObject.hasAdminRights(currentChat) && (type == TYPE_BANNED || type == TYPE_KICKED)) {
=======
        if (selectType != SELECT_TYPE_MEMBERS || type == TYPE_USERS || type == TYPE_BANNED || type == TYPE_KICKED) {
>>>>>>> a1817ea7
            searchListViewAdapter = new SearchAdapter(context);
            ActionBarMenu menu = actionBar.createMenu();
            searchItem = menu.addItem(search_button, R.drawable.ic_ab_search).setIsSearchField(true).setActionBarMenuItemSearchListener(new ActionBarMenuItem.ActionBarMenuItemSearchListener() {
                @Override
                public void onSearchExpand() {
                    searching = true;
                    if (doneItem != null) {
                        doneItem.setVisibility(View.GONE);
                    }
                }

                @Override
                public void onSearchCollapse() {
                    searchListViewAdapter.searchUsers(null);
                    searching = false;
                    listView.setAnimateEmptyView(false, 0);
                    listView.setAdapter(listViewAdapter);
                    listViewAdapter.notifyDataSetChanged();
                    listView.setFastScrollVisible(true);
                    listView.setVerticalScrollBarEnabled(false);
                    if (doneItem != null) {
                        doneItem.setVisibility(View.VISIBLE);
                    }
                }

                @Override
                public void onTextChanged(EditText editText) {
                    if (searchListViewAdapter == null) {
                        return;
                    }
                    String text = editText.getText().toString();
                    int oldItemsCount = listView.getAdapter() == null ? 0 : listView.getAdapter().getItemCount();
                    searchListViewAdapter.searchUsers(text);
                    if (TextUtils.isEmpty(text) && listView != null && listView.getAdapter() != listViewAdapter) {
                        listView.setAnimateEmptyView(false, 0);
                        listView.setAdapter(listViewAdapter);
                        if (oldItemsCount == 0) {
                            showItemsAnimated(0);
                        }
                    }
                    progressBar.setVisibility(View.GONE);
                    flickerLoadingView.setVisibility(View.VISIBLE);
                }
            });
            if (type == TYPE_KICKED) {
                searchItem.setSearchFieldHint(LocaleController.getString("ChannelSearchException", R.string.ChannelSearchException));
            } else {
                searchItem.setSearchFieldHint(LocaleController.getString("Search", R.string.Search));
            }
            if (!(ChatObject.isChannel(currentChat) || currentChat.creator)) {
                searchItem.setVisibility(View.GONE);
            }

            if (type == TYPE_KICKED) {
                doneItem = menu.addItemWithWidth(done_button, R.drawable.ic_done, AndroidUtilities.dp(56), LocaleController.getString("Done", R.string.Done));
            }
        }

        fragmentView = new FrameLayout(context) {
            @Override
            protected void dispatchDraw(Canvas canvas) {
                canvas.drawColor(Theme.getColor(listView.getAdapter() == searchListViewAdapter ? Theme.key_windowBackgroundWhite : Theme.key_windowBackgroundGray));
                super.dispatchDraw(canvas);
            }
        };
        FrameLayout frameLayout = (FrameLayout) fragmentView;

        FrameLayout progressLayout = new FrameLayout(context);
        flickerLoadingView = new FlickerLoadingView(context);
        flickerLoadingView.setViewType(FlickerLoadingView.USERS_TYPE);
        flickerLoadingView.showDate(false);
        flickerLoadingView.setUseHeaderOffset(true);
        progressLayout.addView(flickerLoadingView);

        progressBar = new RadialProgressView(context);
        progressLayout.addView(progressBar, LayoutHelper.createFrame(LayoutHelper.WRAP_CONTENT, LayoutHelper.WRAP_CONTENT, Gravity.CENTER));

        flickerLoadingView.setVisibility(View.GONE);
        progressBar.setVisibility(View.GONE);

        emptyView = new StickerEmptyView(context, progressLayout, StickerEmptyView.STICKER_TYPE_SEARCH);
        emptyView.title.setText(LocaleController.getString("NoResult", R.string.NoResult));
        emptyView.subtitle.setText(LocaleController.getString("SearchEmptyViewFilteredSubtitle2", R.string.SearchEmptyViewFilteredSubtitle2));
        emptyView.setVisibility(View.GONE);
        emptyView.setAnimateLayoutChange(true);
        emptyView.showProgress(true, false);

        frameLayout.addView(emptyView, LayoutHelper.createFrame(LayoutHelper.MATCH_PARENT, LayoutHelper.MATCH_PARENT));
        emptyView.addView(progressLayout,0);

        listView = new RecyclerListView(context) {
            @Override
            public void invalidate() {
                super.invalidate();
                if (fragmentView != null) {
                    fragmentView.invalidate();
                }
            }
        };
        listView.setLayoutManager(layoutManager = new LinearLayoutManager(context, LinearLayoutManager.VERTICAL, false) {
            @Override
            public int scrollVerticallyBy(int dy, RecyclerView.Recycler recycler, RecyclerView.State state) {
                if (!firstLoaded && type == TYPE_BANNED && participants.size() == 0) {
                    return 0;
                }
                return super.scrollVerticallyBy(dy, recycler, state);
            }
        });
        DefaultItemAnimator itemAnimator = new DefaultItemAnimator() {

            @Override
            protected long getAddAnimationDelay(long removeDuration, long moveDuration, long changeDuration) {
                return 0;
            }

            @Override
            protected long getMoveAnimationDelay() {
                return 0;
            }

            @Override
            public long getMoveDuration() {
                return 220;
            }

            @Override
            public long getRemoveDuration() {
                return 220;
            }

            @Override
            public long getAddDuration() {
                return 220;
            }

            int animationIndex = -1;

            @Override
            protected void onAllAnimationsDone() {
                super.onAllAnimationsDone();
                getNotificationCenter().onAnimationFinish(animationIndex);
            }

            @Override
            public void runPendingAnimations() {
                boolean removalsPending = !mPendingRemovals.isEmpty();
                boolean movesPending = !mPendingMoves.isEmpty();
                boolean changesPending = !mPendingChanges.isEmpty();
                boolean additionsPending = !mPendingAdditions.isEmpty();
                if (removalsPending || movesPending || additionsPending || changesPending) {
                    animationIndex = getNotificationCenter().setAnimationInProgress(animationIndex, null);
                }
                super.runPendingAnimations();
            }
        };
        listView.setItemAnimator(itemAnimator);
        itemAnimator.setSupportsChangeAnimations(false);
        listView.setAnimateEmptyView(true, 0);
        listView.setAdapter(listViewAdapter = new ListAdapter(context));
        listView.setVerticalScrollbarPosition(LocaleController.isRTL ? RecyclerListView.SCROLLBAR_POSITION_LEFT : RecyclerListView.SCROLLBAR_POSITION_RIGHT);
        frameLayout.addView(listView, LayoutHelper.createFrame(LayoutHelper.MATCH_PARENT, LayoutHelper.MATCH_PARENT));

        listView.setOnItemClickListener((view, position) -> {
            boolean listAdapter = listView.getAdapter() == listViewAdapter;
            if (listAdapter) {
                if (position == addNewRow) {
                    if (type == TYPE_BANNED || type == TYPE_KICKED) {
                        Bundle bundle = new Bundle();
                        bundle.putLong("chat_id", chatId);
                        bundle.putInt("type", ChatUsersActivity.TYPE_USERS);
                        bundle.putInt("selectType", type == TYPE_BANNED ? ChatUsersActivity.SELECT_TYPE_BLOCK : ChatUsersActivity.SELECT_TYPE_EXCEPTION);
                        ChatUsersActivity fragment = new ChatUsersActivity(bundle);
                        fragment.setInfo(info);
                        fragment.setDelegate(new ChatUsersActivityDelegate() {

                            @Override
                            public void didAddParticipantToList(long uid, TLObject participant) {
                                if (participantsMap.get(uid) == null) {
                                    DiffCallback diffCallback = saveState();
                                    participants.add(participant);
                                    participantsMap.put(uid, participant);
                                    sortUsers(participants);
                                    updateListAnimated(diffCallback);
                                }
                            }

                            @Override
                            public void didKickParticipant(long uid) {
                                if (participantsMap.get(uid) == null) {
                                    DiffCallback diffCallback = saveState();
                                    TLRPC.TL_channelParticipantBanned chatParticipant = new TLRPC.TL_channelParticipantBanned();
                                    if (uid > 0) {
                                        chatParticipant.peer = new TLRPC.TL_peerUser();
                                        chatParticipant.peer.user_id = uid;
                                    } else {
                                        chatParticipant.peer = new TLRPC.TL_peerChannel();
                                        chatParticipant.peer.channel_id = -uid;
                                    }
                                    chatParticipant.date = getConnectionsManager().getCurrentTime();
                                    chatParticipant.kicked_by = getAccountInstance().getUserConfig().clientUserId;
                                    info.kicked_count++;
                                    participants.add(chatParticipant);
                                    participantsMap.put(uid, chatParticipant);
                                    sortUsers(participants);
                                    updateListAnimated(diffCallback);
                                }
                            }
                        });
                        presentFragment(fragment);
                    } else if (type == TYPE_ADMIN) {
                        Bundle bundle = new Bundle();
                        bundle.putLong("chat_id", chatId);
                        bundle.putInt("type", ChatUsersActivity.TYPE_USERS);
                        bundle.putInt("selectType", ChatUsersActivity.SELECT_TYPE_ADMIN);
                        ChatUsersActivity fragment = new ChatUsersActivity(bundle);
                        fragment.setDelegate(new ChatUsersActivityDelegate() {
                            @Override
                            public void didAddParticipantToList(long uid, TLObject participant) {
                                if (participant != null && participantsMap.get(uid) == null) {
                                    DiffCallback diffCallback = saveState();
                                    participants.add(participant);
                                    participantsMap.put(uid, participant);
                                    sortAdmins(participants);
                                    updateListAnimated(diffCallback);
                                }
                            }

                            @Override
                            public void didChangeOwner(TLRPC.User user) {
                                onOwnerChaged(user);
                            }

                            @Override
                            public void didSelectUser(long uid) {
                                final TLRPC.User user = getMessagesController().getUser(uid);
                                if (user != null) {
                                    AndroidUtilities.runOnUIThread(() -> {
                                        if (BulletinFactory.canShowBulletin(ChatUsersActivity.this)) {
                                            BulletinFactory.createPromoteToAdminBulletin(ChatUsersActivity.this, user.first_name).show();
                                        }
                                    }, 200);
                                }


                                if (participantsMap.get(uid) == null) {
                                    DiffCallback diffCallback = saveState();
                                    TLRPC.TL_channelParticipantAdmin chatParticipant = new TLRPC.TL_channelParticipantAdmin();
                                    chatParticipant.peer = new TLRPC.TL_peerUser();
                                    chatParticipant.peer.user_id = user.id;
                                    chatParticipant.date = getConnectionsManager().getCurrentTime();
                                    chatParticipant.promoted_by = getAccountInstance().getUserConfig().clientUserId;
                                    participants.add(chatParticipant);
                                    participantsMap.put(user.id, chatParticipant);

                                    sortAdmins(participants);
                                    updateListAnimated(diffCallback);
                                }
                            }
                        });
                        fragment.setInfo(info);
                        presentFragment(fragment);
                    } else if (type == TYPE_USERS) {
                        Bundle args = new Bundle();
                        args.putBoolean("addToGroup", true);
                        args.putLong(isChannel ? "channelId" : "chatId", currentChat.id);
                        GroupCreateActivity fragment = new GroupCreateActivity(args);
                        fragment.setInfo(info);
                        fragment.setIgnoreUsers(contactsMap != null && contactsMap.size() != 0 ? contactsMap : participantsMap);
                        fragment.setDelegate(new GroupCreateActivity.ContactsAddActivityDelegate() {
                            @Override
                            public void didSelectUsers(ArrayList<TLRPC.User> users, int fwdCount) {
                                DiffCallback savedState = saveState();
                                ArrayList<TLObject> array =  contactsMap != null && contactsMap.size() != 0 ? contacts : participants;
                                LongSparseArray<TLObject> map = contactsMap != null && contactsMap.size() != 0 ? contactsMap : participantsMap;
                                int k = 0;
                                for (int a = 0, N = users.size(); a < N; a++) {
                                    TLRPC.User user = users.get(a);
                                    getMessagesController().addUserToChat(chatId, user, fwdCount, null, ChatUsersActivity.this, null);
                                    getMessagesController().putUser(user, false);

                                    if (map.get(user.id) == null) {
                                        if (ChatObject.isChannel(currentChat)) {
                                            TLRPC.TL_channelParticipant channelParticipant1 = new TLRPC.TL_channelParticipant();
                                            channelParticipant1.inviter_id = getUserConfig().getClientUserId();
                                            channelParticipant1.peer = new TLRPC.TL_peerUser();
                                            channelParticipant1.peer.user_id = user.id;
                                            channelParticipant1.date = getConnectionsManager().getCurrentTime();
                                            array.add(k, channelParticipant1);
                                            k++;
                                            map.put(user.id, channelParticipant1);
                                        } else {
                                            TLRPC.ChatParticipant participant = new TLRPC.TL_chatParticipant();
                                            participant.user_id = user.id;
                                            participant.inviter_id = getUserConfig().getClientUserId();
                                            array.add(k, participant);
                                            k++;
                                            map.put(user.id, participant);
                                        }

                                    }
                                }
                                if (array == participants) {
                                    sortAdmins(participants);
                                }
                                updateListAnimated(savedState);
                            }

                            @Override
                            public void needAddBot(TLRPC.User user) {
                                openRightsEdit(user.id, null, null, null, "", true, ChatRightsEditActivity.TYPE_ADMIN, false);
                            }
                        });
                        presentFragment(fragment);
                    }
                    return;
                } else if (position == recentActionsRow) {
                    presentFragment(new ChannelAdminLogActivity(currentChat));
                    return;
                } else if (position == removedUsersRow) {
                    Bundle args = new Bundle();
                    args.putLong("chat_id", chatId);
                    args.putInt("type", ChatUsersActivity.TYPE_BANNED);
                    ChatUsersActivity fragment = new ChatUsersActivity(args);
                    fragment.setInfo(info);
                    presentFragment(fragment);
                    return;
                } else if (position == gigaConvertRow) {
                    showDialog(new GigagroupConvertAlert(getParentActivity(), ChatUsersActivity.this) {
                        @Override
                        protected void onCovert() {
                            getMessagesController().convertToGigaGroup(getParentActivity(), currentChat, ChatUsersActivity.this, (result) -> {
                                if (result && parentLayout != null) {
                                    BaseFragment editActivity = parentLayout.fragmentsStack.get(parentLayout.fragmentsStack.size() - 2);
                                    if (editActivity instanceof ChatEditActivity) {
                                        editActivity.removeSelfFromStack();

                                        Bundle args = new Bundle();
                                        args.putLong("chat_id", chatId);
                                        ChatEditActivity fragment = new ChatEditActivity(args);
                                        fragment.setInfo(info);
                                        parentLayout.addFragmentToStack(fragment, parentLayout.fragmentsStack.size() - 1);
                                        finishFragment();
                                        fragment.showConvertTooltip();
                                    } else {
                                        finishFragment();
                                    }
                                }
                            });
                        }

                        @Override
                        protected void onCancel() {

                        }
                    });
                } else if (position == addNew2Row) {
                    ManageLinksActivity fragment = new ManageLinksActivity(chatId, 0, 0);
                    fragment.setInfo(info, info.exported_invite);
                    presentFragment(fragment);
                    return;
                } else if (position > permissionsSectionRow && position <= changeInfoRow) {
                    TextCheckCell2 checkCell = (TextCheckCell2) view;
                    if (!checkCell.isEnabled()) {
                        return;
                    }
                    if (checkCell.hasIcon()) {
                        if (!TextUtils.isEmpty(currentChat.username) && (position == pinMessagesRow || position == changeInfoRow)) {
                            BulletinFactory.of(this).createErrorBulletin(LocaleController.getString("EditCantEditPermissionsPublic", R.string.EditCantEditPermissionsPublic)).show();
                        } else {
                            BulletinFactory.of(this).createErrorBulletin(LocaleController.getString("EditCantEditPermissions", R.string.EditCantEditPermissions)).show();
                        }
                        return;
                    }
                    checkCell.setChecked(!checkCell.isChecked());
                    if (position == changeInfoRow) {
                        defaultBannedRights.change_info = !defaultBannedRights.change_info;
                    } else if (position == addUsersRow) {
                        defaultBannedRights.invite_users = !defaultBannedRights.invite_users;
                    } else if (position == pinMessagesRow) {
                        defaultBannedRights.pin_messages = !defaultBannedRights.pin_messages;
                    } else {
                        boolean disabled = !checkCell.isChecked();
                        if (position == sendMessagesRow) {
                            defaultBannedRights.send_messages = !defaultBannedRights.send_messages;
                        } else if (position == sendMediaRow) {
                            defaultBannedRights.send_media = !defaultBannedRights.send_media;
                        } else if (position == sendStickersRow) {
                            defaultBannedRights.send_stickers = !defaultBannedRights.send_stickers;
                        } else if (position == sendGamesRow) {
                            defaultBannedRights.send_games = !defaultBannedRights.send_games;
                        } else if (position == sendInlineRow) {
                            defaultBannedRights.send_inline =  !defaultBannedRights.send_inline;
                        } else if (position == sendGifsRow) {
                            defaultBannedRights.send_gifs = !defaultBannedRights.send_gifs;
                        } else if (position == embedLinksRow) {
                            defaultBannedRights.embed_links = !defaultBannedRights.embed_links;
                        } else if (position == sendPollsRow) {
                            defaultBannedRights.send_polls = !defaultBannedRights.send_polls;
                        }
                        if (disabled) {
                            if (defaultBannedRights.view_messages && !defaultBannedRights.send_messages) {
                                defaultBannedRights.send_messages = true;
                                RecyclerListView.ViewHolder holder = listView.findViewHolderForAdapterPosition(sendMessagesRow);
                                if (holder != null) {
                                    ((TextCheckCell2) holder.itemView).setChecked(false);
                                }
                            }
                            if ((defaultBannedRights.view_messages || defaultBannedRights.send_messages) && !defaultBannedRights.send_media) {
                                defaultBannedRights.send_media = true;
                                RecyclerListView.ViewHolder holder = listView.findViewHolderForAdapterPosition(sendMediaRow);
                                if (holder != null) {
                                    ((TextCheckCell2) holder.itemView).setChecked(false);
                                }
                            }
                            if ((defaultBannedRights.view_messages || defaultBannedRights.send_messages) && !defaultBannedRights.send_polls) {
                                defaultBannedRights.send_polls = true;
                                RecyclerListView.ViewHolder holder = listView.findViewHolderForAdapterPosition(sendPollsRow);
                                if (holder != null) {
                                    ((TextCheckCell2) holder.itemView).setChecked(false);
                                }
                            }
                            if ((defaultBannedRights.view_messages || defaultBannedRights.send_messages) && !defaultBannedRights.send_stickers) {
                                defaultBannedRights.send_stickers = true;
                                RecyclerListView.ViewHolder holder = listView.findViewHolderForAdapterPosition(sendStickersRow);
                                if (holder != null) {
                                    ((TextCheckCell2) holder.itemView).setChecked(false);
                                }
                            }
                            if ((defaultBannedRights.view_messages || defaultBannedRights.send_messages) && !defaultBannedRights.send_games) {
                                defaultBannedRights.send_games = true;
                                RecyclerListView.ViewHolder holder = listView.findViewHolderForAdapterPosition(sendGamesRow);
                                if (holder != null) {
                                    ((TextCheckCell2) holder.itemView).setChecked(false);
                                }
                            }
                            if ((defaultBannedRights.view_messages || defaultBannedRights.send_messages) && !defaultBannedRights.send_inline) {
                                defaultBannedRights.send_inline = true;
                                RecyclerListView.ViewHolder holder = listView.findViewHolderForAdapterPosition(sendInlineRow);
                                if (holder != null) {
                                    ((TextCheckCell2) holder.itemView).setChecked(false);
                                }
                            }
                            if ((defaultBannedRights.view_messages || defaultBannedRights.send_messages) && !defaultBannedRights.send_gifs) {
                                defaultBannedRights.send_gifs = true;
                                RecyclerListView.ViewHolder holder = listView.findViewHolderForAdapterPosition(sendGifsRow);
                                if (holder != null) {
                                    ((TextCheckCell2) holder.itemView).setChecked(false);
                                }
                            }
                            if ((defaultBannedRights.view_messages || defaultBannedRights.send_messages) && !defaultBannedRights.embed_links) {
                                defaultBannedRights.embed_links = true;
                                RecyclerListView.ViewHolder holder = listView.findViewHolderForAdapterPosition(embedLinksRow);
                                if (holder != null) {
                                    ((TextCheckCell2) holder.itemView).setChecked(false);
                                }
                            }
                        } else {
                            if ((!defaultBannedRights.embed_links || !defaultBannedRights.send_inline || !defaultBannedRights.send_media || !defaultBannedRights.send_polls) && defaultBannedRights.send_messages) {
                                defaultBannedRights.send_messages = false;
                                RecyclerListView.ViewHolder holder = listView.findViewHolderForAdapterPosition(sendMessagesRow);
                                if (holder != null) {
                                    ((TextCheckCell2) holder.itemView).setChecked(true);
                                }
                            }
                        }
                    }
                    return;
                }
            }

            TLRPC.TL_chatBannedRights bannedRights = null;
            TLRPC.TL_chatAdminRights adminRights = null;
            String rank = "";
            final TLObject participant;
            long peerId = 0;
            long promoted_by = 0;
            boolean canEditAdmin = false;
            if (listAdapter) {
                participant = listViewAdapter.getItem(position);
                if (participant instanceof TLRPC.ChannelParticipant) {
                    TLRPC.ChannelParticipant channelParticipant = (TLRPC.ChannelParticipant) participant;
                    peerId = MessageObject.getPeerId(channelParticipant.peer);
                    bannedRights = channelParticipant.banned_rights;
                    adminRights = channelParticipant.admin_rights;
                    rank = channelParticipant.rank;
                    canEditAdmin = !(channelParticipant instanceof TLRPC.TL_channelParticipantAdmin || channelParticipant instanceof TLRPC.TL_channelParticipantCreator) || channelParticipant.can_edit;
                    if (participant instanceof TLRPC.TL_channelParticipantCreator) {
                        adminRights = ((TLRPC.TL_channelParticipantCreator) participant).admin_rights;
                        if (adminRights == null) {
                            adminRights = new TLRPC.TL_chatAdminRights();
                            adminRights.change_info = adminRights.post_messages = adminRights.edit_messages =
                            adminRights.delete_messages = adminRights.ban_users = adminRights.invite_users =
                            adminRights.pin_messages = adminRights.add_admins = true;
                            if (!isChannel) {
                                adminRights.manage_call = true;
                            }
                        }
                    }
                } else if (participant instanceof TLRPC.ChatParticipant) {
                    TLRPC.ChatParticipant chatParticipant = (TLRPC.ChatParticipant) participant;
                    peerId = chatParticipant.user_id;
                    canEditAdmin = currentChat.creator;
                    if (participant instanceof TLRPC.TL_chatParticipantCreator) {
                        adminRights = new TLRPC.TL_chatAdminRights();
                        adminRights.change_info = adminRights.post_messages = adminRights.edit_messages =
                        adminRights.delete_messages = adminRights.ban_users = adminRights.invite_users =
                        adminRights.pin_messages = adminRights.add_admins = true;
                        if (!isChannel) {
                            adminRights.manage_call = true;
                        }
                    }
                }
            } else {
                TLObject object = searchListViewAdapter.getItem(position);
                if (object instanceof TLRPC.User) {
                    TLRPC.User user = (TLRPC.User) object;
                    getMessagesController().putUser(user, false);
                    participant = getAnyParticipant(peerId = user.id);
                } else if (object instanceof TLRPC.ChannelParticipant || object instanceof TLRPC.ChatParticipant) {
                    participant = object;
                } else {
                    participant = null;
                }
                if (participant instanceof TLRPC.ChannelParticipant) {
                    TLRPC.ChannelParticipant channelParticipant = (TLRPC.ChannelParticipant) participant;
                    peerId = MessageObject.getPeerId(channelParticipant.peer);
                    canEditAdmin = !(channelParticipant instanceof TLRPC.TL_channelParticipantAdmin || channelParticipant instanceof TLRPC.TL_channelParticipantCreator) || channelParticipant.can_edit;
                    bannedRights = channelParticipant.banned_rights;
                    adminRights = channelParticipant.admin_rights;
                    rank = channelParticipant.rank;
                } else if (participant instanceof TLRPC.ChatParticipant) {
                    TLRPC.ChatParticipant chatParticipant = (TLRPC.ChatParticipant) participant;
                    peerId = chatParticipant.user_id;
                    canEditAdmin = currentChat.creator;
                    bannedRights = null;
                    adminRights = null;
                } else if (participant == null) {
                    canEditAdmin = true;
                }
            }
            if (peerId != 0) {
                if (selectType != SELECT_TYPE_MEMBERS) {
                    if (selectType == SELECT_TYPE_EXCEPTION || selectType == SELECT_TYPE_ADMIN) {
                        if (selectType != SELECT_TYPE_ADMIN && canEditAdmin && (participant instanceof TLRPC.TL_channelParticipantAdmin || participant instanceof TLRPC.TL_chatParticipantAdmin)) {
                            final TLRPC.User user = getMessagesController().getUser(peerId);
                            final TLRPC.TL_chatBannedRights br = bannedRights;
                            final TLRPC.TL_chatAdminRights ar = adminRights;
                            final boolean canEdit = canEditAdmin;
                            final String rankFinal = rank;
                            AlertDialog.Builder builder = new AlertDialog.Builder(getParentActivity());
                            builder.setTitle(LocaleController.getString("AppName", R.string.AppName));
                            builder.setMessage(LocaleController.formatString("AdminWillBeRemoved", R.string.AdminWillBeRemoved, UserObject.getUserName(user)));
                            builder.setPositiveButton(LocaleController.getString("OK", R.string.OK), (dialog, which) -> openRightsEdit(user.id, participant, ar, br, rankFinal, canEdit, selectType == SELECT_TYPE_ADMIN ? 0 : 1, false));
                            builder.setNegativeButton(LocaleController.getString("Cancel", R.string.Cancel), null);
                            showDialog(builder.create());
                        } else {
                            openRightsEdit(peerId, participant, adminRights, bannedRights, rank, canEditAdmin, selectType == SELECT_TYPE_ADMIN ? 0 : 1, selectType == SELECT_TYPE_ADMIN || selectType == SELECT_TYPE_EXCEPTION);
                        }
                    } else {
                        removeParticipant(peerId);
                    }
                } else {
                    boolean canEdit = false;
                    if (type == TYPE_ADMIN) {
                        canEdit = peerId != getUserConfig().getClientUserId() && (currentChat.creator || canEditAdmin);
                    } else if (type == TYPE_BANNED || type == TYPE_KICKED) {
                        canEdit = ChatObject.canBlockUsers(currentChat);
                    }
                    if (type == TYPE_BANNED || type != TYPE_ADMIN && isChannel || type == TYPE_USERS && selectType == SELECT_TYPE_MEMBERS) {
                        if (peerId == getUserConfig().getClientUserId()) {
                            return;
                        }
                        Bundle args = new Bundle();
                        if (peerId > 0) {
                            args.putLong("user_id", peerId);
                        } else {
                            args.putLong("chat_id", -peerId);
                        }
                        presentFragment(new ProfileActivity(args));
                    } else {
                        if (bannedRights == null) {
                            bannedRights = new TLRPC.TL_chatBannedRights();
                            bannedRights.view_messages = true;
                            bannedRights.send_stickers = true;
                            bannedRights.send_media = true;
                            bannedRights.embed_links = true;
                            bannedRights.send_messages = true;
                            bannedRights.send_games = true;
                            bannedRights.send_inline = true;
                            bannedRights.send_gifs = true;
                            bannedRights.pin_messages = true;
                            bannedRights.send_polls = true;
                            bannedRights.invite_users = true;
                            bannedRights.change_info = true;
                        }
                        ChatRightsEditActivity fragment = new ChatRightsEditActivity(peerId, chatId, adminRights, defaultBannedRights, bannedRights, rank, type == TYPE_ADMIN ? ChatRightsEditActivity.TYPE_ADMIN : ChatRightsEditActivity.TYPE_BANNED, canEdit, participant == null, participant);
                        fragment.setDelegate(new ChatRightsEditActivity.ChatRightsEditActivityDelegate() {
                            @Override
                            public void didSetRights(int rights, TLRPC.TL_chatAdminRights rightsAdmin, TLRPC.TL_chatBannedRights rightsBanned, String rank) {
                                if (participant instanceof TLRPC.ChannelParticipant) {
                                    TLRPC.ChannelParticipant channelParticipant = (TLRPC.ChannelParticipant) participant;
                                    channelParticipant.admin_rights = rightsAdmin;
                                    channelParticipant.banned_rights = rightsBanned;
                                    channelParticipant.rank = rank;
                                    updateParticipantWithRights(channelParticipant, rightsAdmin, rightsBanned, 0, false);
                                }
                            }

                            @Override
                            public void didChangeOwner(TLRPC.User user) {
                                onOwnerChaged(user);
                            }
                        });
                        presentFragment(fragment);
                    }
                }
            }
        });

        listView.setOnItemLongClickListener((view, position) -> !(getParentActivity() == null || listView.getAdapter() != listViewAdapter) && createMenuForParticipant(listViewAdapter.getItem(position), false));
        if (searchItem != null) {
            listView.setOnScrollListener(new RecyclerView.OnScrollListener() {
                @Override
                public void onScrollStateChanged(RecyclerView recyclerView, int newState) {
                    if (newState == RecyclerView.SCROLL_STATE_DRAGGING) {
                        AndroidUtilities.hideKeyboard(getParentActivity().getCurrentFocus());
                    }
                }

                @Override
                public void onScrolled(RecyclerView recyclerView, int dx, int dy) {

                }
            });
        }

        undoView = new UndoView(context);
        frameLayout.addView(undoView, LayoutHelper.createFrame(LayoutHelper.MATCH_PARENT, LayoutHelper.WRAP_CONTENT, Gravity.BOTTOM | Gravity.LEFT, 8, 0, 8, 8));

        updateRows();

        listView.setEmptyView(emptyView);
        listView.setAnimateEmptyView(false, 0);

        if (needOpenSearch) {
            searchItem.openSearch(false);
        }

        return fragmentView;
    }

    private void sortAdmins(ArrayList<TLObject> participants) {
        Collections.sort(participants, (lhs, rhs) -> {
            int type1 = getChannelAdminParticipantType(lhs);
            int type2 = getChannelAdminParticipantType(rhs);
            if (type1 > type2) {
                return 1;
            } else if (type1 < type2) {
                return -1;
            }
            if (lhs instanceof TLRPC.ChannelParticipant && rhs instanceof TLRPC.ChannelParticipant) {
                return (int) (MessageObject.getPeerId(((TLRPC.ChannelParticipant) lhs).peer) - MessageObject.getPeerId(((TLRPC.ChannelParticipant) rhs).peer));
            }
            return 0;
        });
    }

    private void showItemsAnimated(int from) {
        if (isPaused || !openTransitionStarted || (listView.getAdapter() == listViewAdapter && firstLoaded)) {
            return;
        }
        View progressView = null;
        for (int i = 0; i < listView.getChildCount(); i++) {
            View child = listView.getChildAt(i);
            if (child instanceof FlickerLoadingView) {
                progressView = child;
            }
        }
        final View finalProgressView = progressView;
        if (progressView != null) {
            listView.removeView(progressView);
            from--;
        }
        int finalFrom = from;

        listView.getViewTreeObserver().addOnPreDrawListener(new ViewTreeObserver.OnPreDrawListener() {
            @Override
            public boolean onPreDraw() {
                listView.getViewTreeObserver().removeOnPreDrawListener(this);
                int n = listView.getChildCount();
                AnimatorSet animatorSet = new AnimatorSet();
                for (int i = 0; i < n; i++) {
                    View child = listView.getChildAt(i);
                    if (child == finalProgressView || listView.getChildAdapterPosition(child) < finalFrom) {
                        continue;
                    }
                    child.setAlpha(0);
                    int s = Math.min(listView.getMeasuredHeight(), Math.max(0, child.getTop()));
                    int delay = (int) ((s / (float) listView.getMeasuredHeight()) * 100);
                    ObjectAnimator a = ObjectAnimator.ofFloat(child, View.ALPHA, 0, 1f);
                    a.setStartDelay(delay);
                    a.setDuration(200);
                    animatorSet.playTogether(a);
                }

                if (finalProgressView != null && finalProgressView.getParent() == null) {
                    listView.addView(finalProgressView);
                    RecyclerView.LayoutManager layoutManager = listView.getLayoutManager();
                    if (layoutManager != null) {
                        layoutManager.ignoreView(finalProgressView);
                        Animator animator = ObjectAnimator.ofFloat(finalProgressView, View.ALPHA, finalProgressView.getAlpha(), 0);
                        animator.addListener(new AnimatorListenerAdapter() {
                            @Override
                            public void onAnimationEnd(Animator animation) {
                                finalProgressView.setAlpha(1f);
                                layoutManager.stopIgnoringView(finalProgressView);
                                listView.removeView(finalProgressView);
                            }
                        });
                        animator.start();
                    }
                }

                animatorSet.start();
                return true;
            }
        });
    }

    public void setIgnoresUsers(LongSparseArray<TLRPC.TL_groupCallParticipant> participants) {
        ignoredUsers = participants;
    }

    private void onOwnerChaged(TLRPC.User user) {
        undoView.showWithAction(-chatId, isChannel ? UndoView.ACTION_OWNER_TRANSFERED_CHANNEL : UndoView.ACTION_OWNER_TRANSFERED_GROUP, user);
        boolean foundAny = false;
        currentChat.creator = false;
        for (int a = 0; a < 3; a++) {
            LongSparseArray<TLObject> map;
            ArrayList<TLObject> arrayList;
            boolean found = false;
            if (a == 0) {
                map = contactsMap;
                arrayList = contacts;
            } else if (a == 1) {
                map = botsMap;
                arrayList = bots;
            } else {
                map = participantsMap;
                arrayList = participants;
            }
            TLObject object = map.get(user.id);
            if (object instanceof TLRPC.ChannelParticipant) {
                TLRPC.TL_channelParticipantCreator creator = new TLRPC.TL_channelParticipantCreator();
                creator.peer = new TLRPC.TL_peerUser();
                creator.peer.user_id = user.id;
                map.put(user.id, creator);
                int index = arrayList.indexOf(object);
                if (index >= 0) {
                    arrayList.set(index, creator);
                }
                found = true;
                foundAny = true;
            }
            long selfUserId = getUserConfig().getClientUserId();
            object = map.get(selfUserId);
            if (object instanceof TLRPC.ChannelParticipant) {
                TLRPC.TL_channelParticipantAdmin admin = new TLRPC.TL_channelParticipantAdmin();
                admin.peer = new TLRPC.TL_peerUser();
                admin.peer.user_id = selfUserId;
                admin.self = true;
                admin.inviter_id = selfUserId;
                admin.promoted_by = selfUserId;
                admin.date = (int) (System.currentTimeMillis() / 1000);
                admin.admin_rights = new TLRPC.TL_chatAdminRights();
                admin.admin_rights.change_info = admin.admin_rights.post_messages = admin.admin_rights.edit_messages =
                admin.admin_rights.delete_messages = admin.admin_rights.ban_users = admin.admin_rights.invite_users =
                admin.admin_rights.pin_messages = admin.admin_rights.add_admins = true;
                if (!isChannel) {
                    admin.admin_rights.manage_call = true;
                }
                map.put(selfUserId, admin);

                int index = arrayList.indexOf(object);
                if (index >= 0) {
                    arrayList.set(index, admin);
                }
                found = true;
            }
            if (found) {
                Collections.sort(arrayList, (lhs, rhs) -> {
                    int type1 = getChannelAdminParticipantType(lhs);
                    int type2 = getChannelAdminParticipantType(rhs);
                    if (type1 > type2) {
                        return 1;
                    } else if (type1 < type2) {
                        return -1;
                    }
                    return 0;
                });
            }
        }
        if (!foundAny) {
            TLRPC.TL_channelParticipantCreator creator = new TLRPC.TL_channelParticipantCreator();
            creator.peer = new TLRPC.TL_peerUser();
            creator.peer.user_id = user.id;
            participantsMap.put(user.id, creator);
            participants.add(creator);
            sortAdmins(participants);
            updateRows();
        }
        listViewAdapter.notifyDataSetChanged();
        if (delegate != null) {
            delegate.didChangeOwner(user);
        }
    }

    private void openRightsEdit2(long peerId, int date, TLObject participant, TLRPC.TL_chatAdminRights adminRights, TLRPC.TL_chatBannedRights bannedRights, String rank, boolean canEditAdmin, int type, boolean removeFragment) {
        boolean[] needShowBulletin = new boolean[1];
        final boolean isAdmin = participant instanceof TLRPC.TL_channelParticipantAdmin || participant instanceof TLRPC.TL_chatParticipantAdmin;
        ChatRightsEditActivity fragment = new ChatRightsEditActivity(peerId, chatId, adminRights, defaultBannedRights, bannedRights, rank, type, true, false, participant) {
            @Override
            protected void onTransitionAnimationEnd(boolean isOpen, boolean backward) {
                if (!isOpen && backward && needShowBulletin[0] && BulletinFactory.canShowBulletin(ChatUsersActivity.this)) {
                    if (peerId > 0) {
                        TLRPC.User user = getMessagesController().getUser(peerId);
                        if (user != null) {
                            BulletinFactory.createPromoteToAdminBulletin(ChatUsersActivity.this, user.first_name).show();
                        }
                    } else {
                        TLRPC.Chat chat = getMessagesController().getChat(-peerId);
                        if (chat != null) {
                            BulletinFactory.createPromoteToAdminBulletin(ChatUsersActivity.this, chat.title).show();
                        }
                    }
                }
            }
        };
        fragment.setDelegate(new ChatRightsEditActivity.ChatRightsEditActivityDelegate() {
            @Override
            public void didSetRights(int rights, TLRPC.TL_chatAdminRights rightsAdmin, TLRPC.TL_chatBannedRights rightsBanned, String rank) {
                if (type == 0) {
                    for (int a = 0; a < participants.size(); a++) {
                        TLObject p = participants.get(a);
                        if (p instanceof TLRPC.ChannelParticipant) {
                            TLRPC.ChannelParticipant p2 = (TLRPC.ChannelParticipant) p;
                            if (MessageObject.getPeerId(p2.peer) == peerId) {
                                TLRPC.ChannelParticipant newPart;
                                if (rights == 1) {
                                    newPart = new TLRPC.TL_channelParticipantAdmin();
                                } else {
                                    newPart = new TLRPC.TL_channelParticipant();
                                }
                                newPart.admin_rights = rightsAdmin;
                                newPart.banned_rights = rightsBanned;
                                newPart.inviter_id = getUserConfig().getClientUserId();
                                if (peerId > 0) {
                                    newPart.peer = new TLRPC.TL_peerUser();
                                    newPart.peer.user_id = peerId;
                                } else {
                                    newPart.peer = new TLRPC.TL_peerChannel();
                                    newPart.peer.channel_id = -peerId;
                                }
                                newPart.date = date;
                                newPart.flags |= 4;
                                newPart.rank = rank;
                                participants.set(a, newPart);
                                break;
                            }
                        } else if (p instanceof TLRPC.ChatParticipant) {
                            TLRPC.ChatParticipant chatParticipant = (TLRPC.ChatParticipant) p;
                            TLRPC.ChatParticipant newParticipant;
                            if (rights == 1) {
                                newParticipant = new TLRPC.TL_chatParticipantAdmin();
                            } else {
                                newParticipant = new TLRPC.TL_chatParticipant();
                            }
                            newParticipant.user_id = chatParticipant.user_id;
                            newParticipant.date = chatParticipant.date;
                            newParticipant.inviter_id = chatParticipant.inviter_id;
                            int index = info.participants.participants.indexOf(chatParticipant);
                            if (index >= 0) {
                                info.participants.participants.set(index, newParticipant);
                            }
                            loadChatParticipants(0, 200);
                        }
                    }
                    if (rights == 1 && !isAdmin) {
                        needShowBulletin[0] = true;
                    }
                } else if (type == 1) {
                    if (rights == 0) {
                        removeParticipants(peerId);
                    }
                }
            }

            @Override
            public void didChangeOwner(TLRPC.User user) {
                onOwnerChaged(user);
            }
        });
        presentFragment(fragment);
    }

    @Override
    public boolean canBeginSlide() {
        return checkDiscard();
    }

    private void openRightsEdit(long user_id, TLObject participant, TLRPC.TL_chatAdminRights adminRights, TLRPC.TL_chatBannedRights bannedRights, String rank, boolean canEditAdmin, int type, boolean removeFragment) {
        ChatRightsEditActivity fragment = new ChatRightsEditActivity(user_id, chatId, adminRights, defaultBannedRights, bannedRights, rank, type, canEditAdmin, participant == null, participant);
        fragment.setDelegate(new ChatRightsEditActivity.ChatRightsEditActivityDelegate() {
            @Override
            public void didSetRights(int rights, TLRPC.TL_chatAdminRights rightsAdmin, TLRPC.TL_chatBannedRights rightsBanned, String rank) {
                if (participant instanceof TLRPC.ChannelParticipant) {
                    TLRPC.ChannelParticipant channelParticipant = (TLRPC.ChannelParticipant) participant;
                    channelParticipant.admin_rights = rightsAdmin;
                    channelParticipant.banned_rights = rightsBanned;
                    channelParticipant.rank = rank;
                }
                if (delegate != null && rights == 1) {
                    delegate.didSelectUser(user_id);
                } else if (delegate != null) {
                    delegate.didAddParticipantToList(user_id, participant);
                }
                if (removeFragment) {
                    removeSelfFromStack();
                }
            }

            @Override
            public void didChangeOwner(TLRPC.User user) {
                onOwnerChaged(user);
            }
        });
        presentFragment(fragment, removeFragment);
    }

    private void removeParticipant(long userId) {
        if (!ChatObject.isChannel(currentChat)) {
            return;
        }
        TLRPC.User user = getMessagesController().getUser(userId);
        getMessagesController().deleteParticipantFromChat(chatId, user, null);
        if (delegate != null) {
            delegate.didKickParticipant(userId);
        }
        finishFragment();
    }

    private TLObject getAnyParticipant(long userId) {
        for (int a = 0; a < 3; a++) {
            LongSparseArray<TLObject> map;
            if (a == 0) {
                map = contactsMap;
            } else if (a == 1) {
                map = botsMap;
            } else {
                map = participantsMap;
            }
            TLObject p = map.get(userId);
            if (p != null) {
                return p;
            }
        }
        return null;
    }

    private void removeParticipants(TLObject object) {
        if (object instanceof TLRPC.ChatParticipant) {
            TLRPC.ChatParticipant chatParticipant = (TLRPC.ChatParticipant) object;
            removeParticipants(chatParticipant.user_id);
        } else if (object instanceof TLRPC.ChannelParticipant) {
            TLRPC.ChannelParticipant channelParticipant = (TLRPC.ChannelParticipant) object;
            removeParticipants(MessageObject.getPeerId(channelParticipant.peer));
        }
    }

    private void removeParticipants(long peerId) {
        boolean updated = false;
        DiffCallback savedState = saveState();
        for (int a = 0; a < 3; a++) {
            LongSparseArray<TLObject> map;
            ArrayList<TLObject> arrayList;
            if (a == 0) {
                map = contactsMap;
                arrayList = contacts;
            } else if (a == 1) {
                map = botsMap;
                arrayList = bots;
            } else {
                map = participantsMap;
                arrayList = participants;
            }
            TLObject p = map.get(peerId);
            if (p != null) {
                map.remove(peerId);
                arrayList.remove(p);
                updated = true;
                if (type == TYPE_BANNED) {
                    info.kicked_count--;
                }
            }
        }
        if (updated) {
            updateListAnimated(savedState);
        }
        if (listView.getAdapter() == searchListViewAdapter) {
            searchListViewAdapter.removeUserId(peerId);
        }
    }

    private void updateParticipantWithRights(TLRPC.ChannelParticipant channelParticipant, TLRPC.TL_chatAdminRights rightsAdmin, TLRPC.TL_chatBannedRights rightsBanned, long user_id, boolean withDelegate) {
        boolean delegateCalled = false;
        for (int a = 0; a < 3; a++) {
            LongSparseArray<TLObject> map;
            if (a == 0) {
                map = contactsMap;
            } else if (a == 1) {
                map = botsMap;
            } else {
                map = participantsMap;
            }
            TLObject p = map.get(MessageObject.getPeerId(channelParticipant.peer));
            if (p instanceof TLRPC.ChannelParticipant) {
                channelParticipant = (TLRPC.ChannelParticipant) p;
                channelParticipant.admin_rights = rightsAdmin;
                channelParticipant.banned_rights = rightsBanned;
                if (withDelegate) {
                    channelParticipant.promoted_by = getUserConfig().getClientUserId();
                }
            }
            if (withDelegate && p != null && !delegateCalled && delegate != null) {
                delegateCalled = true;
                delegate.didAddParticipantToList(user_id, p);
            }
        }
    }

    private boolean createMenuForParticipant(final TLObject participant, boolean resultOnly) {
        if (participant == null || selectType != SELECT_TYPE_MEMBERS) {
            return false;
        }
        long peerId;
        boolean canEdit;
        int date;
        TLRPC.TL_chatBannedRights bannedRights;
        TLRPC.TL_chatAdminRights adminRights;
        String rank;
        if (participant instanceof TLRPC.ChannelParticipant) {
            TLRPC.ChannelParticipant channelParticipant = (TLRPC.ChannelParticipant) participant;
            peerId = MessageObject.getPeerId(channelParticipant.peer);
            canEdit = channelParticipant.can_edit;
            bannedRights = channelParticipant.banned_rights;
            adminRights = channelParticipant.admin_rights;
            date = channelParticipant.date;
            rank = channelParticipant.rank;
        } else if (participant instanceof TLRPC.ChatParticipant) {
            TLRPC.ChatParticipant chatParticipant = (TLRPC.ChatParticipant) participant;
            peerId = chatParticipant.user_id;
            date = chatParticipant.date;
            canEdit = ChatObject.canAddAdmins(currentChat);
            bannedRights = null;
            adminRights = null;
            rank = "";
        } else {
            peerId = 0;
            canEdit = false;
            bannedRights = null;
            adminRights = null;
            date = 0;
            rank = null;
        }
        if (peerId == 0 || peerId == getUserConfig().getClientUserId()) {
            return false;
        }
        if (type == TYPE_USERS) {
            final TLRPC.User user = getMessagesController().getUser(peerId);
            boolean allowSetAdmin = ChatObject.canAddAdmins(currentChat) && (participant instanceof TLRPC.TL_channelParticipant || participant instanceof TLRPC.TL_channelParticipantBanned || participant instanceof TLRPC.TL_chatParticipant || canEdit);
            boolean canEditAdmin = !(participant instanceof TLRPC.TL_channelParticipantAdmin || participant instanceof TLRPC.TL_channelParticipantCreator || participant instanceof TLRPC.TL_chatParticipantCreator || participant instanceof TLRPC.TL_chatParticipantAdmin) || canEdit;
            boolean editingAdmin = participant instanceof TLRPC.TL_channelParticipantAdmin || participant instanceof TLRPC.TL_chatParticipantAdmin;

            if (selectType == SELECT_TYPE_MEMBERS) {
                allowSetAdmin &= !UserObject.isDeleted(user);
            }

            final ArrayList<String> items;
            final ArrayList<Integer> actions;
            final ArrayList<Integer> icons;
            if (!resultOnly) {
                items = new ArrayList<>();
                actions = new ArrayList<>();
                icons = new ArrayList<>();
            } else {
                items = null;
                actions = null;
                icons = null;
            }

            if (allowSetAdmin) {
                if (resultOnly) {
                    return true;
                }
                items.add(editingAdmin ? LocaleController.getString("EditAdminRights", R.string.EditAdminRights) : LocaleController.getString("SetAsAdmin", R.string.SetAsAdmin));
                icons.add(R.drawable.baseline_stars_24);
                actions.add(0);
            }
            boolean hasRemove = false;
            if (ChatObject.canBlockUsers(currentChat) && canEditAdmin) {
                if (resultOnly) {
                    return true;
                }
                if (!isChannel) {
                    if (ChatObject.isChannel(currentChat) && !currentChat.gigagroup) {
                        items.add(LocaleController.getString("ChangePermissions", R.string.ChangePermissions));
                        icons.add(R.drawable.baseline_block_24);
                        actions.add(1);
                    }
                    items.add(LocaleController.getString("KickFromGroup", R.string.KickFromGroup));
                } else {
                    items.add(LocaleController.getString("ChannelRemoveUser", R.string.ChannelRemoveUser));
                }
                icons.add(R.drawable.baseline_remove_circle_24);
                actions.add(2);
                hasRemove = true;
            }
            if (actions == null || actions.isEmpty()) {
                return false;
            }

            AlertDialog.Builder builder = new AlertDialog.Builder(getParentActivity());
            builder.setItems(items.toArray(new CharSequence[actions.size()]), AndroidUtilities.toIntArray(icons), (dialogInterface, i) -> {
                if (actions.get(i) == 2) {
                    getMessagesController().deleteParticipantFromChat(chatId, user, null);
                    removeParticipants(peerId);
                    if (currentChat != null && user != null && BulletinFactory.canShowBulletin(this)) {
                        BulletinFactory.createRemoveFromChatBulletin(this, user, currentChat.title).show();
                    }
                } else {
                    if (actions.get(i) == 1 && canEditAdmin && (participant instanceof TLRPC.TL_channelParticipantAdmin || participant instanceof TLRPC.TL_chatParticipantAdmin)) {
                        AlertDialog.Builder builder2 = new AlertDialog.Builder(getParentActivity());
                        builder2.setTitle(LocaleController.getString("AppName", R.string.AppName));
                        builder2.setMessage(LocaleController.formatString("AdminWillBeRemoved", R.string.AdminWillBeRemoved, UserObject.getUserName(user)));
                        builder2.setPositiveButton(LocaleController.getString("OK", R.string.OK), (dialog, which) -> openRightsEdit2(peerId, date, participant, adminRights, bannedRights, rank, canEditAdmin, actions.get(i), false));
                        builder2.setNegativeButton(LocaleController.getString("Cancel", R.string.Cancel), null);
                        showDialog(builder2.create());
                    } else {
                        openRightsEdit2(peerId, date, participant, adminRights, bannedRights, rank, canEditAdmin, actions.get(i), false);
                    }
                }
            });
            AlertDialog alertDialog = builder.create();
            showDialog(alertDialog);
            if (hasRemove) {
                alertDialog.setItemColor(items.size() - 1, Theme.getColor(Theme.key_dialogTextRed2), Theme.getColor(Theme.key_dialogRedIcon));
            }
        } else {
            CharSequence[] items;
            int[] icons;
            if (type == TYPE_KICKED && ChatObject.canBlockUsers(currentChat)) {
                if (resultOnly) {
                    return true;
                }
                items = new CharSequence[]{
                        LocaleController.getString("ChannelEditPermissions", R.string.ChannelEditPermissions),
                        LocaleController.getString("ChannelDeleteFromList", R.string.ChannelDeleteFromList)};
                icons = new int[]{
                        R.drawable.baseline_block_24,
                        R.drawable.baseline_delete_24};
            } else if (type == TYPE_BANNED && ChatObject.canBlockUsers(currentChat)) {
                if (resultOnly) {
                    return true;
                }
                items = new CharSequence[]{
                        ChatObject.canAddUsers(currentChat) && peerId > 0 ? (isChannel ? LocaleController.getString("ChannelAddToChannel", R.string.ChannelAddToChannel) : LocaleController.getString("ChannelAddToGroup", R.string.ChannelAddToGroup)) : null,
                        LocaleController.getString("ChannelDeleteFromList", R.string.ChannelDeleteFromList)};
                icons = new int[]{
                        R.drawable.baseline_person_add_24,
                        R.drawable.baseline_delete_24};
            } else if (type == TYPE_ADMIN && ChatObject.canAddAdmins(currentChat) && canEdit) {
                if (resultOnly) {
                    return true;
                }
                if (currentChat.creator || !(participant instanceof TLRPC.TL_channelParticipantCreator) && canEdit) {
                    items = new CharSequence[]{
                            LocaleController.getString("EditAdminRights", R.string.EditAdminRights),
                            LocaleController.getString("ChannelRemoveUserAdmin", R.string.ChannelRemoveUserAdmin)};
                    icons = new int[]{
                            R.drawable.baseline_stars_24,
                            R.drawable.baseline_remove_circle_24};
                } else {
                    items = new CharSequence[]{
                            LocaleController.getString("ChannelRemoveUserAdmin", R.string.ChannelRemoveUserAdmin)};
                    icons = new int[]{
                            R.drawable.baseline_remove_circle_24};
                }
            } else {
                items = null;
                icons = null;
            }
            if (items == null) {
                return false;
            }
            AlertDialog.Builder builder = new AlertDialog.Builder(getParentActivity());
            builder.setItems(items, icons, (dialogInterface, i) -> {
                if (type == TYPE_ADMIN) {
                    if (i == 0 && items.length == 2) {
                        ChatRightsEditActivity fragment = new ChatRightsEditActivity(peerId, chatId, adminRights, null, null, rank, ChatRightsEditActivity.TYPE_ADMIN, true, false, participant);
                        fragment.setDelegate(new ChatRightsEditActivity.ChatRightsEditActivityDelegate() {
                            @Override
                            public void didSetRights(int rights, TLRPC.TL_chatAdminRights rightsAdmin, TLRPC.TL_chatBannedRights rightsBanned, String rank) {
                                if (participant instanceof TLRPC.ChannelParticipant) {
                                    TLRPC.ChannelParticipant channelParticipant = (TLRPC.ChannelParticipant) participant;
                                    channelParticipant.admin_rights = rightsAdmin;
                                    channelParticipant.banned_rights = rightsBanned;
                                    channelParticipant.rank = rank;
                                    updateParticipantWithRights(channelParticipant, rightsAdmin, rightsBanned, 0, false);
                                }
                            }

                            @Override
                            public void didChangeOwner(TLRPC.User user) {
                                onOwnerChaged(user);
                            }
                        });
                        presentFragment(fragment);
                    } else {
                        getMessagesController().setUserAdminRole(chatId, getMessagesController().getUser(peerId), new TLRPC.TL_chatAdminRights(), "", !isChannel, ChatUsersActivity.this, false);
                        removeParticipants(peerId);
                    }
                } else if (type == TYPE_BANNED || type == TYPE_KICKED) {
                    if (i == 0) {
                        if (type == TYPE_KICKED) {
                            ChatRightsEditActivity fragment = new ChatRightsEditActivity(peerId, chatId, null, defaultBannedRights, bannedRights, rank, ChatRightsEditActivity.TYPE_BANNED, true, false, participant);
                            fragment.setDelegate(new ChatRightsEditActivity.ChatRightsEditActivityDelegate() {
                                @Override
                                public void didSetRights(int rights, TLRPC.TL_chatAdminRights rightsAdmin, TLRPC.TL_chatBannedRights rightsBanned, String rank) {
                                    if (participant instanceof TLRPC.ChannelParticipant) {
                                        TLRPC.ChannelParticipant channelParticipant = (TLRPC.ChannelParticipant) participant;
                                        channelParticipant.admin_rights = rightsAdmin;
                                        channelParticipant.banned_rights = rightsBanned;
                                        channelParticipant.rank = rank;
                                        updateParticipantWithRights(channelParticipant, rightsAdmin, rightsBanned, 0, false);
                                    }
                                }

                                @Override
                                public void didChangeOwner(TLRPC.User user) {
                                    onOwnerChaged(user);
                                }
                            });
                            presentFragment(fragment);
                        } else if (type == TYPE_BANNED) {
                            if (peerId > 0) {
                                TLRPC.User user = getMessagesController().getUser(peerId);
                                getMessagesController().addUserToChat(chatId, user, 0, null, ChatUsersActivity.this, null);
                            }
                        }
                    } else if (i == 1) {
                        TLRPC.TL_channels_editBanned req = new TLRPC.TL_channels_editBanned();
                        req.participant = getMessagesController().getInputPeer(peerId);
                        req.channel = getMessagesController().getInputChannel(chatId);
                        req.banned_rights = new TLRPC.TL_chatBannedRights();
                        getConnectionsManager().sendRequest(req, (response, error) -> {
                            if (response != null) {
                                final TLRPC.Updates updates = (TLRPC.Updates) response;
                                getMessagesController().processUpdates(updates, false);
                                if (!updates.chats.isEmpty()) {
                                    AndroidUtilities.runOnUIThread(() -> {
                                        TLRPC.Chat chat = updates.chats.get(0);
                                        getMessagesController().loadFullChat(chat.id, 0, true);
                                    }, 1000);
                                }
                            }
                        });
                    }
                    if (i == 0 && type == TYPE_BANNED || i == 1) {
                        removeParticipants(participant);
                    }
                } else {
                    if (i == 0) {
                        TLRPC.User user;
                        TLRPC.Chat chat;
                        if (peerId > 0) {
                            user = getMessagesController().getUser(peerId);
                            chat = null;
                        } else {
                            user = null;
                            chat = getMessagesController().getChat(-peerId);
                        }
                        getMessagesController().deleteParticipantFromChat(chatId, user, chat, null, false, false);
                    }
                }
            });
            AlertDialog alertDialog = builder.create();
            showDialog(alertDialog);
            if (type == TYPE_ADMIN) {
                alertDialog.setItemColor(items.length - 1, Theme.getColor(Theme.key_dialogTextRed2), Theme.getColor(Theme.key_dialogRedIcon));
            }
        }
        return true;
    }

    @Override
    public void didReceivedNotification(int id, int account, Object... args) {
        if (id == NotificationCenter.chatInfoDidLoad) {
            TLRPC.ChatFull chatFull = (TLRPC.ChatFull) args[0];
            boolean byChannelUsers = (Boolean) args[2];
            if (chatFull.id == chatId && (!byChannelUsers || !ChatObject.isChannel(currentChat))) {
                boolean hadInfo = info != null;
                info = chatFull;
                if (!hadInfo) {
                    selectedSlowmode = initialSlowmode = getCurrentSlowmode();
                }
                AndroidUtilities.runOnUIThread(() -> loadChatParticipants(0, 200));
            }
        }
    }

    @Override
    public boolean onBackPressed() {
        return checkDiscard();
    }

    public void setDelegate(ChatUsersActivityDelegate chatUsersActivityDelegate) {
        delegate = chatUsersActivityDelegate;
    }
    
    private int getCurrentSlowmode() {
        if (info != null) {
            if (info.slowmode_seconds == 10) {
                return 1;
            } else if (info.slowmode_seconds == 30) {
                return 2;
            } else if (info.slowmode_seconds == 60) {
                return 3;
            } else if (info.slowmode_seconds == 5 * 60) {
                return 4;
            } else if (info.slowmode_seconds == 15 * 60) {
                return 5;
            } else if (info.slowmode_seconds == 60 * 60) {
                return 6;
            }
        }
        return 0;
    }

    private int getSecondsForIndex(int index) {
        if (index == 1) {
            return 10;
        } else if (index == 2) {
            return 30;
        } else if (index == 3) {
            return 60;
        } else if (index == 4) {
            return 5 * 60;
        } else if (index == 5) {
            return 15 * 60;
        } else if (index == 6) {
            return 60 * 60;
        }
        return 0;
    }

    private String formatSeconds(int seconds) {
        if (seconds < 60) {
            return LocaleController.formatPluralString("Seconds", seconds);
        } else if (seconds < 60 * 60) {
            return LocaleController.formatPluralString("Minutes", seconds / 60);
        } else {
            return LocaleController.formatPluralString("Hours", seconds / 60 / 60);
        }
    }

    private boolean checkDiscard() {
        String newBannedRights = ChatObject.getBannedRightsString(defaultBannedRights);
        if (!newBannedRights.equals(initialBannedRights) || initialSlowmode != selectedSlowmode) {
            AlertDialog.Builder builder = new AlertDialog.Builder(getParentActivity());
            builder.setTitle(LocaleController.getString("UserRestrictionsApplyChanges", R.string.UserRestrictionsApplyChanges));
            if (isChannel) {
                builder.setMessage(LocaleController.getString("ChannelSettingsChangedAlert", R.string.ChannelSettingsChangedAlert));
            } else {
                builder.setMessage(LocaleController.getString("GroupSettingsChangedAlert", R.string.GroupSettingsChangedAlert));
            }
            builder.setPositiveButton(LocaleController.getString("ApplyTheme", R.string.ApplyTheme), (dialogInterface, i) -> processDone());
            builder.setNegativeButton(LocaleController.getString("PassportDiscard", R.string.PassportDiscard), (dialog, which) -> finishFragment());
            showDialog(builder.create());
            return false;
        }
        return true;
    }

    public boolean hasSelectType() {
        return selectType != SELECT_TYPE_MEMBERS;
    }

    private String formatUserPermissions(TLRPC.TL_chatBannedRights rights) {
        if (rights == null) {
            return "";
        }
        StringBuilder builder = new StringBuilder();
        if (rights.view_messages && defaultBannedRights.view_messages != rights.view_messages) {
            builder.append(LocaleController.getString("UserRestrictionsNoRead", R.string.UserRestrictionsNoRead));
        }
        if (rights.send_messages && defaultBannedRights.send_messages != rights.send_messages) {
            if (builder.length() != 0) {
                builder.append(", ");
            }
            builder.append(LocaleController.getString("UserRestrictionsNoSend", R.string.UserRestrictionsNoSend));
        }
        if (rights.send_media && defaultBannedRights.send_media != rights.send_media) {
            if (builder.length() != 0) {
                builder.append(", ");
            }
            builder.append(LocaleController.getString("UserRestrictionsNoSendMedia", R.string.UserRestrictionsNoSendMedia));
        }
        if (rights.send_stickers && defaultBannedRights.send_stickers != rights.send_stickers) {
            if (builder.length() != 0) {
                builder.append(", ");
            }
            builder.append(LocaleController.getString("UserRestrictionsNoSendStickers", R.string.UserRestrictionsNoSendStickers));
        }
        if (rights.send_polls && defaultBannedRights.send_polls != rights.send_polls) {
            if (builder.length() != 0) {
                builder.append(", ");
            }
            builder.append(LocaleController.getString("UserRestrictionsNoSendPolls", R.string.UserRestrictionsNoSendPolls));
        }
        if (rights.embed_links && defaultBannedRights.embed_links != rights.embed_links) {
            if (builder.length() != 0) {
                builder.append(", ");
            }
            builder.append(LocaleController.getString("UserRestrictionsNoEmbedLinks", R.string.UserRestrictionsNoEmbedLinks));
        }
        if (rights.invite_users && defaultBannedRights.invite_users != rights.invite_users) {
            if (builder.length() != 0) {
                builder.append(", ");
            }
            builder.append(LocaleController.getString("UserRestrictionsNoInviteUsers", R.string.UserRestrictionsNoInviteUsers));
        }
        if (rights.pin_messages && defaultBannedRights.pin_messages != rights.pin_messages) {
            if (builder.length() != 0) {
                builder.append(", ");
            }
            builder.append(LocaleController.getString("UserRestrictionsNoPinMessages", R.string.UserRestrictionsNoPinMessages));
        }
        if (rights.change_info && defaultBannedRights.change_info != rights.change_info) {
            if (builder.length() != 0) {
                builder.append(", ");
            }
            builder.append(LocaleController.getString("UserRestrictionsNoChangeInfo", R.string.UserRestrictionsNoChangeInfo));
        }
        if (builder.length() != 0) {
            builder.replace(0, 1, builder.substring(0, 1).toUpperCase());
            builder.append('.');
        }
        return builder.toString();
    }

    private void processDone() {
        if (type != TYPE_KICKED) {
            return;
        }
        if (currentChat.creator && !ChatObject.isChannel(currentChat) && selectedSlowmode != initialSlowmode && info != null) {
            MessagesController.getInstance(currentAccount).convertToMegaGroup(getParentActivity(), chatId, this, param -> {
                if (param != 0) {
                    chatId = param;
                    currentChat = MessagesController.getInstance(currentAccount).getChat(param);
                    processDone();
                }
            });
            return;
        }
        String newBannedRights = ChatObject.getBannedRightsString(defaultBannedRights);
        if (!newBannedRights.equals(initialBannedRights)) {
            getMessagesController().setDefaultBannedRole(chatId, defaultBannedRights, ChatObject.isChannel(currentChat), this);
            TLRPC.Chat chat = getMessagesController().getChat(chatId);
            if (chat != null) {
                chat.default_banned_rights = defaultBannedRights;
            }
        }
        if (selectedSlowmode != initialSlowmode && info != null) {
            info.slowmode_seconds = getSecondsForIndex(selectedSlowmode);
            info.flags |= 131072;
            getMessagesController().setChannelSlowMode(chatId, info.slowmode_seconds);
        }
        finishFragment();
    }

    public void setInfo(TLRPC.ChatFull chatFull) {
        info = chatFull;
        if (info != null) {
            selectedSlowmode = initialSlowmode = getCurrentSlowmode();
        }
    }

    @Override
    public boolean needDelayOpenAnimation() {
        return true;
    }

    private int getChannelAdminParticipantType(TLObject participant) {
        if (participant instanceof TLRPC.TL_channelParticipantCreator || participant instanceof TLRPC.TL_channelParticipantSelf) {
            return 0;
        } else if (participant instanceof TLRPC.TL_channelParticipantAdmin || participant instanceof TLRPC.TL_channelParticipant) {
            return 1;
        }  else {
            return 2;
        }
    }

    private void loadChatParticipants(int offset, int count) {
        if (loadingUsers) {
            return;
        }
        contactsEndReached = false;
        botsEndReached = false;
        loadChatParticipants(offset, count, true);
    }

    private ArrayList<TLRPC.TL_channels_getParticipants> loadChatParticipantsRequests(int offset, int count, boolean reset) {
        TLRPC.TL_channels_getParticipants req = new TLRPC.TL_channels_getParticipants();
        ArrayList<TLRPC.TL_channels_getParticipants> requests = new ArrayList<>();
        requests.add(req);
        req.channel = getMessagesController().getInputChannel(chatId);
        if (type == TYPE_BANNED) {
            req.filter = new TLRPC.TL_channelParticipantsKicked();
        } else if (type == TYPE_ADMIN) {
            req.filter = new TLRPC.TL_channelParticipantsAdmins();
        } else if (type == TYPE_USERS) {
            if (info != null && info.participants_count <= 200 && currentChat != null && currentChat.megagroup) {
                req.filter = new TLRPC.TL_channelParticipantsRecent();
            } else {
                if (selectType == SELECT_TYPE_ADMIN) {
                    if (!contactsEndReached) {
                        delayResults = 2;
                        req.filter = new TLRPC.TL_channelParticipantsContacts();
                        contactsEndReached = true;
                        requests.addAll(loadChatParticipantsRequests(0, 200, false));
                    } else {
                        req.filter = new TLRPC.TL_channelParticipantsRecent();
                    }
                } else {
                    if (!contactsEndReached) {
                        delayResults = 3;
                        req.filter = new TLRPC.TL_channelParticipantsContacts();
                        contactsEndReached = true;
                        requests.addAll(loadChatParticipantsRequests(0, 200, false));
                    } else if (!botsEndReached) {
                        req.filter = new TLRPC.TL_channelParticipantsBots();
                        botsEndReached = true;
                        requests.addAll(loadChatParticipantsRequests(0, 200, false));
                    } else {
                        req.filter = new TLRPC.TL_channelParticipantsRecent();
                    }
                }
            }
        } else if (type == TYPE_KICKED) {
            req.filter = new TLRPC.TL_channelParticipantsBanned();
        }
        req.filter.q = "";
        req.offset = offset;
        req.limit = count;
        return requests;
    }

    private void loadChatParticipants(int offset, int count, boolean reset) {
        Log.i("chat users", "loadChatParticipants(" + offset + ", " + count + ", " + reset + ")");
        if (!ChatObject.isChannel(currentChat)) {
            loadingUsers = false;
            participants.clear();
            bots.clear();
            contacts.clear();
            participantsMap.clear();
            contactsMap.clear();
            botsMap.clear();
            if (type == TYPE_ADMIN) {
                if (info != null) {
                    for (int a = 0, size = info.participants.participants.size(); a < size; a++) {
                        TLRPC.ChatParticipant participant = info.participants.participants.get(a);
                        if (participant instanceof TLRPC.TL_chatParticipantCreator || participant instanceof TLRPC.TL_chatParticipantAdmin) {
                            participants.add(participant);
                        }
                        participantsMap.put(participant.user_id, participant);
                    }
                }
            } else if (type == TYPE_USERS) {
                if (info != null) {
                    long selfUserId = getUserConfig().clientUserId;
                    for (int a = 0, size = info.participants.participants.size(); a < size; a++) {
                        TLRPC.ChatParticipant participant = info.participants.participants.get(a);
                        if (selectType != SELECT_TYPE_MEMBERS && participant.user_id == selfUserId) {
                            continue;
                        }
                        if (ignoredUsers != null && ignoredUsers.indexOfKey(participant.user_id) >= 0) {
                            continue;
                        }
                        if (selectType == SELECT_TYPE_ADMIN) {
                            if (getContactsController().isContact(participant.user_id)) {
                                contacts.add(participant);
                                contactsMap.put(participant.user_id, participant);
                            } else if (!UserObject.isDeleted(getMessagesController().getUser(participant.user_id))) {
                                participants.add(participant);
                                participantsMap.put(participant.user_id, participant);
                            }
                        } else {
                            if (getContactsController().isContact(participant.user_id)) {
                                contacts.add(participant);
                                contactsMap.put(participant.user_id, participant);
                            } else {
                                TLRPC.User user = getMessagesController().getUser(participant.user_id);
                                if (user != null && user.bot) {
                                    bots.add(participant);
                                    botsMap.put(participant.user_id, participant);
                                } else {
                                    participants.add(participant);
                                    participantsMap.put(participant.user_id, participant);
                                }
                            }
                        }
                    }
                }
            }
            if (listViewAdapter != null) {
                listViewAdapter.notifyDataSetChanged();
            }
            updateRows();
            if (listViewAdapter != null) {
                listViewAdapter.notifyDataSetChanged();
            }
        } else {
            loadingUsers = true;
            if (emptyView != null) {
                emptyView.showProgress(true, false);
            }
            if (listViewAdapter != null) {
                listViewAdapter.notifyDataSetChanged();
            }
            final ArrayList<TLRPC.TL_channels_getParticipants> requests = loadChatParticipantsRequests(offset, count, reset);
            final ArrayList<TLRPC.TL_channels_channelParticipants> responses = new ArrayList<>();
            Log.i("chat users", "requests.size() = " + requests.size());
            final Runnable onRequestsEnd = () -> {
                for (int i = 0; i < requests.size(); ++i) {
                    TLRPC.TL_channels_getParticipants req = requests.get(i);
                    TLRPC.TL_channels_channelParticipants res = responses.get(i);
                    if (req == null || res == null)
                        continue;
                    if (type == TYPE_ADMIN) {
                        getMessagesController().processLoadedAdminsResponse(chatId, res);
                    }
                    getMessagesController().putUsers(res.users, false);
                    getMessagesController().putChats(res.chats, false);
                    long selfId = getUserConfig().getClientUserId();
                    if (selectType != SELECT_TYPE_MEMBERS) {
                        for (int a = 0; a < res.participants.size(); a++) {
                            if (MessageObject.getPeerId(res.participants.get(a).peer) == selfId) {
                                res.participants.remove(a);
                                break;
                            }
                        }
                    }
                    ArrayList<TLObject> objects;
                    LongSparseArray<TLObject> map;
                    if (type == TYPE_USERS) {
                        delayResults--;
                        if (req.filter instanceof TLRPC.TL_channelParticipantsContacts) {
                            objects = contacts;
                            map = contactsMap;
                        } else if (req.filter instanceof TLRPC.TL_channelParticipantsBots) {
                            objects = bots;
                            map = botsMap;
                        } else {
                            objects = participants;
                            map = participantsMap;
                        }
                    } else {
                        objects = participants;
                        map = participantsMap;
                        participantsMap.clear();
                    }
                    objects.clear();
                    objects.addAll(res.participants);
                    for (int a = 0, size = res.participants.size(); a < size; a++) {
                        TLRPC.ChannelParticipant participant = res.participants.get(a);
                        if (participant.user_id == selfId) {
                            objects.remove(participant);
                        } else {
                            map.put(MessageObject.getPeerId(participant.peer), participant);
                        }
                    }
                    if (type == TYPE_USERS) {
                        for (int a = 0, N = participants.size(); a < N; a++) {
                            TLObject object = participants.get(a);
                            if (!(object instanceof TLRPC.ChannelParticipant)) {
                                participants.remove(a);
                                a--;
                                N--;
                                continue;
                            }
                            TLRPC.ChannelParticipant participant = (TLRPC.ChannelParticipant) object;
                            long peerId = MessageObject.getPeerId(participant.peer);
                            boolean remove = false;
                            if (contactsMap.get(peerId) != null || botsMap.get(peerId) != null) {
                                remove = true;
                            } else if (selectType == SELECT_TYPE_ADMIN && peerId > 0 && UserObject.isDeleted(getMessagesController().getUser(peerId))) {
                                remove = true;
                            } else if (ignoredUsers != null && ignoredUsers.indexOfKey(peerId) >= 0) {
                                remove = true;
                            }
                            if (remove) {
                                participants.remove(a);
                                participantsMap.remove(peerId);
                                a--;
                                N--;
                            }
                        }
                    }
                    try {
                        if ((type == TYPE_BANNED || type == TYPE_KICKED || type == TYPE_USERS) && currentChat != null && currentChat.megagroup && info instanceof TLRPC.TL_channelFull && info.participants_count <= 200) {
                            sortUsers(objects);
                        } else if (type == TYPE_ADMIN) {
                            sortAdmins(participants);
                        }
                    } catch (Exception e) {
                        FileLog.e(e);
                    }
                }
                if (type != TYPE_USERS || delayResults <= 0) {
                    showItemsAnimated(listViewAdapter != null ? listViewAdapter.getItemCount() : 0);
                    loadingUsers = false;
                    firstLoaded = true;
                }
                updateRows();
                if (listViewAdapter != null) {
                    listView.setAnimateEmptyView(openTransitionStarted, 0);
                    listViewAdapter.notifyDataSetChanged();

                    if (emptyView != null && listViewAdapter.getItemCount() == 0 && firstLoaded) {
                        emptyView.showProgress(false, true);
                    }
                }
                resumeDelayedFragmentAnimation();
            };
            AtomicInteger responsesReceived = new AtomicInteger(0);
            for (int i = 0; i < requests.size(); ++i) {
                responses.add(null);
                final int index = i;
                int reqId = getConnectionsManager().sendRequest(requests.get(index), (response, error) -> AndroidUtilities.runOnUIThread(() -> {
                    if (error == null && response instanceof TLRPC.TL_channels_channelParticipants)
                        responses.set(index, (TLRPC.TL_channels_channelParticipants) response);
                    responsesReceived.getAndIncrement();
                    if (responsesReceived.get() == requests.size()) {
                        onRequestsEnd.run();
                    }
                }));
                getConnectionsManager().bindRequestToGuid(reqId, classGuid);
            }
        }
    }

    private void sortUsers(ArrayList<TLObject> objects) {
        int currentTime = getConnectionsManager().getCurrentTime();
        Collections.sort(objects, (lhs, rhs) -> {
            TLRPC.ChannelParticipant p1 = (TLRPC.ChannelParticipant) lhs;
            TLRPC.ChannelParticipant p2 = (TLRPC.ChannelParticipant) rhs;
            long peer1 = MessageObject.getPeerId(p1.peer);
            long peer2 = MessageObject.getPeerId(p2.peer);
            int status1 = 0;
            if (peer1 > 0) {
                TLRPC.User user1 = getMessagesController().getUser(MessageObject.getPeerId(p1.peer));
                if (user1 != null && user1.status != null) {
                    if (user1.self) {
                        status1 = currentTime + 50000;
                    } else {
                        status1 = user1.status.expires;
                    }
                }
            } else {
                status1 = -100;
            }
            int status2 = 0;
            if (peer2 > 0) {
                TLRPC.User user2 = getMessagesController().getUser(MessageObject.getPeerId(p2.peer));
                if (user2 != null && user2.status != null) {
                    if (user2.self) {
                        status2 = currentTime + 50000;
                    } else {
                        status2 = user2.status.expires;
                    }
                }
            } else {
                status2 = -100;
            }
            if (status1 > 0 && status2 > 0) {
                if (status1 > status2) {
                    return 1;
                } else if (status1 < status2) {
                    return -1;
                }
                return 0;
            } else if (status1 < 0 && status2 < 0) {
                if (status1 > status2) {
                    return 1;
                } else if (status1 < status2) {
                    return -1;
                }
                return 0;
            } else if (status1 < 0 && status2 > 0 || status1 == 0 && status2 != 0) {
                return -1;
            } else if (status2 < 0 && status1 > 0 || status2 == 0 && status1 != 0) {
                return 1;
            }
            return 0;
        });
    }

    @Override
    public void onResume() {
        super.onResume();
        AndroidUtilities.requestAdjustResize(getParentActivity(), classGuid);
        if (listViewAdapter != null) {
            listViewAdapter.notifyDataSetChanged();
        }
        if (emptyView != null) {
            emptyView.requestLayout();
        }
    }

    @Override
    public void onPause() {
        super.onPause();
        if (undoView != null) {
            undoView.hide(true, 0);
        }
    }

    @Override
    protected void onBecomeFullyHidden() {
        if (undoView != null) {
            undoView.hide(true, 0);
        }
    }

    public int getSelectType() {
        return selectType;
    }

//    @Override
//    protected void onTransitionAnimationStart(boolean isOpen, boolean backward) {
//        super.onTransitionAnimationStart(isOpen, backward);
//        if (isOpen) {
//            openTransitionStarted = true;
//        }
//    }

    @Override
    protected void onTransitionAnimationEnd(boolean isOpen, boolean backward) {
        if (isOpen) {
            openTransitionStarted = true;
        }
        if (isOpen && !backward && needOpenSearch) {
            searchItem.getSearchField().requestFocus();
            AndroidUtilities.showKeyboard(searchItem.getSearchField());
        }
    }

    private class SearchAdapter extends RecyclerListView.SelectionAdapter {

        private Context mContext;
        private ArrayList<Object> searchResult = new ArrayList<>();
        private LongSparseArray<TLObject> searchResultMap = new LongSparseArray<>();
        private ArrayList<CharSequence> searchResultNames = new ArrayList<>();
        private SearchAdapterHelper searchAdapterHelper;
        private Runnable searchRunnable;
        private int totalCount = 0;
        private boolean searchInProgress;

        private int groupStartRow;
        private int contactsStartRow;
        private int globalStartRow;

        public SearchAdapter(Context context) {
            mContext = context;
            searchAdapterHelper = new SearchAdapterHelper(true);
            searchAdapterHelper.setDelegate(searchId -> {
                if (!searchAdapterHelper.isSearchInProgress()) {
                    int oldItemCount = getItemCount();
                    notifyDataSetChanged();
                    if (getItemCount() > oldItemCount) {
                        showItemsAnimated(oldItemCount);
                    }
                    if (!searchInProgress) {
                        if (getItemCount() == 0 && searchId != 0) {
                            emptyView.showProgress(false, true);
                        }
                    }
                }
            });
        }

        public void searchUsers(final String query) {
            if (searchRunnable != null) {
                Utilities.searchQueue.cancelRunnable(searchRunnable);
                searchRunnable = null;
            }
            searchResult.clear();
            searchResultMap.clear();
            searchResultNames.clear();
            searchAdapterHelper.mergeResults(null);
            searchAdapterHelper.queryServerSearch(null, type != 0, false, true, false, false, ChatObject.isChannel(currentChat) ? chatId : 0, false, type, 0);
            notifyDataSetChanged();

            if (!TextUtils.isEmpty(query)) {
                searchInProgress = true;
                emptyView.showProgress(true, true);
                Utilities.searchQueue.postRunnable(searchRunnable = () -> processSearch(query), 300);
            }
        }

        private void processSearch(final String query) {
            AndroidUtilities.runOnUIThread(() -> {
                searchRunnable = null;

                final ArrayList<TLObject> participantsCopy = !ChatObject.isChannel(currentChat) && info != null ? new ArrayList<>(info.participants.participants) : null;
                final ArrayList<TLRPC.TL_contact> contactsCopy = selectType == SELECT_TYPE_ADMIN ? new ArrayList<>(getContactsController().contacts) : null;

                Runnable addContacts = null;
                if (participantsCopy != null || contactsCopy != null) {
                    addContacts = () -> {
                        String search1 = query.trim().toLowerCase();
                        if (search1.length() == 0) {
                            updateSearchResults(new ArrayList<>(), new LongSparseArray<>(), new ArrayList<>(), new ArrayList<>());
                            return;
                        }
                        String search2 = LocaleController.getInstance().getTranslitString(search1);
                        if (search1.equals(search2) || search2.length() == 0) {
                            search2 = null;
                        }
                        String[] search = new String[1 + (search2 != null ? 1 : 0)];
                        search[0] = search1;
                        if (search2 != null) {
                            search[1] = search2;
                        }
                        ArrayList<Object> resultArray = new ArrayList<>();
                        LongSparseArray<TLObject> resultMap = new LongSparseArray<>();
                        ArrayList<CharSequence> resultArrayNames = new ArrayList<>();
                        ArrayList<TLObject> resultArray2 = new ArrayList<>();

                        if (participantsCopy != null) {
                            for (int a = 0, N = participantsCopy.size(); a < N; a++) {
                                long peerId;
                                TLObject o = participantsCopy.get(a);
                                if (o instanceof TLRPC.ChatParticipant) {
                                    peerId = ((TLRPC.ChatParticipant) o).user_id;
                                } else if (o instanceof TLRPC.ChannelParticipant) {
                                    peerId = MessageObject.getPeerId(((TLRPC.ChannelParticipant) o).peer);
                                } else {
                                    continue;
                                }
                                String name;
                                String username;
                                String firstName;
                                String lastName;
                                if (peerId > 0) {
                                    TLRPC.User user = getMessagesController().getUser(peerId);
                                    if (user.id == getUserConfig().getClientUserId()) {
                                        continue;
                                    }
                                    name = UserObject.getUserName(user).toLowerCase();
                                    username = user.username;
                                    firstName = user.first_name;
                                    lastName = user.last_name;
                                } else {
                                    TLRPC.Chat chat = getMessagesController().getChat(-peerId);
                                    name = chat.title.toLowerCase();
                                    username = chat.username;
                                    firstName = chat.title;
                                    lastName = null;
                                }

                                String tName = LocaleController.getInstance().getTranslitString(name);
                                if (name.equals(tName)) {
                                    tName = null;
                                }

                                int found = 0;
                                for (String q : search) {
                                    if (name.startsWith(q) || name.contains(" " + q) || tName != null && (tName.startsWith(q) || tName.contains(" " + q))) {
                                        found = 1;
                                    } else if (username != null && username.startsWith(q)) {
                                        found = 2;
                                    }

                                    if (found != 0) {
                                        if (found == 1) {
                                            resultArrayNames.add(AndroidUtilities.generateSearchName(firstName, lastName, q));
                                        } else {
                                            resultArrayNames.add(AndroidUtilities.generateSearchName("@" + username, null, "@" + q));
                                        }
                                        resultArray2.add(o);
                                        break;
                                    }
                                }
                            }
                        }

                        if (contactsCopy != null) {
                            for (int a = 0; a < contactsCopy.size(); a++) {
                                TLRPC.TL_contact contact = contactsCopy.get(a);
                                TLRPC.User user = getMessagesController().getUser(contact.user_id);
                                if (user.id == getUserConfig().getClientUserId()) {
                                    continue;
                                }

                                String name = UserObject.getUserName(user).toLowerCase();
                                String tName = LocaleController.getInstance().getTranslitString(name);
                                if (name.equals(tName)) {
                                    tName = null;
                                }

                                int found = 0;
                                for (String q : search) {
                                    if (name.startsWith(q) || name.contains(" " + q) || tName != null && (tName.startsWith(q) || tName.contains(" " + q))) {
                                        found = 1;
                                    } else if (user.username != null && user.username.startsWith(q)) {
                                        found = 2;
                                    }

                                    if (found != 0) {
                                        if (found == 1) {
                                            resultArrayNames.add(AndroidUtilities.generateSearchName(user.first_name, user.last_name, q));
                                        } else {
                                            resultArrayNames.add(AndroidUtilities.generateSearchName("@" + user.username, null, "@" + q));
                                        }
                                        resultArray.add(user);
                                        resultMap.put(user.id, user);
                                        break;
                                    }
                                }
                            }
                        }
                        updateSearchResults(resultArray, resultMap, resultArrayNames, resultArray2);
                    };
                } else {
                    searchInProgress = false;
                }
                searchAdapterHelper.queryServerSearch(query, selectType != SELECT_TYPE_MEMBERS, false, true, false, false, ChatObject.isChannel(currentChat) ? chatId : 0, false, type, 1, addContacts);
            });
        }

        private void updateSearchResults(final ArrayList<Object> users, final LongSparseArray<TLObject> usersMap, final ArrayList<CharSequence> names, final ArrayList<TLObject> participants) {
            AndroidUtilities.runOnUIThread(() -> {
                if (!searching) {
                    return;
                }
                searchInProgress = false;
                searchResult = users;
                searchResultMap = usersMap;
                searchResultNames = names;
                searchAdapterHelper.mergeResults(searchResult);
                if (!ChatObject.isChannel(currentChat)) {
                    ArrayList<TLObject> search = searchAdapterHelper.getGroupSearch();
                    search.clear();
                    search.addAll(participants);
                }
                int oldItemCount = getItemCount();
                notifyDataSetChanged();
                if (getItemCount() > oldItemCount) {
                    showItemsAnimated(oldItemCount);
                }
                if (!searchAdapterHelper.isSearchInProgress()) {
                    if (getItemCount() == 0) {
                        emptyView.showProgress(false, true);
                    }
                }
            });
        }

        @Override
        public boolean isEnabled(RecyclerView.ViewHolder holder) {
            return holder.getItemViewType() != 1;
        }

        @Override
        public int getItemCount() {
            return totalCount;
        }

        @Override
        public void notifyDataSetChanged() {
            totalCount = 0;
            int count = searchAdapterHelper.getGroupSearch().size();
            if (count != 0) {
                groupStartRow = 0;
                totalCount += count + 1;
            } else {
                groupStartRow = -1;
            }
            count = searchResult.size();
            if (count != 0) {
                contactsStartRow = totalCount;
                totalCount += count + 1;
            } else {
                contactsStartRow = -1;
            }
            count = searchAdapterHelper.getGlobalSearch().size();
            if (count != 0) {
                globalStartRow = totalCount;
                totalCount += count + 1;
            } else {
                globalStartRow = -1;
            }
            if (searching && listView != null && listView.getAdapter() != searchListViewAdapter) {
                listView.setAnimateEmptyView(true, 0);
                listView.setAdapter(searchListViewAdapter);
                listView.setFastScrollVisible(false);
                listView.setVerticalScrollBarEnabled(true);
            }
            super.notifyDataSetChanged();
        }

        public void removeUserId(long userId) {
            searchAdapterHelper.removeUserId(userId);
            Object object = searchResultMap.get(userId);
            if (object != null) {
                searchResult.remove(object);
            }
            notifyDataSetChanged();
        }

        public TLObject getItem(int i) {
            int count = searchAdapterHelper.getGroupSearch().size();
            if (count != 0) {
                if (count + 1 > i) {
                    if (i == 0) {
                        return null;
                    } else {
                        return searchAdapterHelper.getGroupSearch().get(i - 1);
                    }
                } else {
                    i -= count + 1;
                }
            }
            count = searchResult.size();
            if (count != 0) {
                if (count + 1 > i) {
                    if (i == 0) {
                        return null;
                    } else {
                        return (TLObject) searchResult.get(i - 1);
                    }
                } else {
                    i -= count + 1;
                }
            }
            count = searchAdapterHelper.getGlobalSearch().size();
            if (count != 0) {
                if (count + 1 > i) {
                    if (i == 0) {
                        return null;
                    } else {
                        return searchAdapterHelper.getGlobalSearch().get(i - 1);
                    }
                }
            }
            return null;
        }

        @Override
        public RecyclerView.ViewHolder onCreateViewHolder(ViewGroup parent, int viewType) {
            View view;
            switch (viewType) {
                case 0:
                    ManageChatUserCell manageChatUserCell = new ManageChatUserCell(mContext, 2, 2, selectType == SELECT_TYPE_MEMBERS);
                    manageChatUserCell.setBackgroundColor(Theme.getColor(Theme.key_windowBackgroundWhite));
                    manageChatUserCell.setDelegate((cell, click) -> {
                        TLObject object = getItem((Integer) cell.getTag());
                        if (object instanceof TLRPC.ChannelParticipant) {
                            TLRPC.ChannelParticipant participant = (TLRPC.ChannelParticipant) object;
                            return createMenuForParticipant(participant, !click);
                        } else {
                            return false;
                        }
                    });
                    view = manageChatUserCell;
                    break;
                case 1:
                default:
                    view = new GraySectionCell(mContext);
                    break;
            }
            return new RecyclerListView.Holder(view);
        }

        @Override
        public void onBindViewHolder(RecyclerView.ViewHolder holder, int position) {
            switch (holder.getItemViewType()) {
                case 0: {
                    TLObject object = getItem(position);
                    TLObject peerObject;
                    String un = null;
                    if (object instanceof TLRPC.User) {
                        peerObject = object;
                    } else if (object instanceof TLRPC.ChannelParticipant) {
                        long peerId = MessageObject.getPeerId(((TLRPC.ChannelParticipant) object).peer);
                        if (peerId >= 0) {
                            TLRPC.User user = getMessagesController().getUser(peerId);
                            if (user != null) {
                                un = user.username;
                            }
                            peerObject = user;
                        } else {
                            TLRPC.Chat chat = getMessagesController().getChat(-peerId);
                            if (chat != null) {
                                un = chat.username;
                            }
                            peerObject = chat;
                        }
                    } else if (object instanceof TLRPC.ChatParticipant) {
                        peerObject = getMessagesController().getUser(((TLRPC.ChatParticipant) object).user_id);
                    } else {
                        return;
                    }

                    CharSequence username = null;
                    CharSequence name = null;

                    int count = searchAdapterHelper.getGroupSearch().size();
                    boolean ok = false;
                    String nameSearch = null;
                    if (count != 0) {
                        if (count + 1 > position) {
                            nameSearch = searchAdapterHelper.getLastFoundChannel();
                            ok = true;
                        } else {
                            position -= count + 1;
                        }
                    }
                    if (!ok) {
                        count = searchResult.size();
                        if (count != 0) {
                            if (count + 1 > position) {
                                ok = true;
                                name = searchResultNames.get(position - 1);
                                if (name != null && !TextUtils.isEmpty(un)) {
                                    if (name.toString().startsWith("@" + un)) {
                                        username = name;
                                        name = null;
                                    }
                                }
                            } else {
                                position -= count + 1;
                            }
                        }
                    }
                    if (!ok && un != null) {
                        count = searchAdapterHelper.getGlobalSearch().size();
                        if (count != 0) {
                            if (count + 1 > position) {
                                String foundUserName = searchAdapterHelper.getLastFoundUsername();
                                if (foundUserName.startsWith("@")) {
                                    foundUserName = foundUserName.substring(1);
                                }
                                try {
                                    int index;
                                    SpannableStringBuilder spannableStringBuilder = new SpannableStringBuilder();
                                    spannableStringBuilder.append("@");
                                    spannableStringBuilder.append(un);
                                    if ((index = AndroidUtilities.indexOfIgnoreCase(un, foundUserName)) != -1) {
                                        int len = foundUserName.length();
                                        if (index == 0) {
                                            len++;
                                        } else {
                                            index++;
                                        }
                                        spannableStringBuilder.setSpan(new ForegroundColorSpan(Theme.getColor(Theme.key_windowBackgroundWhiteBlueText4)), index, index + len, Spanned.SPAN_EXCLUSIVE_EXCLUSIVE);
                                    }
                                    username = spannableStringBuilder;
                                } catch (Exception e) {
                                    username = un;
                                    FileLog.e(e);
                                }
                            }
                        }
                    }

                    if (nameSearch != null && un != null) {
                        name = new SpannableStringBuilder(un);
                        int idx = AndroidUtilities.indexOfIgnoreCase(un, nameSearch);
                        if (idx != -1) {
                            ((SpannableStringBuilder) name).setSpan(new ForegroundColorSpan(Theme.getColor(Theme.key_windowBackgroundWhiteBlueText4)), idx, idx + nameSearch.length(), Spanned.SPAN_EXCLUSIVE_EXCLUSIVE);
                        }
                    }

                    ManageChatUserCell userCell = (ManageChatUserCell) holder.itemView;
                    userCell.setTag(position);
                    userCell.setData(peerObject, name, username, false);

                    break;
                }
                case 1: {
                    GraySectionCell sectionCell = (GraySectionCell) holder.itemView;
                    if (position == groupStartRow) {
                        if (type == TYPE_BANNED) {
                            sectionCell.setText(LocaleController.getString("ChannelBlockedUsers", R.string.ChannelBlockedUsers));
                        } else if (type == TYPE_KICKED) {
                            sectionCell.setText(LocaleController.getString("ChannelRestrictedUsers", R.string.ChannelRestrictedUsers));
                        } else {
                            if (isChannel) {
                                sectionCell.setText(LocaleController.getString("ChannelSubscribers", R.string.ChannelSubscribers));
                            } else {
                                sectionCell.setText(LocaleController.getString("ChannelMembers", R.string.ChannelMembers));
                            }
                        }
                    } else if (position == globalStartRow) {
                        sectionCell.setText(LocaleController.getString("GlobalSearch", R.string.GlobalSearch));
                    } else if (position == contactsStartRow) {
                        sectionCell.setText(LocaleController.getString("Contacts", R.string.Contacts));
                    }
                    break;
                }
            }
        }

        @Override
        public void onViewRecycled(RecyclerView.ViewHolder holder) {
            if (holder.itemView instanceof ManageChatUserCell) {
                ((ManageChatUserCell) holder.itemView).recycle();
            }
        }

        @Override
        public int getItemViewType(int i) {
            if (i == globalStartRow || i == groupStartRow || i == contactsStartRow) {
                return 1;
            }
            return 0;
        }
    }

    private class ListAdapter extends RecyclerListView.SelectionAdapter {

        private Context mContext;

        public ListAdapter(Context context) {
            mContext = context;
        }

        @Override
        public boolean isEnabled(RecyclerView.ViewHolder holder) {
            int viewType = holder.getItemViewType();
            if (viewType == 7) {
                return ChatObject.canBlockUsers(currentChat);
            } else if (viewType == 0) {
                ManageChatUserCell cell = (ManageChatUserCell) holder.itemView;
                Object object = cell.getCurrentObject();
                if (type != TYPE_ADMIN && object instanceof TLRPC.User) {
                    TLRPC.User user = (TLRPC.User) object;
                    if (user.self) {
                        return false;
                    }
                }
                return true;
            }
            return viewType == 0 || viewType == 2 || viewType == 6;
        }

        @Override
        public int getItemCount() {
          /*  if (type == TYPE_KICKED && loadingUsers && !firstLoaded) {
                return 0;
            }*/
            return rowCount;
        }

        @Override
        public RecyclerView.ViewHolder onCreateViewHolder(ViewGroup parent, int viewType) {
            View view;
            switch (viewType) {
                case 0:
                    ManageChatUserCell manageChatUserCell = new ManageChatUserCell(mContext, type == TYPE_BANNED || type == TYPE_KICKED ? 7 : 6, type == TYPE_BANNED || type == TYPE_KICKED ? 6 : 2, selectType == SELECT_TYPE_MEMBERS);
                    manageChatUserCell.setBackgroundColor(Theme.getColor(Theme.key_windowBackgroundWhite));
                    manageChatUserCell.setDelegate((cell, click) -> {
                        TLObject participant = listViewAdapter.getItem((Integer) cell.getTag());
                        return createMenuForParticipant(participant, !click);
                    });
                    view = manageChatUserCell;
                    break;
                case 1:
                    view = new TextInfoPrivacyCell(mContext);
                    break;
                case 2:
                    view = new ManageChatTextCell(mContext);
                    view.setBackgroundColor(Theme.getColor(Theme.key_windowBackgroundWhite));
                    break;
                case 3:
                    view = new ShadowSectionCell(mContext);
                    break;
                case 4:
                    view = new FrameLayout(mContext) {

                        @Override
                        protected void onMeasure(int widthMeasureSpec, int heightMeasureSpec) {
                            super.onMeasure(widthMeasureSpec, MeasureSpec.makeMeasureSpec(MeasureSpec.getSize(heightMeasureSpec) - AndroidUtilities.dp(56), MeasureSpec.EXACTLY));
                        }
                    };
                    FrameLayout frameLayout = (FrameLayout) view;
                    frameLayout.setBackgroundDrawable(Theme.getThemedDrawable(mContext, R.drawable.greydivider_bottom, Theme.key_windowBackgroundGrayShadow));

                    LinearLayout linearLayout = new LinearLayout(mContext);
                    linearLayout.setOrientation(LinearLayout.VERTICAL);
                    frameLayout.addView(linearLayout, LayoutHelper.createFrame(LayoutHelper.WRAP_CONTENT, LayoutHelper.WRAP_CONTENT, Gravity.CENTER, 20, 0, 20, 0));

                    ImageView imageView = new ImageView(mContext);
                    imageView.setImageResource(R.drawable.group_ban_empty);
                    imageView.setScaleType(ImageView.ScaleType.CENTER);
                    imageView.setColorFilter(new PorterDuffColorFilter(Theme.getColor(Theme.key_emptyListPlaceholder), PorterDuff.Mode.SRC_IN));
                    linearLayout.addView(imageView, LayoutHelper.createLinear(LayoutHelper.WRAP_CONTENT, LayoutHelper.WRAP_CONTENT, Gravity.CENTER_HORIZONTAL));

                    TextView textView = new TextView(mContext);
                    textView.setText(LocaleController.getString("NoBlockedUsers", R.string.NoBlockedUsers));
                    textView.setTextColor(Theme.getColor(Theme.key_emptyListPlaceholder));
                    textView.setTextSize(TypedValue.COMPLEX_UNIT_DIP, 16);
                    textView.setGravity(Gravity.CENTER_HORIZONTAL);
                    textView.setTypeface(AndroidUtilities.getTypeface("fonts/rmedium.ttf"));
                    linearLayout.addView(textView, LayoutHelper.createLinear(LayoutHelper.WRAP_CONTENT, LayoutHelper.WRAP_CONTENT, Gravity.CENTER_HORIZONTAL, 0, 10, 0, 0));

                    textView = new TextView(mContext);
                    if (isChannel) {
                        textView.setText(LocaleController.getString("NoBlockedChannel2", R.string.NoBlockedChannel2));
                    } else {
                        textView.setText(LocaleController.getString("NoBlockedGroup2", R.string.NoBlockedGroup2));
                    }
                    textView.setTextColor(Theme.getColor(Theme.key_emptyListPlaceholder));
                    textView.setTextSize(TypedValue.COMPLEX_UNIT_DIP, 15);
                    textView.setGravity(Gravity.CENTER_HORIZONTAL);
                    linearLayout.addView(textView, LayoutHelper.createLinear(LayoutHelper.WRAP_CONTENT, LayoutHelper.WRAP_CONTENT, Gravity.CENTER_HORIZONTAL, 0, 10, 0, 0));

                    view.setLayoutParams(new RecyclerView.LayoutParams(ViewGroup.LayoutParams.MATCH_PARENT, ViewGroup.LayoutParams.MATCH_PARENT));
                    break;
                case 5:
                    HeaderCell headerCell = new HeaderCell(mContext, Theme.key_windowBackgroundWhiteBlueHeader, 21, 11, false);
                    headerCell.setBackgroundColor(Theme.getColor(Theme.key_windowBackgroundWhite));
                    headerCell.setHeight(43);
                    view = headerCell;
                    break;
                case 6:
                    view = new TextSettingsCell(mContext);
                    view.setBackgroundColor(Theme.getColor(Theme.key_windowBackgroundWhite));
                    break;
                case 7:
                    view = new TextCheckCell2(mContext);
                    view.setBackgroundColor(Theme.getColor(Theme.key_windowBackgroundWhite));
                    break;
                case 8:
                    view = new GraySectionCell(mContext);
                    view.setBackground(null);
                    break;
                case 10:
                    view = new LoadingCell(mContext, AndroidUtilities.dp(40), AndroidUtilities.dp(120));
                    break;
                case 11:
                    FlickerLoadingView flickerLoadingView = new FlickerLoadingView(mContext);
                    flickerLoadingView.setIsSingleCell(true);
                    flickerLoadingView.setViewType(FlickerLoadingView.USERS_TYPE);
                    flickerLoadingView.showDate(false);
                    flickerLoadingView.setPaddingLeft(AndroidUtilities.dp(5));
                    flickerLoadingView.setBackgroundColor(Theme.getColor(Theme.key_windowBackgroundWhite));
                    flickerLoadingView.setLayoutParams(new RecyclerView.LayoutParams(ViewGroup.LayoutParams.MATCH_PARENT, ViewGroup.LayoutParams.MATCH_PARENT));
                    view = flickerLoadingView;
                    break;
                case 9:
                default:
                    view = new ChooseView(mContext);
                    view.setBackgroundColor(Theme.getColor(Theme.key_windowBackgroundWhite));
                    break;
            }
            return new RecyclerListView.Holder(view);
        }

        @Override
        public void onBindViewHolder(RecyclerView.ViewHolder holder, int position) {
            switch (holder.getItemViewType()) {
                case 0:
                    ManageChatUserCell userCell = (ManageChatUserCell) holder.itemView;
                    userCell.setTag(position);
                    TLObject item = getItem(position);
                    int lastRow;

                    boolean showJoined = false;
                    if (position >= participantsStartRow && position < participantsEndRow) {
                        lastRow = participantsEndRow;
                        showJoined = ChatObject.isChannel(currentChat);
                    } else if (position >= contactsStartRow && position < contactsEndRow) {
                        lastRow = contactsEndRow;
                        showJoined = ChatObject.isChannel(currentChat);
                    } else {
                        lastRow = botEndRow;
                    }

                    long peerId;
                    long kickedBy;
                    long promotedBy;
                    TLRPC.TL_chatBannedRights bannedRights;
                    boolean banned;
                    boolean creator;
                    boolean admin;
                    int joined;
                    if (item instanceof TLRPC.ChannelParticipant) {
                        TLRPC.ChannelParticipant participant = (TLRPC.ChannelParticipant) item;
                        peerId = MessageObject.getPeerId(participant.peer);
                        kickedBy = participant.kicked_by;
                        promotedBy = participant.promoted_by;
                        bannedRights = participant.banned_rights;
                        joined = participant.date;
                        banned = participant instanceof TLRPC.TL_channelParticipantBanned;
                        creator = participant instanceof TLRPC.TL_channelParticipantCreator;
                        admin = participant instanceof TLRPC.TL_channelParticipantAdmin;
                    } else if (item instanceof TLRPC.ChatParticipant) {
                        TLRPC.ChatParticipant participant = (TLRPC.ChatParticipant) item;
                        peerId = participant.user_id;
                        joined = participant.date;
                        kickedBy = 0;
                        promotedBy = 0;
                        bannedRights = null;
                        banned = false;
                        creator = participant instanceof TLRPC.TL_chatParticipantCreator;
                        admin = participant instanceof TLRPC.TL_chatParticipantAdmin;
                    } else {
                        return;
                    }
                    TLObject object;
                    if (peerId > 0) {
                        object = getMessagesController().getUser(peerId);
                    } else {
                        object = getMessagesController().getChat(-peerId);
                    }
                    if (object != null) {
                        if (type == TYPE_KICKED) {
                            userCell.setData(object, null, formatUserPermissions(bannedRights), position != lastRow - 1);
                        } else if (type == TYPE_BANNED) {
                            String role = null;
                            if (banned) {
                                TLRPC.User user1 = getMessagesController().getUser(kickedBy);
                                if (user1 != null) {
                                    role = LocaleController.formatString("UserRemovedBy", R.string.UserRemovedBy, UserObject.getUserName(user1));
                                }
                            }
                            userCell.setData(object, null, role, position != lastRow - 1);
                        } else if (type == TYPE_ADMIN) {
                            String role = null;
                            if (creator) {
                                role = LocaleController.getString("ChannelCreator", R.string.ChannelCreator);
                            } else if (admin) {
                                TLRPC.User user1 = getMessagesController().getUser(promotedBy);
                                if (user1 != null) {
                                    if (user1.id == peerId) {
                                        role = LocaleController.getString("ChannelAdministrator", R.string.ChannelAdministrator);
                                    } else {
                                        role = LocaleController.formatString("EditAdminPromotedBy", R.string.EditAdminPromotedBy, UserObject.getUserName(user1));
                                    }
                                }
                            }
                            userCell.setData(object, null, role, position != lastRow - 1);
                        } else if (type == TYPE_USERS) {
                            CharSequence status;
                            if (showJoined && joined != 0) {
                                status = LocaleController.formatJoined(joined);
                            } else {
                                status = null;
                            }
                            userCell.setData(object, null, status, position != lastRow - 1);
                        }
                    }
                    break;
                case 1:
                    TextInfoPrivacyCell privacyCell = (TextInfoPrivacyCell) holder.itemView;
                    if (position == participantsInfoRow) {
                        if (type == TYPE_BANNED || type == TYPE_KICKED) {
                            if (isChannel) {
                                privacyCell.setText(LocaleController.getString("NoBlockedChannel2", R.string.NoBlockedChannel2));
                            } else {
                                privacyCell.setText(LocaleController.getString("NoBlockedGroup2", R.string.NoBlockedGroup2));
                            }
                            privacyCell.setBackgroundDrawable(Theme.getThemedDrawable(mContext, R.drawable.greydivider_bottom, Theme.key_windowBackgroundGrayShadow));
                        } else if (type == TYPE_ADMIN) {
                            if (addNewRow != -1) {
                                if (isChannel) {
                                    privacyCell.setText(LocaleController.getString("ChannelAdminsInfo", R.string.ChannelAdminsInfo));
                                } else {
                                    privacyCell.setText(LocaleController.getString("MegaAdminsInfo", R.string.MegaAdminsInfo));
                                }
                            } else {
                                privacyCell.setText("");
                            }
                            privacyCell.setBackgroundDrawable(Theme.getThemedDrawable(mContext, R.drawable.greydivider_bottom, Theme.key_windowBackgroundGrayShadow));
                        } else if (type == TYPE_USERS) {
                            if (!isChannel || selectType != SELECT_TYPE_MEMBERS) {
                                privacyCell.setText("");
                            } else {
                                privacyCell.setText(LocaleController.getString("ChannelMembersInfo", R.string.ChannelMembersInfo));
                            }
                            privacyCell.setBackgroundDrawable(Theme.getThemedDrawable(mContext, R.drawable.greydivider_bottom, Theme.key_windowBackgroundGrayShadow));
                        }
                    } else if (position == slowmodeInfoRow) {
                        privacyCell.setBackgroundDrawable(Theme.getThemedDrawable(mContext, R.drawable.greydivider, Theme.key_windowBackgroundGrayShadow));
                        int seconds = getSecondsForIndex(selectedSlowmode);
                        if (info == null || seconds == 0) {
                            privacyCell.setText(LocaleController.getString("SlowmodeInfoOff", R.string.SlowmodeInfoOff));
                        } else {
                            privacyCell.setText(LocaleController.formatString("SlowmodeInfoSelected", R.string.SlowmodeInfoSelected, formatSeconds(seconds)));
                        }
                    } else if (position == gigaInfoRow) {
                        privacyCell.setText(LocaleController.getString("BroadcastGroupConvertInfo", R.string.BroadcastGroupConvertInfo));
                    }
                    break;
                case 2:
                    ManageChatTextCell actionCell = (ManageChatTextCell) holder.itemView;
                    actionCell.setColors(Theme.key_windowBackgroundWhiteGrayIcon, Theme.key_windowBackgroundWhiteBlackText);
                    if (position == addNewRow) {
                        if (type == TYPE_KICKED) {
                            actionCell.setColors(Theme.key_windowBackgroundWhiteBlueIcon, Theme.key_windowBackgroundWhiteBlueButton);
                            actionCell.setText(LocaleController.getString("ChannelAddException", R.string.ChannelAddException), null, R.drawable.baseline_person_add_24, participantsStartRow != -1);
                        } else if (type == TYPE_BANNED) {
                            actionCell.setText(LocaleController.getString("ChannelBlockUser", R.string.ChannelBlockUser), null, R.drawable.baseline_remove_circle_24, false);
                        } else if (type == TYPE_ADMIN) {
                            actionCell.setColors(Theme.key_windowBackgroundWhiteBlueIcon, Theme.key_windowBackgroundWhiteBlueButton);
                            boolean showDivider = !(loadingUsers && !firstLoaded);
                            actionCell.setText(LocaleController.getString("ChannelAddAdmin", R.string.ChannelAddAdmin), null, R.drawable.baseline_stars_24, showDivider);
                        } else if (type == TYPE_USERS) {
                            actionCell.setColors(Theme.key_windowBackgroundWhiteBlueIcon, Theme.key_windowBackgroundWhiteBlueButton);
                            boolean showDivider = addNew2Row != -1 || (!(loadingUsers && !firstLoaded) && membersHeaderRow == -1 && !participants.isEmpty());
                            if (isChannel) {
                                actionCell.setText(LocaleController.getString("AddSubscriber", R.string.AddSubscriber), null, R.drawable.baseline_person_add_24, showDivider);
                            } else {
                                actionCell.setText(LocaleController.getString("AddMember", R.string.AddMember), null, R.drawable.baseline_person_add_24, showDivider);
                            }
                        }
                    } else if (position == recentActionsRow) {
                        actionCell.setText(LocaleController.getString("EventLog", R.string.EventLog), null, R.drawable.baseline_content_copy_24, false);
                    } else if (position == addNew2Row) {
                        actionCell.setColors(Theme.key_windowBackgroundWhiteBlueIcon, Theme.key_windowBackgroundWhiteBlueButton);
                        boolean showDivider = !(loadingUsers && !firstLoaded) && membersHeaderRow == -1 && !participants.isEmpty();
                        actionCell.setText(LocaleController.getString("ChannelInviteViaLink", R.string.ChannelInviteViaLink), null, R.drawable.actions_link, showDivider);
                    } else if (position == gigaConvertRow) {
                        actionCell.setColors(Theme.key_windowBackgroundWhiteBlueIcon, Theme.key_windowBackgroundWhiteBlueButton);
                        actionCell.setText(LocaleController.getString("BroadcastGroupConvert", R.string.BroadcastGroupConvert), null, R.drawable.msg_channel, false);
                    }
                    break;
                case 3:
                    if (position == addNewSectionRow || type == TYPE_KICKED && position == participantsDividerRow && addNewRow == -1 && participantsStartRow == -1) {
                        holder.itemView.setBackgroundDrawable(Theme.getThemedDrawable(mContext, R.drawable.greydivider_bottom, Theme.key_windowBackgroundGrayShadow));
                    } else {
                        holder.itemView.setBackgroundDrawable(Theme.getThemedDrawable(mContext, R.drawable.greydivider, Theme.key_windowBackgroundGrayShadow));
                    }
                    break;
                case 5:
                    HeaderCell headerCell = (HeaderCell) holder.itemView;
                    if (position == restricted1SectionRow) {
                        if (type == TYPE_BANNED) {
                            int count = info != null ? info.kicked_count : participants.size();
                            if (count != 0) {
                                headerCell.setText(LocaleController.formatPluralString("RemovedUser", count));
                            } else {
                                headerCell.setText(LocaleController.getString("ChannelBlockedUsers", R.string.ChannelBlockedUsers));
                            }
                        } else {
                            headerCell.setText(LocaleController.getString("ChannelRestrictedUsers", R.string.ChannelRestrictedUsers));
                        }
                    } else if (position == permissionsSectionRow) {
                        headerCell.setText(LocaleController.getString("ChannelPermissionsHeader", R.string.ChannelPermissionsHeader));
                    } else if (position == slowmodeRow) {
                        headerCell.setText(LocaleController.getString("Slowmode", R.string.Slowmode));
                    } else if (position == gigaHeaderRow) {
                        headerCell.setText(LocaleController.getString("BroadcastGroup", R.string.BroadcastGroup));
                    }
                    break;
                case 6:
                    TextSettingsCell settingsCell = (TextSettingsCell) holder.itemView;
                    settingsCell.setTextAndValue(LocaleController.getString("ChannelBlacklist", R.string.ChannelBlacklist), String.format("%d", info != null ? info.kicked_count : 0), false);
                    break;
                case 7:
                    TextCheckCell2 checkCell = (TextCheckCell2) holder.itemView;
                    if (position == changeInfoRow) {
                        checkCell.setTextAndCheck(LocaleController.getString("UserRestrictionsChangeInfo", R.string.UserRestrictionsChangeInfo), !defaultBannedRights.change_info && TextUtils.isEmpty(currentChat.username), false);
                    } else if (position == addUsersRow) {
                        checkCell.setTextAndCheck(LocaleController.getString("UserRestrictionsInviteUsers", R.string.UserRestrictionsInviteUsers), !defaultBannedRights.invite_users, true);
                    } else if (position == pinMessagesRow) {
                        checkCell.setTextAndCheck(LocaleController.getString("UserRestrictionsPinMessages", R.string.UserRestrictionsPinMessages), !defaultBannedRights.pin_messages && TextUtils.isEmpty(currentChat.username), true);
                    } else if (position == sendMessagesRow) {
                        checkCell.setTextAndCheck(LocaleController.getString("UserRestrictionsSend", R.string.UserRestrictionsSend), !defaultBannedRights.send_messages, true);
                    } else if (position == sendMediaRow) {
                        checkCell.setTextAndCheck(LocaleController.getString("UserRestrictionsSendMedia", R.string.UserRestrictionsSendMedia), !defaultBannedRights.send_media, true);
                    } else if (position == sendStickersRow) {
                        checkCell.setTextAndCheck(LocaleController.getString("UserRestrictionsSendStickers2", R.string.UserRestrictionsSendStickers2), !defaultBannedRights.send_stickers, true);
                    } else if (position == sendGamesRow) {
                        checkCell.setTextAndCheck(LocaleController.getString("UserRestrictionsSendGames", R.string.UserRestrictionsSendGames), !defaultBannedRights.send_games, true);
                    } else if (position == sendInlineRow) {
                        checkCell.setTextAndCheck(LocaleController.getString("UserRestrictionsSendInline", R.string.UserRestrictionsSendInline), !defaultBannedRights.send_inline, true);
                    } else if (position == sendGifsRow) {
                        checkCell.setTextAndCheck(LocaleController.getString("UserRestrictionsSendGifs", R.string.UserRestrictionsSendGifs), !defaultBannedRights.send_gifs, true);
                    } else if (position == embedLinksRow) {
                        checkCell.setTextAndCheck(LocaleController.getString("UserRestrictionsEmbedLinks", R.string.UserRestrictionsEmbedLinks), !defaultBannedRights.embed_links, true);
                    } else if (position == sendPollsRow) {
                        checkCell.setTextAndCheck(LocaleController.getString("UserRestrictionsSendPolls", R.string.UserRestrictionsSendPolls), !defaultBannedRights.send_polls, true);
                    }

                    if (position == sendMediaRow || position == sendStickersRow || position == sendGamesRow || position == sendInlineRow || position == sendGifsRow || position == embedLinksRow || position == sendPollsRow) {
                        checkCell.setEnabled(!defaultBannedRights.send_messages && !defaultBannedRights.view_messages);
                    } else if (position == sendMessagesRow) {
                        checkCell.setEnabled(!defaultBannedRights.view_messages);
                    }
                    if (ChatObject.canBlockUsers(currentChat)) {
                        if (position == addUsersRow && !ChatObject.canUserDoAdminAction(currentChat, ChatObject.ACTION_INVITE) ||
                                position == pinMessagesRow && !ChatObject.canUserDoAdminAction(currentChat, ChatObject.ACTION_PIN) ||
                                position == changeInfoRow && !ChatObject.canUserDoAdminAction(currentChat, ChatObject.ACTION_CHANGE_INFO) ||
                                !TextUtils.isEmpty(currentChat.username) && (position == pinMessagesRow || position == changeInfoRow)) {
                            checkCell.setIcon(R.drawable.permission_locked);
                        } else {
                            checkCell.setIcon(0);
                        }
                    } else {
                        checkCell.setIcon(0);
                    }
                    break;
                case 8:
                    GraySectionCell sectionCell = (GraySectionCell) holder.itemView;
                    if (position == membersHeaderRow) {
                        if (ChatObject.isChannel(currentChat) && !currentChat.megagroup) {
                            sectionCell.setText(LocaleController.getString("ChannelOtherSubscribers", R.string.ChannelOtherSubscribers));
                        } else {
                            sectionCell.setText(LocaleController.getString("ChannelOtherMembers", R.string.ChannelOtherMembers));
                        }
                    } else if (position == botHeaderRow) {
                        sectionCell.setText(LocaleController.getString("ChannelBots", R.string.ChannelBots));
                    } else if (position == contactsHeaderRow) {
                        if (ChatObject.isChannel(currentChat) && !currentChat.megagroup) {
                            sectionCell.setText(LocaleController.getString("ChannelContacts", R.string.ChannelContacts));
                        } else {
                            sectionCell.setText(LocaleController.getString("GroupContacts", R.string.GroupContacts));
                        }
                    } else if (position == loadingHeaderRow) {
                        sectionCell.setText("");
                    }
                    break;
                case 11:
                    FlickerLoadingView flickerLoadingView = (FlickerLoadingView) holder.itemView;
                    if (type == TYPE_BANNED) {
                        flickerLoadingView.setItemsCount(info == null ? 1 : info.kicked_count);
                    } else {
                        flickerLoadingView.setItemsCount(1);
                    }
                    break;
            }
        }

        @Override
        public void onViewRecycled(RecyclerView.ViewHolder holder) {
            if (holder.itemView instanceof ManageChatUserCell) {
                ((ManageChatUserCell) holder.itemView).recycle();
            }
        }

        @Override
        public int getItemViewType(int position) {
            if (position == addNewRow || position == addNew2Row || position == recentActionsRow || position == gigaConvertRow) {
                return 2;
            } else if (position >= participantsStartRow && position < participantsEndRow ||
                    position >= botStartRow && position < botEndRow ||
                    position >= contactsStartRow && position < contactsEndRow) {
                return 0;
            } else if (position == addNewSectionRow || position == participantsDividerRow || position == participantsDivider2Row) {
                return 3;
            } else if (position == restricted1SectionRow || position == permissionsSectionRow || position == slowmodeRow || position == gigaHeaderRow) {
                return 5;
            } else if (position == participantsInfoRow || position == slowmodeInfoRow || position == gigaInfoRow) {
                return 1;
            } else if (position == blockedEmptyRow) {
                return 4;
            } else if (position == removedUsersRow) {
                return 6;
            } else if (position == changeInfoRow || position == addUsersRow || position == pinMessagesRow || position == sendMessagesRow ||
                    position == sendMediaRow || position == sendStickersRow || position == sendGamesRow || position == sendInlineRow ||
                    position == sendGifsRow || position == embedLinksRow || position == sendPollsRow) {
                return 7;
            } else if (position == membersHeaderRow || position == contactsHeaderRow || position == botHeaderRow || position == loadingHeaderRow) {
                return 8;
            } else if (position == slowmodeSelectRow) {
                return 9;
            } else if (position == loadingProgressRow) {
                return 10;
            } else if (position == loadingUserCellRow) {
                return 11;
            }
            return 0;
        }

        public TLObject getItem(int position) {
            if (position >= participantsStartRow && position < participantsEndRow) {
                return participants.get(position - participantsStartRow);
            } else if (position >= contactsStartRow && position < contactsEndRow) {
                return contacts.get(position - contactsStartRow);
            } else if (position >= botStartRow && position < botEndRow) {
                return bots.get(position - botStartRow);
            }
            return null;
        }
    }

    public DiffCallback saveState() {
        DiffCallback diffCallback = new DiffCallback();
        diffCallback.oldRowCount = rowCount;

        diffCallback.oldBotStartRow = botStartRow;
        diffCallback.oldBotEndRow = botEndRow;
        diffCallback.oldBots.clear();
        diffCallback.oldBots.addAll(bots);

        diffCallback.oldContactsEndRow = contactsEndRow;
        diffCallback.oldContactsStartRow = contactsStartRow;
        diffCallback.oldContacts.clear();
        diffCallback.oldContacts.addAll(contacts);

        diffCallback.oldParticipantsStartRow = participantsStartRow;
        diffCallback.oldParticipantsEndRow = participantsEndRow;
        diffCallback.oldParticipants.clear();
        diffCallback.oldParticipants.addAll(participants);

        diffCallback.fillPositions(diffCallback.oldPositionToItem);
        return diffCallback;
    }

    public void updateListAnimated(DiffCallback savedState) {
        if (listViewAdapter == null) {
            updateRows();
            return;
        }
        updateRows();
        savedState.fillPositions(savedState.newPositionToItem);
        DiffUtil.calculateDiff(savedState).dispatchUpdatesTo(listViewAdapter);
        if (listView != null && layoutManager != null && listView.getChildCount() > 0) {
            View view = null;
            int position = -1;
            for (int i = 0; i < listView.getChildCount(); i++) {
                position = listView.getChildAdapterPosition(listView.getChildAt(i));
                if (position != RecyclerListView.NO_POSITION) {
                    view = listView.getChildAt(i);
                    break;
                }
            }
            if (view != null) {
                layoutManager.scrollToPositionWithOffset(position, view.getTop() - listView.getPaddingTop());
            }
        }
    }

    private class DiffCallback extends DiffUtil.Callback {

        int oldRowCount;
        SparseIntArray oldPositionToItem = new SparseIntArray();
        SparseIntArray newPositionToItem = new SparseIntArray();

        int oldParticipantsStartRow;
        int oldParticipantsEndRow;
        int oldContactsStartRow;
        int oldContactsEndRow;
        int oldBotStartRow;
        int oldBotEndRow;

        private ArrayList<TLObject> oldParticipants = new ArrayList<>();
        private ArrayList<TLObject> oldBots = new ArrayList<>();
        private ArrayList<TLObject> oldContacts = new ArrayList<>();

        @Override
        public int getOldListSize() {
            return oldRowCount;
        }

        @Override
        public int getNewListSize() {
            return rowCount;
        }

        @Override
        public boolean areItemsTheSame(int oldItemPosition, int newItemPosition) {
            if (oldItemPosition >= oldBotStartRow && oldItemPosition < oldBotEndRow && newItemPosition >= botStartRow && newItemPosition < botEndRow) {
                return oldBots.get(oldItemPosition - oldBotStartRow).equals(bots.get(newItemPosition - botStartRow));
            } else if (oldItemPosition >= oldContactsStartRow && oldItemPosition < oldContactsEndRow && newItemPosition >= contactsStartRow && newItemPosition < contactsEndRow) {
                return oldContacts.get(oldItemPosition - oldContactsStartRow).equals(contacts.get(newItemPosition - contactsStartRow));
            } else if (oldItemPosition >= oldParticipantsStartRow && oldItemPosition < oldParticipantsEndRow && newItemPosition >= participantsStartRow && newItemPosition < participantsEndRow) {
                return oldParticipants.get(oldItemPosition - oldParticipantsStartRow).equals(participants.get(newItemPosition - participantsStartRow));
            }
            return oldPositionToItem.get(oldItemPosition) == newPositionToItem.get(newItemPosition);
        }

        @Override
        public boolean areContentsTheSame(int oldItemPosition, int newItemPosition) {
            if (areItemsTheSame(oldItemPosition, newItemPosition)) {
                if (restricted1SectionRow == newItemPosition) {
                    return false;
                }
                return true;
            }
            return false;
        }

        public void fillPositions(SparseIntArray sparseIntArray) {
            sparseIntArray.clear();
            int pointer = 0;
            put(++pointer, recentActionsRow, sparseIntArray);
            put(++pointer, addNewRow, sparseIntArray);
            put(++pointer, addNew2Row, sparseIntArray);
            put(++pointer, addNewSectionRow, sparseIntArray);
            put(++pointer, restricted1SectionRow, sparseIntArray);
            put(++pointer, participantsDividerRow, sparseIntArray);
            put(++pointer, participantsDivider2Row, sparseIntArray);
            put(++pointer, gigaHeaderRow, sparseIntArray);
            put(++pointer, gigaConvertRow, sparseIntArray);
            put(++pointer, gigaInfoRow, sparseIntArray);
            put(++pointer, participantsInfoRow, sparseIntArray);
            put(++pointer, blockedEmptyRow, sparseIntArray);
            put(++pointer, permissionsSectionRow, sparseIntArray);
            put(++pointer, sendMessagesRow, sparseIntArray);
            put(++pointer, sendMediaRow, sparseIntArray);
            put(++pointer, sendStickersRow, sparseIntArray);
            put(++pointer, sendPollsRow, sparseIntArray);
            put(++pointer, embedLinksRow, sparseIntArray);
            put(++pointer, addUsersRow, sparseIntArray);
            put(++pointer, pinMessagesRow, sparseIntArray);
            put(++pointer, changeInfoRow, sparseIntArray);
            put(++pointer, removedUsersRow, sparseIntArray);
            put(++pointer, contactsHeaderRow, sparseIntArray);
            put(++pointer, botHeaderRow, sparseIntArray);
            put(++pointer, membersHeaderRow, sparseIntArray);
            put(++pointer, slowmodeRow, sparseIntArray);
            put(++pointer, slowmodeSelectRow, sparseIntArray);
            put(++pointer, slowmodeInfoRow, sparseIntArray);
            put(++pointer, loadingProgressRow, sparseIntArray);
            put(++pointer, loadingUserCellRow, sparseIntArray);
            put(++pointer, loadingHeaderRow, sparseIntArray);
        }

        private void put(int id, int position, SparseIntArray sparseIntArray) {
            if (position >= 0) {
                sparseIntArray.put(position, id);
            }
        }
    }

    @Override
    public ArrayList<ThemeDescription> getThemeDescriptions() {
        ArrayList<ThemeDescription> themeDescriptions = new ArrayList<>();

        ThemeDescription.ThemeDescriptionDelegate cellDelegate = () -> {
            if (listView != null) {
                int count = listView.getChildCount();
                for (int a = 0; a < count; a++) {
                    View child = listView.getChildAt(a);
                    if (child instanceof ManageChatUserCell) {
                        ((ManageChatUserCell) child).update(0);
                    }
                }
            }
        };

        themeDescriptions.add(new ThemeDescription(listView, ThemeDescription.FLAG_CELLBACKGROUNDCOLOR, new Class[]{HeaderCell.class, ManageChatUserCell.class, ManageChatTextCell.class, TextCheckCell2.class, TextSettingsCell.class, ChooseView.class}, null, null, null, Theme.key_windowBackgroundWhite));
        themeDescriptions.add(new ThemeDescription(fragmentView, ThemeDescription.FLAG_BACKGROUND, null, null, null, null, Theme.key_windowBackgroundGray));

        themeDescriptions.add(new ThemeDescription(actionBar, ThemeDescription.FLAG_BACKGROUND, null, null, null, null, Theme.key_actionBarDefault));
        themeDescriptions.add(new ThemeDescription(listView, ThemeDescription.FLAG_LISTGLOWCOLOR, null, null, null, null, Theme.key_actionBarDefault));
        themeDescriptions.add(new ThemeDescription(actionBar, ThemeDescription.FLAG_AB_ITEMSCOLOR, null, null, null, null, Theme.key_actionBarDefaultIcon));
        themeDescriptions.add(new ThemeDescription(actionBar, ThemeDescription.FLAG_AB_TITLECOLOR, null, null, null, null, Theme.key_actionBarDefaultTitle));
        themeDescriptions.add(new ThemeDescription(actionBar, ThemeDescription.FLAG_AB_SELECTORCOLOR, null, null, null, null, Theme.key_actionBarDefaultSelector));

        themeDescriptions.add(new ThemeDescription(listView, ThemeDescription.FLAG_SELECTOR, null, null, null, null, Theme.key_listSelector));

        themeDescriptions.add(new ThemeDescription(listView, 0, new Class[]{View.class}, Theme.dividerPaint, null, null, Theme.key_divider));

        themeDescriptions.add(new ThemeDescription(listView, ThemeDescription.FLAG_BACKGROUNDFILTER, new Class[]{TextInfoPrivacyCell.class}, null, null, null, Theme.key_windowBackgroundGrayShadow));
        themeDescriptions.add(new ThemeDescription(listView, 0, new Class[]{TextInfoPrivacyCell.class}, new String[]{"textView"}, null, null, null, Theme.key_windowBackgroundWhiteGrayText4));

        themeDescriptions.add(new ThemeDescription(listView, ThemeDescription.FLAG_BACKGROUNDFILTER, new Class[]{ShadowSectionCell.class}, null, null, null, Theme.key_windowBackgroundGrayShadow));

        themeDescriptions.add(new ThemeDescription(listView, 0, new Class[]{HeaderCell.class}, new String[]{"textView"}, null, null, null, Theme.key_windowBackgroundWhiteBlueHeader));

        themeDescriptions.add(new ThemeDescription(listView, 0, new Class[]{GraySectionCell.class}, new String[]{"textView"}, null, null, null, Theme.key_graySectionText));
        themeDescriptions.add(new ThemeDescription(listView, ThemeDescription.FLAG_CELLBACKGROUNDCOLOR, new Class[]{GraySectionCell.class}, null, null, null, Theme.key_graySection));

        themeDescriptions.add(new ThemeDescription(listView, 0, new Class[]{TextSettingsCell.class}, new String[]{"textView"}, null, null, null, Theme.key_windowBackgroundWhiteBlackText));
        themeDescriptions.add(new ThemeDescription(listView, 0, new Class[]{TextSettingsCell.class}, new String[]{"valueTextView"}, null, null, null, Theme.key_windowBackgroundWhiteValueText));

        themeDescriptions.add(new ThemeDescription(listView, 0, new Class[]{TextCheckCell2.class}, new String[]{"textView"}, null, null, null, Theme.key_windowBackgroundWhiteBlackText));
        themeDescriptions.add(new ThemeDescription(listView, 0, new Class[]{TextCheckCell2.class}, new String[]{"valueTextView"}, null, null, null, Theme.key_windowBackgroundWhiteGrayText2));
        themeDescriptions.add(new ThemeDescription(listView, 0, new Class[]{TextCheckCell2.class}, new String[]{"checkBox"}, null, null, null, Theme.key_switch2Track));
        themeDescriptions.add(new ThemeDescription(listView, 0, new Class[]{TextCheckCell2.class}, new String[]{"checkBox"}, null, null, null, Theme.key_switch2TrackChecked));

        themeDescriptions.add(new ThemeDescription(listView, 0, new Class[]{ManageChatUserCell.class}, new String[]{"nameTextView"}, null, null, null, Theme.key_windowBackgroundWhiteBlackText));
        themeDescriptions.add(new ThemeDescription(listView, 0, new Class[]{ManageChatUserCell.class}, new String[]{"statusColor"}, null, null, cellDelegate, Theme.key_windowBackgroundWhiteGrayText));
        themeDescriptions.add(new ThemeDescription(listView, 0, new Class[]{ManageChatUserCell.class}, new String[]{"statusOnlineColor"}, null, null, cellDelegate, Theme.key_windowBackgroundWhiteBlueText));

        themeDescriptions.add(new ThemeDescription(undoView, ThemeDescription.FLAG_BACKGROUNDFILTER, null, null, null, null, Theme.key_undo_background));
        themeDescriptions.add(new ThemeDescription(undoView, 0, new Class[]{UndoView.class}, new String[]{"undoImageView"}, null, null, null, Theme.key_undo_cancelColor));
        themeDescriptions.add(new ThemeDescription(undoView, 0, new Class[]{UndoView.class}, new String[]{"undoTextView"}, null, null, null, Theme.key_undo_cancelColor));
        themeDescriptions.add(new ThemeDescription(undoView, 0, new Class[]{UndoView.class}, new String[]{"infoTextView"}, null, null, null, Theme.key_undo_infoColor));
        themeDescriptions.add(new ThemeDescription(undoView, 0, new Class[]{UndoView.class}, new String[]{"textPaint"}, null, null, null, Theme.key_undo_infoColor));
        themeDescriptions.add(new ThemeDescription(undoView, 0, new Class[]{UndoView.class}, new String[]{"progressPaint"}, null, null, null, Theme.key_undo_infoColor));
        themeDescriptions.add(new ThemeDescription(undoView, ThemeDescription.FLAG_IMAGECOLOR, new Class[]{UndoView.class}, new String[]{"leftImageView"}, null, null, null, Theme.key_undo_infoColor));

        themeDescriptions.add(new ThemeDescription(listView, ThemeDescription.FLAG_CHECKTAG, new Class[]{ManageChatTextCell.class}, new String[]{"textView"}, null, null, null, Theme.key_windowBackgroundWhiteBlackText));
        themeDescriptions.add(new ThemeDescription(listView, ThemeDescription.FLAG_CHECKTAG, new Class[]{ManageChatTextCell.class}, new String[]{"imageView"}, null, null, null, Theme.key_windowBackgroundWhiteGrayIcon));
        themeDescriptions.add(new ThemeDescription(listView, ThemeDescription.FLAG_CHECKTAG, new Class[]{ManageChatTextCell.class}, new String[]{"imageView"}, null, null, null, Theme.key_windowBackgroundWhiteBlueButton));
        themeDescriptions.add(new ThemeDescription(listView, ThemeDescription.FLAG_CHECKTAG, new Class[]{ManageChatTextCell.class}, new String[]{"textView"}, null, null, null, Theme.key_windowBackgroundWhiteBlueIcon));

        themeDescriptions.add(new ThemeDescription(listView, 0, new Class[]{StickerEmptyView.class}, new String[]{"title"}, null, null, null, Theme.key_windowBackgroundWhiteBlackText));
        themeDescriptions.add(new ThemeDescription(listView, 0, new Class[]{StickerEmptyView.class}, new String[]{"subtitle"}, null, null, null, Theme.key_windowBackgroundWhiteBlackText));
        themeDescriptions.add(new ThemeDescription(emptyView.title, ThemeDescription.FLAG_TEXTCOLOR, null, null, null, null, Theme.key_windowBackgroundWhiteBlackText));
        themeDescriptions.add(new ThemeDescription(emptyView.subtitle, ThemeDescription.FLAG_TEXTCOLOR, null, null, null, null, Theme.key_windowBackgroundWhiteGrayText));

        themeDescriptions.add(new ThemeDescription(listView, 0, new Class[]{ManageChatUserCell.class}, null, Theme.avatarDrawables, null, Theme.key_avatar_text));
        themeDescriptions.add(new ThemeDescription(null, 0, null, null, null, cellDelegate, Theme.key_avatar_backgroundRed));
        themeDescriptions.add(new ThemeDescription(null, 0, null, null, null, cellDelegate, Theme.key_avatar_backgroundOrange));
        themeDescriptions.add(new ThemeDescription(null, 0, null, null, null, cellDelegate, Theme.key_avatar_backgroundViolet));
        themeDescriptions.add(new ThemeDescription(null, 0, null, null, null, cellDelegate, Theme.key_avatar_backgroundGreen));
        themeDescriptions.add(new ThemeDescription(null, 0, null, null, null, cellDelegate, Theme.key_avatar_backgroundCyan));
        themeDescriptions.add(new ThemeDescription(null, 0, null, null, null, cellDelegate, Theme.key_avatar_backgroundBlue));
        themeDescriptions.add(new ThemeDescription(null, 0, null, null, null, cellDelegate, Theme.key_avatar_backgroundPink));

        return themeDescriptions;
    }
}<|MERGE_RESOLUTION|>--- conflicted
+++ resolved
@@ -698,11 +698,7 @@
                 }
             }
         });
-<<<<<<< HEAD
-        if (selectType != 0 || type == TYPE_USERS || ChatObject.hasAdminRights(currentChat) && (type == TYPE_BANNED || type == TYPE_KICKED)) {
-=======
-        if (selectType != SELECT_TYPE_MEMBERS || type == TYPE_USERS || type == TYPE_BANNED || type == TYPE_KICKED) {
->>>>>>> a1817ea7
+        if (selectType != SELECT_TYPE_MEMBERS || type == TYPE_USERS || ChatObject.hasAdminRights(currentChat) && (type == TYPE_BANNED || type == TYPE_KICKED)) {
             searchListViewAdapter = new SearchAdapter(context);
             ActionBarMenu menu = actionBar.createMenu();
             searchItem = menu.addItem(search_button, R.drawable.ic_ab_search).setIsSearchField(true).setActionBarMenuItemSearchListener(new ActionBarMenuItem.ActionBarMenuItemSearchListener() {
