/*
 * This is the source code of Telegram for Android v. 5.x.x.
 * It is licensed under GNU GPL v. 2 or later.
 * You should have received a copy of the license in this archive (see LICENSE).
 *
 * Copyright Nikolai Kudashov, 2013-2018.
 */

package org.telegram.ui;

import android.animation.AnimatorSet;
import android.animation.ObjectAnimator;
import android.content.Context;
import android.graphics.Canvas;
import android.graphics.Paint;
import android.graphics.PorterDuff;
import android.graphics.PorterDuffColorFilter;
import android.os.Bundle;
import android.text.SpannableStringBuilder;
import android.text.Spanned;
import android.text.TextPaint;
import android.text.TextUtils;
import android.text.style.ForegroundColorSpan;
import android.util.SparseArray;
import android.util.TypedValue;
import android.view.Gravity;
import android.view.MotionEvent;
import android.view.View;
import android.view.ViewGroup;
import android.view.ViewTreeObserver;
import android.view.accessibility.AccessibilityNodeInfo;
import android.widget.EditText;
import android.widget.FrameLayout;
import android.widget.ImageView;
import android.widget.LinearLayout;
import android.widget.TextView;
import android.widget.Toast;

import androidx.recyclerview.widget.LinearLayoutManager;
import androidx.recyclerview.widget.RecyclerView;
import androidx.recyclerview.widget.SimpleItemAnimator;

import org.telegram.messenger.AndroidUtilities;
import org.telegram.messenger.ChatObject;
import org.telegram.messenger.FileLog;
import org.telegram.messenger.LocaleController;
import org.telegram.messenger.MessagesController;
import org.telegram.messenger.NotificationCenter;
import org.telegram.messenger.R;
import org.telegram.messenger.UserObject;
import org.telegram.messenger.Utilities;
import org.telegram.tgnet.TLObject;
import org.telegram.tgnet.TLRPC;
import org.telegram.ui.ActionBar.ActionBar;
import org.telegram.ui.ActionBar.ActionBarMenu;
import org.telegram.ui.ActionBar.ActionBarMenuItem;
import org.telegram.ui.ActionBar.AlertDialog;
import org.telegram.ui.ActionBar.BaseFragment;
import org.telegram.ui.ActionBar.Theme;
import org.telegram.ui.ActionBar.ThemeDescription;
import org.telegram.ui.Adapters.SearchAdapterHelper;
import org.telegram.ui.Cells.GraySectionCell;
import org.telegram.ui.Cells.HeaderCell;
import org.telegram.ui.Cells.LoadingCell;
import org.telegram.ui.Cells.ManageChatTextCell;
import org.telegram.ui.Cells.ManageChatUserCell;
import org.telegram.ui.Cells.ShadowSectionCell;
import org.telegram.ui.Cells.TextCheckCell2;
import org.telegram.ui.Cells.TextInfoPrivacyCell;
import org.telegram.ui.Cells.TextSettingsCell;
import org.telegram.ui.Components.BulletinFactory;
import org.telegram.ui.Components.FlickerLoadingView;
import org.telegram.ui.Components.IntSeekBarAccessibilityDelegate;
import org.telegram.ui.Components.LayoutHelper;
import org.telegram.ui.Components.RadialProgressView;
import org.telegram.ui.Components.RecyclerListView;
import org.telegram.ui.Components.SeekBarAccessibilityDelegate;
import org.telegram.ui.Components.StickerEmptyView;
import org.telegram.ui.Components.UndoView;

import java.util.ArrayList;
import java.util.Collections;

<<<<<<< HEAD
import androidx.recyclerview.widget.LinearLayoutManager;
import androidx.recyclerview.widget.RecyclerView;
import androidx.recyclerview.widget.SimpleItemAnimator;

import tw.nekomimi.nekogram.NekoConfig;

=======
>>>>>>> d52b2c92
public class ChatUsersActivity extends BaseFragment implements NotificationCenter.NotificationCenterDelegate {

    private ListAdapter listViewAdapter;
    private StickerEmptyView emptyView;
    private RecyclerListView listView;
    private SearchAdapter searchListViewAdapter;
    private ActionBarMenuItem searchItem;
    private ActionBarMenuItem doneItem;
    private UndoView undoView;

    private TLRPC.Chat currentChat;
    private TLRPC.ChatFull info;
    private boolean isChannel;

    private String initialBannedRights;
    private TLRPC.TL_chatBannedRights defaultBannedRights = new TLRPC.TL_chatBannedRights();
    private ArrayList<TLObject> participants = new ArrayList<>();
    private ArrayList<TLObject> bots = new ArrayList<>();
    private ArrayList<TLObject> contacts = new ArrayList<>();
    private boolean botsEndReached;
    private boolean contactsEndReached;
    private SparseArray<TLObject> participantsMap = new SparseArray<>();
    private SparseArray<TLObject> botsMap = new SparseArray<>();
    private SparseArray<TLObject> contactsMap = new SparseArray<>();
    private int chatId;
    private int type;
    private boolean loadingUsers;
    private boolean firstLoaded;

    private SparseArray<TLRPC.TL_groupCallParticipant> ignoredUsers;

    private int permissionsSectionRow;
    private int sendMessagesRow;
    private int sendMediaRow;
    private int sendStickersRow;
    private int sendGifsRow;
    private int sendPollsRow;
    private int embedLinksRow;
    private int changeInfoRow;
    private int addUsersRow;
    private int pinMessagesRow;

    private int recentActionsRow;
    private int addNewRow;
    private int addNew2Row;
    private int removedUsersRow;
    private int addNewSectionRow;
    private int restricted1SectionRow;
    private int participantsStartRow;
    private int participantsEndRow;
    private int participantsDividerRow;
    private int participantsDivider2Row;

    private int slowmodeRow;
    private int slowmodeSelectRow;
    private int slowmodeInfoRow;

    private int contactsHeaderRow;
    private int contactsStartRow;
    private int contactsEndRow;
    private int botHeaderRow;
    private int botStartRow;
    private int botEndRow;
    private int membersHeaderRow;
    private int loadingProgressRow;

    private int participantsInfoRow;
    private int blockedEmptyRow;
    private int rowCount;
    private int selectType;
    private int lastEmptyViewRow;

    private int delayResults;

    private ChatUsersActivityDelegate delegate;

    private boolean needOpenSearch;

    private boolean searching;

    private int selectedSlowmode;
    private int initialSlowmode;

    private final static int search_button = 0;
    private final static int done_button = 1;

    public final static int TYPE_BANNED = 0;
    public final static int TYPE_ADMIN = 1;
    public final static int TYPE_USERS = 2;
    public final static int TYPE_KICKED = 3;
    private boolean openTransitionEnded;
    private FlickerLoadingView flickerLoadingView;
    private View progressBar;

    public interface ChatUsersActivityDelegate {
        default void didAddParticipantToList(int uid, TLObject participant) {

        }

        default void didChangeOwner(TLRPC.User user) {

        }

        default void didSelectUser(int uid) {

        }
    }

    private class ChooseView extends View {

        private final Paint paint;
        private final TextPaint textPaint;
        private final SeekBarAccessibilityDelegate accessibilityDelegate;

        private int circleSize;
        private int gapSize;
        private int sideSide;
        private int lineSize;

        private boolean moving;
        private boolean startMoving;
        private float startX;

        private int startMovingItem;

        private ArrayList<String> strings = new ArrayList<>();
        private ArrayList<Integer> sizes = new ArrayList<>();

        public ChooseView(Context context) {
            super(context);

            paint = new Paint(Paint.ANTI_ALIAS_FLAG);
            textPaint = new TextPaint(Paint.ANTI_ALIAS_FLAG);
            textPaint.setTextSize(AndroidUtilities.dp(13));

            for (int a = 0; a < 7; a++) {
                String string;
                switch (a) {
                    case 0:
                        string = LocaleController.getString("SlowmodeOff", R.string.SlowmodeOff);
                        break;
                    case 1:
                        string = LocaleController.formatString("SlowmodeSeconds", R.string.SlowmodeSeconds, 10);
                        break;
                    case 2:
                        string = LocaleController.formatString("SlowmodeSeconds", R.string.SlowmodeSeconds, 30);
                        break;
                    case 3:
                        string = LocaleController.formatString("SlowmodeMinutes", R.string.SlowmodeMinutes, 1);
                        break;
                    case 4:
                        string = LocaleController.formatString("SlowmodeMinutes", R.string.SlowmodeMinutes, 5);
                        break;
                    case 5:
                        string = LocaleController.formatString("SlowmodeMinutes", R.string.SlowmodeMinutes, 15);
                        break;
                    case 6:
                    default:
                        string = LocaleController.formatString("SlowmodeHours", R.string.SlowmodeHours, 1);
                        break;
                }
                strings.add(string);
                sizes.add((int) Math.ceil(textPaint.measureText(string)));
            }

            accessibilityDelegate = new IntSeekBarAccessibilityDelegate() {
                @Override
                public int getProgress() {
                    return selectedSlowmode;
                }

                @Override
                public void setProgress(int progress) {
                    setItem(progress);
                }

                @Override
                public int getMaxValue() {
                    return strings.size() - 1;
                }

                @Override
                protected CharSequence getContentDescription(View host) {
                    if (selectedSlowmode == 0) {
                        return LocaleController.getString("SlowmodeOff", R.string.SlowmodeOff);
                    } else {
                        return formatSeconds(getSecondsForIndex(selectedSlowmode));
                    }
                }
            };
        }

        @Override
        public void onInitializeAccessibilityNodeInfo(AccessibilityNodeInfo info) {
            super.onInitializeAccessibilityNodeInfo(info);
            accessibilityDelegate.onInitializeAccessibilityNodeInfoInternal(this, info);
        }

        @Override
        public boolean performAccessibilityAction(int action, Bundle arguments) {
            return super.performAccessibilityAction(action, arguments) || accessibilityDelegate.performAccessibilityActionInternal(this, action, arguments);
        }

        @Override
        public boolean onTouchEvent(MotionEvent event) {
            float x = event.getX();
            if (event.getAction() == MotionEvent.ACTION_DOWN) {
                getParent().requestDisallowInterceptTouchEvent(true);
                for (int a = 0; a < strings.size(); a++) {
                    int cx = sideSide + (lineSize + gapSize * 2 + circleSize) * a + circleSize / 2;
                    if (x > cx - AndroidUtilities.dp(15) && x < cx + AndroidUtilities.dp(15)) {
                        startMoving = a == selectedSlowmode;
                        startX = x;
                        startMovingItem = selectedSlowmode;
                        break;
                    }
                }
            } else if (event.getAction() == MotionEvent.ACTION_MOVE) {
                if (startMoving) {
                    if (Math.abs(startX - x) >= AndroidUtilities.getPixelsInCM(0.5f, true)) {
                        moving = true;
                        startMoving = false;
                    }
                } else if (moving) {
                    for (int a = 0; a < strings.size(); a++) {
                        int cx = sideSide + (lineSize + gapSize * 2 + circleSize) * a + circleSize / 2;
                        int diff = lineSize / 2 + circleSize / 2 + gapSize;
                        if (x > cx - diff && x < cx + diff) {
                            if (selectedSlowmode != a) {
                                setItem(a);
                            }
                            break;
                        }
                    }
                }
            } else if (event.getAction() == MotionEvent.ACTION_UP || event.getAction() == MotionEvent.ACTION_CANCEL) {
                if (!moving) {
                    for (int a = 0; a < strings.size(); a++) {
                        int cx = sideSide + (lineSize + gapSize * 2 + circleSize) * a + circleSize / 2;
                        if (x > cx - AndroidUtilities.dp(15) && x < cx + AndroidUtilities.dp(15)) {
                            if (selectedSlowmode != a) {
                                setItem(a);
                            }
                            break;
                        }
                    }
                } else {
                    if (selectedSlowmode != startMovingItem) {
                        setItem(selectedSlowmode);
                    }
                }
                startMoving = false;
                moving = false;
            }
            return true;
        }

        private void setItem(int index) {
            if (info == null) {
                return;
            }
            selectedSlowmode = index;
            listViewAdapter.notifyItemChanged(slowmodeInfoRow);
            invalidate();
        }

        @Override
        protected void onMeasure(int widthMeasureSpec, int heightMeasureSpec) {
            super.onMeasure(widthMeasureSpec, MeasureSpec.makeMeasureSpec(AndroidUtilities.dp(74), MeasureSpec.EXACTLY));
            circleSize = AndroidUtilities.dp(6);
            gapSize = AndroidUtilities.dp(2);
            sideSide = AndroidUtilities.dp(22);
            lineSize = (getMeasuredWidth() - circleSize * strings.size() - gapSize * 2 * (strings.size() - 1)  - sideSide * 2) / (strings.size() - 1);
        }

        @Override
        protected void onDraw(Canvas canvas) {
            textPaint.setColor(Theme.getColor(Theme.key_windowBackgroundWhiteGrayText));
            int cy = getMeasuredHeight() / 2 + AndroidUtilities.dp(11);

            for (int a = 0; a < strings.size(); a++) {
                int cx = sideSide + (lineSize + gapSize * 2 + circleSize) * a + circleSize / 2;
                if (a <= selectedSlowmode) {
                    paint.setColor(Theme.getColor(Theme.key_switchTrackChecked));
                } else {
                    paint.setColor(Theme.getColor(Theme.key_switchTrack));
                }
                canvas.drawCircle(cx, cy, a == selectedSlowmode ? AndroidUtilities.dp(6) : circleSize / 2, paint);
                if (a != 0) {
                    int x = cx - circleSize / 2 - gapSize - lineSize;
                    int width = lineSize;
                    if (a == selectedSlowmode || a == selectedSlowmode + 1) {
                        width -= AndroidUtilities.dp(3);
                    }
                    if (a == selectedSlowmode + 1) {
                        x += AndroidUtilities.dp(3);
                    }
                    canvas.drawRect(x, cy - AndroidUtilities.dp(1), x + width, cy + AndroidUtilities.dp(1), paint);
                }
                int size = sizes.get(a);
                String text = strings.get(a);
                if (a == 0) {
                    canvas.drawText(text, AndroidUtilities.dp(22), AndroidUtilities.dp(28), textPaint);
                } else if (a == strings.size() - 1) {
                    canvas.drawText(text, getMeasuredWidth() - size - AndroidUtilities.dp(22), AndroidUtilities.dp(28), textPaint);
                } else {
                    canvas.drawText(text, cx - size / 2, AndroidUtilities.dp(28), textPaint);
                }
            }
        }
    }

    public ChatUsersActivity(Bundle args) {
        super(args);
        chatId = arguments.getInt("chat_id");
        type = arguments.getInt("type");
        needOpenSearch = arguments.getBoolean("open_search");
        selectType = arguments.getInt("selectType");
        currentChat = getMessagesController().getChat(chatId);
        if (currentChat != null && currentChat.default_banned_rights != null) {
            defaultBannedRights.view_messages = currentChat.default_banned_rights.view_messages;
            defaultBannedRights.send_stickers = currentChat.default_banned_rights.send_stickers;
            defaultBannedRights.send_media = currentChat.default_banned_rights.send_media;
            defaultBannedRights.embed_links = currentChat.default_banned_rights.embed_links;
            defaultBannedRights.send_messages = currentChat.default_banned_rights.send_messages;
            defaultBannedRights.send_games = currentChat.default_banned_rights.send_games;
            defaultBannedRights.send_inline = currentChat.default_banned_rights.send_inline;
            defaultBannedRights.send_gifs = currentChat.default_banned_rights.send_gifs;
            defaultBannedRights.pin_messages = currentChat.default_banned_rights.pin_messages;
            defaultBannedRights.send_polls = currentChat.default_banned_rights.send_polls;
            defaultBannedRights.invite_users = currentChat.default_banned_rights.invite_users;
            defaultBannedRights.change_info = currentChat.default_banned_rights.change_info;
        }
        initialBannedRights = ChatObject.getBannedRightsString(defaultBannedRights);
        isChannel = ChatObject.isChannel(currentChat) && !currentChat.megagroup;
    }

    private void updateRows() {
        currentChat = getMessagesController().getChat(chatId);
        if (currentChat == null) {
            return;
        }
        recentActionsRow = -1;
        addNewRow = -1;
        addNew2Row = -1;
        addNewSectionRow = -1;
        restricted1SectionRow = -1;
        participantsStartRow = -1;
        participantsDividerRow = -1;
        participantsDivider2Row = -1;
        participantsEndRow = -1;
        participantsInfoRow = -1;
        blockedEmptyRow = -1;
        permissionsSectionRow = -1;
        sendMessagesRow = -1;
        sendMediaRow = -1;
        sendStickersRow = -1;
        sendGifsRow = -1;
        sendPollsRow = -1;
        embedLinksRow = -1;
        addUsersRow = -1;
        pinMessagesRow = -1;
        changeInfoRow = -1;
        removedUsersRow = -1;
        contactsHeaderRow = -1;
        contactsStartRow = -1;
        contactsEndRow = -1;
        botHeaderRow = -1;
        botStartRow = -1;
        botEndRow = -1;
        membersHeaderRow = -1;
        slowmodeRow = -1;
        slowmodeSelectRow = -1;
        slowmodeInfoRow = -1;
        loadingProgressRow = -1;
        lastEmptyViewRow = -1;

        rowCount = 0;
        if (type == TYPE_KICKED) {
            permissionsSectionRow = rowCount++;
            sendMessagesRow = rowCount++;
            sendMediaRow = rowCount++;
            sendStickersRow = rowCount++;
            sendGifsRow = rowCount++;
            sendPollsRow = rowCount++;
            embedLinksRow = rowCount++;
            addUsersRow = rowCount++;
            pinMessagesRow = rowCount++;
            changeInfoRow = rowCount++;
            if (!ChatObject.isChannel(currentChat) && currentChat.creator || currentChat.megagroup && ChatObject.canBlockUsers(currentChat)) {
                participantsDivider2Row = rowCount++;
                slowmodeRow = rowCount++;
                slowmodeSelectRow = rowCount++;
                slowmodeInfoRow = rowCount++;
            }
            if (ChatObject.isChannel(currentChat) && ChatObject.hasAdminRights(currentChat)) {
                if (participantsDivider2Row == -1) {
                    participantsDivider2Row = rowCount++;
                }
                removedUsersRow = rowCount++;
            }
            if (slowmodeInfoRow == -1 || removedUsersRow != -1) {
                participantsDividerRow = rowCount++;
            }
            if (ChatObject.canBlockUsers(currentChat)) {
                addNewRow = rowCount++;
            }

            if (loadingUsers && !firstLoaded) {
                //loadingProgressRow = rowCount++;
            } else {
                if (!participants.isEmpty()) {
                    participantsStartRow = rowCount;
                    rowCount += participants.size();
                    participantsEndRow = rowCount;
                }
                if (addNewRow != -1 || participantsStartRow != -1) {
                    addNewSectionRow = rowCount++;
                }
                lastEmptyViewRow = rowCount++;
            }
        } else if (type == TYPE_BANNED) {
            if (ChatObject.canBlockUsers(currentChat)) {
                addNewRow = rowCount++;
                if (!participants.isEmpty()) {
                    participantsInfoRow = rowCount++;
                }
            }
            if (loadingUsers && !firstLoaded) {
              //  loadingProgressRow = rowCount++;
            } else {
                if (!participants.isEmpty()) {
                    restricted1SectionRow = rowCount++;
                    participantsStartRow = rowCount;
                    rowCount += participants.size();
                    participantsEndRow = rowCount;
                }
                if (participantsStartRow != -1) {
                    if (participantsInfoRow == -1) {
                        participantsInfoRow = rowCount++;
                        lastEmptyViewRow = rowCount++;
                    } else {
                        addNewSectionRow = rowCount++;
                    }
                } else {
                    blockedEmptyRow = rowCount++;
                }
                lastEmptyViewRow = rowCount++;
            }
        } else if (type == TYPE_ADMIN) {
            if (ChatObject.isChannel(currentChat) && currentChat.megagroup && (info == null || info.participants_count <= 200)
                && ChatObject.hasAdminRights(currentChat)) {
                recentActionsRow = rowCount++;
                addNewSectionRow = rowCount++;
            }

            if (ChatObject.canAddAdmins(currentChat)) {
                addNewRow = rowCount++;
            }
            if (loadingUsers && !firstLoaded) {
              //  loadingProgressRow = rowCount++;
            } else {
                if (!participants.isEmpty()) {
                    participantsStartRow = rowCount;
                    rowCount += participants.size();
                    participantsEndRow = rowCount;
                }
                participantsInfoRow = rowCount++;
                lastEmptyViewRow = rowCount++;
            }
        } else if (type == TYPE_USERS) {
            if (selectType == 0 && ChatObject.canAddUsers(currentChat)) {
                /*if (ChatObject.canUserDoAdminAction(currentChat, ChatObject.ACTION_INVITE) && (!ChatObject.isChannel(currentChat) || currentChat.megagroup || TextUtils.isEmpty(currentChat.username))) {
                    addNew2Row = rowCount++;
                    addNewSectionRow = rowCount++;
                }*/
                addNewRow = rowCount++;
            }
            if (loadingUsers && !firstLoaded) {
              //  loadingProgressRow = rowCount++;
            } else {
                boolean hasAnyOther = false;
                if (!contacts.isEmpty()) {
                    contactsHeaderRow = rowCount++;
                    contactsStartRow = rowCount;
                    rowCount += contacts.size();
                    contactsEndRow = rowCount;
                    hasAnyOther = true;
                }
                if (!bots.isEmpty()) {
                    botHeaderRow = rowCount++;
                    botStartRow = rowCount;
                    rowCount += bots.size();
                    botEndRow = rowCount;
                    hasAnyOther = true;
                }
                if (!participants.isEmpty()) {
                    if (hasAnyOther) {
                        membersHeaderRow = rowCount++;
                    }
                    participantsStartRow = rowCount;
                    rowCount += participants.size();
                    participantsEndRow = rowCount;
                }
                if (rowCount != 0) {
                    participantsInfoRow = rowCount++;
                    lastEmptyViewRow = rowCount++;
                }
            }
        }
    }

    @Override
    public boolean onFragmentCreate() {
        super.onFragmentCreate();
        getNotificationCenter().addObserver(this, NotificationCenter.chatInfoDidLoad);
        loadChatParticipants(0, 200);
        return true;
    }

    @Override
    public void onFragmentDestroy() {
        super.onFragmentDestroy();
        getNotificationCenter().removeObserver(this, NotificationCenter.chatInfoDidLoad);
    }

    @Override
    public View createView(Context context) {
        searching = false;

        actionBar.setBackButtonImage(R.drawable.ic_ab_back);
        actionBar.setAllowOverlayTitle(true);
        if (type == TYPE_KICKED) {
            actionBar.setTitle(LocaleController.getString("ChannelPermissions", R.string.ChannelPermissions));
        } else if (type == TYPE_BANNED) {
            actionBar.setTitle(LocaleController.getString("ChannelBlacklist", R.string.ChannelBlacklist));
        } else if (type == TYPE_ADMIN) {
            actionBar.setTitle(LocaleController.getString("ChannelAdministrators", R.string.ChannelAdministrators));
        } else if (type == TYPE_USERS) {
            if (selectType == 0) {
                if (isChannel) {
                    actionBar.setTitle(LocaleController.getString("ChannelSubscribers", R.string.ChannelSubscribers));
                } else {
                    actionBar.setTitle(LocaleController.getString("ChannelMembers", R.string.ChannelMembers));
                }
            } else {
                if (selectType == 1) {
                    actionBar.setTitle(LocaleController.getString("ChannelAddAdmin", R.string.ChannelAddAdmin));
                } else if (selectType == 2) {
                    actionBar.setTitle(LocaleController.getString("ChannelBlockUser", R.string.ChannelBlockUser));
                } else if (selectType == 3) {
                    actionBar.setTitle(LocaleController.getString("ChannelAddException", R.string.ChannelAddException));
                }
            }
        }
        actionBar.setActionBarMenuOnItemClick(new ActionBar.ActionBarMenuOnItemClick() {
            @Override
            public void onItemClick(int id) {
                if (id == -1) {
                    if (checkDiscard()) {
                        finishFragment();
                    }
                } else if (id == done_button) {
                    processDone();
                }
            }
        });
        if (selectType != 0 || type == TYPE_USERS || ChatObject.hasAdminRights(currentChat) && (type == TYPE_BANNED || type == TYPE_KICKED)) {
            searchListViewAdapter = new SearchAdapter(context);
            ActionBarMenu menu = actionBar.createMenu();
            searchItem = menu.addItem(search_button, R.drawable.ic_ab_search).setIsSearchField(true).setActionBarMenuItemSearchListener(new ActionBarMenuItem.ActionBarMenuItemSearchListener() {
                @Override
                public void onSearchExpand() {
                    searching = true;
                    if (doneItem != null) {
                        doneItem.setVisibility(View.GONE);
                    }
                }

                @Override
                public void onSearchCollapse() {
                    searchListViewAdapter.searchUsers(null);
                    searching = false;
                    listView.setAdapter(listViewAdapter);
                    listViewAdapter.notifyDataSetChanged();
                    listView.setFastScrollVisible(true);
                    listView.setVerticalScrollBarEnabled(false);
                    if (doneItem != null) {
                        doneItem.setVisibility(View.VISIBLE);
                    }
                }

                @Override
                public void onTextChanged(EditText editText) {
                    if (searchListViewAdapter == null) {
                        return;
                    }
                    String text = editText.getText().toString();
                    int oldItemsCount = listView.getAdapter() == null ? 0 : listView.getAdapter().getItemCount();
                    searchListViewAdapter.searchUsers(text);
                    if (TextUtils.isEmpty(text) && listView != null && listView.getAdapter() != listViewAdapter) {
                        listView.setAdapter(listViewAdapter);
                        if (oldItemsCount == 0) {
                            showItemsAnimated(0);
                        }
                    }
                    progressBar.setVisibility(View.GONE);
                    flickerLoadingView.setVisibility(View.VISIBLE);
                }
            });
            if (type == TYPE_KICKED) {
                searchItem.setSearchFieldHint(LocaleController.getString("ChannelSearchException", R.string.ChannelSearchException));
            } else {
                searchItem.setSearchFieldHint(LocaleController.getString("Search", R.string.Search));
            }

            if (type == TYPE_KICKED) {
                doneItem = menu.addItemWithWidth(done_button, R.drawable.ic_done, AndroidUtilities.dp(56), LocaleController.getString("Done", R.string.Done));
            }
        }

        fragmentView = new FrameLayout(context);
        fragmentView.setBackgroundColor(Theme.getColor(Theme.key_windowBackgroundWhite));
        FrameLayout frameLayout = (FrameLayout) fragmentView;

        FrameLayout progressLayout = new FrameLayout(context);
        flickerLoadingView = new FlickerLoadingView(context);
        flickerLoadingView.setViewType(FlickerLoadingView.USERS_TYPE);
        flickerLoadingView.showDate(false);
        flickerLoadingView.setUseHeaderOffset(true);
        progressLayout.addView(flickerLoadingView);

        progressBar = new RadialProgressView(context);
        progressLayout.addView(progressBar, LayoutHelper.createFrame(LayoutHelper.WRAP_CONTENT, LayoutHelper.WRAP_CONTENT, Gravity.CENTER));
        frameLayout.addView(progressLayout);

        if (type == 3) {
            flickerLoadingView.setVisibility(View.GONE);
        } else {
            progressBar.setVisibility(View.GONE);
        }
        emptyView = new StickerEmptyView(context, progressLayout, StickerEmptyView.STICKER_TYPE_SEARCH);
        emptyView.title.setText(LocaleController.getString("NoResult", R.string.NoResult));
        emptyView.subtitle.setText(LocaleController.getString("SearchEmptyViewFilteredSubtitle2", R.string.SearchEmptyViewFilteredSubtitle2));
        emptyView.setVisibility(View.GONE);
        emptyView.setAnimateLayoutChange(true);
        emptyView.showProgress(true, false);
        frameLayout.addView(emptyView, LayoutHelper.createFrame(LayoutHelper.MATCH_PARENT, LayoutHelper.MATCH_PARENT));

        listView = new RecyclerListView(context);
        listView.setLayoutManager(new LinearLayoutManager(context, LinearLayoutManager.VERTICAL, false));
        ((SimpleItemAnimator) listView.getItemAnimator()).setSupportsChangeAnimations(false);
        listView.setAdapter(listViewAdapter = new ListAdapter(context));
        listView.setVerticalScrollbarPosition(LocaleController.isRTL ? RecyclerListView.SCROLLBAR_POSITION_LEFT : RecyclerListView.SCROLLBAR_POSITION_RIGHT);
        frameLayout.addView(listView, LayoutHelper.createFrame(LayoutHelper.MATCH_PARENT, LayoutHelper.MATCH_PARENT));

        listView.setOnItemClickListener((view, position) -> {
            boolean listAdapter = listView.getAdapter() == listViewAdapter;
            if (listAdapter) {
                if (position == addNewRow) {
                    if (type == TYPE_BANNED || type == TYPE_KICKED) {
                        Bundle bundle = new Bundle();
                        bundle.putInt("chat_id", chatId);
                        bundle.putInt("type", ChatUsersActivity.TYPE_USERS);
                        bundle.putInt("selectType", type == TYPE_BANNED ? 2 : 3);
                        ChatUsersActivity fragment = new ChatUsersActivity(bundle);
                        fragment.setInfo(info);
                        presentFragment(fragment);
                    } else if (type == TYPE_ADMIN) {
                        Bundle bundle = new Bundle();
                        bundle.putInt("chat_id", chatId);
                        bundle.putInt("type", ChatUsersActivity.TYPE_USERS);
                        bundle.putInt("selectType", 1);
                        ChatUsersActivity fragment = new ChatUsersActivity(bundle);
                        fragment.setDelegate(new ChatUsersActivityDelegate() {
                            @Override
                            public void didAddParticipantToList(int uid, TLObject participant) {
                                if (participant != null && participantsMap.get(uid) == null) {
                                    participants.add(participant);
                                    Collections.sort(participants, (lhs, rhs) -> {
                                        int type1 = getChannelAdminParticipantType(lhs);
                                        int type2 = getChannelAdminParticipantType(rhs);
                                        if (type1 > type2) {
                                            return 1;
                                        } else if (type1 < type2) {
                                            return -1;
                                        }
                                        return 0;
                                    });
                                    updateRows();
                                    if (listViewAdapter != null) {
                                        listViewAdapter.notifyDataSetChanged();
                                    }
                                }
                            }

                            @Override
                            public void didChangeOwner(TLRPC.User user) {
                                onOwnerChaged(user);
                            }
                        });
                        fragment.setInfo(info);
                        presentFragment(fragment);
                    } else if (type == TYPE_USERS) {
                        Bundle args = new Bundle();
                        args.putBoolean("addToGroup", true);
                        args.putInt(isChannel ? "channelId" : "chatId", currentChat.id);
                        GroupCreateActivity fragment = new GroupCreateActivity(args);
                        fragment.setInfo(info);
                        fragment.setIgnoreUsers(contactsMap != null && contactsMap.size() != 0 ? contactsMap : participantsMap);
                        fragment.setDelegate(new GroupCreateActivity.ContactsAddActivityDelegate() {
                            @Override
                            public void didSelectUsers(ArrayList<TLRPC.User> users, int fwdCount) {
                                for (int a = 0, N = users.size(); a < N; a++) {
                                    TLRPC.User user = users.get(a);
                                    getMessagesController().addUserToChat(chatId, user, fwdCount, null, ChatUsersActivity.this, null);
                                }
                            }

                            @Override
                            public void needAddBot(TLRPC.User user) {
                                openRightsEdit(user.id, null, null, null, "", true, ChatRightsEditActivity.TYPE_ADMIN, false);
                            }
                        });
                        presentFragment(fragment);
                    }
                    return;
                } else if (position == recentActionsRow) {
                    presentFragment(new ChannelAdminLogActivity(currentChat));
                    return;
                } else if (position == removedUsersRow) {
                    Bundle args = new Bundle();
                    args.putInt("chat_id", chatId);
                    args.putInt("type", ChatUsersActivity.TYPE_BANNED);
                    ChatUsersActivity fragment = new ChatUsersActivity(args);
                    fragment.setInfo(info);
                    presentFragment(fragment);
                    return;
                } else if (position == addNew2Row) {
                    presentFragment(new GroupInviteActivity(chatId));
                    return;
                } else if (position > permissionsSectionRow && position <= changeInfoRow) {
                    TextCheckCell2 checkCell = (TextCheckCell2) view;
                    if (!checkCell.isEnabled()) {
                        return;
                    }
                    if (checkCell.hasIcon()) {
                        if (!TextUtils.isEmpty(currentChat.username) && (position == pinMessagesRow || position == changeInfoRow)) {
                            Toast.makeText(getParentActivity(), LocaleController.getString("EditCantEditPermissionsPublic", R.string.EditCantEditPermissionsPublic), Toast.LENGTH_SHORT).show();
                        } else {
                            Toast.makeText(getParentActivity(), LocaleController.getString("EditCantEditPermissions", R.string.EditCantEditPermissions), Toast.LENGTH_SHORT).show();
                        }
                        return;
                    }
                    checkCell.setChecked(!checkCell.isChecked());
                    if (position == changeInfoRow) {
                        defaultBannedRights.change_info = !defaultBannedRights.change_info;
                    } else if (position == addUsersRow) {
                        defaultBannedRights.invite_users = !defaultBannedRights.invite_users;
                    } else if (position == pinMessagesRow) {
                        defaultBannedRights.pin_messages = !defaultBannedRights.pin_messages;
                    } else {
                        boolean disabled = !checkCell.isChecked();
                        if (position == sendMessagesRow) {
                            defaultBannedRights.send_messages = !defaultBannedRights.send_messages;
                        } else if (position == sendMediaRow) {
                            defaultBannedRights.send_media = !defaultBannedRights.send_media;
                        } else if (position == sendStickersRow) {
                            defaultBannedRights.send_stickers = defaultBannedRights.send_games = defaultBannedRights.send_inline = !defaultBannedRights.send_stickers;
                        } else if (position == sendGifsRow) {
                            defaultBannedRights.send_gifs = !defaultBannedRights.send_gifs;
                        } else if (position == embedLinksRow) {
                            defaultBannedRights.embed_links = !defaultBannedRights.embed_links;
                        } else if (position == sendPollsRow) {
                            defaultBannedRights.send_polls = !defaultBannedRights.send_polls;
                        }
                        if (disabled) {
                            if (defaultBannedRights.view_messages && !defaultBannedRights.send_messages) {
                                defaultBannedRights.send_messages = true;
                                RecyclerListView.ViewHolder holder = listView.findViewHolderForAdapterPosition(sendMessagesRow);
                                if (holder != null) {
                                    ((TextCheckCell2) holder.itemView).setChecked(false);
                                }
                            }
                            if ((defaultBannedRights.view_messages || defaultBannedRights.send_messages) && !defaultBannedRights.send_media) {
                                defaultBannedRights.send_media = true;
                                RecyclerListView.ViewHolder holder = listView.findViewHolderForAdapterPosition(sendMediaRow);
                                if (holder != null) {
                                    ((TextCheckCell2) holder.itemView).setChecked(false);
                                }
                            }
                            if ((defaultBannedRights.view_messages || defaultBannedRights.send_messages) && !defaultBannedRights.send_polls) {
                                defaultBannedRights.send_polls = true;
                                RecyclerListView.ViewHolder holder = listView.findViewHolderForAdapterPosition(sendPollsRow);
                                if (holder != null) {
                                    ((TextCheckCell2) holder.itemView).setChecked(false);
                                }
                            }
                            if ((defaultBannedRights.view_messages || defaultBannedRights.send_messages) && !defaultBannedRights.send_stickers) {
                                defaultBannedRights.send_stickers = defaultBannedRights.send_games = defaultBannedRights.send_inline = true;
                                RecyclerListView.ViewHolder holder = listView.findViewHolderForAdapterPosition(sendStickersRow);
                                if (holder != null) {
                                    ((TextCheckCell2) holder.itemView).setChecked(false);
                                }
                            }
                            if ((defaultBannedRights.view_messages || defaultBannedRights.send_messages) && !defaultBannedRights.send_gifs) {
                                defaultBannedRights.send_gifs = true;
                                RecyclerListView.ViewHolder holder = listView.findViewHolderForAdapterPosition(sendGifsRow);
                                if (holder != null) {
                                    ((TextCheckCell2) holder.itemView).setChecked(false);
                                }
                            }
                            if ((defaultBannedRights.view_messages || defaultBannedRights.send_messages) && !defaultBannedRights.embed_links) {
                                defaultBannedRights.embed_links = true;
                                RecyclerListView.ViewHolder holder = listView.findViewHolderForAdapterPosition(embedLinksRow);
                                if (holder != null) {
                                    ((TextCheckCell2) holder.itemView).setChecked(false);
                                }
                            }
                        } else {
                            if ((!defaultBannedRights.embed_links || !defaultBannedRights.send_inline || !defaultBannedRights.send_media || !defaultBannedRights.send_polls) && defaultBannedRights.send_messages) {
                                defaultBannedRights.send_messages = false;
                                RecyclerListView.ViewHolder holder = listView.findViewHolderForAdapterPosition(sendMessagesRow);
                                if (holder != null) {
                                    ((TextCheckCell2) holder.itemView).setChecked(true);
                                }
                            }
                        }
                    }
                    return;
                }
            }

            TLRPC.TL_chatBannedRights bannedRights = null;
            TLRPC.TL_chatAdminRights adminRights = null;
            String rank = "";
            final TLObject participant;
            int user_id = 0;
            int promoted_by = 0;
            boolean canEditAdmin = false;
            if (listAdapter) {
                participant = listViewAdapter.getItem(position);
                if (participant instanceof TLRPC.ChannelParticipant) {
                    TLRPC.ChannelParticipant channelParticipant = (TLRPC.ChannelParticipant) participant;
                    user_id = channelParticipant.user_id;
                    bannedRights = channelParticipant.banned_rights;
                    adminRights = channelParticipant.admin_rights;
                    rank = channelParticipant.rank;
                    canEditAdmin = !(channelParticipant instanceof TLRPC.TL_channelParticipantAdmin || channelParticipant instanceof TLRPC.TL_channelParticipantCreator) || channelParticipant.can_edit;
                    if (participant instanceof TLRPC.TL_channelParticipantCreator) {
                        adminRights = ((TLRPC.TL_channelParticipantCreator) participant).admin_rights;
                        if (adminRights == null) {
                            adminRights = new TLRPC.TL_chatAdminRights();
                            adminRights.change_info = adminRights.post_messages = adminRights.edit_messages =
                            adminRights.delete_messages = adminRights.ban_users = adminRights.invite_users =
                            adminRights.pin_messages = adminRights.add_admins = true;
                            if (!isChannel) {
                                adminRights.manage_call = true;
                            }
                        }
                    }
                } else if (participant instanceof TLRPC.ChatParticipant) {
                    TLRPC.ChatParticipant chatParticipant = (TLRPC.ChatParticipant) participant;
                    user_id = chatParticipant.user_id;
                    canEditAdmin = currentChat.creator;
                    if (participant instanceof TLRPC.TL_chatParticipantCreator) {
                        adminRights = new TLRPC.TL_chatAdminRights();
                        adminRights.change_info = adminRights.post_messages = adminRights.edit_messages =
                        adminRights.delete_messages = adminRights.ban_users = adminRights.invite_users =
                        adminRights.pin_messages = adminRights.add_admins = true;
                        if (!isChannel) {
                            adminRights.manage_call = true;
                        }
                    }
                }
            } else {
                TLObject object = searchListViewAdapter.getItem(position);
                if (object instanceof TLRPC.User) {
                    TLRPC.User user = (TLRPC.User) object;
                    getMessagesController().putUser(user, false);
                    participant = getAnyParticipant(user_id = user.id);
                } else if (object instanceof TLRPC.ChannelParticipant || object instanceof TLRPC.ChatParticipant) {
                    participant = object;
                } else {
                    participant = null;
                }
                if (participant instanceof TLRPC.ChannelParticipant) {
                    TLRPC.ChannelParticipant channelParticipant = (TLRPC.ChannelParticipant) participant;
                    user_id = channelParticipant.user_id;
                    canEditAdmin = !(channelParticipant instanceof TLRPC.TL_channelParticipantAdmin || channelParticipant instanceof TLRPC.TL_channelParticipantCreator) || channelParticipant.can_edit;
                    bannedRights = channelParticipant.banned_rights;
                    adminRights = channelParticipant.admin_rights;
                    rank = channelParticipant.rank;
                } else if (participant instanceof TLRPC.ChatParticipant) {
                    TLRPC.ChatParticipant chatParticipant = (TLRPC.ChatParticipant) participant;
                    user_id = chatParticipant.user_id;
                    canEditAdmin = currentChat.creator;
                    bannedRights = null;
                    adminRights = null;
                } else if (participant == null) {
                    canEditAdmin = true;
                }
            }
            if (user_id != 0) {
                if (selectType != 0) {
                    if (selectType == 3 || selectType == 1) {
                        if (selectType != 1 && canEditAdmin && (participant instanceof TLRPC.TL_channelParticipantAdmin || participant instanceof TLRPC.TL_chatParticipantAdmin)) {
                            final TLRPC.User user = getMessagesController().getUser(user_id);
                            final TLRPC.TL_chatBannedRights br = bannedRights;
                            final TLRPC.TL_chatAdminRights ar = adminRights;
                            final boolean canEdit = canEditAdmin;
                            final String rankFinal = rank;
                            AlertDialog.Builder builder = new AlertDialog.Builder(getParentActivity());
                            builder.setTitle(LocaleController.getString("AppName", R.string.AppName));
                            builder.setMessage(LocaleController.formatString("AdminWillBeRemoved", R.string.AdminWillBeRemoved, UserObject.getUserName(user)));
                            builder.setPositiveButton(LocaleController.getString("OK", R.string.OK), (dialog, which) -> openRightsEdit(user.id, participant, ar, br, rankFinal, canEdit, selectType == 1 ? 0 : 1, false));
                            builder.setNegativeButton(LocaleController.getString("Cancel", R.string.Cancel), null);
                            showDialog(builder.create());
                        } else {
                            openRightsEdit(user_id, participant, adminRights, bannedRights, rank, canEditAdmin, selectType == 1 ? 0 : 1, selectType == 1 || selectType == 3);
                        }
                    } else {
                        removeUser(user_id);
                    }
                } else {
                    boolean canEdit = false;
                    if (type == TYPE_ADMIN) {
                        canEdit = user_id != getUserConfig().getClientUserId() && (currentChat.creator || canEditAdmin);
                    } else if (type == TYPE_BANNED || type == TYPE_KICKED) {
                        canEdit = ChatObject.canBlockUsers(currentChat);
                    }
                    if (type == TYPE_BANNED || type != TYPE_ADMIN && isChannel || type == TYPE_USERS && selectType == 0) {
                        if (user_id == getUserConfig().getClientUserId()) {
                            return;
                        }
                        Bundle args = new Bundle();
                        args.putInt("user_id", user_id);
                        presentFragment(new ProfileActivity(args));
                    } else {
                        if (bannedRights == null) {
                            bannedRights = new TLRPC.TL_chatBannedRights();
                            bannedRights.view_messages = true;
                            bannedRights.send_stickers = true;
                            bannedRights.send_media = true;
                            bannedRights.embed_links = true;
                            bannedRights.send_messages = true;
                            bannedRights.send_games = true;
                            bannedRights.send_inline = true;
                            bannedRights.send_gifs = true;
                            bannedRights.pin_messages = true;
                            bannedRights.send_polls = true;
                            bannedRights.invite_users = true;
                            bannedRights.change_info = true;
                        }
                        ChatRightsEditActivity fragment = new ChatRightsEditActivity(user_id, chatId, adminRights, defaultBannedRights, bannedRights, rank, type == TYPE_ADMIN ? ChatRightsEditActivity.TYPE_ADMIN : ChatRightsEditActivity.TYPE_BANNED, canEdit, participant == null, participant);
                        fragment.setDelegate(new ChatRightsEditActivity.ChatRightsEditActivityDelegate() {
                            @Override
                            public void didSetRights(int rights, TLRPC.TL_chatAdminRights rightsAdmin, TLRPC.TL_chatBannedRights rightsBanned, String rank) {
                                if (participant instanceof TLRPC.ChannelParticipant) {
                                    TLRPC.ChannelParticipant channelParticipant = (TLRPC.ChannelParticipant) participant;
                                    channelParticipant.admin_rights = rightsAdmin;
                                    channelParticipant.banned_rights = rightsBanned;
                                    channelParticipant.rank = rank;
                                    updateParticipantWithRights(channelParticipant, rightsAdmin, rightsBanned, 0, false);
                                }
                            }

                            @Override
                            public void didChangeOwner(TLRPC.User user) {
                                onOwnerChaged(user);
                            }
                        });
                        presentFragment(fragment);
                    }
                }
            }
        });

        listView.setOnItemLongClickListener((view, position) -> !(getParentActivity() == null || listView.getAdapter() != listViewAdapter) && createMenuForParticipant(listViewAdapter.getItem(position), false));
        if (searchItem != null) {
            listView.setOnScrollListener(new RecyclerView.OnScrollListener() {
                @Override
                public void onScrollStateChanged(RecyclerView recyclerView, int newState) {
                    if (newState == RecyclerView.SCROLL_STATE_DRAGGING) {
                        AndroidUtilities.hideKeyboard(getParentActivity().getCurrentFocus());
                    }
                }

                @Override
                public void onScrolled(RecyclerView recyclerView, int dx, int dy) {

                }
            });
        }

        undoView = new UndoView(context);
        frameLayout.addView(undoView, LayoutHelper.createFrame(LayoutHelper.MATCH_PARENT, LayoutHelper.WRAP_CONTENT, Gravity.BOTTOM | Gravity.LEFT, 8, 0, 8, 8));

        updateRows();

        listView.setEmptyView(emptyView);
        listView.setAnimateEmptyView(true, 0);

        if (needOpenSearch) {
            searchItem.openSearch(false);
        }

        return fragmentView;
    }

    private void showItemsAnimated(int from) {
        if (isPaused || !openTransitionEnded) {
            return;
        }
        listView.getViewTreeObserver().addOnPreDrawListener(new ViewTreeObserver.OnPreDrawListener() {
            @Override
            public boolean onPreDraw() {
                listView.getViewTreeObserver().removeOnPreDrawListener(this);
                int n = listView.getChildCount();
                AnimatorSet animatorSet = new AnimatorSet();
                for (int i = 0; i < n; i++) {
                    View child = listView.getChildAt(i);
                    if (listView.getChildAdapterPosition(child) < from) {
                        continue;
                    }
                    child.setAlpha(0);
                    int s = Math.min(listView.getMeasuredHeight(), Math.max(0, child.getTop()));
                    int delay = (int) ((s / (float) listView.getMeasuredHeight()) * 100);
                    ObjectAnimator a = ObjectAnimator.ofFloat(child, View.ALPHA, 0, 1f);
                    a.setStartDelay(delay);
                    a.setDuration(200);
                    animatorSet.playTogether(a);
                }
                animatorSet.start();
                return true;
            }
        });
    }

    public void setIgnoresUsers(SparseArray<TLRPC.TL_groupCallParticipant> participants) {
        ignoredUsers = participants;
    }
    
    private void onOwnerChaged(TLRPC.User user) {
        undoView.showWithAction(-chatId, isChannel ? UndoView.ACTION_OWNER_TRANSFERED_CHANNEL : UndoView.ACTION_OWNER_TRANSFERED_GROUP, user);
        boolean foundAny = false;
        currentChat.creator = false;
        for (int a = 0; a < 3; a++) {
            SparseArray<TLObject> map;
            ArrayList<TLObject> arrayList;
            boolean found = false;
            if (a == 0) {
                map = contactsMap;
                arrayList = contacts;
            } else if (a == 1) {
                map = botsMap;
                arrayList = bots;
            } else {
                map = participantsMap;
                arrayList = participants;
            }
            TLObject object = map.get(user.id);
            if (object instanceof TLRPC.ChannelParticipant) {
                TLRPC.TL_channelParticipantCreator creator = new TLRPC.TL_channelParticipantCreator();
                creator.user_id = user.id;
                map.put(user.id, creator);
                int index = arrayList.indexOf(object);
                if (index >= 0) {
                    arrayList.set(index, creator);
                }
                found = true;
                foundAny = true;
            }
            int selfUserId = getUserConfig().getClientUserId();
            object = map.get(selfUserId);
            if (object instanceof TLRPC.ChannelParticipant) {
                TLRPC.TL_channelParticipantAdmin admin = new TLRPC.TL_channelParticipantAdmin();
                admin.user_id = selfUserId;
                admin.self = true;
                admin.inviter_id = selfUserId;
                admin.promoted_by = selfUserId;
                admin.date = (int) (System.currentTimeMillis() / 1000);
                admin.admin_rights = new TLRPC.TL_chatAdminRights();
                admin.admin_rights.change_info = admin.admin_rights.post_messages = admin.admin_rights.edit_messages =
                admin.admin_rights.delete_messages = admin.admin_rights.ban_users = admin.admin_rights.invite_users =
                admin.admin_rights.pin_messages = admin.admin_rights.add_admins = true;
                if (!isChannel) {
                    admin.admin_rights.manage_call = true;
                }
                map.put(selfUserId, admin);

                int index = arrayList.indexOf(object);
                if (index >= 0) {
                    arrayList.set(index, admin);
                }
                found = true;
            }
            if (found) {
                Collections.sort(arrayList, (lhs, rhs) -> {
                    int type1 = getChannelAdminParticipantType(lhs);
                    int type2 = getChannelAdminParticipantType(rhs);
                    if (type1 > type2) {
                        return 1;
                    } else if (type1 < type2) {
                        return -1;
                    }
                    return 0;
                });
            }
        }
        if (!foundAny) {
            TLRPC.TL_channelParticipantCreator creator = new TLRPC.TL_channelParticipantCreator();
            creator.user_id = user.id;
            participantsMap.put(user.id, creator);
            participants.add(creator);
            Collections.sort(participants, (lhs, rhs) -> {
                int type1 = getChannelAdminParticipantType(lhs);
                int type2 = getChannelAdminParticipantType(rhs);
                if (type1 > type2) {
                    return 1;
                } else if (type1 < type2) {
                    return -1;
                }
                return 0;
            });
            updateRows();
        }
        listViewAdapter.notifyDataSetChanged();
        if (delegate != null) {
            delegate.didChangeOwner(user);
        }
    }

    private void openRightsEdit2(int userId, int date, TLObject participant, TLRPC.TL_chatAdminRights adminRights, TLRPC.TL_chatBannedRights bannedRights, String rank, boolean canEditAdmin, int type, boolean removeFragment) {
        boolean[] needShowBulletin = new boolean[1];
        final boolean isAdmin = participant instanceof TLRPC.TL_channelParticipantAdmin || participant instanceof TLRPC.TL_chatParticipantAdmin;
        ChatRightsEditActivity fragment = new ChatRightsEditActivity(userId, chatId, adminRights, defaultBannedRights, bannedRights, rank, type, true, false, participant) {
            @Override
            protected void onTransitionAnimationEnd(boolean isOpen, boolean backward) {
                if (!isOpen && backward && needShowBulletin[0] && BulletinFactory.canShowBulletin(ChatUsersActivity.this)) {
                    final TLRPC.User user = getMessagesController().getUser(userId);
                    if (user != null) {
                        BulletinFactory.createPromoteToAdminBulletin(ChatUsersActivity.this, user.first_name).show();
                    }
                }
            }
        };
        fragment.setDelegate(new ChatRightsEditActivity.ChatRightsEditActivityDelegate() {
            @Override
            public void didSetRights(int rights, TLRPC.TL_chatAdminRights rightsAdmin, TLRPC.TL_chatBannedRights rightsBanned, String rank) {
                if (type == 0) {
                    for (int a = 0; a < participants.size(); a++) {
                        TLObject p = participants.get(a);
                        if (p instanceof TLRPC.ChannelParticipant) {
                            TLRPC.ChannelParticipant p2 = (TLRPC.ChannelParticipant) p;
                            if (p2.user_id == userId) {
                                TLRPC.ChannelParticipant newPart;
                                if (rights == 1) {
                                    newPart = new TLRPC.TL_channelParticipantAdmin();
                                } else {
                                    newPart = new TLRPC.TL_channelParticipant();
                                }
                                newPart.admin_rights = rightsAdmin;
                                newPart.banned_rights = rightsBanned;
                                newPart.inviter_id = getUserConfig().getClientUserId();
                                newPart.user_id = userId;
                                newPart.date = date;
                                newPart.flags |= 4;
                                newPart.rank = rank;
                                participants.set(a, newPart);
                                break;
                            }
                        } else if (p instanceof TLRPC.ChatParticipant) {
                            TLRPC.ChatParticipant chatParticipant = (TLRPC.ChatParticipant) p;
                            TLRPC.ChatParticipant newParticipant;
                            if (rights == 1) {
                                newParticipant = new TLRPC.TL_chatParticipantAdmin();
                            } else {
                                newParticipant = new TLRPC.TL_chatParticipant();
                            }
                            newParticipant.user_id = chatParticipant.user_id;
                            newParticipant.date = chatParticipant.date;
                            newParticipant.inviter_id = chatParticipant.inviter_id;
                            int index = info.participants.participants.indexOf(chatParticipant);
                            if (index >= 0) {
                                info.participants.participants.set(index, newParticipant);
                            }
                            loadChatParticipants(0, 200);
                        }
                    }
                    if (rights == 1 && !isAdmin) {
                        needShowBulletin[0] = true;
                    }
                } else if (type == 1) {
                    if (rights == 0) {
                        removeParticipants(userId);
                    }
                }
            }

            @Override
            public void didChangeOwner(TLRPC.User user) {
                onOwnerChaged(user);
            }
        });
        presentFragment(fragment);
    }

    @Override
    public boolean canBeginSlide() {
        return checkDiscard();
    }

    private void openRightsEdit(int user_id, TLObject participant, TLRPC.TL_chatAdminRights adminRights, TLRPC.TL_chatBannedRights bannedRights, String rank, boolean canEditAdmin, int type, boolean removeFragment) {
        ChatRightsEditActivity fragment = new ChatRightsEditActivity(user_id, chatId, adminRights, defaultBannedRights, bannedRights, rank, type, canEditAdmin, participant == null, participant);
        fragment.setDelegate(new ChatRightsEditActivity.ChatRightsEditActivityDelegate() {
            @Override
            public void didSetRights(int rights, TLRPC.TL_chatAdminRights rightsAdmin, TLRPC.TL_chatBannedRights rightsBanned, String rank) {
                if (participant instanceof TLRPC.ChannelParticipant) {
                    TLRPC.ChannelParticipant channelParticipant = (TLRPC.ChannelParticipant) participant;
                    channelParticipant.admin_rights = rightsAdmin;
                    channelParticipant.banned_rights = rightsBanned;
                    channelParticipant.rank = rank;
                }
                if (removeFragment) {
                    removeSelfFromStack();
                }
            }

            @Override
            public void didChangeOwner(TLRPC.User user) {
                onOwnerChaged(user);
            }
        });
        presentFragment(fragment, removeFragment);
    }

    private void removeUser(int userId) {
        if (!ChatObject.isChannel(currentChat)) {
            return;
        }
        TLRPC.User user = getMessagesController().getUser(userId);
        getMessagesController().deleteUserFromChat(chatId, user, null);
        finishFragment();
    }

    private TLObject getAnyParticipant(int userId) {
        boolean updated = false;
        for (int a = 0; a < 3; a++) {
            SparseArray<TLObject> map;
            if (a == 0) {
                map = contactsMap;
            } else if (a == 1) {
                map = botsMap;
            } else {
                map = participantsMap;
            }
            TLObject p = map.get(userId);
            if (p != null) {
                return p;
            }
        }
        return null;
    }

    private void removeParticipants(TLObject object) {
        if (object instanceof TLRPC.ChatParticipant) {
            TLRPC.ChatParticipant chatParticipant = (TLRPC.ChatParticipant) object;
            removeParticipants(chatParticipant.user_id);
        } else if (object instanceof TLRPC.ChannelParticipant) {
            TLRPC.ChannelParticipant channelParticipant = (TLRPC.ChannelParticipant) object;
            removeParticipants(channelParticipant.user_id);
        }
    }

    private void removeParticipants(int userId) {
        boolean updated = false;
        for (int a = 0; a < 3; a++) {
            SparseArray<TLObject> map;
            ArrayList<TLObject> arrayList;
            if (a == 0) {
                map = contactsMap;
                arrayList = contacts;
            } else if (a == 1) {
                map = botsMap;
                arrayList = bots;
            } else {
                map = participantsMap;
                arrayList = participants;
            }
            TLObject p = map.get(userId);
            if (p != null) {
                map.remove(userId);
                arrayList.remove(p);
                updated = true;
            }
        }
        if (updated) {
            updateRows();
            listViewAdapter.notifyDataSetChanged();
        }
        if (listView.getAdapter() == searchListViewAdapter) {
            searchListViewAdapter.removeUserId(userId);
        }
    }

    private void updateParticipantWithRights(TLRPC.ChannelParticipant channelParticipant, TLRPC.TL_chatAdminRights rightsAdmin, TLRPC.TL_chatBannedRights rightsBanned, int user_id, boolean withDelegate) {
        boolean delegateCalled = false;
        for (int a = 0; a < 3; a++) {
            SparseArray<TLObject> map;
            if (a == 0) {
                map = contactsMap;
            } else if (a == 1) {
                map = botsMap;
            } else {
                map = participantsMap;
            }
            TLObject p = map.get(channelParticipant.user_id);
            if (p instanceof TLRPC.ChannelParticipant) {
                channelParticipant = (TLRPC.ChannelParticipant) p;
                channelParticipant.admin_rights = rightsAdmin;
                channelParticipant.banned_rights = rightsBanned;
                if (withDelegate) {
                    channelParticipant.promoted_by = getUserConfig().getClientUserId();
                }
            }
            if (withDelegate && p != null && !delegateCalled && delegate != null) {
                delegateCalled = true;
                delegate.didAddParticipantToList(user_id, p);
            }
        }
    }

    private boolean createMenuForParticipant(final TLObject participant, boolean resultOnly) {
        if (participant == null || selectType != 0) {
            return false;
        }
        int userId;
        boolean canEdit;
        int date;
        TLRPC.TL_chatBannedRights bannedRights;
        TLRPC.TL_chatAdminRights adminRights;
        String rank;
        if (participant instanceof TLRPC.ChannelParticipant) {
            TLRPC.ChannelParticipant channelParticipant = (TLRPC.ChannelParticipant) participant;
            userId = channelParticipant.user_id;
            canEdit = channelParticipant.can_edit;
            bannedRights = channelParticipant.banned_rights;
            adminRights = channelParticipant.admin_rights;
            date = channelParticipant.date;
            rank = channelParticipant.rank;
        } else if (participant instanceof TLRPC.ChatParticipant) {
            TLRPC.ChatParticipant chatParticipant = (TLRPC.ChatParticipant) participant;
            userId = chatParticipant.user_id;
            date = chatParticipant.date;
            canEdit = ChatObject.canAddAdmins(currentChat);
            bannedRights = null;
            adminRights = null;
            rank = "";
        } else {
            userId = 0;
            canEdit = false;
            bannedRights = null;
            adminRights = null;
            date = 0;
            rank = null;
        }
        if (userId == 0 || userId == getUserConfig().getClientUserId()) {
            return false;
        }
        if (type == TYPE_USERS) {
            final TLRPC.User user = getMessagesController().getUser(userId);
            boolean allowSetAdmin = ChatObject.canAddAdmins(currentChat) && (participant instanceof TLRPC.TL_channelParticipant || participant instanceof TLRPC.TL_channelParticipantBanned || participant instanceof TLRPC.TL_chatParticipant || canEdit);
            boolean canEditAdmin = !(participant instanceof TLRPC.TL_channelParticipantAdmin || participant instanceof TLRPC.TL_channelParticipantCreator || participant instanceof TLRPC.TL_chatParticipantCreator || participant instanceof TLRPC.TL_chatParticipantAdmin) || canEdit;
            boolean editingAdmin = participant instanceof TLRPC.TL_channelParticipantAdmin || participant instanceof TLRPC.TL_chatParticipantAdmin;

            if (selectType == 0) {
                allowSetAdmin &= !UserObject.isDeleted(user);
            }

            final ArrayList<String> items;
            final ArrayList<Integer> actions;
            final ArrayList<Integer> icons;
            if (!resultOnly) {
                items = new ArrayList<>();
                actions = new ArrayList<>();
                icons = new ArrayList<>();
            } else {
                items = null;
                actions = null;
                icons = null;
            }

            if (allowSetAdmin) {
                if (resultOnly) {
                    return true;
                }
                items.add(editingAdmin ? LocaleController.getString("EditAdminRights", R.string.EditAdminRights) : LocaleController.getString("SetAsAdmin", R.string.SetAsAdmin));
                icons.add(R.drawable.baseline_stars_18);
                actions.add(0);
            }
            boolean hasRemove = false;
            if (ChatObject.canBlockUsers(currentChat) && canEditAdmin) {
                if (resultOnly) {
                    return true;
                }
                if (!isChannel) {
                    if (ChatObject.isChannel(currentChat)) {
                        items.add(LocaleController.getString("ChangePermissions", R.string.ChangePermissions));
                        icons.add(R.drawable.baseline_block_24);
                        actions.add(1);
                    }
                    items.add(LocaleController.getString("KickFromGroup", R.string.KickFromGroup));
                } else {
                    items.add(LocaleController.getString("ChannelRemoveUser", R.string.ChannelRemoveUser));
                }
                icons.add(R.drawable.baseline_remove_circle_24);
                actions.add(2);
                hasRemove = true;
            }
            if (actions == null || actions.isEmpty()) {
                return false;
            }

            AlertDialog.Builder builder = new AlertDialog.Builder(getParentActivity());
            builder.setItems(items.toArray(new CharSequence[actions.size()]), AndroidUtilities.toIntArray(icons), (dialogInterface, i) -> {
                if (actions.get(i) == 2) {
                    getMessagesController().deleteUserFromChat(chatId, user, null);
                    removeParticipants(userId);
                    if (currentChat != null && user != null && BulletinFactory.canShowBulletin(this)) {
                        BulletinFactory.createRemoveFromChatBulletin(this, user.first_name, currentChat.title).show();
                    }
                } else {
                    if (actions.get(i) == 1 && canEditAdmin && (participant instanceof TLRPC.TL_channelParticipantAdmin || participant instanceof TLRPC.TL_chatParticipantAdmin)) {
                        AlertDialog.Builder builder2 = new AlertDialog.Builder(getParentActivity());
                        builder2.setTitle(LocaleController.getString("AppName", R.string.AppName));
                        builder2.setMessage(LocaleController.formatString("AdminWillBeRemoved", R.string.AdminWillBeRemoved, UserObject.getUserName(user)));
                        builder2.setPositiveButton(LocaleController.getString("OK", R.string.OK), (dialog, which) -> openRightsEdit2(userId, date, participant, adminRights, bannedRights, rank, canEditAdmin, actions.get(i), false));
                        builder2.setNegativeButton(LocaleController.getString("Cancel", R.string.Cancel), null);
                        showDialog(builder2.create());
                    } else {
                        openRightsEdit2(userId, date, participant, adminRights, bannedRights, rank, canEditAdmin, actions.get(i), false);
                    }
                }
            });
            AlertDialog alertDialog = builder.create();
            showDialog(alertDialog);
            if (hasRemove) {
                alertDialog.setItemColor(items.size() - 1, Theme.getColor(Theme.key_dialogTextRed2), Theme.getColor(Theme.key_dialogRedIcon));
            }
        } else {
            CharSequence[] items;
            int[] icons;
            if (type == TYPE_KICKED && ChatObject.canBlockUsers(currentChat)) {
                if (resultOnly) {
                    return true;
                }
                items = new CharSequence[]{
                        LocaleController.getString("ChannelEditPermissions", R.string.ChannelEditPermissions),
                        LocaleController.getString("ChannelDeleteFromList", R.string.ChannelDeleteFromList)};
                icons = new int[]{
                        R.drawable.baseline_block_24,
                        R.drawable.baseline_delete_24};
            } else if (type == TYPE_BANNED && ChatObject.canBlockUsers(currentChat)) {
                if (resultOnly) {
                    return true;
                }
                items = new CharSequence[]{
                        ChatObject.canAddUsers(currentChat) ? (isChannel ? LocaleController.getString("ChannelAddToChannel", R.string.ChannelAddToChannel) : LocaleController.getString("ChannelAddToGroup", R.string.ChannelAddToGroup)) : null,
                        LocaleController.getString("ChannelDeleteFromList", R.string.ChannelDeleteFromList)};
                icons = new int[]{
                        R.drawable.baseline_person_add_24,
                        R.drawable.baseline_delete_24};
            } else if (type == TYPE_ADMIN && ChatObject.canAddAdmins(currentChat) && canEdit) {
                if (resultOnly) {
                    return true;
                }
                if (currentChat.creator || !(participant instanceof TLRPC.TL_channelParticipantCreator) && canEdit) {
                    items = new CharSequence[]{
                            LocaleController.getString("EditAdminRights", R.string.EditAdminRights),
                            LocaleController.getString("ChannelRemoveUserAdmin", R.string.ChannelRemoveUserAdmin)};
                    icons = new int[]{
                            R.drawable.baseline_stars_18,
                            R.drawable.baseline_remove_circle_24};
                } else {
                    items = new CharSequence[]{
                            LocaleController.getString("ChannelRemoveUserAdmin", R.string.ChannelRemoveUserAdmin)};
                    icons = new int[]{
                            R.drawable.baseline_remove_circle_24};
                }
            } else {
                items = null;
                icons = null;
            }
            if (items == null) {
                return false;
            }
            AlertDialog.Builder builder = new AlertDialog.Builder(getParentActivity());
            builder.setItems(items, icons, (dialogInterface, i) -> {
                if (type == TYPE_ADMIN) {
                    if (i == 0 && items.length == 2) {
                        ChatRightsEditActivity fragment = new ChatRightsEditActivity(userId, chatId, adminRights, null, null, rank, ChatRightsEditActivity.TYPE_ADMIN, true, false, participant);
                        fragment.setDelegate(new ChatRightsEditActivity.ChatRightsEditActivityDelegate() {
                            @Override
                            public void didSetRights(int rights, TLRPC.TL_chatAdminRights rightsAdmin, TLRPC.TL_chatBannedRights rightsBanned, String rank) {
                                if (participant instanceof TLRPC.ChannelParticipant) {
                                    TLRPC.ChannelParticipant channelParticipant = (TLRPC.ChannelParticipant) participant;
                                    channelParticipant.admin_rights = rightsAdmin;
                                    channelParticipant.banned_rights = rightsBanned;
                                    channelParticipant.rank = rank;
                                    updateParticipantWithRights(channelParticipant, rightsAdmin, rightsBanned, 0, false);
                                }
                            }

                            @Override
                            public void didChangeOwner(TLRPC.User user) {
                                onOwnerChaged(user);
                            }
                        });
                        presentFragment(fragment);
                    } else {
                        getMessagesController().setUserAdminRole(chatId, getMessagesController().getUser(userId), new TLRPC.TL_chatAdminRights(), "", !isChannel, ChatUsersActivity.this, false);
                        removeParticipants(userId);
                    }
                } else if (type == TYPE_BANNED || type == TYPE_KICKED) {
                    if (i == 0) {
                        if (type == TYPE_KICKED) {
                            ChatRightsEditActivity fragment = new ChatRightsEditActivity(userId, chatId, null, defaultBannedRights, bannedRights, rank, ChatRightsEditActivity.TYPE_BANNED, true, false, participant);
                            fragment.setDelegate(new ChatRightsEditActivity.ChatRightsEditActivityDelegate() {
                                @Override
                                public void didSetRights(int rights, TLRPC.TL_chatAdminRights rightsAdmin, TLRPC.TL_chatBannedRights rightsBanned, String rank) {
                                    if (participant instanceof TLRPC.ChannelParticipant) {
                                        TLRPC.ChannelParticipant channelParticipant = (TLRPC.ChannelParticipant) participant;
                                        channelParticipant.admin_rights = rightsAdmin;
                                        channelParticipant.banned_rights = rightsBanned;
                                        channelParticipant.rank = rank;
                                        updateParticipantWithRights(channelParticipant, rightsAdmin, rightsBanned, 0, false);
                                    }
                                }

                                @Override
                                public void didChangeOwner(TLRPC.User user) {
                                    onOwnerChaged(user);
                                }
                            });
                            presentFragment(fragment);
                        } else if (type == TYPE_BANNED) {
                            TLRPC.User user = getMessagesController().getUser(userId);
                            getMessagesController().addUserToChat(chatId, user, 0, null, ChatUsersActivity.this, null);
                        }
                    } else if (i == 1) {
                        TLRPC.TL_channels_editBanned req = new TLRPC.TL_channels_editBanned();
                        req.user_id = getMessagesController().getInputUser(userId);
                        req.channel = getMessagesController().getInputChannel(chatId);
                        req.banned_rights = new TLRPC.TL_chatBannedRights();
                        getConnectionsManager().sendRequest(req, (response, error) -> {
                            if (response != null) {
                                final TLRPC.Updates updates = (TLRPC.Updates) response;
                                getMessagesController().processUpdates(updates, false);
                                if (!updates.chats.isEmpty()) {
                                    AndroidUtilities.runOnUIThread(() -> {
                                        TLRPC.Chat chat = updates.chats.get(0);
                                        getMessagesController().loadFullChat(chat.id, 0, true);
                                    }, 1000);
                                }
                            }
                        });
                    }
                    if (i == 0 && type == TYPE_BANNED || i == 1) {
                        removeParticipants(participant);
                    }
                } else {
                    if (i == 0) {
                        getMessagesController().deleteUserFromChat(chatId, getMessagesController().getUser(userId), null);
                    }
                }
            });
            AlertDialog alertDialog = builder.create();
            showDialog(alertDialog);
            if (type == TYPE_ADMIN) {
                alertDialog.setItemColor(items.length - 1, Theme.getColor(Theme.key_dialogTextRed2), Theme.getColor(Theme.key_dialogRedIcon));
            }
        }
        return true;
    }

    @Override
    public void didReceivedNotification(int id, int account, Object... args) {
        if (id == NotificationCenter.chatInfoDidLoad) {
            TLRPC.ChatFull chatFull = (TLRPC.ChatFull) args[0];
            boolean byChannelUsers = (Boolean) args[2];
            if (chatFull.id == chatId && (!byChannelUsers || !ChatObject.isChannel(currentChat))) {
                boolean hadInfo = info != null;
                info = chatFull;
                if (!hadInfo) {
                    selectedSlowmode = initialSlowmode = getCurrentSlowmode();
                }
                AndroidUtilities.runOnUIThread(() -> loadChatParticipants(0, 200));
            }
        }
    }

    @Override
    public boolean onBackPressed() {
        return checkDiscard();
    }

    public void setDelegate(ChatUsersActivityDelegate chatUsersActivityDelegate) {
        delegate = chatUsersActivityDelegate;
    }
    
    private int getCurrentSlowmode() {
        if (info != null) {
            if (info.slowmode_seconds == 10) {
                return 1;
            } else if (info.slowmode_seconds == 30) {
                return 2;
            } else if (info.slowmode_seconds == 60) {
                return 3;
            } else if (info.slowmode_seconds == 5 * 60) {
                return 4;
            } else if (info.slowmode_seconds == 15 * 60) {
                return 5;
            } else if (info.slowmode_seconds == 60 * 60) {
                return 6;
            }
        }
        return 0;
    }

    private int getSecondsForIndex(int index) {
        if (index == 1) {
            return 10;
        } else if (index == 2) {
            return 30;
        } else if (index == 3) {
            return 60;
        } else if (index == 4) {
            return 5 * 60;
        } else if (index == 5) {
            return 15 * 60;
        } else if (index == 6) {
            return 60 * 60;
        }
        return 0;
    }

    private String formatSeconds(int seconds) {
        if (seconds < 60) {
            return LocaleController.formatPluralString("Seconds", seconds);
        } else if (seconds < 60 * 60) {
            return LocaleController.formatPluralString("Minutes", seconds / 60);
        } else {
            return LocaleController.formatPluralString("Hours", seconds / 60 / 60);
        }
    }

    private boolean checkDiscard() {
        String newBannedRights = ChatObject.getBannedRightsString(defaultBannedRights);
        if (!newBannedRights.equals(initialBannedRights) || initialSlowmode != selectedSlowmode) {
            AlertDialog.Builder builder = new AlertDialog.Builder(getParentActivity());
            builder.setTitle(LocaleController.getString("UserRestrictionsApplyChanges", R.string.UserRestrictionsApplyChanges));
            if (isChannel) {
                builder.setMessage(LocaleController.getString("ChannelSettingsChangedAlert", R.string.ChannelSettingsChangedAlert));
            } else {
                builder.setMessage(LocaleController.getString("GroupSettingsChangedAlert", R.string.GroupSettingsChangedAlert));
            }
            builder.setPositiveButton(LocaleController.getString("ApplyTheme", R.string.ApplyTheme), (dialogInterface, i) -> processDone());
            builder.setNegativeButton(LocaleController.getString("PassportDiscard", R.string.PassportDiscard), (dialog, which) -> finishFragment());
            showDialog(builder.create());
            return false;
        }
        return true;
    }

    public boolean hasSelectType() {
        return selectType != 0;
    }

    private String formatUserPermissions(TLRPC.TL_chatBannedRights rights) {
        if (rights == null) {
            return "";
        }
        StringBuilder builder = new StringBuilder();
        if (rights.view_messages && defaultBannedRights.view_messages != rights.view_messages) {
            builder.append(LocaleController.getString("UserRestrictionsNoRead", R.string.UserRestrictionsNoRead));
        }
        if (rights.send_messages && defaultBannedRights.send_messages != rights.send_messages) {
            if (builder.length() != 0) {
                builder.append(", ");
            }
            builder.append(LocaleController.getString("UserRestrictionsNoSend", R.string.UserRestrictionsNoSend));
        }
        if (rights.send_media && defaultBannedRights.send_media != rights.send_media) {
            if (builder.length() != 0) {
                builder.append(", ");
            }
            builder.append(LocaleController.getString("UserRestrictionsNoSendMedia", R.string.UserRestrictionsNoSendMedia));
        }
        if (rights.send_stickers && defaultBannedRights.send_stickers != rights.send_stickers) {
            if (builder.length() != 0) {
                builder.append(", ");
            }
            builder.append(LocaleController.getString("UserRestrictionsNoSendStickers", R.string.UserRestrictionsNoSendStickers));
        }
        if (rights.send_polls && defaultBannedRights.send_polls != rights.send_polls) {
            if (builder.length() != 0) {
                builder.append(", ");
            }
            builder.append(LocaleController.getString("UserRestrictionsNoSendPolls", R.string.UserRestrictionsNoSendPolls));
        }
        if (rights.embed_links && defaultBannedRights.embed_links != rights.embed_links) {
            if (builder.length() != 0) {
                builder.append(", ");
            }
            builder.append(LocaleController.getString("UserRestrictionsNoEmbedLinks", R.string.UserRestrictionsNoEmbedLinks));
        }
        if (rights.invite_users && defaultBannedRights.invite_users != rights.invite_users) {
            if (builder.length() != 0) {
                builder.append(", ");
            }
            builder.append(LocaleController.getString("UserRestrictionsNoInviteUsers", R.string.UserRestrictionsNoInviteUsers));
        }
        if (rights.pin_messages && defaultBannedRights.pin_messages != rights.pin_messages) {
            if (builder.length() != 0) {
                builder.append(", ");
            }
            builder.append(LocaleController.getString("UserRestrictionsNoPinMessages", R.string.UserRestrictionsNoPinMessages));
        }
        if (rights.change_info && defaultBannedRights.change_info != rights.change_info) {
            if (builder.length() != 0) {
                builder.append(", ");
            }
            builder.append(LocaleController.getString("UserRestrictionsNoChangeInfo", R.string.UserRestrictionsNoChangeInfo));
        }
        if (builder.length() != 0) {
            builder.replace(0, 1, builder.substring(0, 1).toUpperCase());
            builder.append('.');
        }
        return builder.toString();
    }

    private void processDone() {
        if (type != TYPE_KICKED) {
            return;
        }
        if (!ChatObject.isChannel(currentChat) && selectedSlowmode != initialSlowmode && info != null) {
            MessagesController.getInstance(currentAccount).convertToMegaGroup(getParentActivity(), chatId, this, param -> {
                if (param != 0) {
                    chatId = param;
                    currentChat = MessagesController.getInstance(currentAccount).getChat(param);
                    processDone();
                }
            });
            return;
        }
        String newBannedRights = ChatObject.getBannedRightsString(defaultBannedRights);
        if (!newBannedRights.equals(initialBannedRights)) {
            getMessagesController().setDefaultBannedRole(chatId, defaultBannedRights, ChatObject.isChannel(currentChat), this);
            TLRPC.Chat chat = getMessagesController().getChat(chatId);
            if (chat != null) {
                chat.default_banned_rights = defaultBannedRights;
            }
        }
        if (selectedSlowmode != initialSlowmode && info != null) {
            info.slowmode_seconds = getSecondsForIndex(selectedSlowmode);
            info.flags |= 131072;
            getMessagesController().setChannelSlowMode(chatId, info.slowmode_seconds);
        }
        finishFragment();
    }

    public void setInfo(TLRPC.ChatFull chatFull) {
        info = chatFull;
        if (info != null) {
            selectedSlowmode = initialSlowmode = getCurrentSlowmode();
        }
    }

    @Override
    public boolean needDelayOpenAnimation() {
        return true;
    }

    private int getChannelAdminParticipantType(TLObject participant) {
        if (participant instanceof TLRPC.TL_channelParticipantCreator || participant instanceof TLRPC.TL_channelParticipantSelf) {
            return 0;
        } else if (participant instanceof TLRPC.TL_channelParticipantAdmin || participant instanceof TLRPC.TL_channelParticipant) {
            return 1;
        }  else {
            return 2;
        }
    }

    private void loadChatParticipants(int offset, int count) {
        if (loadingUsers) {
            return;
        }
        contactsEndReached = false;
        botsEndReached = false;
        loadChatParticipants(offset, count, true);
    }

    private void loadChatParticipants(int offset, int count, boolean reset) {
        if (!ChatObject.isChannel(currentChat)) {
            loadingUsers = false;
            participants.clear();
            bots.clear();
            contacts.clear();
            participantsMap.clear();
            contactsMap.clear();
            botsMap.clear();
            if (type == TYPE_ADMIN) {
                if (info != null) {
                    for (int a = 0, size = info.participants.participants.size(); a < size; a++) {
                        TLRPC.ChatParticipant participant = info.participants.participants.get(a);
                        if (participant instanceof TLRPC.TL_chatParticipantCreator || participant instanceof TLRPC.TL_chatParticipantAdmin) {
                            participants.add(participant);
                        }
                        participantsMap.put(participant.user_id, participant);
                    }
                }
            } else if (type == TYPE_USERS) {
                if (info != null) {
                    int selfUserId = getUserConfig().clientUserId;
                    for (int a = 0, size = info.participants.participants.size(); a < size; a++) {
                        TLRPC.ChatParticipant participant = info.participants.participants.get(a);
                        if (selectType != 0 && participant.user_id == selfUserId) {
                            continue;
                        }
                        if (ignoredUsers != null && ignoredUsers.indexOfKey(participant.user_id) >= 0) {
                            continue;
                        }
                        if (selectType == 1) {
                            if (getContactsController().isContact(participant.user_id)) {
                                contacts.add(participant);
                                contactsMap.put(participant.user_id, participant);
                            } else if (!UserObject.isDeleted(getMessagesController().getUser(participant.user_id))) {
                                participants.add(participant);
                                participantsMap.put(participant.user_id, participant);
                            }
                        } else {
                            if (getContactsController().isContact(participant.user_id)) {
                                contacts.add(participant);
                                contactsMap.put(participant.user_id, participant);
                            } else {
                                TLRPC.User user = getMessagesController().getUser(participant.user_id);
                                if (user != null && user.bot) {
                                    bots.add(participant);
                                    botsMap.put(participant.user_id, participant);
                                } else {
                                    participants.add(participant);
                                    participantsMap.put(participant.user_id, participant);
                                }
                            }
                        }
                    }
                }
            }
            if (listViewAdapter != null) {
                listViewAdapter.notifyDataSetChanged();
            }
            updateRows();
            if (listViewAdapter != null) {
                listViewAdapter.notifyDataSetChanged();
            }
        } else {
            loadingUsers = true;
            if (emptyView != null) {
                emptyView.showProgress(true, false);
            }
            if (listViewAdapter != null) {
                listViewAdapter.notifyDataSetChanged();
            }
            TLRPC.TL_channels_getParticipants req = new TLRPC.TL_channels_getParticipants();
            req.channel = getMessagesController().getInputChannel(chatId);
            if (type == TYPE_BANNED) {
                req.filter = new TLRPC.TL_channelParticipantsKicked();
            } else if (type == TYPE_ADMIN) {
                req.filter = new TLRPC.TL_channelParticipantsAdmins();
            } else if (type == TYPE_USERS) {
                if (info != null && info.participants_count <= 200 && currentChat != null && currentChat.megagroup) {
                    req.filter = new TLRPC.TL_channelParticipantsRecent();
                } else {
                    if (selectType == 1) {
                        if (!contactsEndReached) {
                            delayResults = 2;
                            req.filter = new TLRPC.TL_channelParticipantsContacts();
                            contactsEndReached = true;
                            loadChatParticipants(0, 200, false);
                        } else {
                            req.filter = new TLRPC.TL_channelParticipantsRecent();
                        }
                    } else {
                        if (!contactsEndReached) {
                            delayResults = 3;
                            req.filter = new TLRPC.TL_channelParticipantsContacts();
                            contactsEndReached = true;
                            loadChatParticipants(0, 200, false);
                        } else if (!botsEndReached) {
                            req.filter = new TLRPC.TL_channelParticipantsBots();
                            botsEndReached = true;
                            loadChatParticipants(0, 200, false);
                        } else {
                            req.filter = new TLRPC.TL_channelParticipantsRecent();
                        }
                    }
                }
            } else if (type == TYPE_KICKED) {
                req.filter = new TLRPC.TL_channelParticipantsBanned();
            }
            req.filter.q = "";
            req.offset = offset;
            req.limit = count;
            int reqId = getConnectionsManager().sendRequest(req, (response, error) -> AndroidUtilities.runOnUIThread(() -> {
                resumeDelayedFragmentAnimation();
                if (error == null) {
                    TLRPC.TL_channels_channelParticipants res = (TLRPC.TL_channels_channelParticipants) response;
                    if (type == TYPE_ADMIN) {
                        getMessagesController().processLoadedAdminsResponse(chatId, (TLRPC.TL_channels_channelParticipants) response);
                    }
                    getMessagesController().putUsers(res.users, false);
                    int selfId = getUserConfig().getClientUserId();
                    if (selectType != 0) {
                        for (int a = 0; a < res.participants.size(); a++) {
                            if (res.participants.get(a).user_id == selfId) {
                                res.participants.remove(a);
                                break;
                            }
                        }
                    }
                    ArrayList<TLObject> objects;
                    SparseArray<TLObject> map;
                    if (type == TYPE_USERS) {
                        delayResults--;
                        if (req.filter instanceof TLRPC.TL_channelParticipantsContacts) {
                            objects = contacts;
                            map = contactsMap;
                        } else if (req.filter instanceof TLRPC.TL_channelParticipantsBots) {
                            objects = bots;
                            map = botsMap;
                        } else {
                            objects = participants;
                            map = participantsMap;
                        }
                    } else {
                        objects = participants;
                        map = participantsMap;
                        participantsMap.clear();
                    }
                    objects.clear();
                    objects.addAll(res.participants);
                    for (int a = 0, size = res.participants.size(); a < size; a++) {
                        TLRPC.ChannelParticipant participant = res.participants.get(a);
                        map.put(participant.user_id, participant);
                    }
                    if (type == TYPE_USERS) {
                        for (int a = 0, N = participants.size(); a < N; a++) {
                            TLRPC.ChannelParticipant participant = (TLRPC.ChannelParticipant) participants.get(a);
                            boolean remove = false;
                            if (contactsMap.get(participant.user_id) != null || botsMap.get(participant.user_id) != null) {
                                remove = true;
                            } else if (selectType == 1 && UserObject.isDeleted(getMessagesController().getUser(participant.user_id))) {
                                remove = true;
                            } else if (ignoredUsers != null && ignoredUsers.indexOfKey(participant.user_id) >= 0) {
                                remove = true;
                            }
                            if (remove) {
                                participants.remove(a);
                                participantsMap.remove(participant.user_id);
                                a--;
                                N--;
                            }
                        }
                    }
                    try {
                        if ((type == TYPE_BANNED || type == TYPE_KICKED || type == TYPE_USERS) && currentChat != null && currentChat.megagroup && info instanceof TLRPC.TL_channelFull && info.participants_count <= 200) {
                            int currentTime = getConnectionsManager().getCurrentTime();
                            Collections.sort(objects, (lhs, rhs) -> {
                                TLRPC.ChannelParticipant p1 = (TLRPC.ChannelParticipant) lhs;
                                TLRPC.ChannelParticipant p2 = (TLRPC.ChannelParticipant) rhs;
                                TLRPC.User user1 = getMessagesController().getUser(p1.user_id);
                                TLRPC.User user2 = getMessagesController().getUser(p2.user_id);
                                int status1 = 0;
                                int status2 = 0;
                                if (user1 != null && user1.status != null) {
                                    if (user1.self) {
                                        status1 = currentTime + 50000;
                                    } else {
                                        status1 = user1.status.expires;
                                    }
                                }
                                if (user2 != null && user2.status != null) {
                                    if (user2.self) {
                                        status2 = currentTime + 50000;
                                    } else {
                                        status2 = user2.status.expires;
                                    }
                                }
                                if (status1 > 0 && status2 > 0) {
                                    if (status1 > status2) {
                                        return 1;
                                    } else if (status1 < status2) {
                                        return -1;
                                    }
                                    return 0;
                                } else if (status1 < 0 && status2 < 0) {
                                    if (status1 > status2) {
                                        return 1;
                                    } else if (status1 < status2) {
                                        return -1;
                                    }
                                    return 0;
                                } else if (status1 < 0 && status2 > 0 || status1 == 0 && status2 != 0) {
                                    return -1;
                                } else if (status2 < 0 && status1 > 0 || status2 == 0 && status1 != 0) {
                                    return 1;
                                }
                                return 0;
                            });
                        } else if (type == TYPE_ADMIN) {
                            Collections.sort(participants, (lhs, rhs) -> {
                                int type1 = getChannelAdminParticipantType(lhs);
                                int type2 = getChannelAdminParticipantType(rhs);
                                if (type1 > type2) {
                                    return 1;
                                } else if (type1 < type2) {
                                    return -1;
                                }
                                return 0;
                            });
                        }
                    } catch (Exception e) {
                        FileLog.e(e);
                    }
                }
                if (type != TYPE_USERS || delayResults <= 0) {
                    loadingUsers = false;
                    firstLoaded = true;
                    showItemsAnimated(listViewAdapter != null ? listViewAdapter.getItemCount() : 0);
                }
                updateRows();
                if (listViewAdapter != null) {
                    listViewAdapter.notifyDataSetChanged();
                    if (emptyView != null && listViewAdapter.getItemCount() == 0 && firstLoaded) {
                        emptyView.showProgress(false, true);
                    }
                }
            }));
            getConnectionsManager().bindRequestToGuid(reqId, classGuid);
        }
    }

    @Override
    public void onResume() {
        super.onResume();
        AndroidUtilities.requestAdjustResize(getParentActivity(), classGuid);
        if (listViewAdapter != null) {
            listViewAdapter.notifyDataSetChanged();
        }
        if (emptyView != null) {
            emptyView.requestLayout();
        }
    }

    @Override
    public void onPause() {
        super.onPause();
        if (undoView != null) {
            undoView.hide(true, 0);
        }
    }

    @Override
    protected void onBecomeFullyHidden() {
        if (undoView != null) {
            undoView.hide(true, 0);
        }
    }

    public int getSelectType() {
        return selectType;
    }

    @Override
    protected void onTransitionAnimationEnd(boolean isOpen, boolean backward) {
        if (isOpen) {
            openTransitionEnded = true;
        }
        if (isOpen && !backward && needOpenSearch) {
            searchItem.getSearchField().requestFocus();
            AndroidUtilities.showKeyboard(searchItem.getSearchField());
        }
    }

    private class SearchAdapter extends RecyclerListView.SelectionAdapter {

        private Context mContext;
        private ArrayList<TLObject> searchResult = new ArrayList<>();
        private SparseArray<TLObject> searchResultMap = new SparseArray<>();
        private ArrayList<CharSequence> searchResultNames = new ArrayList<>();
        private SearchAdapterHelper searchAdapterHelper;
        private Runnable searchRunnable;
        private int totalCount = 0;
        private boolean searchInProgress;

        private int groupStartRow;
        private int contactsStartRow;
        private int globalStartRow;

        public SearchAdapter(Context context) {
            mContext = context;
            searchAdapterHelper = new SearchAdapterHelper(true);
            searchAdapterHelper.setDelegate(searchId -> {
                if (!searchAdapterHelper.isSearchInProgress()) {
                    int oldItemCount = getItemCount();
                    notifyDataSetChanged();
                    if (getItemCount() > oldItemCount) {
                        showItemsAnimated(oldItemCount);
                    }
                    if (!searchInProgress) {
                        if (getItemCount() == 0 && searchId != 0) {
                            emptyView.showProgress(false, true);
                        }
                    }
                }
            });
        }

        public void searchUsers(final String query) {
            if (searchRunnable != null) {
                Utilities.searchQueue.cancelRunnable(searchRunnable);
                searchRunnable = null;
            }
            searchResult.clear();
            searchResultMap.clear();
            searchResultNames.clear();
            searchAdapterHelper.mergeResults(null);
            searchAdapterHelper.queryServerSearch(null, type != 0, false, true, false, false, ChatObject.isChannel(currentChat) ? chatId : 0, false, type, 0);
            notifyDataSetChanged();

            if (!TextUtils.isEmpty(query)) {
                searchInProgress = true;
                emptyView.showProgress(true, true);
                Utilities.searchQueue.postRunnable(searchRunnable = () -> processSearch(query), 300);
            }
        }

        private void processSearch(final String query) {
            AndroidUtilities.runOnUIThread(() -> {
                searchRunnable = null;

                final ArrayList<TLObject> participantsCopy = !ChatObject.isChannel(currentChat) && info != null ? new ArrayList<>(info.participants.participants) : null;
                final ArrayList<TLRPC.TL_contact> contactsCopy = selectType == 1 ? new ArrayList<>(getContactsController().contacts) : null;

                if (participantsCopy != null || contactsCopy != null) {
                    Utilities.searchQueue.postRunnable(() -> {
                        String search1 = query.trim().toLowerCase();
                        if (search1.length() == 0) {
                            updateSearchResults(new ArrayList<>(), new SparseArray<>(), new ArrayList<>(), new ArrayList<>());
                            return;
                        }
                        String search2 = LocaleController.getInstance().getTranslitString(search1);
                        if (search1.equals(search2) || search2.length() == 0) {
                            search2 = null;
                        }
                        String[] search = new String[1 + (search2 != null ? 1 : 0)];
                        search[0] = search1;
                        if (search2 != null) {
                            search[1] = search2;
                        }
                        ArrayList<TLObject> resultArray = new ArrayList<>();
                        SparseArray<TLObject> resultMap = new SparseArray<>();
                        ArrayList<CharSequence> resultArrayNames = new ArrayList<>();
                        ArrayList<TLObject> resultArray2 = new ArrayList<>();

                        if (participantsCopy != null) {
                            for (int a = 0, N = participantsCopy.size(); a < N; a++) {
                                int userId;
                                TLObject o = participantsCopy.get(a);
                                if (o instanceof TLRPC.ChatParticipant) {
                                    userId = ((TLRPC.ChatParticipant) o).user_id;
                                } else if (o instanceof TLRPC.ChannelParticipant) {
                                    userId = ((TLRPC.ChannelParticipant) o).user_id;
                                } else {
                                    continue;
                                }
                                TLRPC.User user = getMessagesController().getUser(userId);
                                if (user.id == getUserConfig().getClientUserId()) {
                                    continue;
                                }

                                String name = UserObject.getUserName(user).toLowerCase();
                                String tName = LocaleController.getInstance().getTranslitString(name);
                                if (name.equals(tName)) {
                                    tName = null;
                                }

                                int found = 0;
                                for (String q : search) {
                                    if (name.startsWith(q) || name.contains(" " + q) || tName != null && (tName.startsWith(q) || tName.contains(" " + q))) {
                                        found = 1;
                                    } else if (user.username != null && user.username.startsWith(q)) {
                                        found = 2;
                                    }

                                    if (found != 0) {
                                        if (found == 1) {
                                            resultArrayNames.add(AndroidUtilities.generateSearchName(user.first_name, user.last_name, q));
                                        } else {
                                            resultArrayNames.add(AndroidUtilities.generateSearchName("@" + user.username, null, "@" + q));
                                        }
                                        resultArray2.add(o);
                                        break;
                                    }
                                }
                            }
                        }

                        if (contactsCopy != null) {
                            for (int a = 0; a < contactsCopy.size(); a++) {
                                TLRPC.TL_contact contact = contactsCopy.get(a);
                                TLRPC.User user = getMessagesController().getUser(contact.user_id);
                                if (user.id == getUserConfig().getClientUserId()) {
                                    continue;
                                }

                                String name = UserObject.getUserName(user).toLowerCase();
                                String tName = LocaleController.getInstance().getTranslitString(name);
                                if (name.equals(tName)) {
                                    tName = null;
                                }

                                int found = 0;
                                for (String q : search) {
                                    if (name.startsWith(q) || name.contains(" " + q) || tName != null && (tName.startsWith(q) || tName.contains(" " + q))) {
                                        found = 1;
                                    } else if (user.username != null && user.username.startsWith(q)) {
                                        found = 2;
                                    }

                                    if (found != 0) {
                                        if (found == 1) {
                                            resultArrayNames.add(AndroidUtilities.generateSearchName(user.first_name, user.last_name, q));
                                        } else {
                                            resultArrayNames.add(AndroidUtilities.generateSearchName("@" + user.username, null, "@" + q));
                                        }
                                        resultArray.add(user);
                                        resultMap.put(user.id, user);
                                        break;
                                    }
                                }
                            }
                        }
                        updateSearchResults(resultArray, resultMap, resultArrayNames, resultArray2);
                    });
                } else {
                    searchInProgress = false;
                }
                searchAdapterHelper.queryServerSearch(query, selectType != 0, false, true, false, false, ChatObject.isChannel(currentChat) ? chatId : 0, false, type, 1);
            });
        }

        private void updateSearchResults(final ArrayList<TLObject> users, final SparseArray<TLObject> usersMap, final ArrayList<CharSequence> names, final ArrayList<TLObject> participants) {
            AndroidUtilities.runOnUIThread(() -> {
                if (!searching) {
                    return;
                }
                searchInProgress = false;
                searchResult = users;
                searchResultMap = usersMap;
                searchResultNames = names;
                searchAdapterHelper.mergeResults(searchResult);
                if (!ChatObject.isChannel(currentChat)) {
                    ArrayList<TLObject> search = searchAdapterHelper.getGroupSearch();
                    search.clear();
                    search.addAll(participants);
                }
                int oldItemCount = getItemCount();
                notifyDataSetChanged();
                if (getItemCount() > oldItemCount) {
                    showItemsAnimated(oldItemCount);
                }
                if (!searchAdapterHelper.isSearchInProgress()) {
                    if (getItemCount() == 0) {
                        emptyView.showProgress(false, true);
                    }
                }
            });
        }

        @Override
        public boolean isEnabled(RecyclerView.ViewHolder holder) {
            return holder.getItemViewType() != 1;
        }

        @Override
        public int getItemCount() {
            return totalCount;
        }

        @Override
        public void notifyDataSetChanged() {
            totalCount = 0;
            int count = searchAdapterHelper.getGroupSearch().size();
            if (count != 0) {
                groupStartRow = 0;
                totalCount += count + 1;
            } else {
                groupStartRow = -1;
            }
            count = searchResult.size();
            if (count != 0) {
                contactsStartRow = totalCount;
                totalCount += count + 1;
            } else {
                contactsStartRow = -1;
            }
            count = searchAdapterHelper.getGlobalSearch().size();
            if (count != 0) {
                globalStartRow = totalCount;
                totalCount += count + 1;
            } else {
                globalStartRow = -1;
            }
            if (searching && listView != null && listView.getAdapter() != searchListViewAdapter) {
                listView.setAdapter(searchListViewAdapter);
                listView.setFastScrollVisible(false);
                listView.setVerticalScrollBarEnabled(true);
            }
            super.notifyDataSetChanged();
        }

        public void removeUserId(int userId) {
            searchAdapterHelper.removeUserId(userId);
            Object object = searchResultMap.get(userId);
            if (object != null) {
                searchResult.remove(object);
            }
            notifyDataSetChanged();
        }

        public TLObject getItem(int i) {
            int count = searchAdapterHelper.getGroupSearch().size();
            if (count != 0) {
                if (count + 1 > i) {
                    if (i == 0) {
                        return null;
                    } else {
                        return searchAdapterHelper.getGroupSearch().get(i - 1);
                    }
                } else {
                    i -= count + 1;
                }
            }
            count = searchResult.size();
            if (count != 0) {
                if (count + 1 > i) {
                    if (i == 0) {
                        return null;
                    } else {
                        return searchResult.get(i - 1);
                    }
                } else {
                    i -= count + 1;
                }
            }
            count = searchAdapterHelper.getGlobalSearch().size();
            if (count != 0) {
                if (count + 1 > i) {
                    if (i == 0) {
                        return null;
                    } else {
                        return searchAdapterHelper.getGlobalSearch().get(i - 1);
                    }
                }
            }
            return null;
        }

        @Override
        public RecyclerView.ViewHolder onCreateViewHolder(ViewGroup parent, int viewType) {
            View view;
            switch (viewType) {
                case 0:
                    ManageChatUserCell manageChatUserCell = new ManageChatUserCell(mContext, 2, 2, selectType == 0);
                    manageChatUserCell.setBackgroundColor(Theme.getColor(Theme.key_windowBackgroundWhite));
                    manageChatUserCell.setDelegate((cell, click) -> {
                        TLObject object = getItem((Integer) cell.getTag());
                        if (object instanceof TLRPC.ChannelParticipant) {
                            TLRPC.ChannelParticipant participant = (TLRPC.ChannelParticipant) object;
                            return createMenuForParticipant(participant, !click);
                        } else {
                            return false;
                        }
                    });
                    view = manageChatUserCell;
                    break;
                case 1:
                default:
                    view = new GraySectionCell(mContext);
                    break;
            }
            return new RecyclerListView.Holder(view);
        }

        @Override
        public void onBindViewHolder(RecyclerView.ViewHolder holder, int position) {
            switch (holder.getItemViewType()) {
                case 0: {
                    TLObject object = getItem(position);
                    TLRPC.User user;
                    if (object instanceof TLRPC.User) {
                        user = (TLRPC.User) object;
                    } else if (object instanceof TLRPC.ChannelParticipant) {
                        user = getMessagesController().getUser(((TLRPC.ChannelParticipant) object).user_id);
                    } else if (object instanceof TLRPC.ChatParticipant) {
                        user = getMessagesController().getUser(((TLRPC.ChatParticipant) object).user_id);
                    } else {
                        return;
                    }

                    String un = user.username;
                    CharSequence username = null;
                    CharSequence name = null;

                    int count = searchAdapterHelper.getGroupSearch().size();
                    boolean ok = false;
                    String nameSearch = null;
                    if (count != 0) {
                        if (count + 1 > position) {
                            nameSearch = searchAdapterHelper.getLastFoundChannel();
                            ok = true;
                        } else {
                            position -= count + 1;
                        }
                    }
                    if (!ok) {
                        count = searchResult.size();
                        if (count != 0) {
                            if (count + 1 > position) {
                                ok = true;
                                name = searchResultNames.get(position - 1);
                                if (name != null && !TextUtils.isEmpty(un)) {
                                    if (name.toString().startsWith("@" + un)) {
                                        username = name;
                                        name = null;
                                    }
                                }
                            } else {
                                position -= count + 1;
                            }
                        }
                    }
                    if (!ok && un != null) {
                        count = searchAdapterHelper.getGlobalSearch().size();
                        if (count != 0) {
                            if (count + 1 > position) {
                                String foundUserName = searchAdapterHelper.getLastFoundUsername();
                                if (foundUserName.startsWith("@")) {
                                    foundUserName = foundUserName.substring(1);
                                }
                                try {
                                    int index;
                                    SpannableStringBuilder spannableStringBuilder = new SpannableStringBuilder();
                                    spannableStringBuilder.append("@");
                                    spannableStringBuilder.append(un);
                                    if ((index = AndroidUtilities.indexOfIgnoreCase(un, foundUserName)) != -1) {
                                        int len = foundUserName.length();
                                        if (index == 0) {
                                            len++;
                                        } else {
                                            index++;
                                        }
                                        spannableStringBuilder.setSpan(new ForegroundColorSpan(Theme.getColor(Theme.key_windowBackgroundWhiteBlueText4)), index, index + len, Spanned.SPAN_EXCLUSIVE_EXCLUSIVE);
                                    }
                                    username = spannableStringBuilder;
                                } catch (Exception e) {
                                    username = un;
                                    FileLog.e(e);
                                }
                            }
                        }
                    }

                    if (nameSearch != null) {
                        String u = UserObject.getUserName(user);
                        name = new SpannableStringBuilder(u);
                        int idx = AndroidUtilities.indexOfIgnoreCase(u, nameSearch);
                        if (idx != -1) {
                            ((SpannableStringBuilder) name).setSpan(new ForegroundColorSpan(Theme.getColor(Theme.key_windowBackgroundWhiteBlueText4)), idx, idx + nameSearch.length(), Spanned.SPAN_EXCLUSIVE_EXCLUSIVE);
                        }
                    }

                    ManageChatUserCell userCell = (ManageChatUserCell) holder.itemView;
                    userCell.setTag(position);
                    userCell.setData(user, name, username, false);

                    break;
                }
                case 1: {
                    GraySectionCell sectionCell = (GraySectionCell) holder.itemView;
                    if (position == groupStartRow) {
                        if (type == TYPE_BANNED) {
                            sectionCell.setText(LocaleController.getString("ChannelBlockedUsers", R.string.ChannelBlockedUsers));
                        } else if (type == TYPE_KICKED) {
                            sectionCell.setText(LocaleController.getString("ChannelRestrictedUsers", R.string.ChannelRestrictedUsers));
                        } else {
                            if (isChannel) {
                                sectionCell.setText(LocaleController.getString("ChannelSubscribers", R.string.ChannelSubscribers));
                            } else {
                                sectionCell.setText(LocaleController.getString("ChannelMembers", R.string.ChannelMembers));
                            }
                        }
                    } else if (position == globalStartRow) {
                        sectionCell.setText(LocaleController.getString("GlobalSearch", R.string.GlobalSearch));
                    } else if (position == contactsStartRow) {
                        sectionCell.setText(LocaleController.getString("Contacts", R.string.Contacts));
                    }
                    break;
                }
            }
        }

        @Override
        public void onViewRecycled(RecyclerView.ViewHolder holder) {
            if (holder.itemView instanceof ManageChatUserCell) {
                ((ManageChatUserCell) holder.itemView).recycle();
            }
        }

        @Override
        public int getItemViewType(int i) {
            if (i == globalStartRow || i == groupStartRow || i == contactsStartRow) {
                return 1;
            }
            return 0;
        }
    }

    private class ListAdapter extends RecyclerListView.SelectionAdapter {

        private Context mContext;

        public ListAdapter(Context context) {
            mContext = context;
        }

        @Override
        public boolean isEnabled(RecyclerView.ViewHolder holder) {
            int viewType = holder.getItemViewType();
            if (viewType == 7) {
                return ChatObject.canBlockUsers(currentChat);
            } else if (viewType == 0) {
                ManageChatUserCell cell = (ManageChatUserCell) holder.itemView;
                Object object = cell.getCurrentObject();
                if (type != TYPE_ADMIN && object instanceof TLRPC.User) {
                    TLRPC.User user = (TLRPC.User) object;
                    if (user.self) {
                        return false;
                    }
                }
                return true;
            }
            return viewType == 0 || viewType == 2 || viewType == 6;
        }

        @Override
        public int getItemCount() {
            if (type == TYPE_KICKED && loadingUsers && !firstLoaded) {
                return 0;
            }
            return rowCount;
        }

        @Override
        public RecyclerView.ViewHolder onCreateViewHolder(ViewGroup parent, int viewType) {
            View view;
            switch (viewType) {
                case 0:
                    ManageChatUserCell manageChatUserCell = new ManageChatUserCell(mContext, type == TYPE_BANNED || type == TYPE_KICKED ? 7 : 6, type == TYPE_BANNED || type == TYPE_KICKED ? 6 : 2, selectType == 0);
                    manageChatUserCell.setBackgroundColor(Theme.getColor(Theme.key_windowBackgroundWhite));
                    manageChatUserCell.setDelegate((cell, click) -> {
                        TLObject participant = listViewAdapter.getItem((Integer) cell.getTag());
                        return createMenuForParticipant(participant, !click);
                    });
                    view = manageChatUserCell;
                    break;
                case 1:
                    view = new TextInfoPrivacyCell(mContext) {
                        @Override
                        protected void dispatchDraw(Canvas canvas) {
                            canvas.drawColor(Theme.getColor(Theme.key_windowBackgroundGray));
                            super.dispatchDraw(canvas);
                        }
                    };
                    break;
                case 2:
                    view = new ManageChatTextCell(mContext);
                    view.setBackgroundColor(Theme.getColor(Theme.key_windowBackgroundWhite));
                    break;
                case 3:
                    view = new ShadowSectionCell(mContext) {
                        @Override
                        protected void dispatchDraw(Canvas canvas) {
                            canvas.drawColor(Theme.getColor(Theme.key_windowBackgroundGray));
                            super.dispatchDraw(canvas);
                        }
                    };
                    view.setBackgroundColor(Theme.getColor(Theme.key_windowBackgroundGray));
                    break;
                case 4:
                    view = new FrameLayout(mContext) {

                        @Override
                        protected void onMeasure(int widthMeasureSpec, int heightMeasureSpec) {
                            super.onMeasure(widthMeasureSpec, MeasureSpec.makeMeasureSpec(MeasureSpec.getSize(heightMeasureSpec) - AndroidUtilities.dp(56), MeasureSpec.EXACTLY));
                        }

                        @Override
                        protected void dispatchDraw(Canvas canvas) {
                            canvas.drawColor(Theme.getColor(Theme.key_windowBackgroundGray));
                            super.dispatchDraw(canvas);
                        }
                    };
                    FrameLayout frameLayout = (FrameLayout) view;
                    frameLayout.setBackgroundDrawable(Theme.getThemedDrawable(mContext, R.drawable.greydivider_bottom, Theme.key_windowBackgroundGrayShadow));

                    LinearLayout linearLayout = new LinearLayout(mContext);
                    linearLayout.setOrientation(LinearLayout.VERTICAL);
                    frameLayout.addView(linearLayout, LayoutHelper.createFrame(LayoutHelper.WRAP_CONTENT, LayoutHelper.WRAP_CONTENT, Gravity.CENTER, 20, 0, 20, 0));

                    ImageView imageView = new ImageView(mContext);
                    imageView.setImageResource(R.drawable.group_ban_empty);
                    imageView.setScaleType(ImageView.ScaleType.CENTER);
                    imageView.setColorFilter(new PorterDuffColorFilter(Theme.getColor(Theme.key_emptyListPlaceholder), PorterDuff.Mode.SRC_IN));
                    linearLayout.addView(imageView, LayoutHelper.createLinear(LayoutHelper.WRAP_CONTENT, LayoutHelper.WRAP_CONTENT, Gravity.CENTER_HORIZONTAL));

                    TextView textView = new TextView(mContext);
                    textView.setText(LocaleController.getString("NoBlockedUsers", R.string.NoBlockedUsers));
                    textView.setTextColor(Theme.getColor(Theme.key_emptyListPlaceholder));
                    textView.setTextSize(TypedValue.COMPLEX_UNIT_DIP, 16);
                    textView.setGravity(Gravity.CENTER_HORIZONTAL);
                    textView.setTypeface(AndroidUtilities.getTypeface("fonts/rmedium.ttf"));
                    linearLayout.addView(textView, LayoutHelper.createLinear(LayoutHelper.WRAP_CONTENT, LayoutHelper.WRAP_CONTENT, Gravity.CENTER_HORIZONTAL, 0, 10, 0, 0));

                    textView = new TextView(mContext);
                    if (isChannel) {
                        textView.setText(LocaleController.getString("NoBlockedChannel2", R.string.NoBlockedChannel2));
                    } else {
                        textView.setText(LocaleController.getString("NoBlockedGroup2", R.string.NoBlockedGroup2));
                    }
                    textView.setTextColor(Theme.getColor(Theme.key_emptyListPlaceholder));
                    textView.setTextSize(TypedValue.COMPLEX_UNIT_DIP, 15);
                    textView.setGravity(Gravity.CENTER_HORIZONTAL);
                    linearLayout.addView(textView, LayoutHelper.createLinear(LayoutHelper.WRAP_CONTENT, LayoutHelper.WRAP_CONTENT, Gravity.CENTER_HORIZONTAL, 0, 10, 0, 0));

                    view.setLayoutParams(new RecyclerView.LayoutParams(ViewGroup.LayoutParams.MATCH_PARENT, ViewGroup.LayoutParams.MATCH_PARENT));
                    break;
                case 5:
                    HeaderCell headerCell = new HeaderCell(mContext, Theme.key_windowBackgroundWhiteBlueHeader, 21, 11, false);
                    headerCell.setBackgroundColor(Theme.getColor(Theme.key_windowBackgroundWhite));
                    headerCell.setHeight(43);
                    view = headerCell;
                    break;
                case 6:
                    view = new TextSettingsCell(mContext);
                    view.setBackgroundColor(Theme.getColor(Theme.key_windowBackgroundWhite));
                    break;
                case 7:
                    view = new TextCheckCell2(mContext);
                    view.setBackgroundColor(Theme.getColor(Theme.key_windowBackgroundWhite));
                    break;
                case 8:
                    view = new GraySectionCell(mContext);
                    break;
                case 10:
                    view = new LoadingCell(mContext, AndroidUtilities.dp(40), AndroidUtilities.dp(120));
                    break;
                case 11:
                    view = new View(mContext) {
                        @Override
                        protected void onMeasure(int widthMeasureSpec, int heightMeasureSpec) {
                            int h = 0;
                            for (int i = 0; i < listView.getChildCount(); i++) {
                                if (listView.getChildAt(i) != this) {
                                    h += listView.getChildAt(i).getMeasuredHeight();
                                }
                            }
                            setMeasuredDimension(MeasureSpec.getSize(widthMeasureSpec), Math.max(0, listView.getMeasuredHeight() - h));
                        }

                        @Override
                        protected void onDraw(Canvas canvas) {
                            canvas.drawColor(Theme.getColor(Theme.key_windowBackgroundGray));
                        }
                    };
                    break;
                case 9:
                default:
                    view = new ChooseView(mContext);
                    view.setBackgroundColor(Theme.getColor(Theme.key_windowBackgroundWhite));
                    break;
            }
            return new RecyclerListView.Holder(view);
        }

        @Override
        public void onBindViewHolder(RecyclerView.ViewHolder holder, int position) {
            switch (holder.getItemViewType()) {
                case 0:
                    ManageChatUserCell userCell = (ManageChatUserCell) holder.itemView;
                    userCell.setTag(position);
                    TLObject item = getItem(position);
                    int lastRow;

                    boolean showJoined = false;
                    if (position >= participantsStartRow && position < participantsEndRow) {
                        lastRow = participantsEndRow;
                        showJoined = ChatObject.isChannel(currentChat) && !currentChat.megagroup;
                    } else if (position >= contactsStartRow && position < contactsEndRow) {
                        lastRow = contactsEndRow;
                        showJoined = ChatObject.isChannel(currentChat) && !currentChat.megagroup;
                    } else {
                        lastRow = botEndRow;
                    }

                    int userId;
                    int kickedBy;
                    int promotedBy;
                    TLRPC.TL_chatBannedRights bannedRights;
                    boolean banned;
                    boolean creator;
                    boolean admin;
                    int joined;
                    if (item instanceof TLRPC.ChannelParticipant) {
                        TLRPC.ChannelParticipant participant = (TLRPC.ChannelParticipant) item;
                        userId = participant.user_id;
                        kickedBy = participant.kicked_by;
                        promotedBy = participant.promoted_by;
                        bannedRights = participant.banned_rights;
                        joined = participant.date;
                        banned = participant instanceof TLRPC.TL_channelParticipantBanned;
                        creator = participant instanceof TLRPC.TL_channelParticipantCreator;
                        admin = participant instanceof TLRPC.TL_channelParticipantAdmin;
                    } else if (item instanceof TLRPC.ChatParticipant) {
                        TLRPC.ChatParticipant participant = (TLRPC.ChatParticipant) item;
                        userId = participant.user_id;
                        joined = participant.date;
                        kickedBy = 0;
                        promotedBy = 0;
                        bannedRights = null;
                        banned = false;
                        creator = participant instanceof TLRPC.TL_chatParticipantCreator;
                        admin = participant instanceof TLRPC.TL_chatParticipantAdmin;
                    } else {
                        return;
                    }
                    TLRPC.User user = getMessagesController().getUser(userId);
                    if (user != null) {
                        if (type == TYPE_KICKED) {
                            userCell.setData(user, null, formatUserPermissions(bannedRights), position != lastRow - 1);
                        } else if (type == TYPE_BANNED) {
                            String role = null;
                            if (banned) {
                                TLRPC.User user1 = getMessagesController().getUser(kickedBy);
                                if (user1 != null) {
                                    role = LocaleController.formatString("UserRemovedBy", R.string.UserRemovedBy, UserObject.getUserName(user1));
                                }
                            }
                            userCell.setData(user, null, role, position != lastRow - 1);
                        } else if (type == TYPE_ADMIN) {
                            String role = null;
                            if (creator) {
                                role = LocaleController.getString("ChannelCreator", R.string.ChannelCreator);
                            } else if (admin) {
                                TLRPC.User user1 = getMessagesController().getUser(promotedBy);
                                if (user1 != null) {
                                    if (user1.id == user.id) {
                                        role = LocaleController.getString("ChannelAdministrator", R.string.ChannelAdministrator);
                                    } else {
                                        role = LocaleController.formatString("EditAdminPromotedBy", R.string.EditAdminPromotedBy, UserObject.getUserName(user1));
                                    }
                                }
                            }
                            userCell.setData(user, null, role, position != lastRow - 1);
                        } else if (type == TYPE_USERS) {
                            CharSequence status;
                            if (showJoined && joined != 0) {
                                status = LocaleController.formatJoined(joined);
                            } else {
                                status = null;
                            }
                            userCell.setData(user, null, status, position != lastRow - 1);
                        }
                    }
                    break;
                case 1:
                    TextInfoPrivacyCell privacyCell = (TextInfoPrivacyCell) holder.itemView;
                    if (position == participantsInfoRow) {
                        if (type == TYPE_BANNED || type == TYPE_KICKED) {
                            if (isChannel) {
                                privacyCell.setText(LocaleController.getString("NoBlockedChannel2", R.string.NoBlockedChannel2));
                            } else {
                                privacyCell.setText(LocaleController.getString("NoBlockedGroup2", R.string.NoBlockedGroup2));
                            }
                            privacyCell.setBackgroundDrawable(Theme.getThemedDrawable(mContext, R.drawable.greydivider_bottom, Theme.key_windowBackgroundGrayShadow));
                        } else if (type == TYPE_ADMIN) {
                            if (addNewRow != -1) {
                                if (isChannel) {
                                    privacyCell.setText(LocaleController.getString("ChannelAdminsInfo", R.string.ChannelAdminsInfo));
                                } else {
                                    privacyCell.setText(LocaleController.getString("MegaAdminsInfo", R.string.MegaAdminsInfo));
                                }
                            } else {
                                privacyCell.setText("");
                            }
                            privacyCell.setBackgroundDrawable(Theme.getThemedDrawable(mContext, R.drawable.greydivider_bottom, Theme.key_windowBackgroundGrayShadow));
                        } else if (type == TYPE_USERS) {
                            if (!isChannel || selectType != 0) {
                                privacyCell.setText("");
                            } else {
                                privacyCell.setText(LocaleController.getString("ChannelMembersInfo", R.string.ChannelMembersInfo));
                            }
                            privacyCell.setBackgroundDrawable(Theme.getThemedDrawable(mContext, R.drawable.greydivider_bottom, Theme.key_windowBackgroundGrayShadow));
                        }
                    } else if (position == slowmodeInfoRow) {
                        privacyCell.setBackgroundDrawable(Theme.getThemedDrawable(mContext, R.drawable.greydivider, Theme.key_windowBackgroundGrayShadow));
                        int seconds = getSecondsForIndex(selectedSlowmode);
                        if (info == null || seconds == 0) {
                            privacyCell.setText(LocaleController.getString("SlowmodeInfoOff", R.string.SlowmodeInfoOff));
                        } else {
                            privacyCell.setText(LocaleController.formatString("SlowmodeInfoSelected", R.string.SlowmodeInfoSelected, formatSeconds(seconds)));
                        }
                    }
                    break;
                case 2:
                    ManageChatTextCell actionCell = (ManageChatTextCell) holder.itemView;
                    actionCell.setColors(Theme.key_windowBackgroundWhiteGrayIcon, Theme.key_windowBackgroundWhiteBlackText);
                    if (position == addNewRow) {
                        if (type == TYPE_KICKED) {
                            actionCell.setColors(Theme.key_windowBackgroundWhiteBlueIcon, Theme.key_windowBackgroundWhiteBlueButton);
                            actionCell.setText(LocaleController.getString("ChannelAddException", R.string.ChannelAddException), null, R.drawable.baseline_person_add_24, participantsStartRow != -1);
                        } else if (type == TYPE_BANNED) {
                            actionCell.setText(LocaleController.getString("ChannelBlockUser", R.string.ChannelBlockUser), null, R.drawable.actions_removed, false);
                        } else if (type == TYPE_ADMIN) {
                            actionCell.setColors(Theme.key_windowBackgroundWhiteBlueIcon, Theme.key_windowBackgroundWhiteBlueButton);
                            boolean showDivider = !(loadingUsers && !firstLoaded);
                            actionCell.setText(LocaleController.getString("ChannelAddAdmin", R.string.ChannelAddAdmin), null, R.drawable.baseline_stars_24, showDivider);
                        } else if (type == TYPE_USERS) {
                            actionCell.setColors(Theme.key_windowBackgroundWhiteBlueIcon, Theme.key_windowBackgroundWhiteBlueButton);
                            boolean showDivider = !(loadingUsers && !firstLoaded) && membersHeaderRow == -1 && !participants.isEmpty();
                            if (isChannel) {
                                actionCell.setText(LocaleController.getString("AddSubscriber", R.string.AddSubscriber), null, R.drawable.baseline_person_add_24, showDivider);
                            } else {
                                actionCell.setText(LocaleController.getString("AddMember", R.string.AddMember), null, R.drawable.baseline_person_add_24, showDivider);
                            }
                        }
                    } else if (position == recentActionsRow) {
                        actionCell.setText(LocaleController.getString("EventLog", R.string.EventLog), null, R.drawable.baseline_content_paste_18, false);
                    } else if (position == addNew2Row) {
                        actionCell.setText(LocaleController.getString("ChannelInviteViaLink", R.string.ChannelInviteViaLink), null, R.drawable.profile_link, true);
                    }
                    break;
                case 3:
                    if (position == addNewSectionRow || type == TYPE_KICKED && position == participantsDividerRow && addNewRow == -1 && participantsStartRow == -1) {
                        holder.itemView.setBackgroundDrawable(Theme.getThemedDrawable(mContext, R.drawable.greydivider_bottom, Theme.key_windowBackgroundGrayShadow));
                    } else {
                        holder.itemView.setBackgroundDrawable(Theme.getThemedDrawable(mContext, R.drawable.greydivider, Theme.key_windowBackgroundGrayShadow));
                    }
                    break;
                case 5:
                    HeaderCell headerCell = (HeaderCell) holder.itemView;
                    if (position == restricted1SectionRow) {
                        if (type == TYPE_BANNED) {
                            int count = info != null ? info.kicked_count : participants.size();
                            if (count != 0) {
                                headerCell.setText(LocaleController.formatPluralString("RemovedUser", count));
                            } else {
                                headerCell.setText(LocaleController.getString("ChannelBlockedUsers", R.string.ChannelBlockedUsers));
                            }
                        } else {
                            headerCell.setText(LocaleController.getString("ChannelRestrictedUsers", R.string.ChannelRestrictedUsers));
                        }
                    } else if (position == permissionsSectionRow) {
                        headerCell.setText(LocaleController.getString("ChannelPermissionsHeader", R.string.ChannelPermissionsHeader));
                    } else if (position == slowmodeRow) {
                        headerCell.setText(LocaleController.getString("Slowmode", R.string.Slowmode));
                    }
                    break;
                case 6:
                    TextSettingsCell settingsCell = (TextSettingsCell) holder.itemView;
                    settingsCell.setTextAndValue(LocaleController.getString("ChannelBlacklist", R.string.ChannelBlacklist), String.format("%d", info != null ? info.kicked_count : 0), false);
                    break;
                case 7:
                    TextCheckCell2 checkCell = (TextCheckCell2) holder.itemView;
                    if (position == changeInfoRow) {
                        checkCell.setTextAndCheck(LocaleController.getString("UserRestrictionsChangeInfo", R.string.UserRestrictionsChangeInfo), !defaultBannedRights.change_info && TextUtils.isEmpty(currentChat.username), false);
                    } else if (position == addUsersRow) {
                        checkCell.setTextAndCheck(LocaleController.getString("UserRestrictionsInviteUsers", R.string.UserRestrictionsInviteUsers), !defaultBannedRights.invite_users, true);
                    } else if (position == pinMessagesRow) {
                        checkCell.setTextAndCheck(LocaleController.getString("UserRestrictionsPinMessages", R.string.UserRestrictionsPinMessages), !defaultBannedRights.pin_messages && TextUtils.isEmpty(currentChat.username), true);
                    } else if (position == sendMessagesRow) {
                        checkCell.setTextAndCheck(LocaleController.getString("UserRestrictionsSend", R.string.UserRestrictionsSend), !defaultBannedRights.send_messages, true);
                    } else if (position == sendMediaRow) {
                        checkCell.setTextAndCheck(LocaleController.getString("UserRestrictionsSendMedia", R.string.UserRestrictionsSendMedia), !defaultBannedRights.send_media, true);
                    } else if (position == sendStickersRow) {
                        checkCell.setTextAndCheck(LocaleController.getString("UserRestrictionsSendStickers2", R.string.UserRestrictionsSendStickers2), !defaultBannedRights.send_stickers, true);
                    } else if (position == sendGifsRow) {
                        checkCell.setTextAndCheck(LocaleController.getString("UserRestrictionsSendGifs", R.string.UserRestrictionsSendGifs), !defaultBannedRights.send_gifs, true);
                    } else if (position == embedLinksRow) {
                        checkCell.setTextAndCheck(LocaleController.getString("UserRestrictionsEmbedLinks", R.string.UserRestrictionsEmbedLinks), !defaultBannedRights.embed_links, true);
                    } else if (position == sendPollsRow) {
                        checkCell.setTextAndCheck(LocaleController.getString("UserRestrictionsSendPolls", R.string.UserRestrictionsSendPolls), !defaultBannedRights.send_polls, true);
                    }

                    if (position == sendMediaRow || position == sendStickersRow || position == sendGifsRow || position == embedLinksRow || position == sendPollsRow) {
                        checkCell.setEnabled(!defaultBannedRights.send_messages && !defaultBannedRights.view_messages);
                    } else if (position == sendMessagesRow) {
                        checkCell.setEnabled(!defaultBannedRights.view_messages);
                    }
                    if (ChatObject.canBlockUsers(currentChat)) {
                        if (position == addUsersRow && !ChatObject.canUserDoAdminAction(currentChat, ChatObject.ACTION_INVITE) ||
                                position == pinMessagesRow && !ChatObject.canUserDoAdminAction(currentChat, ChatObject.ACTION_PIN) ||
                                position == changeInfoRow && !ChatObject.canUserDoAdminAction(currentChat, ChatObject.ACTION_CHANGE_INFO) ||
                                !TextUtils.isEmpty(currentChat.username) && (position == pinMessagesRow || position == changeInfoRow)) {
                            checkCell.setIcon(R.drawable.permission_locked);
                        } else {
                            checkCell.setIcon(0);
                        }
                    } else {
                        checkCell.setIcon(0);
                    }
                    break;
                case 8:
                    GraySectionCell sectionCell = (GraySectionCell) holder.itemView;
                    if (position == membersHeaderRow) {
                        if (ChatObject.isChannel(currentChat) && !currentChat.megagroup) {
                            sectionCell.setText(LocaleController.getString("ChannelOtherSubscribers", R.string.ChannelOtherSubscribers));
                        } else {
                            sectionCell.setText(LocaleController.getString("ChannelOtherMembers", R.string.ChannelOtherMembers));
                        }
                    } else if (position == botHeaderRow) {
                        sectionCell.setText(LocaleController.getString("ChannelBots", R.string.ChannelBots));
                    } else if (position == contactsHeaderRow) {
                        if (ChatObject.isChannel(currentChat) && !currentChat.megagroup) {
                            sectionCell.setText(LocaleController.getString("ChannelContacts", R.string.ChannelContacts));
                        } else {
                            sectionCell.setText(LocaleController.getString("GroupContacts", R.string.GroupContacts));
                        }
                    }
                    break;
            }
        }

        @Override
        public void onViewRecycled(RecyclerView.ViewHolder holder) {
            if (holder.itemView instanceof ManageChatUserCell) {
                ((ManageChatUserCell) holder.itemView).recycle();
            }
        }

        @Override
        public int getItemViewType(int position) {
            if (position == addNewRow || position == addNew2Row || position == recentActionsRow) {
                return 2;
            } else if (position >= participantsStartRow && position < participantsEndRow ||
                    position >= botStartRow && position < botEndRow ||
                    position >= contactsStartRow && position < contactsEndRow) {
                return 0;
            } else if (position == addNewSectionRow || position == participantsDividerRow || position == participantsDivider2Row) {
                return 3;
            } else if (position == restricted1SectionRow || position == permissionsSectionRow || position == slowmodeRow) {
                return 5;
            } else if (position == participantsInfoRow || position == slowmodeInfoRow) {
                return 1;
            } else if (position == blockedEmptyRow) {
                return 4;
            } else if (position == removedUsersRow) {
                return 6;
            } else if (position == changeInfoRow || position == addUsersRow || position == pinMessagesRow || position == sendMessagesRow ||
                    position == sendMediaRow || position == sendStickersRow || position == sendGifsRow || position == embedLinksRow ||
                    position == sendPollsRow) {
                return 7;
            } else if (position == membersHeaderRow || position == contactsHeaderRow || position == botHeaderRow) {
                return 8;
            } else if (position == slowmodeSelectRow) {
                return 9;
            } else if (position == loadingProgressRow) {
                return 10;
            } else  if (position == lastEmptyViewRow) {
                return 11;
            }
            return 0;
        }

        public TLObject getItem(int position) {
            if (position >= participantsStartRow && position < participantsEndRow) {
                return participants.get(position - participantsStartRow);
            } else if (position >= contactsStartRow && position < contactsEndRow) {
                return contacts.get(position - contactsStartRow);
            } else if (position >= botStartRow && position < botEndRow) {
                return bots.get(position - botStartRow);
            }
            return null;
        }
    }

    @Override
    public ArrayList<ThemeDescription> getThemeDescriptions() {
        ArrayList<ThemeDescription> themeDescriptions = new ArrayList<>();

        ThemeDescription.ThemeDescriptionDelegate cellDelegate = () -> {
            if (listView != null) {
                int count = listView.getChildCount();
                for (int a = 0; a < count; a++) {
                    View child = listView.getChildAt(a);
                    if (child instanceof ManageChatUserCell) {
                        ((ManageChatUserCell) child).update(0);
                    }
                }
            }
        };

        themeDescriptions.add(new ThemeDescription(listView, ThemeDescription.FLAG_CELLBACKGROUNDCOLOR, new Class[]{HeaderCell.class, ManageChatUserCell.class, ManageChatTextCell.class, TextCheckCell2.class, TextSettingsCell.class, ChooseView.class}, null, null, null, Theme.key_windowBackgroundWhite));
        themeDescriptions.add(new ThemeDescription(fragmentView, ThemeDescription.FLAG_BACKGROUND, null, null, null, null, Theme.key_windowBackgroundGray));

        themeDescriptions.add(new ThemeDescription(actionBar, ThemeDescription.FLAG_BACKGROUND, null, null, null, null, Theme.key_actionBarDefault));
        themeDescriptions.add(new ThemeDescription(listView, ThemeDescription.FLAG_LISTGLOWCOLOR, null, null, null, null, Theme.key_actionBarDefault));
        themeDescriptions.add(new ThemeDescription(actionBar, ThemeDescription.FLAG_AB_ITEMSCOLOR, null, null, null, null, Theme.key_actionBarDefaultIcon));
        themeDescriptions.add(new ThemeDescription(actionBar, ThemeDescription.FLAG_AB_TITLECOLOR, null, null, null, null, Theme.key_actionBarDefaultTitle));
        themeDescriptions.add(new ThemeDescription(actionBar, ThemeDescription.FLAG_AB_SELECTORCOLOR, null, null, null, null, Theme.key_actionBarDefaultSelector));

        themeDescriptions.add(new ThemeDescription(listView, ThemeDescription.FLAG_SELECTOR, null, null, null, null, Theme.key_listSelector));

        themeDescriptions.add(new ThemeDescription(listView, 0, new Class[]{View.class}, Theme.dividerPaint, null, null, Theme.key_divider));

        themeDescriptions.add(new ThemeDescription(listView, ThemeDescription.FLAG_BACKGROUNDFILTER, new Class[]{TextInfoPrivacyCell.class}, null, null, null, Theme.key_windowBackgroundGrayShadow));
        themeDescriptions.add(new ThemeDescription(listView, 0, new Class[]{TextInfoPrivacyCell.class}, new String[]{"textView"}, null, null, null, Theme.key_windowBackgroundWhiteGrayText4));

        themeDescriptions.add(new ThemeDescription(listView, ThemeDescription.FLAG_BACKGROUNDFILTER, new Class[]{ShadowSectionCell.class}, null, null, null, Theme.key_windowBackgroundGrayShadow));

        themeDescriptions.add(new ThemeDescription(listView, 0, new Class[]{HeaderCell.class}, new String[]{"textView"}, null, null, null, Theme.key_windowBackgroundWhiteBlueHeader));

        themeDescriptions.add(new ThemeDescription(listView, 0, new Class[]{GraySectionCell.class}, new String[]{"textView"}, null, null, null, Theme.key_graySectionText));
        themeDescriptions.add(new ThemeDescription(listView, ThemeDescription.FLAG_CELLBACKGROUNDCOLOR, new Class[]{GraySectionCell.class}, null, null, null, Theme.key_graySection));

        themeDescriptions.add(new ThemeDescription(listView, 0, new Class[]{TextSettingsCell.class}, new String[]{"textView"}, null, null, null, Theme.key_windowBackgroundWhiteBlackText));
        themeDescriptions.add(new ThemeDescription(listView, 0, new Class[]{TextSettingsCell.class}, new String[]{"valueTextView"}, null, null, null, Theme.key_windowBackgroundWhiteValueText));

        themeDescriptions.add(new ThemeDescription(listView, 0, new Class[]{TextCheckCell2.class}, new String[]{"textView"}, null, null, null, Theme.key_windowBackgroundWhiteBlackText));
        themeDescriptions.add(new ThemeDescription(listView, 0, new Class[]{TextCheckCell2.class}, new String[]{"valueTextView"}, null, null, null, Theme.key_windowBackgroundWhiteGrayText2));
        themeDescriptions.add(new ThemeDescription(listView, 0, new Class[]{TextCheckCell2.class}, new String[]{"checkBox"}, null, null, null, Theme.key_switch2Track));
        themeDescriptions.add(new ThemeDescription(listView, 0, new Class[]{TextCheckCell2.class}, new String[]{"checkBox"}, null, null, null, Theme.key_switch2TrackChecked));

        themeDescriptions.add(new ThemeDescription(listView, 0, new Class[]{ManageChatUserCell.class}, new String[]{"nameTextView"}, null, null, null, Theme.key_windowBackgroundWhiteBlackText));
        themeDescriptions.add(new ThemeDescription(listView, 0, new Class[]{ManageChatUserCell.class}, new String[]{"statusColor"}, null, null, cellDelegate, Theme.key_windowBackgroundWhiteGrayText));
        themeDescriptions.add(new ThemeDescription(listView, 0, new Class[]{ManageChatUserCell.class}, new String[]{"statusOnlineColor"}, null, null, cellDelegate, Theme.key_windowBackgroundWhiteBlueText));

        themeDescriptions.add(new ThemeDescription(undoView, ThemeDescription.FLAG_BACKGROUNDFILTER, null, null, null, null, Theme.key_undo_background));
        themeDescriptions.add(new ThemeDescription(undoView, 0, new Class[]{UndoView.class}, new String[]{"undoImageView"}, null, null, null, Theme.key_undo_cancelColor));
        themeDescriptions.add(new ThemeDescription(undoView, 0, new Class[]{UndoView.class}, new String[]{"undoTextView"}, null, null, null, Theme.key_undo_cancelColor));
        themeDescriptions.add(new ThemeDescription(undoView, 0, new Class[]{UndoView.class}, new String[]{"infoTextView"}, null, null, null, Theme.key_undo_infoColor));
        themeDescriptions.add(new ThemeDescription(undoView, 0, new Class[]{UndoView.class}, new String[]{"textPaint"}, null, null, null, Theme.key_undo_infoColor));
        themeDescriptions.add(new ThemeDescription(undoView, 0, new Class[]{UndoView.class}, new String[]{"progressPaint"}, null, null, null, Theme.key_undo_infoColor));
        themeDescriptions.add(new ThemeDescription(undoView, ThemeDescription.FLAG_IMAGECOLOR, new Class[]{UndoView.class}, new String[]{"leftImageView"}, null, null, null, Theme.key_undo_infoColor));

        themeDescriptions.add(new ThemeDescription(listView, ThemeDescription.FLAG_CHECKTAG, new Class[]{ManageChatTextCell.class}, new String[]{"textView"}, null, null, null, Theme.key_windowBackgroundWhiteBlackText));
        themeDescriptions.add(new ThemeDescription(listView, ThemeDescription.FLAG_CHECKTAG, new Class[]{ManageChatTextCell.class}, new String[]{"imageView"}, null, null, null, Theme.key_windowBackgroundWhiteGrayIcon));
        themeDescriptions.add(new ThemeDescription(listView, ThemeDescription.FLAG_CHECKTAG, new Class[]{ManageChatTextCell.class}, new String[]{"imageView"}, null, null, null, Theme.key_windowBackgroundWhiteBlueButton));
        themeDescriptions.add(new ThemeDescription(listView, ThemeDescription.FLAG_CHECKTAG, new Class[]{ManageChatTextCell.class}, new String[]{"textView"}, null, null, null, Theme.key_windowBackgroundWhiteBlueIcon));

        themeDescriptions.add(new ThemeDescription(listView, 0, new Class[]{StickerEmptyView.class}, new String[]{"title"}, null, null, null, Theme.key_windowBackgroundWhiteBlackText));
        themeDescriptions.add(new ThemeDescription(listView, 0, new Class[]{StickerEmptyView.class}, new String[]{"subtitle"}, null, null, null, Theme.key_windowBackgroundWhiteBlackText));
        themeDescriptions.add(new ThemeDescription(emptyView.title, ThemeDescription.FLAG_TEXTCOLOR, null, null, null, null, Theme.key_windowBackgroundWhiteBlackText));
        themeDescriptions.add(new ThemeDescription(emptyView.subtitle, ThemeDescription.FLAG_TEXTCOLOR, null, null, null, null, Theme.key_windowBackgroundWhiteGrayText));

        themeDescriptions.add(new ThemeDescription(listView, 0, new Class[]{ManageChatUserCell.class}, null, Theme.avatarDrawables, null, Theme.key_avatar_text));
        themeDescriptions.add(new ThemeDescription(null, 0, null, null, null, cellDelegate, Theme.key_avatar_backgroundRed));
        themeDescriptions.add(new ThemeDescription(null, 0, null, null, null, cellDelegate, Theme.key_avatar_backgroundOrange));
        themeDescriptions.add(new ThemeDescription(null, 0, null, null, null, cellDelegate, Theme.key_avatar_backgroundViolet));
        themeDescriptions.add(new ThemeDescription(null, 0, null, null, null, cellDelegate, Theme.key_avatar_backgroundGreen));
        themeDescriptions.add(new ThemeDescription(null, 0, null, null, null, cellDelegate, Theme.key_avatar_backgroundCyan));
        themeDescriptions.add(new ThemeDescription(null, 0, null, null, null, cellDelegate, Theme.key_avatar_backgroundBlue));
        themeDescriptions.add(new ThemeDescription(null, 0, null, null, null, cellDelegate, Theme.key_avatar_backgroundPink));

        return themeDescriptions;
    }
}<|MERGE_RESOLUTION|>--- conflicted
+++ resolved
@@ -81,15 +81,12 @@
 import java.util.ArrayList;
 import java.util.Collections;
 
-<<<<<<< HEAD
 import androidx.recyclerview.widget.LinearLayoutManager;
 import androidx.recyclerview.widget.RecyclerView;
 import androidx.recyclerview.widget.SimpleItemAnimator;
 
 import tw.nekomimi.nekogram.NekoConfig;
 
-=======
->>>>>>> d52b2c92
 public class ChatUsersActivity extends BaseFragment implements NotificationCenter.NotificationCenterDelegate {
 
     private ListAdapter listViewAdapter;
@@ -1132,7 +1129,7 @@
     public void setIgnoresUsers(SparseArray<TLRPC.TL_groupCallParticipant> participants) {
         ignoredUsers = participants;
     }
-    
+
     private void onOwnerChaged(TLRPC.User user) {
         undoView.showWithAction(-chatId, isChannel ? UndoView.ACTION_OWNER_TRANSFERED_CHANNEL : UndoView.ACTION_OWNER_TRANSFERED_GROUP, user);
         boolean foundAny = false;
