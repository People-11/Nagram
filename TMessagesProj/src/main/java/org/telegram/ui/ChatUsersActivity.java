/*
 * This is the source code of Telegram for Android v. 5.x.x.
 * It is licensed under GNU GPL v. 2 or later.
 * You should have received a copy of the license in this archive (see LICENSE).
 *
 * Copyright Nikolai Kudashov, 2013-2018.
 */

package org.telegram.ui;

import android.animation.Animator;
import android.animation.AnimatorListenerAdapter;
import android.animation.AnimatorSet;
import android.animation.ObjectAnimator;
import android.content.Context;
import android.graphics.Canvas;
import android.graphics.Paint;
import android.graphics.PorterDuff;
import android.graphics.PorterDuffColorFilter;
import android.os.Bundle;
import android.text.SpannableStringBuilder;
import android.text.Spanned;
import android.text.TextPaint;
import android.text.TextUtils;
import android.text.style.ForegroundColorSpan;
import android.util.SparseArray;
import android.util.SparseIntArray;
import android.util.TypedValue;
import android.view.Gravity;
import android.view.MotionEvent;
import android.view.View;
import android.view.ViewGroup;
import android.view.ViewTreeObserver;
import android.view.accessibility.AccessibilityNodeInfo;
import android.widget.EditText;
import android.widget.FrameLayout;
import android.widget.ImageView;
import android.widget.LinearLayout;
import android.widget.TextView;

import androidx.recyclerview.widget.DefaultItemAnimator;
import androidx.recyclerview.widget.DiffUtil;
import androidx.recyclerview.widget.LinearLayoutManager;
import androidx.recyclerview.widget.RecyclerView;

import org.telegram.messenger.AndroidUtilities;
import org.telegram.messenger.ChatObject;
import org.telegram.messenger.FileLog;
import org.telegram.messenger.LocaleController;
import org.telegram.messenger.MessageObject;
import org.telegram.messenger.MessagesController;
import org.telegram.messenger.NotificationCenter;
import org.telegram.messenger.R;
import org.telegram.messenger.UserObject;
import org.telegram.messenger.Utilities;
import org.telegram.tgnet.TLObject;
import org.telegram.tgnet.TLRPC;
import org.telegram.ui.ActionBar.ActionBar;
import org.telegram.ui.ActionBar.ActionBarMenu;
import org.telegram.ui.ActionBar.ActionBarMenuItem;
import org.telegram.ui.ActionBar.AlertDialog;
import org.telegram.ui.ActionBar.BaseFragment;
import org.telegram.ui.ActionBar.Theme;
import org.telegram.ui.ActionBar.ThemeDescription;
import org.telegram.ui.Adapters.SearchAdapterHelper;
import org.telegram.ui.Cells.GraySectionCell;
import org.telegram.ui.Cells.HeaderCell;
import org.telegram.ui.Cells.LoadingCell;
import org.telegram.ui.Cells.ManageChatTextCell;
import org.telegram.ui.Cells.ManageChatUserCell;
import org.telegram.ui.Cells.ShadowSectionCell;
import org.telegram.ui.Cells.TextCheckCell2;
import org.telegram.ui.Cells.TextInfoPrivacyCell;
import org.telegram.ui.Cells.TextSettingsCell;
import org.telegram.ui.Components.BulletinFactory;
import org.telegram.ui.Components.FlickerLoadingView;
import org.telegram.ui.Components.GigagroupConvertAlert;
import org.telegram.ui.Components.IntSeekBarAccessibilityDelegate;
import org.telegram.ui.Components.LayoutHelper;
import org.telegram.ui.Components.RadialProgressView;
import org.telegram.ui.Components.RecyclerListView;
import org.telegram.ui.Components.SeekBarAccessibilityDelegate;
import org.telegram.ui.Components.StickerEmptyView;
import org.telegram.ui.Components.UndoView;

import java.util.ArrayList;
import java.util.Collections;

public class ChatUsersActivity extends BaseFragment implements NotificationCenter.NotificationCenterDelegate {

    private ListAdapter listViewAdapter;
    private StickerEmptyView emptyView;
    private RecyclerListView listView;
    private LinearLayoutManager layoutManager;
    private SearchAdapter searchListViewAdapter;
    private ActionBarMenuItem searchItem;
    private ActionBarMenuItem doneItem;
    private UndoView undoView;

    private TLRPC.Chat currentChat;
    private TLRPC.ChatFull info;
    private boolean isChannel;

    private String initialBannedRights;
    private TLRPC.TL_chatBannedRights defaultBannedRights = new TLRPC.TL_chatBannedRights();
    private ArrayList<TLObject> participants = new ArrayList<>();
    private ArrayList<TLObject> bots = new ArrayList<>();
    private ArrayList<TLObject> contacts = new ArrayList<>();
    private boolean botsEndReached;
    private boolean contactsEndReached;
    private SparseArray<TLObject> participantsMap = new SparseArray<>();
    private SparseArray<TLObject> botsMap = new SparseArray<>();
    private SparseArray<TLObject> contactsMap = new SparseArray<>();
    private int chatId;
    private int type;
    private boolean loadingUsers;
    private boolean firstLoaded;

    private SparseArray<TLRPC.TL_groupCallParticipant> ignoredUsers;

    private int permissionsSectionRow;
    private int sendMessagesRow;
    private int sendMediaRow;
    private int sendStickersRow;
    private int sendGamesRow;
    private int sendInlineRow;
    private int sendGifsRow;
    private int sendPollsRow;
    private int embedLinksRow;
    private int changeInfoRow;
    private int addUsersRow;
    private int pinMessagesRow;

    private int gigaHeaderRow;
    private int gigaConvertRow;
    private int gigaInfoRow;

    private int recentActionsRow;
    private int addNewRow;
    private int addNew2Row;
    private int removedUsersRow;
    private int addNewSectionRow;
    private int restricted1SectionRow;
    private int participantsStartRow;
    private int participantsEndRow;
    private int participantsDividerRow;
    private int participantsDivider2Row;

    private int slowmodeRow;
    private int slowmodeSelectRow;
    private int slowmodeInfoRow;

    private int contactsHeaderRow;
    private int contactsStartRow;
    private int contactsEndRow;
    private int botHeaderRow;
    private int botStartRow;
    private int botEndRow;
    private int membersHeaderRow;
    private int loadingProgressRow;

    private int participantsInfoRow;
    private int blockedEmptyRow;
    private int rowCount;
    private int selectType;
    private int loadingUserCellRow;
    private int loadingHeaderRow;

    private int delayResults;

    private ChatUsersActivityDelegate delegate;

    private boolean needOpenSearch;

    private boolean searching;

    private int selectedSlowmode;
    private int initialSlowmode;

    private final static int search_button = 0;
    private final static int done_button = 1;

    public final static int TYPE_BANNED = 0;
    public final static int TYPE_ADMIN = 1;
    public final static int TYPE_USERS = 2;
    public final static int TYPE_KICKED = 3;
    private boolean openTransitionStarted;
    private FlickerLoadingView flickerLoadingView;
    private View progressBar;

    public interface ChatUsersActivityDelegate {
        default void didAddParticipantToList(int uid, TLObject participant) {

        }

        default void didChangeOwner(TLRPC.User user) {

        }

        default void didSelectUser(int uid) {

        }

        default void didKickParticipant(int userId) {

        }
    }

    private class ChooseView extends View {

        private final Paint paint;
        private final TextPaint textPaint;
        private final SeekBarAccessibilityDelegate accessibilityDelegate;

        private int circleSize;
        private int gapSize;
        private int sideSide;
        private int lineSize;

        private boolean moving;
        private boolean startMoving;
        private float startX;

        private int startMovingItem;

        private ArrayList<String> strings = new ArrayList<>();
        private ArrayList<Integer> sizes = new ArrayList<>();

        public ChooseView(Context context) {
            super(context);

            paint = new Paint(Paint.ANTI_ALIAS_FLAG);
            textPaint = new TextPaint(Paint.ANTI_ALIAS_FLAG);
            textPaint.setTextSize(AndroidUtilities.dp(13));

            for (int a = 0; a < 7; a++) {
                String string;
                switch (a) {
                    case 0:
                        string = LocaleController.getString("SlowmodeOff", R.string.SlowmodeOff);
                        break;
                    case 1:
                        string = LocaleController.formatString("SlowmodeSeconds", R.string.SlowmodeSeconds, 10);
                        break;
                    case 2:
                        string = LocaleController.formatString("SlowmodeSeconds", R.string.SlowmodeSeconds, 30);
                        break;
                    case 3:
                        string = LocaleController.formatString("SlowmodeMinutes", R.string.SlowmodeMinutes, 1);
                        break;
                    case 4:
                        string = LocaleController.formatString("SlowmodeMinutes", R.string.SlowmodeMinutes, 5);
                        break;
                    case 5:
                        string = LocaleController.formatString("SlowmodeMinutes", R.string.SlowmodeMinutes, 15);
                        break;
                    case 6:
                    default:
                        string = LocaleController.formatString("SlowmodeHours", R.string.SlowmodeHours, 1);
                        break;
                }
                strings.add(string);
                sizes.add((int) Math.ceil(textPaint.measureText(string)));
            }

            accessibilityDelegate = new IntSeekBarAccessibilityDelegate() {
                @Override
                public int getProgress() {
                    return selectedSlowmode;
                }

                @Override
                public void setProgress(int progress) {
                    setItem(progress);
                }

                @Override
                public int getMaxValue() {
                    return strings.size() - 1;
                }

                @Override
                protected CharSequence getContentDescription(View host) {
                    if (selectedSlowmode == 0) {
                        return LocaleController.getString("SlowmodeOff", R.string.SlowmodeOff);
                    } else {
                        return formatSeconds(getSecondsForIndex(selectedSlowmode));
                    }
                }
            };
        }

        @Override
        public void onInitializeAccessibilityNodeInfo(AccessibilityNodeInfo info) {
            super.onInitializeAccessibilityNodeInfo(info);
            accessibilityDelegate.onInitializeAccessibilityNodeInfoInternal(this, info);
        }

        @Override
        public boolean performAccessibilityAction(int action, Bundle arguments) {
            return super.performAccessibilityAction(action, arguments) || accessibilityDelegate.performAccessibilityActionInternal(this, action, arguments);
        }

        @Override
        public boolean onTouchEvent(MotionEvent event) {
            float x = event.getX();
            if (event.getAction() == MotionEvent.ACTION_DOWN) {
                getParent().requestDisallowInterceptTouchEvent(true);
                for (int a = 0; a < strings.size(); a++) {
                    int cx = sideSide + (lineSize + gapSize * 2 + circleSize) * a + circleSize / 2;
                    if (x > cx - AndroidUtilities.dp(15) && x < cx + AndroidUtilities.dp(15)) {
                        startMoving = a == selectedSlowmode;
                        startX = x;
                        startMovingItem = selectedSlowmode;
                        break;
                    }
                }
            } else if (event.getAction() == MotionEvent.ACTION_MOVE) {
                if (startMoving) {
                    if (Math.abs(startX - x) >= AndroidUtilities.getPixelsInCM(0.5f, true)) {
                        moving = true;
                        startMoving = false;
                    }
                } else if (moving) {
                    for (int a = 0; a < strings.size(); a++) {
                        int cx = sideSide + (lineSize + gapSize * 2 + circleSize) * a + circleSize / 2;
                        int diff = lineSize / 2 + circleSize / 2 + gapSize;
                        if (x > cx - diff && x < cx + diff) {
                            if (selectedSlowmode != a) {
                                setItem(a);
                            }
                            break;
                        }
                    }
                }
            } else if (event.getAction() == MotionEvent.ACTION_UP || event.getAction() == MotionEvent.ACTION_CANCEL) {
                if (!moving) {
                    for (int a = 0; a < strings.size(); a++) {
                        int cx = sideSide + (lineSize + gapSize * 2 + circleSize) * a + circleSize / 2;
                        if (x > cx - AndroidUtilities.dp(15) && x < cx + AndroidUtilities.dp(15)) {
                            if (selectedSlowmode != a) {
                                setItem(a);
                            }
                            break;
                        }
                    }
                } else {
                    if (selectedSlowmode != startMovingItem) {
                        setItem(selectedSlowmode);
                    }
                }
                startMoving = false;
                moving = false;
            }
            return true;
        }

        private void setItem(int index) {
            if (info == null) {
                return;
            }
            selectedSlowmode = index;
            listViewAdapter.notifyItemChanged(slowmodeInfoRow);
            invalidate();
        }

        @Override
        protected void onMeasure(int widthMeasureSpec, int heightMeasureSpec) {
            super.onMeasure(widthMeasureSpec, MeasureSpec.makeMeasureSpec(AndroidUtilities.dp(74), MeasureSpec.EXACTLY));
            circleSize = AndroidUtilities.dp(6);
            gapSize = AndroidUtilities.dp(2);
            sideSide = AndroidUtilities.dp(22);
            lineSize = (getMeasuredWidth() - circleSize * strings.size() - gapSize * 2 * (strings.size() - 1)  - sideSide * 2) / (strings.size() - 1);
        }

        @Override
        protected void onDraw(Canvas canvas) {
            textPaint.setColor(Theme.getColor(Theme.key_windowBackgroundWhiteGrayText));
            int cy = getMeasuredHeight() / 2 + AndroidUtilities.dp(11);

            for (int a = 0; a < strings.size(); a++) {
                int cx = sideSide + (lineSize + gapSize * 2 + circleSize) * a + circleSize / 2;
                if (a <= selectedSlowmode) {
                    paint.setColor(Theme.getColor(Theme.key_switchTrackChecked));
                } else {
                    paint.setColor(Theme.getColor(Theme.key_switchTrack));
                }
                canvas.drawCircle(cx, cy, a == selectedSlowmode ? AndroidUtilities.dp(6) : circleSize / 2, paint);
                if (a != 0) {
                    int x = cx - circleSize / 2 - gapSize - lineSize;
                    int width = lineSize;
                    if (a == selectedSlowmode || a == selectedSlowmode + 1) {
                        width -= AndroidUtilities.dp(3);
                    }
                    if (a == selectedSlowmode + 1) {
                        x += AndroidUtilities.dp(3);
                    }
                    canvas.drawRect(x, cy - AndroidUtilities.dp(1), x + width, cy + AndroidUtilities.dp(1), paint);
                }
                int size = sizes.get(a);
                String text = strings.get(a);
                if (a == 0) {
                    canvas.drawText(text, AndroidUtilities.dp(22), AndroidUtilities.dp(28), textPaint);
                } else if (a == strings.size() - 1) {
                    canvas.drawText(text, getMeasuredWidth() - size - AndroidUtilities.dp(22), AndroidUtilities.dp(28), textPaint);
                } else {
                    canvas.drawText(text, cx - size / 2, AndroidUtilities.dp(28), textPaint);
                }
            }
        }
    }

    public ChatUsersActivity(Bundle args) {
        super(args);
        chatId = arguments.getInt("chat_id");
        type = arguments.getInt("type");
        needOpenSearch = arguments.getBoolean("open_search");
        selectType = arguments.getInt("selectType");
        currentChat = getMessagesController().getChat(chatId);
        if (currentChat != null && currentChat.default_banned_rights != null) {
            defaultBannedRights.view_messages = currentChat.default_banned_rights.view_messages;
            defaultBannedRights.send_stickers = currentChat.default_banned_rights.send_stickers;
            defaultBannedRights.send_media = currentChat.default_banned_rights.send_media;
            defaultBannedRights.embed_links = currentChat.default_banned_rights.embed_links;
            defaultBannedRights.send_messages = currentChat.default_banned_rights.send_messages;
            defaultBannedRights.send_games = currentChat.default_banned_rights.send_games;
            defaultBannedRights.send_inline = currentChat.default_banned_rights.send_inline;
            defaultBannedRights.send_gifs = currentChat.default_banned_rights.send_gifs;
            defaultBannedRights.pin_messages = currentChat.default_banned_rights.pin_messages;
            defaultBannedRights.send_polls = currentChat.default_banned_rights.send_polls;
            defaultBannedRights.invite_users = currentChat.default_banned_rights.invite_users;
            defaultBannedRights.change_info = currentChat.default_banned_rights.change_info;
        }
        initialBannedRights = ChatObject.getBannedRightsString(defaultBannedRights);
        isChannel = ChatObject.isChannel(currentChat) && !currentChat.megagroup;
    }

    private void updateRows() {
        currentChat = getMessagesController().getChat(chatId);
        if (currentChat == null) {
            return;
        }
        recentActionsRow = -1;
        addNewRow = -1;
        addNew2Row = -1;
        addNewSectionRow = -1;
        restricted1SectionRow = -1;
        participantsStartRow = -1;
        participantsDividerRow = -1;
        participantsDivider2Row = -1;
        gigaInfoRow = -1;
        gigaConvertRow = -1;
        gigaHeaderRow = -1;
        participantsEndRow = -1;
        participantsInfoRow = -1;
        blockedEmptyRow = -1;
        permissionsSectionRow = -1;
        sendMessagesRow = -1;
        sendMediaRow = -1;
        sendStickersRow = -1;
        sendGamesRow = -1;
        sendInlineRow = -1;
        sendGifsRow = -1;
        sendPollsRow = -1;
        embedLinksRow = -1;
        addUsersRow = -1;
        pinMessagesRow = -1;
        changeInfoRow = -1;
        removedUsersRow = -1;
        contactsHeaderRow = -1;
        contactsStartRow = -1;
        contactsEndRow = -1;
        botHeaderRow = -1;
        botStartRow = -1;
        botEndRow = -1;
        membersHeaderRow = -1;
        slowmodeRow = -1;
        slowmodeSelectRow = -1;
        slowmodeInfoRow = -1;
        loadingProgressRow = -1;
        loadingUserCellRow = -1;
        loadingHeaderRow = -1;

        rowCount = 0;
        if (type == TYPE_KICKED) {
            permissionsSectionRow = rowCount++;
            sendMessagesRow = rowCount++;
            sendMediaRow = rowCount++;
            sendStickersRow = rowCount++;
            sendGamesRow = rowCount++;
            sendInlineRow = rowCount++;
            sendGifsRow = rowCount++;
            sendPollsRow = rowCount++;
            embedLinksRow = rowCount++;
            addUsersRow = rowCount++;
            pinMessagesRow = rowCount++;
            changeInfoRow = rowCount++;

            if (ChatObject.isChannel(currentChat) && currentChat.creator && currentChat.megagroup && !currentChat.gigagroup) {
                int count = Math.max(currentChat.participants_count, info != null ? info.participants_count : 0);
                if (count >= getMessagesController().maxMegagroupCount - 1000) {
                    participantsDivider2Row = rowCount++;
                    gigaHeaderRow = rowCount++;
                    gigaConvertRow = rowCount++;
                    gigaInfoRow = rowCount++;
                }
            }

            if (!ChatObject.isChannel(currentChat) && currentChat.creator || currentChat.megagroup && !currentChat.gigagroup && ChatObject.canBlockUsers(currentChat)) {
                if (participantsDivider2Row == -1) {
                    participantsDivider2Row = rowCount++;
                }
                slowmodeRow = rowCount++;
                slowmodeSelectRow = rowCount++;
                slowmodeInfoRow = rowCount++;
            }
            if (ChatObject.isChannel(currentChat) && ChatObject.hasAdminRights(currentChat)) {
                if (participantsDivider2Row == -1) {
                    participantsDivider2Row = rowCount++;
                }
                removedUsersRow = rowCount++;
            }
            if (slowmodeInfoRow == -1 && gigaHeaderRow == -1 || removedUsersRow != -1) {
                participantsDividerRow = rowCount++;
            }
            if (ChatObject.canBlockUsers(currentChat) && (ChatObject.isChannel(currentChat) || currentChat.creator)) {
                addNewRow = rowCount++;
            }

            if (loadingUsers && !firstLoaded) {
                if (!firstLoaded) {
                    if (info != null && info.banned_count > 0) {
                        loadingUserCellRow = rowCount++;
                    }
                }
            } else {
                if (!participants.isEmpty()) {
                    participantsStartRow = rowCount;
                    rowCount += participants.size();
                    participantsEndRow = rowCount;
                }
                if (addNewRow != -1 || participantsStartRow != -1) {
                    addNewSectionRow = rowCount++;
                }
            }
        } else if (type == TYPE_BANNED) {
            if (ChatObject.canBlockUsers(currentChat)) {
                addNewRow = rowCount++;
                if (!participants.isEmpty() || (loadingUsers && !firstLoaded && (info != null && info.kicked_count > 0))) {
                    participantsInfoRow = rowCount++;
                }
            }
            if (!(loadingUsers && !firstLoaded)) {
                if (!participants.isEmpty()) {
                    restricted1SectionRow = rowCount++;
                    participantsStartRow = rowCount;
                    rowCount += participants.size();
                    participantsEndRow = rowCount;
                }
                if (participantsStartRow != -1) {
                    if (participantsInfoRow == -1) {
                        participantsInfoRow = rowCount++;
                    } else {
                        addNewSectionRow = rowCount++;
                    }
                } else {
                    //restricted1SectionRow = rowCount++;
                    blockedEmptyRow = rowCount++;
                }
            } else if (!firstLoaded) {
                restricted1SectionRow = rowCount++;
                loadingUserCellRow = rowCount++;
            }
        } else if (type == TYPE_ADMIN) {
            if (ChatObject.isChannel(currentChat) && currentChat.megagroup && !currentChat.gigagroup && (info == null || info.participants_count <= 200)
                    && ChatObject.hasAdminRights(currentChat)) {
                recentActionsRow = rowCount++;
                addNewSectionRow = rowCount++;
            }

            if (ChatObject.canAddAdmins(currentChat)) {
                addNewRow = rowCount++;
            }
            if (!(loadingUsers && !firstLoaded)) {
                if (!participants.isEmpty()) {
                    participantsStartRow = rowCount;
                    rowCount += participants.size();
                    participantsEndRow = rowCount;
                }
                participantsInfoRow = rowCount++;
            } else if (!firstLoaded) {
                loadingUserCellRow = rowCount++;
            }
        } else if (type == TYPE_USERS) {
            if (selectType == 0 && ChatObject.canAddUsers(currentChat)) {
                addNewRow = rowCount++;
            }
            if (!(loadingUsers && !firstLoaded)) {
                boolean hasAnyOther = false;
                if (!contacts.isEmpty()) {
                    contactsHeaderRow = rowCount++;
                    contactsStartRow = rowCount;
                    rowCount += contacts.size();
                    contactsEndRow = rowCount;
                    hasAnyOther = true;
                }
                if (!bots.isEmpty()) {
                    botHeaderRow = rowCount++;
                    botStartRow = rowCount;
                    rowCount += bots.size();
                    botEndRow = rowCount;
                    hasAnyOther = true;
                }
                if (!participants.isEmpty()) {
                    if (hasAnyOther) {
                        membersHeaderRow = rowCount++;
                    }
                    participantsStartRow = rowCount;
                    rowCount += participants.size();
                    participantsEndRow = rowCount;
                }
                if (rowCount != 0) {
                    participantsInfoRow = rowCount++;
                }
            } else if (!firstLoaded) {
                if (selectType == 0) {
                    loadingHeaderRow = rowCount++;
                }
                loadingUserCellRow = rowCount++;
            }
        }
    }

    @Override
    public boolean onFragmentCreate() {
        super.onFragmentCreate();
        getNotificationCenter().addObserver(this, NotificationCenter.chatInfoDidLoad);
        loadChatParticipants(0, 200);
        return true;
    }

    @Override
    public void onFragmentDestroy() {
        super.onFragmentDestroy();
        getNotificationCenter().removeObserver(this, NotificationCenter.chatInfoDidLoad);
    }

    @Override
    public View createView(Context context) {
        searching = false;

        actionBar.setBackButtonImage(R.drawable.ic_ab_back);
        actionBar.setAllowOverlayTitle(true);
        if (type == TYPE_KICKED) {
            actionBar.setTitle(LocaleController.getString("ChannelPermissions", R.string.ChannelPermissions));
        } else if (type == TYPE_BANNED) {
            actionBar.setTitle(LocaleController.getString("ChannelBlacklist", R.string.ChannelBlacklist));
        } else if (type == TYPE_ADMIN) {
            actionBar.setTitle(LocaleController.getString("ChannelAdministrators", R.string.ChannelAdministrators));
        } else if (type == TYPE_USERS) {
            if (selectType == 0) {
                if (isChannel) {
                    actionBar.setTitle(LocaleController.getString("ChannelSubscribers", R.string.ChannelSubscribers));
                } else {
                    actionBar.setTitle(LocaleController.getString("ChannelMembers", R.string.ChannelMembers));
                }
            } else {
                if (selectType == 1) {
                    actionBar.setTitle(LocaleController.getString("ChannelAddAdmin", R.string.ChannelAddAdmin));
                } else if (selectType == 2) {
                    actionBar.setTitle(LocaleController.getString("ChannelBlockUser", R.string.ChannelBlockUser));
                } else if (selectType == 3) {
                    actionBar.setTitle(LocaleController.getString("ChannelAddException", R.string.ChannelAddException));
                }
            }
        }
        actionBar.setActionBarMenuOnItemClick(new ActionBar.ActionBarMenuOnItemClick() {
            @Override
            public void onItemClick(int id) {
                if (id == -1) {
                    if (checkDiscard()) {
                        finishFragment();
                    }
                } else if (id == done_button) {
                    processDone();
                }
            }
        });
        if (selectType != 0 || type == TYPE_USERS || ChatObject.hasAdminRights(currentChat) && (type == TYPE_BANNED || type == TYPE_KICKED)) {
            searchListViewAdapter = new SearchAdapter(context);
            ActionBarMenu menu = actionBar.createMenu();
            searchItem = menu.addItem(search_button, R.drawable.ic_ab_search).setIsSearchField(true).setActionBarMenuItemSearchListener(new ActionBarMenuItem.ActionBarMenuItemSearchListener() {
                @Override
                public void onSearchExpand() {
                    searching = true;
                    if (doneItem != null) {
                        doneItem.setVisibility(View.GONE);
                    }
                }

                @Override
                public void onSearchCollapse() {
                    searchListViewAdapter.searchUsers(null);
                    searching = false;
                    listView.setAnimateEmptyView(false, 0);
                    listView.setAdapter(listViewAdapter);
                    listViewAdapter.notifyDataSetChanged();
                    listView.setFastScrollVisible(true);
                    listView.setVerticalScrollBarEnabled(false);
                    if (doneItem != null) {
                        doneItem.setVisibility(View.VISIBLE);
                    }
                }

                @Override
                public void onTextChanged(EditText editText) {
                    if (searchListViewAdapter == null) {
                        return;
                    }
                    String text = editText.getText().toString();
                    int oldItemsCount = listView.getAdapter() == null ? 0 : listView.getAdapter().getItemCount();
                    searchListViewAdapter.searchUsers(text);
                    if (TextUtils.isEmpty(text) && listView != null && listView.getAdapter() != listViewAdapter) {
                        listView.setAnimateEmptyView(false, 0);
                        listView.setAdapter(listViewAdapter);
                        if (oldItemsCount == 0) {
                            showItemsAnimated(0);
                        }
                    }
                    progressBar.setVisibility(View.GONE);
                    flickerLoadingView.setVisibility(View.VISIBLE);
                }
            });
            if (type == TYPE_KICKED) {
                searchItem.setSearchFieldHint(LocaleController.getString("ChannelSearchException", R.string.ChannelSearchException));
            } else {
                searchItem.setSearchFieldHint(LocaleController.getString("Search", R.string.Search));
            }
            if (!(ChatObject.isChannel(currentChat) || currentChat.creator)) {
                searchItem.setVisibility(View.GONE);
            }

            if (type == TYPE_KICKED) {
                doneItem = menu.addItemWithWidth(done_button, R.drawable.ic_done, AndroidUtilities.dp(56), LocaleController.getString("Done", R.string.Done));
            }
        }

        fragmentView = new FrameLayout(context) {
            @Override
            protected void dispatchDraw(Canvas canvas) {
                canvas.drawColor(Theme.getColor(listView.getAdapter() == searchListViewAdapter ? Theme.key_windowBackgroundWhite : Theme.key_windowBackgroundGray));
                super.dispatchDraw(canvas);
            }
        };
        FrameLayout frameLayout = (FrameLayout) fragmentView;

        FrameLayout progressLayout = new FrameLayout(context);
        flickerLoadingView = new FlickerLoadingView(context);
        flickerLoadingView.setViewType(FlickerLoadingView.USERS_TYPE);
        flickerLoadingView.showDate(false);
        flickerLoadingView.setUseHeaderOffset(true);
        progressLayout.addView(flickerLoadingView);

        progressBar = new RadialProgressView(context);
        progressLayout.addView(progressBar, LayoutHelper.createFrame(LayoutHelper.WRAP_CONTENT, LayoutHelper.WRAP_CONTENT, Gravity.CENTER));

        flickerLoadingView.setVisibility(View.GONE);
        progressBar.setVisibility(View.GONE);

        emptyView = new StickerEmptyView(context, progressLayout, StickerEmptyView.STICKER_TYPE_SEARCH);
        emptyView.title.setText(LocaleController.getString("NoResult", R.string.NoResult));
        emptyView.subtitle.setText(LocaleController.getString("SearchEmptyViewFilteredSubtitle2", R.string.SearchEmptyViewFilteredSubtitle2));
        emptyView.setVisibility(View.GONE);
        emptyView.setAnimateLayoutChange(true);
        emptyView.showProgress(true, false);

        frameLayout.addView(emptyView, LayoutHelper.createFrame(LayoutHelper.MATCH_PARENT, LayoutHelper.MATCH_PARENT));
        emptyView.addView(progressLayout,0);

        listView = new RecyclerListView(context) {
            @Override
            public void invalidate() {
                super.invalidate();
                if (fragmentView != null) {
                    fragmentView.invalidate();
                }
            }
        };
        listView.setLayoutManager(layoutManager = new LinearLayoutManager(context, LinearLayoutManager.VERTICAL, false) {
            @Override
            public int scrollVerticallyBy(int dy, RecyclerView.Recycler recycler, RecyclerView.State state) {
                if (!firstLoaded && type == TYPE_BANNED && participants.size() == 0) {
                    return 0;
                }
                return super.scrollVerticallyBy(dy, recycler, state);
            }
        });
        DefaultItemAnimator itemAnimator = new DefaultItemAnimator() {

            @Override
            protected long getAddAnimationDelay(long removeDuration, long moveDuration, long changeDuration) {
                return 0;
            }

            @Override
            protected long getMoveAnimationDelay() {
                return 0;
            }

            @Override
            public long getMoveDuration() {
                return 220;
            }

            @Override
            public long getRemoveDuration() {
                return 220;
            }

            @Override
            public long getAddDuration() {
                return 220;
            }

            int animationIndex = -1;

            @Override
            protected void onAllAnimationsDone() {
                super.onAllAnimationsDone();
                getNotificationCenter().onAnimationFinish(animationIndex);
            }

            @Override
            public void runPendingAnimations() {
                boolean removalsPending = !mPendingRemovals.isEmpty();
                boolean movesPending = !mPendingMoves.isEmpty();
                boolean changesPending = !mPendingChanges.isEmpty();
                boolean additionsPending = !mPendingAdditions.isEmpty();
                if (removalsPending || movesPending || additionsPending || changesPending) {
                    animationIndex = getNotificationCenter().setAnimationInProgress(animationIndex, null);
                }
                super.runPendingAnimations();
            }
        };
        listView.setItemAnimator(itemAnimator);
        itemAnimator.setSupportsChangeAnimations(false);
        listView.setAnimateEmptyView(true, 0);
        listView.setAdapter(listViewAdapter = new ListAdapter(context));
        listView.setVerticalScrollbarPosition(LocaleController.isRTL ? RecyclerListView.SCROLLBAR_POSITION_LEFT : RecyclerListView.SCROLLBAR_POSITION_RIGHT);
        frameLayout.addView(listView, LayoutHelper.createFrame(LayoutHelper.MATCH_PARENT, LayoutHelper.MATCH_PARENT));

        listView.setOnItemClickListener((view, position) -> {
            boolean listAdapter = listView.getAdapter() == listViewAdapter;
            if (listAdapter) {
                if (position == addNewRow) {
                    if (type == TYPE_BANNED || type == TYPE_KICKED) {
                        Bundle bundle = new Bundle();
                        bundle.putInt("chat_id", chatId);
                        bundle.putInt("type", ChatUsersActivity.TYPE_USERS);
                        bundle.putInt("selectType", type == TYPE_BANNED ? 2 : 3);
                        ChatUsersActivity fragment = new ChatUsersActivity(bundle);
                        fragment.setInfo(info);
                        fragment.setDelegate(new ChatUsersActivityDelegate() {

                            @Override
                            public void didAddParticipantToList(int uid, TLObject participant) {
                                if (participantsMap.get(uid) == null) {
                                    DiffCallback diffCallback = saveState();
                                    participants.add(participant);
                                    participantsMap.put(uid, participant);
                                    sortUsers(participants);
                                    updateListAnimated(diffCallback);
                                }
                            }

                            @Override
                            public void didKickParticipant(int uid) {
                                if (participantsMap.get(uid) == null) {
                                    DiffCallback diffCallback = saveState();
                                    TLRPC.TL_channelParticipantBanned chatParticipant = new TLRPC.TL_channelParticipantBanned();
                                    if (uid > 0) {
                                        chatParticipant.peer = new TLRPC.TL_peerUser();
                                        chatParticipant.peer.user_id = uid;
                                    } else {
                                        chatParticipant.peer = new TLRPC.TL_peerChannel();
                                        chatParticipant.peer.channel_id = -uid;
                                    }
                                    chatParticipant.date = getConnectionsManager().getCurrentTime();
                                    chatParticipant.kicked_by = getAccountInstance().getUserConfig().clientUserId;
                                    info.kicked_count++;
                                    participants.add(chatParticipant);
                                    participantsMap.put(uid, chatParticipant);
                                    sortUsers(participants);
                                    updateListAnimated(diffCallback);
                                }
                            }
                        });
                        presentFragment(fragment);
                    } else if (type == TYPE_ADMIN) {
                        Bundle bundle = new Bundle();
                        bundle.putInt("chat_id", chatId);
                        bundle.putInt("type", ChatUsersActivity.TYPE_USERS);
                        bundle.putInt("selectType", 1);
                        ChatUsersActivity fragment = new ChatUsersActivity(bundle);
                        fragment.setDelegate(new ChatUsersActivityDelegate() {
                            @Override
                            public void didAddParticipantToList(int uid, TLObject participant) {
                                if (participant != null && participantsMap.get(uid) == null) {
                                    DiffCallback diffCallback = saveState();
                                    participants.add(participant);
                                    participantsMap.put(uid, participant);
                                    sortAdmins(participants);
                                    updateListAnimated(diffCallback);
                                }
                            }

                            @Override
                            public void didChangeOwner(TLRPC.User user) {
                                onOwnerChaged(user);
                            }

                            @Override
                            public void didSelectUser(int uid) {
                                final TLRPC.User user = getMessagesController().getUser(uid);
                                if (user != null) {
                                    AndroidUtilities.runOnUIThread(() -> {
                                        if (BulletinFactory.canShowBulletin(ChatUsersActivity.this)) {
                                            BulletinFactory.createPromoteToAdminBulletin(ChatUsersActivity.this, user.first_name).show();
                                        }
                                    }, 200);
                                }


                                if (participantsMap.get(uid) == null) {
                                    DiffCallback diffCallback = saveState();
                                    TLRPC.TL_channelParticipantAdmin chatParticipant = new TLRPC.TL_channelParticipantAdmin();
                                    chatParticipant.peer = new TLRPC.TL_peerUser();
                                    chatParticipant.peer.user_id = user.id;
                                    chatParticipant.date = getConnectionsManager().getCurrentTime();
                                    chatParticipant.promoted_by = getAccountInstance().getUserConfig().clientUserId;
                                    participants.add(chatParticipant);
                                    participantsMap.put(user.id, chatParticipant);

                                    sortAdmins(participants);
                                    updateListAnimated(diffCallback);
                                }
                            }
                        });
                        fragment.setInfo(info);
                        presentFragment(fragment);
                    } else if (type == TYPE_USERS) {
                        Bundle args = new Bundle();
                        args.putBoolean("addToGroup", true);
                        args.putInt(isChannel ? "channelId" : "chatId", currentChat.id);
                        GroupCreateActivity fragment = new GroupCreateActivity(args);
                        fragment.setInfo(info);
                        fragment.setIgnoreUsers(contactsMap != null && contactsMap.size() != 0 ? contactsMap : participantsMap);
                        fragment.setDelegate(new GroupCreateActivity.ContactsAddActivityDelegate() {
                            @Override
                            public void didSelectUsers(ArrayList<TLRPC.User> users, int fwdCount) {
                                DiffCallback savedState = saveState();
                                ArrayList<TLObject> array =  contactsMap != null && contactsMap.size() != 0 ? contacts : participants;
                                SparseArray<TLObject> map = contactsMap != null && contactsMap.size() != 0 ? contactsMap : participantsMap;
                                int k = 0;
                                for (int a = 0, N = users.size(); a < N; a++) {
                                    TLRPC.User user = users.get(a);
                                    getMessagesController().addUserToChat(chatId, user, fwdCount, null, ChatUsersActivity.this, null);
                                    getMessagesController().putUser(user, false);

                                    if (map.get(user.id) == null) {
                                        if (ChatObject.isChannel(currentChat)) {
                                            TLRPC.TL_channelParticipant channelParticipant1 = new TLRPC.TL_channelParticipant();
                                            channelParticipant1.inviter_id = getUserConfig().getClientUserId();
                                            channelParticipant1.peer = new TLRPC.TL_peerUser();
                                            channelParticipant1.peer.user_id = user.id;
                                            channelParticipant1.date = getConnectionsManager().getCurrentTime();
                                            array.add(k, channelParticipant1);
                                            k++;
                                            map.put(user.id, channelParticipant1);
                                        } else {
                                            TLRPC.ChatParticipant participant = new TLRPC.TL_chatParticipant();
                                            participant.user_id = user.id;
                                            participant.inviter_id = getUserConfig().getClientUserId();
                                            array.add(k, participant);
                                            k++;
                                            map.put(user.id, participant);
                                        }

                                    }
                                }
                                if (array == participants) {
                                    sortAdmins(participants);
                                }
                                updateListAnimated(savedState);
                            }

                            @Override
                            public void needAddBot(TLRPC.User user) {
                                openRightsEdit(user.id, null, null, null, "", true, ChatRightsEditActivity.TYPE_ADMIN, false);
                            }
                        });
                        presentFragment(fragment);
                    }
                    return;
                } else if (position == recentActionsRow) {
                    presentFragment(new ChannelAdminLogActivity(currentChat));
                    return;
                } else if (position == removedUsersRow) {
                    Bundle args = new Bundle();
                    args.putInt("chat_id", chatId);
                    args.putInt("type", ChatUsersActivity.TYPE_BANNED);
                    ChatUsersActivity fragment = new ChatUsersActivity(args);
                    fragment.setInfo(info);
                    presentFragment(fragment);
                    return;
                } else if (position == gigaConvertRow) {
                    showDialog(new GigagroupConvertAlert(getParentActivity(), ChatUsersActivity.this) {
                        @Override
                        protected void onCovert() {
                            getMessagesController().convertToGigaGroup(getParentActivity(), currentChat, ChatUsersActivity.this, (result) -> {
                                if (result && parentLayout != null) {
                                    BaseFragment editActivity = parentLayout.fragmentsStack.get(parentLayout.fragmentsStack.size() - 2);
                                    if (editActivity instanceof ChatEditActivity) {
                                        editActivity.removeSelfFromStack();

                                        Bundle args = new Bundle();
                                        args.putInt("chat_id", chatId);
                                        ChatEditActivity fragment = new ChatEditActivity(args);
                                        fragment.setInfo(info);
                                        parentLayout.addFragmentToStack(fragment, parentLayout.fragmentsStack.size() - 1);
                                        finishFragment();
                                        fragment.showConvertTooltip();
                                    } else {
                                        finishFragment();
                                    }
                                }
                            });
                        }

                        @Override
                        protected void onCancel() {

                        }
                    });
                } else if (position == addNew2Row) {
                    presentFragment(new GroupInviteActivity(chatId));
                    return;
                } else if (position > permissionsSectionRow && position <= changeInfoRow) {
                    TextCheckCell2 checkCell = (TextCheckCell2) view;
                    if (!checkCell.isEnabled()) {
                        return;
                    }
                    if (checkCell.hasIcon()) {
                        if (!TextUtils.isEmpty(currentChat.username) && (position == pinMessagesRow || position == changeInfoRow)) {
                            BulletinFactory.of(this).createErrorBulletin(LocaleController.getString("EditCantEditPermissionsPublic", R.string.EditCantEditPermissionsPublic)).show();
                        } else {
                            BulletinFactory.of(this).createErrorBulletin(LocaleController.getString("EditCantEditPermissions", R.string.EditCantEditPermissions)).show();
                        }
                        return;
                    }
                    checkCell.setChecked(!checkCell.isChecked());
                    if (position == changeInfoRow) {
                        defaultBannedRights.change_info = !defaultBannedRights.change_info;
                    } else if (position == addUsersRow) {
                        defaultBannedRights.invite_users = !defaultBannedRights.invite_users;
                    } else if (position == pinMessagesRow) {
                        defaultBannedRights.pin_messages = !defaultBannedRights.pin_messages;
                    } else {
                        boolean disabled = !checkCell.isChecked();
                        if (position == sendMessagesRow) {
                            defaultBannedRights.send_messages = !defaultBannedRights.send_messages;
                        } else if (position == sendMediaRow) {
                            defaultBannedRights.send_media = !defaultBannedRights.send_media;
                        } else if (position == sendStickersRow) {
                            defaultBannedRights.send_stickers = !defaultBannedRights.send_stickers;
                        } else if (position == sendGamesRow) {
                            defaultBannedRights.send_games = !defaultBannedRights.send_games;
                        } else if (position == sendInlineRow) {
                            defaultBannedRights.send_inline =  !defaultBannedRights.send_inline;
                        } else if (position == sendGifsRow) {
                            defaultBannedRights.send_gifs = !defaultBannedRights.send_gifs;
                        } else if (position == embedLinksRow) {
                            defaultBannedRights.embed_links = !defaultBannedRights.embed_links;
                        } else if (position == sendPollsRow) {
                            defaultBannedRights.send_polls = !defaultBannedRights.send_polls;
                        }
                        if (disabled) {
                            if (defaultBannedRights.view_messages && !defaultBannedRights.send_messages) {
                                defaultBannedRights.send_messages = true;
                                RecyclerListView.ViewHolder holder = listView.findViewHolderForAdapterPosition(sendMessagesRow);
                                if (holder != null) {
                                    ((TextCheckCell2) holder.itemView).setChecked(false);
                                }
                            }
                            if ((defaultBannedRights.view_messages || defaultBannedRights.send_messages) && !defaultBannedRights.send_media) {
                                defaultBannedRights.send_media = true;
                                RecyclerListView.ViewHolder holder = listView.findViewHolderForAdapterPosition(sendMediaRow);
                                if (holder != null) {
                                    ((TextCheckCell2) holder.itemView).setChecked(false);
                                }
                            }
                            if ((defaultBannedRights.view_messages || defaultBannedRights.send_messages) && !defaultBannedRights.send_polls) {
                                defaultBannedRights.send_polls = true;
                                RecyclerListView.ViewHolder holder = listView.findViewHolderForAdapterPosition(sendPollsRow);
                                if (holder != null) {
                                    ((TextCheckCell2) holder.itemView).setChecked(false);
                                }
                            }
                            if ((defaultBannedRights.view_messages || defaultBannedRights.send_messages) && !defaultBannedRights.send_stickers) {
                                defaultBannedRights.send_stickers = true;
                                RecyclerListView.ViewHolder holder = listView.findViewHolderForAdapterPosition(sendStickersRow);
                                if (holder != null) {
                                    ((TextCheckCell2) holder.itemView).setChecked(false);
                                }
                            }
                            if ((defaultBannedRights.view_messages || defaultBannedRights.send_messages) && !defaultBannedRights.send_games) {
                                defaultBannedRights.send_games = true;
                                RecyclerListView.ViewHolder holder = listView.findViewHolderForAdapterPosition(sendGamesRow);
                                if (holder != null) {
                                    ((TextCheckCell2) holder.itemView).setChecked(false);
                                }
                            }
                            if ((defaultBannedRights.view_messages || defaultBannedRights.send_messages) && !defaultBannedRights.send_inline) {
                                defaultBannedRights.send_inline = true;
                                RecyclerListView.ViewHolder holder = listView.findViewHolderForAdapterPosition(sendInlineRow);
                                if (holder != null) {
                                    ((TextCheckCell2) holder.itemView).setChecked(false);
                                }
                            }
                            if ((defaultBannedRights.view_messages || defaultBannedRights.send_messages) && !defaultBannedRights.send_gifs) {
                                defaultBannedRights.send_gifs = true;
                                RecyclerListView.ViewHolder holder = listView.findViewHolderForAdapterPosition(sendGifsRow);
                                if (holder != null) {
                                    ((TextCheckCell2) holder.itemView).setChecked(false);
                                }
                            }
                            if ((defaultBannedRights.view_messages || defaultBannedRights.send_messages) && !defaultBannedRights.embed_links) {
                                defaultBannedRights.embed_links = true;
                                RecyclerListView.ViewHolder holder = listView.findViewHolderForAdapterPosition(embedLinksRow);
                                if (holder != null) {
                                    ((TextCheckCell2) holder.itemView).setChecked(false);
                                }
                            }
                        } else {
                            if ((!defaultBannedRights.embed_links || !defaultBannedRights.send_inline || !defaultBannedRights.send_media || !defaultBannedRights.send_polls) && defaultBannedRights.send_messages) {
                                defaultBannedRights.send_messages = false;
                                RecyclerListView.ViewHolder holder = listView.findViewHolderForAdapterPosition(sendMessagesRow);
                                if (holder != null) {
                                    ((TextCheckCell2) holder.itemView).setChecked(true);
                                }
                            }
                        }
                    }
                    return;
                }
            }

            TLRPC.TL_chatBannedRights bannedRights = null;
            TLRPC.TL_chatAdminRights adminRights = null;
            String rank = "";
            final TLObject participant;
            int peerId = 0;
            int promoted_by = 0;
            boolean canEditAdmin = false;
            if (listAdapter) {
                participant = listViewAdapter.getItem(position);
                if (participant instanceof TLRPC.ChannelParticipant) {
                    TLRPC.ChannelParticipant channelParticipant = (TLRPC.ChannelParticipant) participant;
                    peerId = MessageObject.getPeerId(channelParticipant.peer);
                    bannedRights = channelParticipant.banned_rights;
                    adminRights = channelParticipant.admin_rights;
                    rank = channelParticipant.rank;
                    canEditAdmin = !(channelParticipant instanceof TLRPC.TL_channelParticipantAdmin || channelParticipant instanceof TLRPC.TL_channelParticipantCreator) || channelParticipant.can_edit;
                    if (participant instanceof TLRPC.TL_channelParticipantCreator) {
                        adminRights = ((TLRPC.TL_channelParticipantCreator) participant).admin_rights;
                        if (adminRights == null) {
                            adminRights = new TLRPC.TL_chatAdminRights();
                            adminRights.change_info = adminRights.post_messages = adminRights.edit_messages =
                            adminRights.delete_messages = adminRights.ban_users = adminRights.invite_users =
                            adminRights.pin_messages = adminRights.add_admins = true;
                            if (!isChannel) {
                                adminRights.manage_call = true;
                            }
                        }
                    }
                } else if (participant instanceof TLRPC.ChatParticipant) {
                    TLRPC.ChatParticipant chatParticipant = (TLRPC.ChatParticipant) participant;
                    peerId = chatParticipant.user_id;
                    canEditAdmin = currentChat.creator;
                    if (participant instanceof TLRPC.TL_chatParticipantCreator) {
                        adminRights = new TLRPC.TL_chatAdminRights();
                        adminRights.change_info = adminRights.post_messages = adminRights.edit_messages =
                        adminRights.delete_messages = adminRights.ban_users = adminRights.invite_users =
                        adminRights.pin_messages = adminRights.add_admins = true;
                        if (!isChannel) {
                            adminRights.manage_call = true;
                        }
                    }
                }
            } else {
                TLObject object = searchListViewAdapter.getItem(position);
                if (object instanceof TLRPC.User) {
                    TLRPC.User user = (TLRPC.User) object;
                    getMessagesController().putUser(user, false);
                    participant = getAnyParticipant(peerId = user.id);
                } else if (object instanceof TLRPC.ChannelParticipant || object instanceof TLRPC.ChatParticipant) {
                    participant = object;
                } else {
                    participant = null;
                }
                if (participant instanceof TLRPC.ChannelParticipant) {
                    TLRPC.ChannelParticipant channelParticipant = (TLRPC.ChannelParticipant) participant;
                    peerId = MessageObject.getPeerId(channelParticipant.peer);
                    canEditAdmin = !(channelParticipant instanceof TLRPC.TL_channelParticipantAdmin || channelParticipant instanceof TLRPC.TL_channelParticipantCreator) || channelParticipant.can_edit;
                    bannedRights = channelParticipant.banned_rights;
                    adminRights = channelParticipant.admin_rights;
                    rank = channelParticipant.rank;
                } else if (participant instanceof TLRPC.ChatParticipant) {
                    TLRPC.ChatParticipant chatParticipant = (TLRPC.ChatParticipant) participant;
                    peerId = chatParticipant.user_id;
                    canEditAdmin = currentChat.creator;
                    bannedRights = null;
                    adminRights = null;
                } else if (participant == null) {
                    canEditAdmin = true;
                }
            }
            if (peerId != 0) {
                if (selectType != 0) {
                    if (selectType == 3 || selectType == 1) {
                        if (selectType != 1 && canEditAdmin && (participant instanceof TLRPC.TL_channelParticipantAdmin || participant instanceof TLRPC.TL_chatParticipantAdmin)) {
                            final TLRPC.User user = getMessagesController().getUser(peerId);
                            final TLRPC.TL_chatBannedRights br = bannedRights;
                            final TLRPC.TL_chatAdminRights ar = adminRights;
                            final boolean canEdit = canEditAdmin;
                            final String rankFinal = rank;
                            AlertDialog.Builder builder = new AlertDialog.Builder(getParentActivity());
                            builder.setTitle(LocaleController.getString("AppName", R.string.AppName));
                            builder.setMessage(LocaleController.formatString("AdminWillBeRemoved", R.string.AdminWillBeRemoved, UserObject.getUserName(user)));
                            builder.setPositiveButton(LocaleController.getString("OK", R.string.OK), (dialog, which) -> openRightsEdit(user.id, participant, ar, br, rankFinal, canEdit, selectType == 1 ? 0 : 1, false));
                            builder.setNegativeButton(LocaleController.getString("Cancel", R.string.Cancel), null);
                            showDialog(builder.create());
                        } else {
                            openRightsEdit(peerId, participant, adminRights, bannedRights, rank, canEditAdmin, selectType == 1 ? 0 : 1, selectType == 1 || selectType == 3);
                        }
                    } else {
                        removeParticipant(peerId);
                    }
                } else {
                    boolean canEdit = false;
                    if (type == TYPE_ADMIN) {
                        canEdit = peerId != getUserConfig().getClientUserId() && (currentChat.creator || canEditAdmin);
                    } else if (type == TYPE_BANNED || type == TYPE_KICKED) {
                        canEdit = ChatObject.canBlockUsers(currentChat);
                    }
                    if (type == TYPE_BANNED || type != TYPE_ADMIN && isChannel || type == TYPE_USERS && selectType == 0) {
                        if (peerId == getUserConfig().getClientUserId()) {
                            return;
                        }
                        Bundle args = new Bundle();
                        if (peerId > 0) {
                            args.putInt("user_id", peerId);
                        } else {
                            args.putInt("chat_id", -peerId);
                        }
                        presentFragment(new ProfileActivity(args));
                    } else {
                        if (bannedRights == null) {
                            bannedRights = new TLRPC.TL_chatBannedRights();
                            bannedRights.view_messages = true;
                            bannedRights.send_stickers = true;
                            bannedRights.send_media = true;
                            bannedRights.embed_links = true;
                            bannedRights.send_messages = true;
                            bannedRights.send_games = true;
                            bannedRights.send_inline = true;
                            bannedRights.send_gifs = true;
                            bannedRights.pin_messages = true;
                            bannedRights.send_polls = true;
                            bannedRights.invite_users = true;
                            bannedRights.change_info = true;
                        }
<<<<<<< HEAD
                        ChatRightsEditActivity fragment = new ChatRightsEditActivity(user_id, chatId, adminRights, defaultBannedRights, bannedRights, rank, type == TYPE_ADMIN ? ChatRightsEditActivity.TYPE_ADMIN : ChatRightsEditActivity.TYPE_BANNED, canEdit, participant == null, participant);
=======
                        ChatRightsEditActivity fragment = new ChatRightsEditActivity(peerId, chatId, adminRights, defaultBannedRights, bannedRights, rank, type == TYPE_ADMIN ? ChatRightsEditActivity.TYPE_ADMIN : ChatRightsEditActivity.TYPE_BANNED, canEdit, participant == null);
>>>>>>> 8bf056e2
                        fragment.setDelegate(new ChatRightsEditActivity.ChatRightsEditActivityDelegate() {
                            @Override
                            public void didSetRights(int rights, TLRPC.TL_chatAdminRights rightsAdmin, TLRPC.TL_chatBannedRights rightsBanned, String rank) {
                                if (participant instanceof TLRPC.ChannelParticipant) {
                                    TLRPC.ChannelParticipant channelParticipant = (TLRPC.ChannelParticipant) participant;
                                    channelParticipant.admin_rights = rightsAdmin;
                                    channelParticipant.banned_rights = rightsBanned;
                                    channelParticipant.rank = rank;
                                    updateParticipantWithRights(channelParticipant, rightsAdmin, rightsBanned, 0, false);
                                }
                            }

                            @Override
                            public void didChangeOwner(TLRPC.User user) {
                                onOwnerChaged(user);
                            }
                        });
                        presentFragment(fragment);
                    }
                }
            }
        });

        listView.setOnItemLongClickListener((view, position) -> !(getParentActivity() == null || listView.getAdapter() != listViewAdapter) && createMenuForParticipant(listViewAdapter.getItem(position), false));
        if (searchItem != null) {
            listView.setOnScrollListener(new RecyclerView.OnScrollListener() {
                @Override
                public void onScrollStateChanged(RecyclerView recyclerView, int newState) {
                    if (newState == RecyclerView.SCROLL_STATE_DRAGGING) {
                        AndroidUtilities.hideKeyboard(getParentActivity().getCurrentFocus());
                    }
                }

                @Override
                public void onScrolled(RecyclerView recyclerView, int dx, int dy) {

                }
            });
        }

        undoView = new UndoView(context);
        frameLayout.addView(undoView, LayoutHelper.createFrame(LayoutHelper.MATCH_PARENT, LayoutHelper.WRAP_CONTENT, Gravity.BOTTOM | Gravity.LEFT, 8, 0, 8, 8));

        updateRows();

        listView.setEmptyView(emptyView);
        listView.setAnimateEmptyView(false, 0);

        if (needOpenSearch) {
            searchItem.openSearch(false);
        }

        return fragmentView;
    }

    private void sortAdmins(ArrayList<TLObject> participants) {
        Collections.sort(participants, (lhs, rhs) -> {
            int type1 = getChannelAdminParticipantType(lhs);
            int type2 = getChannelAdminParticipantType(rhs);
            if (type1 > type2) {
                return 1;
            } else if (type1 < type2) {
                return -1;
            }
            if (lhs instanceof TLRPC.ChannelParticipant && rhs instanceof TLRPC.ChannelParticipant) {
                return MessageObject.getPeerId(((TLRPC.ChannelParticipant) lhs).peer) - MessageObject.getPeerId(((TLRPC.ChannelParticipant) rhs).peer);
            }
            return 0;
        });
    }

    private void showItemsAnimated(int from) {
        if (isPaused || !openTransitionStarted || (listView.getAdapter() == listViewAdapter && firstLoaded)) {
            return;
        }
        View progressView = null;
        for (int i = 0; i < listView.getChildCount(); i++) {
            View child = listView.getChildAt(i);
            if (child instanceof FlickerLoadingView) {
                progressView = child;
            }
        }
        final View finalProgressView = progressView;
        if (progressView != null) {
            listView.removeView(progressView);
            from--;
        }
        int finalFrom = from;

        listView.getViewTreeObserver().addOnPreDrawListener(new ViewTreeObserver.OnPreDrawListener() {
            @Override
            public boolean onPreDraw() {
                listView.getViewTreeObserver().removeOnPreDrawListener(this);
                int n = listView.getChildCount();
                AnimatorSet animatorSet = new AnimatorSet();
                for (int i = 0; i < n; i++) {
                    View child = listView.getChildAt(i);
                    if (child == finalProgressView || listView.getChildAdapterPosition(child) < finalFrom) {
                        continue;
                    }
                    child.setAlpha(0);
                    int s = Math.min(listView.getMeasuredHeight(), Math.max(0, child.getTop()));
                    int delay = (int) ((s / (float) listView.getMeasuredHeight()) * 100);
                    ObjectAnimator a = ObjectAnimator.ofFloat(child, View.ALPHA, 0, 1f);
                    a.setStartDelay(delay);
                    a.setDuration(200);
                    animatorSet.playTogether(a);
                }

                if (finalProgressView != null && finalProgressView.getParent() == null) {
                    listView.addView(finalProgressView);
                    RecyclerView.LayoutManager layoutManager = listView.getLayoutManager();
                    if (layoutManager != null) {
                        layoutManager.ignoreView(finalProgressView);
                        Animator animator = ObjectAnimator.ofFloat(finalProgressView, View.ALPHA, finalProgressView.getAlpha(), 0);
                        animator.addListener(new AnimatorListenerAdapter() {
                            @Override
                            public void onAnimationEnd(Animator animation) {
                                finalProgressView.setAlpha(1f);
                                layoutManager.stopIgnoringView(finalProgressView);
                                listView.removeView(finalProgressView);
                            }
                        });
                        animator.start();
                    }
                }

                animatorSet.start();
                return true;
            }
        });
    }

    public void setIgnoresUsers(SparseArray<TLRPC.TL_groupCallParticipant> participants) {
        ignoredUsers = participants;
    }

    private void onOwnerChaged(TLRPC.User user) {
        undoView.showWithAction(-chatId, isChannel ? UndoView.ACTION_OWNER_TRANSFERED_CHANNEL : UndoView.ACTION_OWNER_TRANSFERED_GROUP, user);
        boolean foundAny = false;
        currentChat.creator = false;
        for (int a = 0; a < 3; a++) {
            SparseArray<TLObject> map;
            ArrayList<TLObject> arrayList;
            boolean found = false;
            if (a == 0) {
                map = contactsMap;
                arrayList = contacts;
            } else if (a == 1) {
                map = botsMap;
                arrayList = bots;
            } else {
                map = participantsMap;
                arrayList = participants;
            }
            TLObject object = map.get(user.id);
            if (object instanceof TLRPC.ChannelParticipant) {
                TLRPC.TL_channelParticipantCreator creator = new TLRPC.TL_channelParticipantCreator();
                creator.peer = new TLRPC.TL_peerUser();
                creator.peer.user_id = user.id;
                map.put(user.id, creator);
                int index = arrayList.indexOf(object);
                if (index >= 0) {
                    arrayList.set(index, creator);
                }
                found = true;
                foundAny = true;
            }
            int selfUserId = getUserConfig().getClientUserId();
            object = map.get(selfUserId);
            if (object instanceof TLRPC.ChannelParticipant) {
                TLRPC.TL_channelParticipantAdmin admin = new TLRPC.TL_channelParticipantAdmin();
                admin.peer = new TLRPC.TL_peerUser();
                admin.peer.user_id = selfUserId;
                admin.self = true;
                admin.inviter_id = selfUserId;
                admin.promoted_by = selfUserId;
                admin.date = (int) (System.currentTimeMillis() / 1000);
                admin.admin_rights = new TLRPC.TL_chatAdminRights();
                admin.admin_rights.change_info = admin.admin_rights.post_messages = admin.admin_rights.edit_messages =
                admin.admin_rights.delete_messages = admin.admin_rights.ban_users = admin.admin_rights.invite_users =
                admin.admin_rights.pin_messages = admin.admin_rights.add_admins = true;
                if (!isChannel) {
                    admin.admin_rights.manage_call = true;
                }
                map.put(selfUserId, admin);

                int index = arrayList.indexOf(object);
                if (index >= 0) {
                    arrayList.set(index, admin);
                }
                found = true;
            }
            if (found) {
                Collections.sort(arrayList, (lhs, rhs) -> {
                    int type1 = getChannelAdminParticipantType(lhs);
                    int type2 = getChannelAdminParticipantType(rhs);
                    if (type1 > type2) {
                        return 1;
                    } else if (type1 < type2) {
                        return -1;
                    }
                    return 0;
                });
            }
        }
        if (!foundAny) {
            TLRPC.TL_channelParticipantCreator creator = new TLRPC.TL_channelParticipantCreator();
            creator.peer = new TLRPC.TL_peerUser();
            creator.peer.user_id = user.id;
            participantsMap.put(user.id, creator);
            participants.add(creator);
            sortAdmins(participants);
            updateRows();
        }
        listViewAdapter.notifyDataSetChanged();
        if (delegate != null) {
            delegate.didChangeOwner(user);
        }
    }

    private void openRightsEdit2(int peerId, int date, TLObject participant, TLRPC.TL_chatAdminRights adminRights, TLRPC.TL_chatBannedRights bannedRights, String rank, boolean canEditAdmin, int type, boolean removeFragment) {
        boolean[] needShowBulletin = new boolean[1];
        final boolean isAdmin = participant instanceof TLRPC.TL_channelParticipantAdmin || participant instanceof TLRPC.TL_chatParticipantAdmin;
<<<<<<< HEAD
        ChatRightsEditActivity fragment = new ChatRightsEditActivity(userId, chatId, adminRights, defaultBannedRights, bannedRights, rank, type, true, false, participant) {
=======
        ChatRightsEditActivity fragment = new ChatRightsEditActivity(peerId, chatId, adminRights, defaultBannedRights, bannedRights, rank, type, true, false) {
>>>>>>> 8bf056e2
            @Override
            protected void onTransitionAnimationEnd(boolean isOpen, boolean backward) {
                if (!isOpen && backward && needShowBulletin[0] && BulletinFactory.canShowBulletin(ChatUsersActivity.this)) {
                    if (peerId > 0) {
                        TLRPC.User user = getMessagesController().getUser(peerId);
                        if (user != null) {
                            BulletinFactory.createPromoteToAdminBulletin(ChatUsersActivity.this, user.first_name).show();
                        }
                    } else {
                        TLRPC.Chat chat = getMessagesController().getChat(-peerId);
                        if (chat != null) {
                            BulletinFactory.createPromoteToAdminBulletin(ChatUsersActivity.this, chat.title).show();
                        }
                    }
                }
            }
        };
        fragment.setDelegate(new ChatRightsEditActivity.ChatRightsEditActivityDelegate() {
            @Override
            public void didSetRights(int rights, TLRPC.TL_chatAdminRights rightsAdmin, TLRPC.TL_chatBannedRights rightsBanned, String rank) {
                if (type == 0) {
                    for (int a = 0; a < participants.size(); a++) {
                        TLObject p = participants.get(a);
                        if (p instanceof TLRPC.ChannelParticipant) {
                            TLRPC.ChannelParticipant p2 = (TLRPC.ChannelParticipant) p;
                            if (MessageObject.getPeerId(p2.peer) == peerId) {
                                TLRPC.ChannelParticipant newPart;
                                if (rights == 1) {
                                    newPart = new TLRPC.TL_channelParticipantAdmin();
                                } else {
                                    newPart = new TLRPC.TL_channelParticipant();
                                }
                                newPart.admin_rights = rightsAdmin;
                                newPart.banned_rights = rightsBanned;
                                newPart.inviter_id = getUserConfig().getClientUserId();
                                if (peerId > 0) {
                                    newPart.peer = new TLRPC.TL_peerUser();
                                    newPart.peer.user_id = peerId;
                                } else {
                                    newPart.peer = new TLRPC.TL_peerChannel();
                                    newPart.peer.channel_id = -peerId;
                                }
                                newPart.date = date;
                                newPart.flags |= 4;
                                newPart.rank = rank;
                                participants.set(a, newPart);
                                break;
                            }
                        } else if (p instanceof TLRPC.ChatParticipant) {
                            TLRPC.ChatParticipant chatParticipant = (TLRPC.ChatParticipant) p;
                            TLRPC.ChatParticipant newParticipant;
                            if (rights == 1) {
                                newParticipant = new TLRPC.TL_chatParticipantAdmin();
                            } else {
                                newParticipant = new TLRPC.TL_chatParticipant();
                            }
                            newParticipant.user_id = chatParticipant.user_id;
                            newParticipant.date = chatParticipant.date;
                            newParticipant.inviter_id = chatParticipant.inviter_id;
                            int index = info.participants.participants.indexOf(chatParticipant);
                            if (index >= 0) {
                                info.participants.participants.set(index, newParticipant);
                            }
                            loadChatParticipants(0, 200);
                        }
                    }
                    if (rights == 1 && !isAdmin) {
                        needShowBulletin[0] = true;
                    }
                } else if (type == 1) {
                    if (rights == 0) {
                        removeParticipants(peerId);
                    }
                }
            }

            @Override
            public void didChangeOwner(TLRPC.User user) {
                onOwnerChaged(user);
            }
        });
        presentFragment(fragment);
    }

    @Override
    public boolean canBeginSlide() {
        return checkDiscard();
    }

    private void openRightsEdit(int user_id, TLObject participant, TLRPC.TL_chatAdminRights adminRights, TLRPC.TL_chatBannedRights bannedRights, String rank, boolean canEditAdmin, int type, boolean removeFragment) {
        ChatRightsEditActivity fragment = new ChatRightsEditActivity(user_id, chatId, adminRights, defaultBannedRights, bannedRights, rank, type, canEditAdmin, participant == null, participant);
        fragment.setDelegate(new ChatRightsEditActivity.ChatRightsEditActivityDelegate() {
            @Override
            public void didSetRights(int rights, TLRPC.TL_chatAdminRights rightsAdmin, TLRPC.TL_chatBannedRights rightsBanned, String rank) {
                if (participant instanceof TLRPC.ChannelParticipant) {
                    TLRPC.ChannelParticipant channelParticipant = (TLRPC.ChannelParticipant) participant;
                    channelParticipant.admin_rights = rightsAdmin;
                    channelParticipant.banned_rights = rightsBanned;
                    channelParticipant.rank = rank;
                }
                if (delegate != null && rights == 1) {
                    delegate.didSelectUser(user_id);
                } else if (delegate != null) {
                    delegate.didAddParticipantToList(user_id, participant);
                }
                if (removeFragment) {
                    removeSelfFromStack();
                }
            }

            @Override
            public void didChangeOwner(TLRPC.User user) {
                onOwnerChaged(user);
            }
        });
        presentFragment(fragment, removeFragment);
    }

    private void removeParticipant(int userId) {
        if (!ChatObject.isChannel(currentChat)) {
            return;
        }
        TLRPC.User user = getMessagesController().getUser(userId);
        getMessagesController().deleteParticipantFromChat(chatId, user, null);
        if (delegate != null) {
            delegate.didKickParticipant(userId);
        }
        finishFragment();
    }

    private TLObject getAnyParticipant(int userId) {
        for (int a = 0; a < 3; a++) {
            SparseArray<TLObject> map;
            if (a == 0) {
                map = contactsMap;
            } else if (a == 1) {
                map = botsMap;
            } else {
                map = participantsMap;
            }
            TLObject p = map.get(userId);
            if (p != null) {
                return p;
            }
        }
        return null;
    }

    private void removeParticipants(TLObject object) {
        if (object instanceof TLRPC.ChatParticipant) {
            TLRPC.ChatParticipant chatParticipant = (TLRPC.ChatParticipant) object;
            removeParticipants(chatParticipant.user_id);
        } else if (object instanceof TLRPC.ChannelParticipant) {
            TLRPC.ChannelParticipant channelParticipant = (TLRPC.ChannelParticipant) object;
            removeParticipants(MessageObject.getPeerId(channelParticipant.peer));
        }
    }

    private void removeParticipants(int peerId) {
        boolean updated = false;
        DiffCallback savedState = saveState();
        for (int a = 0; a < 3; a++) {
            SparseArray<TLObject> map;
            ArrayList<TLObject> arrayList;
            if (a == 0) {
                map = contactsMap;
                arrayList = contacts;
            } else if (a == 1) {
                map = botsMap;
                arrayList = bots;
            } else {
                map = participantsMap;
                arrayList = participants;
            }
            TLObject p = map.get(peerId);
            if (p != null) {
                map.remove(peerId);
                arrayList.remove(p);
                updated = true;
                if (type == TYPE_BANNED) {
                    info.kicked_count--;
                }
            }
        }
        if (updated) {
            updateListAnimated(savedState);
        }
        if (listView.getAdapter() == searchListViewAdapter) {
            searchListViewAdapter.removeUserId(peerId);
        }
    }

    private void updateParticipantWithRights(TLRPC.ChannelParticipant channelParticipant, TLRPC.TL_chatAdminRights rightsAdmin, TLRPC.TL_chatBannedRights rightsBanned, int user_id, boolean withDelegate) {
        boolean delegateCalled = false;
        for (int a = 0; a < 3; a++) {
            SparseArray<TLObject> map;
            if (a == 0) {
                map = contactsMap;
            } else if (a == 1) {
                map = botsMap;
            } else {
                map = participantsMap;
            }
            TLObject p = map.get(MessageObject.getPeerId(channelParticipant.peer));
            if (p instanceof TLRPC.ChannelParticipant) {
                channelParticipant = (TLRPC.ChannelParticipant) p;
                channelParticipant.admin_rights = rightsAdmin;
                channelParticipant.banned_rights = rightsBanned;
                if (withDelegate) {
                    channelParticipant.promoted_by = getUserConfig().getClientUserId();
                }
            }
            if (withDelegate && p != null && !delegateCalled && delegate != null) {
                delegateCalled = true;
                delegate.didAddParticipantToList(user_id, p);
            }
        }
    }

    private boolean createMenuForParticipant(final TLObject participant, boolean resultOnly) {
        if (participant == null || selectType != 0) {
            return false;
        }
        int peerId;
        boolean canEdit;
        int date;
        TLRPC.TL_chatBannedRights bannedRights;
        TLRPC.TL_chatAdminRights adminRights;
        String rank;
        if (participant instanceof TLRPC.ChannelParticipant) {
            TLRPC.ChannelParticipant channelParticipant = (TLRPC.ChannelParticipant) participant;
            peerId = MessageObject.getPeerId(channelParticipant.peer);
            canEdit = channelParticipant.can_edit;
            bannedRights = channelParticipant.banned_rights;
            adminRights = channelParticipant.admin_rights;
            date = channelParticipant.date;
            rank = channelParticipant.rank;
        } else if (participant instanceof TLRPC.ChatParticipant) {
            TLRPC.ChatParticipant chatParticipant = (TLRPC.ChatParticipant) participant;
            peerId = chatParticipant.user_id;
            date = chatParticipant.date;
            canEdit = ChatObject.canAddAdmins(currentChat);
            bannedRights = null;
            adminRights = null;
            rank = "";
        } else {
            peerId = 0;
            canEdit = false;
            bannedRights = null;
            adminRights = null;
            date = 0;
            rank = null;
        }
        if (peerId == 0 || peerId == getUserConfig().getClientUserId()) {
            return false;
        }
        if (type == TYPE_USERS) {
            final TLRPC.User user = getMessagesController().getUser(peerId);
            boolean allowSetAdmin = ChatObject.canAddAdmins(currentChat) && (participant instanceof TLRPC.TL_channelParticipant || participant instanceof TLRPC.TL_channelParticipantBanned || participant instanceof TLRPC.TL_chatParticipant || canEdit);
            boolean canEditAdmin = !(participant instanceof TLRPC.TL_channelParticipantAdmin || participant instanceof TLRPC.TL_channelParticipantCreator || participant instanceof TLRPC.TL_chatParticipantCreator || participant instanceof TLRPC.TL_chatParticipantAdmin) || canEdit;
            boolean editingAdmin = participant instanceof TLRPC.TL_channelParticipantAdmin || participant instanceof TLRPC.TL_chatParticipantAdmin;

            if (selectType == 0) {
                allowSetAdmin &= !UserObject.isDeleted(user);
            }

            final ArrayList<String> items;
            final ArrayList<Integer> actions;
            final ArrayList<Integer> icons;
            if (!resultOnly) {
                items = new ArrayList<>();
                actions = new ArrayList<>();
                icons = new ArrayList<>();
            } else {
                items = null;
                actions = null;
                icons = null;
            }

            if (allowSetAdmin) {
                if (resultOnly) {
                    return true;
                }
                items.add(editingAdmin ? LocaleController.getString("EditAdminRights", R.string.EditAdminRights) : LocaleController.getString("SetAsAdmin", R.string.SetAsAdmin));
                icons.add(R.drawable.baseline_stars_24);
                actions.add(0);
            }
            boolean hasRemove = false;
            if (ChatObject.canBlockUsers(currentChat) && canEditAdmin) {
                if (resultOnly) {
                    return true;
                }
                if (!isChannel) {
                    if (ChatObject.isChannel(currentChat)) {
                        items.add(LocaleController.getString("ChangePermissions", R.string.ChangePermissions));
                        icons.add(R.drawable.baseline_block_24);
                        actions.add(1);
                    }
                    items.add(LocaleController.getString("KickFromGroup", R.string.KickFromGroup));
                } else {
                    items.add(LocaleController.getString("ChannelRemoveUser", R.string.ChannelRemoveUser));
                }
                icons.add(R.drawable.baseline_remove_circle_24);
                actions.add(2);
                hasRemove = true;
            }
            if (actions == null || actions.isEmpty()) {
                return false;
            }

            AlertDialog.Builder builder = new AlertDialog.Builder(getParentActivity());
            builder.setItems(items.toArray(new CharSequence[actions.size()]), AndroidUtilities.toIntArray(icons), (dialogInterface, i) -> {
                if (actions.get(i) == 2) {
                    getMessagesController().deleteParticipantFromChat(chatId, user, null);
                    removeParticipants(peerId);
                    if (currentChat != null && user != null && BulletinFactory.canShowBulletin(this)) {
                        BulletinFactory.createRemoveFromChatBulletin(this, user, currentChat.title).show();
                    }
                } else {
                    if (actions.get(i) == 1 && canEditAdmin && (participant instanceof TLRPC.TL_channelParticipantAdmin || participant instanceof TLRPC.TL_chatParticipantAdmin)) {
                        AlertDialog.Builder builder2 = new AlertDialog.Builder(getParentActivity());
                        builder2.setTitle(LocaleController.getString("AppName", R.string.AppName));
                        builder2.setMessage(LocaleController.formatString("AdminWillBeRemoved", R.string.AdminWillBeRemoved, UserObject.getUserName(user)));
                        builder2.setPositiveButton(LocaleController.getString("OK", R.string.OK), (dialog, which) -> openRightsEdit2(peerId, date, participant, adminRights, bannedRights, rank, canEditAdmin, actions.get(i), false));
                        builder2.setNegativeButton(LocaleController.getString("Cancel", R.string.Cancel), null);
                        showDialog(builder2.create());
                    } else {
                        openRightsEdit2(peerId, date, participant, adminRights, bannedRights, rank, canEditAdmin, actions.get(i), false);
                    }
                }
            });
            AlertDialog alertDialog = builder.create();
            showDialog(alertDialog);
            if (hasRemove) {
                alertDialog.setItemColor(items.size() - 1, Theme.getColor(Theme.key_dialogTextRed2), Theme.getColor(Theme.key_dialogRedIcon));
            }
        } else {
            CharSequence[] items;
            int[] icons;
            if (type == TYPE_KICKED && ChatObject.canBlockUsers(currentChat)) {
                if (resultOnly) {
                    return true;
                }
                items = new CharSequence[]{
                        LocaleController.getString("ChannelEditPermissions", R.string.ChannelEditPermissions),
                        LocaleController.getString("ChannelDeleteFromList", R.string.ChannelDeleteFromList)};
                icons = new int[]{
                        R.drawable.baseline_block_24,
                        R.drawable.baseline_delete_24};
            } else if (type == TYPE_BANNED && ChatObject.canBlockUsers(currentChat)) {
                if (resultOnly) {
                    return true;
                }
                items = new CharSequence[]{
                        ChatObject.canAddUsers(currentChat) && peerId > 0 ? (isChannel ? LocaleController.getString("ChannelAddToChannel", R.string.ChannelAddToChannel) : LocaleController.getString("ChannelAddToGroup", R.string.ChannelAddToGroup)) : null,
                        LocaleController.getString("ChannelDeleteFromList", R.string.ChannelDeleteFromList)};
                icons = new int[]{
                        R.drawable.baseline_person_add_24,
                        R.drawable.baseline_delete_24};
            } else if (type == TYPE_ADMIN && ChatObject.canAddAdmins(currentChat) && canEdit) {
                if (resultOnly) {
                    return true;
                }
                if (currentChat.creator || !(participant instanceof TLRPC.TL_channelParticipantCreator) && canEdit) {
                    items = new CharSequence[]{
                            LocaleController.getString("EditAdminRights", R.string.EditAdminRights),
                            LocaleController.getString("ChannelRemoveUserAdmin", R.string.ChannelRemoveUserAdmin)};
                    icons = new int[]{
                            R.drawable.baseline_stars_24,
                            R.drawable.baseline_remove_circle_24};
                } else {
                    items = new CharSequence[]{
                            LocaleController.getString("ChannelRemoveUserAdmin", R.string.ChannelRemoveUserAdmin)};
                    icons = new int[]{
                            R.drawable.baseline_remove_circle_24};
                }
            } else {
                items = null;
                icons = null;
            }
            if (items == null) {
                return false;
            }
            AlertDialog.Builder builder = new AlertDialog.Builder(getParentActivity());
            builder.setItems(items, icons, (dialogInterface, i) -> {
                if (type == TYPE_ADMIN) {
                    if (i == 0 && items.length == 2) {
<<<<<<< HEAD
                        ChatRightsEditActivity fragment = new ChatRightsEditActivity(userId, chatId, adminRights, null, null, rank, ChatRightsEditActivity.TYPE_ADMIN, true, false, participant);
=======
                        ChatRightsEditActivity fragment = new ChatRightsEditActivity(peerId, chatId, adminRights, null, null, rank, ChatRightsEditActivity.TYPE_ADMIN, true, false);
>>>>>>> 8bf056e2
                        fragment.setDelegate(new ChatRightsEditActivity.ChatRightsEditActivityDelegate() {
                            @Override
                            public void didSetRights(int rights, TLRPC.TL_chatAdminRights rightsAdmin, TLRPC.TL_chatBannedRights rightsBanned, String rank) {
                                if (participant instanceof TLRPC.ChannelParticipant) {
                                    TLRPC.ChannelParticipant channelParticipant = (TLRPC.ChannelParticipant) participant;
                                    channelParticipant.admin_rights = rightsAdmin;
                                    channelParticipant.banned_rights = rightsBanned;
                                    channelParticipant.rank = rank;
                                    updateParticipantWithRights(channelParticipant, rightsAdmin, rightsBanned, 0, false);
                                }
                            }

                            @Override
                            public void didChangeOwner(TLRPC.User user) {
                                onOwnerChaged(user);
                            }
                        });
                        presentFragment(fragment);
                    } else {
                        getMessagesController().setUserAdminRole(chatId, getMessagesController().getUser(peerId), new TLRPC.TL_chatAdminRights(), "", !isChannel, ChatUsersActivity.this, false);
                        removeParticipants(peerId);
                    }
                } else if (type == TYPE_BANNED || type == TYPE_KICKED) {
                    if (i == 0) {
                        if (type == TYPE_KICKED) {
<<<<<<< HEAD
                            ChatRightsEditActivity fragment = new ChatRightsEditActivity(userId, chatId, null, defaultBannedRights, bannedRights, rank, ChatRightsEditActivity.TYPE_BANNED, true, false, participant);
=======
                            ChatRightsEditActivity fragment = new ChatRightsEditActivity(peerId, chatId, null, defaultBannedRights, bannedRights, rank, ChatRightsEditActivity.TYPE_BANNED, true, false);
>>>>>>> 8bf056e2
                            fragment.setDelegate(new ChatRightsEditActivity.ChatRightsEditActivityDelegate() {
                                @Override
                                public void didSetRights(int rights, TLRPC.TL_chatAdminRights rightsAdmin, TLRPC.TL_chatBannedRights rightsBanned, String rank) {
                                    if (participant instanceof TLRPC.ChannelParticipant) {
                                        TLRPC.ChannelParticipant channelParticipant = (TLRPC.ChannelParticipant) participant;
                                        channelParticipant.admin_rights = rightsAdmin;
                                        channelParticipant.banned_rights = rightsBanned;
                                        channelParticipant.rank = rank;
                                        updateParticipantWithRights(channelParticipant, rightsAdmin, rightsBanned, 0, false);
                                    }
                                }

                                @Override
                                public void didChangeOwner(TLRPC.User user) {
                                    onOwnerChaged(user);
                                }
                            });
                            presentFragment(fragment);
                        } else if (type == TYPE_BANNED) {
                            if (peerId > 0) {
                                TLRPC.User user = getMessagesController().getUser(peerId);
                                getMessagesController().addUserToChat(chatId, user, 0, null, ChatUsersActivity.this, null);
                            }
                        }
                    } else if (i == 1) {
                        TLRPC.TL_channels_editBanned req = new TLRPC.TL_channels_editBanned();
                        req.participant = getMessagesController().getInputPeer(peerId);
                        req.channel = getMessagesController().getInputChannel(chatId);
                        req.banned_rights = new TLRPC.TL_chatBannedRights();
                        getConnectionsManager().sendRequest(req, (response, error) -> {
                            if (response != null) {
                                final TLRPC.Updates updates = (TLRPC.Updates) response;
                                getMessagesController().processUpdates(updates, false);
                                if (!updates.chats.isEmpty()) {
                                    AndroidUtilities.runOnUIThread(() -> {
                                        TLRPC.Chat chat = updates.chats.get(0);
                                        getMessagesController().loadFullChat(chat.id, 0, true);
                                    }, 1000);
                                }
                            }
                        });
                    }
                    if (i == 0 && type == TYPE_BANNED || i == 1) {
                        removeParticipants(participant);
                    }
                } else {
                    if (i == 0) {
                        TLRPC.User user;
                        TLRPC.Chat chat;
                        if (peerId > 0) {
                            user = getMessagesController().getUser(peerId);
                            chat = null;
                        } else {
                            user = null;
                            chat = getMessagesController().getChat(-peerId);
                        }
                        getMessagesController().deleteParticipantFromChat(chatId, user, chat, null, false, false);
                    }
                }
            });
            AlertDialog alertDialog = builder.create();
            showDialog(alertDialog);
            if (type == TYPE_ADMIN) {
                alertDialog.setItemColor(items.length - 1, Theme.getColor(Theme.key_dialogTextRed2), Theme.getColor(Theme.key_dialogRedIcon));
            }
        }
        return true;
    }

    @Override
    public void didReceivedNotification(int id, int account, Object... args) {
        if (id == NotificationCenter.chatInfoDidLoad) {
            TLRPC.ChatFull chatFull = (TLRPC.ChatFull) args[0];
            boolean byChannelUsers = (Boolean) args[2];
            if (chatFull.id == chatId && (!byChannelUsers || !ChatObject.isChannel(currentChat))) {
                boolean hadInfo = info != null;
                info = chatFull;
                if (!hadInfo) {
                    selectedSlowmode = initialSlowmode = getCurrentSlowmode();
                }
                AndroidUtilities.runOnUIThread(() -> loadChatParticipants(0, 200));
            }
        }
    }

    @Override
    public boolean onBackPressed() {
        return checkDiscard();
    }

    public void setDelegate(ChatUsersActivityDelegate chatUsersActivityDelegate) {
        delegate = chatUsersActivityDelegate;
    }
    
    private int getCurrentSlowmode() {
        if (info != null) {
            if (info.slowmode_seconds == 10) {
                return 1;
            } else if (info.slowmode_seconds == 30) {
                return 2;
            } else if (info.slowmode_seconds == 60) {
                return 3;
            } else if (info.slowmode_seconds == 5 * 60) {
                return 4;
            } else if (info.slowmode_seconds == 15 * 60) {
                return 5;
            } else if (info.slowmode_seconds == 60 * 60) {
                return 6;
            }
        }
        return 0;
    }

    private int getSecondsForIndex(int index) {
        if (index == 1) {
            return 10;
        } else if (index == 2) {
            return 30;
        } else if (index == 3) {
            return 60;
        } else if (index == 4) {
            return 5 * 60;
        } else if (index == 5) {
            return 15 * 60;
        } else if (index == 6) {
            return 60 * 60;
        }
        return 0;
    }

    private String formatSeconds(int seconds) {
        if (seconds < 60) {
            return LocaleController.formatPluralString("Seconds", seconds);
        } else if (seconds < 60 * 60) {
            return LocaleController.formatPluralString("Minutes", seconds / 60);
        } else {
            return LocaleController.formatPluralString("Hours", seconds / 60 / 60);
        }
    }

    private boolean checkDiscard() {
        String newBannedRights = ChatObject.getBannedRightsString(defaultBannedRights);
        if (!newBannedRights.equals(initialBannedRights) || initialSlowmode != selectedSlowmode) {
            AlertDialog.Builder builder = new AlertDialog.Builder(getParentActivity());
            builder.setTitle(LocaleController.getString("UserRestrictionsApplyChanges", R.string.UserRestrictionsApplyChanges));
            if (isChannel) {
                builder.setMessage(LocaleController.getString("ChannelSettingsChangedAlert", R.string.ChannelSettingsChangedAlert));
            } else {
                builder.setMessage(LocaleController.getString("GroupSettingsChangedAlert", R.string.GroupSettingsChangedAlert));
            }
            builder.setPositiveButton(LocaleController.getString("ApplyTheme", R.string.ApplyTheme), (dialogInterface, i) -> processDone());
            builder.setNegativeButton(LocaleController.getString("PassportDiscard", R.string.PassportDiscard), (dialog, which) -> finishFragment());
            showDialog(builder.create());
            return false;
        }
        return true;
    }

    public boolean hasSelectType() {
        return selectType != 0;
    }

    private String formatUserPermissions(TLRPC.TL_chatBannedRights rights) {
        if (rights == null) {
            return "";
        }
        StringBuilder builder = new StringBuilder();
        if (rights.view_messages && defaultBannedRights.view_messages != rights.view_messages) {
            builder.append(LocaleController.getString("UserRestrictionsNoRead", R.string.UserRestrictionsNoRead));
        }
        if (rights.send_messages && defaultBannedRights.send_messages != rights.send_messages) {
            if (builder.length() != 0) {
                builder.append(", ");
            }
            builder.append(LocaleController.getString("UserRestrictionsNoSend", R.string.UserRestrictionsNoSend));
        }
        if (rights.send_media && defaultBannedRights.send_media != rights.send_media) {
            if (builder.length() != 0) {
                builder.append(", ");
            }
            builder.append(LocaleController.getString("UserRestrictionsNoSendMedia", R.string.UserRestrictionsNoSendMedia));
        }
        if (rights.send_stickers && defaultBannedRights.send_stickers != rights.send_stickers) {
            if (builder.length() != 0) {
                builder.append(", ");
            }
            builder.append(LocaleController.getString("UserRestrictionsNoSendStickers", R.string.UserRestrictionsNoSendStickers));
        }
        if (rights.send_polls && defaultBannedRights.send_polls != rights.send_polls) {
            if (builder.length() != 0) {
                builder.append(", ");
            }
            builder.append(LocaleController.getString("UserRestrictionsNoSendPolls", R.string.UserRestrictionsNoSendPolls));
        }
        if (rights.embed_links && defaultBannedRights.embed_links != rights.embed_links) {
            if (builder.length() != 0) {
                builder.append(", ");
            }
            builder.append(LocaleController.getString("UserRestrictionsNoEmbedLinks", R.string.UserRestrictionsNoEmbedLinks));
        }
        if (rights.invite_users && defaultBannedRights.invite_users != rights.invite_users) {
            if (builder.length() != 0) {
                builder.append(", ");
            }
            builder.append(LocaleController.getString("UserRestrictionsNoInviteUsers", R.string.UserRestrictionsNoInviteUsers));
        }
        if (rights.pin_messages && defaultBannedRights.pin_messages != rights.pin_messages) {
            if (builder.length() != 0) {
                builder.append(", ");
            }
            builder.append(LocaleController.getString("UserRestrictionsNoPinMessages", R.string.UserRestrictionsNoPinMessages));
        }
        if (rights.change_info && defaultBannedRights.change_info != rights.change_info) {
            if (builder.length() != 0) {
                builder.append(", ");
            }
            builder.append(LocaleController.getString("UserRestrictionsNoChangeInfo", R.string.UserRestrictionsNoChangeInfo));
        }
        if (builder.length() != 0) {
            builder.replace(0, 1, builder.substring(0, 1).toUpperCase());
            builder.append('.');
        }
        return builder.toString();
    }

    private void processDone() {
        if (type != TYPE_KICKED) {
            return;
        }
        if (currentChat.creator && !ChatObject.isChannel(currentChat) && selectedSlowmode != initialSlowmode && info != null) {
            MessagesController.getInstance(currentAccount).convertToMegaGroup(getParentActivity(), chatId, this, param -> {
                if (param != 0) {
                    chatId = param;
                    currentChat = MessagesController.getInstance(currentAccount).getChat(param);
                    processDone();
                }
            });
            return;
        }
        String newBannedRights = ChatObject.getBannedRightsString(defaultBannedRights);
        if (!newBannedRights.equals(initialBannedRights)) {
            getMessagesController().setDefaultBannedRole(chatId, defaultBannedRights, ChatObject.isChannel(currentChat), this);
            TLRPC.Chat chat = getMessagesController().getChat(chatId);
            if (chat != null) {
                chat.default_banned_rights = defaultBannedRights;
            }
        }
        if (selectedSlowmode != initialSlowmode && info != null) {
            info.slowmode_seconds = getSecondsForIndex(selectedSlowmode);
            info.flags |= 131072;
            getMessagesController().setChannelSlowMode(chatId, info.slowmode_seconds);
        }
        finishFragment();
    }

    public void setInfo(TLRPC.ChatFull chatFull) {
        info = chatFull;
        if (info != null) {
            selectedSlowmode = initialSlowmode = getCurrentSlowmode();
        }
    }

    @Override
    public boolean needDelayOpenAnimation() {
        return true;
    }

    private int getChannelAdminParticipantType(TLObject participant) {
        if (participant instanceof TLRPC.TL_channelParticipantCreator || participant instanceof TLRPC.TL_channelParticipantSelf) {
            return 0;
        } else if (participant instanceof TLRPC.TL_channelParticipantAdmin || participant instanceof TLRPC.TL_channelParticipant) {
            return 1;
        }  else {
            return 2;
        }
    }

    private void loadChatParticipants(int offset, int count) {
        if (loadingUsers) {
            return;
        }
        contactsEndReached = false;
        botsEndReached = false;
        loadChatParticipants(offset, count, true);
    }

    private void loadChatParticipants(int offset, int count, boolean reset) {
        if (!ChatObject.isChannel(currentChat)) {
            loadingUsers = false;
            participants.clear();
            bots.clear();
            contacts.clear();
            participantsMap.clear();
            contactsMap.clear();
            botsMap.clear();
            if (type == TYPE_ADMIN) {
                if (info != null) {
                    for (int a = 0, size = info.participants.participants.size(); a < size; a++) {
                        TLRPC.ChatParticipant participant = info.participants.participants.get(a);
                        if (participant instanceof TLRPC.TL_chatParticipantCreator || participant instanceof TLRPC.TL_chatParticipantAdmin) {
                            participants.add(participant);
                        }
                        participantsMap.put(participant.user_id, participant);
                    }
                }
            } else if (type == TYPE_USERS) {
                if (info != null) {
                    int selfUserId = getUserConfig().clientUserId;
                    for (int a = 0, size = info.participants.participants.size(); a < size; a++) {
                        TLRPC.ChatParticipant participant = info.participants.participants.get(a);
                        if (selectType != 0 && participant.user_id == selfUserId) {
                            continue;
                        }
                        if (ignoredUsers != null && ignoredUsers.indexOfKey(participant.user_id) >= 0) {
                            continue;
                        }
                        if (selectType == 1) {
                            if (getContactsController().isContact(participant.user_id)) {
                                contacts.add(participant);
                                contactsMap.put(participant.user_id, participant);
                            } else if (!UserObject.isDeleted(getMessagesController().getUser(participant.user_id))) {
                                participants.add(participant);
                                participantsMap.put(participant.user_id, participant);
                            }
                        } else {
                            if (getContactsController().isContact(participant.user_id)) {
                                contacts.add(participant);
                                contactsMap.put(participant.user_id, participant);
                            } else {
                                TLRPC.User user = getMessagesController().getUser(participant.user_id);
                                if (user != null && user.bot) {
                                    bots.add(participant);
                                    botsMap.put(participant.user_id, participant);
                                } else {
                                    participants.add(participant);
                                    participantsMap.put(participant.user_id, participant);
                                }
                            }
                        }
                    }
                }
            }
            if (listViewAdapter != null) {
                listViewAdapter.notifyDataSetChanged();
            }
            updateRows();
            if (listViewAdapter != null) {
                listViewAdapter.notifyDataSetChanged();
            }
        } else {
            loadingUsers = true;
            if (emptyView != null) {
                emptyView.showProgress(true, false);
            }
            if (listViewAdapter != null) {
                listViewAdapter.notifyDataSetChanged();
            }
            TLRPC.TL_channels_getParticipants req = new TLRPC.TL_channels_getParticipants();
            req.channel = getMessagesController().getInputChannel(chatId);
            if (type == TYPE_BANNED) {
                req.filter = new TLRPC.TL_channelParticipantsKicked();
            } else if (type == TYPE_ADMIN) {
                req.filter = new TLRPC.TL_channelParticipantsAdmins();
            } else if (type == TYPE_USERS) {
                if (info != null && info.participants_count <= 200 && currentChat != null && currentChat.megagroup) {
                    req.filter = new TLRPC.TL_channelParticipantsRecent();
                } else {
                    if (selectType == 1) {
                        if (!contactsEndReached) {
                            delayResults = 2;
                            req.filter = new TLRPC.TL_channelParticipantsContacts();
                            contactsEndReached = true;
                            loadChatParticipants(0, 200, false);
                        } else {
                            req.filter = new TLRPC.TL_channelParticipantsRecent();
                        }
                    } else {
                        if (!contactsEndReached) {
                            delayResults = 3;
                            req.filter = new TLRPC.TL_channelParticipantsContacts();
                            contactsEndReached = true;
                            loadChatParticipants(0, 200, false);
                        } else if (!botsEndReached) {
                            req.filter = new TLRPC.TL_channelParticipantsBots();
                            botsEndReached = true;
                            loadChatParticipants(0, 200, false);
                        } else {
                            req.filter = new TLRPC.TL_channelParticipantsRecent();
                        }
                    }
                }
            } else if (type == TYPE_KICKED) {
                req.filter = new TLRPC.TL_channelParticipantsBanned();
            }
            req.filter.q = "";
            req.offset = offset;
            req.limit = count;
            int reqId = getConnectionsManager().sendRequest(req, (response, error) -> AndroidUtilities.runOnUIThread(() -> {
                if (error == null) {
                    TLRPC.TL_channels_channelParticipants res = (TLRPC.TL_channels_channelParticipants) response;
                    if (type == TYPE_ADMIN) {
                        getMessagesController().processLoadedAdminsResponse(chatId, (TLRPC.TL_channels_channelParticipants) response);
                    }
                    getMessagesController().putUsers(res.users, false);
                    getMessagesController().putChats(res.chats, false);
                    int selfId = getUserConfig().getClientUserId();
                    if (selectType != 0) {
                        for (int a = 0; a < res.participants.size(); a++) {
                            if (MessageObject.getPeerId(res.participants.get(a).peer) == selfId) {
                                res.participants.remove(a);
                                break;
                            }
                        }
                    }
                    ArrayList<TLObject> objects;
                    SparseArray<TLObject> map;
                    if (type == TYPE_USERS) {
                        delayResults--;
                        if (req.filter instanceof TLRPC.TL_channelParticipantsContacts) {
                            objects = contacts;
                            map = contactsMap;
                        } else if (req.filter instanceof TLRPC.TL_channelParticipantsBots) {
                            objects = bots;
                            map = botsMap;
                        } else {
                            objects = participants;
                            map = participantsMap;
                        }
                    } else {
                        objects = participants;
                        map = participantsMap;
                        participantsMap.clear();
                    }
                    objects.clear();
                    objects.addAll(res.participants);
                    for (int a = 0, size = res.participants.size(); a < size; a++) {
                        TLRPC.ChannelParticipant participant = res.participants.get(a);
                        map.put(MessageObject.getPeerId(participant.peer), participant);
                    }
                    if (type == TYPE_USERS) {
                        for (int a = 0, N = participants.size(); a < N; a++) {
                            TLObject object = participants.get(a);
                            if (!(object instanceof TLRPC.ChannelParticipant)) {
                                participants.remove(a);
                                a--;
                                N--;
                                continue;
                            }
                            TLRPC.ChannelParticipant participant = (TLRPC.ChannelParticipant) object;
                            int peerId = MessageObject.getPeerId(participant.peer);
                            boolean remove = false;
                            if (contactsMap.get(peerId) != null || botsMap.get(peerId) != null) {
                                remove = true;
                            } else if (selectType == 1 && peerId > 0 && UserObject.isDeleted(getMessagesController().getUser(peerId))) {
                                remove = true;
                            } else if (ignoredUsers != null && ignoredUsers.indexOfKey(peerId) >= 0) {
                                remove = true;
                            }
                            if (remove) {
                                participants.remove(a);
                                participantsMap.remove(peerId);
                                a--;
                                N--;
                            }
                        }
                    }
                    try {
                        if ((type == TYPE_BANNED || type == TYPE_KICKED || type == TYPE_USERS) && currentChat != null && currentChat.megagroup && info instanceof TLRPC.TL_channelFull && info.participants_count <= 200) {
                            sortUsers(objects);
                        } else if (type == TYPE_ADMIN) {
                            sortAdmins(participants);
                        }
                    } catch (Exception e) {
                        FileLog.e(e);
                    }
                }
                if (type != TYPE_USERS || delayResults <= 0) {
                    showItemsAnimated(listViewAdapter != null ? listViewAdapter.getItemCount() : 0);
                    loadingUsers = false;
                    firstLoaded = true;
                }
                updateRows();
                if (listViewAdapter != null) {
                    listView.setAnimateEmptyView(openTransitionStarted, 0);
                    listViewAdapter.notifyDataSetChanged();

                    if (emptyView != null && listViewAdapter.getItemCount() == 0 && firstLoaded) {
                        emptyView.showProgress(false, true);
                    }
                }
                resumeDelayedFragmentAnimation();
            }));
            getConnectionsManager().bindRequestToGuid(reqId, classGuid);
        }
    }

    private void sortUsers(ArrayList<TLObject> objects) {
        int currentTime = getConnectionsManager().getCurrentTime();
        Collections.sort(objects, (lhs, rhs) -> {
            TLRPC.ChannelParticipant p1 = (TLRPC.ChannelParticipant) lhs;
            TLRPC.ChannelParticipant p2 = (TLRPC.ChannelParticipant) rhs;
            int peer1 = MessageObject.getPeerId(p1.peer);
            int peer2 = MessageObject.getPeerId(p2.peer);
            int status1 = 0;
            if (peer1 > 0) {
                TLRPC.User user1 = getMessagesController().getUser(MessageObject.getPeerId(p1.peer));
                if (user1 != null && user1.status != null) {
                    if (user1.self) {
                        status1 = currentTime + 50000;
                    } else {
                        status1 = user1.status.expires;
                    }
                }
            } else {
                status1 = -100;
            }
            int status2 = 0;
            if (peer2 > 0) {
                TLRPC.User user2 = getMessagesController().getUser(MessageObject.getPeerId(p2.peer));
                if (user2 != null && user2.status != null) {
                    if (user2.self) {
                        status2 = currentTime + 50000;
                    } else {
                        status2 = user2.status.expires;
                    }
                }
            } else {
                status2 = -100;
            }
            if (status1 > 0 && status2 > 0) {
                if (status1 > status2) {
                    return 1;
                } else if (status1 < status2) {
                    return -1;
                }
                return 0;
            } else if (status1 < 0 && status2 < 0) {
                if (status1 > status2) {
                    return 1;
                } else if (status1 < status2) {
                    return -1;
                }
                return 0;
            } else if (status1 < 0 && status2 > 0 || status1 == 0 && status2 != 0) {
                return -1;
            } else if (status2 < 0 && status1 > 0 || status2 == 0 && status1 != 0) {
                return 1;
            }
            return 0;
        });
    }

    @Override
    public void onResume() {
        super.onResume();
        AndroidUtilities.requestAdjustResize(getParentActivity(), classGuid);
        if (listViewAdapter != null) {
            listViewAdapter.notifyDataSetChanged();
        }
        if (emptyView != null) {
            emptyView.requestLayout();
        }
    }

    @Override
    public void onPause() {
        super.onPause();
        if (undoView != null) {
            undoView.hide(true, 0);
        }
    }

    @Override
    protected void onBecomeFullyHidden() {
        if (undoView != null) {
            undoView.hide(true, 0);
        }
    }

    public int getSelectType() {
        return selectType;
    }

//    @Override
//    protected void onTransitionAnimationStart(boolean isOpen, boolean backward) {
//        super.onTransitionAnimationStart(isOpen, backward);
//        if (isOpen) {
//            openTransitionStarted = true;
//        }
//    }

    @Override
    protected void onTransitionAnimationEnd(boolean isOpen, boolean backward) {
        if (isOpen) {
            openTransitionStarted = true;
        }
        if (isOpen && !backward && needOpenSearch) {
            searchItem.getSearchField().requestFocus();
            AndroidUtilities.showKeyboard(searchItem.getSearchField());
        }
    }

    private class SearchAdapter extends RecyclerListView.SelectionAdapter {

        private Context mContext;
        private ArrayList<Object> searchResult = new ArrayList<>();
        private SparseArray<TLObject> searchResultMap = new SparseArray<>();
        private ArrayList<CharSequence> searchResultNames = new ArrayList<>();
        private SearchAdapterHelper searchAdapterHelper;
        private Runnable searchRunnable;
        private int totalCount = 0;
        private boolean searchInProgress;

        private int groupStartRow;
        private int contactsStartRow;
        private int globalStartRow;

        public SearchAdapter(Context context) {
            mContext = context;
            searchAdapterHelper = new SearchAdapterHelper(true);
            searchAdapterHelper.setDelegate(searchId -> {
                if (!searchAdapterHelper.isSearchInProgress()) {
                    int oldItemCount = getItemCount();
                    notifyDataSetChanged();
                    if (getItemCount() > oldItemCount) {
                        showItemsAnimated(oldItemCount);
                    }
                    if (!searchInProgress) {
                        if (getItemCount() == 0 && searchId != 0) {
                            emptyView.showProgress(false, true);
                        }
                    }
                }
            });
        }

        public void searchUsers(final String query) {
            if (searchRunnable != null) {
                Utilities.searchQueue.cancelRunnable(searchRunnable);
                searchRunnable = null;
            }
            searchResult.clear();
            searchResultMap.clear();
            searchResultNames.clear();
            searchAdapterHelper.mergeResults(null);
            searchAdapterHelper.queryServerSearch(null, type != 0, false, true, false, false, ChatObject.isChannel(currentChat) ? chatId : 0, false, type, 0);
            notifyDataSetChanged();

            if (!TextUtils.isEmpty(query)) {
                searchInProgress = true;
                emptyView.showProgress(true, true);
                Utilities.searchQueue.postRunnable(searchRunnable = () -> processSearch(query), 300);
            }
        }

        private void processSearch(final String query) {
            AndroidUtilities.runOnUIThread(() -> {
                searchRunnable = null;

                final ArrayList<TLObject> participantsCopy = !ChatObject.isChannel(currentChat) && info != null ? new ArrayList<>(info.participants.participants) : null;
                final ArrayList<TLRPC.TL_contact> contactsCopy = selectType == 1 ? new ArrayList<>(getContactsController().contacts) : null;

                if (participantsCopy != null || contactsCopy != null) {
                    Utilities.searchQueue.postRunnable(() -> {
                        String search1 = query.trim().toLowerCase();
                        if (search1.length() == 0) {
                            updateSearchResults(new ArrayList<>(), new SparseArray<>(), new ArrayList<>(), new ArrayList<>());
                            return;
                        }
                        String search2 = LocaleController.getInstance().getTranslitString(search1);
                        if (search1.equals(search2) || search2.length() == 0) {
                            search2 = null;
                        }
                        String[] search = new String[1 + (search2 != null ? 1 : 0)];
                        search[0] = search1;
                        if (search2 != null) {
                            search[1] = search2;
                        }
                        ArrayList<Object> resultArray = new ArrayList<>();
                        SparseArray<TLObject> resultMap = new SparseArray<>();
                        ArrayList<CharSequence> resultArrayNames = new ArrayList<>();
                        ArrayList<TLObject> resultArray2 = new ArrayList<>();

                        if (participantsCopy != null) {
                            for (int a = 0, N = participantsCopy.size(); a < N; a++) {
                                int peerId;
                                TLObject o = participantsCopy.get(a);
                                if (o instanceof TLRPC.ChatParticipant) {
                                    peerId = ((TLRPC.ChatParticipant) o).user_id;
                                } else if (o instanceof TLRPC.ChannelParticipant) {
                                    peerId = MessageObject.getPeerId(((TLRPC.ChannelParticipant) o).peer);
                                } else {
                                    continue;
                                }
                                String name;
                                String username;
                                String firstName;
                                String lastName;
                                if (peerId > 0) {
                                    TLRPC.User user = getMessagesController().getUser(peerId);
                                    if (user.id == getUserConfig().getClientUserId()) {
                                        continue;
                                    }
                                    name = UserObject.getUserName(user).toLowerCase();
                                    username = user.username;
                                    firstName = user.first_name;
                                    lastName = user.last_name;
                                } else {
                                    TLRPC.Chat chat = getMessagesController().getChat(-peerId);
                                    name = chat.title.toLowerCase();
                                    username = chat.username;
                                    firstName = chat.title;
                                    lastName = null;
                                }

                                String tName = LocaleController.getInstance().getTranslitString(name);
                                if (name.equals(tName)) {
                                    tName = null;
                                }

                                int found = 0;
                                for (String q : search) {
                                    if (name.startsWith(q) || name.contains(" " + q) || tName != null && (tName.startsWith(q) || tName.contains(" " + q))) {
                                        found = 1;
                                    } else if (username != null && username.startsWith(q)) {
                                        found = 2;
                                    }

                                    if (found != 0) {
                                        if (found == 1) {
                                            resultArrayNames.add(AndroidUtilities.generateSearchName(firstName, lastName, q));
                                        } else {
                                            resultArrayNames.add(AndroidUtilities.generateSearchName("@" + username, null, "@" + q));
                                        }
                                        resultArray2.add(o);
                                        break;
                                    }
                                }
                            }
                        }

                        if (contactsCopy != null) {
                            for (int a = 0; a < contactsCopy.size(); a++) {
                                TLRPC.TL_contact contact = contactsCopy.get(a);
                                TLRPC.User user = getMessagesController().getUser(contact.user_id);
                                if (user.id == getUserConfig().getClientUserId()) {
                                    continue;
                                }

                                String name = UserObject.getUserName(user).toLowerCase();
                                String tName = LocaleController.getInstance().getTranslitString(name);
                                if (name.equals(tName)) {
                                    tName = null;
                                }

                                int found = 0;
                                for (String q : search) {
                                    if (name.startsWith(q) || name.contains(" " + q) || tName != null && (tName.startsWith(q) || tName.contains(" " + q))) {
                                        found = 1;
                                    } else if (user.username != null && user.username.startsWith(q)) {
                                        found = 2;
                                    }

                                    if (found != 0) {
                                        if (found == 1) {
                                            resultArrayNames.add(AndroidUtilities.generateSearchName(user.first_name, user.last_name, q));
                                        } else {
                                            resultArrayNames.add(AndroidUtilities.generateSearchName("@" + user.username, null, "@" + q));
                                        }
                                        resultArray.add(user);
                                        resultMap.put(user.id, user);
                                        break;
                                    }
                                }
                            }
                        }
                        updateSearchResults(resultArray, resultMap, resultArrayNames, resultArray2);
                    });
                } else {
                    searchInProgress = false;
                }
                searchAdapterHelper.queryServerSearch(query, selectType != 0, false, true, false, false, ChatObject.isChannel(currentChat) ? chatId : 0, false, type, 1);
            });
        }

        private void updateSearchResults(final ArrayList<Object> users, final SparseArray<TLObject> usersMap, final ArrayList<CharSequence> names, final ArrayList<TLObject> participants) {
            AndroidUtilities.runOnUIThread(() -> {
                if (!searching) {
                    return;
                }
                searchInProgress = false;
                searchResult = users;
                searchResultMap = usersMap;
                searchResultNames = names;
                searchAdapterHelper.mergeResults(searchResult);
                if (!ChatObject.isChannel(currentChat)) {
                    ArrayList<TLObject> search = searchAdapterHelper.getGroupSearch();
                    search.clear();
                    search.addAll(participants);
                }
                int oldItemCount = getItemCount();
                notifyDataSetChanged();
                if (getItemCount() > oldItemCount) {
                    showItemsAnimated(oldItemCount);
                }
                if (!searchAdapterHelper.isSearchInProgress()) {
                    if (getItemCount() == 0) {
                        emptyView.showProgress(false, true);
                    }
                }
            });
        }

        @Override
        public boolean isEnabled(RecyclerView.ViewHolder holder) {
            return holder.getItemViewType() != 1;
        }

        @Override
        public int getItemCount() {
            return totalCount;
        }

        @Override
        public void notifyDataSetChanged() {
            totalCount = 0;
            int count = searchAdapterHelper.getGroupSearch().size();
            if (count != 0) {
                groupStartRow = 0;
                totalCount += count + 1;
            } else {
                groupStartRow = -1;
            }
            count = searchResult.size();
            if (count != 0) {
                contactsStartRow = totalCount;
                totalCount += count + 1;
            } else {
                contactsStartRow = -1;
            }
            count = searchAdapterHelper.getGlobalSearch().size();
            if (count != 0) {
                globalStartRow = totalCount;
                totalCount += count + 1;
            } else {
                globalStartRow = -1;
            }
            if (searching && listView != null && listView.getAdapter() != searchListViewAdapter) {
                listView.setAnimateEmptyView(true, 0);
                listView.setAdapter(searchListViewAdapter);
                listView.setFastScrollVisible(false);
                listView.setVerticalScrollBarEnabled(true);
            }
            super.notifyDataSetChanged();
        }

        public void removeUserId(int userId) {
            searchAdapterHelper.removeUserId(userId);
            Object object = searchResultMap.get(userId);
            if (object != null) {
                searchResult.remove(object);
            }
            notifyDataSetChanged();
        }

        public TLObject getItem(int i) {
            int count = searchAdapterHelper.getGroupSearch().size();
            if (count != 0) {
                if (count + 1 > i) {
                    if (i == 0) {
                        return null;
                    } else {
                        return searchAdapterHelper.getGroupSearch().get(i - 1);
                    }
                } else {
                    i -= count + 1;
                }
            }
            count = searchResult.size();
            if (count != 0) {
                if (count + 1 > i) {
                    if (i == 0) {
                        return null;
                    } else {
                        return (TLObject) searchResult.get(i - 1);
                    }
                } else {
                    i -= count + 1;
                }
            }
            count = searchAdapterHelper.getGlobalSearch().size();
            if (count != 0) {
                if (count + 1 > i) {
                    if (i == 0) {
                        return null;
                    } else {
                        return searchAdapterHelper.getGlobalSearch().get(i - 1);
                    }
                }
            }
            return null;
        }

        @Override
        public RecyclerView.ViewHolder onCreateViewHolder(ViewGroup parent, int viewType) {
            View view;
            switch (viewType) {
                case 0:
                    ManageChatUserCell manageChatUserCell = new ManageChatUserCell(mContext, 2, 2, selectType == 0);
                    manageChatUserCell.setBackgroundColor(Theme.getColor(Theme.key_windowBackgroundWhite));
                    manageChatUserCell.setDelegate((cell, click) -> {
                        TLObject object = getItem((Integer) cell.getTag());
                        if (object instanceof TLRPC.ChannelParticipant) {
                            TLRPC.ChannelParticipant participant = (TLRPC.ChannelParticipant) object;
                            return createMenuForParticipant(participant, !click);
                        } else {
                            return false;
                        }
                    });
                    view = manageChatUserCell;
                    break;
                case 1:
                default:
                    view = new GraySectionCell(mContext);
                    break;
            }
            return new RecyclerListView.Holder(view);
        }

        @Override
        public void onBindViewHolder(RecyclerView.ViewHolder holder, int position) {
            switch (holder.getItemViewType()) {
                case 0: {
                    TLObject object = getItem(position);
                    TLObject peerObject;
                    String un = null;
                    if (object instanceof TLRPC.User) {
                        peerObject = object;
                    } else if (object instanceof TLRPC.ChannelParticipant) {
                        int peerId = MessageObject.getPeerId(((TLRPC.ChannelParticipant) object).peer);
                        if (peerId > 0) {
                            TLRPC.User user = getMessagesController().getUser(peerId);
                            un = user.username;
                            peerObject = user;
                        } else {
                            TLRPC.Chat chat = getMessagesController().getChat(-peerId);
                            un = chat.username;
                            peerObject = chat;
                        }
                    } else if (object instanceof TLRPC.ChatParticipant) {
                        peerObject = getMessagesController().getUser(((TLRPC.ChatParticipant) object).user_id);
                    } else {
                        return;
                    }

                    CharSequence username = null;
                    CharSequence name = null;

                    int count = searchAdapterHelper.getGroupSearch().size();
                    boolean ok = false;
                    String nameSearch = null;
                    if (count != 0) {
                        if (count + 1 > position) {
                            nameSearch = searchAdapterHelper.getLastFoundChannel();
                            ok = true;
                        } else {
                            position -= count + 1;
                        }
                    }
                    if (!ok) {
                        count = searchResult.size();
                        if (count != 0) {
                            if (count + 1 > position) {
                                ok = true;
                                name = searchResultNames.get(position - 1);
                                if (name != null && !TextUtils.isEmpty(un)) {
                                    if (name.toString().startsWith("@" + un)) {
                                        username = name;
                                        name = null;
                                    }
                                }
                            } else {
                                position -= count + 1;
                            }
                        }
                    }
                    if (!ok && un != null) {
                        count = searchAdapterHelper.getGlobalSearch().size();
                        if (count != 0) {
                            if (count + 1 > position) {
                                String foundUserName = searchAdapterHelper.getLastFoundUsername();
                                if (foundUserName.startsWith("@")) {
                                    foundUserName = foundUserName.substring(1);
                                }
                                try {
                                    int index;
                                    SpannableStringBuilder spannableStringBuilder = new SpannableStringBuilder();
                                    spannableStringBuilder.append("@");
                                    spannableStringBuilder.append(un);
                                    if ((index = AndroidUtilities.indexOfIgnoreCase(un, foundUserName)) != -1) {
                                        int len = foundUserName.length();
                                        if (index == 0) {
                                            len++;
                                        } else {
                                            index++;
                                        }
                                        spannableStringBuilder.setSpan(new ForegroundColorSpan(Theme.getColor(Theme.key_windowBackgroundWhiteBlueText4)), index, index + len, Spanned.SPAN_EXCLUSIVE_EXCLUSIVE);
                                    }
                                    username = spannableStringBuilder;
                                } catch (Exception e) {
                                    username = un;
                                    FileLog.e(e);
                                }
                            }
                        }
                    }

                    if (nameSearch != null && un != null) {
                        name = new SpannableStringBuilder(un);
                        int idx = AndroidUtilities.indexOfIgnoreCase(un, nameSearch);
                        if (idx != -1) {
                            ((SpannableStringBuilder) name).setSpan(new ForegroundColorSpan(Theme.getColor(Theme.key_windowBackgroundWhiteBlueText4)), idx, idx + nameSearch.length(), Spanned.SPAN_EXCLUSIVE_EXCLUSIVE);
                        }
                    }

                    ManageChatUserCell userCell = (ManageChatUserCell) holder.itemView;
                    userCell.setTag(position);
                    userCell.setData(peerObject, name, username, false);

                    break;
                }
                case 1: {
                    GraySectionCell sectionCell = (GraySectionCell) holder.itemView;
                    if (position == groupStartRow) {
                        if (type == TYPE_BANNED) {
                            sectionCell.setText(LocaleController.getString("ChannelBlockedUsers", R.string.ChannelBlockedUsers));
                        } else if (type == TYPE_KICKED) {
                            sectionCell.setText(LocaleController.getString("ChannelRestrictedUsers", R.string.ChannelRestrictedUsers));
                        } else {
                            if (isChannel) {
                                sectionCell.setText(LocaleController.getString("ChannelSubscribers", R.string.ChannelSubscribers));
                            } else {
                                sectionCell.setText(LocaleController.getString("ChannelMembers", R.string.ChannelMembers));
                            }
                        }
                    } else if (position == globalStartRow) {
                        sectionCell.setText(LocaleController.getString("GlobalSearch", R.string.GlobalSearch));
                    } else if (position == contactsStartRow) {
                        sectionCell.setText(LocaleController.getString("Contacts", R.string.Contacts));
                    }
                    break;
                }
            }
        }

        @Override
        public void onViewRecycled(RecyclerView.ViewHolder holder) {
            if (holder.itemView instanceof ManageChatUserCell) {
                ((ManageChatUserCell) holder.itemView).recycle();
            }
        }

        @Override
        public int getItemViewType(int i) {
            if (i == globalStartRow || i == groupStartRow || i == contactsStartRow) {
                return 1;
            }
            return 0;
        }
    }

    private class ListAdapter extends RecyclerListView.SelectionAdapter {

        private Context mContext;

        public ListAdapter(Context context) {
            mContext = context;
        }

        @Override
        public boolean isEnabled(RecyclerView.ViewHolder holder) {
            int viewType = holder.getItemViewType();
            if (viewType == 7) {
                return ChatObject.canBlockUsers(currentChat);
            } else if (viewType == 0) {
                ManageChatUserCell cell = (ManageChatUserCell) holder.itemView;
                Object object = cell.getCurrentObject();
                if (type != TYPE_ADMIN && object instanceof TLRPC.User) {
                    TLRPC.User user = (TLRPC.User) object;
                    if (user.self) {
                        return false;
                    }
                }
                return true;
            }
            return viewType == 0 || viewType == 2 || viewType == 6;
        }

        @Override
        public int getItemCount() {
          /*  if (type == TYPE_KICKED && loadingUsers && !firstLoaded) {
                return 0;
            }*/
            return rowCount;
        }

        @Override
        public RecyclerView.ViewHolder onCreateViewHolder(ViewGroup parent, int viewType) {
            View view;
            switch (viewType) {
                case 0:
                    ManageChatUserCell manageChatUserCell = new ManageChatUserCell(mContext, type == TYPE_BANNED || type == TYPE_KICKED ? 7 : 6, type == TYPE_BANNED || type == TYPE_KICKED ? 6 : 2, selectType == 0);
                    manageChatUserCell.setBackgroundColor(Theme.getColor(Theme.key_windowBackgroundWhite));
                    manageChatUserCell.setDelegate((cell, click) -> {
                        TLObject participant = listViewAdapter.getItem((Integer) cell.getTag());
                        return createMenuForParticipant(participant, !click);
                    });
                    view = manageChatUserCell;
                    break;
                case 1:
                    view = new TextInfoPrivacyCell(mContext);
                    break;
                case 2:
                    view = new ManageChatTextCell(mContext);
                    view.setBackgroundColor(Theme.getColor(Theme.key_windowBackgroundWhite));
                    break;
                case 3:
                    view = new ShadowSectionCell(mContext);
                    break;
                case 4:
                    view = new FrameLayout(mContext) {

                        @Override
                        protected void onMeasure(int widthMeasureSpec, int heightMeasureSpec) {
                            super.onMeasure(widthMeasureSpec, MeasureSpec.makeMeasureSpec(MeasureSpec.getSize(heightMeasureSpec) - AndroidUtilities.dp(56), MeasureSpec.EXACTLY));
                        }
                    };
                    FrameLayout frameLayout = (FrameLayout) view;
                    frameLayout.setBackgroundDrawable(Theme.getThemedDrawable(mContext, R.drawable.greydivider_bottom, Theme.key_windowBackgroundGrayShadow));

                    LinearLayout linearLayout = new LinearLayout(mContext);
                    linearLayout.setOrientation(LinearLayout.VERTICAL);
                    frameLayout.addView(linearLayout, LayoutHelper.createFrame(LayoutHelper.WRAP_CONTENT, LayoutHelper.WRAP_CONTENT, Gravity.CENTER, 20, 0, 20, 0));

                    ImageView imageView = new ImageView(mContext);
                    imageView.setImageResource(R.drawable.group_ban_empty);
                    imageView.setScaleType(ImageView.ScaleType.CENTER);
                    imageView.setColorFilter(new PorterDuffColorFilter(Theme.getColor(Theme.key_emptyListPlaceholder), PorterDuff.Mode.SRC_IN));
                    linearLayout.addView(imageView, LayoutHelper.createLinear(LayoutHelper.WRAP_CONTENT, LayoutHelper.WRAP_CONTENT, Gravity.CENTER_HORIZONTAL));

                    TextView textView = new TextView(mContext);
                    textView.setText(LocaleController.getString("NoBlockedUsers", R.string.NoBlockedUsers));
                    textView.setTextColor(Theme.getColor(Theme.key_emptyListPlaceholder));
                    textView.setTextSize(TypedValue.COMPLEX_UNIT_DIP, 16);
                    textView.setGravity(Gravity.CENTER_HORIZONTAL);
                    textView.setTypeface(AndroidUtilities.getTypeface("fonts/rmedium.ttf"));
                    linearLayout.addView(textView, LayoutHelper.createLinear(LayoutHelper.WRAP_CONTENT, LayoutHelper.WRAP_CONTENT, Gravity.CENTER_HORIZONTAL, 0, 10, 0, 0));

                    textView = new TextView(mContext);
                    if (isChannel) {
                        textView.setText(LocaleController.getString("NoBlockedChannel2", R.string.NoBlockedChannel2));
                    } else {
                        textView.setText(LocaleController.getString("NoBlockedGroup2", R.string.NoBlockedGroup2));
                    }
                    textView.setTextColor(Theme.getColor(Theme.key_emptyListPlaceholder));
                    textView.setTextSize(TypedValue.COMPLEX_UNIT_DIP, 15);
                    textView.setGravity(Gravity.CENTER_HORIZONTAL);
                    linearLayout.addView(textView, LayoutHelper.createLinear(LayoutHelper.WRAP_CONTENT, LayoutHelper.WRAP_CONTENT, Gravity.CENTER_HORIZONTAL, 0, 10, 0, 0));

                    view.setLayoutParams(new RecyclerView.LayoutParams(ViewGroup.LayoutParams.MATCH_PARENT, ViewGroup.LayoutParams.MATCH_PARENT));
                    break;
                case 5:
                    HeaderCell headerCell = new HeaderCell(mContext, Theme.key_windowBackgroundWhiteBlueHeader, 21, 11, false);
                    headerCell.setBackgroundColor(Theme.getColor(Theme.key_windowBackgroundWhite));
                    headerCell.setHeight(43);
                    view = headerCell;
                    break;
                case 6:
                    view = new TextSettingsCell(mContext);
                    view.setBackgroundColor(Theme.getColor(Theme.key_windowBackgroundWhite));
                    break;
                case 7:
                    view = new TextCheckCell2(mContext);
                    view.setBackgroundColor(Theme.getColor(Theme.key_windowBackgroundWhite));
                    break;
                case 8:
                    view = new GraySectionCell(mContext);
                    view.setBackground(null);
                    break;
                case 10:
                    view = new LoadingCell(mContext, AndroidUtilities.dp(40), AndroidUtilities.dp(120));
                    break;
                case 11:
                    FlickerLoadingView flickerLoadingView = new FlickerLoadingView(mContext);
                    flickerLoadingView.setIsSingleCell(true);
                    flickerLoadingView.setViewType(FlickerLoadingView.USERS_TYPE);
                    flickerLoadingView.showDate(false);
                    flickerLoadingView.setPaddingLeft(AndroidUtilities.dp(5));
                    flickerLoadingView.setBackgroundColor(Theme.getColor(Theme.key_windowBackgroundWhite));
                    flickerLoadingView.setLayoutParams(new RecyclerView.LayoutParams(ViewGroup.LayoutParams.MATCH_PARENT, ViewGroup.LayoutParams.MATCH_PARENT));
                    view = flickerLoadingView;
                    break;
                case 9:
                default:
                    view = new ChooseView(mContext);
                    view.setBackgroundColor(Theme.getColor(Theme.key_windowBackgroundWhite));
                    break;
            }
            return new RecyclerListView.Holder(view);
        }

        @Override
        public void onBindViewHolder(RecyclerView.ViewHolder holder, int position) {
            switch (holder.getItemViewType()) {
                case 0:
                    ManageChatUserCell userCell = (ManageChatUserCell) holder.itemView;
                    userCell.setTag(position);
                    TLObject item = getItem(position);
                    int lastRow;

                    boolean showJoined = false;
                    if (position >= participantsStartRow && position < participantsEndRow) {
                        lastRow = participantsEndRow;
                        showJoined = ChatObject.isChannel(currentChat);
                    } else if (position >= contactsStartRow && position < contactsEndRow) {
                        lastRow = contactsEndRow;
                        showJoined = ChatObject.isChannel(currentChat);
                    } else {
                        lastRow = botEndRow;
                    }

                    int peerId;
                    int kickedBy;
                    int promotedBy;
                    TLRPC.TL_chatBannedRights bannedRights;
                    boolean banned;
                    boolean creator;
                    boolean admin;
                    int joined;
                    if (item instanceof TLRPC.ChannelParticipant) {
                        TLRPC.ChannelParticipant participant = (TLRPC.ChannelParticipant) item;
                        peerId = MessageObject.getPeerId(participant.peer);
                        kickedBy = participant.kicked_by;
                        promotedBy = participant.promoted_by;
                        bannedRights = participant.banned_rights;
                        joined = participant.date;
                        banned = participant instanceof TLRPC.TL_channelParticipantBanned;
                        creator = participant instanceof TLRPC.TL_channelParticipantCreator;
                        admin = participant instanceof TLRPC.TL_channelParticipantAdmin;
                    } else if (item instanceof TLRPC.ChatParticipant) {
                        TLRPC.ChatParticipant participant = (TLRPC.ChatParticipant) item;
                        peerId = participant.user_id;
                        joined = participant.date;
                        kickedBy = 0;
                        promotedBy = 0;
                        bannedRights = null;
                        banned = false;
                        creator = participant instanceof TLRPC.TL_chatParticipantCreator;
                        admin = participant instanceof TLRPC.TL_chatParticipantAdmin;
                    } else {
                        return;
                    }
                    TLObject object;
                    if (peerId > 0) {
                        object = getMessagesController().getUser(peerId);
                    } else {
                        object = getMessagesController().getChat(-peerId);
                    }
                    if (object != null) {
                        if (type == TYPE_KICKED) {
                            userCell.setData(object, null, formatUserPermissions(bannedRights), position != lastRow - 1);
                        } else if (type == TYPE_BANNED) {
                            String role = null;
                            if (banned) {
                                TLRPC.User user1 = getMessagesController().getUser(kickedBy);
                                if (user1 != null) {
                                    role = LocaleController.formatString("UserRemovedBy", R.string.UserRemovedBy, UserObject.getUserName(user1));
                                }
                            }
                            userCell.setData(object, null, role, position != lastRow - 1);
                        } else if (type == TYPE_ADMIN) {
                            String role = null;
                            if (creator) {
                                role = LocaleController.getString("ChannelCreator", R.string.ChannelCreator);
                            } else if (admin) {
                                TLRPC.User user1 = getMessagesController().getUser(promotedBy);
                                if (user1 != null) {
                                    if (user1.id == peerId) {
                                        role = LocaleController.getString("ChannelAdministrator", R.string.ChannelAdministrator);
                                    } else {
                                        role = LocaleController.formatString("EditAdminPromotedBy", R.string.EditAdminPromotedBy, UserObject.getUserName(user1));
                                    }
                                }
                            }
                            userCell.setData(object, null, role, position != lastRow - 1);
                        } else if (type == TYPE_USERS) {
                            CharSequence status;
                            if (showJoined && joined != 0) {
                                status = LocaleController.formatJoined(joined);
                            } else {
                                status = null;
                            }
                            userCell.setData(object, null, status, position != lastRow - 1);
                        }
                    }
                    break;
                case 1:
                    TextInfoPrivacyCell privacyCell = (TextInfoPrivacyCell) holder.itemView;
                    if (position == participantsInfoRow) {
                        if (type == TYPE_BANNED || type == TYPE_KICKED) {
                            if (isChannel) {
                                privacyCell.setText(LocaleController.getString("NoBlockedChannel2", R.string.NoBlockedChannel2));
                            } else {
                                privacyCell.setText(LocaleController.getString("NoBlockedGroup2", R.string.NoBlockedGroup2));
                            }
                            privacyCell.setBackgroundDrawable(Theme.getThemedDrawable(mContext, R.drawable.greydivider_bottom, Theme.key_windowBackgroundGrayShadow));
                        } else if (type == TYPE_ADMIN) {
                            if (addNewRow != -1) {
                                if (isChannel) {
                                    privacyCell.setText(LocaleController.getString("ChannelAdminsInfo", R.string.ChannelAdminsInfo));
                                } else {
                                    privacyCell.setText(LocaleController.getString("MegaAdminsInfo", R.string.MegaAdminsInfo));
                                }
                            } else {
                                privacyCell.setText("");
                            }
                            privacyCell.setBackgroundDrawable(Theme.getThemedDrawable(mContext, R.drawable.greydivider_bottom, Theme.key_windowBackgroundGrayShadow));
                        } else if (type == TYPE_USERS) {
                            if (!isChannel || selectType != 0) {
                                privacyCell.setText("");
                            } else {
                                privacyCell.setText(LocaleController.getString("ChannelMembersInfo", R.string.ChannelMembersInfo));
                            }
                            privacyCell.setBackgroundDrawable(Theme.getThemedDrawable(mContext, R.drawable.greydivider_bottom, Theme.key_windowBackgroundGrayShadow));
                        }
                    } else if (position == slowmodeInfoRow) {
                        privacyCell.setBackgroundDrawable(Theme.getThemedDrawable(mContext, R.drawable.greydivider, Theme.key_windowBackgroundGrayShadow));
                        int seconds = getSecondsForIndex(selectedSlowmode);
                        if (info == null || seconds == 0) {
                            privacyCell.setText(LocaleController.getString("SlowmodeInfoOff", R.string.SlowmodeInfoOff));
                        } else {
                            privacyCell.setText(LocaleController.formatString("SlowmodeInfoSelected", R.string.SlowmodeInfoSelected, formatSeconds(seconds)));
                        }
                    } else if (position == gigaInfoRow) {
                        privacyCell.setText(LocaleController.getString("BroadcastGroupConvertInfo", R.string.BroadcastGroupConvertInfo));
                    }
                    break;
                case 2:
                    ManageChatTextCell actionCell = (ManageChatTextCell) holder.itemView;
                    actionCell.setColors(Theme.key_windowBackgroundWhiteGrayIcon, Theme.key_windowBackgroundWhiteBlackText);
                    if (position == addNewRow) {
                        if (type == TYPE_KICKED) {
                            actionCell.setColors(Theme.key_windowBackgroundWhiteBlueIcon, Theme.key_windowBackgroundWhiteBlueButton);
                            actionCell.setText(LocaleController.getString("ChannelAddException", R.string.ChannelAddException), null, R.drawable.baseline_person_add_24, participantsStartRow != -1);
                        } else if (type == TYPE_BANNED) {
                            actionCell.setText(LocaleController.getString("ChannelBlockUser", R.string.ChannelBlockUser), null, R.drawable.baseline_remove_circle_24, false);
                        } else if (type == TYPE_ADMIN) {
                            actionCell.setColors(Theme.key_windowBackgroundWhiteBlueIcon, Theme.key_windowBackgroundWhiteBlueButton);
                            boolean showDivider = !(loadingUsers && !firstLoaded);
                            actionCell.setText(LocaleController.getString("ChannelAddAdmin", R.string.ChannelAddAdmin), null, R.drawable.baseline_stars_24, showDivider);
                        } else if (type == TYPE_USERS) {
                            actionCell.setColors(Theme.key_windowBackgroundWhiteBlueIcon, Theme.key_windowBackgroundWhiteBlueButton);
                            boolean showDivider = !(loadingUsers && !firstLoaded) && membersHeaderRow == -1 && !participants.isEmpty();
                            if (isChannel) {
                                actionCell.setText(LocaleController.getString("AddSubscriber", R.string.AddSubscriber), null, R.drawable.baseline_person_add_24, showDivider);
                            } else {
                                actionCell.setText(LocaleController.getString("AddMember", R.string.AddMember), null, R.drawable.baseline_person_add_24, showDivider);
                            }
                        }
                    } else if (position == recentActionsRow) {
                        actionCell.setText(LocaleController.getString("EventLog", R.string.EventLog), null, R.drawable.baseline_content_copy_24, false);
                    } else if (position == addNew2Row) {
                        actionCell.setText(LocaleController.getString("ChannelInviteViaLink", R.string.ChannelInviteViaLink), null, R.drawable.profile_link, true);
                    } else if (position == gigaConvertRow) {
                        actionCell.setColors(Theme.key_windowBackgroundWhiteBlueIcon, Theme.key_windowBackgroundWhiteBlueButton);
                        actionCell.setText(LocaleController.getString("BroadcastGroupConvert", R.string.BroadcastGroupConvert), null, R.drawable.msg_channel, false);
                    }
                    break;
                case 3:
                    if (position == addNewSectionRow || type == TYPE_KICKED && position == participantsDividerRow && addNewRow == -1 && participantsStartRow == -1) {
                        holder.itemView.setBackgroundDrawable(Theme.getThemedDrawable(mContext, R.drawable.greydivider_bottom, Theme.key_windowBackgroundGrayShadow));
                    } else {
                        holder.itemView.setBackgroundDrawable(Theme.getThemedDrawable(mContext, R.drawable.greydivider, Theme.key_windowBackgroundGrayShadow));
                    }
                    break;
                case 5:
                    HeaderCell headerCell = (HeaderCell) holder.itemView;
                    if (position == restricted1SectionRow) {
                        if (type == TYPE_BANNED) {
                            int count = info != null ? info.kicked_count : participants.size();
                            if (count != 0) {
                                headerCell.setText(LocaleController.formatPluralString("RemovedUser", count));
                            } else {
                                headerCell.setText(LocaleController.getString("ChannelBlockedUsers", R.string.ChannelBlockedUsers));
                            }
                        } else {
                            headerCell.setText(LocaleController.getString("ChannelRestrictedUsers", R.string.ChannelRestrictedUsers));
                        }
                    } else if (position == permissionsSectionRow) {
                        headerCell.setText(LocaleController.getString("ChannelPermissionsHeader", R.string.ChannelPermissionsHeader));
                    } else if (position == slowmodeRow) {
                        headerCell.setText(LocaleController.getString("Slowmode", R.string.Slowmode));
                    } else if (position == gigaHeaderRow) {
                        headerCell.setText(LocaleController.getString("BroadcastGroup", R.string.BroadcastGroup));
                    }
                    break;
                case 6:
                    TextSettingsCell settingsCell = (TextSettingsCell) holder.itemView;
                    settingsCell.setTextAndValue(LocaleController.getString("ChannelBlacklist", R.string.ChannelBlacklist), String.format("%d", info != null ? info.kicked_count : 0), false);
                    break;
                case 7:
                    TextCheckCell2 checkCell = (TextCheckCell2) holder.itemView;
                    if (position == changeInfoRow) {
                        checkCell.setTextAndCheck(LocaleController.getString("UserRestrictionsChangeInfo", R.string.UserRestrictionsChangeInfo), !defaultBannedRights.change_info && TextUtils.isEmpty(currentChat.username), false);
                    } else if (position == addUsersRow) {
                        checkCell.setTextAndCheck(LocaleController.getString("UserRestrictionsInviteUsers", R.string.UserRestrictionsInviteUsers), !defaultBannedRights.invite_users, true);
                    } else if (position == pinMessagesRow) {
                        checkCell.setTextAndCheck(LocaleController.getString("UserRestrictionsPinMessages", R.string.UserRestrictionsPinMessages), !defaultBannedRights.pin_messages && TextUtils.isEmpty(currentChat.username), true);
                    } else if (position == sendMessagesRow) {
                        checkCell.setTextAndCheck(LocaleController.getString("UserRestrictionsSend", R.string.UserRestrictionsSend), !defaultBannedRights.send_messages, true);
                    } else if (position == sendMediaRow) {
                        checkCell.setTextAndCheck(LocaleController.getString("UserRestrictionsSendMedia", R.string.UserRestrictionsSendMedia), !defaultBannedRights.send_media, true);
                    } else if (position == sendStickersRow) {
                        checkCell.setTextAndCheck(LocaleController.getString("UserRestrictionsSendStickers2", R.string.UserRestrictionsSendStickers2), !defaultBannedRights.send_stickers, true);
                    } else if (position == sendGamesRow) {
                        checkCell.setTextAndCheck(LocaleController.getString("UserRestrictionsSendGames", R.string.UserRestrictionsSendGames), !defaultBannedRights.send_games, true);
                    } else if (position == sendInlineRow) {
                        checkCell.setTextAndCheck(LocaleController.getString("UserRestrictionsSendInline", R.string.UserRestrictionsSendInline), !defaultBannedRights.send_inline, true);
                    } else if (position == sendGifsRow) {
                        checkCell.setTextAndCheck(LocaleController.getString("UserRestrictionsSendGifs", R.string.UserRestrictionsSendGifs), !defaultBannedRights.send_gifs, true);
                    } else if (position == embedLinksRow) {
                        checkCell.setTextAndCheck(LocaleController.getString("UserRestrictionsEmbedLinks", R.string.UserRestrictionsEmbedLinks), !defaultBannedRights.embed_links, true);
                    } else if (position == sendPollsRow) {
                        checkCell.setTextAndCheck(LocaleController.getString("UserRestrictionsSendPolls", R.string.UserRestrictionsSendPolls), !defaultBannedRights.send_polls, true);
                    }

                    if (position == sendMediaRow || position == sendStickersRow || position == sendGamesRow || position == sendInlineRow || position == sendGifsRow || position == embedLinksRow || position == sendPollsRow) {
                        checkCell.setEnabled(!defaultBannedRights.send_messages && !defaultBannedRights.view_messages);
                    } else if (position == sendMessagesRow) {
                        checkCell.setEnabled(!defaultBannedRights.view_messages);
                    }
                    if (ChatObject.canBlockUsers(currentChat)) {
                        if (position == addUsersRow && !ChatObject.canUserDoAdminAction(currentChat, ChatObject.ACTION_INVITE) ||
                                position == pinMessagesRow && !ChatObject.canUserDoAdminAction(currentChat, ChatObject.ACTION_PIN) ||
                                position == changeInfoRow && !ChatObject.canUserDoAdminAction(currentChat, ChatObject.ACTION_CHANGE_INFO) ||
                                !TextUtils.isEmpty(currentChat.username) && (position == pinMessagesRow || position == changeInfoRow)) {
                            checkCell.setIcon(R.drawable.permission_locked);
                        } else {
                            checkCell.setIcon(0);
                        }
                    } else {
                        checkCell.setIcon(0);
                    }
                    break;
                case 8:
                    GraySectionCell sectionCell = (GraySectionCell) holder.itemView;
                    if (position == membersHeaderRow) {
                        if (ChatObject.isChannel(currentChat) && !currentChat.megagroup) {
                            sectionCell.setText(LocaleController.getString("ChannelOtherSubscribers", R.string.ChannelOtherSubscribers));
                        } else {
                            sectionCell.setText(LocaleController.getString("ChannelOtherMembers", R.string.ChannelOtherMembers));
                        }
                    } else if (position == botHeaderRow) {
                        sectionCell.setText(LocaleController.getString("ChannelBots", R.string.ChannelBots));
                    } else if (position == contactsHeaderRow) {
                        if (ChatObject.isChannel(currentChat) && !currentChat.megagroup) {
                            sectionCell.setText(LocaleController.getString("ChannelContacts", R.string.ChannelContacts));
                        } else {
                            sectionCell.setText(LocaleController.getString("GroupContacts", R.string.GroupContacts));
                        }
                    } else if (position == loadingHeaderRow) {
                        sectionCell.setText("");
                    }
                    break;
                case 11:
                    FlickerLoadingView flickerLoadingView = (FlickerLoadingView) holder.itemView;
                    if (type == TYPE_BANNED) {
                        flickerLoadingView.setItemsCount(info == null ? 1 : info.kicked_count);
                    } else {
                        flickerLoadingView.setItemsCount(1);
                    }
                    break;
            }
        }

        @Override
        public void onViewRecycled(RecyclerView.ViewHolder holder) {
            if (holder.itemView instanceof ManageChatUserCell) {
                ((ManageChatUserCell) holder.itemView).recycle();
            }
        }

        @Override
        public int getItemViewType(int position) {
            if (position == addNewRow || position == addNew2Row || position == recentActionsRow || position == gigaConvertRow) {
                return 2;
            } else if (position >= participantsStartRow && position < participantsEndRow ||
                    position >= botStartRow && position < botEndRow ||
                    position >= contactsStartRow && position < contactsEndRow) {
                return 0;
            } else if (position == addNewSectionRow || position == participantsDividerRow || position == participantsDivider2Row) {
                return 3;
            } else if (position == restricted1SectionRow || position == permissionsSectionRow || position == slowmodeRow || position == gigaHeaderRow) {
                return 5;
            } else if (position == participantsInfoRow || position == slowmodeInfoRow || position == gigaInfoRow) {
                return 1;
            } else if (position == blockedEmptyRow) {
                return 4;
            } else if (position == removedUsersRow) {
                return 6;
            } else if (position == changeInfoRow || position == addUsersRow || position == pinMessagesRow || position == sendMessagesRow ||
                    position == sendMediaRow || position == sendStickersRow || position == sendGamesRow || position == sendInlineRow ||
                    position == sendGifsRow || position == embedLinksRow || position == sendPollsRow) {
                return 7;
            } else if (position == membersHeaderRow || position == contactsHeaderRow || position == botHeaderRow || position == loadingHeaderRow) {
                return 8;
            } else if (position == slowmodeSelectRow) {
                return 9;
            } else if (position == loadingProgressRow) {
                return 10;
            } else if (position == loadingUserCellRow) {
                return 11;
            }
            return 0;
        }

        public TLObject getItem(int position) {
            if (position >= participantsStartRow && position < participantsEndRow) {
                return participants.get(position - participantsStartRow);
            } else if (position >= contactsStartRow && position < contactsEndRow) {
                return contacts.get(position - contactsStartRow);
            } else if (position >= botStartRow && position < botEndRow) {
                return bots.get(position - botStartRow);
            }
            return null;
        }
    }

    public DiffCallback saveState() {
        DiffCallback diffCallback = new DiffCallback();
        diffCallback.oldRowCount = rowCount;

        diffCallback.oldBotStartRow = botStartRow;
        diffCallback.oldBotEndRow = botEndRow;
        diffCallback.oldBots.clear();
        diffCallback.oldBots.addAll(bots);

        diffCallback.oldContactsEndRow = contactsEndRow;
        diffCallback.oldContactsStartRow = contactsStartRow;
        diffCallback.oldContacts.clear();
        diffCallback.oldContacts.addAll(contacts);

        diffCallback.oldParticipantsStartRow = participantsStartRow;
        diffCallback.oldParticipantsEndRow = participantsEndRow;
        diffCallback.oldParticipants.clear();
        diffCallback.oldParticipants.addAll(participants);

        diffCallback.fillPositions(diffCallback.oldPositionToItem);
        return diffCallback;
    }

    public void updateListAnimated(DiffCallback savedState) {
        if (listViewAdapter == null) {
            updateRows();
            return;
        }
        updateRows();
        savedState.fillPositions(savedState.newPositionToItem);
        DiffUtil.calculateDiff(savedState).dispatchUpdatesTo(listViewAdapter);
        if (listView != null && layoutManager != null && listView.getChildCount() > 0) {
            View view = null;
            int position = -1;
            for (int i = 0; i < listView.getChildCount(); i++) {
                position = listView.getChildAdapterPosition(listView.getChildAt(i));
                if (position != RecyclerListView.NO_POSITION) {
                    view = listView.getChildAt(i);
                    break;
                }
            }
            if (view != null) {
                layoutManager.scrollToPositionWithOffset(position, view.getTop() - listView.getPaddingTop());
            }
        }
    }

    private class DiffCallback extends DiffUtil.Callback {

        int oldRowCount;
        SparseIntArray oldPositionToItem = new SparseIntArray();
        SparseIntArray newPositionToItem = new SparseIntArray();

        int oldParticipantsStartRow;
        int oldParticipantsEndRow;
        int oldContactsStartRow;
        int oldContactsEndRow;
        int oldBotStartRow;
        int oldBotEndRow;

        private ArrayList<TLObject> oldParticipants = new ArrayList<>();
        private ArrayList<TLObject> oldBots = new ArrayList<>();
        private ArrayList<TLObject> oldContacts = new ArrayList<>();

        @Override
        public int getOldListSize() {
            return oldRowCount;
        }

        @Override
        public int getNewListSize() {
            return rowCount;
        }

        @Override
        public boolean areItemsTheSame(int oldItemPosition, int newItemPosition) {
            if (oldItemPosition >= oldBotStartRow && oldItemPosition < oldBotEndRow && newItemPosition >= botStartRow && newItemPosition < botEndRow) {
                return oldBots.get(oldItemPosition - oldBotStartRow).equals(bots.get(newItemPosition - botStartRow));
            } else if (oldItemPosition >= oldContactsStartRow && oldItemPosition < oldContactsEndRow && newItemPosition >= contactsStartRow && newItemPosition < contactsEndRow) {
                return oldContacts.get(oldItemPosition - oldContactsStartRow).equals(contacts.get(newItemPosition - contactsStartRow));
            } else if (oldItemPosition >= oldParticipantsStartRow && oldItemPosition < oldParticipantsEndRow && newItemPosition >= participantsStartRow && newItemPosition < participantsEndRow) {
                return oldParticipants.get(oldItemPosition - oldParticipantsStartRow).equals(participants.get(newItemPosition - participantsStartRow));
            }
            return oldPositionToItem.get(oldItemPosition) == newPositionToItem.get(newItemPosition);
        }

        @Override
        public boolean areContentsTheSame(int oldItemPosition, int newItemPosition) {
            if (areItemsTheSame(oldItemPosition, newItemPosition)) {
                if (restricted1SectionRow == newItemPosition) {
                    return false;
                }
                return true;
            }
            return false;
        }

        public void fillPositions(SparseIntArray sparseIntArray) {
            sparseIntArray.clear();
            int pointer = 0;
            put(++pointer, recentActionsRow, sparseIntArray);
            put(++pointer, addNewRow, sparseIntArray);
            put(++pointer, addNew2Row, sparseIntArray);
            put(++pointer, addNewSectionRow, sparseIntArray);
            put(++pointer, restricted1SectionRow, sparseIntArray);
            put(++pointer, participantsDividerRow, sparseIntArray);
            put(++pointer, participantsDivider2Row, sparseIntArray);
            put(++pointer, gigaHeaderRow, sparseIntArray);
            put(++pointer, gigaConvertRow, sparseIntArray);
            put(++pointer, gigaInfoRow, sparseIntArray);
            put(++pointer, participantsInfoRow, sparseIntArray);
            put(++pointer, blockedEmptyRow, sparseIntArray);
            put(++pointer, permissionsSectionRow, sparseIntArray);
            put(++pointer, sendMessagesRow, sparseIntArray);
            put(++pointer, sendMediaRow, sparseIntArray);
            put(++pointer, sendStickersRow, sparseIntArray);
            put(++pointer, sendPollsRow, sparseIntArray);
            put(++pointer, embedLinksRow, sparseIntArray);
            put(++pointer, addUsersRow, sparseIntArray);
            put(++pointer, pinMessagesRow, sparseIntArray);
            put(++pointer, changeInfoRow, sparseIntArray);
            put(++pointer, removedUsersRow, sparseIntArray);
            put(++pointer, contactsHeaderRow, sparseIntArray);
            put(++pointer, botHeaderRow, sparseIntArray);
            put(++pointer, membersHeaderRow, sparseIntArray);
            put(++pointer, slowmodeRow, sparseIntArray);
            put(++pointer, slowmodeSelectRow, sparseIntArray);
            put(++pointer, slowmodeInfoRow, sparseIntArray);
            put(++pointer, loadingProgressRow, sparseIntArray);
            put(++pointer, loadingUserCellRow, sparseIntArray);
            put(++pointer, loadingHeaderRow, sparseIntArray);
        }

        private void put(int id, int position, SparseIntArray sparseIntArray) {
            if (position >= 0) {
                sparseIntArray.put(position, id);
            }
        }
    }

    @Override
    public ArrayList<ThemeDescription> getThemeDescriptions() {
        ArrayList<ThemeDescription> themeDescriptions = new ArrayList<>();

        ThemeDescription.ThemeDescriptionDelegate cellDelegate = () -> {
            if (listView != null) {
                int count = listView.getChildCount();
                for (int a = 0; a < count; a++) {
                    View child = listView.getChildAt(a);
                    if (child instanceof ManageChatUserCell) {
                        ((ManageChatUserCell) child).update(0);
                    }
                }
            }
        };

        themeDescriptions.add(new ThemeDescription(listView, ThemeDescription.FLAG_CELLBACKGROUNDCOLOR, new Class[]{HeaderCell.class, ManageChatUserCell.class, ManageChatTextCell.class, TextCheckCell2.class, TextSettingsCell.class, ChooseView.class}, null, null, null, Theme.key_windowBackgroundWhite));
        themeDescriptions.add(new ThemeDescription(fragmentView, ThemeDescription.FLAG_BACKGROUND, null, null, null, null, Theme.key_windowBackgroundGray));

        themeDescriptions.add(new ThemeDescription(actionBar, ThemeDescription.FLAG_BACKGROUND, null, null, null, null, Theme.key_actionBarDefault));
        themeDescriptions.add(new ThemeDescription(listView, ThemeDescription.FLAG_LISTGLOWCOLOR, null, null, null, null, Theme.key_actionBarDefault));
        themeDescriptions.add(new ThemeDescription(actionBar, ThemeDescription.FLAG_AB_ITEMSCOLOR, null, null, null, null, Theme.key_actionBarDefaultIcon));
        themeDescriptions.add(new ThemeDescription(actionBar, ThemeDescription.FLAG_AB_TITLECOLOR, null, null, null, null, Theme.key_actionBarDefaultTitle));
        themeDescriptions.add(new ThemeDescription(actionBar, ThemeDescription.FLAG_AB_SELECTORCOLOR, null, null, null, null, Theme.key_actionBarDefaultSelector));

        themeDescriptions.add(new ThemeDescription(listView, ThemeDescription.FLAG_SELECTOR, null, null, null, null, Theme.key_listSelector));

        themeDescriptions.add(new ThemeDescription(listView, 0, new Class[]{View.class}, Theme.dividerPaint, null, null, Theme.key_divider));

        themeDescriptions.add(new ThemeDescription(listView, ThemeDescription.FLAG_BACKGROUNDFILTER, new Class[]{TextInfoPrivacyCell.class}, null, null, null, Theme.key_windowBackgroundGrayShadow));
        themeDescriptions.add(new ThemeDescription(listView, 0, new Class[]{TextInfoPrivacyCell.class}, new String[]{"textView"}, null, null, null, Theme.key_windowBackgroundWhiteGrayText4));

        themeDescriptions.add(new ThemeDescription(listView, ThemeDescription.FLAG_BACKGROUNDFILTER, new Class[]{ShadowSectionCell.class}, null, null, null, Theme.key_windowBackgroundGrayShadow));

        themeDescriptions.add(new ThemeDescription(listView, 0, new Class[]{HeaderCell.class}, new String[]{"textView"}, null, null, null, Theme.key_windowBackgroundWhiteBlueHeader));

        themeDescriptions.add(new ThemeDescription(listView, 0, new Class[]{GraySectionCell.class}, new String[]{"textView"}, null, null, null, Theme.key_graySectionText));
        themeDescriptions.add(new ThemeDescription(listView, ThemeDescription.FLAG_CELLBACKGROUNDCOLOR, new Class[]{GraySectionCell.class}, null, null, null, Theme.key_graySection));

        themeDescriptions.add(new ThemeDescription(listView, 0, new Class[]{TextSettingsCell.class}, new String[]{"textView"}, null, null, null, Theme.key_windowBackgroundWhiteBlackText));
        themeDescriptions.add(new ThemeDescription(listView, 0, new Class[]{TextSettingsCell.class}, new String[]{"valueTextView"}, null, null, null, Theme.key_windowBackgroundWhiteValueText));

        themeDescriptions.add(new ThemeDescription(listView, 0, new Class[]{TextCheckCell2.class}, new String[]{"textView"}, null, null, null, Theme.key_windowBackgroundWhiteBlackText));
        themeDescriptions.add(new ThemeDescription(listView, 0, new Class[]{TextCheckCell2.class}, new String[]{"valueTextView"}, null, null, null, Theme.key_windowBackgroundWhiteGrayText2));
        themeDescriptions.add(new ThemeDescription(listView, 0, new Class[]{TextCheckCell2.class}, new String[]{"checkBox"}, null, null, null, Theme.key_switch2Track));
        themeDescriptions.add(new ThemeDescription(listView, 0, new Class[]{TextCheckCell2.class}, new String[]{"checkBox"}, null, null, null, Theme.key_switch2TrackChecked));

        themeDescriptions.add(new ThemeDescription(listView, 0, new Class[]{ManageChatUserCell.class}, new String[]{"nameTextView"}, null, null, null, Theme.key_windowBackgroundWhiteBlackText));
        themeDescriptions.add(new ThemeDescription(listView, 0, new Class[]{ManageChatUserCell.class}, new String[]{"statusColor"}, null, null, cellDelegate, Theme.key_windowBackgroundWhiteGrayText));
        themeDescriptions.add(new ThemeDescription(listView, 0, new Class[]{ManageChatUserCell.class}, new String[]{"statusOnlineColor"}, null, null, cellDelegate, Theme.key_windowBackgroundWhiteBlueText));

        themeDescriptions.add(new ThemeDescription(undoView, ThemeDescription.FLAG_BACKGROUNDFILTER, null, null, null, null, Theme.key_undo_background));
        themeDescriptions.add(new ThemeDescription(undoView, 0, new Class[]{UndoView.class}, new String[]{"undoImageView"}, null, null, null, Theme.key_undo_cancelColor));
        themeDescriptions.add(new ThemeDescription(undoView, 0, new Class[]{UndoView.class}, new String[]{"undoTextView"}, null, null, null, Theme.key_undo_cancelColor));
        themeDescriptions.add(new ThemeDescription(undoView, 0, new Class[]{UndoView.class}, new String[]{"infoTextView"}, null, null, null, Theme.key_undo_infoColor));
        themeDescriptions.add(new ThemeDescription(undoView, 0, new Class[]{UndoView.class}, new String[]{"textPaint"}, null, null, null, Theme.key_undo_infoColor));
        themeDescriptions.add(new ThemeDescription(undoView, 0, new Class[]{UndoView.class}, new String[]{"progressPaint"}, null, null, null, Theme.key_undo_infoColor));
        themeDescriptions.add(new ThemeDescription(undoView, ThemeDescription.FLAG_IMAGECOLOR, new Class[]{UndoView.class}, new String[]{"leftImageView"}, null, null, null, Theme.key_undo_infoColor));

        themeDescriptions.add(new ThemeDescription(listView, ThemeDescription.FLAG_CHECKTAG, new Class[]{ManageChatTextCell.class}, new String[]{"textView"}, null, null, null, Theme.key_windowBackgroundWhiteBlackText));
        themeDescriptions.add(new ThemeDescription(listView, ThemeDescription.FLAG_CHECKTAG, new Class[]{ManageChatTextCell.class}, new String[]{"imageView"}, null, null, null, Theme.key_windowBackgroundWhiteGrayIcon));
        themeDescriptions.add(new ThemeDescription(listView, ThemeDescription.FLAG_CHECKTAG, new Class[]{ManageChatTextCell.class}, new String[]{"imageView"}, null, null, null, Theme.key_windowBackgroundWhiteBlueButton));
        themeDescriptions.add(new ThemeDescription(listView, ThemeDescription.FLAG_CHECKTAG, new Class[]{ManageChatTextCell.class}, new String[]{"textView"}, null, null, null, Theme.key_windowBackgroundWhiteBlueIcon));

        themeDescriptions.add(new ThemeDescription(listView, 0, new Class[]{StickerEmptyView.class}, new String[]{"title"}, null, null, null, Theme.key_windowBackgroundWhiteBlackText));
        themeDescriptions.add(new ThemeDescription(listView, 0, new Class[]{StickerEmptyView.class}, new String[]{"subtitle"}, null, null, null, Theme.key_windowBackgroundWhiteBlackText));
        themeDescriptions.add(new ThemeDescription(emptyView.title, ThemeDescription.FLAG_TEXTCOLOR, null, null, null, null, Theme.key_windowBackgroundWhiteBlackText));
        themeDescriptions.add(new ThemeDescription(emptyView.subtitle, ThemeDescription.FLAG_TEXTCOLOR, null, null, null, null, Theme.key_windowBackgroundWhiteGrayText));

        themeDescriptions.add(new ThemeDescription(listView, 0, new Class[]{ManageChatUserCell.class}, null, Theme.avatarDrawables, null, Theme.key_avatar_text));
        themeDescriptions.add(new ThemeDescription(null, 0, null, null, null, cellDelegate, Theme.key_avatar_backgroundRed));
        themeDescriptions.add(new ThemeDescription(null, 0, null, null, null, cellDelegate, Theme.key_avatar_backgroundOrange));
        themeDescriptions.add(new ThemeDescription(null, 0, null, null, null, cellDelegate, Theme.key_avatar_backgroundViolet));
        themeDescriptions.add(new ThemeDescription(null, 0, null, null, null, cellDelegate, Theme.key_avatar_backgroundGreen));
        themeDescriptions.add(new ThemeDescription(null, 0, null, null, null, cellDelegate, Theme.key_avatar_backgroundCyan));
        themeDescriptions.add(new ThemeDescription(null, 0, null, null, null, cellDelegate, Theme.key_avatar_backgroundBlue));
        themeDescriptions.add(new ThemeDescription(null, 0, null, null, null, cellDelegate, Theme.key_avatar_backgroundPink));

        return themeDescriptions;
    }
}<|MERGE_RESOLUTION|>--- conflicted
+++ resolved
@@ -1280,11 +1280,7 @@
                             bannedRights.invite_users = true;
                             bannedRights.change_info = true;
                         }
-<<<<<<< HEAD
-                        ChatRightsEditActivity fragment = new ChatRightsEditActivity(user_id, chatId, adminRights, defaultBannedRights, bannedRights, rank, type == TYPE_ADMIN ? ChatRightsEditActivity.TYPE_ADMIN : ChatRightsEditActivity.TYPE_BANNED, canEdit, participant == null, participant);
-=======
-                        ChatRightsEditActivity fragment = new ChatRightsEditActivity(peerId, chatId, adminRights, defaultBannedRights, bannedRights, rank, type == TYPE_ADMIN ? ChatRightsEditActivity.TYPE_ADMIN : ChatRightsEditActivity.TYPE_BANNED, canEdit, participant == null);
->>>>>>> 8bf056e2
+                        ChatRightsEditActivity fragment = new ChatRightsEditActivity(peerId, chatId, adminRights, defaultBannedRights, bannedRights, rank, type == TYPE_ADMIN ? ChatRightsEditActivity.TYPE_ADMIN : ChatRightsEditActivity.TYPE_BANNED, canEdit, participant == null, participant);
                         fragment.setDelegate(new ChatRightsEditActivity.ChatRightsEditActivityDelegate() {
                             @Override
                             public void didSetRights(int rights, TLRPC.TL_chatAdminRights rightsAdmin, TLRPC.TL_chatBannedRights rightsBanned, String rank) {
@@ -1509,11 +1505,7 @@
     private void openRightsEdit2(int peerId, int date, TLObject participant, TLRPC.TL_chatAdminRights adminRights, TLRPC.TL_chatBannedRights bannedRights, String rank, boolean canEditAdmin, int type, boolean removeFragment) {
         boolean[] needShowBulletin = new boolean[1];
         final boolean isAdmin = participant instanceof TLRPC.TL_channelParticipantAdmin || participant instanceof TLRPC.TL_chatParticipantAdmin;
-<<<<<<< HEAD
-        ChatRightsEditActivity fragment = new ChatRightsEditActivity(userId, chatId, adminRights, defaultBannedRights, bannedRights, rank, type, true, false, participant) {
-=======
-        ChatRightsEditActivity fragment = new ChatRightsEditActivity(peerId, chatId, adminRights, defaultBannedRights, bannedRights, rank, type, true, false) {
->>>>>>> 8bf056e2
+        ChatRightsEditActivity fragment = new ChatRightsEditActivity(peerId, chatId, adminRights, defaultBannedRights, bannedRights, rank, type, true, false, participant) {
             @Override
             protected void onTransitionAnimationEnd(boolean isOpen, boolean backward) {
                 if (!isOpen && backward && needShowBulletin[0] && BulletinFactory.canShowBulletin(ChatUsersActivity.this)) {
@@ -1901,11 +1893,7 @@
             builder.setItems(items, icons, (dialogInterface, i) -> {
                 if (type == TYPE_ADMIN) {
                     if (i == 0 && items.length == 2) {
-<<<<<<< HEAD
-                        ChatRightsEditActivity fragment = new ChatRightsEditActivity(userId, chatId, adminRights, null, null, rank, ChatRightsEditActivity.TYPE_ADMIN, true, false, participant);
-=======
-                        ChatRightsEditActivity fragment = new ChatRightsEditActivity(peerId, chatId, adminRights, null, null, rank, ChatRightsEditActivity.TYPE_ADMIN, true, false);
->>>>>>> 8bf056e2
+                        ChatRightsEditActivity fragment = new ChatRightsEditActivity(peerId, chatId, adminRights, null, null, rank, ChatRightsEditActivity.TYPE_ADMIN, true, false, participant);
                         fragment.setDelegate(new ChatRightsEditActivity.ChatRightsEditActivityDelegate() {
                             @Override
                             public void didSetRights(int rights, TLRPC.TL_chatAdminRights rightsAdmin, TLRPC.TL_chatBannedRights rightsBanned, String rank) {
@@ -1931,11 +1919,7 @@
                 } else if (type == TYPE_BANNED || type == TYPE_KICKED) {
                     if (i == 0) {
                         if (type == TYPE_KICKED) {
-<<<<<<< HEAD
-                            ChatRightsEditActivity fragment = new ChatRightsEditActivity(userId, chatId, null, defaultBannedRights, bannedRights, rank, ChatRightsEditActivity.TYPE_BANNED, true, false, participant);
-=======
-                            ChatRightsEditActivity fragment = new ChatRightsEditActivity(peerId, chatId, null, defaultBannedRights, bannedRights, rank, ChatRightsEditActivity.TYPE_BANNED, true, false);
->>>>>>> 8bf056e2
+                            ChatRightsEditActivity fragment = new ChatRightsEditActivity(peerId, chatId, null, defaultBannedRights, bannedRights, rank, ChatRightsEditActivity.TYPE_BANNED, true, false, participant);
                             fragment.setDelegate(new ChatRightsEditActivity.ChatRightsEditActivityDelegate() {
                                 @Override
                                 public void didSetRights(int rights, TLRPC.TL_chatAdminRights rightsAdmin, TLRPC.TL_chatBannedRights rightsBanned, String rank) {
