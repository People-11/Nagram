--- conflicted
+++ resolved
@@ -51,17 +51,15 @@
         textView.setGravity((LocaleController.isRTL ? Gravity.RIGHT : Gravity.LEFT) | Gravity.CENTER_VERTICAL);
         addView(textView, LayoutHelper.createFrame(LayoutHelper.WRAP_CONTENT, LayoutHelper.WRAP_CONTENT, (LocaleController.isRTL ? Gravity.RIGHT : Gravity.LEFT) | Gravity.TOP, (LocaleController.isRTL ? 21 : 51), 13, (LocaleController.isRTL ? 51 : 21), 0));
 
-<<<<<<< HEAD
-        setBackground(Theme.createSelectorDrawable(Theme.getColor(Theme.key_actionBarActionModeDefaultSelector), 3));
-
-=======
         text2View = new TextView(context);
         text2View.setTextColor(getThemedColor(Theme.key_windowBackgroundWhiteGrayText));
         text2View.setTextSize(TypedValue.COMPLEX_UNIT_DIP, 14);
         text2View.setGravity((LocaleController.isRTL ? Gravity.RIGHT : Gravity.LEFT) | Gravity.CENTER_VERTICAL);
         text2View.setVisibility(View.GONE);
         addView(text2View, LayoutHelper.createFrame(LayoutHelper.WRAP_CONTENT, LayoutHelper.WRAP_CONTENT, (LocaleController.isRTL ? Gravity.RIGHT : Gravity.LEFT) | Gravity.TOP, (LocaleController.isRTL ? 21 : 51), 13 + 16 + 8, (LocaleController.isRTL ? 51 : 21), 0));
->>>>>>> 23118a4a
+
+        setBackground(Theme.createSelectorDrawable(Theme.getColor(Theme.key_actionBarActionModeDefaultSelector), 3));
+
     }
 
     @Override
