--- conflicted
+++ resolved
@@ -61,13 +61,6 @@
         textView.setGravity(Gravity.LEFT | Gravity.CENTER_VERTICAL);
         textView.setEllipsize(TextUtils.TruncateAt.END);
 
-<<<<<<< HEAD
-        checkImageView = new ImageView(context);
-        checkImageView.setImageResource(R.drawable.baseline_check_24);
-        checkImageView.setScaleType(ImageView.ScaleType.CENTER);
-        checkImageView.setColorFilter(new PorterDuffColorFilter(Theme.getColor(Theme.key_chats_menuItemCheck), PorterDuff.Mode.SRC_IN));
-        addView(checkImageView, LayoutHelper.createFrame(40, LayoutHelper.MATCH_PARENT, Gravity.RIGHT | Gravity.TOP, 0, 0, 6, 0));
-=======
         if (hasInfo) {
             addView(textView, LayoutHelper.createFrame(LayoutHelper.WRAP_CONTENT, LayoutHelper.WRAP_CONTENT, Gravity.LEFT | Gravity.TOP, 61, 7, 8, 0));
             textView.setTextColor(Theme.getColor(Theme.key_voipgroup_nameText));
@@ -88,12 +81,11 @@
             textView.setTextColor(Theme.getColor(Theme.key_actionBarDefaultSubmenuItem));
 
             checkImageView = new ImageView(context);
-            checkImageView.setImageResource(R.drawable.account_check);
+        checkImageView.setImageResource(R.drawable.baseline_check_24);
             checkImageView.setScaleType(ImageView.ScaleType.CENTER);
-            checkImageView.setColorFilter(new PorterDuffColorFilter(Theme.getColor(Theme.key_chats_menuItemCheck), PorterDuff.Mode.MULTIPLY));
+        checkImageView.setColorFilter(new PorterDuffColorFilter(Theme.getColor(Theme.key_chats_menuItemCheck), PorterDuff.Mode.SRC_IN));
             addView(checkImageView, LayoutHelper.createFrame(40, LayoutHelper.MATCH_PARENT, Gravity.RIGHT | Gravity.TOP, 0, 0, 6, 0));
         }
->>>>>>> ca13bc97
     }
 
     @Override
