/*
 * This is the source code of Telegram for Android v. 5.x.x.
 * It is licensed under GNU GPL v. 2 or later.
 * You should have received a copy of the license in this archive (see LICENSE).
 *
 * Copyright Nikolai Kudashov, 2013-2018.
 */

package org.telegram.ui.Cells;

import android.content.Context;
import android.graphics.Canvas;
import android.text.Layout;
import android.text.StaticLayout;
import android.text.TextPaint;
import android.text.TextUtils;

import org.telegram.messenger.AndroidUtilities;
import org.telegram.messenger.ChatObject;
import org.telegram.messenger.FileLoader;
import org.telegram.messenger.FileLog;
import org.telegram.messenger.ImageLocation;
import org.telegram.messenger.ImageReceiver;
import org.telegram.messenger.LocaleController;
import org.telegram.messenger.MessagesController;
import org.telegram.messenger.R;
import org.telegram.messenger.UserConfig;
import org.telegram.messenger.UserObject;
import org.telegram.tgnet.TLRPC;
import org.telegram.ui.ActionBar.Theme;
import org.telegram.ui.Components.AvatarDrawable;

public class DialogMeUrlCell extends BaseCell {

    private TLRPC.RecentMeUrl recentMeUrl;

    private ImageReceiver avatarImage = new ImageReceiver(this);
    private AvatarDrawable avatarDrawable = new AvatarDrawable();

    public boolean useSeparator;

    private int nameLeft;
    private StaticLayout nameLayout;
    private boolean drawNameLock;
    private boolean drawNameGroup;
    private boolean drawNameBroadcast;
    private boolean drawNameBot;
    private int nameMuteLeft;
    private int nameLockLeft;
    private int nameLockTop;

    private int messageTop = AndroidUtilities.dp(40);
    private int messageLeft;
    private StaticLayout messageLayout;

    private boolean drawVerified;

    private int avatarTop = AndroidUtilities.dp(10);

    private boolean isSelected;

    private int currentAccount = UserConfig.selectedAccount;

    public DialogMeUrlCell(Context context) {
        super(context);

        Theme.createDialogsResources(context);
        avatarImage.setRoundRadius(AndroidUtilities.dp(26));
    }

    public void setRecentMeUrl(TLRPC.RecentMeUrl url) {
        recentMeUrl = url;
        requestLayout();
    }

    @Override
    protected void onDetachedFromWindow() {
        super.onDetachedFromWindow();
        avatarImage.onDetachedFromWindow();
    }

    @Override
    protected void onAttachedToWindow() {
        super.onAttachedToWindow();
        avatarImage.onAttachedToWindow();
    }

    @Override
    protected void onMeasure(int widthMeasureSpec, int heightMeasureSpec) {
        setMeasuredDimension(MeasureSpec.getSize(widthMeasureSpec), AndroidUtilities.dp(72) + (useSeparator ? 1 : 0));
    }

    @Override
    protected void onLayout(boolean changed, int left, int top, int right, int bottom) {
        if (changed) {
            buildLayout();
        }
    }

    public void buildLayout() {
        String nameString = "";
        CharSequence messageString;
        TextPaint currentNamePaint = Theme.dialogs_namePaint[0];
        TextPaint currentMessagePaint = Theme.dialogs_messagePaint[0];

        drawNameGroup = false;
        drawNameBroadcast = false;
        drawNameLock = false;
        drawNameBot = false;
        drawVerified = false;

        if (recentMeUrl instanceof TLRPC.TL_recentMeUrlChat) {
            TLRPC.Chat chat = MessagesController.getInstance(currentAccount).getChat(recentMeUrl.chat_id);
            if (chat.id < 0 || ChatObject.isChannel(chat) && !chat.megagroup) {
                drawNameBroadcast = true;
                nameLockTop = AndroidUtilities.dp(16.5f);
            } else {
                drawNameGroup = true;
                nameLockTop = AndroidUtilities.dp(17.5f);
            }
            drawVerified = chat.verifiedExtended();

            if (!LocaleController.isRTL) {
                nameLockLeft = AndroidUtilities.dp(AndroidUtilities.leftBaseline);
                nameLeft = AndroidUtilities.dp(AndroidUtilities.leftBaseline + 4) + (drawNameGroup ? Theme.dialogs_groupDrawable.getIntrinsicWidth() : Theme.dialogs_broadcastDrawable.getIntrinsicWidth());
            } else {
                nameLockLeft = getMeasuredWidth() - AndroidUtilities.dp(AndroidUtilities.leftBaseline) - (drawNameGroup ? Theme.dialogs_groupDrawable.getIntrinsicWidth() : Theme.dialogs_broadcastDrawable.getIntrinsicWidth());
                nameLeft = AndroidUtilities.dp(14);
            }
            nameString = chat.title;
            avatarDrawable.setInfo(chat);
            avatarImage.setImage(ImageLocation.getForUserOrChat(chat, ImageLocation.TYPE_SMALL), "50_50", ImageLocation.getForUserOrChat(chat, ImageLocation.TYPE_STRIPPED), "50_50", avatarDrawable, recentMeUrl, 0);
        } else if (recentMeUrl instanceof TLRPC.TL_recentMeUrlUser) {
            TLRPC.User user = MessagesController.getInstance(currentAccount).getUser(recentMeUrl.user_id);
            if (!LocaleController.isRTL) {
                nameLeft = AndroidUtilities.dp(AndroidUtilities.leftBaseline);
            } else {
                nameLeft = AndroidUtilities.dp(14);
            }
            if (user != null) {
                if (user.bot) {
                    drawNameBot = true;
                    nameLockTop = AndroidUtilities.dp(16.5f);
                    if (!LocaleController.isRTL) {
                        nameLockLeft = AndroidUtilities.dp(AndroidUtilities.leftBaseline);
                        nameLeft = AndroidUtilities.dp(AndroidUtilities.leftBaseline + 4) + Theme.dialogs_botDrawable.getIntrinsicWidth();
                    } else {
                        nameLockLeft = getMeasuredWidth() - AndroidUtilities.dp(AndroidUtilities.leftBaseline) - Theme.dialogs_botDrawable.getIntrinsicWidth();
                        nameLeft = AndroidUtilities.dp(14);
                    }
                }
                drawVerified = user.verifiedExtended();
            }
            nameString = UserObject.getUserName(user);
            avatarDrawable.setInfo(user);
            avatarImage.setImage(ImageLocation.getForUserOrChat(user, ImageLocation.TYPE_SMALL), "50_50", ImageLocation.getForUserOrChat(user, ImageLocation.TYPE_STRIPPED), "50_50", avatarDrawable, recentMeUrl, 0);
        } else if (recentMeUrl instanceof TLRPC.TL_recentMeUrlStickerSet) {
            if (!LocaleController.isRTL) {
                nameLeft = AndroidUtilities.dp(AndroidUtilities.leftBaseline);
            } else {
                nameLeft = AndroidUtilities.dp(14);
            }
            nameString = recentMeUrl.set.set.title;
            avatarDrawable.setInfo(5, recentMeUrl.set.set.title, null);
            avatarImage.setImage(ImageLocation.getForDocument(recentMeUrl.set.cover), null, avatarDrawable, null, recentMeUrl, 0);
        } else if (recentMeUrl instanceof TLRPC.TL_recentMeUrlChatInvite) {
            if (!LocaleController.isRTL) {
                nameLeft = AndroidUtilities.dp(AndroidUtilities.leftBaseline);
            } else {
                nameLeft = AndroidUtilities.dp(14);
            }
            if (recentMeUrl.chat_invite.chat != null) {
                avatarDrawable.setInfo(recentMeUrl.chat_invite.chat);
                nameString = recentMeUrl.chat_invite.chat.title;
                if (recentMeUrl.chat_invite.chat.id < 0 || ChatObject.isChannel(recentMeUrl.chat_invite.chat) && !recentMeUrl.chat_invite.chat.megagroup) {
                    drawNameBroadcast = true;
                    nameLockTop = AndroidUtilities.dp(16.5f);
                } else {
                    drawNameGroup = true;
                    nameLockTop = AndroidUtilities.dp(17.5f);
                }
<<<<<<< HEAD
                drawVerified = recentMeUrl.chat_invite.chat.verifiedExtended();
                avatarImage.setImage(ImageLocation.getForChat(recentMeUrl.chat_invite.chat, false), "50_50", avatarDrawable, null, recentMeUrl, 0);
=======
                drawVerified = recentMeUrl.chat_invite.chat.verified;
                avatarImage.setImage(ImageLocation.getForUserOrChat(recentMeUrl.chat_invite.chat, ImageLocation.TYPE_SMALL), "50_50", ImageLocation.getForUserOrChat(recentMeUrl.chat_invite.chat, ImageLocation.TYPE_STRIPPED), "50_50", avatarDrawable, recentMeUrl, 0);
>>>>>>> 8bf056e2
            } else {
                nameString = recentMeUrl.chat_invite.title;
                avatarDrawable.setInfo(5, recentMeUrl.chat_invite.title, null);
                if (recentMeUrl.chat_invite.broadcast || recentMeUrl.chat_invite.channel) {
                    drawNameBroadcast = true;
                    nameLockTop = AndroidUtilities.dp(16.5f);
                } else {
                    drawNameGroup = true;
                    nameLockTop = AndroidUtilities.dp(17.5f);
                }
                TLRPC.PhotoSize size = FileLoader.getClosestPhotoSizeWithSize(recentMeUrl.chat_invite.photo.sizes, 50);
                avatarImage.setImage(ImageLocation.getForPhoto(size, recentMeUrl.chat_invite.photo), "50_50", avatarDrawable, null, recentMeUrl, 0);
            }
            if (!LocaleController.isRTL) {
                nameLockLeft = AndroidUtilities.dp(AndroidUtilities.leftBaseline);
                nameLeft = AndroidUtilities.dp(AndroidUtilities.leftBaseline + 4) + (drawNameGroup ? Theme.dialogs_groupDrawable.getIntrinsicWidth() : Theme.dialogs_broadcastDrawable.getIntrinsicWidth());
            } else {
                nameLockLeft = getMeasuredWidth() - AndroidUtilities.dp(AndroidUtilities.leftBaseline) - (drawNameGroup ? Theme.dialogs_groupDrawable.getIntrinsicWidth() : Theme.dialogs_broadcastDrawable.getIntrinsicWidth());
                nameLeft = AndroidUtilities.dp(14);
            }
        } else if (recentMeUrl instanceof TLRPC.TL_recentMeUrlUnknown) {
            if (!LocaleController.isRTL) {
                nameLeft = AndroidUtilities.dp(AndroidUtilities.leftBaseline);
            } else {
                nameLeft = AndroidUtilities.dp(14);
            }
            nameString = "Url";
            avatarImage.setImage(null, null, avatarDrawable, null, recentMeUrl, 0);
        } else {
            avatarImage.setImage(null, null, avatarDrawable, null, recentMeUrl, 0);
        }
        messageString = MessagesController.getInstance(currentAccount).linkPrefix + "/" + recentMeUrl.url;

        if (TextUtils.isEmpty(nameString)) {
            nameString = LocaleController.getString("HiddenName", R.string.HiddenName);
        }

        int nameWidth;

        if (!LocaleController.isRTL) {
            nameWidth = getMeasuredWidth() - nameLeft - AndroidUtilities.dp(14);
        } else {
            nameWidth = getMeasuredWidth() - nameLeft - AndroidUtilities.dp(AndroidUtilities.leftBaseline);
        }
        if (drawNameLock) {
            nameWidth -= AndroidUtilities.dp(4) + Theme.dialogs_lockDrawable.getIntrinsicWidth();
        } else if (drawNameGroup) {
            nameWidth -= AndroidUtilities.dp(4) + Theme.dialogs_groupDrawable.getIntrinsicWidth();
        } else if (drawNameBroadcast) {
            nameWidth -= AndroidUtilities.dp(4) + Theme.dialogs_broadcastDrawable.getIntrinsicWidth();
        } else if (drawNameBot) {
            nameWidth -= AndroidUtilities.dp(4) + Theme.dialogs_botDrawable.getIntrinsicWidth();
        }

        if (drawVerified) {
            int w = AndroidUtilities.dp(6) + Theme.dialogs_verifiedDrawable.getIntrinsicWidth();
            nameWidth -= w;
            if (LocaleController.isRTL) {
                nameLeft += w;
            }
        }

        nameWidth = Math.max(AndroidUtilities.dp(12), nameWidth);
        try {
            CharSequence nameStringFinal = TextUtils.ellipsize(nameString.replace('\n', ' '), currentNamePaint, nameWidth - AndroidUtilities.dp(12), TextUtils.TruncateAt.END);
            nameLayout = new StaticLayout(nameStringFinal, currentNamePaint, nameWidth, Layout.Alignment.ALIGN_NORMAL, 1.0f, 0.0f, false);
        } catch (Exception e) {
            FileLog.e(e);
        }

        int messageWidth = getMeasuredWidth() - AndroidUtilities.dp(AndroidUtilities.leftBaseline + 16);
        int avatarLeft;
        if (!LocaleController.isRTL) {
            messageLeft = AndroidUtilities.dp(AndroidUtilities.leftBaseline);
            avatarLeft = AndroidUtilities.dp(AndroidUtilities.isTablet() ? 13 : 9);
        } else {
            messageLeft = AndroidUtilities.dp(16);
            avatarLeft = getMeasuredWidth() - AndroidUtilities.dp(AndroidUtilities.isTablet() ? 65 : 61);
        }
        avatarImage.setImageCoords(avatarLeft, avatarTop, AndroidUtilities.dp(52), AndroidUtilities.dp(52));

        messageWidth = Math.max(AndroidUtilities.dp(12), messageWidth);
        CharSequence messageStringFinal = TextUtils.ellipsize(messageString, currentMessagePaint, messageWidth - AndroidUtilities.dp(12), TextUtils.TruncateAt.END);
        try {
            messageLayout = new StaticLayout(messageStringFinal, currentMessagePaint, messageWidth, Layout.Alignment.ALIGN_NORMAL, 1.0f, 0.0f, false);
        } catch (Exception e) {
            FileLog.e(e);
        }

        double widthpx;
        float left;
        if (LocaleController.isRTL) {
            if (nameLayout != null && nameLayout.getLineCount() > 0) {
                left = nameLayout.getLineLeft(0);
                widthpx = Math.ceil(nameLayout.getLineWidth(0));
                if (drawVerified) {
                    nameMuteLeft = (int) (nameLeft + (nameWidth - widthpx) - AndroidUtilities.dp(6) - Theme.dialogs_verifiedDrawable.getIntrinsicWidth());
                }
                if (left == 0) {
                    if (widthpx < nameWidth) {
                        nameLeft += (nameWidth - widthpx);
                    }
                }
            }
            if (messageLayout != null && messageLayout.getLineCount() > 0) {
                left = messageLayout.getLineLeft(0);
                if (left == 0) {
                    widthpx = Math.ceil(messageLayout.getLineWidth(0));
                    if (widthpx < messageWidth) {
                        messageLeft += (messageWidth - widthpx);
                    }
                }
            }
        } else {
            if (nameLayout != null && nameLayout.getLineCount() > 0) {
                left = nameLayout.getLineRight(0);
                if (left == nameWidth) {
                    widthpx = Math.ceil(nameLayout.getLineWidth(0));
                    if (widthpx < nameWidth) {
                        nameLeft -= (nameWidth - widthpx);
                    }
                }
                if (drawVerified) {
                    nameMuteLeft = (int) (nameLeft + left + AndroidUtilities.dp(6));
                }
            }
            if (messageLayout != null && messageLayout.getLineCount() > 0) {
                left = messageLayout.getLineRight(0);
                if (left == messageWidth) {
                    widthpx = Math.ceil(messageLayout.getLineWidth(0));
                    if (widthpx < messageWidth) {
                        messageLeft -= (messageWidth - widthpx);
                    }
                }
            }
        }
    }

    public void setDialogSelected(boolean value) {
        if (isSelected != value) {
            invalidate();
        }
        isSelected = value;
    }

    @Override
    protected void onDraw(Canvas canvas) {
        if (isSelected) {
            canvas.drawRect(0, 0, getMeasuredWidth(), getMeasuredHeight(), Theme.dialogs_tabletSeletedPaint);
        }

        if (drawNameLock) {
            setDrawableBounds(Theme.dialogs_lockDrawable, nameLockLeft, nameLockTop);
            Theme.dialogs_lockDrawable.draw(canvas);
        } else if (drawNameGroup) {
            setDrawableBounds(Theme.dialogs_groupDrawable, nameLockLeft, nameLockTop);
            Theme.dialogs_groupDrawable.draw(canvas);
        } else if (drawNameBroadcast) {
            setDrawableBounds(Theme.dialogs_broadcastDrawable, nameLockLeft, nameLockTop);
            Theme.dialogs_broadcastDrawable.draw(canvas);
        } else if (drawNameBot) {
            setDrawableBounds(Theme.dialogs_botDrawable, nameLockLeft, nameLockTop);
            Theme.dialogs_botDrawable.draw(canvas);
        }

        if (nameLayout != null) {
            canvas.save();
            canvas.translate(nameLeft, AndroidUtilities.dp(13));
            nameLayout.draw(canvas);
            canvas.restore();
        }

        if (messageLayout != null) {
            canvas.save();
            canvas.translate(messageLeft, messageTop);
            try {
                messageLayout.draw(canvas);
            } catch (Exception e) {
                FileLog.e(e);
            }
            canvas.restore();
        }

        if (drawVerified) {
            setDrawableBounds(Theme.dialogs_verifiedDrawable, nameMuteLeft, AndroidUtilities.dp(16.5f));
            setDrawableBounds(Theme.dialogs_verifiedCheckDrawable, nameMuteLeft, AndroidUtilities.dp(16.5f));
            Theme.dialogs_verifiedDrawable.draw(canvas);
            Theme.dialogs_verifiedCheckDrawable.draw(canvas);
        }

        if (useSeparator) {
            if (LocaleController.isRTL) {
                canvas.drawLine(0, getMeasuredHeight() - 1, getMeasuredWidth() - AndroidUtilities.dp(AndroidUtilities.leftBaseline), getMeasuredHeight() - 1, Theme.dividerPaint);
            } else {
                canvas.drawLine(AndroidUtilities.dp(AndroidUtilities.leftBaseline), getMeasuredHeight() - 1, getMeasuredWidth(), getMeasuredHeight() - 1, Theme.dividerPaint);
            }
        }

        avatarImage.draw(canvas);
    }

    @Override
    public boolean hasOverlappingRendering() {
        return false;
    }
}<|MERGE_RESOLUTION|>--- conflicted
+++ resolved
@@ -179,13 +179,8 @@
                     drawNameGroup = true;
                     nameLockTop = AndroidUtilities.dp(17.5f);
                 }
-<<<<<<< HEAD
                 drawVerified = recentMeUrl.chat_invite.chat.verifiedExtended();
-                avatarImage.setImage(ImageLocation.getForChat(recentMeUrl.chat_invite.chat, false), "50_50", avatarDrawable, null, recentMeUrl, 0);
-=======
-                drawVerified = recentMeUrl.chat_invite.chat.verified;
                 avatarImage.setImage(ImageLocation.getForUserOrChat(recentMeUrl.chat_invite.chat, ImageLocation.TYPE_SMALL), "50_50", ImageLocation.getForUserOrChat(recentMeUrl.chat_invite.chat, ImageLocation.TYPE_STRIPPED), "50_50", avatarDrawable, recentMeUrl, 0);
->>>>>>> 8bf056e2
             } else {
                 nameString = recentMeUrl.chat_invite.title;
                 avatarDrawable.setInfo(5, recentMeUrl.chat_invite.title, null);
