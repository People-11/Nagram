/*
 * This is the source code of Telegram for Android v. 5.x.x.
 * It is licensed under GNU GPL v. 2 or later.
 * You should have received a copy of the license in this archive (see LICENSE).
 *
 * Copyright Nikolai Kudashov, 2013-2018.
 */

package org.telegram.ui.Cells;

import android.content.Context;
import android.graphics.PorterDuff;
import android.graphics.PorterDuffColorFilter;
import android.util.TypedValue;
import android.view.Gravity;
import android.widget.FrameLayout;
import android.widget.ImageView;
import android.widget.TextView;

import org.telegram.messenger.AndroidUtilities;
import org.telegram.messenger.LocaleController;
import org.telegram.messenger.R;
import org.telegram.ui.ActionBar.Theme;
import org.telegram.ui.Components.LayoutHelper;

public class PhotoAttachPermissionCell extends FrameLayout {

    private final Theme.ResourcesProvider resourcesProvider;
    private ImageView imageView;
    private ImageView imageView2;
    private TextView textView;
    private int itemSize;

    public PhotoAttachPermissionCell(Context context, Theme.ResourcesProvider resourcesProvider) {
        super(context);
        this.resourcesProvider = resourcesProvider;

        imageView = new ImageView(context);
        imageView.setScaleType(ImageView.ScaleType.CENTER);
<<<<<<< HEAD
        imageView.setColorFilter(new PorterDuffColorFilter(Theme.getColor(Theme.key_chat_attachPermissionImage), PorterDuff.Mode.SRC_IN));
=======
        imageView.setColorFilter(new PorterDuffColorFilter(getThemedColor(Theme.key_chat_attachPermissionImage), PorterDuff.Mode.MULTIPLY));
>>>>>>> 418f478a
        addView(imageView, LayoutHelper.createFrame(44, 44, Gravity.CENTER, 5, 0, 0, 27));

        imageView2 = new ImageView(context);
        imageView2.setScaleType(ImageView.ScaleType.CENTER);
<<<<<<< HEAD
        imageView2.setColorFilter(new PorterDuffColorFilter(Theme.getColor(Theme.key_chat_attachPermissionMark), PorterDuff.Mode.SRC_IN));
=======
        imageView2.setColorFilter(new PorterDuffColorFilter(getThemedColor(Theme.key_chat_attachPermissionMark), PorterDuff.Mode.MULTIPLY));
>>>>>>> 418f478a
        addView(imageView2, LayoutHelper.createFrame(44, 44, Gravity.CENTER, 5, 0, 0, 27));

        textView = new TextView(context);
        textView.setTextColor(getThemedColor(Theme.key_chat_attachPermissionText));
        textView.setTextSize(TypedValue.COMPLEX_UNIT_DIP, 12);
        textView.setGravity(Gravity.CENTER);
        addView(textView, LayoutHelper.createFrame(LayoutHelper.WRAP_CONTENT, LayoutHelper.WRAP_CONTENT, Gravity.CENTER, 5, 13, 5, 0));

        itemSize = AndroidUtilities.dp(80);
    }

    public void setItemSize(int size) {
        itemSize = size;
    }

    public void setType(int type) {
        if (type == 0) {
            imageView.setImageResource(R.drawable.permissions_camera1);
            imageView2.setImageResource(R.drawable.permissions_camera2);
            textView.setText(LocaleController.getString("CameraPermissionText", R.string.CameraPermissionText));

            imageView.setLayoutParams(LayoutHelper.createFrame(44, 44, Gravity.CENTER, 5, 0, 0, 27));
            imageView2.setLayoutParams(LayoutHelper.createFrame(44, 44, Gravity.CENTER, 5, 0, 0, 27));
        } else {
            imageView.setImageResource(R.drawable.permissions_gallery1);
            imageView2.setImageResource(R.drawable.permissions_gallery2);
            textView.setText(LocaleController.getString("GalleryPermissionText", R.string.GalleryPermissionText));

            imageView.setLayoutParams(LayoutHelper.createFrame(44, 44, Gravity.CENTER, 0, 0, 2, 27));
            imageView2.setLayoutParams(LayoutHelper.createFrame(44, 44, Gravity.CENTER, 0, 0, 2, 27));
        }
    }

    @Override
    protected void onMeasure(int widthMeasureSpec, int heightMeasureSpec) {
        super.onMeasure(MeasureSpec.makeMeasureSpec(itemSize, MeasureSpec.EXACTLY), MeasureSpec.makeMeasureSpec(itemSize + AndroidUtilities.dp(5), MeasureSpec.EXACTLY));
    }

    private int getThemedColor(String key) {
        Integer color = resourcesProvider != null ? resourcesProvider.getColor(key) : null;
        return color != null ? color : Theme.getColor(key);
    }
}<|MERGE_RESOLUTION|>--- conflicted
+++ resolved
@@ -37,20 +37,12 @@
 
         imageView = new ImageView(context);
         imageView.setScaleType(ImageView.ScaleType.CENTER);
-<<<<<<< HEAD
-        imageView.setColorFilter(new PorterDuffColorFilter(Theme.getColor(Theme.key_chat_attachPermissionImage), PorterDuff.Mode.SRC_IN));
-=======
-        imageView.setColorFilter(new PorterDuffColorFilter(getThemedColor(Theme.key_chat_attachPermissionImage), PorterDuff.Mode.MULTIPLY));
->>>>>>> 418f478a
+        imageView.setColorFilter(new PorterDuffColorFilter(getThemedColor(Theme.key_chat_attachPermissionImage), PorterDuff.Mode.SRC_IN));
         addView(imageView, LayoutHelper.createFrame(44, 44, Gravity.CENTER, 5, 0, 0, 27));
 
         imageView2 = new ImageView(context);
         imageView2.setScaleType(ImageView.ScaleType.CENTER);
-<<<<<<< HEAD
-        imageView2.setColorFilter(new PorterDuffColorFilter(Theme.getColor(Theme.key_chat_attachPermissionMark), PorterDuff.Mode.SRC_IN));
-=======
-        imageView2.setColorFilter(new PorterDuffColorFilter(getThemedColor(Theme.key_chat_attachPermissionMark), PorterDuff.Mode.MULTIPLY));
->>>>>>> 418f478a
+        imageView2.setColorFilter(new PorterDuffColorFilter(getThemedColor(Theme.key_chat_attachPermissionMark), PorterDuff.Mode.SRC_IN));
         addView(imageView2, LayoutHelper.createFrame(44, 44, Gravity.CENTER, 5, 0, 0, 27));
 
         textView = new TextView(context);
