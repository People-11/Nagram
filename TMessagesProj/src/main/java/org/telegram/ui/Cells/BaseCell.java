--- conflicted
+++ resolved
@@ -35,14 +35,10 @@
         public void run() {
             if (checkingForLongPress && getParent() != null && currentPressCount == pressCount) {
                 checkingForLongPress = false;
-<<<<<<< HEAD
-                if (!NekoConfig.disableVibration.Bool()) {
-                    performHapticFeedback(HapticFeedbackConstants.LONG_PRESS);
-                }
-=======
->>>>>>> 43fe75b4
                 if (onLongPress()) {
-                    performHapticFeedback(HapticFeedbackConstants.LONG_PRESS);
+                    if (!NekoConfig.disableVibration.Bool()) {
+                        performHapticFeedback(HapticFeedbackConstants.LONG_PRESS);
+                    }
                     MotionEvent event = MotionEvent.obtain(0, 0, MotionEvent.ACTION_CANCEL, 0, 0, 0);
                     onTouchEvent(event);
                     event.recycle();
