/*
 * This is the source code of Telegram for Android v. 5.x.x
 * It is licensed under GNU GPL v. 2 or later.
 * You should have received a copy of the license in this archive (see LICENSE).
 *
 * Copyright Nikolai Kudashov, 2013-2018.
 */

package org.telegram.ui.Cells;

import android.content.Context;
import android.graphics.Canvas;
import android.graphics.Paint;
import android.os.Vibrator;
import android.util.TypedValue;
import android.view.Gravity;
import android.view.View;
import android.view.accessibility.AccessibilityNodeInfo;
import android.view.animation.AccelerateInterpolator;
import android.widget.FrameLayout;
import android.widget.TextView;

import org.telegram.messenger.AndroidUtilities;
import org.telegram.messenger.DocumentObject;
import org.telegram.messenger.Emoji;
import org.telegram.messenger.FileLoader;
import org.telegram.messenger.ImageLocation;
import org.telegram.messenger.ImageReceiver;
import org.telegram.messenger.LocaleController;
import org.telegram.messenger.MediaDataController;
import org.telegram.messenger.MessageObject;
import org.telegram.messenger.NotificationCenter;
import org.telegram.messenger.R;
import org.telegram.messenger.SendMessagesHelper;
import org.telegram.messenger.SvgHelper;
import org.telegram.messenger.UserConfig;
import org.telegram.tgnet.TLRPC;
import org.telegram.ui.ActionBar.Theme;
import org.telegram.ui.Components.BackupImageView;
import org.telegram.ui.Components.EmojiTextView;
import org.telegram.ui.Components.LayoutHelper;
import org.telegram.ui.Components.ListView.RecyclerListViewWithOverlayDraw;
import org.telegram.ui.Components.Premium.PremiumLockIconView;

import tw.nekomimi.nekogram.utils.VibrateUtil;

public class StickerEmojiCell extends FrameLayout implements NotificationCenter.NotificationCenterDelegate, RecyclerListViewWithOverlayDraw.OverlayView {

    private ImageReceiver imageView;
    private PremiumLockIconView premiumIconView;
    private TLRPC.Document sticker;
    private SendMessagesHelper.ImportingSticker stickerPath;
    private Object parentObject;
    private String currentEmoji;
    private TextView emojiTextView;
    private float alpha = 1;
    private boolean changingAlpha;
    private long lastUpdateTime;
    private boolean scaled;
    private float scale;
    private long time;
    private boolean recent;
    private static AccelerateInterpolator interpolator = new AccelerateInterpolator(0.5f);
    private int currentAccount = UserConfig.selectedAccount;
    private boolean fromEmojiPanel;
    private boolean isPremiumSticker;
    private float premiumAlpha = 1f;
    private boolean showPremiumLock;

    int stickerColor;

    private final static int STICKER_SIZE = 66;
    private boolean drawInParentView;

    public StickerEmojiCell(Context context, boolean isEmojiPanel) {
        super(context);

        fromEmojiPanel = isEmojiPanel;

        imageView = new ImageReceiver();
        imageView.setAspectFit(true);
        imageView.setLayerNum(1);

        emojiTextView = new EmojiTextView(context);
        emojiTextView.setTextSize(TypedValue.COMPLEX_UNIT_DIP, 16);
       // addView(emojiTextView, LayoutHelper.createFrame(28, 28, Gravity.BOTTOM | Gravity.RIGHT));

        Paint paint = new Paint(Paint.ANTI_ALIAS_FLAG);
        paint.setColor(Theme.getColor(Theme.key_featuredStickers_addButton));

        premiumIconView = new PremiumLockIconView(context, PremiumLockIconView.TYPE_STICKERS_PREMIUM_LOCKED);
        premiumIconView.setImageReceiver(imageView);
        premiumIconView.setPadding(AndroidUtilities.dp(4), AndroidUtilities.dp(4), AndroidUtilities.dp(4), AndroidUtilities.dp(4));
        premiumIconView.setImageReceiver(imageView);
        addView(premiumIconView, LayoutHelper.createFrame(24, 24, Gravity.BOTTOM | Gravity.CENTER_HORIZONTAL, 0 ,0, 0, 0));
        setFocusable(true);
    }

    public TLRPC.Document getSticker() {
        return sticker;
    }

    public SendMessagesHelper.ImportingSticker getStickerPath() {
        return stickerPath != null && stickerPath.validated ? stickerPath : null;
    }

    public String getEmoji() {
        return currentEmoji;
    }

    public Object getParentObject() {
        return parentObject;
    }

    public boolean isRecent() {
        return recent;
    }

    public void setRecent(boolean value) {
        recent = value;
    }

    public void setSticker(TLRPC.Document document, Object parent, boolean showEmoji) {
        setSticker(document, null, parent, null, showEmoji);
    }

    public void setSticker(SendMessagesHelper.ImportingSticker path) {
        setSticker(null, path, null, path.emoji, path.emoji != null);
    }

    public MessageObject.SendAnimationData getSendAnimationData() {
        ImageReceiver imageReceiver = imageView;
        if (!imageReceiver.hasNotThumb()) {
            return null;
        }
        MessageObject.SendAnimationData data = new MessageObject.SendAnimationData();
        int[] position = new int[2];
        getLocationInWindow(position);
        data.x = imageReceiver.getCenterX() + position[0];
        data.y = imageReceiver.getCenterY() + position[1];
        data.width = imageReceiver.getImageWidth();
        data.height = imageReceiver.getImageHeight();
        return data;
    }

    public void setSticker(TLRPC.Document document, SendMessagesHelper.ImportingSticker path, Object parent, String emoji, boolean showEmoji) {
        currentEmoji = emoji;
        isPremiumSticker = MessageObject.isPremiumSticker(document);
        drawInParentView = false;
        if (isPremiumSticker) {
            premiumIconView.setColor(Theme.getColor(Theme.key_windowBackgroundWhite));
            premiumIconView.setWaitingImage();
        }
        if (path != null) {
            stickerPath = path;
            if (path.validated) {
                imageView.setImage(ImageLocation.getForPath(path.path), "80_80", null, null, DocumentObject.getSvgRectThumb(Theme.key_dialogBackgroundGray, 1.0f), 0, path.animated ? "tgs" : null, 0, 1);
            } else {
                imageView.setImage(null, null, null, null, DocumentObject.getSvgRectThumb(Theme.key_dialogBackgroundGray, 1.0f), 0, path.animated ? "tgs" : null, 0, 1);
            }
            if (emoji != null) {
                emojiTextView.setText(Emoji.replaceEmoji(emoji, emojiTextView.getPaint().getFontMetricsInt(), AndroidUtilities.dp(16), false));
                emojiTextView.setVisibility(VISIBLE);
            } else {
                emojiTextView.setVisibility(INVISIBLE);
            }
        } else if (document != null) {
            sticker = document;
            parentObject = parent;
            //boolean isVideoSticker = MessageObject.isVideoSticker(document);
            TLRPC.PhotoSize thumb = FileLoader.getClosestPhotoSizeWithSize(document.thumbs, 90);
            SvgHelper.SvgDrawable svgThumb = DocumentObject.getSvgThumb(document, fromEmojiPanel ? Theme.key_emptyListPlaceholder : Theme.key_windowBackgroundGray, fromEmojiPanel ? 0.2f : 1.0f);
            String imageFilter = fromEmojiPanel ? "66_66_pcache_compress" : "66_66";
            if (MessageObject.canAutoplayAnimatedSticker(document)) {
                if (fromEmojiPanel) {
                    drawInParentView = true;
                }
                if (svgThumb != null) {
                    imageView.setImage(ImageLocation.getForDocument(document), imageFilter, ImageLocation.getForDocument(thumb, document), null, null, null, svgThumb, 0, null, parentObject, 1);
                    //imageView.setImage(ImageLocation.getForDocument(document), imageFilter, svgThumb, null, parentObject, 1);
                } else if (thumb != null) {
                    imageView.setImage(ImageLocation.getForDocument(document), imageFilter, ImageLocation.getForDocument(thumb, document), null, (String) null, parentObject, 1);
                } else {
                    imageView.setImage(ImageLocation.getForDocument(document), imageFilter, null, null, parentObject, 1);
                }
            } else {
                if (svgThumb != null) {
                    if (thumb != null) {
                        imageView.setImage(ImageLocation.getForDocument(thumb, document), imageFilter,  svgThumb, "webp", parentObject, 1);
                    } else {
                        imageView.setImage(ImageLocation.getForDocument(document), imageFilter, svgThumb, "webp", parentObject, 1);
                    }
                } else if (thumb != null) {
                    imageView.setImage(ImageLocation.getForDocument(thumb, document), imageFilter, null, "webp", parentObject, 1);
                } else {
                    imageView.setImage(ImageLocation.getForDocument(document), imageFilter, null, "webp", parentObject, 1);
                }
            }

            if (emoji != null) {
                emojiTextView.setText(emoji);
                emojiTextView.setVisibility(VISIBLE);
            } else if (showEmoji) {
                boolean set = false;
                for (int a = 0; a < document.attributes.size(); a++) {
                    TLRPC.DocumentAttribute attribute = document.attributes.get(a);
                    if (attribute instanceof TLRPC.TL_documentAttributeSticker) {
                        if (attribute.alt != null && attribute.alt.length() > 0) {
                            emojiTextView.setText(attribute.alt);
                            set = true;
                        }
                        break;
                    }
                }
                if (!set) {
                    emojiTextView.setText(MediaDataController.getInstance(currentAccount).getEmojiForSticker(sticker.id));
                }
                emojiTextView.setVisibility(VISIBLE);
            } else {
                emojiTextView.setVisibility(INVISIBLE);
            }
        }
        updatePremiumStatus(false);
        imageView.setAlpha(alpha * premiumAlpha);
        if (drawInParentView) {
            imageView.setParentView((View) getParent());
        } else {
            imageView.setParentView(this);
        }
    }

    private void updatePremiumStatus(boolean animated) {
        if (isPremiumSticker) {
            showPremiumLock = true;
        } else {
            showPremiumLock = false;
        }
        FrameLayout.LayoutParams layoutParams = (LayoutParams) premiumIconView.getLayoutParams();
        if (!UserConfig.getInstance(currentAccount).isPremium()) {
            layoutParams.height = layoutParams.width = AndroidUtilities.dp(24);
            layoutParams.gravity = Gravity.BOTTOM | Gravity.CENTER_HORIZONTAL;
            layoutParams.rightMargin = 0;
            layoutParams.bottomMargin = AndroidUtilities.dp(8);
            premiumIconView.setPadding(AndroidUtilities.dp(4), AndroidUtilities.dp(4), AndroidUtilities.dp(4), AndroidUtilities.dp(4));
        } else {
            layoutParams.height = layoutParams.width = AndroidUtilities.dp(16);
            layoutParams.gravity = Gravity.BOTTOM | Gravity.RIGHT;
            layoutParams.bottomMargin = AndroidUtilities.dp(8);
            layoutParams.rightMargin = AndroidUtilities.dp(8);
            premiumIconView.setPadding(AndroidUtilities.dp(1), AndroidUtilities.dp(1), AndroidUtilities.dp(1), AndroidUtilities.dp(1));
        }
        premiumIconView.setLocked(!UserConfig.getInstance(currentAccount).isPremium());
        AndroidUtilities.updateViewVisibilityAnimated(premiumIconView, showPremiumLock, 0.9f, animated);
        invalidate();
    }

    public void disable() {
        changingAlpha = true;
        alpha = 0.5f;
        time = 0;
        imageView.setAlpha(alpha * premiumAlpha);
        imageView.invalidate();
        lastUpdateTime = System.currentTimeMillis();
        invalidate();
    }

    public void setScaled(boolean value) {
        scaled = value;
        lastUpdateTime = System.currentTimeMillis();
        invalidate();
    }

    public boolean isDisabled() {
        return changingAlpha;
    }

    public boolean showingBitmap() {
        return imageView.getBitmap() != null;
    }

    public ImageReceiver getImageView() {
        return imageView;
    }

    @Override
    public void invalidate() {
        if (drawInParentView && getParent() != null) {
            ((View) getParent()).invalidate();
        }
        emojiTextView.invalidate();
        super.invalidate();
    }


    @Override
    public void onInitializeAccessibilityNodeInfo(AccessibilityNodeInfo info) {
        super.onInitializeAccessibilityNodeInfo(info);
        String descr = LocaleController.getString("AttachSticker", R.string.AttachSticker);
        if (sticker != null) {
            for (int a = 0; a < sticker.attributes.size(); a++) {
                TLRPC.DocumentAttribute attribute = sticker.attributes.get(a);
                if (attribute instanceof TLRPC.TL_documentAttributeSticker) {
                    if (attribute.alt != null && attribute.alt.length() > 0) {
                        emojiTextView.setText(attribute.alt);
                        descr = attribute.alt + " " + descr;
                    }
                    break;
                }
            }
        }
        info.setContentDescription(descr);
        info.setEnabled(true);
    }

    public void showRequirePremiumAnimation() {
        if (premiumIconView != null) {
<<<<<<< HEAD
            VibrateUtil.vibrate();
            AndroidUtilities.shakeView(premiumIconView, 2, 0);
=======
            Vibrator v = (Vibrator) getContext().getSystemService(Context.VIBRATOR_SERVICE);
            if (v != null) {
                v.vibrate(200);
            }
            AndroidUtilities.shakeView(premiumIconView);
>>>>>>> 8c043db2
        }
    }

    @Override
    protected void onAttachedToWindow() {
        super.onAttachedToWindow();
        if (drawInParentView) {
            imageView.setParentView((View) getParent());
        } else {
            imageView.setParentView(this);
        }
        imageView.onAttachedToWindow();
        NotificationCenter.getInstance(currentAccount).addObserver(this, NotificationCenter.currentUserPremiumStatusChanged);
    }

    @Override
    protected void onDetachedFromWindow() {
        super.onDetachedFromWindow();
        imageView.onDetachedFromWindow();
        NotificationCenter.getInstance(currentAccount).removeObserver(this, NotificationCenter.currentUserPremiumStatusChanged);
    }

    @Override
    public void didReceivedNotification(int id, int account, Object... args) {
        if (id == NotificationCenter.currentUserPremiumStatusChanged) {
            updatePremiumStatus(true);
        }
    }

    @Override
    protected void dispatchDraw(Canvas canvas) {
        if (!drawInParentView) {
            drawInternal(this, canvas);
        }
        super.dispatchDraw(canvas);
    }

    @Override
    public void preDraw(View view, Canvas canvas) {
        if (drawInParentView) {
            drawInternal(view, canvas);
        }
    }

    private void drawInternal(View view, Canvas canvas) {
        if (changingAlpha || scaled && scale != 0.8f || !scaled && scale != 1.0f) {
            long newTime = System.currentTimeMillis();
            long dt = (newTime - lastUpdateTime);
            lastUpdateTime = newTime;
            if (changingAlpha) {
                time += dt;
                if (time > 1050) {
                    time = 1050;
                }
                alpha = 0.5f + interpolator.getInterpolation(time / 150.0f) * 0.5f;
                if (alpha >= 1.0f) {
                    changingAlpha = false;
                    alpha = 1.0f;
                }
                imageView.setAlpha(alpha * premiumAlpha);
            } else if (scaled && scale != 0.8f) {
                scale -= dt / 400.0f;
                if (scale < 0.8f) {
                    scale = 0.8f;
                }
            } else {
                scale += dt / 400.0f;
                if (scale > 1.0f) {
                    scale = 1.0f;
                }
            }
            view.invalidate();
        }
        int size = Math.min(AndroidUtilities.dp(STICKER_SIZE), Math.min(getMeasuredHeight(), getMeasuredWidth()));
        int cX = getMeasuredWidth() >> 1;
        int cY = getMeasuredHeight() >> 1;
        imageView.setImageCoords(cX - size / 2f, cY - size / 2f , size, size);
        imageView.setAlpha(alpha * premiumAlpha);
        if (scale != 1f) {
            canvas.save();
            canvas.scale(scale, scale, cX, cY);
            imageView.draw(canvas);
            canvas.restore();
        } else {
            imageView.draw(canvas);
        }
    }

}<|MERGE_RESOLUTION|>--- conflicted
+++ resolved
@@ -314,16 +314,11 @@
 
     public void showRequirePremiumAnimation() {
         if (premiumIconView != null) {
-<<<<<<< HEAD
-            VibrateUtil.vibrate();
-            AndroidUtilities.shakeView(premiumIconView, 2, 0);
-=======
             Vibrator v = (Vibrator) getContext().getSystemService(Context.VIBRATOR_SERVICE);
             if (v != null) {
                 v.vibrate(200);
             }
             AndroidUtilities.shakeView(premiumIconView);
->>>>>>> 8c043db2
         }
     }
 
