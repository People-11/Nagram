--- conflicted
+++ resolved
@@ -109,13 +109,7 @@
                 imageView.setImageDrawable(null);
                 lottieImageView.setAnimation(currentLottieId = lottieId, 28, 28);
             } else {
-<<<<<<< HEAD
-                Drawable drawable = getResources().getDrawable(resId).mutate();
-                drawable.setColorFilter(new PorterDuffColorFilter(Theme.getColor(Theme.key_chats_menuItemIcon), PorterDuff.Mode.SRC_IN));
-                imageView.setImageDrawable(drawable);
-=======
                 imageView.setImageResource(resId);
->>>>>>> 07a2c9a3
                 lottieImageView.clearAnimationDrawable();
                 currentLottieId = 0;
             }
