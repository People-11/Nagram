--- conflicted
+++ resolved
@@ -402,7 +402,6 @@
                 } catch (Exception ignore) {}
 
                 ClickableSpan pressedLinkFinal = (ClickableSpan) pressedLink.getSpan();
-<<<<<<< HEAD
                 BottomBuilder builder = new BottomBuilder(parentFragment.getParentActivity());
                 builder.addTitle(url);
                 builder.addItems(new String[]{LocaleController.getString("Open", R.string.Open), LocaleController.getString("Copy", R.string.Copy)},
@@ -412,7 +411,7 @@
                                 onLinkClick(pressedLinkFinal);
                             } else if (which == 1) {
                                 AndroidUtilities.addToClipboard(url);
-                                if (Build.VERSION.SDK_INT < Build.VERSION_CODES.S) {
+                                if (AndroidUtilities.shouldShowClipboardToast()) {
                                     if (url.startsWith("@")) {
                                         BulletinFactory.of(parentFragment).createSimpleBulletin(R.raw.copy,
                                                 LocaleController.getString("UsernameCopied", R.string.UsernameCopied)).show();
@@ -424,22 +423,6 @@
                                                 LocaleController.getString("LinkCopied", R.string.LinkCopied)).show();
                                     }
                                 }
-=======
-                BottomSheet.Builder builder = new BottomSheet.Builder(parentFragment.getParentActivity());
-                builder.setTitle(url);
-                builder.setItems(new CharSequence[]{LocaleController.getString("Open", R.string.Open), LocaleController.getString("Copy", R.string.Copy)}, (dialog, which) -> {
-                    if (which == 0) {
-                        onLinkClick(pressedLinkFinal);
-                    } else if (which == 1) {
-                        AndroidUtilities.addToClipboard(url);
-                        if (AndroidUtilities.shouldShowClipboardToast()) {
-                            if (url.startsWith("@")) {
-                                BulletinFactory.of(parentFragment).createSimpleBulletin(R.raw.copy, LocaleController.getString("UsernameCopied", R.string.UsernameCopied)).show();
-                            } else if (url.startsWith("#") || url.startsWith("$")) {
-                                BulletinFactory.of(parentFragment).createSimpleBulletin(R.raw.copy, LocaleController.getString("HashtagCopied", R.string.HashtagCopied)).show();
-                            } else {
-                                BulletinFactory.of(parentFragment).createSimpleBulletin(R.raw.copy, LocaleController.getString("LinkCopied", R.string.LinkCopied)).show();
->>>>>>> e9a35cea
                             }
                             return Unit.INSTANCE;
                         });
