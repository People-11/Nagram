/*
 * This is the source code of Telegram for Android v. 5.x.x.
 * It is licensed under GNU GPL v. 2 or later.
 * You should have received a copy of the license in this archive (see LICENSE).
 *
 * Copyright Nikolai Kudashov, 2013-2018.
 */

package org.telegram.ui.Cells;

import android.animation.Animator;
import android.animation.AnimatorListenerAdapter;
import android.animation.ValueAnimator;
import android.annotation.SuppressLint;
import android.content.Context;
import android.graphics.Canvas;
import android.graphics.Paint;
import android.graphics.Point;
import android.graphics.PorterDuff;
import android.graphics.PorterDuffColorFilter;
import android.graphics.drawable.Drawable;
import android.net.Uri;
import android.os.Build;
import android.text.Layout;
import android.text.Spannable;
import android.text.SpannableStringBuilder;
import android.text.StaticLayout;
import android.text.TextUtils;
import android.text.style.ClickableSpan;
import android.text.style.URLSpan;
import android.util.TypedValue;
import android.view.Gravity;
import android.view.HapticFeedbackConstants;
import android.view.MotionEvent;
import android.view.View;
import android.view.ViewConfiguration;
import android.view.ViewGroup;
import android.view.accessibility.AccessibilityNodeInfo;
import android.widget.FrameLayout;
import android.widget.TextView;

import androidx.core.view.GestureDetectorCompat;
import androidx.recyclerview.widget.RecyclerView;

import org.telegram.messenger.AndroidUtilities;
import org.telegram.messenger.Emoji;
import org.telegram.messenger.FileLog;
import org.telegram.messenger.LocaleController;
import org.telegram.messenger.MessageObject;
import org.telegram.messenger.R;
import org.telegram.messenger.browser.Browser;
import org.telegram.tgnet.TLRPC;
import org.telegram.ui.ActionBar.BaseFragment;
import org.telegram.ui.ActionBar.Theme;
import org.telegram.ui.Components.AlertsCreator;
import org.telegram.ui.Components.BulletinFactory;
import org.telegram.ui.Components.EmojiTextView;
import org.telegram.ui.Components.LayoutHelper;
import org.telegram.ui.Components.LinkPath;
import org.telegram.ui.Components.LinkSpanDrawable;
import org.telegram.ui.Components.LoadingDrawable;
import org.telegram.ui.Components.StaticLayoutEx;
import org.telegram.ui.Components.URLSpanNoUnderline;

import java.util.concurrent.atomic.AtomicReference;

import kotlin.Unit;
import tw.nekomimi.nekogram.NekoConfig;
import tw.nekomimi.nekogram.ui.BottomBuilder;
import xyz.nextalone.nagram.NaConfig;

public class AboutLinkCell extends FrameLayout {

    private StaticLayout textLayout;
    private String oldText;
    private int textX;
    private int textY;
    private SpannableStringBuilder stringBuilder;
    private TextView valueTextView;
    private TextView showMoreTextView;
    private FrameLayout showMoreTextBackgroundView;
    private FrameLayout bottomShadow;
    private Drawable showMoreBackgroundDrawable;

    private LinkSpanDrawable pressedLink;
    private float pressedLinkYOffset;
    private Layout pressedLinkLayout;
    private LinkSpanDrawable.LinkCollector links;
    private Point urlPathOffset = new Point();
    private LinkPath urlPath = new LinkPath(true);
    private Browser.Progress currentProgress;
    private LoadingDrawable currentLoading;

    private BaseFragment parentFragment;
    private Theme.ResourcesProvider resourcesProvider;

    private FrameLayout container;
    private Drawable rippleBackground;

    private StaticLayout firstThreeLinesLayout;
    private StaticLayout[] nextLinesLayouts = null;
    private int lastInlineLine = -1;
    private Point[] nextLinesLayoutsPositions;
    private boolean needSpace = false;
    private boolean moreButtonDisabled;

    private GestureDetectorCompat gestureDetector;

    public AboutLinkCell(Context context, BaseFragment fragment) {
        this(context, fragment, null);
    }

    public AboutLinkCell(Context context, BaseFragment fragment, Theme.ResourcesProvider resourcesProvider) {
        super(context);

        this.resourcesProvider = resourcesProvider;
        parentFragment = fragment;

        container = new FrameLayout(context);
        container.setImportantForAccessibility(View.IMPORTANT_FOR_ACCESSIBILITY_NO);
        links = new LinkSpanDrawable.LinkCollector(container);
        rippleBackground = Theme.createRadSelectorDrawable(Theme.getColor(Theme.key_listSelector, resourcesProvider), 0, 0);

        valueTextView = new EmojiTextView(context);
        valueTextView.setVisibility(GONE);
        valueTextView.setTextColor(Theme.getColor(Theme.key_windowBackgroundWhiteGrayText2, resourcesProvider));
        valueTextView.setTextSize(TypedValue.COMPLEX_UNIT_DIP, 13);
        valueTextView.setLines(1);
        valueTextView.setMaxLines(1);
        valueTextView.setSingleLine(true);
        valueTextView.setGravity(LocaleController.isRTL ? Gravity.RIGHT : Gravity.LEFT);
        valueTextView.setImportantForAccessibility(IMPORTANT_FOR_ACCESSIBILITY_NO);
        valueTextView.setFocusable(false);
        container.addView(valueTextView, LayoutHelper.createFrame(LayoutHelper.WRAP_CONTENT, LayoutHelper.WRAP_CONTENT, (LocaleController.isRTL ? Gravity.RIGHT : Gravity.LEFT) | Gravity.BOTTOM, 23, 0, 23, 10));

        bottomShadow = new FrameLayout(context);
        Drawable shadowDrawable = context.getResources().getDrawable(R.drawable.gradient_bottom).mutate();
        shadowDrawable.setColorFilter(new PorterDuffColorFilter(Theme.getColor(Theme.key_windowBackgroundWhite, resourcesProvider), PorterDuff.Mode.SRC_ATOP));
        bottomShadow.setBackground(shadowDrawable);
        addView(bottomShadow, LayoutHelper.createFrame(LayoutHelper.MATCH_PARENT, 12, Gravity.BOTTOM | Gravity.FILL_HORIZONTAL, 0, 0, 0, 0));

        addView(container, LayoutHelper.createFrame(LayoutHelper.MATCH_PARENT, LayoutHelper.MATCH_PARENT, Gravity.TOP | Gravity.FILL_HORIZONTAL));

        showMoreTextView = new TextView(context) {
            private boolean pressed = false;
            @Override
            public boolean onTouchEvent(MotionEvent event) {
                boolean wasPressed = pressed;
                if (event.getAction() == MotionEvent.ACTION_DOWN) {
                    pressed = true;
                } else if (event.getAction() != MotionEvent.ACTION_MOVE) {
                    pressed = false;
                }
                if (wasPressed != pressed) {
                    invalidate();
                }
                return pressed || super.onTouchEvent(event);
            }

            @Override
            protected void onDraw(Canvas canvas) {
                if (pressed) {
                    AndroidUtilities.rectTmp.set(0, 0, getWidth(), getHeight());
                    canvas.drawRoundRect(AndroidUtilities.rectTmp, AndroidUtilities.dp(4), AndroidUtilities.dp(4), Theme.chat_urlPaint);
                }
                super.onDraw(canvas);
            }
        };
        showMoreTextView.setTextColor(Theme.getColor(Theme.key_windowBackgroundWhiteBlueText, resourcesProvider));
        showMoreTextView.setTextSize(TypedValue.COMPLEX_UNIT_DIP, 16);
        showMoreTextView.setLines(1);
        showMoreTextView.setMaxLines(1);
        showMoreTextView.setSingleLine(true);
        showMoreTextView.setText(LocaleController.getString(R.string.DescriptionMore));
        showMoreTextView.setOnClickListener(e -> {
            updateCollapse(true, true);
        });
        showMoreTextView.setPadding(AndroidUtilities.dp(2), 0, AndroidUtilities.dp(2), 0);
        showMoreTextBackgroundView = new FrameLayout(context);
        showMoreBackgroundDrawable = context.getResources().getDrawable(R.drawable.gradient_left).mutate();
        showMoreBackgroundDrawable.setColorFilter(new PorterDuffColorFilter(Theme.getColor(Theme.key_windowBackgroundWhite, resourcesProvider), PorterDuff.Mode.MULTIPLY));
        showMoreTextBackgroundView.setBackground(showMoreBackgroundDrawable);
        showMoreTextBackgroundView.setPadding(
            showMoreTextBackgroundView.getPaddingLeft() + AndroidUtilities.dp(4),
            AndroidUtilities.dp(1),
            0,
            AndroidUtilities.dp(3)
        );
        showMoreTextBackgroundView.addView(showMoreTextView, LayoutHelper.createFrame(LayoutHelper.WRAP_CONTENT, LayoutHelper.WRAP_CONTENT));
        addView(showMoreTextBackgroundView, LayoutHelper.createFrame(LayoutHelper.WRAP_CONTENT, LayoutHelper.WRAP_CONTENT, Gravity.RIGHT | Gravity.BOTTOM, 22 - showMoreTextBackgroundView.getPaddingLeft() / AndroidUtilities.density, 0, 22 - showMoreTextBackgroundView.getPaddingRight() / AndroidUtilities.density, 6));
        backgroundPaint.setColor(Theme.getColor(Theme.key_windowBackgroundWhite, resourcesProvider));

        setWillNotDraw(false);
    }

    protected int processColor(int color) {
        return color;
    }

    public void updateColors() {
        Theme.profile_aboutTextPaint.linkColor = processColor(Theme.getColor(Theme.key_chat_messageLinkIn, resourcesProvider));
    }

    @Override
    public boolean onTouchEvent(MotionEvent event) {
        int x = (int) event.getX();
        int y = (int) event.getY();

        if (showMoreTextView.getVisibility() == View.VISIBLE &&
            x >= showMoreTextBackgroundView.getLeft() && x <= showMoreTextBackgroundView.getRight() &&
            y >= showMoreTextBackgroundView.getTop() && y <= showMoreTextBackgroundView.getBottom()
        ) {
//            event.offsetLocation(showMoreTextBackgroundView.getLeft(), showMoreTextBackgroundView.getTop());
            return false;
        }

        boolean result = false;
        if (textLayout != null || nextLinesLayouts != null) {
            if (event.getAction() == MotionEvent.ACTION_DOWN || pressedLink != null && event.getAction() == MotionEvent.ACTION_UP) {
                if (event.getAction() == MotionEvent.ACTION_DOWN) {
                    resetPressedLink();
                    LinkSpanDrawable link = hitLink(x, y);
                    if (link != null) {
                        result = true;
                        pressedLinkLayout = textLayout;
                        links.addLink(pressedLink = link);
                        AndroidUtilities.runOnUIThread(longPressedRunnable, ViewConfiguration.getLongPressTimeout());
                    }
                } else if (pressedLink != null) {
                    try {
                        onLinkClick((ClickableSpan) pressedLink.getSpan(), textLayout, pressedLinkYOffset);
                    } catch (Exception e) {
                        FileLog.e(e);
                    }
                    resetPressedLink();
                    result = true;
                }
            } else if (event.getAction() == MotionEvent.ACTION_CANCEL) {
                resetPressedLink();
            }
        }
        return result || super.onTouchEvent(event);
    }

    private void setShowMoreMarginBottom(int marginBottom) {
        FrameLayout.LayoutParams lp = (FrameLayout.LayoutParams) showMoreTextBackgroundView.getLayoutParams();
        if (lp.bottomMargin != marginBottom) {
            lp.bottomMargin = marginBottom;
            showMoreTextBackgroundView.setLayoutParams(lp);
        }
    }

    @Override
    protected boolean drawChild(Canvas canvas, View child, long drawingTime) {
        return false;
    }

    private Paint backgroundPaint = new Paint();
    @Override
    public void draw(Canvas canvas) {
        super.draw(canvas);

        View parent = (View) getParent();
        float alpha = parent == null ? 1f : (float) Math.pow(parent.getAlpha(), 2f);

        drawText(canvas);

        float viewAlpha = showMoreTextBackgroundView.getAlpha();
        if (viewAlpha > 0) {
            canvas.save();
            canvas.saveLayerAlpha(0, 0, getWidth(), getHeight(), (int) (viewAlpha * 255), Canvas.ALL_SAVE_FLAG);
            showMoreBackgroundDrawable.setAlpha((int) (alpha * 255));
            canvas.translate(showMoreTextBackgroundView.getLeft(), showMoreTextBackgroundView.getTop());
            showMoreTextBackgroundView.draw(canvas);
            canvas.restore();
        }
        viewAlpha = bottomShadow.getAlpha();
        if (viewAlpha > 0) {
            canvas.save();
            canvas.saveLayerAlpha(0, 0, getWidth(), getHeight(), (int) (viewAlpha * 255), Canvas.ALL_SAVE_FLAG);
            canvas.translate(bottomShadow.getLeft(), bottomShadow.getTop());
            bottomShadow.draw(canvas);
            canvas.restore();
        }

        container.draw(canvas);
    }

    final float SPACE = AndroidUtilities.dp(3f);
    private void drawText(Canvas canvas) {
        canvas.save();
        canvas.clipRect(AndroidUtilities.dp(23 - 8), AndroidUtilities.dp(8), getWidth() - AndroidUtilities.dp(23), getHeight());
        canvas.translate(textX = AndroidUtilities.dp(23), 0);
        if (links != null && links.draw(canvas)) {
            invalidate();
        }
        canvas.translate(0, textY = AndroidUtilities.dp(8));

        try {
            Theme.profile_aboutTextPaint.linkColor = processColor(Theme.getColor(Theme.key_chat_messageLinkIn, resourcesProvider));
            if (firstThreeLinesLayout == null || !shouldExpand) {
                if (textLayout != null) {
                    textLayout.draw(canvas);
                }
            } else {
                firstThreeLinesLayout.draw(canvas);
                int lastLine = firstThreeLinesLayout.getLineCount() - 1;
                float top = firstThreeLinesLayout.getLineTop(lastLine) + firstThreeLinesLayout.getTopPadding();
                float x = firstThreeLinesLayout.getLineRight(lastLine) + (needSpace ? SPACE : 0),
                      y = firstThreeLinesLayout.getLineBottom(lastLine) - firstThreeLinesLayout.getLineTop(lastLine) - firstThreeLinesLayout.getBottomPadding();
                float t = easeInOutCubic(1f - (float) Math.pow(expandT, 0.25f));
                if (nextLinesLayouts != null) {
                    for (int line = 0; line < nextLinesLayouts.length; ++line) {
                        final StaticLayout layout = nextLinesLayouts[line];
                        if (layout != null) {
                            final int c = canvas.save();
                            if (nextLinesLayoutsPositions[line] != null) {
                                nextLinesLayoutsPositions[line].set((int) (textX + x * t), (int) (textY + top + y * (1f - t)));
                            }
                            if (lastInlineLine != -1 && lastInlineLine <= line) {
                                canvas.translate(0, top + y);
                                canvas.saveLayerAlpha(0, 0, layout.getWidth(), layout.getHeight(), (int) (255 * expandT), Canvas.ALL_SAVE_FLAG);
                            } else {
                                canvas.translate(x * t, top + y * (1f - t));
                            }
                            layout.draw(canvas);
                            canvas.restoreToCount(c);
                            x += layout.getLineRight(0) + SPACE;
                            y += layout.getLineBottom(0) + layout.getTopPadding() - 1;
                        }
                    }
                }
            }
        } catch (Exception e) {
            FileLog.e(e);
        }
        canvas.restore();
    }

    protected void didPressUrl(String url, Browser.Progress progress) {

    }
    protected void didResizeStart() {

    }
    protected void didResizeEnd() {

    }
    protected void didExtend() {}

    private void resetPressedLink() {
        links.clear();
        pressedLink = null;
        AndroidUtilities.cancelRunOnUIThread(longPressedRunnable);
        invalidate();
    }

    public void setText(String text, boolean parseLinks) {
        setTextAndValue(text, null, parseLinks);
    }

    public void setTextAndValue(String text, String value, boolean parseLinks) {
        if (TextUtils.isEmpty(text) || TextUtils.equals(text, oldText)) {
            return;
        }
        try {
            oldText = AndroidUtilities.getSafeString(text);
        } catch (Throwable e) {
            oldText = text;
        }
        stringBuilder = new SpannableStringBuilder(oldText);
        MessageObject.addLinks(false, stringBuilder, false, false, !parseLinks);
        Emoji.replaceEmoji(stringBuilder, Theme.profile_aboutTextPaint.getFontMetricsInt(), AndroidUtilities.dp(20), false);
        if (lastMaxWidth <= 0) {
            lastMaxWidth = AndroidUtilities.displaySize.x - AndroidUtilities.dp(23 + 23);
        }
        checkTextLayout(lastMaxWidth, true);
        updateHeight();
        int wasValueVisibility = valueTextView.getVisibility();
        if (TextUtils.isEmpty(value)) {
            valueTextView.setVisibility(GONE);
        } else {
            valueTextView.setText(value);
            valueTextView.setVisibility(VISIBLE);
        }
        if (wasValueVisibility != valueTextView.getVisibility()) {
            checkTextLayout(lastMaxWidth, true);
        }
        requestLayout();
    }

    Runnable longPressedRunnable = new Runnable() {
        @Override
        public void run() {
            if (pressedLink != null) {
                String url;
                if (pressedLink.getSpan() instanceof URLSpanNoUnderline) {
                    url = ((URLSpanNoUnderline) pressedLink.getSpan()).getURL();
                } else if (pressedLink.getSpan() instanceof URLSpan) {
                    url = ((URLSpan) pressedLink.getSpan()).getURL();
                } else {
                    url = pressedLink.getSpan().toString();
                }

                if (!NekoConfig.disableVibration.Bool()) {
                    try {
                        performHapticFeedback(HapticFeedbackConstants.LONG_PRESS, HapticFeedbackConstants.FLAG_IGNORE_GLOBAL_SETTING);
                    } catch (Exception ignore) {}
                }

                final Layout layout = pressedLinkLayout;
                final float yOffset = pressedLinkYOffset;

                ClickableSpan pressedLinkFinal = (ClickableSpan) pressedLink.getSpan();
<<<<<<< HEAD
                BottomBuilder builder = new BottomBuilder(parentFragment.getParentActivity());
                builder.addTitle(url);
                builder.addItems(new String[]{LocaleController.getString("Open", R.string.Open), LocaleController.getString("Copy", R.string.Copy)},
                        new int[]{R.drawable.msg_openin, R.drawable.msg_copy},
                        (which, __, ___) -> {
                            if (which == 0) {
                                onLinkClick(pressedLinkFinal, layout, yOffset);
                            } else if (which == 1) {
                                AndroidUtilities.addToClipboard(url);
                                if (AndroidUtilities.shouldShowClipboardToast()) {
                                    if (url.startsWith("@")) {
                                        BulletinFactory.of(parentFragment).createSimpleBulletin(R.raw.copy,
                                                LocaleController.getString("UsernameCopied", R.string.UsernameCopied)).show();
                                    } else if (url.startsWith("#") || url.startsWith("$")) {
                                        BulletinFactory.of(parentFragment).createSimpleBulletin(R.raw.copy,
                                                LocaleController.getString("HashtagCopied", R.string.HashtagCopied)).show();
                                    } else {
                                        BulletinFactory.of(parentFragment).createSimpleBulletin(R.raw.copy,
                                                LocaleController.getString("LinkCopied", R.string.LinkCopied)).show();
                                    }
                                }
=======
                BottomSheet.Builder builder = new BottomSheet.Builder(parentFragment.getParentActivity());
                builder.setTitle(url);
                builder.setItems(new CharSequence[]{LocaleController.getString(R.string.Open), LocaleController.getString(R.string.Copy)}, (dialog, which) -> {
                    if (which == 0) {
                        onLinkClick(pressedLinkFinal, layout, yOffset);
                    } else if (which == 1) {
                        AndroidUtilities.addToClipboard(url);
                        if (AndroidUtilities.shouldShowClipboardToast()) {
                            if (url.startsWith("@")) {
                                BulletinFactory.of(parentFragment).createSimpleBulletin(R.raw.copy, LocaleController.getString(R.string.UsernameCopied)).show();
                            } else if (url.startsWith("#") || url.startsWith("$")) {
                                BulletinFactory.of(parentFragment).createSimpleBulletin(R.raw.copy, LocaleController.getString(R.string.HashtagCopied)).show();
                            } else {
                                BulletinFactory.of(parentFragment).createSimpleBulletin(R.raw.copy, LocaleController.getString(R.string.LinkCopied)).show();
>>>>>>> 1e891826
                            }
                            return Unit.INSTANCE;
                        });
                builder.setOnPreDismissListener(di -> resetPressedLink());
                builder.show();

                pressedLink = null;
            }
        }
    };

    private LinkSpanDrawable hitLink(int x, int y) {
        if (x >= showMoreTextView.getLeft() && x <= showMoreTextView.getRight() &&
            y >= showMoreTextView.getTop() &&  y <= showMoreTextView.getBottom()) {
            return null;
        }
        if (getMeasuredWidth() > 0 && x > getMeasuredWidth() - AndroidUtilities.dp(23)) {
            return null;
        }
        LinkSpanDrawable link;
        if (firstThreeLinesLayout != null && expandT < 1 && shouldExpand) {
            if ((link = checkTouchTextLayout(firstThreeLinesLayout, textX, textY, x, y)) != null) {
                return link;
            }
            if (nextLinesLayouts != null) {
                for (int i = 0; i < nextLinesLayouts.length; ++i) {
                    if ((link = checkTouchTextLayout(nextLinesLayouts[i], nextLinesLayoutsPositions[i].x, nextLinesLayoutsPositions[i].y, x, y)) != null) {
                        return link;
                    }
                }
            }
        }
        if ((link = checkTouchTextLayout(textLayout, textX, textY, x, y)) != null) {
            return link;
        }
        return null;
    }

    private LinkSpanDrawable checkTouchTextLayout(StaticLayout textLayout, int textX, int textY, int ex, int ey) {
        try {
            int x = (int) (ex - textX);
            int y = (int) (ey - textY);
            final int line = textLayout.getLineForVertical(y);
            final int off = textLayout.getOffsetForHorizontal(line, x);

            final float left = textLayout.getLineLeft(line);
            if (left <= x && left + textLayout.getLineWidth(line) >= x && y >= 0 && y <= textLayout.getHeight()) {
                Spannable buffer = (Spannable) textLayout.getText();
                ClickableSpan[] link = buffer.getSpans(off, off, ClickableSpan.class);
                if (link.length != 0 && !AndroidUtilities.isAccessibilityScreenReaderEnabled()) {
                    LinkSpanDrawable linkDrawable = new LinkSpanDrawable(link[0], resourcesProvider, ex, ey);
                    linkDrawable.setColor(processColor(Theme.getColor(Theme.key_chat_linkSelectBackground, resourcesProvider)));
                    int start = buffer.getSpanStart(link[0]);
                    int end = buffer.getSpanEnd(link[0]);
                    LinkPath path = linkDrawable.obtainNewPath();
                    path.setCurrentLayout(textLayout, start, pressedLinkYOffset = textY);
                    textLayout.getSelectionPath(start, end, path);
                    return linkDrawable;
                }
            }
        } catch (Exception e) {
            FileLog.e(e);
        }
        return null;
    }

    private void onLinkClick(ClickableSpan pressedLink, Layout layout, float yOffset) {
        if (currentProgress != null) {
            currentProgress.cancel();
            currentProgress = null;
        }
        currentProgress = layout != null && pressedLink != null ? new Browser.Progress() {
            LoadingDrawable thisLoading;

            @Override
            public void init() {
                if (currentLoading != null) {
                    links.removeLoading(currentLoading, true);
                }
                currentLoading = thisLoading = LinkSpanDrawable.LinkCollector.makeLoading(layout, pressedLink, yOffset);
                final int color = processColor(Theme.getColor(Theme.key_chat_linkSelectBackground, resourcesProvider));
                thisLoading.setColors(
                    Theme.multAlpha(color, .8f),
                    Theme.multAlpha(color, 1.3f),
                    Theme.multAlpha(color, 1f),
                    Theme.multAlpha(color, 4f)
                );
                thisLoading.strokePaint.setStrokeWidth(AndroidUtilities.dpf2(1.25f));
                links.addLoading(thisLoading);
            }

            @Override
            public void end(boolean replacing) {
                AndroidUtilities.runOnUIThread(() -> {
                    if (thisLoading != null) {
                        links.removeLoading(thisLoading, true);
                    }
                }, replacing ? 0 : 350);
            }
        } : null;
        if (pressedLink instanceof URLSpanNoUnderline) {
            String url = ((URLSpanNoUnderline) pressedLink).getURL();
            if (url.startsWith("@") || url.startsWith("#") || url.startsWith("$") || url.startsWith("/")) {
                didPressUrl(url, currentProgress);
            }
        } else {
            if (pressedLink instanceof URLSpan) {
                String url = ((URLSpan) pressedLink).getURL();
                if (AndroidUtilities.shouldShowUrlInAlert(url)) {
                    AlertsCreator.showOpenUrlAlert(parentFragment, url, true, true, true, currentProgress, null);
                } else {
                    Browser.openUrl(getContext(), Uri.parse(url), true, true, currentProgress);
                }
            } else {
                pressedLink.onClick(this);
            }
        }
    }

    private static final int COLLAPSED_HEIGHT = AndroidUtilities.dp(8 + 20 * 3 + 8);
    private static final int MAX_OPEN_HEIGHT = COLLAPSED_HEIGHT;// + AndroidUtilities.dp(20);

    public class SpringInterpolator {
        public float tension;
        public float friction;
        public SpringInterpolator(float tension, float friction) {
            this.tension = tension;
            this.friction = friction;
        }

        private final float mass = 1f;
        private float position = 0, velocity = 0;
        public float getValue(float deltaTime) {
            deltaTime = Math.min(deltaTime, 250);
            final float MAX_DELTA_TIME = 18;
            while (deltaTime > 0) {
                final float step = Math.min(deltaTime, MAX_DELTA_TIME);
                step(step);
                deltaTime -= step;
            }
            return position;
        }

        private void step(float delta) {
            final float acceleration = (
                -tension * 0.000001f * (position - 1f) + // spring force
                -friction * 0.001f * velocity // damping force
            ) / mass; // pt/ms^2

            velocity = velocity + acceleration * delta; // pt/ms
            position = position + velocity * delta;
        }
    }

    private float expandT = 0f;
    private float rawCollapseT = 0f;
    private ValueAnimator collapseAnimator;
    private boolean expanded = false;
    public void updateCollapse(boolean value, boolean animated) {
        if (collapseAnimator != null) {
            collapseAnimator.cancel();
            collapseAnimator = null;
        }

        float fromValue = expandT,
              toValue   = value ? 1f : 0f;
        if (animated) {
            if (toValue > 0) {
                didExtend();
            }

            float fullHeight = textHeight();
            float collapsedHeight = Math.min(COLLAPSED_HEIGHT, fullHeight);
            float fromHeight = AndroidUtilities.lerp(collapsedHeight, fullHeight, fromValue);
            float toHeight = AndroidUtilities.lerp(collapsedHeight, fullHeight, toValue);
            float dHeight = Math.abs(toHeight - fromHeight);
//            float speedMultiplier = Math.min(Math.max(dHeight / AndroidUtilities.dp(76), 0.5f), 2f);

            collapseAnimator = ValueAnimator.ofFloat(0, 1);
            final float duration = Math.abs(fromValue - toValue) * 1250 * 2f;
            final SpringInterpolator spring = new SpringInterpolator(380f, 20.17f);
            final AtomicReference<Float> lastValue = new AtomicReference<>(fromValue);
            collapseAnimator.addUpdateListener(a -> {
                float now = (float) a.getAnimatedValue();
                float deltaTime = (now - lastValue.getAndSet(now)) * 1000 * 8f;

                rawCollapseT = AndroidUtilities.lerp(fromValue, toValue, (float) a.getAnimatedValue());
                expandT = AndroidUtilities.lerp(fromValue, toValue, spring.getValue(deltaTime));
                if (expandT > 0.8f && container.getBackground() == null) {
                    container.setBackground(rippleBackground);
                }
                showMoreTextBackgroundView.setAlpha(1f - expandT);
                bottomShadow.setAlpha((float) Math.pow(1f - expandT, 2f));

                updateHeight();
                container.invalidate();
            });
            collapseAnimator.addListener(new AnimatorListenerAdapter() {
                @Override
                public void onAnimationEnd(Animator animation) {
                    didResizeEnd();
                    if (container.getBackground() == null) {
                        container.setBackground(rippleBackground);
                    }
                    expanded = true;
                }

                @Override
                public void onAnimationStart(Animator animation) {
                    didResizeStart();
                }
            });
            collapseAnimator.setDuration((long) duration);
            collapseAnimator.start();
        } else {
            expandT = toValue;
            forceLayout();
        }
    }

    private int fromHeight() {
        return Math.min(COLLAPSED_HEIGHT + (valueTextView.getVisibility() == View.VISIBLE ? AndroidUtilities.dp(20) : 0), textHeight());
    }
    private int updateHeight() {
        int textHeight = textHeight();
        float fromHeight = fromHeight();
        int height = shouldExpand ? (int) AndroidUtilities.lerp(fromHeight, textHeight, expandT) : textHeight;
        setHeight(height);
        return height;
    }
    private void setHeight(int height) {
        RecyclerView.LayoutParams lp = (RecyclerView.LayoutParams) getLayoutParams();
        int wasHeight;
        boolean newHeight;
        if (lp == null) {
            newHeight = true;
            wasHeight = (getMinimumHeight() == 0 ? getHeight() : getMinimumHeight());
            lp = new RecyclerView.LayoutParams(ViewGroup.LayoutParams.MATCH_PARENT, height);
        } else {
            wasHeight = lp.height;
            newHeight = wasHeight != height;
            lp.height = height;
        }
        if (newHeight) {
            setLayoutParams(lp);
        }
    }

    private static final int MOST_SPEC = View.MeasureSpec.makeMeasureSpec(999999, View.MeasureSpec.AT_MOST);
    private int lastMaxWidth = 0;
    @SuppressLint("DrawAllocation")
    @Override
    protected void onMeasure(int widthMeasureSpec, int heightMeasureSpec) {
        checkTextLayout(MeasureSpec.getSize(widthMeasureSpec) - AndroidUtilities.dp(23 + 23), false);
        int height = updateHeight();
        super.onMeasure(
            widthMeasureSpec,
            MeasureSpec.makeMeasureSpec(height, MeasureSpec.EXACTLY)
        );
    }

    private StaticLayout makeTextLayout(CharSequence string, int width) {
        if (Build.VERSION.SDK_INT >= 24) {
            return StaticLayout.Builder.obtain(string, 0, string.length(), Theme.profile_aboutTextPaint, Math.max(1, width))
                    .setBreakStrategy(StaticLayout.BREAK_STRATEGY_SIMPLE)
                    .setHyphenationFrequency(StaticLayout.HYPHENATION_FREQUENCY_NONE)
                    .setAlignment(LocaleController.isRTL ? StaticLayoutEx.ALIGN_RIGHT() : StaticLayoutEx.ALIGN_LEFT())
                    .build();
        } else {
            return new StaticLayout(string, Theme.profile_aboutTextPaint, width, Layout.Alignment.ALIGN_NORMAL, 1.0f, 0.0f, false);
        }
    }

    private void checkTextLayout(int maxWidth, boolean force) {
        if (moreButtonDisabled) {
            shouldExpand = false;
        }
        if (stringBuilder != null && (maxWidth != lastMaxWidth || force)) {
            textLayout = makeTextLayout(stringBuilder, maxWidth);
            shouldExpand = textLayout.getLineCount() >= 4; // && valueTextView.getVisibility() != View.VISIBLE;

            if (NaConfig.INSTANCE.getShowFullAbout().Bool() && shouldExpand) {
                shouldExpand = false;
            }

            if (textLayout.getLineCount() >= 3 && shouldExpand) {
                int end = Math.max(textLayout.getLineStart(2), textLayout.getLineEnd(2));
                if (stringBuilder.charAt(end - 1) == '\n')
                    end -= 1;
                needSpace = stringBuilder.charAt(end - 1) != ' ' && stringBuilder.charAt(end - 1) != '\n';
                firstThreeLinesLayout = makeTextLayout(stringBuilder.subSequence(0, end), maxWidth);
                nextLinesLayouts = new StaticLayout[textLayout.getLineCount() - 3];
                nextLinesLayoutsPositions = new Point[textLayout.getLineCount() - 3];
                int lastLine = firstThreeLinesLayout.getLineCount() - 1;
                float x = firstThreeLinesLayout.getLineRight(lastLine) + (needSpace ? SPACE : 0);
                lastInlineLine = -1;
                if (showMoreTextBackgroundView.getMeasuredWidth() <= 0) {
                    showMoreTextBackgroundView.measure(MOST_SPEC, MOST_SPEC);
                }
                for (int line = 3; line < textLayout.getLineCount(); ++line) {
                    int s = textLayout.getLineStart(line),
                        e = textLayout.getLineEnd(line);
                    final StaticLayout layout = makeTextLayout(stringBuilder.subSequence(Math.min(s, e), Math.max(s, e)), maxWidth);
                    nextLinesLayouts[line - 3] = layout;
                    nextLinesLayoutsPositions[line - 3] = new Point();
                    if (lastInlineLine == -1 && x > maxWidth - showMoreTextBackgroundView.getMeasuredWidth() + showMoreTextBackgroundView.getPaddingLeft()) {
                        lastInlineLine = line - 3;
                    }
                    x += layout.getLineRight(0) + SPACE;
                }
                if (x < maxWidth - showMoreTextBackgroundView.getMeasuredWidth() + showMoreTextBackgroundView.getPaddingLeft()) {
                    shouldExpand = false;
                }
            }

            if (!shouldExpand) {
                firstThreeLinesLayout = null;
                nextLinesLayouts = null;
            }
            lastMaxWidth = maxWidth;

            container.setMinimumHeight(textHeight());

            if (shouldExpand && firstThreeLinesLayout != null) {
                setShowMoreMarginBottom(
                    fromHeight()
                    -AndroidUtilities.dp(8)
                    -firstThreeLinesLayout.getLineBottom(firstThreeLinesLayout.getLineCount() - 1)
                    -showMoreTextBackgroundView.getPaddingBottom()
                    -showMoreTextView.getPaddingBottom()
                    -(showMoreTextView.getLayout() == null ? 0 : showMoreTextView.getLayout().getHeight() - showMoreTextView.getLayout().getLineBottom(showMoreTextView.getLineCount() - 1))
                );
            }
        }
        showMoreTextView.setVisibility(shouldExpand ? View.VISIBLE : View.GONE);
        if (!shouldExpand && container.getBackground() == null) {
            container.setBackground(rippleBackground);
        }
        if (shouldExpand && expandT < 1 && container.getBackground() != null) {
            container.setBackground(null);
        }
    }

    private int textHeight() {
        int height = (textLayout != null ? textLayout.getHeight() : AndroidUtilities.dp(20)) + AndroidUtilities.dp(16);
        if (valueTextView.getVisibility() == VISIBLE) {
            height += AndroidUtilities.dp(23);
        }
        return height;
    }
    private boolean shouldExpand = false;
//    private boolean shouldCollapse() {
//        return textLayout != null && textLayout.getLineCount() > 4/* && valueTextView.getVisibility() != View.VISIBLE*/;
//    }

    public boolean onClick() {
        if (shouldExpand && expandT <= 0) {
            updateCollapse(true, true);
            return true;
        }
        return false;
    }
    private float easeInOutCubic(float x) {
        return x < 0.5 ? 4 * x * x * x : 1 - (float) Math.pow(-2 * x + 2, 3) / 2;
    }

    @Override
    public void onInitializeAccessibilityNodeInfo(AccessibilityNodeInfo info) {
        super.onInitializeAccessibilityNodeInfo(info);
        if (textLayout != null) {
            final CharSequence text = stringBuilder;
            final CharSequence valueText = valueTextView.getText();
            info.setClassName("android.widget.TextView");
            if (TextUtils.isEmpty(valueText)) {
                info.setText(text);
            } else {
                info.setText(valueText + ": " + text);
            }
        }
    }

    public void setMoreButtonDisabled(boolean moreButtonDisabled) {
        this.moreButtonDisabled = moreButtonDisabled;
    }

    public boolean isExpanded() {
        return this.expanded;
    }
}<|MERGE_RESOLUTION|>--- conflicted
+++ resolved
@@ -412,10 +412,9 @@
                 final float yOffset = pressedLinkYOffset;
 
                 ClickableSpan pressedLinkFinal = (ClickableSpan) pressedLink.getSpan();
-<<<<<<< HEAD
                 BottomBuilder builder = new BottomBuilder(parentFragment.getParentActivity());
                 builder.addTitle(url);
-                builder.addItems(new String[]{LocaleController.getString("Open", R.string.Open), LocaleController.getString("Copy", R.string.Copy)},
+                builder.addItems(new String[]{LocaleController.getString(R.string.Open), LocaleController.getString(R.string.Copy)},
                         new int[]{R.drawable.msg_openin, R.drawable.msg_copy},
                         (which, __, ___) -> {
                             if (which == 0) {
@@ -425,31 +424,15 @@
                                 if (AndroidUtilities.shouldShowClipboardToast()) {
                                     if (url.startsWith("@")) {
                                         BulletinFactory.of(parentFragment).createSimpleBulletin(R.raw.copy,
-                                                LocaleController.getString("UsernameCopied", R.string.UsernameCopied)).show();
+                                                LocaleController.getString(R.string.UsernameCopied)).show();
                                     } else if (url.startsWith("#") || url.startsWith("$")) {
                                         BulletinFactory.of(parentFragment).createSimpleBulletin(R.raw.copy,
-                                                LocaleController.getString("HashtagCopied", R.string.HashtagCopied)).show();
+                                                LocaleController.getString(R.string.HashtagCopied)).show();
                                     } else {
                                         BulletinFactory.of(parentFragment).createSimpleBulletin(R.raw.copy,
-                                                LocaleController.getString("LinkCopied", R.string.LinkCopied)).show();
+                                                LocaleController.getString(R.string.LinkCopied)).show();
                                     }
                                 }
-=======
-                BottomSheet.Builder builder = new BottomSheet.Builder(parentFragment.getParentActivity());
-                builder.setTitle(url);
-                builder.setItems(new CharSequence[]{LocaleController.getString(R.string.Open), LocaleController.getString(R.string.Copy)}, (dialog, which) -> {
-                    if (which == 0) {
-                        onLinkClick(pressedLinkFinal, layout, yOffset);
-                    } else if (which == 1) {
-                        AndroidUtilities.addToClipboard(url);
-                        if (AndroidUtilities.shouldShowClipboardToast()) {
-                            if (url.startsWith("@")) {
-                                BulletinFactory.of(parentFragment).createSimpleBulletin(R.raw.copy, LocaleController.getString(R.string.UsernameCopied)).show();
-                            } else if (url.startsWith("#") || url.startsWith("$")) {
-                                BulletinFactory.of(parentFragment).createSimpleBulletin(R.raw.copy, LocaleController.getString(R.string.HashtagCopied)).show();
-                            } else {
-                                BulletinFactory.of(parentFragment).createSimpleBulletin(R.raw.copy, LocaleController.getString(R.string.LinkCopied)).show();
->>>>>>> 1e891826
                             }
                             return Unit.INSTANCE;
                         });
