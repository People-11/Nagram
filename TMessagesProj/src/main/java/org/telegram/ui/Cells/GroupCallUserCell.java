package org.telegram.ui.Cells;

import android.animation.Animator;
import android.animation.AnimatorListenerAdapter;
import android.animation.AnimatorSet;
import android.animation.ObjectAnimator;
import android.animation.ValueAnimator;
import android.content.Context;
import android.graphics.Canvas;
import android.graphics.ColorFilter;
import android.graphics.Paint;
import android.graphics.PixelFormat;
import android.graphics.PorterDuff;
import android.graphics.PorterDuffColorFilter;
import android.graphics.drawable.Drawable;
import android.graphics.drawable.RippleDrawable;
import android.os.Build;
import android.os.SystemClock;
import android.text.TextUtils;
import android.view.Gravity;
import android.view.View;
import android.view.accessibility.AccessibilityNodeInfo;
import android.widget.FrameLayout;
import android.widget.ImageView;

import androidx.annotation.NonNull;
import androidx.core.graphics.ColorUtils;

import org.telegram.messenger.AccountInstance;
import org.telegram.messenger.AndroidUtilities;
import org.telegram.messenger.ChatObject;
import org.telegram.messenger.ImageLocation;
import org.telegram.messenger.LocaleController;
import org.telegram.messenger.MessageObject;
import org.telegram.messenger.R;
import org.telegram.messenger.UserObject;
import org.telegram.messenger.Utilities;
import org.telegram.messenger.voip.VoIPService;
import org.telegram.tgnet.TLRPC;
import org.telegram.ui.ActionBar.SimpleTextView;
import org.telegram.ui.ActionBar.Theme;
import org.telegram.ui.Components.AnimatedEmojiDrawable;
import org.telegram.ui.Components.AvatarDrawable;
import org.telegram.ui.Components.BackupImageView;
import org.telegram.ui.Components.BlobDrawable;
import org.telegram.ui.Components.CubicBezierInterpolator;
import org.telegram.ui.Components.LayoutHelper;
import org.telegram.ui.Components.RLottieDrawable;
import org.telegram.ui.Components.RLottieImageView;
import org.telegram.ui.Components.RadialProgressView;
import org.telegram.ui.Components.WaveDrawable;

import java.util.ArrayList;

public class GroupCallUserCell extends FrameLayout {

    private AvatarWavesDrawable avatarWavesDrawable;

    private BackupImageView avatarImageView;
    private SimpleTextView nameTextView;
    private SimpleTextView[] statusTextView = new SimpleTextView[5];
    private SimpleTextView fullAboutTextView;
    private RLottieImageView muteButton;
    private RLottieDrawable muteDrawable;
    private RLottieDrawable shakeHandDrawable;

    public AnimatedEmojiDrawable.SwapAnimatedEmojiDrawable rightDrawable;
    private Drawable verifiedDrawable;
    private Drawable premiumDrawable;

    private RadialProgressView avatarProgressView;

    private AvatarDrawable avatarDrawable;

    private ChatObject.Call currentCall;
    private TLRPC.TL_groupCallParticipant participant;
    private TLRPC.User currentUser;
    private TLRPC.Chat currentChat;

    private Paint dividerPaint;

    private boolean lastMuted;
    private boolean lastRaisedHand;
    private int lastMuteColor;

    private AccountInstance accountInstance;

    private boolean needDivider;
    private boolean currentIconGray;
    private int currentStatus;
    private long selfId;

    private Runnable shakeHandCallback = () -> {
        shakeHandDrawable.setOnFinishCallback(null, 0);
        muteDrawable.setOnFinishCallback(null, 0);
        muteButton.setAnimation(muteDrawable);
    };

    private Runnable raiseHandCallback = () -> {
        int num = Utilities.random.nextInt(100);
        int endFrame;
        int startFrame;
        if (num < 32) {
            startFrame = 0;
            endFrame = 120;
        } else if (num < 64) {
            startFrame = 120;
            endFrame = 240;
        } else if (num < 97) {
            startFrame = 240;
            endFrame = 420;
        } else if (num == 98) {
            startFrame = 420;
            endFrame = 540;
        } else {
            startFrame = 540;
            endFrame = 720;
        }
        shakeHandDrawable.setCustomEndFrame(endFrame);
        shakeHandDrawable.setOnFinishCallback(shakeHandCallback, endFrame - 1);
        muteButton.setAnimation(shakeHandDrawable);
        shakeHandDrawable.setCurrentFrame(startFrame);
        muteButton.playAnimation();
    };

    private String grayIconColor = Theme.key_voipgroup_mutedIcon;

    private Runnable checkRaiseRunnable = () -> applyParticipantChanges(true, true);

    private Runnable updateRunnable = () -> {
        isSpeaking = false;
        applyParticipantChanges(true, true);
        avatarWavesDrawable.setAmplitude(0);
        updateRunnableScheduled = false;
    };
    private Runnable updateVoiceRunnable = () -> {
        applyParticipantChanges(true, true);
        updateVoiceRunnableScheduled = false;
    };
    private boolean updateRunnableScheduled;
    private boolean updateVoiceRunnableScheduled;
    private boolean isSpeaking;
    private boolean hasAvatar;

    private Drawable speakingDrawable;

    private AnimatorSet animatorSet;

    private float progressToAvatarPreview;

    public void setProgressToAvatarPreview(float progressToAvatarPreview) {
        this.progressToAvatarPreview = progressToAvatarPreview;
        nameTextView.setTranslationX((LocaleController.isRTL ? AndroidUtilities.dp(53) : -AndroidUtilities.dp(53)) * progressToAvatarPreview);

        if (isSelfUser() && progressToAvatarPreview > 0) {
            fullAboutTextView.setTranslationX((LocaleController.isRTL ? -AndroidUtilities.dp(53) : AndroidUtilities.dp(53)) * (1f - progressToAvatarPreview));
            fullAboutTextView.setVisibility(View.VISIBLE);
            fullAboutTextView.setAlpha(progressToAvatarPreview);
            statusTextView[4].setAlpha(1f - progressToAvatarPreview);
            statusTextView[4].setTranslationX((LocaleController.isRTL ? AndroidUtilities.dp(53) : -AndroidUtilities.dp(53)) * progressToAvatarPreview);
        } else {
            fullAboutTextView.setVisibility(View.GONE);

            for (int i = 0; i < statusTextView.length; i++) {
                if (!TextUtils.isEmpty(statusTextView[4].getText()) && statusTextView[4].getLineCount() > 1) {
                    statusTextView[i].setFullLayoutAdditionalWidth(AndroidUtilities.dp(92), LocaleController.isRTL ? AndroidUtilities.dp(48) : AndroidUtilities.dp(53));
                    statusTextView[i].setFullAlpha(progressToAvatarPreview);
                    statusTextView[i].setTranslationX(0);
                    statusTextView[i].invalidate();
                } else {
                    statusTextView[i].setTranslationX((LocaleController.isRTL ? AndroidUtilities.dp(53) : -AndroidUtilities.dp(53)) * progressToAvatarPreview);
                    statusTextView[i].setFullLayoutAdditionalWidth(0, 0);
                }
            }
        }

        avatarImageView.setAlpha(progressToAvatarPreview == 0 ? 1f : 0);
        avatarWavesDrawable.setShowWaves(isSpeaking && progressToAvatarPreview == 0, this);


        muteButton.setAlpha(1f - progressToAvatarPreview);
        muteButton.setScaleX(0.6f + 0.4f * (1f - progressToAvatarPreview));
        muteButton.setScaleY(0.6f + 0.4f * (1f - progressToAvatarPreview));

        invalidate();
    }

    public AvatarWavesDrawable getAvatarWavesDrawable() {
        return avatarWavesDrawable;
    }

    public void setUploadProgress(float progress, boolean animated) {
        avatarProgressView.setProgress(progress);
        if (progress < 1f) {
            AndroidUtilities.updateViewVisibilityAnimated(avatarProgressView, true, 1f, animated);
        } else {
            AndroidUtilities.updateViewVisibilityAnimated(avatarProgressView, false, 1f, animated);
        }
    }

    public void setDrawAvatar(boolean draw) {
        if (avatarImageView.getImageReceiver().getVisible() != draw) {
            avatarImageView.getImageReceiver().setVisible(draw, true);
        }
    }

    private static class VerifiedDrawable extends Drawable {

        private Drawable[] drawables = new Drawable[2];

        public VerifiedDrawable(Context context) {
            super();
            drawables[0] = context.getResources().getDrawable(R.drawable.verified_area).mutate();
            drawables[0].setColorFilter(new PorterDuffColorFilter(0xff75B3EE, PorterDuff.Mode.MULTIPLY));
            drawables[1] = context.getResources().getDrawable(R.drawable.verified_check).mutate();
        }

        @Override
        public int getIntrinsicWidth() {
            return drawables[0].getIntrinsicWidth();
        }

        @Override
        public int getIntrinsicHeight() {
            return drawables[0].getIntrinsicHeight();
        }

        @Override
        public void draw(Canvas canvas) {
            for (int a = 0; a < drawables.length; a++) {
                drawables[a].setBounds(getBounds());
                drawables[a].draw(canvas);
            }
        }

        @Override
        public void setAlpha(int alpha) {
            for (int a = 0; a < drawables.length; a++) {
                drawables[a].setAlpha(alpha);
            }
        }

        @Override
        public void setColorFilter(ColorFilter colorFilter) {

        }

        @Override
        public int getOpacity() {
            return PixelFormat.TRANSPARENT;
        }
    }

    public GroupCallUserCell(Context context) {
        super(context);

        dividerPaint = new Paint();
        dividerPaint.setColor(Theme.getColor(Theme.key_voipgroup_actionBar));

        avatarDrawable = new AvatarDrawable();
        setClipChildren(false);

        avatarImageView = new BackupImageView(context);
        avatarImageView.setRoundRadius(AndroidUtilities.dp(24));
        addView(avatarImageView, LayoutHelper.createFrame(46, 46, (LocaleController.isRTL ? Gravity.RIGHT : Gravity.LEFT) | Gravity.TOP, LocaleController.isRTL ? 0 : 11, 6, LocaleController.isRTL ? 11 : 0, 0));

        avatarProgressView = new RadialProgressView(context) {
            private Paint paint = new Paint(Paint.ANTI_ALIAS_FLAG);
            {
                paint.setColor(0x55000000);
            }

            @Override
            protected void onDraw(Canvas canvas) {
                if (avatarImageView.getImageReceiver().hasNotThumb() && avatarImageView.getAlpha() > 0) {
                    paint.setAlpha((int) (0x55 * avatarImageView.getImageReceiver().getCurrentAlpha() * avatarImageView.getAlpha()));
                    canvas.drawCircle(getMeasuredWidth() / 2.0f, getMeasuredHeight() / 2.0f, getMeasuredWidth() / 2.0f, paint);
                }
                avatarProgressView.setProgressColor(ColorUtils.setAlphaComponent(0xffffffff, (int) (255 * avatarImageView.getImageReceiver().getCurrentAlpha() * avatarImageView.getAlpha())));
                super.onDraw(canvas);
            }
        };
        avatarProgressView.setSize(AndroidUtilities.dp(26));
        avatarProgressView.setProgressColor(0xffffffff);
        avatarProgressView.setNoProgress(false);
        addView(avatarProgressView, LayoutHelper.createFrame(46, 46, (LocaleController.isRTL ? Gravity.RIGHT : Gravity.LEFT) | Gravity.TOP, LocaleController.isRTL ? 0 : 11, 6, LocaleController.isRTL ? 11 : 0, 0));
        AndroidUtilities.updateViewVisibilityAnimated(avatarProgressView, false, 1f, false);

        nameTextView = new SimpleTextView(context);
        nameTextView.setTextColor(Theme.getColor(Theme.key_voipgroup_nameText));
        nameTextView.setTypeface(AndroidUtilities.getTypeface("fonts/rmedium.ttf"));
        nameTextView.setTextSize(16);
        nameTextView.setDrawablePadding(AndroidUtilities.dp(6));
        nameTextView.setGravity((LocaleController.isRTL ? Gravity.RIGHT : Gravity.LEFT) | Gravity.TOP);
        addView(nameTextView, LayoutHelper.createFrame(LayoutHelper.MATCH_PARENT, 20, (LocaleController.isRTL ? Gravity.RIGHT : Gravity.LEFT) | Gravity.TOP, LocaleController.isRTL ? 54 : 67, 10, LocaleController.isRTL ? 67 : 54, 0));
        rightDrawable = new AnimatedEmojiDrawable.SwapAnimatedEmojiDrawable(nameTextView, AndroidUtilities.dp(20), AnimatedEmojiDrawable.CACHE_TYPE_ALERT_EMOJI_STATUS);

        speakingDrawable = context.getResources().getDrawable(R.drawable.voice_volume_mini);
        speakingDrawable.setColorFilter(new PorterDuffColorFilter(Theme.getColor(Theme.key_voipgroup_speakingText), PorterDuff.Mode.MULTIPLY));

        for (int a = 0; a < statusTextView.length; a++) {
            int num = a;
            statusTextView[a] = new SimpleTextView(context) {

                float originalAlpha;

                @Override
                public void setAlpha(float alpha) {
                    originalAlpha = alpha;
                    float alphaOverride;
                    if (num == 4) {
                        alphaOverride = statusTextView[4].getFullAlpha();
                        if (isSelfUser() && progressToAvatarPreview > 0) {
                            super.setAlpha(1f - progressToAvatarPreview);
                        } else if (alphaOverride > 0) {
                            super.setAlpha(Math.max(alpha, alphaOverride));
                        } else {
                            super.setAlpha(alpha);
                        }
                    } else {
                        alphaOverride = 1.0f - statusTextView[4].getFullAlpha();
                        super.setAlpha(alpha * alphaOverride);
                    }
                }

                @Override
                public void setTranslationY(float translationY) {
                    if (num == 4 && getFullAlpha() > 0) {
                        translationY = 0;
                    }
                    super.setTranslationY(translationY);
                }

                @Override
                public float getAlpha() {
                    return originalAlpha;
                }

                @Override
                public void setFullAlpha(float value) {
                    super.setFullAlpha(value);
                    for (int a = 0; a < statusTextView.length; a++) {
                        statusTextView[a].setAlpha(statusTextView[a].getAlpha());
                    }
                }
            };
            statusTextView[a].setTextSize(15);
            statusTextView[a].setGravity((LocaleController.isRTL ? Gravity.RIGHT : Gravity.LEFT) | Gravity.TOP);
            if (a == 4) {
                statusTextView[a].setBuildFullLayout(true);
                statusTextView[a].setTextColor(Theme.getColor(Theme.key_voipgroup_mutedIcon));
                addView(statusTextView[a], LayoutHelper.createFrame(LayoutHelper.MATCH_PARENT, LayoutHelper.WRAP_CONTENT, (LocaleController.isRTL ? Gravity.RIGHT : Gravity.LEFT) | Gravity.TOP, LocaleController.isRTL ? 54 : 67, 32, LocaleController.isRTL ? 67 : 54, 0));
            } else {
                if (a == 0) {
                    statusTextView[a].setTextColor(Theme.getColor(Theme.key_voipgroup_listeningText));
                    statusTextView[a].setText(LocaleController.getString("Listening", R.string.Listening));
                } else if (a == 1) {
                    statusTextView[a].setTextColor(Theme.getColor(Theme.key_voipgroup_speakingText));
                    statusTextView[a].setText(LocaleController.getString("Speaking", R.string.Speaking));
                    statusTextView[a].setDrawablePadding(AndroidUtilities.dp(2));
                } else if (a == 2) {
                    statusTextView[a].setTextColor(Theme.getColor(Theme.key_voipgroup_mutedByAdminIcon));
                    statusTextView[a].setText(LocaleController.getString("VoipGroupMutedForMe", R.string.VoipGroupMutedForMe));
                } else if (a == 3) {
                    statusTextView[a].setTextColor(Theme.getColor(Theme.key_voipgroup_listeningText));
                    statusTextView[a].setText(LocaleController.getString("WantsToSpeak", R.string.WantsToSpeak));
                }
                addView(statusTextView[a], LayoutHelper.createFrame(LayoutHelper.MATCH_PARENT, 20, (LocaleController.isRTL ? Gravity.RIGHT : Gravity.LEFT) | Gravity.TOP, LocaleController.isRTL ? 54 : 67, 32, LocaleController.isRTL ? 67 : 54, 0));
            }
        }

        fullAboutTextView = new SimpleTextView(context);
        fullAboutTextView.setMaxLines(3);
        fullAboutTextView.setTextSize(15);
        fullAboutTextView.setTextColor(Theme.getColor(Theme.key_voipgroup_mutedIcon));
        fullAboutTextView.setVisibility(View.GONE);
        addView(fullAboutTextView, LayoutHelper.createFrame(LayoutHelper.MATCH_PARENT, 20 * 3, (LocaleController.isRTL ? Gravity.RIGHT : Gravity.LEFT) | Gravity.TOP, 14, 32, 14, 0));

        muteDrawable = new RLottieDrawable(R.raw.voice_outlined2, "" + R.raw.voice_outlined2, AndroidUtilities.dp(34), AndroidUtilities.dp(32), true, null);
        shakeHandDrawable = new RLottieDrawable(R.raw.hand_1, "" + R.raw.hand_1, AndroidUtilities.dp(34), AndroidUtilities.dp(32), true, null);

        muteButton = new RLottieImageView(context);
        muteButton.setScaleType(ImageView.ScaleType.CENTER);
        muteButton.setAnimation(muteDrawable);
        if (Build.VERSION.SDK_INT >= 21) {
            RippleDrawable rippleDrawable = (RippleDrawable) Theme.createSelectorDrawable(Theme.getColor(grayIconColor) & 0x24ffffff);
            Theme.setRippleDrawableForceSoftware(rippleDrawable);
            muteButton.setBackground(rippleDrawable);
        }
        muteButton.setImportantForAccessibility(IMPORTANT_FOR_ACCESSIBILITY_NO);
        addView(muteButton, LayoutHelper.createFrame(48, LayoutHelper.MATCH_PARENT, (LocaleController.isRTL ? Gravity.LEFT : Gravity.RIGHT) | Gravity.CENTER_VERTICAL, 6, 0, 6, 0));
        muteButton.setOnClickListener(v -> onMuteClick(GroupCallUserCell.this));

        avatarWavesDrawable = new AvatarWavesDrawable(AndroidUtilities.dp(26), AndroidUtilities.dp(29));

        setWillNotDraw(false);

        setFocusable(true);
    }

    protected void onMuteClick(GroupCallUserCell cell) {

    }

    public int getClipHeight() {
        SimpleTextView aboutTextView;
        if (!TextUtils.isEmpty(fullAboutTextView.getText()) && hasAvatar) {
            aboutTextView = fullAboutTextView;
        } else {
            aboutTextView = statusTextView[4];
        }
        int lineCount = aboutTextView.getLineCount();
        if (lineCount > 1) {
            int h = aboutTextView.getTextHeight();
            return aboutTextView.getTop() + h + AndroidUtilities.dp(8);
        }
        return getMeasuredHeight();
    }

    @Override
    protected void onDetachedFromWindow() {
        super.onDetachedFromWindow();
        if (updateRunnableScheduled) {
            AndroidUtilities.cancelRunOnUIThread(updateRunnable);
            updateRunnableScheduled = false;
        }
        if (updateVoiceRunnableScheduled) {
            AndroidUtilities.cancelRunOnUIThread(updateVoiceRunnable);
            updateVoiceRunnableScheduled = false;
        }
        if (animatorSet != null) {
            animatorSet.cancel();
        }
    }

    public boolean isSelfUser() {
        if (selfId > 0) {
            return currentUser != null && currentUser.id == selfId;
        } else {
            return currentChat != null && currentChat.id == -selfId;
        }
    }

    public boolean isHandRaised() {
        return lastRaisedHand;
    }

    public CharSequence getName() {
        return nameTextView.getText();
    }

    public boolean hasAvatarSet() {
        return avatarImageView.getImageReceiver().hasNotThumb();
    }

    public void setData(AccountInstance account, TLRPC.TL_groupCallParticipant groupCallParticipant, ChatObject.Call call, long self, TLRPC.FileLocation uploadingAvatar, boolean animated) {
        currentCall = call;
        accountInstance = account;
        selfId = self;

        participant = groupCallParticipant;

        long id = MessageObject.getPeerId(participant.peer);
        if (id > 0) {
            currentUser = accountInstance.getMessagesController().getUser(id);
            currentChat = null;
            avatarDrawable.setInfo(currentUser);

            nameTextView.setText(UserObject.getUserName(currentUser));
<<<<<<< HEAD
            nameTextView.setRightDrawable(currentUser != null && currentUser.verifiedExtended() ? new VerifiedDrawable(getContext()) : null);
=======
            if (currentUser != null && currentUser.verified) {
                rightDrawable.set(verifiedDrawable = (verifiedDrawable == null ? new VerifiedDrawable(getContext()) : verifiedDrawable), animated);
            } else if (currentUser != null && currentUser.emoji_status instanceof TLRPC.TL_emojiStatus) {
                rightDrawable.set(((TLRPC.TL_emojiStatus) currentUser.emoji_status).document_id, animated);
            } else if (currentUser != null && currentUser.emoji_status instanceof TLRPC.TL_emojiStatusUntil && ((TLRPC.TL_emojiStatusUntil) currentUser.emoji_status).until > (int) (System.currentTimeMillis() / 1000)) {
                rightDrawable.set(((TLRPC.TL_emojiStatusUntil) currentUser.emoji_status).document_id, animated);
            } else if (currentUser != null && currentUser.premium) {
                if (premiumDrawable == null) {
                    premiumDrawable = getContext().getResources().getDrawable(R.drawable.msg_premium_liststar).mutate();
                    premiumDrawable = new AnimatedEmojiDrawable.WrapSizeDrawable(premiumDrawable, AndroidUtilities.dp(14), AndroidUtilities.dp(14)) {
                        @Override
                        public void draw(@NonNull Canvas canvas) {
                            canvas.save();
                            canvas.translate(AndroidUtilities.dp(-2), AndroidUtilities.dp(0));
                            super.draw(canvas);
                            canvas.restore();
                        }
                    };
                }
                rightDrawable.set(premiumDrawable, animated);
            } else {
                rightDrawable.set((Drawable) null, animated);
            }
            rightDrawable.setColor(Theme.getColor(Theme.key_premiumGradient1));
            nameTextView.setRightDrawable(rightDrawable);
>>>>>>> e9a35cea
            avatarImageView.getImageReceiver().setCurrentAccount(account.getCurrentAccount());
            if (uploadingAvatar != null) {
                hasAvatar = true;
                avatarImageView.setImage(ImageLocation.getForLocal(uploadingAvatar), "50_50", avatarDrawable, null);
            } else {
                ImageLocation imageLocation = ImageLocation.getForUser(currentUser, ImageLocation.TYPE_SMALL);
                hasAvatar = imageLocation != null;
                avatarImageView.setImage(imageLocation, "50_50", avatarDrawable, currentUser);
            }
        } else {
            currentChat = accountInstance.getMessagesController().getChat(-id);
            currentUser = null;
            avatarDrawable.setInfo(currentChat);

            if (currentChat != null) {
                nameTextView.setText(currentChat.title);
<<<<<<< HEAD
                nameTextView.setRightDrawable(currentChat.verifiedExtended() ? new VerifiedDrawable(getContext()) : null);
=======
                if (currentChat.verified) {
                    rightDrawable.set(verifiedDrawable = (verifiedDrawable == null ? new VerifiedDrawable(getContext()) : verifiedDrawable), animated);
                } else {
                    rightDrawable.set((Drawable) null, animated);
                }
>>>>>>> e9a35cea
                avatarImageView.getImageReceiver().setCurrentAccount(account.getCurrentAccount());
                if (uploadingAvatar != null) {
                    hasAvatar = true;
                    avatarImageView.setImage(ImageLocation.getForLocal(uploadingAvatar), "50_50", avatarDrawable, null);
                } else {
                    ImageLocation imageLocation = ImageLocation.getForChat(currentChat, ImageLocation.TYPE_SMALL);
                    hasAvatar = imageLocation != null;
                    avatarImageView.setImage(imageLocation, "50_50", avatarDrawable, currentChat);
                }
            }
        }
        applyParticipantChanges(animated);
    }

    public void setDrawDivider(boolean draw) {
        needDivider = draw;
        invalidate();
    }

    @Override
    protected void onAttachedToWindow() {
        super.onAttachedToWindow();
        applyParticipantChanges(false);
    }

    public TLRPC.TL_groupCallParticipant getParticipant() {
        return participant;
    }

    public void setAmplitude(double value) {
        if (value > 1.5f) {
            if (updateRunnableScheduled) {
                AndroidUtilities.cancelRunOnUIThread(updateRunnable);
            }
            if (!isSpeaking) {
                isSpeaking = true;
                applyParticipantChanges(true);
            }
            avatarWavesDrawable.setAmplitude(value);

            AndroidUtilities.runOnUIThread(updateRunnable, 500);
            updateRunnableScheduled = true;
        } else {
            avatarWavesDrawable.setAmplitude(0);
        }
    }

    public boolean clickMuteButton() {
        if (muteButton.isEnabled()) {
            muteButton.callOnClick();
            return true;
        }
        return false;
    }

    @Override
    protected void onMeasure(int widthMeasureSpec, int heightMeasureSpec) {
        super.onMeasure(MeasureSpec.makeMeasureSpec(MeasureSpec.getSize(widthMeasureSpec), MeasureSpec.EXACTLY), MeasureSpec.makeMeasureSpec(AndroidUtilities.dp(58), MeasureSpec.EXACTLY));
    }

    public void applyParticipantChanges(boolean animated) {
        applyParticipantChanges(animated, false);
    }

    public void setGrayIconColor(String key, int value) {
        if (!grayIconColor.equals(key)) {
            if (currentIconGray) {
                lastMuteColor = Theme.getColor(key);
            }
            grayIconColor = key;
        }
        if (currentIconGray) {
            muteButton.setColorFilter(new PorterDuffColorFilter(value, PorterDuff.Mode.MULTIPLY));
            Theme.setSelectorDrawableColor(muteButton.getDrawable(), value & 0x24ffffff, true);
        }
    }

    public void setAboutVisibleProgress(int color, float progress) {
        if (TextUtils.isEmpty(statusTextView[4].getText())) {
            progress = 0;
        }
        statusTextView[4].setFullAlpha(progress);
        statusTextView[4].setFullLayoutAdditionalWidth(0, 0);
        invalidate();
    }

    public void setAboutVisible(boolean visible) {
        if (visible) {
            statusTextView[4].setTranslationY(0);
        } else {
            statusTextView[4].setFullAlpha(0.0f);
        }
        invalidate();
    }

    private void applyParticipantChanges(boolean animated, boolean internal) {
        if (currentCall == null) {
            return;
        }
        muteButton.setEnabled(!isSelfUser() || participant.raise_hand_rating != 0);

        boolean hasVoice;
        /*if (updateVoiceRunnableScheduled) {
            AndroidUtilities.cancelRunOnUIThread(updateVoiceRunnable);
            updateVoiceRunnableScheduled = false;
        }*/
        if (SystemClock.elapsedRealtime() - participant.lastVoiceUpdateTime < 500) {
            hasVoice = participant.hasVoiceDelayed;
            /*if (hasVoice) {
                AndroidUtilities.runOnUIThread(updateVoiceRunnable, 500 - participant.lastVoiceUpdateTime);
                updateVoiceRunnableScheduled = true;
            }*/
        } else {
            hasVoice = participant.hasVoice;
        }
        if (!internal) {
            long diff = SystemClock.uptimeMillis() - participant.lastSpeakTime;
            boolean newSpeaking = diff < 500;

            if (!isSpeaking || !newSpeaking || hasVoice) {
                isSpeaking = newSpeaking;
                if (updateRunnableScheduled) {
                    AndroidUtilities.cancelRunOnUIThread(updateRunnable);
                    updateRunnableScheduled = false;
                }
                if (isSpeaking) {
                    AndroidUtilities.runOnUIThread(updateRunnable, 500 - diff);
                    updateRunnableScheduled = true;
                }
            }
        }

        TLRPC.TL_groupCallParticipant newParticipant = currentCall.participants.get(MessageObject.getPeerId(participant.peer));
        if (newParticipant != null) {
            participant = newParticipant;
        }

        ArrayList<Animator> animators = null;

        boolean newMuted;
        boolean newRaisedHand = false;
        boolean myted_by_me = participant.muted_by_you && !isSelfUser();

        if (isSelfUser()) {
            newMuted = VoIPService.getSharedInstance() != null && VoIPService.getSharedInstance().isMicMute() && (!isSpeaking || !hasVoice);
        } else {
            newMuted = participant.muted && (!isSpeaking || !hasVoice) || myted_by_me;
        }
        boolean newMutedByAdmin = newMuted && !participant.can_self_unmute;
        boolean hasAbout = !TextUtils.isEmpty(participant.about);
        int newMuteColor;
        int newStatus;
        currentIconGray = false;
        AndroidUtilities.cancelRunOnUIThread(checkRaiseRunnable);

        if (participant.muted && !isSpeaking || myted_by_me) {
            if (!participant.can_self_unmute || myted_by_me) {
                if (newRaisedHand = !participant.can_self_unmute && participant.raise_hand_rating != 0) {
                    newMuteColor = Theme.getColor(Theme.key_voipgroup_listeningText);
                    long time = SystemClock.elapsedRealtime() - participant.lastRaiseHandDate;
                    if (participant.lastRaiseHandDate == 0 || time > 5000) {
                        newStatus = myted_by_me ? 2 : (hasAbout ? 4 : 0);
                    } else {
                        newStatus = 3;
                        AndroidUtilities.runOnUIThread(checkRaiseRunnable, 5000 - time);
                    }
                } else {
                    newMuteColor = Theme.getColor(Theme.key_voipgroup_mutedByAdminIcon);
                    newStatus = myted_by_me ? 2 : (hasAbout ? 4 : 0);
                }
            } else {
                newMuteColor = Theme.getColor(grayIconColor);
                currentIconGray = true;
                newStatus = hasAbout ? 4 : 0;
            }
        } else {
            if (isSpeaking && hasVoice) {
                newMuteColor = Theme.getColor(Theme.key_voipgroup_speakingText);
                newStatus = 1;
            } else {
                newMuteColor = Theme.getColor(grayIconColor);
                newStatus = (hasAbout ? 4 : 0);
                currentIconGray = true;
            }
        }

        if (!isSelfUser()) {
            statusTextView[4].setTextColor(Theme.getColor(grayIconColor));
        }

        if (isSelfUser()) {
            if (!hasAbout && !hasAvatar) {
                if (currentUser != null) {
                    statusTextView[4].setText(LocaleController.getString("TapToAddPhotoOrBio", R.string.TapToAddPhotoOrBio));
                } else {
                    statusTextView[4].setText(LocaleController.getString("TapToAddPhotoOrDescription", R.string.TapToAddPhotoOrDescription));
                }
                statusTextView[4].setTextColor(Theme.getColor(grayIconColor));
            } else if (!hasAbout ){
                if (currentUser != null) {
                    statusTextView[4].setText(LocaleController.getString("TapToAddBio", R.string.TapToAddBio));
                } else {
                    statusTextView[4].setText(LocaleController.getString("TapToAddDescription", R.string.TapToAddDescription));
                }
                statusTextView[4].setTextColor(Theme.getColor(grayIconColor));
            } else if (!hasAvatar) {
                statusTextView[4].setText(LocaleController.getString("TapToAddPhoto", R.string.TapToAddPhoto));
                statusTextView[4].setTextColor(Theme.getColor(grayIconColor));
            } else {
                statusTextView[4].setText(LocaleController.getString("ThisIsYou", R.string.ThisIsYou));
                statusTextView[4].setTextColor(Theme.getColor(Theme.key_voipgroup_listeningText));
            }
            if (hasAbout) {
                fullAboutTextView.setText(AndroidUtilities.replaceNewLines(participant.about));
                fullAboutTextView.setTextColor(Theme.getColor(Theme.key_voipgroup_mutedIcon));
            } else {
                fullAboutTextView.setText(statusTextView[newStatus].getText());
                fullAboutTextView.setTextColor(statusTextView[newStatus].getTextColor());
            }
        } else if (hasAbout) {
            statusTextView[4].setText(AndroidUtilities.replaceNewLines(participant.about));
            fullAboutTextView.setText("");
        } else {
            statusTextView[4].setText("");
            fullAboutTextView.setText("");
        }
        boolean somethingChanged = false;
        if (animatorSet != null) {
            if (newStatus != currentStatus || lastMuteColor != newMuteColor) {
                somethingChanged = true;
            }
        }
        if (!animated || somethingChanged) {
            if (animatorSet != null) {
                animatorSet.cancel();
                animatorSet = null;
            }
        }
        if (!animated || lastMuteColor != newMuteColor || somethingChanged) {
            if (animated) {
                animators = new ArrayList<>();
                int oldColor = lastMuteColor;
                lastMuteColor = newMuteColor;
                ValueAnimator animator = ValueAnimator.ofFloat(0.0f, 1.0f);
                animator.addUpdateListener(animation -> {
                    float value = animation.getAnimatedFraction();
                    int color = AndroidUtilities.getOffsetColor(oldColor, newMuteColor, value, 1.0f);
                    muteButton.setColorFilter(new PorterDuffColorFilter(color, PorterDuff.Mode.MULTIPLY));
                    Theme.setSelectorDrawableColor(muteButton.getDrawable(), color & 0x24ffffff, true);
                });
                animators.add(animator);
            } else {
                muteButton.setColorFilter(new PorterDuffColorFilter(lastMuteColor = newMuteColor, PorterDuff.Mode.MULTIPLY));
                Theme.setSelectorDrawableColor(muteButton.getDrawable(), newMuteColor & 0x24ffffff, true);
            }
        }
        if (newStatus == 1) {
            int vol = ChatObject.getParticipantVolume(participant);
            int volume = vol / 100;
            if (volume != 100) {
                statusTextView[1].setLeftDrawable(speakingDrawable);
                statusTextView[1].setText(LocaleController.formatString("SpeakingWithVolume", R.string.SpeakingWithVolume, vol < 100 ? 1 : volume));
            } else {
                statusTextView[1].setLeftDrawable(null);
                statusTextView[1].setText(LocaleController.getString("Speaking", R.string.Speaking));
            }
        }
        if (isSelfUser()) {
            applyStatus(4);
        } else if (!animated || newStatus != currentStatus || somethingChanged) {
            if (animated) {
                if (animators == null) {
                    animators = new ArrayList<>();
                }
                /*for (int a = 0; a < statusTextView.length; a++) {
                    statusTextView[a].setVisibility(VISIBLE);
                }*/
                if (newStatus == 0) {
                    for (int a = 0; a < statusTextView.length; a++) {
                        animators.add(ObjectAnimator.ofFloat(statusTextView[a], View.TRANSLATION_Y, a == newStatus ? 0 : AndroidUtilities.dp(-2)));
                        animators.add(ObjectAnimator.ofFloat(statusTextView[a], View.ALPHA, a == newStatus ? 1.0f : 0.0f));
                    }
                } else {
                    for (int a = 0; a < statusTextView.length; a++) {
                        animators.add(ObjectAnimator.ofFloat(statusTextView[a], View.TRANSLATION_Y, a == newStatus ? 0 : AndroidUtilities.dp(a == 0 ? 2 : -2)));
                        animators.add(ObjectAnimator.ofFloat(statusTextView[a], View.ALPHA, a == newStatus ? 1.0f : 0.0f));
                    }
                }
            } else {
                applyStatus(newStatus);
            }
            currentStatus = newStatus;
        }
        avatarWavesDrawable.setMuted(newStatus, animated);
        if (animators != null) {
            if (animatorSet != null) {
                animatorSet.cancel();
                animatorSet = null;
            }
            animatorSet = new AnimatorSet();
            animatorSet.addListener(new AnimatorListenerAdapter() {
                @Override
                public void onAnimationEnd(Animator animation) {
                    if (!isSelfUser()) {
                        applyStatus(newStatus);
                    }
                    animatorSet = null;
                }
            });
            animatorSet.playTogether(animators);
            animatorSet.setDuration(180);
            animatorSet.start();
        }

        if (!animated || lastMuted != newMuted || lastRaisedHand != newRaisedHand) {
            boolean changed;
            if (newRaisedHand) {
                changed = muteDrawable.setCustomEndFrame(84);
                if (animated) {
                    muteDrawable.setOnFinishCallback(raiseHandCallback, 83);
                } else {
                    muteDrawable.setOnFinishCallback(null, 0);
                }
            } else {
                muteButton.setAnimation(muteDrawable);
                muteDrawable.setOnFinishCallback(null, 0);
                if (newMuted && lastRaisedHand) {
                    changed = muteDrawable.setCustomEndFrame(21);
                } else {
                    changed = muteDrawable.setCustomEndFrame(newMuted ? 64 : 42);
                }
            }
            if (animated) {
                if (changed) {
                    if (newStatus == 3) {
                        muteDrawable.setCurrentFrame(63);
                    } else {
                        if (newMuted && lastRaisedHand && !newRaisedHand) {
                            muteDrawable.setCurrentFrame(0);
                        } else if (newMuted) {
                            muteDrawable.setCurrentFrame(43);
                        } else {
                            muteDrawable.setCurrentFrame(21);
                        }
                    }
                }
                muteButton.playAnimation();
            } else {
                muteDrawable.setCurrentFrame(muteDrawable.getCustomEndFrame() - 1, false, true);
                muteButton.invalidate();
            }
            lastMuted = newMuted;
            lastRaisedHand = newRaisedHand;
        }
        if (!isSpeaking) {
            avatarWavesDrawable.setAmplitude(0);
        }
        avatarWavesDrawable.setShowWaves(isSpeaking && progressToAvatarPreview == 0, this);
    }

    private void applyStatus(int newStatus) {
        if (newStatus == 0) {
            for (int a = 0; a < statusTextView.length; a++) {
                //statusTextView[a].setVisibility(a == newStatus ? VISIBLE : INVISIBLE);
                statusTextView[a].setTranslationY(a == newStatus ? 0 : AndroidUtilities.dp(-2));
                statusTextView[a].setAlpha(a == newStatus ? 1.0f : 0.0f);
            }
        } else {
            for (int a = 0; a < statusTextView.length; a++) {
                //statusTextView[a].setVisibility(a == newStatus ? VISIBLE : INVISIBLE);
                statusTextView[a].setTranslationY(a == newStatus ? 0 : AndroidUtilities.dp(a == 0 ? 2 : -2));
                statusTextView[a].setAlpha(a == newStatus ? 1.0f : 0.0f);
            }
        }
    }

    @Override
    public boolean hasOverlappingRendering() {
        return false;
    }

    @Override
    protected void dispatchDraw(Canvas canvas) {
        if (needDivider) {
            if (progressToAvatarPreview != 0) {
                dividerPaint.setAlpha((int) ((1.0f - progressToAvatarPreview) * 255));
            } else {
                dividerPaint.setAlpha((int) ((1.0f - statusTextView[4].getFullAlpha()) * 255));
            }
            canvas.drawLine(LocaleController.isRTL ? 0 : AndroidUtilities.dp(68), getMeasuredHeight() - 1, getMeasuredWidth() - (LocaleController.isRTL ? AndroidUtilities.dp(68) : 0), getMeasuredHeight() - 1, dividerPaint);
        }
        int cx = avatarImageView.getLeft() + avatarImageView.getMeasuredWidth() / 2;
        int cy = avatarImageView.getTop() + avatarImageView.getMeasuredHeight() / 2;

        avatarWavesDrawable.update();
        if (progressToAvatarPreview == 0) {
            avatarWavesDrawable.draw(canvas, cx, cy, this);
        }

        avatarImageView.setScaleX(avatarWavesDrawable.getAvatarScale());
        avatarImageView.setScaleY(avatarWavesDrawable.getAvatarScale());

        avatarProgressView.setScaleX(avatarWavesDrawable.getAvatarScale());
        avatarProgressView.setScaleY(avatarWavesDrawable.getAvatarScale());

        super.dispatchDraw(canvas);
    }

    public void getAvatarPosition(int[] pos) {
        avatarImageView.getLocationInWindow(pos);
    }

    public static class AvatarWavesDrawable {

        float amplitude;
        float animateToAmplitude;
        float animateAmplitudeDiff;
        float wavesEnter = 0f;
        boolean showWaves;

        private BlobDrawable blobDrawable;
        private BlobDrawable blobDrawable2;

        private boolean hasCustomColor;
        private int isMuted;
        private float progressToMuted = 0;

        boolean invalidateColor = true;

        public AvatarWavesDrawable(int minRadius, int maxRadius) {
            blobDrawable = new BlobDrawable(6);
            blobDrawable2 = new BlobDrawable(8);
            blobDrawable.minRadius = minRadius;
            blobDrawable.maxRadius = maxRadius;
            blobDrawable2.minRadius = minRadius;
            blobDrawable2.maxRadius = maxRadius;
            blobDrawable.generateBlob();
            blobDrawable2.generateBlob();
            blobDrawable.paint.setColor(ColorUtils.setAlphaComponent(Theme.getColor(Theme.key_voipgroup_speakingText), (int) (255 * WaveDrawable.CIRCLE_ALPHA_2)));
            blobDrawable2.paint.setColor(ColorUtils.setAlphaComponent(Theme.getColor(Theme.key_voipgroup_speakingText), (int) (255 * WaveDrawable.CIRCLE_ALPHA_2)));
        }

        public void update() {
            if (animateToAmplitude != amplitude) {
                amplitude += animateAmplitudeDiff * 16;
                if (animateAmplitudeDiff > 0) {
                    if (amplitude > animateToAmplitude) {
                        amplitude = animateToAmplitude;
                    }
                } else {
                    if (amplitude < animateToAmplitude) {
                        amplitude = animateToAmplitude;
                    }
                }
            }

            if (showWaves && wavesEnter != 1f) {
                wavesEnter += 16 / 350f;
                if (wavesEnter > 1f) {
                    wavesEnter = 1f;
                }
            } else if (!showWaves && wavesEnter != 0) {
                wavesEnter -= 16 / 350f;
                if (wavesEnter < 0f) {
                    wavesEnter = 0f;
                }
            }
        }

        public void draw(Canvas canvas, float cx, float cy, View parentView) {
            float scaleBlob = 0.8f + 0.4f * amplitude;
            if (showWaves || wavesEnter != 0) {
                canvas.save();
                float wavesEnter = CubicBezierInterpolator.DEFAULT.getInterpolation(this.wavesEnter);

                canvas.scale(scaleBlob * wavesEnter, scaleBlob * wavesEnter, cx, cy);

                if (!hasCustomColor) {
                    if (isMuted != 1 && progressToMuted != 1f) {
                        progressToMuted += 16 / 150f;
                        if (progressToMuted > 1f) {
                            progressToMuted = 1f;
                        }
                        invalidateColor = true;
                    } else if (isMuted == 1 && progressToMuted != 0f) {
                        progressToMuted -= 16 / 150f;
                        if (progressToMuted < 0f) {
                            progressToMuted = 0f;
                        }
                        invalidateColor = true;
                    }

                    if (invalidateColor) {
                        int color = ColorUtils.blendARGB(Theme.getColor(Theme.key_voipgroup_speakingText), isMuted == 2 ? Theme.getColor(Theme.key_voipgroup_mutedByAdminIcon) : Theme.getColor(Theme.key_voipgroup_listeningText), progressToMuted);
                        blobDrawable.paint.setColor(ColorUtils.setAlphaComponent(color, (int) (255 * WaveDrawable.CIRCLE_ALPHA_2)));
                    }
                }

                blobDrawable.update(amplitude, 1f);
                blobDrawable.draw(cx, cy, canvas, blobDrawable.paint);

                blobDrawable2.update(amplitude, 1f);
                blobDrawable2.draw(cx, cy, canvas, blobDrawable.paint);
                canvas.restore();
            }

            if (wavesEnter != 0) {
                parentView.invalidate();
            }
        }

        public float getAvatarScale() {
            float scaleAvatar = 0.9f + 0.2f * amplitude;
            float wavesEnter = CubicBezierInterpolator.EASE_OUT.getInterpolation(this.wavesEnter);
            return scaleAvatar * wavesEnter + 1f * (1f - wavesEnter);
        }

        public void setShowWaves(boolean show, View parentView) {
            if (showWaves != show) {
                parentView.invalidate();
            }
            showWaves = show;
        }

        public void setAmplitude(double value) {
            float amplitude = (float) value / 80f;
            if (!showWaves) {
                amplitude = 0;
            }
            if (amplitude > 1f) {
                amplitude = 1f;
            } else if (amplitude < 0) {
                amplitude = 0;
            }
            animateToAmplitude = amplitude;
            animateAmplitudeDiff = (animateToAmplitude - this.amplitude) / 200;
        }

        public void setColor(int color) {
            hasCustomColor = true;
            blobDrawable.paint.setColor(color);
        }

        public void setMuted(int status, boolean animated) {
            this.isMuted = status;
            if (!animated) {
                progressToMuted = isMuted != 1 ? 1f : 0f;
            }
            invalidateColor = true;
        }
    }

    public BackupImageView getAvatarImageView() {
        return avatarImageView;
    }


    @Override
    public void onInitializeAccessibilityNodeInfo(AccessibilityNodeInfo info) {
        super.onInitializeAccessibilityNodeInfo(info);
        if (info.isEnabled() && Build.VERSION.SDK_INT >= Build.VERSION_CODES.LOLLIPOP) {
            info.addAction(new AccessibilityNodeInfo.AccessibilityAction(AccessibilityNodeInfo.ACTION_CLICK, participant.muted && !participant.can_self_unmute ? LocaleController.getString("VoipUnmute", R.string.VoipUnmute) : LocaleController.getString("VoipMute", R.string.VoipMute)));
        }
    }

    public long getPeerId() {
        if (participant == null) {
            return 0;
        }
        return MessageObject.getPeerId(participant.peer);
    }
}<|MERGE_RESOLUTION|>--- conflicted
+++ resolved
@@ -467,10 +467,7 @@
             avatarDrawable.setInfo(currentUser);
 
             nameTextView.setText(UserObject.getUserName(currentUser));
-<<<<<<< HEAD
-            nameTextView.setRightDrawable(currentUser != null && currentUser.verifiedExtended() ? new VerifiedDrawable(getContext()) : null);
-=======
-            if (currentUser != null && currentUser.verified) {
+            if (currentUser != null && currentUser.verifiedExtended()) {
                 rightDrawable.set(verifiedDrawable = (verifiedDrawable == null ? new VerifiedDrawable(getContext()) : verifiedDrawable), animated);
             } else if (currentUser != null && currentUser.emoji_status instanceof TLRPC.TL_emojiStatus) {
                 rightDrawable.set(((TLRPC.TL_emojiStatus) currentUser.emoji_status).document_id, animated);
@@ -495,7 +492,6 @@
             }
             rightDrawable.setColor(Theme.getColor(Theme.key_premiumGradient1));
             nameTextView.setRightDrawable(rightDrawable);
->>>>>>> e9a35cea
             avatarImageView.getImageReceiver().setCurrentAccount(account.getCurrentAccount());
             if (uploadingAvatar != null) {
                 hasAvatar = true;
@@ -512,15 +508,11 @@
 
             if (currentChat != null) {
                 nameTextView.setText(currentChat.title);
-<<<<<<< HEAD
-                nameTextView.setRightDrawable(currentChat.verifiedExtended() ? new VerifiedDrawable(getContext()) : null);
-=======
-                if (currentChat.verified) {
+                if (currentChat.verifiedExtended()) {
                     rightDrawable.set(verifiedDrawable = (verifiedDrawable == null ? new VerifiedDrawable(getContext()) : verifiedDrawable), animated);
                 } else {
                     rightDrawable.set((Drawable) null, animated);
                 }
->>>>>>> e9a35cea
                 avatarImageView.getImageReceiver().setCurrentAccount(account.getCurrentAccount());
                 if (uploadingAvatar != null) {
                     hasAvatar = true;
