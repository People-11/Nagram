--- conflicted
+++ resolved
@@ -478,12 +478,8 @@
             avatarDrawable.setInfo(accountInstance.getCurrentAccount(), currentUser);
 
             nameTextView.setText(UserObject.getUserName(currentUser));
-<<<<<<< HEAD
+            botVerificationIcon = DialogObject.getBotVerificationIcon(currentUser);
             if (currentUser != null && currentUser.verifiedExtended()) {
-=======
-            botVerificationIcon = DialogObject.getBotVerificationIcon(currentUser);
-            if (currentUser != null && currentUser.verified) {
->>>>>>> eee720ef
                 rightDrawable.set(verifiedDrawable = (verifiedDrawable == null ? new VerifiedDrawable(getContext()) : verifiedDrawable), animated);
             } else if (currentUser != null && DialogObject.getEmojiStatusDocumentId(currentUser.emoji_status) != 0) {
                 rightDrawable.set(DialogObject.getEmojiStatusDocumentId(currentUser.emoji_status), animated);
