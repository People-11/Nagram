--- conflicted
+++ resolved
@@ -380,15 +380,11 @@
             canvas.drawCircle(cx, cy, animatedRad, animationPaint);
         }
         if (needDivider) {
-<<<<<<< HEAD
-            canvas.drawLine(0, getMeasuredHeight() - 3, getMeasuredWidth(), getMeasuredHeight() - 3, Theme.dividerPaint);
-=======
             if (imageView != null) {
                 canvas.drawLine(LocaleController.isRTL ? 0 : padding, getMeasuredHeight() - 1, getMeasuredWidth() - (LocaleController.isRTL ? padding : 0), getMeasuredHeight() - 1, Theme.dividerPaint);
             } else {
-                canvas.drawLine(LocaleController.isRTL ? 0 : AndroidUtilities.dp(20), getMeasuredHeight() - 1, getMeasuredWidth() - (LocaleController.isRTL ? AndroidUtilities.dp(20) : 0), getMeasuredHeight() - 1, Theme.dividerPaint);
-            }
->>>>>>> 07a2c9a3
+                canvas.drawLine(0, getMeasuredHeight() - 3, getMeasuredWidth(), getMeasuredHeight() - 3, Theme.dividerPaint);
+            }
         }
     }
 
