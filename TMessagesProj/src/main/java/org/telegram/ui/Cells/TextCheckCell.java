--- conflicted
+++ resolved
@@ -405,12 +405,6 @@
             canvas.drawCircle(cx, cy, animatedRad, animationPaint);
         }
         if (needDivider) {
-<<<<<<< HEAD
-            if (imageView != null) {
-                canvas.drawLine(LocaleController.isRTL ? 0 : padding, getMeasuredHeight() - 1, getMeasuredWidth() - (LocaleController.isRTL ? padding : 0), getMeasuredHeight() - 1, Theme.dividerPaint);
-            } else {
-                canvas.drawLine(0, getMeasuredHeight() - 3, getMeasuredWidth(), getMeasuredHeight() - 3, Theme.dividerPaint);
-=======
             Paint dividerPaint = resourcesProvider != null ? resourcesProvider.getPaint(Theme.key_paint_divider) : Theme.dividerPaint;
             if (dividerPaint != null) {
                 if (imageView != null) {
@@ -418,7 +412,6 @@
                 } else {
                     canvas.drawLine(LocaleController.isRTL ? 0 : AndroidUtilities.dp(20), getMeasuredHeight() - 1, getMeasuredWidth() - (LocaleController.isRTL ? AndroidUtilities.dp(20) : 0), getMeasuredHeight() - 1, dividerPaint);
                 }
->>>>>>> a746a072
             }
         }
     }
