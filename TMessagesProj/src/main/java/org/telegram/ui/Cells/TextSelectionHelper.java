--- conflicted
+++ resolved
@@ -61,7 +61,6 @@
 
 import java.util.ArrayList;
 
-<<<<<<< HEAD
 import tw.nekomimi.nekogram.NekoConfig;
 import tw.nekomimi.nekogram.transtale.TranslateDb;
 import tw.nekomimi.nekogram.transtale.Translator;
@@ -72,8 +71,6 @@
 import static org.telegram.ui.ActionBar.FloatingToolbar.STYLE_THEME;
 import static org.telegram.ui.ActionBar.Theme.key_chat_inTextSelectionHighlight;
 
-=======
->>>>>>> a1817ea7
 public abstract class TextSelectionHelper<Cell extends TextSelectionHelper.SelectableView> {
 
     protected int textX;
@@ -1247,15 +1244,10 @@
         final ActionMode.Callback callback = new ActionMode.Callback() {
             @Override
             public boolean onCreateActionMode(ActionMode mode, Menu menu) {
-<<<<<<< HEAD
                 menu.add(Menu.NONE, 0, 0, android.R.string.copy);
                 menu.add(Menu.NONE, 1, 1, android.R.string.selectAll);
                 menu.add(Menu.NONE, 2, 2, R.string.Translate);
-=======
-                menu.add(Menu.NONE, android.R.id.copy, 0, android.R.string.copy);
-                menu.add(Menu.NONE, android.R.id.selectAll, 1, android.R.string.selectAll);
                 menu.add(Menu.NONE, TRANSLATE, 2, LocaleController.getString("TranslateMessage", R.string.TranslateMessage));
->>>>>>> a1817ea7
                 return true;
             }
 
@@ -1321,10 +1313,9 @@
                         invalidate();
                         showActions();
                         return true;
-<<<<<<< HEAD
                     }
                     case 2:
-                        CharSequence textS = getTextForCopy();
+                        CharSequence textS = getSelectedText();
                         if (textS == null) {
                             return true;
                         }
@@ -1353,15 +1344,6 @@
                                 }
                             });
                         }
-=======
-                    case TRANSLATE:
-                        if (onTranslateListener != null) {
-                            String translateToLanguage = LocaleController.getInstance().getCurrentLocale().getLanguage();
-                            onTranslateListener.run(getSelectedText(), translateFromLanguage, translateToLanguage, () -> showActions());
-                        }
-                        hideActions();
-                        return true;
->>>>>>> a1817ea7
                     default:
                         clear();
                 }
