package org.telegram.ui.Cells;

import static com.google.zxing.common.detector.MathUtils.distance;
import static org.telegram.ui.ActionBar.FloatingToolbar.STYLE_THEME;
import static org.telegram.ui.ActionBar.Theme.key_chat_inTextSelectionHighlight;

import android.animation.Animator;
import android.animation.AnimatorListenerAdapter;
import android.animation.ValueAnimator;
import android.app.Activity;
import android.content.Context;
import android.graphics.Canvas;
import android.graphics.CornerPathEffect;
import android.graphics.Paint;
import android.graphics.Path;
import android.graphics.Rect;
import android.graphics.RectF;
import android.os.Build;
import android.text.Layout;
import android.text.SpannableStringBuilder;
import android.text.Spanned;
import android.text.StaticLayout;
import android.util.SparseArray;
import android.util.SparseIntArray;
import android.util.TypedValue;
import android.view.ActionMode;
import android.view.Gravity;
import android.view.HapticFeedbackConstants;
import android.view.Menu;
import android.view.MenuItem;
import android.view.MotionEvent;
import android.view.View;
import android.view.ViewConfiguration;
import android.view.ViewGroup;
import android.view.ViewParent;
import android.view.animation.Interpolator;
import android.view.animation.OvershootInterpolator;
import android.widget.Magnifier;
import android.widget.TextView;

import androidx.annotation.NonNull;
import androidx.recyclerview.widget.LinearLayoutManager;

import org.jetbrains.annotations.NotNull;
import org.telegram.messenger.AndroidUtilities;
import org.telegram.messenger.ApplicationLoader;
import org.telegram.messenger.Emoji;
import org.telegram.messenger.FileLog;
import org.telegram.messenger.LocaleController;
import org.telegram.messenger.MessageObject;
import org.telegram.messenger.R;
import org.telegram.messenger.SharedConfig;
import org.telegram.ui.ActionBar.ActionBarPopupWindow;
import org.telegram.ui.ActionBar.AlertDialog;
import org.telegram.ui.ActionBar.FloatingActionMode;
import org.telegram.ui.ActionBar.FloatingToolbar;
import org.telegram.ui.ActionBar.Theme;
import org.telegram.ui.ArticleViewer;
import org.telegram.ui.Components.LayoutHelper;
import org.telegram.ui.Components.LinkPath;
import org.telegram.ui.Components.RecyclerListView;
import org.telegram.ui.RestrictedLanguagesSelectActivity;

import java.util.ArrayList;

import tw.nekomimi.nekogram.NekoConfig;
import tw.nekomimi.nekogram.transtale.TranslateDb;
import tw.nekomimi.nekogram.transtale.Translator;
import tw.nekomimi.nekogram.utils.AlertUtil;
import tw.nekomimi.nekogram.utils.ProxyUtil;

import static com.google.zxing.common.detector.MathUtils.distance;
import static org.telegram.ui.ActionBar.FloatingToolbar.STYLE_THEME;
import static org.telegram.ui.ActionBar.Theme.key_chat_inTextSelectionHighlight;

public abstract class TextSelectionHelper<Cell extends TextSelectionHelper.SelectableView> {

    protected int textX;
    protected int textY;
    protected int maybeTextX;
    protected int maybeTextY;

    float movingOffsetX;
    float movingOffsetY;

    protected int[] tmpCoord = new int[2];
    private boolean movingHandle;
    protected boolean movingHandleStart;
    private boolean isOneTouch;

    private int longpressDelay;
    private int touchSlop;
    protected PathWithSavedBottom path = new PathWithSavedBottom();

    protected float cornerRadius;
    protected Paint selectionPaint = new Paint();
    protected Paint selectionHandlePaint = new Paint();
    protected Path selectionPath = new Path();
    protected PathCopyTo selectionPathMirror = new PathCopyTo(selectionPath);

    protected int capturedX;
    protected int capturedY;
    protected int selectionStart = -1;
    protected int selectionEnd = -1;
    protected int selectedCellId;
    private int topOffset;
    private boolean snap;

    private boolean tryCapture;

    private final ActionMode.Callback textSelectActionCallback = createActionCallback();
    protected final Rect textArea = new Rect();
    protected TextSelectionOverlay textSelectionOverlay;

    private Callback callback;

    protected RecyclerListView parentRecyclerView;
    protected ViewGroup parentView;
    private Magnifier magnifier;
    private float magnifierYanimated;
    private float magnifierY;
    private float magnifierDy;
    private boolean scrolling;
    private boolean scrollDown;
    protected boolean actionsIsShowing;
    private boolean parentIsScrolling;
    protected boolean movingDirectionSettling;

    private RectF startArea = new RectF();
    private RectF endArea = new RectF();

    protected float enterProgress;
    protected float handleViewProgress;
    protected Cell selectedView;
    protected Cell maybeSelectedView;
    private ActionMode actionMode;

    protected boolean multiselect;

    protected final LayoutBlock layoutBlock = new LayoutBlock();

    private int lastX;
    private int lastY;
    private Interpolator interpolator = new OvershootInterpolator();

    protected boolean showActionsAsPopupAlways = false;

    int keyboardSize;

    private Runnable scrollRunnable = new Runnable() {
        @Override
        public void run() {
            if (scrolling && parentRecyclerView != null) {
                int dy;
                if (multiselect && selectedView == null) {
                    dy = AndroidUtilities.dp(8);
                } else if (selectedView != null) {
                    dy = getLineHeight() >> 1;
                } else {
                    return;
                }

                if (!multiselect) {
                    if (scrollDown) {
                        if (selectedView.getBottom() - dy < parentView.getMeasuredHeight() - getParentBottomPadding()) {
                            dy = selectedView.getBottom() - parentView.getMeasuredHeight() + getParentBottomPadding();
                        }
                    } else {
                        if (selectedView.getTop() + dy > getParentTopPadding()) {
                            dy = -selectedView.getTop() + getParentTopPadding();
                        }
                    }
                }
                parentRecyclerView.scrollBy(0, scrollDown ? dy : -dy);
                AndroidUtilities.runOnUIThread(this);
            }
        }
    };

    final Runnable startSelectionRunnable = new Runnable() {

        @Override
        public void run() {
            if (maybeSelectedView == null || textSelectionOverlay == null) {
                return;
            }

            Cell oldView = selectedView;
            Cell newView = maybeSelectedView;
            CharSequence text = getText(maybeSelectedView, true);
            if (parentRecyclerView != null) {
                parentRecyclerView.cancelClickRunnables(false);
            }

            int x = capturedX;
            int y = capturedY;
            if (!textArea.isEmpty()) {
                if (x > textArea.right) x = textArea.right - 1;
                if (x < textArea.left) x = textArea.left + 1;
                if (y < textArea.top) y = textArea.top + 1;
                if (y > textArea.bottom) y = textArea.bottom - 1;
            }

            int offset = getCharOffsetFromCord(x, y, maybeTextX, maybeTextY, newView, true);
            if (offset >= text.length()) {
                fillLayoutForOffset(offset, layoutBlock, true);
                if (layoutBlock.layout == null) {
                    selectionStart = selectionEnd = -1;
                    return;
                }
                int endLine = layoutBlock.layout.getLineCount() - 1;
                x -= maybeTextX;
                if (x < layoutBlock.layout.getLineRight(endLine) + AndroidUtilities.dp(4) && x > layoutBlock.layout.getLineLeft(endLine)) {
                    offset = text.length() - 1;
                }
            }
            if (offset >= 0 && offset < text.length() && text.charAt(offset) != '\n') {
                int maybeTextX = TextSelectionHelper.this.maybeTextX;
                int maybeTextY = TextSelectionHelper.this.maybeTextY;
                clear();
                textSelectionOverlay.setVisibility(View.VISIBLE);
                onTextSelected(newView, oldView);
                selectionStart = offset;
                selectionEnd = selectionStart;

                if (text instanceof Spanned) {
                    Emoji.EmojiSpan[] spans = ((Spanned) text).getSpans(0, text.length(), Emoji.EmojiSpan.class);
                    for (Emoji.EmojiSpan emojiSpan : spans) {
                        int s = ((Spanned) text).getSpanStart(emojiSpan);
                        int e = ((Spanned) text).getSpanEnd(emojiSpan);
                        if (offset >= s && offset <= e) {
                            selectionStart = s;
                            selectionEnd = e;
                            break;
                        }
                    }
                }

                if (selectionStart == selectionEnd) {
                    while (selectionStart > 0 && isInterruptedCharacter(text.charAt(selectionStart - 1))) {
                        selectionStart--;
                    }

                    while (selectionEnd < text.length() && isInterruptedCharacter(text.charAt(selectionEnd))) {
                        selectionEnd++;
                    }
                }

                textX = maybeTextX;
                textY = maybeTextY;

                selectedView = newView;
                if (!NekoConfig.disableVibration.Bool()) {
                    textSelectionOverlay.performHapticFeedback(HapticFeedbackConstants.LONG_PRESS);
                }
                showActions();
                invalidate();

                if (oldView != null) {
                    oldView.invalidate();
                }

                if (callback != null) {
                    callback.onStateChanged(true);
                }

                movingHandle = true;
                movingDirectionSettling = true;
                isOneTouch = true;
                movingOffsetY = 0;
                movingOffsetX = 0;
                onOffsetChanged();
            }
            tryCapture = false;

        }
    };

    public TextSelectionHelper() {
        longpressDelay = ViewConfiguration.getLongPressTimeout();
        touchSlop = ViewConfiguration.get(ApplicationLoader.applicationContext).getScaledTouchSlop();
        selectionPaint.setPathEffect(new CornerPathEffect(cornerRadius = AndroidUtilities.dp(6)));
    }

    public interface OnTranslateListener {
        public void run(CharSequence text, String fromLang, String toLang, Runnable onAlertDismiss);
    }
    private OnTranslateListener onTranslateListener = null;
    public void setOnTranslate(OnTranslateListener listener) {
        onTranslateListener = listener;
    }

    public void setParentView(ViewGroup view) {
        if (view instanceof RecyclerListView) {
            parentRecyclerView = (RecyclerListView) view;
        }
        parentView = view;
    }

    public void setMaybeTextCord(int x, int y) {
        maybeTextX = x;
        maybeTextY = y;
    }

    public boolean onTouchEvent(MotionEvent event) {
        switch (event.getAction()) {
            case MotionEvent.ACTION_DOWN:
                capturedX = (int) event.getX();
                capturedY = (int) event.getY();
                tryCapture = false;
                textArea.inset(-AndroidUtilities.dp(8), -AndroidUtilities.dp(8));
                if (textArea.contains(capturedX, capturedY)) {
                    textArea.inset(AndroidUtilities.dp(8), AndroidUtilities.dp(8));
                    int x = capturedX;
                    int y = capturedY;
                    if (x > textArea.right) x = textArea.right - 1;
                    if (x < textArea.left) x = textArea.left + 1;
                    if (y < textArea.top) y = textArea.top + 1;
                    if (y > textArea.bottom) y = textArea.bottom - 1;

                    int offset = getCharOffsetFromCord(x, y, maybeTextX, maybeTextY, maybeSelectedView, true);
                    CharSequence text = getText(maybeSelectedView, true);
                    if (offset >= text.length()) {
                        fillLayoutForOffset(offset, layoutBlock, true);
                        if (layoutBlock.layout == null) {
                            tryCapture = false;
                            return tryCapture;
                        }
                        int endLine = layoutBlock.layout.getLineCount() - 1;
                        x -= maybeTextX;
                        if (x < layoutBlock.layout.getLineRight(endLine) + AndroidUtilities.dp(4) && x > layoutBlock.layout.getLineLeft(endLine)) {
                            offset = text.length() - 1;
                        }
                    }
                    if (offset >= 0 && offset < text.length() && text.charAt(offset) != '\n') {
                        AndroidUtilities.runOnUIThread(startSelectionRunnable, longpressDelay);
                        tryCapture = true;
                    }
                }
                return tryCapture;

            case MotionEvent.ACTION_MOVE:
                int y = (int) event.getY();
                int x = (int) event.getX();
                int r = (capturedY - y) * (capturedY - y) + (capturedX - x) * (capturedX - x);
                if (r > touchSlop) {
                    AndroidUtilities.cancelRunOnUIThread(startSelectionRunnable);
                    tryCapture = false;
                }
                return tryCapture;
            case MotionEvent.ACTION_CANCEL:
            case MotionEvent.ACTION_UP:
                AndroidUtilities.cancelRunOnUIThread(startSelectionRunnable);
                tryCapture = false;
                return false;
        }
        return false;
    }


    private void hideMagnifier() {
        if (android.os.Build.VERSION.SDK_INT >= android.os.Build.VERSION_CODES.P) {
            if (magnifier != null) {
                magnifier.dismiss();
                magnifier = null;
            }
        }
    }

    private void showMagnifier(int x) {
        if (android.os.Build.VERSION.SDK_INT >= android.os.Build.VERSION_CODES.P) {
            if (selectedView == null || isOneTouch || !movingHandle || textSelectionOverlay == null) {
                return;
            }
            int offset = movingHandleStart ? selectionStart : selectionEnd;

            fillLayoutForOffset(offset, layoutBlock);
            StaticLayout layout = layoutBlock.layout;
            if (layout == null) {
                return;
            }

            int line = layout.getLineForOffset(offset);

            int lineHeight = layout.getLineBottom(line) - layout.getLineTop(line);
            int newY = (int) (layout.getLineTop(line) + textY + selectedView.getY()) - lineHeight - AndroidUtilities.dp(8);
            newY += layoutBlock.yOffset;


            if (magnifierY != newY) {
                magnifierY = newY;
                magnifierDy = (newY - magnifierYanimated) / 200f;
            }

            if (magnifier == null) {
                magnifier = new Magnifier(textSelectionOverlay);
                magnifierYanimated = magnifierY;
            }

            if (magnifierYanimated != magnifierY) {
                magnifierYanimated += magnifierDy * 16;
            }

            if (magnifierDy > 0 && magnifierYanimated > magnifierY) {
                magnifierYanimated = magnifierY;
            } else if (magnifierDy < 0 && magnifierYanimated < magnifierY) {
                magnifierYanimated = magnifierY;
            }

            int startLine;
            int endLine;
            if (selectedView instanceof ArticleViewer.BlockTableCell) {
                startLine = (int) selectedView.getX();
                endLine = (int) selectedView.getX() + selectedView.getMeasuredWidth();
            } else {
                startLine = (int) (selectedView.getX() + textX + layout.getLineLeft(line));
                endLine = (int) (selectedView.getX() + textX + layout.getLineRight(line));
            }
            if (x < startLine) {
                x = startLine;
            } else if (x > endLine) {
                x = endLine;
            }
            magnifier.show(
                    x, magnifierYanimated + lineHeight * 1.5f + AndroidUtilities.dp(8)
            );
            magnifier.update();
        }
    }

    protected void showHandleViews() {
        if (handleViewProgress == 1f || textSelectionOverlay == null) {
            return;
        }
        ValueAnimator animator = ValueAnimator.ofFloat(0, 1f);
        animator.addUpdateListener(animation -> {
            handleViewProgress = (float) animation.getAnimatedValue();
            textSelectionOverlay.invalidate();
        });
        animator.setDuration(250);
        animator.start();
    }

    public boolean isSelectionMode() {
        return selectionStart >= 0 && selectionEnd >= 0;
    }

    private ActionBarPopupWindow popupWindow;
    private ActionBarPopupWindow.ActionBarPopupWindowLayout popupLayout;
    private TextView deleteView;
    private Rect popupRect;

    private void showActions() {
        if (textSelectionOverlay == null) {
            return;
        }
        if (Build.VERSION.SDK_INT >= Build.VERSION_CODES.M) {
            if (!movingHandle && isSelectionMode() && canShowActions()) {
                if (!actionsIsShowing) {
                    if (actionMode == null) {
                        FloatingToolbar floatingToolbar = new FloatingToolbar(textSelectionOverlay.getContext(), textSelectionOverlay, STYLE_THEME, getResourcesProvider());
                        actionMode = new FloatingActionMode(textSelectionOverlay.getContext(), (ActionMode.Callback2) textSelectActionCallback, textSelectionOverlay, floatingToolbar);
                        textSelectActionCallback.onCreateActionMode(actionMode, actionMode.getMenu());
                    }
                    textSelectActionCallback.onPrepareActionMode(actionMode, actionMode.getMenu());
                    actionMode.hide(1);
                }
                AndroidUtilities.cancelRunOnUIThread(hideActionsRunnable);
                actionsIsShowing = true;
            }
        } else {
            if (!showActionsAsPopupAlways) {
                if (actionMode == null && isSelectionMode()) {
                    actionMode = textSelectionOverlay.startActionMode(textSelectActionCallback);
                }
            } else {
                if (!movingHandle && isSelectionMode() && canShowActions()) {
                    if (popupLayout == null) {
                        popupRect = new android.graphics.Rect();
                        popupLayout = new ActionBarPopupWindow.ActionBarPopupWindowLayout(textSelectionOverlay.getContext());
                        popupLayout.setPadding(AndroidUtilities.dp(1), AndroidUtilities.dp(1), AndroidUtilities.dp(1), AndroidUtilities.dp(1));
                        popupLayout.setBackgroundDrawable(textSelectionOverlay.getContext().getResources().getDrawable(R.drawable.menu_copy));
                        popupLayout.setAnimationEnabled(false);
                        popupLayout.setOnTouchListener((v, event) -> {
                            if (event.getActionMasked() == MotionEvent.ACTION_DOWN) {
                                if (popupWindow != null && popupWindow.isShowing()) {
                                    v.getHitRect(popupRect);
                                }
                            }
                            return false;
                        });
                        popupLayout.setShownFromBotton(false);

                        deleteView = new TextView(textSelectionOverlay.getContext());
                        deleteView.setBackgroundDrawable(Theme.createSelectorDrawable(getThemedColor(Theme.key_listSelector), 2));
                        deleteView.setGravity(Gravity.CENTER_VERTICAL);
                        deleteView.setPadding(AndroidUtilities.dp(20), 0, AndroidUtilities.dp(20), 0);
                        deleteView.setTextSize(TypedValue.COMPLEX_UNIT_DIP, 15);
                        deleteView.setTypeface(AndroidUtilities.getTypeface("fonts/rmedium.ttf"));
                        deleteView.setText(textSelectionOverlay.getContext().getString(android.R.string.copy));
                        deleteView.setTextColor(getThemedColor(Theme.key_actionBarDefaultSubmenuItem));
                        deleteView.setOnClickListener(v -> {
                            copyText();
                        });
                        popupLayout.addView(deleteView, LayoutHelper.createFrame(LayoutHelper.WRAP_CONTENT, 48));

                        popupWindow = new ActionBarPopupWindow(popupLayout, LayoutHelper.WRAP_CONTENT, LayoutHelper.WRAP_CONTENT);
                        popupWindow.setAnimationEnabled(false);
                        popupWindow.setAnimationStyle(R.style.PopupContextAnimation);
                        popupWindow.setOutsideTouchable(true);

                        if (popupLayout != null) {
                            popupLayout.setBackgroundColor(getThemedColor(Theme.key_actionBarDefaultSubmenuBackground));
                        }
                    }

                    int y = 0;
                    if (selectedView != null) {
                        int lineHeight = -getLineHeight();
                        int[] coords = offsetToCord(selectionStart);
                        y = (int) (coords[1] + textY + selectedView.getY()) + lineHeight / 2 - AndroidUtilities.dp(4);
                        if (y < 0) y = 0;
                    }

                    popupWindow.showAtLocation(textSelectionOverlay, Gravity.TOP, 0, y - AndroidUtilities.dp(48));
                    popupWindow.startAnimation();
                }
            }
        }
    }

    protected boolean canShowActions() {
        return selectedView != null;
    }

    //fast way hide floating action mode for long time
    private final Runnable hideActionsRunnable = new Runnable() {
        @Override
        public void run() {
            if (Build.VERSION.SDK_INT >= Build.VERSION_CODES.M) {
                if (actionMode != null && !actionsIsShowing) {
                    actionMode.hide(Long.MAX_VALUE);
                    AndroidUtilities.runOnUIThread(hideActionsRunnable, 1000);
                }
            }
        }
    };

    private void hideActions() {
        if (Build.VERSION.SDK_INT >= Build.VERSION_CODES.M) {
            if (actionMode != null && actionsIsShowing) {
                actionsIsShowing = false;
                hideActionsRunnable.run();
            }
            actionsIsShowing = false;
        }
        if (!isSelectionMode() && actionMode != null) {
            actionMode.finish();
            actionMode = null;
        }
        if (popupWindow != null) {
            popupWindow.dismiss();
        }
    }

    public TextSelectionOverlay getOverlayView(Context context) {
        if (textSelectionOverlay == null) {
            textSelectionOverlay = new TextSelectionOverlay(context);
        }
        return textSelectionOverlay;
    }

    public boolean isSelected(MessageObject messageObject) {
        if (messageObject == null) {
            return false;
        }
        return selectedCellId == messageObject.getId();
    }

    public void checkSelectionCancel(MotionEvent e) {
        if (e.getAction() == MotionEvent.ACTION_UP || e.getAction() == MotionEvent.ACTION_CANCEL) {
            cancelTextSelectionRunnable();
        }
    }

    public void cancelTextSelectionRunnable() {
        AndroidUtilities.cancelRunOnUIThread(startSelectionRunnable);
        tryCapture = false;
    }

    public void clear() {
        clear(false);
    }

    public void clear(boolean instant) {
        onExitSelectionMode(instant);
        selectionStart = -1;
        selectionEnd = -1;
        hideMagnifier();
        hideActions();
        invalidate();
        selectedView = null;
        selectedCellId = 0;
        AndroidUtilities.cancelRunOnUIThread(startSelectionRunnable);
        tryCapture = false;
        if (textSelectionOverlay != null) {
            textSelectionOverlay.setVisibility(View.GONE);
        }
        handleViewProgress = 0;
        if (callback != null) {
            callback.onStateChanged(false);
        }
        capturedX = -1;
        capturedY = -1;
        maybeTextX = -1;
        maybeTextY = -1;
        movingOffsetX = 0;
        movingOffsetY = 0;
        movingHandle = false;
    }

    protected void onExitSelectionMode(boolean didAction) {
    }

    public void setCallback(Callback listener) {
        callback = listener;
    }

    public boolean isTryingSelect() {
        return tryCapture;
    }

    public void onParentScrolled() {
        if (isSelectionMode() && textSelectionOverlay != null) {
            parentIsScrolling = true;
            textSelectionOverlay.invalidate();
            hideActions();
        }
    }

    public void stopScrolling() {
        parentIsScrolling = false;
        showActions();
    }

    public static boolean isInterruptedCharacter(char c) {
        return Character.isLetter(c) || Character.isDigit(c) || c == '_';
    }

    public void setTopOffset(int topOffset) {
        this.topOffset = topOffset;
    }

    public class TextSelectionOverlay extends View {

        Paint handleViewPaint = new Paint(Paint.ANTI_ALIAS_FLAG);

        float pressedX;
        float pressedY;
        long pressedTime = 0;

        Path path = new Path();

        public TextSelectionOverlay(Context context) {
            super(context);
            handleViewPaint.setStyle(Paint.Style.FILL);
        }


        public boolean checkOnTap(MotionEvent event) {
            if (!isSelectionMode() || movingHandle) return false;
            switch (event.getAction()) {
                case MotionEvent.ACTION_DOWN:
                    pressedX = event.getX();
                    pressedY = event.getY();
                    pressedTime = System.currentTimeMillis();
                    break;
                case MotionEvent.ACTION_UP:
                    if (System.currentTimeMillis() - pressedTime < 200 && distance((int) pressedX, (int) pressedY, (int) event.getX(), (int) event.getY()) < touchSlop) {
                        hideActions();
                        clear();
                        return true;
                    }
                    break;
            }

            return false;

        }

        @Override
        public boolean onTouchEvent(MotionEvent event) {
            if (!isSelectionMode()) return false;
            if (event.getPointerCount() > 1) {
                return movingHandle;
            }

            int dx = (int) (lastX - event.getX());
            int dy = (int) (lastY - event.getY());

            lastX = (int) event.getX();
            lastY = (int) event.getY();

            switch (event.getAction()) {
                case MotionEvent.ACTION_DOWN:
                    if (movingHandle) {
                        return true;
                    }
                    int x = (int) event.getX();
                    int y = (int) event.getY();
                    if (startArea.contains(x, y)) {
                        pickStartView();
                        if (selectedView == null) {
                            return false;
                        }
                        movingHandle = true;
                        movingHandleStart = true;
                        int[] cords = offsetToCord(selectionStart);


                        float textSizeHalf = getLineHeight() / 2;
                        movingOffsetX = cords[0] + textX + selectedView.getX() - x;
                        movingOffsetY = cords[1] + textY + selectedView.getTop() - y - textSizeHalf;
                        hideActions();
                        return true;
                    }

                    if (endArea.contains(x, y)) {
                        pickEndView();
                        if (selectedView == null) {
                            return false;
                        }
                        movingHandle = true;
                        movingHandleStart = false;
                        int[] cords = offsetToCord(selectionEnd);

                        float textSizeHalf = getLineHeight() / 2;
                        movingOffsetX = cords[0] + textX + selectedView.getX() - x;
                        movingOffsetY = cords[1] + textY + selectedView.getTop() - y - textSizeHalf;
                        showMagnifier(lastX);
                        hideActions();
                        return true;
                    }

                    movingHandle = false;
                    break;
                case MotionEvent.ACTION_MOVE:
                    if (movingHandle) {
                        if (movingHandleStart) {
                            pickStartView();
                        } else {
                            pickEndView();
                        }

                        if (selectedView == null) {
                            return movingHandle;
                        }

                        y = (int) (event.getY() + movingOffsetY);
                        x = (int) (event.getX() + movingOffsetX);

                        boolean viewChanged = selectLayout(x, y);

                        if (selectedView == null) {
                            return true;
                        }

                        if (movingHandleStart) {
                            fillLayoutForOffset(selectionStart, layoutBlock);
                        } else {
                            fillLayoutForOffset(selectionEnd, layoutBlock);
                        }

                        StaticLayout oldTextLayout = layoutBlock.layout;
                        if (oldTextLayout == null) {
                            return true;
                        }
                        float oldYoffset = layoutBlock.yOffset;
                        Cell oldSelectedView = selectedView;

                        y -= selectedView.getTop();
                        x -= selectedView.getX();

                        boolean canScrollDown = event.getY() - touchSlop > parentView.getMeasuredHeight() - getParentBottomPadding() && (multiselect || selectedView.getBottom() > parentView.getMeasuredHeight() - getParentBottomPadding());
                        boolean canScrollUp = event.getY() < ((View) parentView.getParent()).getTop() + getParentTopPadding() && (multiselect || selectedView.getTop() < getParentTopPadding());
                        if (canScrollDown || canScrollUp) {
                            if (!scrolling) {
                                scrolling = true;
                                AndroidUtilities.runOnUIThread(scrollRunnable);
                            }
                            scrollDown = canScrollDown;

                            if (canScrollDown) {
                                y = (int) (parentView.getMeasuredHeight() - selectedView.getTop() + movingOffsetY);
                            } else {
                                y = (int) (-selectedView.getTop() + movingOffsetY);
                            }
                        } else {
                            if (scrolling) {
                                scrolling = false;
                                AndroidUtilities.cancelRunOnUIThread(scrollRunnable);
                            }
                        }

                        int newSelection = getCharOffsetFromCord(x, y, textX, textY, selectedView, false);
                        if (newSelection >= 0) {
                            if (movingDirectionSettling) {
                                if (viewChanged) {
                                    return true;
                                } else if (newSelection < selectionStart) {
                                    movingDirectionSettling = false;
                                    movingHandleStart = true;
                                    hideActions();
                                } else if (newSelection > selectionEnd) {
                                    movingDirectionSettling = false;
                                    movingHandleStart = false;
                                    hideActions();
                                } else {
                                    return true;
                                }
                            }
                            if (movingHandleStart) {
                                if (selectionStart != newSelection && canSelect(newSelection)) {
                                    CharSequence text = getText(selectedView, false);

                                    fillLayoutForOffset(newSelection, layoutBlock);
                                    StaticLayout layoutOld = layoutBlock.layout;

                                    fillLayoutForOffset(selectionStart, layoutBlock);
                                    StaticLayout layoutNew = layoutBlock.layout;

                                    if (layoutOld == null || layoutNew == null) {
                                        return true;
                                    }

                                    int nextWhitespace = newSelection;
                                    while (nextWhitespace - 1 >= 0 && isInterruptedCharacter(text.charAt(nextWhitespace - 1))) {
                                        nextWhitespace--;
                                    }

                                    int nextWhitespaceLine = layoutNew.getLineForOffset(nextWhitespace);
                                    int currentLine = layoutNew.getLineForOffset(selectionStart);
                                    int newSelectionLine = layoutNew.getLineForOffset(newSelection);

                                    if (viewChanged || layoutOld != layoutNew || newSelectionLine != layoutNew.getLineForOffset(selectionStart) && newSelectionLine == nextWhitespaceLine) {
                                        jumpToLine(newSelection, nextWhitespace, viewChanged, layoutBlock.yOffset, oldYoffset, oldSelectedView);
                                        if (Build.VERSION.SDK_INT >= Build.VERSION_CODES.O_MR1 && !NekoConfig.disableVibration.Bool()) {
                                            textSelectionOverlay.performHapticFeedback(HapticFeedbackConstants.TEXT_HANDLE_MOVE);
                                        }
                                        TextSelectionHelper.this.invalidate();
                                    } else if (Layout.DIR_RIGHT_TO_LEFT == layoutNew.getParagraphDirection(layoutNew.getLineForOffset(newSelection)) || layoutNew.isRtlCharAt(newSelection) || nextWhitespaceLine != currentLine || newSelectionLine != nextWhitespaceLine) {
                                        selectionStart = newSelection;
                                        if (selectionStart > selectionEnd) {
                                            int k = selectionEnd;
                                            selectionEnd = selectionStart;
                                            selectionStart = k;
                                            movingHandleStart = false;
                                        }
                                        if (Build.VERSION.SDK_INT >= Build.VERSION_CODES.O_MR1 && !NekoConfig.disableVibration.Bool()) {
                                            textSelectionOverlay.performHapticFeedback(HapticFeedbackConstants.TEXT_HANDLE_MOVE);
                                        }
                                        TextSelectionHelper.this.invalidate();
                                    } else {
                                        int previousWhitespace = newSelection;
                                        while (previousWhitespace + 1 < text.length() && isInterruptedCharacter(text.charAt(previousWhitespace + 1))) {
                                            previousWhitespace++;
                                        }

                                        int distanseToNextWhitspace = Math.abs(newSelection - nextWhitespace);
                                        int distanseToPreviousWhitespace = Math.abs(newSelection - previousWhitespace);

                                        if (snap) {
                                            snap = dx >= 0;
                                        }
                                        boolean nextCharIsLitter = newSelection - 1 > 0 && isInterruptedCharacter(text.charAt(newSelection - 1));

                                        char newChar;
                                        if (newSelection >= text.length()) {
                                            newSelection = text.length();
                                            newChar = '\n';
                                        } else {
                                            newChar = text.charAt(newSelection);
                                        }

                                        char selectionStartChar;
                                        if (selectionStart >= text.length()) {
                                            selectionStart = text.length();
                                            selectionStartChar = '\n';
                                        } else {
                                            selectionStartChar = text.charAt(selectionStart);
                                        }

                                        if ((newSelection < selectionStart && distanseToNextWhitspace < distanseToPreviousWhitespace) || (newSelection > selectionStart && dx < 0) || !isInterruptedCharacter(newChar) || (isInterruptedCharacter(selectionStartChar) && !snap) || newSelection == 0 || !nextCharIsLitter || selectionStartChar == '\n') {
                                            if (snap && newSelection == 1) {
                                                return true;
                                            }
                                            if (newSelection < selectionStart && isInterruptedCharacter(newChar) && !(isInterruptedCharacter(selectionStartChar) && !snap) && selectionStartChar != '\n') {
                                                selectionStart = nextWhitespace;
                                                snap = true;
                                            } else {
                                                selectionStart = newSelection;
                                            }

                                            if (selectionStart > selectionEnd) {
                                                int k = selectionEnd;
                                                selectionEnd = selectionStart;
                                                selectionStart = k;
                                                movingHandleStart = false;
                                            }
                                            if (Build.VERSION.SDK_INT >= Build.VERSION_CODES.O_MR1 && !NekoConfig.disableVibration.Bool()) {
                                                textSelectionOverlay.performHapticFeedback(HapticFeedbackConstants.TEXT_HANDLE_MOVE);
                                            }
                                            TextSelectionHelper.this.invalidate();
                                        }
                                    }
                                }
                            } else {
                                if (newSelection != selectionEnd && canSelect(newSelection)) {

                                    CharSequence text = getText(selectedView, false);

                                    int nextWhitespace = newSelection;
                                    while (nextWhitespace < text.length() && isInterruptedCharacter(text.charAt(nextWhitespace))) {
                                        nextWhitespace++;
                                    }


                                    fillLayoutForOffset(newSelection, layoutBlock);
                                    StaticLayout layoutOld = layoutBlock.layout;

                                    fillLayoutForOffset(selectionEnd, layoutBlock);
                                    StaticLayout layoutNew = layoutBlock.layout;

                                    if (layoutOld == null || layoutNew == null) {
                                        return true;
                                    }

                                    if (newSelection > text.length()) {
                                        newSelection = text.length();
                                    }

                                    int nextWhitespaceLine = layoutNew.getLineForOffset(nextWhitespace);
                                    int currentLine = layoutNew.getLineForOffset(selectionEnd);
                                    int newSelectionLine = layoutNew.getLineForOffset(newSelection);

                                    if (viewChanged || layoutOld != layoutNew || newSelectionLine != layoutNew.getLineForOffset(selectionEnd) && newSelectionLine == nextWhitespaceLine) {
                                        jumpToLine(newSelection, nextWhitespace, viewChanged, layoutBlock.yOffset, oldYoffset, oldSelectedView);
                                        if (Build.VERSION.SDK_INT >= Build.VERSION_CODES.O_MR1 && !NekoConfig.disableVibration.Bool()) {
                                            textSelectionOverlay.performHapticFeedback(HapticFeedbackConstants.TEXT_HANDLE_MOVE);
                                        }
                                        TextSelectionHelper.this.invalidate();
                                    } else if (Layout.DIR_RIGHT_TO_LEFT == layoutNew.getParagraphDirection(layoutNew.getLineForOffset(newSelection)) || layoutNew.isRtlCharAt(newSelection) || currentLine != nextWhitespaceLine || newSelectionLine != nextWhitespaceLine) {
                                        selectionEnd = newSelection;
                                        if (selectionStart > selectionEnd) {
                                            int k = selectionEnd;
                                            selectionEnd = selectionStart;
                                            selectionStart = k;
                                            movingHandleStart = true;
                                        }
                                        if (Build.VERSION.SDK_INT >= Build.VERSION_CODES.O_MR1 && !NekoConfig.disableVibration.Bool()) {
                                            textSelectionOverlay.performHapticFeedback(HapticFeedbackConstants.TEXT_HANDLE_MOVE);
                                        }
                                        TextSelectionHelper.this.invalidate();
                                    } else {
                                        int previousWhitespace = newSelection;
                                        while (previousWhitespace - 1 >= 0 && isInterruptedCharacter(text.charAt(previousWhitespace - 1))) {
                                            previousWhitespace--;
                                        }

                                        int distanceToNextWhitespace = Math.abs(newSelection - nextWhitespace);
                                        int distanceToPreviousWhitespace = Math.abs(newSelection - previousWhitespace);

                                        boolean newIsLetter = newSelection - 1 > 0 && isInterruptedCharacter(text.charAt(newSelection - 1));

                                        if (snap) {
                                            snap = dx <= 0;
                                        }
                                        boolean previousIsLetter = selectionEnd > 0 && isInterruptedCharacter(text.charAt(selectionEnd - 1));
                                        if ((newSelection > selectionEnd && distanceToNextWhitespace <= distanceToPreviousWhitespace) || (newSelection < selectionEnd && dx > 0) || !newIsLetter || (previousIsLetter && !snap)) {
                                            if (newSelection > selectionEnd && newIsLetter && !(previousIsLetter && !snap)) {
                                                selectionEnd = nextWhitespace;
                                                snap = true;
                                            } else {
                                                selectionEnd = newSelection;
                                            }
                                            if (selectionStart > selectionEnd) {
                                                int k = selectionEnd;
                                                selectionEnd = selectionStart;
                                                selectionStart = k;
                                                movingHandleStart = true;
                                            }
                                            if (Build.VERSION.SDK_INT >= Build.VERSION_CODES.O_MR1 && !NekoConfig.disableVibration.Bool()) {
                                                textSelectionOverlay.performHapticFeedback(HapticFeedbackConstants.TEXT_HANDLE_MOVE);
                                            }
                                            TextSelectionHelper.this.invalidate();
                                        }
                                    }
                                }
                            }

                            onOffsetChanged();
                        }
                        showMagnifier(lastX);
                    }
                    break;
                case MotionEvent.ACTION_CANCEL:
                case MotionEvent.ACTION_UP:
                    hideMagnifier();
                    movingHandle = false;
                    movingDirectionSettling = false;
                    isOneTouch = false;
                    if (isSelectionMode()) {
                        showActions();
                        showHandleViews();
                    }
                    if (scrolling) {
                        scrolling = false;
                        AndroidUtilities.cancelRunOnUIThread(scrollRunnable);
                    }

                    break;
            }
            return movingHandle;
        }

        @Override
        protected void onDraw(Canvas canvas) {
            if (!isSelectionMode()) return;
            int handleViewSize = AndroidUtilities.dp(22);

            int count = 0;
            int top = topOffset;
            pickEndView();
            if (selectedView != null) {
                canvas.save();
                float yOffset = selectedView.getY() + textY;
                float xOffset = selectedView.getX() + textX;
                canvas.translate(xOffset, yOffset);


                handleViewPaint.setColor(getThemedColor(Theme.key_chat_TextSelectionCursor));

                int len = getText(selectedView, false).length();

                if (selectionEnd >= 0 && selectionEnd <= len) {
                    fillLayoutForOffset(selectionEnd, layoutBlock);
                    StaticLayout layout = layoutBlock.layout;
                    if (layout != null) {
                        int end = selectionEnd;
                        int textLen = layout.getText().length();
                        if (end > textLen) {
                            end = textLen;
                        }

                        int line = layout.getLineForOffset(end);
                        float x = layout.getPrimaryHorizontal(end);
                        int y = layout.getLineBottom(line);
                        y += layoutBlock.yOffset;
                        x += layoutBlock.xOffset;

                        if (y + yOffset > top + keyboardSize && y + yOffset < parentView.getMeasuredHeight()) {
                            if (!layout.isRtlCharAt(selectionEnd)) {
                                canvas.save();
                                canvas.translate(x, y);
                                float v = interpolator.getInterpolation(handleViewProgress);
                                canvas.scale(v, v, handleViewSize / 2f, handleViewSize / 2f);
                                path.reset();
                                path.addCircle(handleViewSize / 2f, handleViewSize / 2f, handleViewSize / 2f, Path.Direction.CCW);
                                path.addRect(0, 0, handleViewSize / 2f, handleViewSize / 2f, Path.Direction.CCW);
                                canvas.drawPath(path, handleViewPaint);
                                canvas.restore();
                                endArea.set(
                                        xOffset + x, yOffset + y - handleViewSize,
                                        xOffset + x + handleViewSize, yOffset + y + handleViewSize
                                );
                                endArea.inset(-AndroidUtilities.dp(8), -AndroidUtilities.dp(8));
                                count++;
                            } else {
                                canvas.save();
                                canvas.translate(x - handleViewSize, y);
                                float v = interpolator.getInterpolation(handleViewProgress);
                                canvas.scale(v, v, handleViewSize / 2f, handleViewSize / 2f);
                                path.reset();
                                path.addCircle(handleViewSize / 2f, handleViewSize / 2f, handleViewSize / 2f, Path.Direction.CCW);
                                path.addRect(handleViewSize / 2f, 0, handleViewSize, handleViewSize / 2f, Path.Direction.CCW);
                                canvas.drawPath(path, handleViewPaint);
                                canvas.restore();
                                endArea.set(
                                        xOffset + x - handleViewSize, yOffset + y - handleViewSize,
                                        xOffset + x, yOffset + y + handleViewSize
                                );
                                endArea.inset(-AndroidUtilities.dp(8), -AndroidUtilities.dp(8));
                            }
                        } else {
                            endArea.setEmpty();
                        }
                    }
                }
                canvas.restore();
            }
            pickStartView();
            if (selectedView != null) {
                canvas.save();
                float yOffset = selectedView.getY() + textY;
                float xOffset = selectedView.getX() + textX;
                canvas.translate(xOffset, yOffset);

                int len = getText(selectedView, false).length();

                if (selectionStart >= 0 && selectionStart <= len) {
                    fillLayoutForOffset(selectionStart, layoutBlock);
                    StaticLayout layout = layoutBlock.layout;
                    if (layout != null) {
                        int line = layout.getLineForOffset(selectionStart);
                        float x = layout.getPrimaryHorizontal(selectionStart);

                        int y = layout.getLineBottom(line);
                        y += layoutBlock.yOffset;
                        x += layoutBlock.xOffset;

                        if (y + yOffset > top + keyboardSize && y + yOffset < parentView.getMeasuredHeight()) {
                            if (!layout.isRtlCharAt(selectionStart)) {
                                canvas.save();
                                canvas.translate(x - handleViewSize, y);
                                float v = interpolator.getInterpolation(handleViewProgress);
                                canvas.scale(v, v, handleViewSize / 2f, handleViewSize / 2f);
                                path.reset();
                                path.addCircle(handleViewSize / 2f, handleViewSize / 2f, handleViewSize / 2f, Path.Direction.CCW);
                                path.addRect(handleViewSize / 2f, 0, handleViewSize, handleViewSize / 2f, Path.Direction.CCW);
                                canvas.drawPath(path, handleViewPaint);
                                canvas.restore();
                                startArea.set(
                                        xOffset + x - handleViewSize, yOffset + y - handleViewSize,
                                        xOffset + x, yOffset + y + handleViewSize
                                );
                                startArea.inset(-AndroidUtilities.dp(8), -AndroidUtilities.dp(8));
                                count++;
                            } else {
                                canvas.save();
                                canvas.translate(x, y);
                                float v = interpolator.getInterpolation(handleViewProgress);
                                canvas.scale(v, v, handleViewSize / 2f, handleViewSize / 2f);
                                path.reset();
                                path.addCircle(handleViewSize / 2f, handleViewSize / 2f, handleViewSize / 2f, Path.Direction.CCW);
                                path.addRect(0, 0, handleViewSize / 2f, handleViewSize / 2f, Path.Direction.CCW);
                                canvas.drawPath(path, handleViewPaint);
                                canvas.restore();
                                startArea.set(
                                        xOffset + x, yOffset + y - handleViewSize,
                                        xOffset + x + handleViewSize, yOffset + y + handleViewSize
                                );
                                startArea.inset(-AndroidUtilities.dp(8), -AndroidUtilities.dp(8));
                            }
                        } else {
                            if (y + yOffset > 0 && y + yOffset - getLineHeight() < parentView.getMeasuredHeight()) {
                                count++;
                            }
                            startArea.setEmpty();
                        }
                    }
                }
                canvas.restore();
            }

            if (count != 0) {
                if (movingHandle) {
                    if (!movingHandleStart) {
                        pickEndView();
                    }
                    showMagnifier(lastX);
                    if (magnifierY != magnifierYanimated) {
                        invalidate();
                    }
                }
            }

            if (!parentIsScrolling) {
                showActions();
            }

            if (Build.VERSION.SDK_INT >= Build.VERSION_CODES.M && actionMode != null) {
                actionMode.invalidateContentRect();
                if (actionMode != null) {
                    ((FloatingActionMode) actionMode).updateViewLocationInWindow();
                }
            }

            if (isOneTouch) {
                invalidate();
            }
        }
    }

    protected void jumpToLine(int newSelection, int nextWhitespace, boolean viewChanged, float newYoffset, float oldYoffset, Cell oldSelectedView) {
        if (movingHandleStart) {
            selectionStart = nextWhitespace;
            if (!viewChanged && selectionStart > selectionEnd) {
                int k = selectionEnd;
                selectionEnd = selectionStart;
                selectionStart = k;
                movingHandleStart = false;
            }
            snap = true;
        } else {
            selectionEnd = nextWhitespace;
            if (!viewChanged && selectionStart > selectionEnd) {
                int k = selectionEnd;
                selectionEnd = selectionStart;
                selectionStart = k;
                movingHandleStart = true;
            }
            snap = true;
        }
    }

    protected boolean canSelect(int newSelection) {
        return newSelection != selectionStart && newSelection != selectionEnd;
    }

    protected boolean selectLayout(int x, int y) {
        return false;
    }

    protected void onOffsetChanged() {

    }

    protected void pickEndView() {

    }

    protected void pickStartView() {

    }

    protected boolean isSelectable(View child) {
        return true;
    }

    public void invalidate() {
        if (selectedView != null) {
            selectedView.invalidate();
        }
        if (textSelectionOverlay != null) {
            textSelectionOverlay.invalidate();
        }
    }

    private static final int TRANSLATE = 3;
    private ActionMode.Callback createActionCallback() {
        final ActionMode.Callback callback = new ActionMode.Callback() {
            @Override
            public boolean onCreateActionMode(ActionMode mode, Menu menu) {
                menu.add(Menu.NONE, 0, 0, android.R.string.copy);
                menu.add(Menu.NONE, 1, 1, android.R.string.selectAll);
                menu.add(Menu.NONE, 2, 2, LocaleController.getString("Translate", R.string.Translate));
//                menu.add(Menu.NONE, TRANSLATE, 2, LocaleController.getString("TranslateMessage", R.string.TranslateMessage));
                return true;
            }

            @Override
            public boolean onPrepareActionMode(ActionMode mode, Menu menu) {
                if (selectedView != null) {
                    CharSequence charSequence = getText(selectedView, false);
                    if (multiselect || selectionStart <= 0 && selectionEnd >= charSequence.length() - 1) {
                        menu.getItem(1).setVisible(false);
                    } else {
                        menu.getItem(1).setVisible(true);
                    }
                    menu.getItem(2).setVisible(selectedView instanceof View);
                }
                // NekoX: Merge 8.5.0, remove due to removing LanguageDetector
                return true;
            }

            // NekoX: Merge 8.5.0, remove due to removing LanguageDetector
//            private String translateFromLanguage = null;
//            private void updateTranslateButton(Menu menu) {
//                String translateToLanguage = LocaleController.getInstance().getCurrentLocale().getLanguage();
//                menu.getItem(2).setVisible(
//                    onTranslateListener != null && (
//                        (
//                            translateFromLanguage != null &&
//                            (!translateFromLanguage.equals(translateToLanguage) || translateFromLanguage.equals("und")) &&
//                            !RestrictedLanguagesSelectActivity.getRestrictedLanguages().contains(translateFromLanguage)
//                        ) || !LanguageDetector.hasSupport()
//                    )
//                );
//            }

            @Override
            public boolean onActionItemClicked(ActionMode mode, MenuItem item) {
                if (!isSelectionMode()) {
                    return true;
                }
                switch (item.getItemId()) {
                    case 0:
                        copyText();
                        return true;
                    case 1: {
                        CharSequence text = getText(selectedView, false);
                        if (text == null) {
                            return true;
                        }
                        selectionStart = 0;
                        selectionEnd = text.length();
                        hideActions();
                        invalidate();
                        showActions();
                        return true;
                    }
                    case 2:
                        CharSequence textS = getSelectedText();
                        if (textS == null) {
                            return true;
                        }
                        String urlFinal = textS.toString();
                        Activity activity = ProxyUtil.getOwnerActivity((((View) selectedView).getContext()));
                        TranslateDb db = TranslateDb.currentTarget();
                        if (db.contains(urlFinal)) {
                            AlertUtil.showCopyAlert(activity, db.query(urlFinal));
                        } else {
                            AlertDialog pro = AlertUtil.showProgress(activity);
                            pro.show();
                            Translator.translate(urlFinal, new Translator.Companion.TranslateCallBack() {
                                @Override
                                public void onSuccess(@NotNull String translation) {
                                    pro.dismiss();
                                    AlertUtil.showCopyAlert(activity, translation);
                                }

                                @Override
                                public void onFailed(boolean unsupported, @NotNull String message) {
                                    pro.dismiss();
                                    AlertUtil.showTransFailedDialog(activity, unsupported, message, () -> {
                                        pro.show();
                                        Translator.translate(urlFinal, this);
                                    });
                                }
                            });
                        }
                    default:
                        clear();
                }
                return true;
            }

            @Override
            public void onDestroyActionMode(ActionMode mode) {
                if (android.os.Build.VERSION.SDK_INT < android.os.Build.VERSION_CODES.M) {
                    clear();
                }
            }
        };

        if (android.os.Build.VERSION.SDK_INT >= android.os.Build.VERSION_CODES.M) {
            ActionMode.Callback2 callback2 = new ActionMode.Callback2() {
                @Override
                public boolean onCreateActionMode(ActionMode mode, Menu menu) {
                    return callback.onCreateActionMode(mode, menu);
                }

                @Override
                public boolean onPrepareActionMode(ActionMode mode, Menu menu) {
                    return callback.onPrepareActionMode(mode, menu);
                }

                @Override
                public boolean onActionItemClicked(ActionMode mode, MenuItem item) {
                    return callback.onActionItemClicked(mode, item);
                }

                @Override
                public void onDestroyActionMode(ActionMode mode) {
                    callback.onDestroyActionMode(mode);
                }

                @Override
                public void onGetContentRect(ActionMode mode, View view, Rect outRect) {
                    if (!isSelectionMode()) {
                        return;
                    }
                    pickStartView();
                    int x1 = 0;
                    int y1 = 1;
                    if (selectedView != null) {
                        int lineHeight = -getLineHeight();
                        int[] coords = offsetToCord(selectionStart);
                        x1 = coords[0] + textX;
                        y1 = (int) (coords[1] + textY + selectedView.getY()) + lineHeight / 2 - AndroidUtilities.dp(4);
                        if (y1 < 1) y1 = 1;
                    }

                    int x2 = parentView.getWidth();
                    pickEndView();
                    if (selectedView != null) {
                        int[] coords = offsetToCord(selectionEnd);
                        x2 = coords[0] + textX;
                    }
                    outRect.set(
                            Math.min(x1, x2), y1,
                            Math.max(x1, x2), y1 + 1
                    );
                }
            };
            return callback2;
        }
        return callback;
    }

    private void copyText() {
        if (!isSelectionMode()) {
            return;
        }
        CharSequence str = getSelectedText();
        if (str == null) {
            return;
        }
        android.content.ClipboardManager clipboard = (android.content.ClipboardManager) ApplicationLoader.applicationContext.getSystemService(Context.CLIPBOARD_SERVICE);
        android.content.ClipData clip = android.content.ClipData.newPlainText("label", str);
        clipboard.setPrimaryClip(clip);
        hideActions();
        clear(true);
        if (TextSelectionHelper.this.callback != null) {
            TextSelectionHelper.this.callback.onTextCopied();
        }
    }

    private void translateText() {
        if (!isSelectionMode()) {
            return;
        }
        CharSequence str = getSelectedText();
        if (str == null) {
            return;
        }
    }

    protected CharSequence getSelectedText() {
        CharSequence text = getText(selectedView, false);
        if (text != null) {
            return text.subSequence(selectionStart, selectionEnd);
        }
        return null;
    }

    protected int[] offsetToCord(int offset) {
        fillLayoutForOffset(offset, layoutBlock);

        StaticLayout layout = layoutBlock.layout;
        if (layout == null || offset > layout.getText().length()) {
            return tmpCoord;
        }
        int line = layout.getLineForOffset(offset);
        tmpCoord[0] = (int) (layout.getPrimaryHorizontal(offset) + layoutBlock.xOffset);
        tmpCoord[1] = layout.getLineBottom(line);
        tmpCoord[1] += layoutBlock.yOffset;
        return tmpCoord;
    }

    protected Path tempPath = new Path();
    protected void drawSelection(Canvas canvas, StaticLayout layout, int selectionStart, int selectionEnd) {
        selectionPath.reset();
        int startLine = layout.getLineForOffset(selectionStart);
        int endLine = layout.getLineForOffset(selectionEnd);
        if (startLine == endLine) {
            drawLine(layout, startLine, selectionStart, selectionEnd);
        } else {
            int end = layout.getLineEnd(startLine);
            if (layout.getParagraphDirection(startLine) != StaticLayout.DIR_RIGHT_TO_LEFT && end > 0) {
                end--;
                CharSequence text = layout.getText();
                int s = (int) layout.getPrimaryHorizontal(end);
                int e;
                if (layout.isRtlCharAt(end)) {
                    int endIndex = end;
                    while (layout.isRtlCharAt(endIndex)) {
                        if (endIndex == 0) break;
                        endIndex--;
                    }
                    e = layout.getLineForOffset(endIndex) == layout.getLineForOffset(end) ? (int) layout.getPrimaryHorizontal(endIndex + 1) : (int) layout.getLineLeft(startLine);
                } else {
                    e = (int) layout.getLineRight(startLine);
                }
                int l = Math.min(s, e);
                int r = Math.max(s, e);
                if (end > 0 && end < text.length() && !Character.isWhitespace(text.charAt(end - 1))) {
                    selectionPath.addRect(l, layout.getLineTop(startLine), r, layout.getLineBottom(startLine), Path.Direction.CW);
                }
            }
            drawLine(layout, startLine, selectionStart, end);
            drawLine(layout, endLine, layout.getLineStart(endLine), selectionEnd);
            for (int i = startLine + 1; i < endLine; i++) {
                int s = (int) layout.getLineLeft(i);
                int e = (int) layout.getLineRight(i);
                int l = Math.min(s, e);
                int r = Math.max(s, e);

                selectionPath.addRect(l, layout.getLineTop(i) - 1, r, layout.getLineBottom(i) + 1, Path.Direction.CW);
            }
        }
        canvas.drawPath(selectionPath, selectionPaint);

<<<<<<< HEAD
        final int R = (int) (cornerRadius * 1.66f);
=======
        final float R = cornerRadius * 1.9f;
>>>>>>> e3fcc75e
        float startLeft = layout.getPrimaryHorizontal(selectionStart),
                endLeft = layout.getPrimaryHorizontal(selectionEnd);
        float x, b;
        if (selectionStart + 1 < layout.getLineEnd(startLine) && (startLine == endLine || startLine + 1 == endLine && startLeft > endLeft)) {
            x = startLeft;
            b = layout.getLineBottom(startLine);
            tempPath.reset();
            tempPath.moveTo(x + R, b);
            tempPath.lineTo(x, b);
            tempPath.lineTo(x, b - R);
            AndroidUtilities.rectTmp.set(x, b - R, x + R, b);
            tempPath.arcTo(AndroidUtilities.rectTmp, 180, -90);
            canvas.drawPath(tempPath, selectionHandlePaint);
        }

        if (layout.getLineStart(endLine) < selectionEnd) {
            x = endLeft;
            b = layout.getLineBottom(endLine);
            tempPath.reset();
            tempPath.moveTo(x - R, b);
            tempPath.lineTo(x, b);
            tempPath.lineTo(x, b - R);
            AndroidUtilities.rectTmp.set(x - R, b - R, x, b);
            tempPath.arcTo(AndroidUtilities.rectTmp, 0, 90);
            canvas.drawPath(tempPath, selectionHandlePaint);
        }
    }

    private final ScalablePath tempPath2 = new ScalablePath();
    private void drawLine(StaticLayout layout, int line, int start, int end) {
        tempPath2.reset();
        layout.getSelectionPath(start, end, tempPath2);
        if (tempPath2.lastBottom < layout.getLineBottom(line)) {
            int lineTop = layout.getLineTop(line);
            int lineBottom = layout.getLineBottom(line);
            float lineH = lineBottom - lineTop;
            float lineHWithoutSpacing = tempPath2.lastBottom - lineTop;
            tempPath2.scaleY(lineH / lineHWithoutSpacing, lineTop, selectionPath);
        } else {
            tempPath2.scaleY(1f, 0, selectionPath);
        }
    }

    private static class LayoutBlock {
        StaticLayout layout;
        float yOffset;
        float xOffset;
    }


    public static class Callback {
        public void onStateChanged(boolean isSelected) {
        }

        ;

        public void onTextCopied() {
        }

        ;
    }

    protected void fillLayoutForOffset(int offset, LayoutBlock layoutBlock) {
        fillLayoutForOffset(offset, layoutBlock, false);
    }

    protected abstract CharSequence getText(Cell view, boolean maybe);

    protected abstract int getCharOffsetFromCord(int x, int y, int offsetX, int offsetY, Cell view, boolean maybe);

    protected abstract void fillLayoutForOffset(int offset, LayoutBlock layoutBlock, boolean maybe);

    protected abstract int getLineHeight();

    protected abstract void onTextSelected(Cell newView, Cell oldView);

    public static class ChatListTextSelectionHelper extends TextSelectionHelper<ChatMessageCell> {

        SparseArray<Animator> animatorSparseArray = new SparseArray<>();
        private boolean isDescription;
        private boolean maybeIsDescription;

        public static int TYPE_MESSAGE = 0;
        public static int TYPE_CAPTION = 1;
        public static int TYPE_DESCRIPTION = 2;

        @Override
        protected int getLineHeight() {
            if (selectedView != null && selectedView.getMessageObject() != null) {
                MessageObject object = selectedView.getMessageObject();
                StaticLayout layout = null;
                if (isDescription) {
                    layout = selectedView.getDescriptionlayout();
                } else if (selectedView.hasCaptionLayout()) {
                    layout = selectedView.getCaptionLayout();
                } else if (object.textLayoutBlocks != null) {
                    layout = object.textLayoutBlocks.get(0).textLayout;
                }
                if (layout == null) {
                    return 0;
                }
                int lineHeight = layout.getLineBottom(0) - layout.getLineTop(0);
                return lineHeight;
            }
            return 0;
        }


        public void setMessageObject(ChatMessageCell chatMessageCell) {
            this.maybeSelectedView = chatMessageCell;
            MessageObject messageObject = chatMessageCell.getMessageObject();

            if (maybeIsDescription && chatMessageCell.getDescriptionlayout() != null) {
                textArea.set(
                        maybeTextX, maybeTextY,
                        maybeTextX + chatMessageCell.getDescriptionlayout().getWidth(),
                        maybeTextY + chatMessageCell.getDescriptionlayout().getHeight()
                );
            } else if (chatMessageCell.hasCaptionLayout()) {
                textArea.set(maybeTextX, maybeTextY,
                        maybeTextX + chatMessageCell.getCaptionLayout().getWidth(),
                        maybeTextY + chatMessageCell.getCaptionLayout().getHeight());
            } else if (messageObject != null && messageObject.textLayoutBlocks != null && messageObject.textLayoutBlocks.size() > 0) {
                MessageObject.TextLayoutBlock block = messageObject.textLayoutBlocks.get(messageObject.textLayoutBlocks.size() - 1);
                textArea.set(
                        maybeTextX, maybeTextY,
                        maybeTextX + block.textLayout.getWidth(),
                        (int) (maybeTextY + block.textYOffset + block.textLayout.getHeight())
                );
            }
        }

        @Override
        protected CharSequence getText(ChatMessageCell cell, boolean maybe) {
            if (cell == null || cell.getMessageObject() == null) {
                return null;
            }
            if (maybe ? maybeIsDescription : isDescription) {
                return cell.getDescriptionlayout().getText();
            }
            if (cell.hasCaptionLayout()) {
                return cell.getCaptionLayout().getText();
            }
            return cell.getMessageObject().messageText;
        }

        @Override
        protected void onTextSelected(ChatMessageCell newView, ChatMessageCell oldView) {
            boolean idChanged = oldView == null || (oldView.getMessageObject() != null && oldView.getMessageObject().getId() != newView.getMessageObject().getId());
            selectedCellId = newView.getMessageObject().getId();
            enterProgress = 0;
            isDescription = maybeIsDescription;

            Animator oldAnimator = animatorSparseArray.get(selectedCellId);
            if (oldAnimator != null) {
                oldAnimator.removeAllListeners();
                oldAnimator.cancel();
            }

            ValueAnimator animator = ValueAnimator.ofFloat(0, 1f);
            animator.addUpdateListener(animation -> {
                enterProgress = (float) animation.getAnimatedValue();
                if (textSelectionOverlay != null) {
                    textSelectionOverlay.invalidate();
                }
                if (selectedView != null && selectedView.getCurrentMessagesGroup() == null && idChanged) {
                    selectedView.setSelectedBackgroundProgress(1f - enterProgress);
                }
            });
            animator.setDuration(250);
            animator.start();

            animatorSparseArray.put(selectedCellId, animator);

            if (!idChanged) {
                newView.setSelectedBackgroundProgress(0f);
            }

            SharedConfig.removeTextSelectionHint();
        }


        public void draw(MessageObject messageObject, MessageObject.TextLayoutBlock block, Canvas canvas) {
            if (selectedView == null || selectedView.getMessageObject() == null || isDescription) {
                return;
            }

            MessageObject selectedMessageObject = selectedView.getMessageObject();
            if (selectedMessageObject == null || selectedMessageObject.textLayoutBlocks == null) {
                return;
            }

            if (messageObject.getId() == selectedCellId) {
                int selectionStart = this.selectionStart;
                int selectionEnd = this.selectionEnd;
                if (selectedMessageObject.textLayoutBlocks.size() > 1) {
                    if (selectionStart < block.charactersOffset) {
                        selectionStart = block.charactersOffset;
                    }
                    if (selectionStart > block.charactersEnd) {
                        selectionStart = block.charactersEnd;
                    }
                    if (selectionEnd < block.charactersOffset) {
                        selectionEnd = block.charactersOffset;
                    }
                    if (selectionEnd > block.charactersEnd) {
                        selectionEnd = block.charactersEnd;
                    }
                }

                if (selectionStart != selectionEnd) {
                    if (selectedMessageObject.isOutOwner()) {
                        selectionPaint.setColor(getThemedColor(Theme.key_chat_outTextSelectionHighlight));
                        selectionHandlePaint.setColor(getThemedColor(Theme.key_chat_outTextSelectionHighlight));
                    } else {
                        selectionPaint.setColor(getThemedColor(key_chat_inTextSelectionHighlight));
                        selectionHandlePaint.setColor(getThemedColor(key_chat_inTextSelectionHighlight));
                    }
                    drawSelection(canvas, block.textLayout, selectionStart, selectionEnd);
                }
            }
        }

        protected int getCharOffsetFromCord(int x, int y, int offsetX, int offsetY, ChatMessageCell cell, boolean maybe) {
            if (cell == null) {
                return 0;
            }

            int line = -1;
            x -= offsetX;
            y -= offsetY;

            StaticLayout lastLayout;
            float yOffset = 0;

            boolean isDescription = maybe ? maybeIsDescription : this.isDescription;
            if (isDescription) {
                lastLayout = cell.getDescriptionlayout();
            } else if (cell.hasCaptionLayout()) {
                lastLayout = cell.getCaptionLayout();
            } else {
                MessageObject.TextLayoutBlock lastBlock = cell.getMessageObject().textLayoutBlocks.get(cell.getMessageObject().textLayoutBlocks.size() - 1);
                lastLayout = lastBlock.textLayout;
                yOffset = lastBlock.textYOffset;
            }

            if (y < 0) {
                y = 1;
            }
            if (y > yOffset + lastLayout.getLineBottom(lastLayout.getLineCount() - 1)) {
                y = (int) (yOffset + lastLayout.getLineBottom(lastLayout.getLineCount() - 1) - 1);
            }

            fillLayoutForCoords(x, y, cell, layoutBlock, maybe);

            if (layoutBlock.layout == null) {
                return -1;
            }

            StaticLayout layout = layoutBlock.layout;
            x -= layoutBlock.xOffset;


            for (int i = 0; i < layout.getLineCount(); i++) {
                if (y > layoutBlock.yOffset + layout.getLineTop(i) && y < layoutBlock.yOffset + layout.getLineBottom(i)) {
                    line = i;
                    break;
                }
            }
            if (line >= 0) {
                return layout.getOffsetForHorizontal(line, x);
            }

            return -1;
        }

        private void fillLayoutForCoords(int x, int y, ChatMessageCell cell, LayoutBlock layoutBlock, boolean maybe) {
            if (cell == null) {
                return;
            }

            MessageObject messageObject = cell.getMessageObject();

            if (maybe ? maybeIsDescription : isDescription) {
                layoutBlock.layout = cell.getDescriptionlayout();
                layoutBlock.yOffset = layoutBlock.xOffset = 0;
                return;
            }
            if (cell.hasCaptionLayout()) {
                layoutBlock.layout = cell.getCaptionLayout();
                layoutBlock.yOffset = layoutBlock.xOffset = 0;
                return;
            }

            for (int i = 0; i < messageObject.textLayoutBlocks.size(); i++) {
                MessageObject.TextLayoutBlock block = messageObject.textLayoutBlocks.get(i);
                if (y >= block.textYOffset && y <= block.textYOffset + block.height) {
                    layoutBlock.layout = block.textLayout;
                    layoutBlock.yOffset = block.textYOffset;
                    layoutBlock.xOffset = -(block.isRtl() ? (int) Math.ceil(messageObject.textXOffset) : 0);
                    return;
                }
            }
        }

        @Override
        protected void fillLayoutForOffset(int offset, LayoutBlock layoutBlock, boolean maybe) {
            ChatMessageCell selectedView = maybe ? maybeSelectedView : this.selectedView;
            if (selectedView == null) {
                layoutBlock.layout = null;
                return;
            }
            MessageObject messageObject = selectedView.getMessageObject();

            if (isDescription) {
                layoutBlock.layout = selectedView.getDescriptionlayout();
                layoutBlock.xOffset = layoutBlock.yOffset = 0;
                return;
            }

            if (selectedView.hasCaptionLayout()) {
                layoutBlock.layout = selectedView.getCaptionLayout();
                layoutBlock.xOffset = layoutBlock.yOffset = 0;
                return;
            }

            if (messageObject.textLayoutBlocks == null) {
                layoutBlock.layout = null;
                return;
            }

            if (messageObject.textLayoutBlocks.size() == 1) {
                layoutBlock.layout = messageObject.textLayoutBlocks.get(0).textLayout;
                layoutBlock.yOffset = 0;
                layoutBlock.xOffset = -(messageObject.textLayoutBlocks.get(0).isRtl() ? (int) Math.ceil(messageObject.textXOffset) : 0);
                return;
            }

            for (int i = 0; i < messageObject.textLayoutBlocks.size(); i++) {
                MessageObject.TextLayoutBlock block = messageObject.textLayoutBlocks.get(i);
                if (offset >= block.charactersOffset && offset <= block.charactersEnd) {
                    layoutBlock.layout = messageObject.textLayoutBlocks.get(i).textLayout;
                    layoutBlock.yOffset = messageObject.textLayoutBlocks.get(i).textYOffset;
                    layoutBlock.xOffset = -(block.isRtl() ? (int) Math.ceil(messageObject.textXOffset) : 0);
                    return;
                }
            }
            layoutBlock.layout = null;
        }

        @Override
        protected void onExitSelectionMode(boolean instant) {
            if (selectedView != null && selectedView.isDrawingSelectionBackground() && !instant) {
                final ChatMessageCell cell = selectedView;
                final int id = selectedView.getMessageObject().getId();
                Animator oldAnimator = animatorSparseArray.get(id);
                if (oldAnimator != null) {
                    oldAnimator.removeAllListeners();
                    oldAnimator.cancel();
                }
                cell.setSelectedBackgroundProgress(0.01f);
                ValueAnimator animator = ValueAnimator.ofFloat(0.01f, 1f);
                animator.addUpdateListener(animation -> {
                    float exit = (float) animation.getAnimatedValue();
                    if (cell.getMessageObject() != null && cell.getMessageObject().getId() == id) {
                        cell.setSelectedBackgroundProgress(exit);
                    }
                });
                animator.addListener(new AnimatorListenerAdapter() {
                    @Override
                    public void onAnimationEnd(Animator animation) {
                        cell.setSelectedBackgroundProgress(0.0f);
                    }
                });
                animator.setDuration(300);
                animator.start();

                animatorSparseArray.put(id, animator);
            }
        }

        public void onChatMessageCellAttached(ChatMessageCell chatMessageCell) {
            if (chatMessageCell.getMessageObject() != null && chatMessageCell.getMessageObject().getId() == selectedCellId) {
                this.selectedView = chatMessageCell;
            }
        }

        public void onChatMessageCellDetached(ChatMessageCell chatMessageCell) {
            if (chatMessageCell.getMessageObject() != null && chatMessageCell.getMessageObject().getId() == selectedCellId) {
                this.selectedView = null;
            }
        }

        public void drawCaption(boolean isOut, StaticLayout captionLayout, Canvas canvas) {
            if (isDescription) {
                return;
            }
            if (isOut) {
                selectionPaint.setColor(getThemedColor(Theme.key_chat_outTextSelectionHighlight));
                selectionHandlePaint.setColor(getThemedColor(Theme.key_chat_outTextSelectionHighlight));
            } else {
                selectionPaint.setColor(getThemedColor(key_chat_inTextSelectionHighlight));
                selectionHandlePaint.setColor(getThemedColor(key_chat_inTextSelectionHighlight));
            }
            drawSelection(canvas, captionLayout, selectionStart, selectionEnd);
        }

        public void drawDescription(boolean isOut, StaticLayout layout, Canvas canvas) {
            if (!isDescription) {
                return;
            }
            if (isOut) {
                selectionPaint.setColor(getThemedColor(Theme.key_chat_outTextSelectionHighlight));
                selectionHandlePaint.setColor(getThemedColor(Theme.key_chat_outTextSelectionHighlight));
            } else {
                selectionPaint.setColor(getThemedColor(key_chat_inTextSelectionHighlight));
                selectionHandlePaint.setColor(getThemedColor(key_chat_inTextSelectionHighlight));
            }
            drawSelection(canvas, layout, selectionStart, selectionEnd);
        }

        @Override
        public void invalidate() {
            super.invalidate();
            if (selectedView != null && selectedView.getCurrentMessagesGroup() != null) {
                parentView.invalidate();
            }
        }

        public void cancelAllAnimators() {
            for (int i = 0; i < animatorSparseArray.size(); i++) {
                Animator animator = animatorSparseArray.get(animatorSparseArray.keyAt(i));
                animator.cancel();
            }
            animatorSparseArray.clear();
        }

        public void setIsDescription(boolean b) {
            maybeIsDescription = b;
        }

        @Override
        public void clear(boolean instant) {
            super.clear(instant);
            isDescription = false;
        }

        public int getTextSelectionType(ChatMessageCell cell) {
            if (isDescription) {
                return TYPE_DESCRIPTION;
            }
            if (cell.hasCaptionLayout()) {
                return TYPE_CAPTION;
            }
            return TYPE_MESSAGE;
        }

        public void updateTextPosition(int textX, int textY) {
            if (this.textX != textX || this.textY != textY) {
                this.textX = textX;
                this.textY = textY;
                invalidate();
            }
        }

        public void checkDataChanged(MessageObject messageObject) {
            if (selectedCellId == messageObject.getId()) {
                clear(true);
            }
        }
    }

    public static class ArticleTextSelectionHelper extends TextSelectionHelper<ArticleSelectableView> {

        int startViewPosition = -1;
        int startViewChildPosition = -1;
        int startViewOffset;

        int endViewPosition = -1;
        int endViewChildPosition = -1;
        int endViewOffset;

        int maybeTextIndex = -1;

        SparseArray<CharSequence> textByPosition = new SparseArray<>();
        SparseArray<CharSequence> prefixTextByPosition = new SparseArray<>();
        SparseIntArray childCountByPosition = new SparseIntArray();

        public LinearLayoutManager layoutManager;

        public ArticleTextSelectionHelper() {
            multiselect = true;
            showActionsAsPopupAlways = true;
        }

        public ArrayList<TextLayoutBlock> arrayList = new ArrayList<>();

        @Override
        protected CharSequence getText(ArticleSelectableView view, boolean maybe) {
            arrayList.clear();
            view.fillTextLayoutBlocks(arrayList);
            int i;
            if (maybe) {
                i = maybeTextIndex;
            } else {
                i = startPeek ? startViewChildPosition : endViewChildPosition;
            }
            if (arrayList.isEmpty() || i < 0) {
                return "";
            }
            return arrayList.get(i).getLayout().getText();
        }


        @Override
        protected int getCharOffsetFromCord(int x, int y, int offsetX, int offsetY, ArticleSelectableView view, boolean maybe) {
            if (view == null) {
                return -1;
            }

            int line = -1;
            x -= offsetX;
            y -= offsetY;

            arrayList.clear();
            view.fillTextLayoutBlocks(arrayList);

            int childIndex;
            if (maybe) {
                childIndex = maybeTextIndex;
            } else {
                childIndex = startPeek ? startViewChildPosition : endViewChildPosition;
            }
            StaticLayout layout = arrayList.get(childIndex).getLayout();
            if (x < 0) {
                x = 1;
            }
            if (y < 0) {
                y = 1;
            }
            if (x > layout.getWidth()) {
                x = layout.getWidth();
            }
            if (y > layout.getLineBottom(layout.getLineCount() - 1)) {
                y = (int) (layout.getLineBottom(layout.getLineCount() - 1) - 1);
            }

            for (int i = 0; i < layout.getLineCount(); i++) {
                if (y > layout.getLineTop(i) && y < layout.getLineBottom(i)) {
                    line = i;
                    break;
                }
            }
            if (line >= 0) {
                return layout.getOffsetForHorizontal(line, x);
            }

            return -1;
        }

        @Override
        protected void fillLayoutForOffset(int offset, LayoutBlock layoutBlock, boolean maybe) {
            arrayList.clear();
            ArticleSelectableView selectedView = maybe ? maybeSelectedView : this.selectedView;
            if (selectedView == null) {
                layoutBlock.layout = null;
                return;
            }
            selectedView.fillTextLayoutBlocks(arrayList);
            if (maybe) {
                layoutBlock.layout = arrayList.get(maybeTextIndex).getLayout();
            } else {
                int index = (startPeek ? startViewChildPosition : endViewChildPosition);
                if (index < 0 || index >= arrayList.size()) {
                    layoutBlock.layout = null;
                    return;
                }
                layoutBlock.layout = arrayList.get(index).getLayout();
            }
            layoutBlock.xOffset = layoutBlock.yOffset = 0;
        }

        @Override
        protected int getLineHeight() {
            if (selectedView == null) {
                return 0;
            } else {
                arrayList.clear();
                selectedView.fillTextLayoutBlocks(arrayList);
                int index = startPeek ? startViewChildPosition : endViewChildPosition;
                if (index < 0 || index >= arrayList.size()) {
                    return 0;
                }
                StaticLayout layout = arrayList.get(index).getLayout();
                int min = Integer.MAX_VALUE;
                for (int i = 0; i < layout.getLineCount(); i++) {
                    int h = layout.getLineBottom(i) - layout.getLineTop(i);
                    if (h < min) min = h;
                }
                return min;
            }
        }

        public void trySelect(View view) {
            if (maybeSelectedView != null) {
                startSelectionRunnable.run();
            }
        }

        public void setMaybeView(int x, int y, View parentView) {
            if (parentView instanceof ArticleSelectableView) {
                capturedX = x;
                capturedY = y;
                maybeSelectedView = (ArticleSelectableView) parentView;
                maybeTextIndex = findClosestLayoutIndex(x, y, maybeSelectedView);
                if (maybeTextIndex < 0) {
                    maybeSelectedView = null;
                } else {
                    maybeTextX = arrayList.get(maybeTextIndex).getX();
                    maybeTextY = arrayList.get(maybeTextIndex).getY();
                }
            }
        }

        private int findClosestLayoutIndex(int x, int y, ArticleSelectableView maybeSelectedView) {
            if (maybeSelectedView instanceof ViewGroup) {
                ViewGroup parent = ((ViewGroup) maybeSelectedView);
                for (int i = 0; i < parent.getChildCount(); i++) {
                    View child = parent.getChildAt(i);
                    if (child instanceof ArticleSelectableView && y > child.getY() && y < child.getY() + child.getHeight()) {
                        return findClosestLayoutIndex((int) (x - child.getX()), (int) (y - child.getY()), (ArticleSelectableView) child);
                    }
                }
            }
            arrayList.clear();
            maybeSelectedView.fillTextLayoutBlocks(arrayList);
            if (arrayList.isEmpty()) {
                return -1;
            } else {
                int minDistance = Integer.MAX_VALUE;
                int minIndex = -1;

                for (int i = arrayList.size() - 1; i >= 0; i--) {
                    TextLayoutBlock block = arrayList.get(i);
                    int top = block.getY();
                    int bottom = top + block.getLayout().getHeight();
                    if (y >= top && y < bottom) {
                        minDistance = 0;
                        minIndex = i;
                        break;
                    }
                    int d = Math.min(Math.abs(y - top), Math.abs(y - bottom));
                    if (d < minDistance) {
                        minDistance = d;
                        minIndex = i;
                    }
                }

                if (minIndex < 0) {
                    return -1;
                }
                int row = arrayList.get(minIndex).getRow();

                if (row > 0) {
                    if (minDistance < AndroidUtilities.dp(24)) {
                        int minDistanceX = Integer.MAX_VALUE;
                        int minIndexX = minIndex;


                        for (int i = arrayList.size() - 1; i >= 0; i--) {
                            TextLayoutBlock block = arrayList.get(i);
                            if (block.getRow() == row) {
                                int left = block.getX();
                                int right = block.getX() + block.getLayout().getWidth();
                                if (x >= left && x <= right) {
                                    return i;
                                } else {
                                    int d = Math.min(Math.abs(x - left), Math.abs(x - right));
                                    if (d < minDistanceX) {
                                        minDistanceX = d;
                                        minIndexX = i;
                                    }
                                }
                            }
                        }
                        return minIndexX;
                    }
                }
                return minIndex;
            }
        }


        public void draw(Canvas canvas, ArticleSelectableView view, int i) {
            selectionPaint.setColor(getThemedColor(key_chat_inTextSelectionHighlight));
            selectionHandlePaint.setColor(getThemedColor(key_chat_inTextSelectionHighlight));

            int position = getAdapterPosition(view);
            if (position < 0) {
                return;
            }

            arrayList.clear();
            view.fillTextLayoutBlocks(arrayList);

            if (!arrayList.isEmpty()) {
                TextLayoutBlock layoutBlock = arrayList.get(i);

                int endOffset = endViewOffset;
                int textLen = layoutBlock.getLayout().getText().length();

                if (endOffset > textLen) {
                    endOffset = textLen;
                }
                if (position == startViewPosition && position == endViewPosition) {
                    if (startViewChildPosition == endViewChildPosition && startViewChildPosition == i) {
                        drawSelection(canvas, layoutBlock.getLayout(), startViewOffset, endOffset);
                    } else if (i == startViewChildPosition) {
                        drawSelection(canvas, layoutBlock.getLayout(), startViewOffset, textLen);
                    } else if (i == endViewChildPosition) {
                        drawSelection(canvas, layoutBlock.getLayout(), 0, endOffset);
                    } else if (i > startViewChildPosition && i < endViewChildPosition) {
                        drawSelection(canvas, layoutBlock.getLayout(), 0, textLen);
                    }
                } else if (position == startViewPosition && startViewChildPosition == i) {
                    drawSelection(canvas, layoutBlock.getLayout(), startViewOffset, textLen);
                } else if (position == endViewPosition && endViewChildPosition == i) {
                    drawSelection(canvas, layoutBlock.getLayout(), 0, endOffset);
                } else if (position > startViewPosition && position < endViewPosition || (position == startViewPosition && i > startViewChildPosition) || (position == endViewPosition && i < endViewChildPosition)) {
                    drawSelection(canvas, layoutBlock.getLayout(), 0, textLen);
                }
            }
        }

        private int getAdapterPosition(ArticleSelectableView view) {
            View child = (View) view;
            ViewParent parent = child.getParent();
            while (parent != this.parentView && parent != null) {
                if (parent instanceof View) {
                    child = (View) parent;
                    parent = child.getParent();
                } else {
                    parent = null;
                    break;
                }
            }
            if (parent != null) {
                if (parentRecyclerView != null) {
                    return parentRecyclerView.getChildAdapterPosition(child);
                } else {
                    return parentView.indexOfChild(child);
                }
            }
            return -1;
        }

        public boolean isSelectable(View child) {
            if (child instanceof ArticleSelectableView) {
                arrayList.clear();
                ((ArticleSelectableView) child).fillTextLayoutBlocks(arrayList);
                if (child instanceof ArticleViewer.BlockTableCell) {
                    return true;
                } else {
                    return !arrayList.isEmpty();
                }
            }
            return false;
        }

        @Override
        protected void onTextSelected(ArticleSelectableView newView, ArticleSelectableView oldView) {
            int position = getAdapterPosition(newView);
            if (position < 0) {
                return;
            }

            startViewPosition = endViewPosition = position;
            startViewChildPosition = endViewChildPosition = maybeTextIndex;


            arrayList.clear();
            newView.fillTextLayoutBlocks(arrayList);
            int n = arrayList.size();
            childCountByPosition.put(position, n);
            for (int i = 0; i < n; i++) {
                textByPosition.put(position + (i << 16), arrayList.get(i).getLayout().getText());
                prefixTextByPosition.put(position + (i << 16), arrayList.get(i).getPrefix());
            }
        }

        protected void onNewViewSelected(ArticleSelectableView oldView, ArticleSelectableView newView, int childPosition) {
            int position = getAdapterPosition(newView);
            int oldPosition = -1;
            if (oldView != null) {
                oldPosition = getAdapterPosition(oldView);
            }
            invalidate();

            if (movingDirectionSettling && startViewPosition == endViewPosition) {
                if (position == startViewPosition) {
                    if (childPosition < startViewChildPosition) {
                        startViewChildPosition = childPosition;
                        pickStartView();
                        movingHandleStart = true;
                        startViewOffset = selectionEnd;
                        selectionStart = selectionEnd - 1;
                    } else {
                        endViewChildPosition = childPosition;
                        pickEndView();
                        movingHandleStart = false;
                        endViewOffset = 0;
                    }
                } else if (position < startViewPosition) {
                    startViewPosition = position;
                    startViewChildPosition = childPosition;
                    pickStartView();
                    movingHandleStart = true;
                    startViewOffset = selectionEnd;
                    selectionStart = selectionEnd - 1;
                } else {
                    endViewPosition = position;
                    endViewChildPosition = childPosition;
                    pickEndView();
                    movingHandleStart = false;
                    endViewOffset = 0;
                }
            } else if (movingHandleStart) {
                if (position == oldPosition) {
                    if (childPosition <= endViewChildPosition || position < endViewPosition) {
                        startViewPosition = position;
                        startViewChildPosition = childPosition;
                        pickStartView();
                        startViewOffset = selectionEnd;
                    } else {
                        endViewPosition = position;
                        startViewChildPosition = endViewChildPosition;
                        endViewChildPosition = childPosition;
                        startViewOffset = endViewOffset;
                        pickEndView();
                        endViewOffset = 0;
                        movingHandleStart = false;
                    }
                } else if (position <= endViewPosition) {
                    startViewPosition = position;
                    startViewChildPosition = childPosition;
                    pickStartView();
                    startViewOffset = selectionEnd;
                } else {
                    endViewPosition = position;
                    startViewChildPosition = endViewChildPosition;
                    endViewChildPosition = childPosition;
                    startViewOffset = endViewOffset;
                    pickEndView();
                    endViewOffset = 0;
                    movingHandleStart = false;
                }
            } else {
                if (position == oldPosition) {
                    if (childPosition >= startViewChildPosition || position > startViewPosition) {
                        endViewPosition = position;
                        endViewChildPosition = childPosition;
                        pickEndView();
                        endViewOffset = 0;
                    } else {
                        startViewPosition = position;
                        endViewChildPosition = startViewChildPosition;
                        startViewChildPosition = childPosition;
                        endViewOffset = startViewOffset;
                        pickStartView();
                        movingHandleStart = true;
                        startViewOffset = selectionEnd;
                    }
                } else if (position >= startViewPosition) {
                    endViewPosition = position;
                    endViewChildPosition = childPosition;
                    pickEndView();
                    endViewOffset = 0;
                } else {
                    startViewPosition = position;
                    endViewChildPosition = startViewChildPosition;
                    startViewChildPosition = childPosition;
                    endViewOffset = startViewOffset;
                    pickStartView();
                    movingHandleStart = true;
                    startViewOffset = selectionEnd;
                }

            }

            arrayList.clear();
            newView.fillTextLayoutBlocks(arrayList);
            int n = arrayList.size();
            childCountByPosition.put(position, n);
            for (int i = 0; i < n; i++) {
                textByPosition.put(position + (i << 16), arrayList.get(i).getLayout().getText());
                prefixTextByPosition.put(position + (i << 16), arrayList.get(i).getPrefix());
            }
        }

        boolean startPeek;

        protected void pickEndView() {
            if (!isSelectionMode()) {
                return;
            }
            startPeek = false;
            if (endViewPosition >= 0) {
                ArticleSelectableView view = null;
                if (layoutManager != null) {
                    view = (ArticleSelectableView) layoutManager.findViewByPosition(endViewPosition);
                } else if (endViewPosition < parentView.getChildCount()) {
                    view = (ArticleSelectableView) parentView.getChildAt(endViewPosition);

                }
                if (view == null) {
                    selectedView = null;
                    return;
                }
                selectedView = view;
                if (startViewPosition != endViewPosition) {
                    selectionStart = 0;
                } else if (startViewChildPosition != endViewChildPosition) {
                    selectionStart = 0;
                } else {
                    selectionStart = startViewOffset;
                }

                selectionEnd = endViewOffset;
                CharSequence text = getText(selectedView, false);
                if (selectionEnd > text.length()) {
                    selectionEnd = text.length();
                }

                arrayList.clear();
                selectedView.fillTextLayoutBlocks(arrayList);
                if (!arrayList.isEmpty()) {
                    textX = arrayList.get(endViewChildPosition).getX();
                    textY = arrayList.get(endViewChildPosition).getY();
                }

            }
        }

        protected void pickStartView() {
            if (!isSelectionMode()) {
                return;
            }
            startPeek = true;
            if (startViewPosition >= 0) {
                ArticleSelectableView view = null;
                if (layoutManager != null) {
                    view = (ArticleSelectableView) layoutManager.findViewByPosition(startViewPosition);
                } else if (endViewPosition < parentView.getChildCount()) {
                    view = (ArticleSelectableView) parentView.getChildAt(startViewPosition);
                }
                if (view == null) {
                    selectedView = null;
                    return;
                }
                selectedView = view;
                if (startViewPosition != endViewPosition) {
                    selectionEnd = getText(selectedView, false).length();
                } else if (startViewChildPosition != endViewChildPosition) {
                    selectionEnd = getText(selectedView, false).length();
                } else {
                    selectionEnd = endViewOffset;
                }

                selectionStart = startViewOffset;


                arrayList.clear();
                selectedView.fillTextLayoutBlocks(arrayList);
                if (!arrayList.isEmpty()) {
                    textX = arrayList.get(startViewChildPosition).getX();
                    textY = arrayList.get(startViewChildPosition).getY();
                }
            }
        }

        protected void onOffsetChanged() {
            int position = getAdapterPosition(selectedView);
            int childPosition = startPeek ? startViewChildPosition : endViewChildPosition;
            if (position == startViewPosition && childPosition == startViewChildPosition) {
                startViewOffset = selectionStart;
            }

            if (position == endViewPosition && childPosition == endViewChildPosition) {
                endViewOffset = selectionEnd;
            }
        }

        public void invalidate() {
            super.invalidate();
            for (int i = 0; i < parentView.getChildCount(); i++) {
                parentView.getChildAt(i).invalidate();
            }
        }

        @Override
        public void clear(boolean instant) {
            super.clear(instant);
            startViewPosition = -1;
            endViewPosition = -1;
            startViewChildPosition = -1;
            endViewChildPosition = -1;
            textByPosition.clear();
            childCountByPosition.clear();
        }

        @Override
        protected CharSequence getSelectedText() {
            SpannableStringBuilder stringBuilder = new SpannableStringBuilder();
            for (int i = startViewPosition; i <= endViewPosition; i++) {
                if (i == startViewPosition) {
                    int n = startViewPosition == endViewPosition ? endViewChildPosition : childCountByPosition.get(i) - 1;
                    for (int k = startViewChildPosition; k <= n; k++) {
                        CharSequence text = textByPosition.get(i + (k << 16));
                        if (text == null) {
                            continue;
                        }
                        if (startViewPosition == endViewPosition && k == endViewChildPosition && k == startViewChildPosition) {
                            int e = endViewOffset;
                            int s = startViewOffset;
                            if (e < s) {
                                int tmp = s;
                                s = e;
                                e = tmp;
                            }
                            if (s < text.length()) {
                                if (e > text.length()) e = text.length();
                                stringBuilder.append(text.subSequence(s, e));
                                stringBuilder.append('\n');
                            }
                        } else if (startViewPosition == endViewPosition && k == endViewChildPosition) {
                            CharSequence prefix = prefixTextByPosition.get(i + (k << 16));
                            if (prefix != null) {
                                stringBuilder.append(prefix).append(' ');
                            }
                            int e = endViewOffset;
                            if (e > text.length()) e = text.length();
                            stringBuilder.append(text.subSequence(0, e));
                            stringBuilder.append('\n');
                        } else if (k == startViewChildPosition) {
                            int s = startViewOffset;
                            if (s < text.length()) {
                                stringBuilder.append(text.subSequence(s, text.length()));
                                stringBuilder.append('\n');
                            }
                        } else {
                            CharSequence prefix = prefixTextByPosition.get(i + (k << 16));
                            if (prefix != null) {
                                stringBuilder.append(prefix).append(' ');
                            }
                            stringBuilder.append(text);
                            stringBuilder.append('\n');
                        }
                    }
                } else if (i == endViewPosition) {
                    for (int k = 0; k <= endViewChildPosition; k++) {
                        CharSequence text = textByPosition.get(i + (k << 16));
                        if (text == null) {
                            continue;
                        }
                        if (startViewPosition == endViewPosition && k == endViewChildPosition && k == startViewChildPosition) {
                            int e = endViewOffset;
                            int s = startViewOffset;
                            if (s < text.length()) {
                                if (e > text.length()) e = text.length();
                                stringBuilder.append(text.subSequence(s, e));
                                stringBuilder.append('\n');
                            }
                        } else if (k == endViewChildPosition) {
                            CharSequence prefix = prefixTextByPosition.get(i + (k << 16));
                            if (prefix != null) {
                                stringBuilder.append(prefix).append(' ');
                            }
                            int e = endViewOffset;
                            if (e > text.length()) e = text.length();
                            stringBuilder.append(text.subSequence(0, e));
                            stringBuilder.append('\n');
                        } else {
                            CharSequence prefix = prefixTextByPosition.get(i + (k << 16));
                            if (prefix != null) {
                                stringBuilder.append(prefix).append(' ');
                            }
                            stringBuilder.append(text);
                            stringBuilder.append('\n');
                        }
                    }
                } else {
                    int n = childCountByPosition.get(i);
                    for (int k = startViewChildPosition; k < n; k++) {
                        CharSequence prefix = prefixTextByPosition.get(i + (k << 16));
                        if (prefix != null) {
                            stringBuilder.append(prefix).append(' ');
                        }
                        stringBuilder.append(textByPosition.get(i + (k << 16)));
                        stringBuilder.append('\n');
                    }
                }
            }

            if (stringBuilder.length() > 0) {
                IgnoreCopySpannable[] spans = stringBuilder.getSpans(0, stringBuilder.length() - 1, IgnoreCopySpannable.class);
                for (IgnoreCopySpannable span : spans) {
                    int end = stringBuilder.getSpanEnd(span);
                    int start = stringBuilder.getSpanStart(span);
                    stringBuilder.delete(start, end);

                }
                return stringBuilder.subSequence(0, stringBuilder.length() - 1);
            } else {
                return null;
            }

        }

        @Override
        protected boolean selectLayout(int x, int y) {
            if (!multiselect) {
                return false;
            }
            if (!(y > selectedView.getTop() && y < selectedView.getBottom())) {
                int n = parentView.getChildCount();
                for (int i = 0; i < n; i++) {
                    if (isSelectable(parentView.getChildAt(i))) {
                        ArticleSelectableView child = (ArticleSelectableView) parentView.getChildAt(i);
                        if (y > child.getTop() && y < child.getBottom()) {
                            int index = findClosestLayoutIndex((int) (x - child.getX()), (int) (y - child.getY()), child);
                            if (index >= 0) {
                                onNewViewSelected(selectedView, child, index);
                                selectedView = child;
                                return true;
                            } else {
                                return false;
                            }
                        }
                    }
                }
                return false;
            } else {
                int currentChildPosition = startPeek ? startViewChildPosition : endViewChildPosition;
                int k = findClosestLayoutIndex((int) (x - selectedView.getX()), (int) (y - selectedView.getY()), selectedView);
                if (k != currentChildPosition && k >= 0) {
                    onNewViewSelected(selectedView, selectedView, k);
                    return true;
                }
            }
            return false;
        }

        @Override
        protected boolean canSelect(int newSelection) {
            if (startViewPosition == endViewPosition && startViewChildPosition == endViewChildPosition) {
                return super.canSelect(newSelection);
            }
            return true;
        }

        @Override
        protected void jumpToLine(int newSelection, int nextWhitespace, boolean viewChanged, float newYoffset, float oldYoffset, ArticleSelectableView oldSelectedView) {
            if (viewChanged && oldSelectedView == selectedView && oldYoffset == newYoffset) {
                if (movingHandleStart) {
                    selectionStart = newSelection;
                } else {
                    selectionEnd = newSelection;
                }
            } else {
                super.jumpToLine(newSelection, nextWhitespace, viewChanged, newYoffset, oldYoffset, oldSelectedView);
            }
        }

        @Override
        protected boolean canShowActions() {
            if (layoutManager == null) {
                return true;
            }
            int firstV = layoutManager.findFirstVisibleItemPosition();
            int lastV = layoutManager.findLastVisibleItemPosition();
            if ((firstV >= startViewPosition && firstV <= endViewPosition) || (lastV >= startViewPosition && lastV <= endViewPosition)) {
                return true;
            }
            if (startViewPosition >= firstV && endViewPosition <= lastV) {
                return true;
            }
            return false;
        }
    }


    public interface ArticleSelectableView extends SelectableView {
        void fillTextLayoutBlocks(ArrayList<TextLayoutBlock> blocks);
    }

    public interface SelectableView {
        int getBottom();

        int getTop();

        float getX();

        float getY();

        int getMeasuredWidth();

        void invalidate();
    }

    public interface TextLayoutBlock {
        StaticLayout getLayout();

        int getX();

        int getY();

        int getRow();

        default CharSequence getPrefix() {
            return null;
        }
    }

    public static class IgnoreCopySpannable {

    }

    private static class PathCopyTo extends Path {
        private Path destination;
        public PathCopyTo(Path destination) {
            this.destination = destination;
        }
        @Override
        public void reset() {
            super.reset();
        }

        @Override
        public void addRect(float left, float top, float right, float bottom, @NonNull Direction dir) {
            this.destination.addRect(left, top, right, bottom, dir);
        }
    }

    private static class PathWithSavedBottom extends Path {

        float lastBottom = 0;

        @Override
        public void reset() {
            super.reset();
            lastBottom = 0;
        }

        @Override
        public void addRect(float left, float top, float right, float bottom, Direction dir) {
            super.addRect(left, top, right, bottom, dir);
            if (bottom > lastBottom) {
                lastBottom = bottom;
            }
        }
    }

    private static class ScalablePath extends Path {
        float lastBottom = 0;
        private ArrayList<RectF> rects = new ArrayList<>(1);
        private int rectsCount = 0;

        @Override
        public void reset() {
            super.reset();
            rects.clear();
            rectsCount = 0;
            lastBottom = 0;
        }

        @Override
        public void addRect(float left, float top, float right, float bottom, Direction dir) {
            rects.add(new RectF(left, top, right, bottom));
            rectsCount++;
            super.addRect(left, top, right, bottom, dir);
            if (bottom > lastBottom) {
                lastBottom = bottom;
            }
        }

        public void scaleY(float sy, float cy, Path copyTo) {
            if (copyTo != null) {
                for (int i = 0; i < rectsCount; ++i) {
                    RectF rect = rects.get(i);
                    copyTo.addRect(rect.left, (rect.top - cy) * sy + cy, rect.right, (rect.bottom - cy) * sy + cy, Path.Direction.CW);
                }
            } else {
                super.reset();
                for (int i = 0; i < rectsCount; ++i) {
                    RectF rect = rects.get(i);
                    super.addRect(rect.left, (rect.top - cy) * sy + cy, rect.right, (rect.bottom - cy) * sy + cy, Path.Direction.CW);
                }
            }
        }
    }

    public void setKeyboardSize(int keyboardSize) {
        this.keyboardSize = keyboardSize;
        invalidate();
    }

    public int getParentTopPadding() {
        return 0;
    }

    public int getParentBottomPadding() {
        return 0;
    }

    protected int getThemedColor(String key) {
        return Theme.getColor(key);
    }

    protected Theme.ResourcesProvider getResourcesProvider() {
        return null;
    }
}<|MERGE_RESOLUTION|>--- conflicted
+++ resolved
@@ -1501,11 +1501,7 @@
         }
         canvas.drawPath(selectionPath, selectionPaint);
 
-<<<<<<< HEAD
-        final int R = (int) (cornerRadius * 1.66f);
-=======
         final float R = cornerRadius * 1.9f;
->>>>>>> e3fcc75e
         float startLeft = layout.getPrimaryHorizontal(selectionStart),
                 endLeft = layout.getPrimaryHorizontal(selectionEnd);
         float x, b;
