package org.telegram.ui.Cells;

import static com.google.zxing.common.detector.MathUtils.distance;
import static org.telegram.messenger.AndroidUtilities.dp;
import static org.telegram.ui.ActionBar.FloatingToolbar.STYLE_THEME;
import static org.telegram.ui.ActionBar.Theme.key_chat_inTextSelectionHighlight;

import android.animation.Animator;
import android.animation.AnimatorListenerAdapter;
import android.animation.ValueAnimator;
import android.app.Activity;
import android.content.Context;
import android.graphics.Canvas;
import android.graphics.CornerPathEffect;
import android.graphics.Paint;
import android.graphics.Path;
import android.graphics.Rect;
import android.graphics.RectF;
import android.os.Build;
import android.text.Layout;
import android.text.SpannableStringBuilder;
import android.text.Spanned;
import android.text.StaticLayout;
import android.util.SparseArray;
import android.util.SparseIntArray;
import android.util.TypedValue;
import android.view.ActionMode;
import android.view.Gravity;
import android.view.HapticFeedbackConstants;
import android.view.Menu;
import android.view.MenuItem;
import android.view.MotionEvent;
import android.view.View;
import android.view.ViewConfiguration;
import android.view.ViewGroup;
import android.view.ViewParent;
import android.view.animation.Interpolator;
import android.view.animation.OvershootInterpolator;
import android.widget.Magnifier;
import android.widget.TextView;

import androidx.annotation.NonNull;
import androidx.core.widget.NestedScrollView;
import androidx.recyclerview.widget.LinearLayoutManager;

import org.jetbrains.annotations.NotNull;
import org.telegram.messenger.AndroidUtilities;
import org.telegram.messenger.ApplicationLoader;
import org.telegram.messenger.Emoji;
import org.telegram.messenger.FileLog;
import org.telegram.messenger.LocaleController;
import org.telegram.messenger.MessageObject;
import org.telegram.messenger.R;
import org.telegram.messenger.SharedConfig;
import org.telegram.messenger.Utilities;
import org.telegram.ui.ActionBar.ActionBarPopupWindow;
import org.telegram.ui.ActionBar.AlertDialog;
import org.telegram.ui.ActionBar.FloatingActionMode;
import org.telegram.ui.ActionBar.FloatingToolbar;
import org.telegram.ui.ActionBar.Theme;
import org.telegram.ui.ArticleViewer;
import org.telegram.ui.Components.AnimatedEmojiSpan;
import org.telegram.ui.Components.CornerPath;
import org.telegram.ui.Components.LayoutHelper;
import org.telegram.ui.Components.LinkPath;
import org.telegram.ui.Components.RecyclerListView;
import org.telegram.ui.RestrictedLanguagesSelectActivity;

import java.util.ArrayList;

import tw.nekomimi.nekogram.NekoConfig;
import tw.nekomimi.nekogram.transtale.TranslateDb;
import tw.nekomimi.nekogram.transtale.Translator;
import tw.nekomimi.nekogram.utils.AlertUtil;
import tw.nekomimi.nekogram.utils.ProxyUtil;

import static com.google.zxing.common.detector.MathUtils.distance;
import static org.telegram.ui.ActionBar.FloatingToolbar.STYLE_THEME;
import static org.telegram.ui.ActionBar.Theme.key_chat_inTextSelectionHighlight;

public abstract class TextSelectionHelper<Cell extends TextSelectionHelper.SelectableView> {

    protected int textX;
    protected int textY;
    protected int maybeTextX;
    protected int maybeTextY;
    boolean allowDiscard;

    float movingOffsetX;
    float movingOffsetY;

    protected int[] tmpCoord = new int[2];
    protected boolean movingHandle;
    protected boolean movingHandleStart;
    private boolean isOneTouch;

    private int longpressDelay;
    private int touchSlop;
    protected PathWithSavedBottom path = new PathWithSavedBottom();

    protected float cornerRadius;
    protected Paint selectionPaint = new Paint(Paint.ANTI_ALIAS_FLAG);
    protected Paint selectionHandlePaint = new Paint(Paint.ANTI_ALIAS_FLAG);
    protected CornerPath selectionPath = new CornerPath();
    protected Path selectionHandlePath = new Path();
    protected PathCopyTo selectionPathMirror = new PathCopyTo(selectionPath);

    protected int capturedX;
    protected int capturedY;
    public int selectionStart = -1;
    public int selectionEnd = -1;
    protected int selectedCellId;
    protected Integer selectedCellEditDate;
    private int topOffset;
    private boolean snap;

    private boolean tryCapture;

    private final ActionMode.Callback textSelectActionCallback = createActionCallback();
    protected final Rect textArea = new Rect();
    protected TextSelectionOverlay textSelectionOverlay;

    private Callback callback;

    protected RecyclerListView parentRecyclerView;
    protected NestedScrollView parentNestedScrollView;
    protected ViewGroup parentView;
    private Magnifier magnifier;
    private float magnifierYanimated;
    private float magnifierY;
    private float magnifierDy;
    private float magnifierXanimated;
    private float magnifierX;
    private float magnifierDx;
    private boolean scrolling;
    private boolean scrollDown;
    protected boolean actionsIsShowing;
    private boolean parentIsScrolling;
    protected boolean movingDirectionSettling;

    private RectF startArea = new RectF();
    private RectF endArea = new RectF();

    protected float enterProgress;
    protected float handleViewProgress;
    protected Cell selectedView;
    protected Cell maybeSelectedView;
    private ActionMode actionMode;

    protected boolean multiselect;

    public Cell getSelectedCell() {
        return selectedView;
    }

    protected final LayoutBlock layoutBlock = new LayoutBlock();

    private int lastX;
    private int lastY;
    private Interpolator interpolator = new OvershootInterpolator();

    protected boolean showActionsAsPopupAlways = false;

    int keyboardSize;

    private Runnable scrollRunnable = new Runnable() {
        @Override
        public void run() {
            if (scrolling && (parentRecyclerView != null || parentNestedScrollView != null)) {
                int dy;
                if (multiselect && selectedView == null) {
                    dy = dp(8);
                } else if (selectedView != null) {
                    dy = getLineHeight() >> 1;
                } else {
                    return;
                }

                if (!multiselect && !allowScrollPrentRelative) {
                    if (scrollDown) {
                        if (selectedView.getBottom() - dy < parentView.getMeasuredHeight() - getParentBottomPadding()) {
                            dy = selectedView.getBottom() - parentView.getMeasuredHeight() + getParentBottomPadding();
                        }
                    } else {
                        if (selectedView.getTop() + dy > getParentTopPadding()) {
                            dy = -selectedView.getTop() + getParentTopPadding();
                        }
                    }
                }
                if (parentRecyclerView != null) {
                    parentRecyclerView.scrollBy(0, scrollDown ? dy : -dy);
                }
                if (parentNestedScrollView != null) {
                    parentNestedScrollView.setScrollY(parentNestedScrollView.getScrollY() + (scrollDown ? dy : -dy));
                }
                AndroidUtilities.runOnUIThread(this);
            }
        }
    };

    final Runnable startSelectionRunnable = new Runnable() {

        @Override
        public void run() {
            if (maybeSelectedView == null || textSelectionOverlay == null) {
                return;
            }

            Cell oldView = selectedView;
            Cell newView = maybeSelectedView;
            CharSequence text = getText(maybeSelectedView, true);
            if (parentRecyclerView != null) {
                parentRecyclerView.cancelClickRunnables(false);
            }

            int x = capturedX;
            int y = capturedY;
            if (!textArea.isEmpty()) {
                if (x > textArea.right) x = textArea.right - 1;
                if (x < textArea.left) x = textArea.left + 1;
                if (y < textArea.top) y = textArea.top + 1;
                if (y > textArea.bottom) y = textArea.bottom - 1;
            }

            int offset = getCharOffsetFromCord(x, y, maybeTextX, maybeTextY, newView, true);
            if (offset >= text.length()) {
                fillLayoutForOffset(offset, layoutBlock, true);
                if (layoutBlock.layout == null) {
                    selectionStart = selectionEnd = -1;
                    return;
                }
                int endLine = layoutBlock.layout.getLineCount() - 1;
                x -= maybeTextX;
                if (x < layoutBlock.layout.getLineRight(endLine) + dp(4) && x > layoutBlock.layout.getLineLeft(endLine)) {
                    offset = text.length() - 1;
                }
            }
            if (offset >= 0 && offset < text.length() && text.charAt(offset) != '\n') {
                int maybeTextX = TextSelectionHelper.this.maybeTextX;
                int maybeTextY = TextSelectionHelper.this.maybeTextY;
                clear();
                textSelectionOverlay.setVisibility(View.VISIBLE);
                onTextSelected(newView, oldView);
                selectionStart = offset;
                selectionEnd = selectionStart;

                if (text instanceof Spanned) {
                    boolean found = false;
                    Emoji.EmojiSpan[] spans = ((Spanned) text).getSpans(0, text.length(), Emoji.EmojiSpan.class);
                    for (Emoji.EmojiSpan emojiSpan : spans) {
                        int s = ((Spanned) text).getSpanStart(emojiSpan);
                        int e = ((Spanned) text).getSpanEnd(emojiSpan);
                        if (offset >= s && offset <= e) {
                            selectionStart = s;
                            selectionEnd = e;
                            found = true;
                            break;
                        }
                    }
                    if (!found) {
                        AnimatedEmojiSpan[] spans2 = ((Spanned) text).getSpans(0, text.length(), AnimatedEmojiSpan.class);
                        for (AnimatedEmojiSpan emojiSpan : spans2) {
                            int s = ((Spanned) text).getSpanStart(emojiSpan);
                            int e = ((Spanned) text).getSpanEnd(emojiSpan);
                            if (offset >= s && offset <= e) {
                                selectionStart = s;
                                selectionEnd = e;
                                break;
                            }
                        }
                    }
                }

                if (selectionStart == selectionEnd) {
                    while (selectionStart > 0 && isInterruptedCharacter(text.charAt(selectionStart - 1))) {
                        selectionStart--;
                    }

                    while (selectionEnd < text.length() && isInterruptedCharacter(text.charAt(selectionEnd))) {
                        selectionEnd++;
                    }
                }

                textX = maybeTextX;
                textY = maybeTextY;

                selectedView = newView;
                if (!NekoConfig.disableVibration.Bool()) {
                    textSelectionOverlay.performHapticFeedback(HapticFeedbackConstants.LONG_PRESS, HapticFeedbackConstants.FLAG_IGNORE_VIEW_SETTING);
                }
                AndroidUtilities.cancelRunOnUIThread(showActionsRunnable);
                AndroidUtilities.runOnUIThread(showActionsRunnable);
                showHandleViews();
                invalidate();

                if (oldView != null) {
                    oldView.invalidate();
                }

                if (callback != null) {
                    callback.onStateChanged(true);
                }

                movingHandle = true;
                movingDirectionSettling = true;
                isOneTouch = true;
                movingOffsetY = 0;
                movingOffsetX = 0;
                onOffsetChanged();
            }
            tryCapture = false;
            allowDiscard = false;

        }
    };
    protected Theme.ResourcesProvider resourcesProvider;
    public boolean useMovingOffset = true;
    private boolean invalidateParent;
    public boolean allowScrollPrentRelative;

    public TextSelectionHelper() {
        longpressDelay = ViewConfiguration.getLongPressTimeout();
        touchSlop = ViewConfiguration.get(ApplicationLoader.applicationContext).getScaledTouchSlop();
        selectionPaint.setPathEffect(new CornerPathEffect(cornerRadius = dp(6)));
        selectionPath.setRectsUnionDiffDelta(1f);
    }

    public void setInvalidateParent() {
        invalidateParent = true;
    }


    public interface OnTranslateListener {
        public void run(CharSequence text, String fromLang, String toLang, Runnable onAlertDismiss);
    }
    private OnTranslateListener onTranslateListener = null;
    public void setOnTranslate(OnTranslateListener listener) {
        onTranslateListener = listener;
    }

    public void setParentView(ViewGroup view) {
        if (view instanceof RecyclerListView) {
            parentRecyclerView = (RecyclerListView) view;
        }
        parentView = view;
    }

    public void setScrollingParent(View scrollingParent) {
        if (scrollingParent instanceof NestedScrollView) {
            parentNestedScrollView = (NestedScrollView) scrollingParent;
        }
    }

    public void setMaybeTextCord(int x, int y) {
        maybeTextX = x;
        maybeTextY = y;
    }

    public boolean onTouchEvent(MotionEvent event) {
        switch (event.getAction()) {
            case MotionEvent.ACTION_DOWN:
                capturedX = (int) event.getX();
                capturedY = (int) event.getY();
                tryCapture = false;
                textArea.inset(-dp(8), -dp(8));
                if (textArea.contains(capturedX, capturedY) && maybeSelectedView != null) {
                    textArea.inset(dp(8), dp(8));
                    int x = capturedX;
                    int y = capturedY;
                    if (x > textArea.right) x = textArea.right - 1;
                    if (x < textArea.left) x = textArea.left + 1;
                    if (y < textArea.top) y = textArea.top + 1;
                    if (y > textArea.bottom) y = textArea.bottom - 1;

                    int offset = getCharOffsetFromCord(x, y, maybeTextX, maybeTextY, maybeSelectedView, true);
                    CharSequence text = getText(maybeSelectedView, true);
                    if (offset >= text.length()) {
                        fillLayoutForOffset(offset, layoutBlock, true);
                        if (layoutBlock.layout == null) {
                            tryCapture = false;
                            return tryCapture;
                        }
                        int endLine = layoutBlock.layout.getLineCount() - 1;
                        x -= maybeTextX;
                        if (x < layoutBlock.layout.getLineRight(endLine) + dp(4) && x > layoutBlock.layout.getLineLeft(endLine)) {
                            offset = text.length() - 1;
                        }
                    }
                    if (offset >= 0 && offset < text.length() && text.charAt(offset) != '\n') {
                        AndroidUtilities.cancelRunOnUIThread(startSelectionRunnable);
                        AndroidUtilities.runOnUIThread(startSelectionRunnable, longpressDelay);
                        tryCapture = true;
                    }
                }
                return tryCapture;

            case MotionEvent.ACTION_MOVE:
                int y = (int) event.getY();
                int x = (int) event.getX();
                int r = (capturedY - y) * (capturedY - y) + (capturedX - x) * (capturedX - x);
                if (r > touchSlop * touchSlop) {
                    AndroidUtilities.cancelRunOnUIThread(startSelectionRunnable);
                    tryCapture = false;
                }
                return tryCapture;
            case MotionEvent.ACTION_CANCEL:
            case MotionEvent.ACTION_UP:
                AndroidUtilities.cancelRunOnUIThread(startSelectionRunnable);
                tryCapture = false;
                return false;
        }
        return false;
    }


    private void hideMagnifier() {
        if (android.os.Build.VERSION.SDK_INT >= android.os.Build.VERSION_CODES.P) {
            if (magnifier != null) {
                magnifier.dismiss();
                magnifier = null;
            }
        }
    }

    private void showMagnifier(int x) {
        if (android.os.Build.VERSION.SDK_INT >= android.os.Build.VERSION_CODES.P) {
            if (selectedView == null || isOneTouch || !movingHandle || textSelectionOverlay == null) {
                return;
            }
            int offset = movingHandleStart ? selectionStart : selectionEnd;

            fillLayoutForOffset(offset, layoutBlock);
            Layout layout = layoutBlock.layout;
            if (layout == null) {
                return;
            }

            int line = layout.getLineForOffset(Utilities.clamp(offset - layoutBlock.charOffset, layout.getText().length(), 0));

            int lineHeight = layout.getLineBottom(line) - layout.getLineTop(line);
            int[] coordsInParent = getCoordsInParent();
            int newY = (int) (layout.getLineTop(line) + textY + coordsInParent[1]) - lineHeight - dp(8);
            newY += layoutBlock.yOffset;

            int startLine;
            int endLine;
            if (selectedView instanceof ArticleViewer.BlockTableCell) {
                startLine = (int) coordsInParent[0];
                endLine = (int) coordsInParent[0] + selectedView.getMeasuredWidth();
            } else {
                startLine = (int) (coordsInParent[0] + textX + layout.getLineLeft(line));
                endLine = (int) (coordsInParent[0] + textX + layout.getLineRight(line));
            }
            if (x < startLine) {
                x = startLine;
            } else if (x > endLine) {
                x = endLine;
            }

            if (magnifierY != newY) {
                magnifierY = newY;
                magnifierDy = (newY - magnifierYanimated) / 200f;
            }
            if (magnifierX != x) {
                magnifierX = x;
                magnifierDx = (x - magnifierXanimated) / 100f;
            }

            if (magnifier == null) {
                magnifier = new Magnifier(textSelectionOverlay);
                magnifierYanimated = magnifierY;
                magnifierXanimated = magnifierX;
            }

            if (magnifierYanimated != magnifierY) {
                magnifierYanimated += magnifierDy * 16;
            }

            if (magnifierDy > 0 && magnifierYanimated > magnifierY) {
                magnifierYanimated = magnifierY;
            } else if (magnifierDy < 0 && magnifierYanimated < magnifierY) {
                magnifierYanimated = magnifierY;
            }

            if (magnifierXanimated != magnifierX) {
                magnifierXanimated += magnifierDx * 16;
            }

            if (magnifierDx > 0 && magnifierXanimated > magnifierX) {
                magnifierXanimated = magnifierX;
            } else if (magnifierDx < 0 && magnifierXanimated < magnifierX) {
                magnifierXanimated = magnifierX;
            }

            magnifier.show(
                magnifierXanimated, magnifierYanimated + lineHeight * 1.5f + dp(8)
            );
            magnifier.update();
        }
    }

    private ValueAnimator handleViewAnimator;

    protected void showHandleViews() {
        if (handleViewProgress == 1f || textSelectionOverlay == null) {
            return;
        }
        if (handleViewAnimator != null) {
            handleViewAnimator.cancel();
        }
        handleViewAnimator = ValueAnimator.ofFloat(handleViewProgress, 1f);
        handleViewAnimator.addUpdateListener(animation -> {
            handleViewProgress = (float) animation.getAnimatedValue();
            textSelectionOverlay.invalidate();
        });
        handleViewAnimator.setDuration((long) (Math.abs(1f - handleViewProgress) * 250));
        handleViewAnimator.start();
    }

    public boolean isInSelectionMode() {
        return selectionStart >= 0 && selectionEnd >= 0;
    }

    private ActionBarPopupWindow popupWindow;
    private ActionBarPopupWindow.ActionBarPopupWindowLayout popupLayout;
    private TextView deleteView;
    private Rect popupRect;

    private final Runnable showActionsRunnable = () -> {
        textSelectionOverlay.invalidate();
        showActions();
    };

    private void showActions() {
        if (textSelectionOverlay == null) {
            return;
        }
        if (Build.VERSION.SDK_INT >= Build.VERSION_CODES.M) {
            if (!movingHandle && isInSelectionMode() && canShowActions()) {
                if (!actionsIsShowing) {
                    if (actionMode == null) {
                        FloatingToolbar floatingToolbar = new FloatingToolbar(textSelectionOverlay.getContext(), textSelectionOverlay, STYLE_THEME, getResourcesProvider());
                        actionMode = new FloatingActionMode(textSelectionOverlay.getContext(), (ActionMode.Callback2) textSelectActionCallback, textSelectionOverlay, floatingToolbar);
                        textSelectActionCallback.onCreateActionMode(actionMode, actionMode.getMenu());
                    }
                    textSelectActionCallback.onPrepareActionMode(actionMode, actionMode.getMenu());
                    actionMode.hide(1);
                }
                AndroidUtilities.cancelRunOnUIThread(hideActionsRunnable);
                actionsIsShowing = true;
            }
        } else {
            if (!showActionsAsPopupAlways) {
                if (actionMode == null && isInSelectionMode()) {
                    actionMode = textSelectionOverlay.startActionMode(textSelectActionCallback);
                }
            } else {
                if (!movingHandle && isInSelectionMode() && canShowActions()) {
                    if (popupLayout == null) {
                        popupRect = new android.graphics.Rect();
                        popupLayout = new ActionBarPopupWindow.ActionBarPopupWindowLayout(textSelectionOverlay.getContext());
                        popupLayout.setPadding(dp(1), dp(1), dp(1), dp(1));
                        popupLayout.setBackgroundDrawable(textSelectionOverlay.getContext().getResources().getDrawable(R.drawable.menu_copy));
                        popupLayout.setAnimationEnabled(false);
                        popupLayout.setOnTouchListener((v, event) -> {
                            if (event.getActionMasked() == MotionEvent.ACTION_DOWN) {
                                if (popupWindow != null && popupWindow.isShowing()) {
                                    v.getHitRect(popupRect);
                                }
                            }
                            return false;
                        });
                        popupLayout.setShownFromBottom(false);

                        deleteView = new TextView(textSelectionOverlay.getContext());
                        deleteView.setBackgroundDrawable(Theme.createSelectorDrawable(getThemedColor(Theme.key_listSelector), 2));
                        deleteView.setGravity(Gravity.CENTER_VERTICAL);
                        deleteView.setPadding(dp(20), 0, dp(20), 0);
                        deleteView.setTextSize(TypedValue.COMPLEX_UNIT_DIP, 15);
                        deleteView.setTypeface(AndroidUtilities.getTypeface("fonts/rmedium.ttf"));
                        deleteView.setText(textSelectionOverlay.getContext().getString(android.R.string.copy));
                        deleteView.setTextColor(getThemedColor(Theme.key_actionBarDefaultSubmenuItem));
                        deleteView.setOnClickListener(v -> {
                            copyText();
                        });
                        popupLayout.addView(deleteView, LayoutHelper.createFrame(LayoutHelper.WRAP_CONTENT, 48));

                        popupWindow = new ActionBarPopupWindow(popupLayout, LayoutHelper.WRAP_CONTENT, LayoutHelper.WRAP_CONTENT);
                        popupWindow.setAnimationEnabled(false);
                        popupWindow.setAnimationStyle(R.style.PopupContextAnimation);
                        popupWindow.setOutsideTouchable(true);

                        if (popupLayout != null) {
                            popupLayout.setBackgroundColor(getThemedColor(Theme.key_actionBarDefaultSubmenuBackground));
                        }
                    }

                    int y = 0;
                    if (selectedView != null) {
                        int lineHeight = -getLineHeight();
                        int[] coords = offsetToCord(selectionStart);
                        int[] coordsInParent = getCoordsInParent();
                        y = (int) (coords[1] + textY + coordsInParent[1]) + lineHeight / 2 - dp(4);
                        if (y < 0) y = 0;
                    }

                    popupWindow.showAtLocation(textSelectionOverlay, Gravity.TOP, 0, y - dp(48));
                    popupWindow.startAnimation();
                }
            }
        }
    }

    protected boolean canShowActions() {
        return selectedView != null;
    }

    protected boolean canShowQuote() {
        return false;
    }

    protected void onQuoteClick(MessageObject messageObject, int start, int end, CharSequence text) {

    }

    //fast way hide floating action mode for long time
    private final Runnable hideActionsRunnable = new Runnable() {
        @Override
        public void run() {
            if (Build.VERSION.SDK_INT >= Build.VERSION_CODES.M) {
                if (actionMode != null && !actionsIsShowing) {
                    actionMode.hide(Long.MAX_VALUE);
                    AndroidUtilities.runOnUIThread(hideActionsRunnable, 1000);
                }
            }
        }
    };

    private void hideActions() {
        if (Build.VERSION.SDK_INT >= Build.VERSION_CODES.M) {
            if (actionMode != null && actionsIsShowing) {
                actionsIsShowing = false;
                hideActionsRunnable.run();
            }
            actionsIsShowing = false;
        }
        if (!isInSelectionMode() && actionMode != null) {
            actionMode.finish();
            actionMode = null;
        }
        if (popupWindow != null) {
            popupWindow.dismiss();
        }
    }

    public TextSelectionOverlay getOverlayView(Context context) {
        if (textSelectionOverlay == null) {
            textSelectionOverlay = new TextSelectionOverlay(context);
        }
        return textSelectionOverlay;
    }

    public boolean isSelected(MessageObject messageObject) {
        if (messageObject == null) {
            return false;
        }
        return selectedCellId == messageObject.getId();
    }

    public void checkSelectionCancel(MotionEvent e) {
        if (e.getAction() == MotionEvent.ACTION_UP || e.getAction() == MotionEvent.ACTION_CANCEL) {
            cancelTextSelectionRunnable();
        }
    }

    public void cancelTextSelectionRunnable() {
        AndroidUtilities.cancelRunOnUIThread(startSelectionRunnable);
        tryCapture = false;
    }

    public void clear() {
        clear(false);
    }

    public void clear(boolean instant) {
        onExitSelectionMode(instant);
        selectionStart = -1;
        selectionEnd = -1;
        hideMagnifier();
        hideActions();
        invalidate();
        selectedView = null;
        selectedCellId = 0;
        selectedCellEditDate = null;
        AndroidUtilities.cancelRunOnUIThread(startSelectionRunnable);
        tryCapture = false;
        if (textSelectionOverlay != null) {
            textSelectionOverlay.setVisibility(View.GONE);
        }
        handleViewProgress = 0;
        if (callback != null) {
            callback.onStateChanged(false);
        }
        capturedX = -1;
        capturedY = -1;
        maybeTextX = -1;
        maybeTextY = -1;
        movingOffsetX = 0;
        movingOffsetY = 0;
        movingHandle = false;
    }

    protected void onExitSelectionMode(boolean didAction) {
    }

    public void setCallback(Callback listener) {
        callback = listener;
    }

    public boolean isTryingSelect() {
        return tryCapture;
    }

    public void onParentScrolled() {
        if (isInSelectionMode() && textSelectionOverlay != null) {
            parentIsScrolling = true;
            textSelectionOverlay.invalidate();
            hideActions();
        }
    }

    public void stopScrolling() {
        parentIsScrolling = false;
        textSelectionOverlay.invalidate();
        AndroidUtilities.cancelRunOnUIThread(showActionsRunnable);
        AndroidUtilities.runOnUIThread(showActionsRunnable);
    }

    public static boolean isInterruptedCharacter(char c) {
        return Character.isLetter(c) || Character.isDigit(c) || c == '_';
    }

    public void setTopOffset(int topOffset) {
        this.topOffset = topOffset;
    }

    public class TextSelectionOverlay extends View {

        Paint handleViewPaint = new Paint(Paint.ANTI_ALIAS_FLAG);

        float pressedX;
        float pressedY;
        long pressedTime = 0;

        Path path = new Path();

        public TextSelectionOverlay(Context context) {
            super(context);
            handleViewPaint.setStyle(Paint.Style.FILL);
        }


        public boolean checkOnTap(MotionEvent event) {
            if (!isInSelectionMode() || movingHandle) return false;
            switch (event.getAction()) {
                case MotionEvent.ACTION_DOWN:
                    pressedX = event.getX();
                    pressedY = event.getY();
                    pressedTime = System.currentTimeMillis();
                    break;
                case MotionEvent.ACTION_UP:
                    if (System.currentTimeMillis() - pressedTime < 200 && distance((int) pressedX, (int) pressedY, (int) event.getX(), (int) event.getY()) < touchSlop) {
                        hideActions();
                        clear();
                        return true;
                    }
                    break;
            }

            return false;

        }

        @Override
        public boolean onTouchEvent(MotionEvent event) {
            if (!isInSelectionMode()) return false;
            if (event.getPointerCount() > 1) {
                return movingHandle;
            }

            int dx = (int) (lastX - event.getX());
            int dy = (int) (lastY - event.getY());

            lastX = (int) event.getX();
            lastY = (int) event.getY();

            switch (event.getAction()) {
                case MotionEvent.ACTION_DOWN:
                    if (movingHandle) {
                        return true;
                    }
                    int x = (int) event.getX();
                    int y = (int) event.getY();
                    if (startArea.contains(x, y)) {
                        pickStartView();
                        if (selectedView == null) {
                            return false;
                        }
                        movingHandle = true;
                        movingHandleStart = true;
                        int[] cords = offsetToCord(selectionStart);


                        float textSizeHalf = getLineHeight() / 2;

                        int[] coordsInParent = getCoordsInParent();
                        if (useMovingOffset) {
                            movingOffsetX = cords[0] + textX + coordsInParent[0] - x;
                        } else {
                            movingOffsetX = 0;
                        }
                        movingOffsetY = cords[1] + textY + coordsInParent[1] - y - textSizeHalf;
                        hideActions();
                        textSelectionOverlay.invalidate();
                        return true;
                    }

                    if (endArea.contains(x, y)) {
                        pickEndView();
                        if (selectedView == null) {
                            return false;
                        }
                        movingHandle = true;
                        movingHandleStart = false;
                        int[] cords = offsetToCord(selectionEnd);

                        float textSizeHalf = getLineHeight() / 2;
                        int[] coordsInParent = getCoordsInParent();
                        movingOffsetX = cords[0] + textX + coordsInParent[0] - x;
                        movingOffsetY = cords[1] + textY + coordsInParent[1] - y - textSizeHalf;
                        showMagnifier(lastX);
                        hideActions();
                        textSelectionOverlay.invalidate();
                        return true;
                    }

                    movingHandle = false;
                    allowDiscard = true;
                    break;
                case MotionEvent.ACTION_MOVE:
                    if (movingHandle) {
                        if (movingHandleStart) {
                            pickStartView();
                        } else {
                            pickEndView();
                        }

                        if (selectedView == null) {
                            return movingHandle;
                        }

                        y = (int) (event.getY() + movingOffsetY);
                        x = (int) (event.getX() + movingOffsetX);

                        boolean viewChanged = selectLayout(x, y);

                        if (selectedView == null) {
                            return true;
                        }

                        if (movingHandleStart) {
                            fillLayoutForOffset(selectionStart, layoutBlock);
                        } else {
                            fillLayoutForOffset(selectionEnd, layoutBlock);
                        }

                        Layout oldTextLayout = layoutBlock.layout;
                        if (oldTextLayout == null) {
                            return true;
                        }
                        float oldYoffset = layoutBlock.yOffset;
                        Cell oldSelectedView = selectedView;

                        int[] coordsInParent = getCoordsInParent();
                        y -= coordsInParent[1];
                        x -= coordsInParent[0];

                        boolean canScrollDown = event.getY() - touchSlop > parentView.getMeasuredHeight() - getParentBottomPadding() && (allowScrollPrentRelative || multiselect || selectedView.getBottom() > parentView.getMeasuredHeight() - getParentBottomPadding());
                        boolean canScrollUp = event.getY() < ((View) parentView.getParent()).getTop() + getParentTopPadding() && (multiselect || selectedView.getTop() < getParentTopPadding());
                        if (canScrollDown || canScrollUp) {
                            if (!scrolling) {
                                scrolling = true;
                                AndroidUtilities.runOnUIThread(scrollRunnable);
                            }
                            scrollDown = canScrollDown;

                            if (canScrollDown) {
                                y = (int) (parentView.getMeasuredHeight() - selectedView.getTop() + movingOffsetY);
                            } else {
                                y = (int) (-selectedView.getTop() + movingOffsetY);
                            }
                        } else {
                            if (scrolling) {
                                scrolling = false;
                                AndroidUtilities.cancelRunOnUIThread(scrollRunnable);
                            }
                        }

                        int newSelection = getCharOffsetFromCord(x, y, textX, textY, selectedView, false);
                        if (newSelection >= 0) {
                            if (movingDirectionSettling) {
                                if (viewChanged) {
                                    return true;
                                } else if (newSelection < selectionStart) {
                                    movingDirectionSettling = false;
                                    movingHandleStart = true;
                                    hideActions();
                                } else if (newSelection > selectionEnd) {
                                    movingDirectionSettling = false;
                                    movingHandleStart = false;
                                    hideActions();
                                } else {
                                    return true;
                                }
                            }
                            if (movingHandleStart) {
                                if (selectionStart != newSelection && canSelect(newSelection)) {
                                    CharSequence text = getText(selectedView, false);

                                    fillLayoutForOffset(newSelection, layoutBlock);
                                    Layout layoutOld = layoutBlock.layout;

                                    fillLayoutForOffset(selectionStart, layoutBlock);
                                    Layout layoutNew = layoutBlock.layout;

                                    if (layoutOld == null || layoutNew == null) {
                                        return true;
                                    }

                                    int nextWhitespace = newSelection;
                                    while (nextWhitespace - 1 >= 0 && isInterruptedCharacter(text.charAt(nextWhitespace - 1))) {
                                        nextWhitespace--;
                                    }

                                    int nextWhitespaceLine = layoutNew.getLineForOffset(nextWhitespace);
                                    int currentLine = layoutNew.getLineForOffset(selectionStart);
                                    int newSelectionLine = layoutNew.getLineForOffset(newSelection);

                                    if (viewChanged || layoutOld != layoutNew || newSelectionLine != layoutNew.getLineForOffset(selectionStart) && newSelectionLine == nextWhitespaceLine) {
                                        jumpToLine(newSelection, nextWhitespace, viewChanged, layoutBlock.yOffset, oldYoffset, oldSelectedView);
<<<<<<< HEAD
                                        if (Build.VERSION.SDK_INT >= Build.VERSION_CODES.O_MR1 && !NekoConfig.disableVibration.Bool()) {
                                            textSelectionOverlay.performHapticFeedback(HapticFeedbackConstants.TEXT_HANDLE_MOVE, HapticFeedbackConstants.FLAG_IGNORE_VIEW_SETTING);
                                        }
=======
                                        AndroidUtilities.vibrateCursor(textSelectionOverlay);
>>>>>>> a906f12a
                                        TextSelectionHelper.this.invalidate();
                                    } else if (Layout.DIR_RIGHT_TO_LEFT == layoutNew.getParagraphDirection(layoutNew.getLineForOffset(newSelection)) || layoutNew.isRtlCharAt(newSelection) || nextWhitespaceLine != currentLine || newSelectionLine != nextWhitespaceLine) {
                                        selectionStart = newSelection;
                                        if (selectionStart > selectionEnd) {
                                            int k = selectionEnd;
                                            selectionEnd = selectionStart;
                                            selectionStart = k;
                                            movingHandleStart = false;
                                        }
<<<<<<< HEAD
                                        if (Build.VERSION.SDK_INT >= Build.VERSION_CODES.O_MR1 && !NekoConfig.disableVibration.Bool()) {
                                            textSelectionOverlay.performHapticFeedback(HapticFeedbackConstants.TEXT_HANDLE_MOVE, HapticFeedbackConstants.FLAG_IGNORE_VIEW_SETTING);
                                        }
=======
                                        AndroidUtilities.vibrateCursor(textSelectionOverlay);
>>>>>>> a906f12a
                                        TextSelectionHelper.this.invalidate();
                                    } else {
                                        int previousWhitespace = newSelection;
                                        while (previousWhitespace + 1 < text.length() && isInterruptedCharacter(text.charAt(previousWhitespace + 1))) {
                                            previousWhitespace++;
                                        }

                                        int distanseToNextWhitspace = Math.abs(newSelection - nextWhitespace);
                                        int distanseToPreviousWhitespace = Math.abs(newSelection - previousWhitespace);

                                        if (snap) {
                                            snap = dx >= 0;
                                        }
                                        boolean nextCharIsLitter = newSelection - 1 > 0 && isInterruptedCharacter(text.charAt(newSelection - 1));

                                        char newChar;
                                        if (newSelection >= text.length()) {
                                            newSelection = text.length();
                                            newChar = '\n';
                                        } else {
                                            newChar = text.charAt(newSelection);
                                        }

                                        char selectionStartChar;
                                        if (selectionStart >= text.length()) {
                                            selectionStart = text.length();
                                            selectionStartChar = '\n';
                                        } else {
                                            selectionStartChar = text.charAt(selectionStart);
                                        }

                                        if ((newSelection < selectionStart && distanseToNextWhitspace < distanseToPreviousWhitespace) || (newSelection > selectionStart && dx < 0) || !isInterruptedCharacter(newChar) || (isInterruptedCharacter(selectionStartChar) && !snap) || newSelection == 0 || !nextCharIsLitter || selectionStartChar == '\n') {
                                            if (snap && newSelection == 1) {
                                                return true;
                                            }
                                            if (newSelection < selectionStart && isInterruptedCharacter(newChar) && !(isInterruptedCharacter(selectionStartChar) && !snap) && selectionStartChar != '\n') {
                                                selectionStart = nextWhitespace;
                                                snap = true;
                                            } else {
                                                selectionStart = newSelection;
                                            }

                                            if (selectionStart > selectionEnd) {
                                                int k = selectionEnd;
                                                selectionEnd = selectionStart;
                                                selectionStart = k;
                                                movingHandleStart = false;
                                            }
<<<<<<< HEAD
                                            if (Build.VERSION.SDK_INT >= Build.VERSION_CODES.O_MR1 && !NekoConfig.disableVibration.Bool()) {
                                                textSelectionOverlay.performHapticFeedback(HapticFeedbackConstants.TEXT_HANDLE_MOVE, HapticFeedbackConstants.FLAG_IGNORE_VIEW_SETTING);
                                            }
=======
                                            AndroidUtilities.vibrateCursor(textSelectionOverlay);
>>>>>>> a906f12a
                                            TextSelectionHelper.this.invalidate();
                                        }
                                    }
                                }
                            } else {
                                if (newSelection != selectionEnd && canSelect(newSelection)) {

                                    CharSequence text = getText(selectedView, false);

                                    int nextWhitespace = newSelection;
                                    while (nextWhitespace < text.length() && isInterruptedCharacter(text.charAt(nextWhitespace))) {
                                        nextWhitespace++;
                                    }


                                    fillLayoutForOffset(newSelection, layoutBlock);
                                    Layout layoutOld = layoutBlock.layout;

                                    fillLayoutForOffset(selectionEnd, layoutBlock);
                                    Layout layoutNew = layoutBlock.layout;

                                    if (layoutOld == null || layoutNew == null) {
                                        return true;
                                    }

                                    if (newSelection > text.length()) {
                                        newSelection = text.length();
                                    }

                                    int nextWhitespaceLine = layoutNew.getLineForOffset(nextWhitespace);
                                    int currentLine = layoutNew.getLineForOffset(selectionEnd);
                                    int newSelectionLine = layoutNew.getLineForOffset(newSelection);

                                    if (viewChanged || layoutOld != layoutNew || newSelectionLine != layoutNew.getLineForOffset(selectionEnd) && newSelectionLine == nextWhitespaceLine) {
                                        jumpToLine(newSelection, nextWhitespace, viewChanged, layoutBlock.yOffset, oldYoffset, oldSelectedView);
<<<<<<< HEAD
                                        if (Build.VERSION.SDK_INT >= Build.VERSION_CODES.O_MR1 && !NekoConfig.disableVibration.Bool()) {
                                            textSelectionOverlay.performHapticFeedback(HapticFeedbackConstants.TEXT_HANDLE_MOVE, HapticFeedbackConstants.FLAG_IGNORE_VIEW_SETTING);
                                        }
=======
                                        AndroidUtilities.vibrateCursor(textSelectionOverlay);
>>>>>>> a906f12a
                                        TextSelectionHelper.this.invalidate();
                                    } else if (Layout.DIR_RIGHT_TO_LEFT == layoutNew.getParagraphDirection(layoutNew.getLineForOffset(newSelection)) || layoutNew.isRtlCharAt(newSelection) || currentLine != nextWhitespaceLine || newSelectionLine != nextWhitespaceLine) {
                                        selectionEnd = newSelection;
                                        if (selectionStart > selectionEnd) {
                                            int k = selectionEnd;
                                            selectionEnd = selectionStart;
                                            selectionStart = k;
                                            movingHandleStart = true;
                                        }
<<<<<<< HEAD
                                        if (Build.VERSION.SDK_INT >= Build.VERSION_CODES.O_MR1 && !NekoConfig.disableVibration.Bool()) {
                                            textSelectionOverlay.performHapticFeedback(HapticFeedbackConstants.TEXT_HANDLE_MOVE, HapticFeedbackConstants.FLAG_IGNORE_VIEW_SETTING);
                                        }
=======
                                        AndroidUtilities.vibrateCursor(textSelectionOverlay);
>>>>>>> a906f12a
                                        TextSelectionHelper.this.invalidate();
                                    } else {
                                        int previousWhitespace = newSelection;
                                        while (previousWhitespace - 1 >= 0 && isInterruptedCharacter(text.charAt(previousWhitespace - 1))) {
                                            previousWhitespace--;
                                        }

                                        int distanceToNextWhitespace = Math.abs(newSelection - nextWhitespace);
                                        int distanceToPreviousWhitespace = Math.abs(newSelection - previousWhitespace);

                                        boolean newIsLetter = newSelection - 1 > 0 && isInterruptedCharacter(text.charAt(newSelection - 1));

                                        if (snap) {
                                            snap = dx <= 0;
                                        }
                                        boolean previousIsLetter = selectionEnd > 0 && isInterruptedCharacter(text.charAt(selectionEnd - 1));
                                        if ((newSelection > selectionEnd && distanceToNextWhitespace <= distanceToPreviousWhitespace) || (newSelection < selectionEnd && dx > 0) || !newIsLetter || (previousIsLetter && !snap)) {
                                            if (newSelection > selectionEnd && newIsLetter && !(previousIsLetter && !snap)) {
                                                selectionEnd = nextWhitespace;
                                                snap = true;
                                            } else {
                                                selectionEnd = newSelection;
                                            }
                                            if (selectionStart > selectionEnd) {
                                                int k = selectionEnd;
                                                selectionEnd = selectionStart;
                                                selectionStart = k;
                                                movingHandleStart = true;
                                            }
<<<<<<< HEAD
                                            if (Build.VERSION.SDK_INT >= Build.VERSION_CODES.O_MR1 && !NekoConfig.disableVibration.Bool()) {
                                                textSelectionOverlay.performHapticFeedback(HapticFeedbackConstants.TEXT_HANDLE_MOVE, HapticFeedbackConstants.FLAG_IGNORE_VIEW_SETTING);
                                            }
=======
                                            AndroidUtilities.vibrateCursor(textSelectionOverlay);
>>>>>>> a906f12a
                                            TextSelectionHelper.this.invalidate();
                                        }
                                    }
                                }
                            }

                            onOffsetChanged();
                        }
                        showMagnifier(lastX);
                    }
                    break;
                case MotionEvent.ACTION_CANCEL:
                case MotionEvent.ACTION_UP:
                    hideMagnifier();
                    movingHandle = false;
                    movingDirectionSettling = false;
                    isOneTouch = false;
                    if (isInSelectionMode()) {
                        textSelectionOverlay.invalidate();
                        AndroidUtilities.cancelRunOnUIThread(showActionsRunnable);
                        AndroidUtilities.runOnUIThread(showActionsRunnable);
                        showHandleViews();
                    }
                    if (scrolling) {
                        scrolling = false;
                        AndroidUtilities.cancelRunOnUIThread(scrollRunnable);
                    }

                    break;
            }
            return movingHandle;
        }

        @Override
        protected void onDraw(Canvas canvas) {
            if (!isInSelectionMode()) return;
            int handleViewSize = dp(22);

            int count = 0;
            int top = topOffset;
            pickEndView();
            if (selectedView != null) {
                canvas.save();
                int[] coordsInParent = getCoordsInParent();
                float yOffset = coordsInParent[1] + textY;
                float xOffset = coordsInParent[0] + textX;

                canvas.translate(xOffset, yOffset);

                MessageObject msg = selectedView instanceof ChatMessageCell ? ((ChatMessageCell) selectedView).getMessageObject() : null;
                if (msg != null && msg.isOutOwner()) {
                    handleViewPaint.setColor(getThemedColor(Theme.key_chat_outTextSelectionCursor));
                } else {
                    handleViewPaint.setColor(getThemedColor(Theme.key_chat_TextSelectionCursor));
                }

                int len = getText(selectedView, false).length();

                if (selectionEnd >= 0 && selectionEnd <= len) {
                    fillLayoutForOffset(selectionEnd, layoutBlock);
                    Layout layout = layoutBlock.layout;
                    if (layout != null) {
                        int end = selectionEnd - layoutBlock.charOffset;
                        int textLen = layout.getText().length();
                        if (end > textLen) {
                            end = textLen;
                        }

                        int line = layout.getLineForOffset(end);
                        float x = layout.getPrimaryHorizontal(end);
                        int y = layout.getLineBottom(line);
                        y += layoutBlock.yOffset;
                        x += layoutBlock.xOffset;

                        if (y + yOffset > top + keyboardSize && y + yOffset < parentView.getMeasuredHeight()) {
                            if (!layout.isRtlCharAt(selectionEnd)) {
                                canvas.save();
                                canvas.translate(x, y);
                                float v = interpolator.getInterpolation(handleViewProgress);
                                canvas.scale(v, v, handleViewSize / 2f, handleViewSize / 2f);
                                path.reset();
                                path.addCircle(handleViewSize / 2f, handleViewSize / 2f, handleViewSize / 2f, Path.Direction.CCW);
                                path.addRect(0, 0, handleViewSize / 2f, handleViewSize / 2f, Path.Direction.CCW);
                                canvas.drawPath(path, handleViewPaint);
                                canvas.restore();
                                endArea.set(
                                        xOffset + x, yOffset + y - handleViewSize,
                                        xOffset + x + handleViewSize, yOffset + y + handleViewSize
                                );
                                endArea.inset(-dp(8), -dp(8));
                                count++;
                            } else {
                                canvas.save();
                                canvas.translate(x - handleViewSize, y);
                                float v = interpolator.getInterpolation(handleViewProgress);
                                canvas.scale(v, v, handleViewSize / 2f, handleViewSize / 2f);
                                path.reset();
                                path.addCircle(handleViewSize / 2f, handleViewSize / 2f, handleViewSize / 2f, Path.Direction.CCW);
                                path.addRect(handleViewSize / 2f, 0, handleViewSize, handleViewSize / 2f, Path.Direction.CCW);
                                canvas.drawPath(path, handleViewPaint);
                                canvas.restore();
                                endArea.set(
                                        xOffset + x - handleViewSize, yOffset + y - handleViewSize,
                                        xOffset + x, yOffset + y + handleViewSize
                                );
                                endArea.inset(-dp(8), -dp(8));
                            }
                        } else {
                            endArea.setEmpty();
                        }
                    }
                }
                canvas.restore();
            }
            pickStartView();
            if (selectedView != null) {
                canvas.save();
                int[] coordsInParent = getCoordsInParent();
                float yOffset = coordsInParent[1] + textY;
                float xOffset = coordsInParent[0] + textX;
                canvas.translate(xOffset, yOffset);

                int len = getText(selectedView, false).length();

                if (selectionStart >= 0 && selectionStart <= len) {
                    fillLayoutForOffset(selectionStart, layoutBlock);
                    Layout layout = layoutBlock.layout;
                    if (layout != null) {
                        int start = selectionStart - layoutBlock.charOffset;
                        int line = layout.getLineForOffset(start);
                        float x = layout.getPrimaryHorizontal(start);

                        int y = layout.getLineBottom(line);
                        y += layoutBlock.yOffset;
                        x += layoutBlock.xOffset;

                        if (y + yOffset > top + keyboardSize && y + yOffset < parentView.getMeasuredHeight()) {
                            if (!layout.isRtlCharAt(selectionStart)) {
                                canvas.save();
                                canvas.translate(x - handleViewSize, y);
                                float v = interpolator.getInterpolation(handleViewProgress);
                                canvas.scale(v, v, handleViewSize / 2f, handleViewSize / 2f);
                                path.reset();
                                path.addCircle(handleViewSize / 2f, handleViewSize / 2f, handleViewSize / 2f, Path.Direction.CCW);
                                path.addRect(handleViewSize / 2f, 0, handleViewSize, handleViewSize / 2f, Path.Direction.CCW);
                                canvas.drawPath(path, handleViewPaint);
                                canvas.restore();
                                startArea.set(
                                        xOffset + x - handleViewSize, yOffset + y - handleViewSize,
                                        xOffset + x, yOffset + y + handleViewSize
                                );
                                startArea.inset(-dp(8), -dp(8));
                                count++;
                            } else {
                                canvas.save();
                                canvas.translate(x, y);
                                float v = interpolator.getInterpolation(handleViewProgress);
                                canvas.scale(v, v, handleViewSize / 2f, handleViewSize / 2f);
                                path.reset();
                                path.addCircle(handleViewSize / 2f, handleViewSize / 2f, handleViewSize / 2f, Path.Direction.CCW);
                                path.addRect(0, 0, handleViewSize / 2f, handleViewSize / 2f, Path.Direction.CCW);
                                canvas.drawPath(path, handleViewPaint);
                                canvas.restore();
                                startArea.set(
                                        xOffset + x, yOffset + y - handleViewSize,
                                        xOffset + x + handleViewSize, yOffset + y + handleViewSize
                                );
                                startArea.inset(-dp(8), -dp(8));
                            }
                        } else {
                            if (y + yOffset > 0 && y + yOffset - getLineHeight() < parentView.getMeasuredHeight()) {
                                count++;
                            }
                            startArea.setEmpty();
                        }
                    }
                }
                canvas.restore();
            }

            if (count != 0) {
                if (movingHandle) {
                    if (!movingHandleStart) {
                        pickEndView();
                    }
                    showMagnifier(lastX);
                    if (magnifierY != magnifierYanimated || magnifierX != magnifierXanimated) {
                        invalidate();
                    }
                }
            }

            if (!parentIsScrolling) {
                AndroidUtilities.cancelRunOnUIThread(showActionsRunnable);
                AndroidUtilities.runOnUIThread(showActionsRunnable);
            }

            if (Build.VERSION.SDK_INT >= Build.VERSION_CODES.M && actionMode != null) {
                actionMode.invalidateContentRect();
                if (actionMode != null) {
                    ((FloatingActionMode) actionMode).updateViewLocationInWindow();
                }
            }

            if (isOneTouch) {
                invalidate();
            }
        }

        public boolean isTouched() {
            return movingHandle;
        }

        public void checkCancel(float lastMotionX, float lastMotionY, boolean inParent) {
            if (!inParent) {
                int[] coordsInParent = getCoordsInParent();
                lastMotionY += coordsInParent[1] + textY;
            }
            if (!movingHandle && allowDiscard) {
                clear();
            }
        }

        float cancelPressedX, cancelPressedY;

        public void checkCancelAction(MotionEvent ev) {
            if (ev.getAction() == MotionEvent.ACTION_DOWN) {
                cancelPressedX = ev.getX();
                cancelPressedY = ev.getY();
                allowDiscard = isInSelectionMode();
            } else if (allowDiscard && Math.abs(ev.getX() - cancelPressedX) < AndroidUtilities.touchSlop && Math.abs(ev.getY() - cancelPressedY) < AndroidUtilities.touchSlop && (ev.getAction() == MotionEvent.ACTION_CANCEL || ev.getAction() == MotionEvent.ACTION_UP)) {
                checkCancel(ev.getX(), ev.getY(), true);
            }
        }

        @Override
        public void invalidate() {
            super.invalidate();
            if (invalidateParent && parentView != null) {
                parentView.invalidate();
            }
        }
    }

    private int[] getCoordsInParent() {
        View child = (View) selectedView;
        int yOffset = 0;
        int xOffset = 0;
        if (child != null && parentView != null) {
            while (child != parentView) {
                if (child == null) {
                    xOffset = 0;
                    yOffset = 0;
                    break;
                }
                yOffset += child.getY();
                xOffset += child.getX();
                if (child instanceof NestedScrollView) {
                    yOffset -= child.getScrollY();
                    xOffset -= child.getScrollX();
                }
                if (child.getParent() instanceof View) {
                    child = (View) child.getParent();
                } else {
                    xOffset = 0;
                    yOffset = 0;
                    break;
                }
            }
        }
        return new int[] {xOffset, yOffset};
    }

    protected void jumpToLine(int newSelection, int nextWhitespace, boolean viewChanged, float newYoffset, float oldYoffset, Cell oldSelectedView) {
        if (movingHandleStart) {
            selectionStart = nextWhitespace;
            if (!viewChanged && selectionStart > selectionEnd) {
                int k = selectionEnd;
                selectionEnd = selectionStart;
                selectionStart = k;
                movingHandleStart = false;
            }
            snap = true;
        } else {
            selectionEnd = nextWhitespace;
            if (!viewChanged && selectionStart > selectionEnd) {
                int k = selectionEnd;
                selectionEnd = selectionStart;
                selectionStart = k;
                movingHandleStart = true;
            }
            snap = true;
        }
    }

    protected boolean canSelect(int newSelection) {
        return newSelection != selectionStart && newSelection != selectionEnd;
    }

    protected boolean selectLayout(int x, int y) {
        return false;
    }

    protected void onOffsetChanged() {

    }

    protected void pickEndView() {

    }

    protected void pickStartView() {

    }

    protected boolean isSelectable(View child) {
        return true;
    }

    public void invalidate() {
        if (selectedView != null) {
            selectedView.invalidate();
        }
        if (textSelectionOverlay != null) {
            textSelectionOverlay.invalidate();
        }
    }

    private static final int TRANSLATE = 3;
    private ActionMode.Callback createActionCallback() {
        final ActionMode.Callback callback = new ActionMode.Callback() {
            @Override
            public boolean onCreateActionMode(ActionMode mode, Menu menu) {
                menu.add(Menu.NONE, android.R.id.copy, 0, android.R.string.copy);
                menu.add(Menu.NONE, R.id.menu_quote, 1, LocaleController.getString(R.string.Quote));
                menu.add(Menu.NONE, android.R.id.selectAll, 2, android.R.string.selectAll);
                menu.add(Menu.NONE, TRANSLATE, 3, LocaleController.getString("TranslateMessage", R.string.TranslateMessage));
                return true;
            }

            @Override
            public boolean onPrepareActionMode(ActionMode mode, Menu menu) {
                menu.getItem(1).setVisible(canShowQuote());
                MenuItem copyItem = menu.findItem(android.R.id.copy);
                if (copyItem != null) {
                    copyItem.setVisible(canCopy());
                }
                if (selectedView != null) {
                    CharSequence charSequence = getText(selectedView, false);
                    if (multiselect || selectionStart <= 0 && selectionEnd >= charSequence.length() - 1) {
                        menu.getItem(2).setVisible(false);
                    } else {
                        menu.getItem(2).setVisible(true);
                    }
                    menu.getItem(2).setVisible(selectedView instanceof View);
                }
                // NekoX: Merge 8.5.0, remove due to removing LanguageDetector
                return true;
            }

//            private String translateFromLanguage = null;
//            private void updateTranslateButton(Menu menu) {
//                String translateToLanguage = LocaleController.getInstance().getCurrentLocale().getLanguage();
//                menu.getItem(3).setVisible(
//                    onTranslateListener != null && (
//                        (
//                            translateFromLanguage != null &&
//                            (!translateFromLanguage.equals(translateToLanguage) || translateFromLanguage.equals("und")) &&
//                            !RestrictedLanguagesSelectActivity.getRestrictedLanguages().contains(translateFromLanguage)
//                        ) || !LanguageDetector.hasSupport()
//                    )
//                );
//            }

            @Override
            public boolean onActionItemClicked(ActionMode mode, MenuItem item) {
                if (!isInSelectionMode()) {
                    return true;
                }
                int itemId = item.getItemId();
                if (itemId == android.R.id.copy) {
                    copyText();
                    return true;
                } else if (itemId == android.R.id.selectAll) {
                    CharSequence text = getText(selectedView, false);
                    if (text == null) {
                        return true;
                    }
                    selectionStart = 0;
                    selectionEnd = text.length();
                    hideActions();
                    invalidate();
                    AndroidUtilities.cancelRunOnUIThread(showActionsRunnable);
                    AndroidUtilities.runOnUIThread(showActionsRunnable);
                    return true;
                } else if (itemId == TRANSLATE) {
                    CharSequence textS = getSelectedText();
                    if (textS == null) {
                        return true;
                    }
                    String urlFinal = textS.toString();
                    Activity activity = ProxyUtil.getOwnerActivity((((View) selectedView).getContext()));
                    TranslateDb db = TranslateDb.currentTarget();
                    if (db.contains(urlFinal)) {
                        AlertUtil.showCopyAlert(activity, db.query(urlFinal));
                    } else {
                        AlertDialog pro = AlertUtil.showProgress(activity);
                        pro.show();
                        Translator.translate(urlFinal, new Translator.Companion.TranslateCallBack() {
                            @Override
                            public void onSuccess(@NotNull String translation) {
                                pro.dismiss();
                                AlertUtil.showCopyAlert(activity, translation);
                            }

                            @Override
                            public void onFailed(boolean unsupported, @NotNull String message) {
                                pro.dismiss();
                                AlertUtil.showTransFailedDialog(activity, unsupported, message, () -> {
                                    pro.show();
                                    Translator.translate(urlFinal, this);
                                });
                            }
                        });
                    }
                    return true;
                } else if (itemId == R.id.menu_quote) {
                    quoteText();
                    hideActions();
                    return true;
                } else {
                    clear();
                }
                return true;
            }

            @Override
            public void onDestroyActionMode(ActionMode mode) {
                if (android.os.Build.VERSION.SDK_INT < android.os.Build.VERSION_CODES.M) {
                    clear();
                }
            }
        };

        if (android.os.Build.VERSION.SDK_INT >= android.os.Build.VERSION_CODES.M) {
            ActionMode.Callback2 callback2 = new ActionMode.Callback2() {
                @Override
                public boolean onCreateActionMode(ActionMode mode, Menu menu) {
                    return callback.onCreateActionMode(mode, menu);
                }

                @Override
                public boolean onPrepareActionMode(ActionMode mode, Menu menu) {
                    return callback.onPrepareActionMode(mode, menu);
                }

                @Override
                public boolean onActionItemClicked(ActionMode mode, MenuItem item) {
                    return callback.onActionItemClicked(mode, item);
                }

                @Override
                public void onDestroyActionMode(ActionMode mode) {
                    callback.onDestroyActionMode(mode);
                }

                @Override
                public void onGetContentRect(ActionMode mode, View view, Rect outRect) {
                    if (!isInSelectionMode()) {
                        return;
                    }
                    pickStartView();
                    int x1 = 0;
                    int y1 = 1;
                    int[] coordsInParent = getCoordsInParent();
                    if (selectedView != null) {
                        int lineHeight = -getLineHeight();
                        int[] coords = offsetToCord(selectionStart);
                        x1 = coords[0] + textX;
                        y1 = (int) (coords[1] + textY + coordsInParent[1]) + lineHeight / 2 - dp(4);
                        if (y1 < 1) y1 = 1;
                    }

                    int x2 = parentView.getWidth();
                    pickEndView();
                    if (selectedView != null) {
                        int[] coords = offsetToCord(selectionEnd);
                        x2 = coords[0] + textX;
                    }
                    outRect.set(
                            Math.min(x1, x2), y1,
                            Math.max(x1, x2), y1 + 1
                    );
                }
            };
            return callback2;
        }
        return callback;
    }

    private void copyText() {
        if (!isInSelectionMode()) {
            return;
        }
        CharSequence str = getSelectedText();
        if (str == null) {
            return;
        }
        AndroidUtilities.addToClipboard(str);
        hideActions();
        clear(true);
        if (TextSelectionHelper.this.callback != null) {
            TextSelectionHelper.this.callback.onTextCopied();
        }
    }

    private void quoteText() {
        if (!isInSelectionMode()) {
            return;
        }
//        AndroidUtilities.addToClipboard(str);
        MessageObject messageObject = null;
        if (selectedView instanceof ChatMessageCell) {
            messageObject = ((ChatMessageCell) selectedView).getMessageObject();
        }
        if (messageObject == null) {
            return;
        }
        CharSequence str = getSelectedText();
        if (str == null) {
            return;
        }
        onQuoteClick(messageObject, selectionStart, selectionEnd, str);
        clear(true);
    }

    private void translateText() {
        if (!isInSelectionMode()) {
            return;
        }
        CharSequence str = getSelectedText();
        if (str == null) {
            return;
        }
    }

    protected CharSequence getSelectedText() {
        CharSequence text = getText(selectedView, false);
        if (text != null) {
            return text.subSequence(selectionStart, selectionEnd);
        }
        return null;
    }

    protected int[] offsetToCord(int offset) {
        fillLayoutForOffset(offset, layoutBlock);

        Layout layout = layoutBlock.layout;
        int blockOffset = offset - layoutBlock.charOffset;
        if (layout == null || blockOffset < 0 || blockOffset > layout.getText().length()) {
            return tmpCoord;
        }

        int line = layout.getLineForOffset(blockOffset);
        tmpCoord[0] = (int) (layout.getPrimaryHorizontal(blockOffset) + layoutBlock.xOffset);
        tmpCoord[1] = layout.getLineBottom(line);
        tmpCoord[1] += layoutBlock.yOffset;
        return tmpCoord;
    }

    protected void drawSelection(Canvas canvas, Layout layout, int selectionStart, int selectionEnd, boolean hasStart, boolean hasEnd, float minX) {
        selectionPath.reset();
        selectionHandlePath.reset();
        final float R = cornerRadius * 1.65f;
        final int halfR = (int) (cornerRadius / 2);


        int startLine = layout.getLineForOffset(selectionStart);
        int endLine = layout.getLineForOffset(selectionEnd);

        if (startLine == endLine) {
            drawLine(layout, startLine, selectionStart, selectionEnd, !hasStart, !hasEnd, minX);
        } else {
            int end = layout.getLineEnd(startLine);
            Rect rect = null;
            if (layout.getParagraphDirection(startLine) != StaticLayout.DIR_RIGHT_TO_LEFT && end > 0) {
                end--;
                CharSequence text = layout.getText();
                int s = (int) layout.getPrimaryHorizontal(end);
                int e;
                if (layout.isRtlCharAt(end)) {
                    int endIndex = end;
                    while (layout.isRtlCharAt(endIndex)) {
                        if (endIndex == 0) break;
                        endIndex--;
                    }
                    e = layout.getLineForOffset(endIndex) == layout.getLineForOffset(end) ? (int) layout.getPrimaryHorizontal(endIndex + 1) : (int) layout.getLineLeft(startLine);
                } else {
                    e = (int) layout.getLineRight(startLine);
                }
                int l = Math.min(s, e);
                int r = Math.max(s, e);
                if (end > 0 && end < text.length() && !Character.isWhitespace(text.charAt(end - 1))) {
                    rect = new Rect((int) Math.max(minX, l) - halfR, layout.getLineTop(startLine), (int) Math.max(minX, r) + halfR, layout.getLineBottom(startLine));
                }
            }
            drawLine(layout, startLine, selectionStart, end, !hasStart, true, minX);
            if (rect != null) {
                AndroidUtilities.rectTmp.set(rect);
                selectionPath.addRect(AndroidUtilities.rectTmp, Path.Direction.CW);
            }
            for (int i = startLine + 1; i < endLine; i++) {
                int s = (int) layout.getLineLeft(i);
                int e = (int) layout.getLineRight(i);
                int l = Math.min(s, e);
                int r = Math.max(s, e);
                selectionPath.addRect(Math.max(minX, l) - halfR, layout.getLineTop(i), Math.max(minX, r) + halfR, layout.getLineBottom(i) + 1, Path.Direction.CW);
            }
            drawLine(layout, endLine, layout.getLineStart(endLine), selectionEnd, true, !hasEnd, minX);
        }
        boolean restore = Build.VERSION.SDK_INT >= Build.VERSION_CODES.O;
        if (restore) {
            canvas.save();
        }

        float startLeft = layout.getPrimaryHorizontal(selectionStart),
                endRight = layout.getPrimaryHorizontal(selectionEnd);
        float startBottom = layout.getLineBottom(startLine),
                endBottom = layout.getLineBottom(endLine);

        if (hasStart && hasEnd && startBottom == endBottom && Math.abs(endRight - startLeft) < R) {
            float left = Math.min(startLeft, endRight), right = Math.max(startLeft, endRight);
            AndroidUtilities.rectTmp2.set((int) left, (int) (startBottom - R), (int) right, (int) startBottom);
            AndroidUtilities.rectTmp.set(AndroidUtilities.rectTmp2);
            selectionHandlePath.addRect(AndroidUtilities.rectTmp, Path.Direction.CW);
            if (Build.VERSION.SDK_INT >= Build.VERSION_CODES.O) {
                canvas.clipOutRect(AndroidUtilities.rectTmp2);
            }
        } else {
            if (hasStart && !layout.isRtlCharAt(selectionStart)) {
                AndroidUtilities.rectTmp2.set((int) startLeft, (int) (startBottom - R), (int) Math.min(startLeft + R, layout.getLineRight(startLine)), (int) startBottom);
                AndroidUtilities.rectTmp.set(AndroidUtilities.rectTmp2);
                selectionHandlePath.addRect(AndroidUtilities.rectTmp, Path.Direction.CW);
                if (Build.VERSION.SDK_INT >= Build.VERSION_CODES.O) {
                    AndroidUtilities.rectTmp2.set(AndroidUtilities.rectTmp2.left - (int) R, AndroidUtilities.rectTmp2.top, AndroidUtilities.rectTmp2.right, AndroidUtilities.rectTmp2.bottom);
                    canvas.clipOutRect(AndroidUtilities.rectTmp2);
                }
            }

            if (hasEnd && !layout.isRtlCharAt(selectionEnd)) {
                AndroidUtilities.rectTmp2.set((int) Math.max(endRight - R, layout.getLineLeft(endLine)), (int) (endBottom - R), (int) endRight, (int) endBottom);
                AndroidUtilities.rectTmp.set(AndroidUtilities.rectTmp2);
                selectionHandlePath.addRect(AndroidUtilities.rectTmp, Path.Direction.CW);
                if (Build.VERSION.SDK_INT >= Build.VERSION_CODES.O) {
                    canvas.clipOutRect(AndroidUtilities.rectTmp2);
                }
            }
        }
        selectionPath.closeRects();
        canvas.drawPath(selectionPath, selectionPaint);
        if (restore) {
            canvas.restore();
            canvas.drawPath(selectionHandlePath, selectionHandlePaint);
        }
    }

    private final ScalablePath tempPath2 = new ScalablePath();
    private void drawLine(Layout layout, int line, int start, int end, boolean padAtStart, boolean padAtEnd, float minX) {
        tempPath2.reset();
        layout.getSelectionPath(start, end, tempPath2);

        float sy = 1, cy = 0;
        if (tempPath2.lastBottom < layout.getLineBottom(line)) {
            int lineTop = layout.getLineTop(line);
            int lineBottom = layout.getLineBottom(line);
            float lineH = lineBottom - lineTop;
            float lineHWithoutSpacing = tempPath2.lastBottom - lineTop;
            sy = lineH / lineHWithoutSpacing;
            cy = lineTop;
        }

        for (int i = 0; i < tempPath2.rectsCount; ++i) {
            RectF rect = tempPath2.rects.get(i);
            rect.set(
                (int) (Math.max(minX, rect.left) - (padAtStart ? cornerRadius / 2 : 0)),
                (int) ((rect.top - cy) * sy + cy),
                (int) (Math.max(minX, rect.right) + (padAtEnd ? cornerRadius / 2 : 0)),
                (int) ((rect.bottom - cy) * sy + cy)
            );
            selectionPath.addRect(rect, Path.Direction.CW);
        }

        if (tempPath2.rectsCount == 0 && !padAtEnd) {
            int left = (int) layout.getPrimaryHorizontal(start),
                right = (int) layout.getPrimaryHorizontal(end);
            int top = layout.getLineTop(line), bottom = layout.getLineBottom(line);
            selectionPath.addRect(left - cornerRadius / 2, top, right + cornerRadius / 4, bottom, Path.Direction.CW);
        }
    }

    public static class LayoutBlock {
        public int charOffset;
        public Layout layout;
        public float yOffset;
        public float xOffset;
    }


    public static class Callback {
        public void onStateChanged(boolean isSelected) {
        }

        ;

        public void onTextCopied() {
        }

        ;
    }

    protected void fillLayoutForOffset(int offset, LayoutBlock layoutBlock) {
        fillLayoutForOffset(offset, layoutBlock, false);
    }

    protected abstract CharSequence getText(Cell view, boolean maybe);

    protected abstract int getCharOffsetFromCord(int x, int y, int offsetX, int offsetY, Cell view, boolean maybe);

    protected abstract void fillLayoutForOffset(int offset, LayoutBlock layoutBlock, boolean maybe);

    protected abstract int getLineHeight();

    protected abstract void onTextSelected(Cell newView, Cell oldView);

    public static class SimpleTextSelectionHelper extends TextSelectionHelper<SimpleSelectabeleView> {

        SimpleSelectabeleView selectabeleView;

        public SimpleTextSelectionHelper(SimpleSelectabeleView selectabeleView, Theme.ResourcesProvider resourcesProvider) {
            this.selectabeleView = selectabeleView;
            this.resourcesProvider = resourcesProvider;
        }

        public void setSelectabeleView(SimpleSelectabeleView selectabeleView) {
            this.selectabeleView = selectabeleView;
        }

        @Override
        protected CharSequence getText(SimpleSelectabeleView view, boolean maybe) {
            return view.getText();
        }

        @Override
        protected int getCharOffsetFromCord(int x, int y, int offsetX, int offsetY, SimpleSelectabeleView view, boolean maybe) {
            if (y < 0) {
                y = 1;
            }
            float yOffset = 0;
            Layout lastLayout = view.getStaticTextLayout();
            if (y > yOffset + lastLayout.getLineBottom(lastLayout.getLineCount() - 1)) {
                y = (int) (yOffset + lastLayout.getLineBottom(lastLayout.getLineCount() - 1) - 1);
            }

            if (layoutBlock.layout == null) {
                return -1;
            }

            Layout layout = layoutBlock.layout;
            x -= layoutBlock.xOffset;

            int line = -1;
            for (int i = 0; i < layout.getLineCount(); i++) {
                if (y > offsetY + layout.getLineTop(i) && y < offsetY + layout.getLineBottom(i)) {
                    line = i;
                    break;
                }
            }
            if (line >= 0) {
                try {
                    int k = layoutBlock.charOffset + layout.getOffsetForHorizontal(line, x);
                    return k;
                } catch (Exception e) {
                    FileLog.e(e);
                }

            }

            return -1;
        }

        @Override
        protected void fillLayoutForOffset(int offset, LayoutBlock layoutBlock, boolean maybe) {
            layoutBlock.layout = selectabeleView.getStaticTextLayout();
            layoutBlock.xOffset = layoutBlock.yOffset = 0;
            layoutBlock.charOffset = 0;
        }

        @Override
        protected int getLineHeight() {
            Layout layout = selectabeleView.getStaticTextLayout();
            int lineHeight = layout.getLineBottom(0) - layout.getLineTop(0);
            return lineHeight;
        }

        @Override
        protected void onTextSelected(SimpleSelectabeleView newView, SimpleSelectabeleView oldView) {

        }

        public void update(float textX, float textY) {
            Layout layout = selectabeleView.getStaticTextLayout();
            if (layout == null) {
                textArea.setEmpty();
                maybeSelectedView = null;
            } else {
                maybeSelectedView = selectabeleView;
                maybeTextX = (int) textX;
                maybeTextY = (int) textY;
                layoutBlock.layout = layout;
                layoutBlock.xOffset = textX;
                layoutBlock.yOffset = textY;
                layoutBlock.charOffset = 0;
                textArea.set(
                        (int) textX, (int) textY,
                        (int) (textX + layout.getWidth()), (int) (textY + layout.getHeight())
                );
            }
        }

        public void draw(Canvas canvas) {
            Layout layout = selectabeleView.getStaticTextLayout();
            int color = Theme.getColor(Theme.key_chat_textSelectBackground, resourcesProvider);
            selectionPaint.setColor(color);
            selectionHandlePaint.setColor(color);
            drawSelection(canvas, layout, selectionStart, selectionEnd, true, true, 0);
        }

        public boolean isCurrent(SimpleSelectabeleView view) {
            return this.selectabeleView == view;
        }
    }

    public static class ChatListTextSelectionHelper extends TextSelectionHelper<ChatMessageCell> {

        public boolean isTouched() {
            return movingHandle;
        }

        SparseArray<Animator> animatorSparseArray = new SparseArray<>();
        public boolean isDescription;
        private boolean maybeIsDescription;

        public static int TYPE_MESSAGE = 0;
        public static int TYPE_CAPTION = 1;
        public static int TYPE_DESCRIPTION = 2;

        public void select(ChatMessageCell cell, int start, int end) {
            if (cell == null) {
                return;
            }
            selectedView = cell;
            selectedCellId = selectedView.getMessageObject().getId();
            selectionStart = start;
            selectionEnd = end;
            invalidate();
            if (super.callback != null) {
                super.callback.onStateChanged(true);
            }
            movingOffsetY = 0;
            movingOffsetX = 0;
            onOffsetChanged();
            allowDiscard = false;
            if (textSelectionOverlay != null) {
                textSelectionOverlay.setVisibility(View.VISIBLE);
            }
            showHandleViews();
        }

        @Override
        protected int getLineHeight() {
            if (selectedView != null && selectedView.getMessageObject() != null) {
                MessageObject object = selectedView.getMessageObject();
                StaticLayout layout = null;
                if (isDescription) {
                    layout = selectedView.getDescriptionlayout();
                } else if (selectedView.hasCaptionLayout()) {
                    layout = selectedView.getCaptionLayout().textLayoutBlocks.get(0).textLayout;
                } else if (object.textLayoutBlocks != null) {
                    layout = object.textLayoutBlocks.get(0).textLayout;
                }
                if (layout == null) {
                    return 0;
                }
                int lineHeight = layout.getLineBottom(0) - layout.getLineTop(0);
                return lineHeight;
            }
            return 0;
        }


        public void setMessageObject(ChatMessageCell chatMessageCell) {
            this.maybeSelectedView = chatMessageCell;
            MessageObject messageObject = chatMessageCell.getMessageObject();

            if (maybeIsDescription && chatMessageCell.getDescriptionlayout() != null) {
                textArea.set(
                        maybeTextX, maybeTextY,
                        maybeTextX + chatMessageCell.getDescriptionlayout().getWidth(),
                        maybeTextY + chatMessageCell.getDescriptionlayout().getHeight()
                );
            } else if (chatMessageCell.hasCaptionLayout() && chatMessageCell.getCaptionLayout().textLayoutBlocks.size() > 0) {
                MessageObject.TextLayoutBlocks captionLayout = chatMessageCell.getCaptionLayout();
                MessageObject.TextLayoutBlock block = captionLayout.textLayoutBlocks.get(captionLayout.textLayoutBlocks.size() - 1);
                textArea.set(
                        maybeTextX, maybeTextY,
                        maybeTextX + block.textLayout.getWidth(),
                        (int) (maybeTextY + block.textYOffset + block.padTop + block.textLayout.getHeight())
                );
            } else if (messageObject != null && messageObject.textLayoutBlocks != null && messageObject.textLayoutBlocks.size() > 0) {
                MessageObject.TextLayoutBlock block = messageObject.textLayoutBlocks.get(messageObject.textLayoutBlocks.size() - 1);
                textArea.set(
                        maybeTextX, maybeTextY,
                        maybeTextX + block.textLayout.getWidth(),
                        (int) (maybeTextY + block.textYOffset + block.padTop + block.textLayout.getHeight())
                );
            } else {
                this.maybeSelectedView = null;
            }
        }

        @Override
        protected CharSequence getText(ChatMessageCell cell, boolean maybe) {
            if (cell == null || cell.getMessageObject() == null) {
                return null;
            }
            if (maybe ? maybeIsDescription : isDescription) {
                return cell.getDescriptionlayout().getText();
            }
            if (cell.hasCaptionLayout()) {
                return cell.getCaptionLayout().text;
            }
            return cell.getMessageObject().messageText;
        }

        @Override
        protected void onTextSelected(ChatMessageCell newView, ChatMessageCell oldView) {
            boolean idChanged = oldView == null || (oldView.getMessageObject() != null && oldView.getMessageObject().getId() != newView.getMessageObject().getId());
            selectedCellId = newView.getMessageObject().getId();
            try {
                selectedCellEditDate = newView.getMessageObject().messageOwner.edit_date;
            } catch (Exception e) {
                selectedCellEditDate = null;
            }
            enterProgress = 0;
            isDescription = maybeIsDescription;

            Animator oldAnimator = animatorSparseArray.get(selectedCellId);
            if (oldAnimator != null) {
                oldAnimator.removeAllListeners();
                oldAnimator.cancel();
            }

            ValueAnimator animator = ValueAnimator.ofFloat(0, 1f);
            animator.addUpdateListener(animation -> {
                enterProgress = (float) animation.getAnimatedValue();
                if (textSelectionOverlay != null) {
                    textSelectionOverlay.invalidate();
                }
                if (selectedView != null && selectedView.getCurrentMessagesGroup() == null && idChanged) {
                    selectedView.setSelectedBackgroundProgress(1f - enterProgress);
                }
            });
            animator.setDuration(250);
            animator.start();

            animatorSparseArray.put(selectedCellId, animator);

            if (!idChanged) {
                newView.setSelectedBackgroundProgress(0f);
            }

            SharedConfig.removeTextSelectionHint();
        }


        public void draw(MessageObject messageObject, MessageObject.TextLayoutBlock block, Canvas canvas) {
            if (selectedView == null || selectedView.getMessageObject() == null || isDescription) {
                return;
            }

            MessageObject selectedMessageObject = selectedView.getMessageObject();
            if (selectedMessageObject == null || selectedMessageObject.textLayoutBlocks == null) {
                return;
            }

            if (messageObject.getId() == selectedCellId) {
                int selectionStart = this.selectionStart - block.charactersOffset;
                int selectionEnd = this.selectionEnd - block.charactersOffset;
                selectionStart = Utilities.clamp(selectionStart, block.textLayout.getText().length(), 0);
                selectionEnd = Utilities.clamp(selectionEnd, block.textLayout.getText().length(), 0);


                if (selectionStart != selectionEnd) {
                    if (selectedMessageObject.isOutOwner()) {
                        selectionPaint.setColor(getThemedColor(Theme.key_chat_outTextSelectionHighlight));
                        selectionHandlePaint.setColor(getThemedColor(Theme.key_chat_outTextSelectionHighlight));
                    } else {
                        selectionPaint.setColor(getThemedColor(key_chat_inTextSelectionHighlight));
                        selectionHandlePaint.setColor(getThemedColor(key_chat_inTextSelectionHighlight));
                    }
                    int offsetX = 0;
                    if (block.quote) {
                        offsetX = dp(10);
                    } else if (block.code) {
                        offsetX = dp(0);
                    }
                    drawSelection(canvas, block.textLayout, selectionStart, selectionEnd, true, true, offsetX);
                }
            }
        }

        public void drawCaption(MessageObject messageObject, MessageObject.TextLayoutBlock block, Canvas canvas) {
            if (messageObject == null) {
                return;
            }
            if (isDescription || selectedView == null || selectedView.getMessageObject() == null || selectedView.getMessageObject().getId() != messageObject.getId()) {
                return;
            }

            int selectionStart = this.selectionStart - block.charactersOffset;
            int selectionEnd = this.selectionEnd - block.charactersOffset;
            selectionStart = Utilities.clamp(selectionStart, block.textLayout.getText().length(), 0);
            selectionEnd = Utilities.clamp(selectionEnd, block.textLayout.getText().length(), 0);

            if (selectionStart != selectionEnd) {
                if (messageObject.isOutOwner()) {
                    selectionPaint.setColor(getThemedColor(Theme.key_chat_outTextSelectionHighlight));
                    selectionHandlePaint.setColor(getThemedColor(Theme.key_chat_outTextSelectionHighlight));
                } else {
                    selectionPaint.setColor(getThemedColor(key_chat_inTextSelectionHighlight));
                    selectionHandlePaint.setColor(getThemedColor(key_chat_inTextSelectionHighlight));
                }
                int offsetX = 0;
                if (block.quote) {
                    offsetX = dp(10);
                } else if (block.code) {
                    offsetX = dp(0);
                }
                drawSelection(canvas, block.textLayout, selectionStart, selectionEnd, true, true, offsetX);
            }
        }

        protected int getCharOffsetFromCord(int x, int y, int offsetX, int offsetY, ChatMessageCell cell, boolean maybe) {
            if (cell == null) {
                return 0;
            }

            int line = -1;
            x -= offsetX;
            y -= offsetY;

            StaticLayout lastLayout;
            float yOffset = 0;

            boolean isDescription = maybe ? maybeIsDescription : this.isDescription;
            if (isDescription) {
                lastLayout = cell.getDescriptionlayout();
            } else if (cell.hasCaptionLayout()) {
                MessageObject.TextLayoutBlock lastBlock = cell.getCaptionLayout().textLayoutBlocks.get(cell.getCaptionLayout().textLayoutBlocks.size() - 1);
                lastLayout = lastBlock.textLayout;
                yOffset = lastBlock.textYOffset + lastBlock.padTop;
            } else {
                MessageObject.TextLayoutBlock lastBlock = cell.getMessageObject().textLayoutBlocks.get(cell.getMessageObject().textLayoutBlocks.size() - 1);
                lastLayout = lastBlock.textLayout;
                yOffset = lastBlock.textYOffset + lastBlock.padTop;
            }

            if (lastLayout == null) {
                return -1;
            }

            if (y < 0) {
                y = 1;
            }
            if (y > yOffset + lastLayout.getLineBottom(lastLayout.getLineCount() - 1)) {
                y = (int) (yOffset + lastLayout.getLineBottom(lastLayout.getLineCount() - 1) - 1);
            }

            fillLayoutForCoords(x, y, cell, layoutBlock, maybe);

            if (layoutBlock.layout == null) {
                return -1;
            }

            Layout layout = layoutBlock.layout;
            x -= layoutBlock.xOffset;


            for (int i = 0; i < layout.getLineCount(); i++) {
                if (y > layoutBlock.yOffset + layout.getLineTop(i) && y < layoutBlock.yOffset + layout.getLineBottom(i)) {
                    line = i;
                    break;
                }
            }
            if (line >= 0) {
                return layoutBlock.charOffset + layout.getOffsetForHorizontal(line, x);
            }

            return -1;
        }

        private void fillLayoutForCoords(int x, int y, ChatMessageCell cell, LayoutBlock layoutBlock, boolean maybe) {
            if (cell == null) {
                return;
            }

            MessageObject messageObject = cell.getMessageObject();

            if (maybe ? maybeIsDescription : isDescription) {
                layoutBlock.layout = cell.getDescriptionlayout();
                layoutBlock.yOffset = layoutBlock.xOffset = 0;
                layoutBlock.charOffset = 0;
                return;
            }
            if (cell.hasCaptionLayout()) {
                MessageObject.TextLayoutBlocks captionLayout = cell.getCaptionLayout();
                for (int i = 0; i < captionLayout.textLayoutBlocks.size(); i++) {
                    MessageObject.TextLayoutBlock block = captionLayout.textLayoutBlocks.get(i);
                    if (y >= block.textYOffset && y <= block.textYOffset + block.padTop + block.height) {
                        layoutBlock.layout = block.textLayout;
                        layoutBlock.yOffset = block.textYOffset + block.padTop;
                        int offsetX = 0;
                        if (block.quote) {
                            offsetX = dp(10);
                        }
                        layoutBlock.xOffset = -(block.isRtl() ? (int) Math.ceil(captionLayout.textXOffset) - offsetX : 0);
                        if (block.code && !block.quote) {
                            layoutBlock.xOffset += dp(8);
                        }
                        layoutBlock.charOffset = block.charactersOffset;
                        return;
                    }
                }
                return;
            }

            for (int i = 0; i < messageObject.textLayoutBlocks.size(); i++) {
                MessageObject.TextLayoutBlock block = messageObject.textLayoutBlocks.get(i);
                if (y >= block.textYOffset && y <= block.textYOffset + block.padTop + block.height) {
                    layoutBlock.layout = block.textLayout;
                    layoutBlock.yOffset = block.textYOffset + block.padTop;
                    int offsetX = 0;
                    if (block.quote) {
                        offsetX = dp(10);
                    } else if (block.code) {
                        offsetX = dp(0);
                    }
                    layoutBlock.xOffset = -(block.isRtl() ? (int) Math.ceil(messageObject.textXOffset) - offsetX : 0);
                    if (block.code && !block.quote) {
                        layoutBlock.xOffset += dp(8);
                    }
                    layoutBlock.charOffset = block.charactersOffset;
                    return;
                }
            }
        }

        @Override
        protected void fillLayoutForOffset(int offset, LayoutBlock layoutBlock, boolean maybe) {
            ChatMessageCell selectedView = maybe ? maybeSelectedView : this.selectedView;
            if (selectedView == null) {
                layoutBlock.layout = null;
                return;
            }
            MessageObject messageObject = selectedView.getMessageObject();

            if (isDescription) {
                layoutBlock.layout = selectedView.getDescriptionlayout();
                layoutBlock.xOffset = layoutBlock.yOffset = 0;
                layoutBlock.charOffset = 0;
                return;
            }

            if (selectedView.hasCaptionLayout()) {
                MessageObject.TextLayoutBlocks captionLayout = selectedView.getCaptionLayout();
                if (captionLayout.textLayoutBlocks.size() == 1) {
                    MessageObject.TextLayoutBlock block = captionLayout.textLayoutBlocks.get(0);
                    layoutBlock.layout = block.textLayout;
                    layoutBlock.yOffset = block.padTop;
                    MessageObject.TextLayoutBlock firstBlock = captionLayout.textLayoutBlocks.get(0);
                    int offsetX = 0;
                    if (firstBlock.quote) {
                        offsetX = dp(10);
                    }
                    layoutBlock.xOffset = -(firstBlock.isRtl() ? (int) Math.ceil(captionLayout.textXOffset) - offsetX : 0);
                    if (firstBlock.code && !firstBlock.quote) {
                        layoutBlock.xOffset += dp(8);
                    }
                    layoutBlock.charOffset = 0;
                    return;
                }

                for (int i = 0; i < captionLayout.textLayoutBlocks.size(); i++) {
                    MessageObject.TextLayoutBlock block = captionLayout.textLayoutBlocks.get(i);
                    int blockOffset = offset - block.charactersOffset;
                    if (blockOffset >= 0 && blockOffset <= block.textLayout.getText().length()) {
                        layoutBlock.layout = block.textLayout;
                        layoutBlock.yOffset = block.textYOffset + block.padTop;
                        int offsetX = 0;
                        if (block.quote) {
                            offsetX = dp(10);
                        }
                        layoutBlock.xOffset = -(block.isRtl() ? (int) Math.ceil(captionLayout.textXOffset) - offsetX : 0);
                        if (block.code && !block.quote) {
                            layoutBlock.xOffset += dp(8);
                        }
                        layoutBlock.charOffset = block.charactersOffset;
                        return;
                    }
                }
                layoutBlock.layout = null;
                return;
            }

            if (messageObject.textLayoutBlocks == null) {
                layoutBlock.layout = null;
                return;
            }

            if (messageObject.textLayoutBlocks.size() == 1) {
                MessageObject.TextLayoutBlock textLayoutBlock = messageObject.textLayoutBlocks.get(0);
                layoutBlock.layout = textLayoutBlock.textLayout;
                layoutBlock.yOffset = textLayoutBlock.padTop;
                MessageObject.TextLayoutBlock firstBlock = messageObject.textLayoutBlocks.get(0);
                int offsetX = 0;
                if (firstBlock.quote) {
                    offsetX = dp(10);
                }
                layoutBlock.xOffset = -(firstBlock.isRtl() ? (int) Math.ceil(messageObject.textXOffset) - offsetX : 0);
                if (firstBlock.code && !firstBlock.quote) {
                    layoutBlock.xOffset += dp(8);
                }
                layoutBlock.charOffset = 0;
                return;
            }

            for (int i = 0; i < messageObject.textLayoutBlocks.size(); i++) {
                MessageObject.TextLayoutBlock block = messageObject.textLayoutBlocks.get(i);
                int blockOffset = offset - block.charactersOffset;
                if (blockOffset >= 0 && blockOffset <= block.textLayout.getText().length()) {
                    layoutBlock.layout = block.textLayout;
                    layoutBlock.yOffset = block.textYOffset + block.padTop;
                    int offsetX = 0;
                    if (block.quote) {
                        offsetX = dp(10);
                    }
                    layoutBlock.xOffset = -(block.isRtl() ? (int) Math.ceil(messageObject.textXOffset) - offsetX : 0);
                    if (block.code && !block.quote) {
                        layoutBlock.xOffset += dp(8);
                    }
                    layoutBlock.charOffset = block.charactersOffset;
                    return;
                }
            }
            layoutBlock.layout = null;
        }

        @Override
        protected void onExitSelectionMode(boolean instant) {
            if (selectedView != null && selectedView.isDrawingSelectionBackground() && !instant) {
                final ChatMessageCell cell = selectedView;
                final int id = selectedView.getMessageObject().getId();
                Animator oldAnimator = animatorSparseArray.get(id);
                if (oldAnimator != null) {
                    oldAnimator.removeAllListeners();
                    oldAnimator.cancel();
                }
                cell.setSelectedBackgroundProgress(0.01f);
                ValueAnimator animator = ValueAnimator.ofFloat(0.01f, 1f);
                animator.addUpdateListener(animation -> {
                    float exit = (float) animation.getAnimatedValue();
                    if (cell.getMessageObject() != null && cell.getMessageObject().getId() == id) {
                        cell.setSelectedBackgroundProgress(exit);
                    }
                });
                animator.addListener(new AnimatorListenerAdapter() {
                    @Override
                    public void onAnimationEnd(Animator animation) {
                        cell.setSelectedBackgroundProgress(0.0f);
                    }
                });
                animator.setDuration(300);
                animator.start();

                animatorSparseArray.put(id, animator);
            }
        }

        public void onChatMessageCellAttached(ChatMessageCell chatMessageCell) {
            if (chatMessageCell.getMessageObject() != null && chatMessageCell.getMessageObject().getId() == selectedCellId) {
                this.selectedView = chatMessageCell;
            }
        }

        public void onChatMessageCellDetached(ChatMessageCell chatMessageCell) {
            if (chatMessageCell.getMessageObject() != null && chatMessageCell.getMessageObject().getId() == selectedCellId) {
                this.selectedView = null;
            }
        }

        public void drawCaption(boolean isOut, StaticLayout captionLayout, Canvas canvas) {
            if (isDescription) {
                return;
            }
            if (isOut) {
                selectionPaint.setColor(getThemedColor(Theme.key_chat_outTextSelectionHighlight));
                selectionHandlePaint.setColor(getThemedColor(Theme.key_chat_outTextSelectionHighlight));
            } else {
                selectionPaint.setColor(getThemedColor(key_chat_inTextSelectionHighlight));
                selectionHandlePaint.setColor(getThemedColor(key_chat_inTextSelectionHighlight));
            }
            drawSelection(canvas, captionLayout, selectionStart, selectionEnd, true, true, 0);
        }

        public void drawDescription(boolean isOut, StaticLayout layout, Canvas canvas) {
            if (!isDescription) {
                return;
            }
            if (isOut) {
                selectionPaint.setColor(getThemedColor(Theme.key_chat_outTextSelectionHighlight));
                selectionHandlePaint.setColor(getThemedColor(Theme.key_chat_outTextSelectionHighlight));
            } else {
                selectionPaint.setColor(getThemedColor(key_chat_inTextSelectionHighlight));
                selectionHandlePaint.setColor(getThemedColor(key_chat_inTextSelectionHighlight));
            }
            drawSelection(canvas, layout, selectionStart, selectionEnd, true, true, 0);
        }

        @Override
        public void invalidate() {
            super.invalidate();
            if (selectedView != null && selectedView.getCurrentMessagesGroup() != null) {
                parentView.invalidate();
            }
        }

        public void cancelAllAnimators() {
            for (int i = 0; i < animatorSparseArray.size(); i++) {
                Animator animator = animatorSparseArray.get(animatorSparseArray.keyAt(i));
                animator.cancel();
            }
            animatorSparseArray.clear();
        }

        public void setIsDescription(boolean b) {
            maybeIsDescription = b;
        }

        @Override
        public void clear(boolean instant) {
            super.clear(instant);
            isDescription = false;
        }

        public int getTextSelectionType(ChatMessageCell cell) {
            if (isDescription) {
                return TYPE_DESCRIPTION;
            }
            if (cell.hasCaptionLayout()) {
                return TYPE_CAPTION;
            }
            return TYPE_MESSAGE;
        }

        public void updateTextPosition(int textX, int textY) {
            if (this.textX != textX || this.textY != textY) {
                this.textX = textX;
                this.textY = textY;
                invalidate();
            }
        }

        public void checkDataChanged(MessageObject messageObject) {
            Integer currentEditDate = null;
            try {
                currentEditDate = messageObject.messageOwner.edit_date;
            } catch (Exception ignore) {}
            if (selectedCellId == messageObject.getId()) {
                clear(true);
            }
        }
    }

    public static class ArticleTextSelectionHelper extends TextSelectionHelper<ArticleSelectableView> {

        int startViewPosition = -1;
        int startViewChildPosition = -1;
        int startViewOffset;

        int endViewPosition = -1;
        int endViewChildPosition = -1;
        int endViewOffset;

        int maybeTextIndex = -1;

        SparseArray<CharSequence> textByPosition = new SparseArray<>();
        SparseArray<CharSequence> prefixTextByPosition = new SparseArray<>();
        SparseIntArray childCountByPosition = new SparseIntArray();

        public LinearLayoutManager layoutManager;

        public ArticleTextSelectionHelper() {
            multiselect = true;
            showActionsAsPopupAlways = true;
        }

        public ArrayList<TextLayoutBlock> arrayList = new ArrayList<>();

        @Override
        protected CharSequence getText(ArticleSelectableView view, boolean maybe) {
            arrayList.clear();
            view.fillTextLayoutBlocks(arrayList);
            int i;
            if (maybe) {
                i = maybeTextIndex;
            } else {
                i = startPeek ? startViewChildPosition : endViewChildPosition;
            }
            if (arrayList.isEmpty() || i < 0) {
                return "";
            }
            return arrayList.get(i).getLayout().getText();
        }


        @Override
        protected int getCharOffsetFromCord(int x, int y, int offsetX, int offsetY, ArticleSelectableView view, boolean maybe) {
            if (view == null) {
                return -1;
            }

            int line = -1;
            x -= offsetX;
            y -= offsetY;

            arrayList.clear();
            view.fillTextLayoutBlocks(arrayList);

            int childIndex;
            if (maybe) {
                childIndex = maybeTextIndex;
            } else {
                childIndex = startPeek ? startViewChildPosition : endViewChildPosition;
            }
            StaticLayout layout = arrayList.get(childIndex).getLayout();
            if (x < 0) {
                x = 1;
            }
            if (y < 0) {
                y = 1;
            }
            if (x > layout.getWidth()) {
                x = layout.getWidth();
            }
            if (y > layout.getLineBottom(layout.getLineCount() - 1)) {
                y = (int) (layout.getLineBottom(layout.getLineCount() - 1) - 1);
            }

            for (int i = 0; i < layout.getLineCount(); i++) {
                if (y > layout.getLineTop(i) && y < layout.getLineBottom(i)) {
                    line = i;
                    break;
                }
            }
            if (line >= 0) {
                return layout.getOffsetForHorizontal(line, x);
            }

            return -1;
        }

        @Override
        protected void fillLayoutForOffset(int offset, LayoutBlock layoutBlock, boolean maybe) {
            arrayList.clear();
            ArticleSelectableView selectedView = maybe ? maybeSelectedView : this.selectedView;
            if (selectedView == null) {
                layoutBlock.layout = null;
                return;
            }
            selectedView.fillTextLayoutBlocks(arrayList);
            if (maybe) {
                layoutBlock.layout = arrayList.get(maybeTextIndex).getLayout();
            } else {
                int index = (startPeek ? startViewChildPosition : endViewChildPosition);
                if (index < 0 || index >= arrayList.size()) {
                    layoutBlock.layout = null;
                    return;
                }
                layoutBlock.layout = arrayList.get(index).getLayout();
            }
            layoutBlock.xOffset = layoutBlock.yOffset = 0;
        }

        @Override
        protected int getLineHeight() {
            if (selectedView == null) {
                return 0;
            } else {
                arrayList.clear();
                selectedView.fillTextLayoutBlocks(arrayList);
                int index = startPeek ? startViewChildPosition : endViewChildPosition;
                if (index < 0 || index >= arrayList.size()) {
                    return 0;
                }
                StaticLayout layout = arrayList.get(index).getLayout();
                int min = Integer.MAX_VALUE;
                for (int i = 0; i < layout.getLineCount(); i++) {
                    int h = layout.getLineBottom(i) - layout.getLineTop(i);
                    if (h < min) min = h;
                }
                return min;
            }
        }

        public void trySelect(View view) {
            if (maybeSelectedView != null) {
                startSelectionRunnable.run();
            }
        }

        public void setMaybeView(int x, int y, View parentView) {
            if (parentView instanceof ArticleSelectableView) {
                capturedX = x;
                capturedY = y;
                maybeSelectedView = (ArticleSelectableView) parentView;
                maybeTextIndex = findClosestLayoutIndex(x, y, maybeSelectedView);
                if (maybeTextIndex < 0) {
                    maybeSelectedView = null;
                } else {
                    maybeTextX = arrayList.get(maybeTextIndex).getX();
                    maybeTextY = arrayList.get(maybeTextIndex).getY();
                }
            }
        }

        private int findClosestLayoutIndex(int x, int y, ArticleSelectableView maybeSelectedView) {
            if (maybeSelectedView instanceof ViewGroup) {
                ViewGroup parent = ((ViewGroup) maybeSelectedView);
                for (int i = 0; i < parent.getChildCount(); i++) {
                    View child = parent.getChildAt(i);
                    if (child instanceof ArticleSelectableView && y > child.getY() && y < child.getY() + child.getHeight()) {
                        return findClosestLayoutIndex((int) (x - child.getX()), (int) (y - child.getY()), (ArticleSelectableView) child);
                    }
                }
            }
            arrayList.clear();
            maybeSelectedView.fillTextLayoutBlocks(arrayList);
            if (arrayList.isEmpty()) {
                return -1;
            } else {
                int minDistance = Integer.MAX_VALUE;
                int minIndex = -1;

                for (int i = arrayList.size() - 1; i >= 0; i--) {
                    TextLayoutBlock block = arrayList.get(i);
                    int top = block.getY();
                    int bottom = top + block.getLayout().getHeight();
                    if (y >= top && y < bottom) {
                        minDistance = 0;
                        minIndex = i;
                        break;
                    }
                    int d = Math.min(Math.abs(y - top), Math.abs(y - bottom));
                    if (d < minDistance) {
                        minDistance = d;
                        minIndex = i;
                    }
                }

                if (minIndex < 0) {
                    return -1;
                }
                int row = arrayList.get(minIndex).getRow();

                if (row > 0) {
                    if (minDistance < dp(24)) {
                        int minDistanceX = Integer.MAX_VALUE;
                        int minIndexX = minIndex;


                        for (int i = arrayList.size() - 1; i >= 0; i--) {
                            TextLayoutBlock block = arrayList.get(i);
                            if (block.getRow() == row) {
                                int left = block.getX();
                                int right = block.getX() + block.getLayout().getWidth();
                                if (x >= left && x <= right) {
                                    return i;
                                } else {
                                    int d = Math.min(Math.abs(x - left), Math.abs(x - right));
                                    if (d < minDistanceX) {
                                        minDistanceX = d;
                                        minIndexX = i;
                                    }
                                }
                            }
                        }
                        return minIndexX;
                    }
                }
                return minIndex;
            }
        }


        public void draw(Canvas canvas, ArticleSelectableView view, int i) {
            selectionPaint.setColor(getThemedColor(key_chat_inTextSelectionHighlight));
            selectionHandlePaint.setColor(getThemedColor(key_chat_inTextSelectionHighlight));

            int position = getAdapterPosition(view);
            if (position < 0) {
                return;
            }

            arrayList.clear();
            view.fillTextLayoutBlocks(arrayList);

            if (!arrayList.isEmpty()) {
                TextLayoutBlock layoutBlock = arrayList.get(i);

                int endOffset = endViewOffset;
                int textLen = layoutBlock.getLayout().getText().length();

                if (endOffset > textLen) {
                    endOffset = textLen;
                }
                if (position == startViewPosition && position == endViewPosition) {
                    if (startViewChildPosition == endViewChildPosition && startViewChildPosition == i) {
                        drawSelection(canvas, layoutBlock.getLayout(), startViewOffset, endOffset, true, true, 0);
                    } else if (i == startViewChildPosition) {
                        drawSelection(canvas, layoutBlock.getLayout(), startViewOffset, textLen, true, false, 0);
                    } else if (i == endViewChildPosition) {
                        drawSelection(canvas, layoutBlock.getLayout(), 0, endOffset, false, true, 0);
                    } else if (i > startViewChildPosition && i < endViewChildPosition) {
                        drawSelection(canvas, layoutBlock.getLayout(), 0, textLen, false, false, 0);
                    }
                } else if (position == startViewPosition && startViewChildPosition == i) {
                    drawSelection(canvas, layoutBlock.getLayout(), startViewOffset, textLen, true, false, 0);
                } else if (position == endViewPosition && endViewChildPosition == i) {
                    drawSelection(canvas, layoutBlock.getLayout(), 0, endOffset, false, true, 0);
                } else if (position > startViewPosition && position < endViewPosition || (position == startViewPosition && i > startViewChildPosition) || (position == endViewPosition && i < endViewChildPosition)) {
                    drawSelection(canvas, layoutBlock.getLayout(), 0, textLen, false, false, 0);
                }
            }
        }

        private int getAdapterPosition(ArticleSelectableView view) {
            View child = (View) view;
            ViewParent parent = child.getParent();
            while (parent != this.parentView && parent != null) {
                if (parent instanceof View) {
                    child = (View) parent;
                    parent = child.getParent();
                } else {
                    parent = null;
                    break;
                }
            }
            if (parent != null) {
                if (parentRecyclerView != null) {
                    return parentRecyclerView.getChildAdapterPosition(child);
                } else {
                    return parentView.indexOfChild(child);
                }
            }
            return -1;
        }

        public boolean isSelectable(View child) {
            if (child instanceof ArticleSelectableView) {
                arrayList.clear();
                ((ArticleSelectableView) child).fillTextLayoutBlocks(arrayList);
                if (child instanceof ArticleViewer.BlockTableCell) {
                    return true;
                } else {
                    return !arrayList.isEmpty();
                }
            }
            return false;
        }

        @Override
        protected void onTextSelected(ArticleSelectableView newView, ArticleSelectableView oldView) {
            int position = getAdapterPosition(newView);
            if (position < 0) {
                return;
            }

            startViewPosition = endViewPosition = position;
            startViewChildPosition = endViewChildPosition = maybeTextIndex;


            arrayList.clear();
            newView.fillTextLayoutBlocks(arrayList);
            int n = arrayList.size();
            childCountByPosition.put(position, n);
            for (int i = 0; i < n; i++) {
                textByPosition.put(position + (i << 16), arrayList.get(i).getLayout().getText());
                prefixTextByPosition.put(position + (i << 16), arrayList.get(i).getPrefix());
            }
        }

        protected void onNewViewSelected(ArticleSelectableView oldView, ArticleSelectableView newView, int childPosition) {
            int position = getAdapterPosition(newView);
            int oldPosition = -1;
            if (oldView != null) {
                oldPosition = getAdapterPosition(oldView);
            }
            invalidate();

            if (movingDirectionSettling && startViewPosition == endViewPosition) {
                if (position == startViewPosition) {
                    if (childPosition < startViewChildPosition) {
                        startViewChildPosition = childPosition;
                        pickStartView();
                        movingHandleStart = true;
                        startViewOffset = selectionEnd;
                        selectionStart = selectionEnd - 1;
                    } else {
                        endViewChildPosition = childPosition;
                        pickEndView();
                        movingHandleStart = false;
                        endViewOffset = 0;
                    }
                } else if (position < startViewPosition) {
                    startViewPosition = position;
                    startViewChildPosition = childPosition;
                    pickStartView();
                    movingHandleStart = true;
                    startViewOffset = selectionEnd;
                    selectionStart = selectionEnd - 1;
                } else {
                    endViewPosition = position;
                    endViewChildPosition = childPosition;
                    pickEndView();
                    movingHandleStart = false;
                    endViewOffset = 0;
                }
            } else if (movingHandleStart) {
                if (position == oldPosition) {
                    if (childPosition <= endViewChildPosition || position < endViewPosition) {
                        startViewPosition = position;
                        startViewChildPosition = childPosition;
                        pickStartView();
                        startViewOffset = selectionEnd;
                    } else {
                        endViewPosition = position;
                        startViewChildPosition = endViewChildPosition;
                        endViewChildPosition = childPosition;
                        startViewOffset = endViewOffset;
                        pickEndView();
                        endViewOffset = 0;
                        movingHandleStart = false;
                    }
                } else if (position <= endViewPosition) {
                    startViewPosition = position;
                    startViewChildPosition = childPosition;
                    pickStartView();
                    startViewOffset = selectionEnd;
                } else {
                    endViewPosition = position;
                    startViewChildPosition = endViewChildPosition;
                    endViewChildPosition = childPosition;
                    startViewOffset = endViewOffset;
                    pickEndView();
                    endViewOffset = 0;
                    movingHandleStart = false;
                }
            } else {
                if (position == oldPosition) {
                    if (childPosition >= startViewChildPosition || position > startViewPosition) {
                        endViewPosition = position;
                        endViewChildPosition = childPosition;
                        pickEndView();
                        endViewOffset = 0;
                    } else {
                        startViewPosition = position;
                        endViewChildPosition = startViewChildPosition;
                        startViewChildPosition = childPosition;
                        endViewOffset = startViewOffset;
                        pickStartView();
                        movingHandleStart = true;
                        startViewOffset = selectionEnd;
                    }
                } else if (position >= startViewPosition) {
                    endViewPosition = position;
                    endViewChildPosition = childPosition;
                    pickEndView();
                    endViewOffset = 0;
                } else {
                    startViewPosition = position;
                    endViewChildPosition = startViewChildPosition;
                    startViewChildPosition = childPosition;
                    endViewOffset = startViewOffset;
                    pickStartView();
                    movingHandleStart = true;
                    startViewOffset = selectionEnd;
                }

            }

            arrayList.clear();
            newView.fillTextLayoutBlocks(arrayList);
            int n = arrayList.size();
            childCountByPosition.put(position, n);
            for (int i = 0; i < n; i++) {
                textByPosition.put(position + (i << 16), arrayList.get(i).getLayout().getText());
                prefixTextByPosition.put(position + (i << 16), arrayList.get(i).getPrefix());
            }
        }

        boolean startPeek;

        protected void pickEndView() {
            if (!isInSelectionMode()) {
                return;
            }
            startPeek = false;
            if (endViewPosition >= 0) {
                ArticleSelectableView view = null;
                if (layoutManager != null) {
                    view = (ArticleSelectableView) layoutManager.findViewByPosition(endViewPosition);
                } else if (endViewPosition < parentView.getChildCount()) {
                    view = (ArticleSelectableView) parentView.getChildAt(endViewPosition);

                }
                if (view == null) {
                    selectedView = null;
                    return;
                }
                selectedView = view;
                if (startViewPosition != endViewPosition) {
                    selectionStart = 0;
                } else if (startViewChildPosition != endViewChildPosition) {
                    selectionStart = 0;
                } else {
                    selectionStart = startViewOffset;
                }

                selectionEnd = endViewOffset;
                CharSequence text = getText(selectedView, false);
                if (selectionEnd > text.length()) {
                    selectionEnd = text.length();
                }

                arrayList.clear();
                selectedView.fillTextLayoutBlocks(arrayList);
                if (!arrayList.isEmpty()) {
                    textX = arrayList.get(endViewChildPosition).getX();
                    textY = arrayList.get(endViewChildPosition).getY();
                }

            }
        }

        protected void pickStartView() {
            if (!isInSelectionMode()) {
                return;
            }
            startPeek = true;
            if (startViewPosition >= 0) {
                ArticleSelectableView view = null;
                if (layoutManager != null) {
                    view = (ArticleSelectableView) layoutManager.findViewByPosition(startViewPosition);
                } else if (endViewPosition < parentView.getChildCount()) {
                    view = (ArticleSelectableView) parentView.getChildAt(startViewPosition);
                }
                if (view == null) {
                    selectedView = null;
                    return;
                }
                selectedView = view;
                if (startViewPosition != endViewPosition) {
                    selectionEnd = getText(selectedView, false).length();
                } else if (startViewChildPosition != endViewChildPosition) {
                    selectionEnd = getText(selectedView, false).length();
                } else {
                    selectionEnd = endViewOffset;
                }

                selectionStart = startViewOffset;


                arrayList.clear();
                selectedView.fillTextLayoutBlocks(arrayList);
                if (!arrayList.isEmpty()) {
                    textX = arrayList.get(startViewChildPosition).getX();
                    textY = arrayList.get(startViewChildPosition).getY();
                }
            }
        }

        protected void onOffsetChanged() {
            int position = getAdapterPosition(selectedView);
            int childPosition = startPeek ? startViewChildPosition : endViewChildPosition;
            if (position == startViewPosition && childPosition == startViewChildPosition) {
                startViewOffset = selectionStart;
            }

            if (position == endViewPosition && childPosition == endViewChildPosition) {
                endViewOffset = selectionEnd;
            }
        }

        public void invalidate() {
            super.invalidate();
            for (int i = 0; i < parentView.getChildCount(); i++) {
                parentView.getChildAt(i).invalidate();
            }
        }

        @Override
        public void clear(boolean instant) {
            super.clear(instant);
            startViewPosition = -1;
            endViewPosition = -1;
            startViewChildPosition = -1;
            endViewChildPosition = -1;
            textByPosition.clear();
            childCountByPosition.clear();
        }

        @Override
        protected CharSequence getSelectedText() {
            SpannableStringBuilder stringBuilder = new SpannableStringBuilder();
            for (int i = startViewPosition; i <= endViewPosition; i++) {
                if (i == startViewPosition) {
                    int n = startViewPosition == endViewPosition ? endViewChildPosition : childCountByPosition.get(i) - 1;
                    for (int k = startViewChildPosition; k <= n; k++) {
                        CharSequence text = textByPosition.get(i + (k << 16));
                        if (text == null) {
                            continue;
                        }
                        if (startViewPosition == endViewPosition && k == endViewChildPosition && k == startViewChildPosition) {
                            int e = endViewOffset;
                            int s = startViewOffset;
                            if (e < s) {
                                int tmp = s;
                                s = e;
                                e = tmp;
                            }
                            if (s < text.length()) {
                                if (e > text.length()) e = text.length();
                                stringBuilder.append(text.subSequence(s, e));
                                stringBuilder.append('\n');
                            }
                        } else if (startViewPosition == endViewPosition && k == endViewChildPosition) {
                            CharSequence prefix = prefixTextByPosition.get(i + (k << 16));
                            if (prefix != null) {
                                stringBuilder.append(prefix).append(' ');
                            }
                            int e = endViewOffset;
                            if (e > text.length()) e = text.length();
                            stringBuilder.append(text.subSequence(0, e));
                            stringBuilder.append('\n');
                        } else if (k == startViewChildPosition) {
                            int s = startViewOffset;
                            if (s < text.length()) {
                                stringBuilder.append(text.subSequence(s, text.length()));
                                stringBuilder.append('\n');
                            }
                        } else {
                            CharSequence prefix = prefixTextByPosition.get(i + (k << 16));
                            if (prefix != null) {
                                stringBuilder.append(prefix).append(' ');
                            }
                            stringBuilder.append(text);
                            stringBuilder.append('\n');
                        }
                    }
                } else if (i == endViewPosition) {
                    for (int k = 0; k <= endViewChildPosition; k++) {
                        CharSequence text = textByPosition.get(i + (k << 16));
                        if (text == null) {
                            continue;
                        }
                        if (startViewPosition == endViewPosition && k == endViewChildPosition && k == startViewChildPosition) {
                            int e = endViewOffset;
                            int s = startViewOffset;
                            if (s < text.length()) {
                                if (e > text.length()) e = text.length();
                                stringBuilder.append(text.subSequence(s, e));
                                stringBuilder.append('\n');
                            }
                        } else if (k == endViewChildPosition) {
                            CharSequence prefix = prefixTextByPosition.get(i + (k << 16));
                            if (prefix != null) {
                                stringBuilder.append(prefix).append(' ');
                            }
                            int e = endViewOffset;
                            if (e > text.length()) e = text.length();
                            stringBuilder.append(text.subSequence(0, e));
                            stringBuilder.append('\n');
                        } else {
                            CharSequence prefix = prefixTextByPosition.get(i + (k << 16));
                            if (prefix != null) {
                                stringBuilder.append(prefix).append(' ');
                            }
                            stringBuilder.append(text);
                            stringBuilder.append('\n');
                        }
                    }
                } else {
                    int n = childCountByPosition.get(i);
                    for (int k = startViewChildPosition; k < n; k++) {
                        CharSequence prefix = prefixTextByPosition.get(i + (k << 16));
                        if (prefix != null) {
                            stringBuilder.append(prefix).append(' ');
                        }
                        stringBuilder.append(textByPosition.get(i + (k << 16)));
                        stringBuilder.append('\n');
                    }
                }
            }

            if (stringBuilder.length() > 0) {
                IgnoreCopySpannable[] spans = stringBuilder.getSpans(0, stringBuilder.length() - 1, IgnoreCopySpannable.class);
                for (IgnoreCopySpannable span : spans) {
                    int end = stringBuilder.getSpanEnd(span);
                    int start = stringBuilder.getSpanStart(span);
                    stringBuilder.delete(start, end);

                }
                return stringBuilder.subSequence(0, stringBuilder.length() - 1);
            } else {
                return null;
            }

        }

        @Override
        protected boolean selectLayout(int x, int y) {
            if (!multiselect) {
                return false;
            }
            if (!(y > selectedView.getTop() && y < selectedView.getBottom())) {
                int n = parentView.getChildCount();
                for (int i = 0; i < n; i++) {
                    if (isSelectable(parentView.getChildAt(i))) {
                        ArticleSelectableView child = (ArticleSelectableView) parentView.getChildAt(i);
                        if (y > child.getTop() && y < child.getBottom()) {
                            int index = findClosestLayoutIndex((int) (x - child.getX()), (int) (y - child.getY()), child);
                            if (index >= 0) {
                                onNewViewSelected(selectedView, child, index);
                                selectedView = child;
                                return true;
                            } else {
                                return false;
                            }
                        }
                    }
                }
                return false;
            } else {
                int currentChildPosition = startPeek ? startViewChildPosition : endViewChildPosition;
                int k = findClosestLayoutIndex((int) (x - selectedView.getX()), (int) (y - selectedView.getY()), selectedView);
                if (k != currentChildPosition && k >= 0) {
                    onNewViewSelected(selectedView, selectedView, k);
                    return true;
                }
            }
            return false;
        }

        @Override
        protected boolean canSelect(int newSelection) {
            if (startViewPosition == endViewPosition && startViewChildPosition == endViewChildPosition) {
                return super.canSelect(newSelection);
            }
            return true;
        }

        @Override
        protected void jumpToLine(int newSelection, int nextWhitespace, boolean viewChanged, float newYoffset, float oldYoffset, ArticleSelectableView oldSelectedView) {
            if (viewChanged && oldSelectedView == selectedView && oldYoffset == newYoffset) {
                if (movingHandleStart) {
                    selectionStart = newSelection;
                } else {
                    selectionEnd = newSelection;
                }
            } else {
                super.jumpToLine(newSelection, nextWhitespace, viewChanged, newYoffset, oldYoffset, oldSelectedView);
            }
        }

        @Override
        protected boolean canShowActions() {
            if (layoutManager == null) {
                return true;
            }
            int firstV = layoutManager.findFirstVisibleItemPosition();
            int lastV = layoutManager.findLastVisibleItemPosition();
            if ((firstV >= startViewPosition && firstV <= endViewPosition) || (lastV >= startViewPosition && lastV <= endViewPosition)) {
                return true;
            }
            if (startViewPosition >= firstV && endViewPosition <= lastV) {
                return true;
            }
            return false;
        }
    }


    public interface ArticleSelectableView extends SelectableView {
        void fillTextLayoutBlocks(ArrayList<TextLayoutBlock> blocks);
    }

    public interface SimpleSelectabeleView extends SelectableView {

        CharSequence getText();

        Layout getStaticTextLayout();
    }

    public interface SelectableView {
        int getBottom();

        int getTop();

        float getX();

        float getY();

        int getMeasuredWidth();

        void invalidate();
    }

    public interface TextLayoutBlock {
        StaticLayout getLayout();

        int getX();

        int getY();

        int getRow();

        default CharSequence getPrefix() {
            return null;
        }
    }

    public static class IgnoreCopySpannable {

    }

    private static class PathCopyTo extends Path {
        private Path destination;
        public PathCopyTo(Path destination) {
            this.destination = destination;
        }
        @Override
        public void reset() {
            super.reset();
        }

        @Override
        public void addRect(float left, float top, float right, float bottom, @NonNull Direction dir) {
            this.destination.addRect(left, top, right, bottom, dir);
        }
    }

    private static class PathWithSavedBottom extends Path {

        float lastBottom = 0;

        @Override
        public void reset() {
            super.reset();
            lastBottom = 0;
        }

        @Override
        public void addRect(float left, float top, float right, float bottom, Direction dir) {
            super.addRect(left, top, right, bottom, dir);
            if (bottom > lastBottom) {
                lastBottom = bottom;
            }
        }
    }

    private static class ScalablePath extends Path {
        float lastBottom = 0;
        private static ArrayList<RectF> recycled;
        private ArrayList<RectF> rects = new ArrayList<>(1);
        private int rectsCount = 0;

        @Override
        public void reset() {
            super.reset();
            if (recycled == null) {
                recycled = new ArrayList<>(rects.size());
            }
            recycled.addAll(rects);
            rects.clear();
            rectsCount = 0;
            lastBottom = 0;
        }

        @Override
        public void addRect(float left, float top, float right, float bottom, Direction dir) {
            RectF rectF;
            if (recycled != null && recycled.size() > 0) {
                rectF = recycled.remove(0);
            } else {
                rectF = new RectF();
            }
            rectF.set(left, top, right, bottom);
            rects.add(rectF);
            rectsCount++;
            super.addRect(left, top, right, bottom, dir);
            if (bottom > lastBottom) {
                lastBottom = bottom;
            }
        }
    }

    public void setKeyboardSize(int keyboardSize) {
        this.keyboardSize = keyboardSize;
        invalidate();
    }

    public int getParentTopPadding() {
        return 0;
    }

    public int getParentBottomPadding() {
        return 0;
    }

    protected int getThemedColor(int key) {
        return Theme.getColor(key, resourcesProvider);
    }

    protected Theme.ResourcesProvider getResourcesProvider() {
        return resourcesProvider;
    }

    protected boolean canCopy() {
        return true;
    }
}<|MERGE_RESOLUTION|>--- conflicted
+++ resolved
@@ -948,13 +948,7 @@
 
                                     if (viewChanged || layoutOld != layoutNew || newSelectionLine != layoutNew.getLineForOffset(selectionStart) && newSelectionLine == nextWhitespaceLine) {
                                         jumpToLine(newSelection, nextWhitespace, viewChanged, layoutBlock.yOffset, oldYoffset, oldSelectedView);
-<<<<<<< HEAD
-                                        if (Build.VERSION.SDK_INT >= Build.VERSION_CODES.O_MR1 && !NekoConfig.disableVibration.Bool()) {
-                                            textSelectionOverlay.performHapticFeedback(HapticFeedbackConstants.TEXT_HANDLE_MOVE, HapticFeedbackConstants.FLAG_IGNORE_VIEW_SETTING);
-                                        }
-=======
                                         AndroidUtilities.vibrateCursor(textSelectionOverlay);
->>>>>>> a906f12a
                                         TextSelectionHelper.this.invalidate();
                                     } else if (Layout.DIR_RIGHT_TO_LEFT == layoutNew.getParagraphDirection(layoutNew.getLineForOffset(newSelection)) || layoutNew.isRtlCharAt(newSelection) || nextWhitespaceLine != currentLine || newSelectionLine != nextWhitespaceLine) {
                                         selectionStart = newSelection;
@@ -964,13 +958,7 @@
                                             selectionStart = k;
                                             movingHandleStart = false;
                                         }
-<<<<<<< HEAD
-                                        if (Build.VERSION.SDK_INT >= Build.VERSION_CODES.O_MR1 && !NekoConfig.disableVibration.Bool()) {
-                                            textSelectionOverlay.performHapticFeedback(HapticFeedbackConstants.TEXT_HANDLE_MOVE, HapticFeedbackConstants.FLAG_IGNORE_VIEW_SETTING);
-                                        }
-=======
                                         AndroidUtilities.vibrateCursor(textSelectionOverlay);
->>>>>>> a906f12a
                                         TextSelectionHelper.this.invalidate();
                                     } else {
                                         int previousWhitespace = newSelection;
@@ -1019,13 +1007,7 @@
                                                 selectionStart = k;
                                                 movingHandleStart = false;
                                             }
-<<<<<<< HEAD
-                                            if (Build.VERSION.SDK_INT >= Build.VERSION_CODES.O_MR1 && !NekoConfig.disableVibration.Bool()) {
-                                                textSelectionOverlay.performHapticFeedback(HapticFeedbackConstants.TEXT_HANDLE_MOVE, HapticFeedbackConstants.FLAG_IGNORE_VIEW_SETTING);
-                                            }
-=======
                                             AndroidUtilities.vibrateCursor(textSelectionOverlay);
->>>>>>> a906f12a
                                             TextSelectionHelper.this.invalidate();
                                         }
                                     }
@@ -1061,13 +1043,7 @@
 
                                     if (viewChanged || layoutOld != layoutNew || newSelectionLine != layoutNew.getLineForOffset(selectionEnd) && newSelectionLine == nextWhitespaceLine) {
                                         jumpToLine(newSelection, nextWhitespace, viewChanged, layoutBlock.yOffset, oldYoffset, oldSelectedView);
-<<<<<<< HEAD
-                                        if (Build.VERSION.SDK_INT >= Build.VERSION_CODES.O_MR1 && !NekoConfig.disableVibration.Bool()) {
-                                            textSelectionOverlay.performHapticFeedback(HapticFeedbackConstants.TEXT_HANDLE_MOVE, HapticFeedbackConstants.FLAG_IGNORE_VIEW_SETTING);
-                                        }
-=======
                                         AndroidUtilities.vibrateCursor(textSelectionOverlay);
->>>>>>> a906f12a
                                         TextSelectionHelper.this.invalidate();
                                     } else if (Layout.DIR_RIGHT_TO_LEFT == layoutNew.getParagraphDirection(layoutNew.getLineForOffset(newSelection)) || layoutNew.isRtlCharAt(newSelection) || currentLine != nextWhitespaceLine || newSelectionLine != nextWhitespaceLine) {
                                         selectionEnd = newSelection;
@@ -1077,13 +1053,7 @@
                                             selectionStart = k;
                                             movingHandleStart = true;
                                         }
-<<<<<<< HEAD
-                                        if (Build.VERSION.SDK_INT >= Build.VERSION_CODES.O_MR1 && !NekoConfig.disableVibration.Bool()) {
-                                            textSelectionOverlay.performHapticFeedback(HapticFeedbackConstants.TEXT_HANDLE_MOVE, HapticFeedbackConstants.FLAG_IGNORE_VIEW_SETTING);
-                                        }
-=======
                                         AndroidUtilities.vibrateCursor(textSelectionOverlay);
->>>>>>> a906f12a
                                         TextSelectionHelper.this.invalidate();
                                     } else {
                                         int previousWhitespace = newSelection;
@@ -1113,13 +1083,7 @@
                                                 selectionStart = k;
                                                 movingHandleStart = true;
                                             }
-<<<<<<< HEAD
-                                            if (Build.VERSION.SDK_INT >= Build.VERSION_CODES.O_MR1 && !NekoConfig.disableVibration.Bool()) {
-                                                textSelectionOverlay.performHapticFeedback(HapticFeedbackConstants.TEXT_HANDLE_MOVE, HapticFeedbackConstants.FLAG_IGNORE_VIEW_SETTING);
-                                            }
-=======
                                             AndroidUtilities.vibrateCursor(textSelectionOverlay);
->>>>>>> a906f12a
                                             TextSelectionHelper.this.invalidate();
                                         }
                                     }
