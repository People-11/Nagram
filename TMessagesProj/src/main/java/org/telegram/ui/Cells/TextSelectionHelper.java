--- conflicted
+++ resolved
@@ -254,13 +254,9 @@
                 textY = maybeTextY;
 
                 selectedView = newView;
-<<<<<<< HEAD
                 if (!NekoConfig.disableVibration.Bool()) {
-                    textSelectionOverlay.performHapticFeedback(HapticFeedbackConstants.LONG_PRESS);
-                }
-=======
-                textSelectionOverlay.performHapticFeedback(HapticFeedbackConstants.LONG_PRESS, HapticFeedbackConstants.FLAG_IGNORE_VIEW_SETTING);
->>>>>>> 4a95c2fc
+                    textSelectionOverlay.performHapticFeedback(HapticFeedbackConstants.LONG_PRESS, HapticFeedbackConstants.FLAG_IGNORE_VIEW_SETTING);
+                }
                 showActions();
                 invalidate();
 
@@ -873,13 +869,8 @@
 
                                     if (viewChanged || layoutOld != layoutNew || newSelectionLine != layoutNew.getLineForOffset(selectionStart) && newSelectionLine == nextWhitespaceLine) {
                                         jumpToLine(newSelection, nextWhitespace, viewChanged, layoutBlock.yOffset, oldYoffset, oldSelectedView);
-<<<<<<< HEAD
                                         if (Build.VERSION.SDK_INT >= Build.VERSION_CODES.O_MR1 && !NekoConfig.disableVibration.Bool()) {
-                                            textSelectionOverlay.performHapticFeedback(HapticFeedbackConstants.TEXT_HANDLE_MOVE);
-=======
-                                        if (Build.VERSION.SDK_INT >= Build.VERSION_CODES.O_MR1) {
                                             textSelectionOverlay.performHapticFeedback(HapticFeedbackConstants.TEXT_HANDLE_MOVE, HapticFeedbackConstants.FLAG_IGNORE_VIEW_SETTING);
->>>>>>> 4a95c2fc
                                         }
                                         TextSelectionHelper.this.invalidate();
                                     } else if (Layout.DIR_RIGHT_TO_LEFT == layoutNew.getParagraphDirection(layoutNew.getLineForOffset(newSelection)) || layoutNew.isRtlCharAt(newSelection) || nextWhitespaceLine != currentLine || newSelectionLine != nextWhitespaceLine) {
@@ -890,13 +881,8 @@
                                             selectionStart = k;
                                             movingHandleStart = false;
                                         }
-<<<<<<< HEAD
                                         if (Build.VERSION.SDK_INT >= Build.VERSION_CODES.O_MR1 && !NekoConfig.disableVibration.Bool()) {
-                                            textSelectionOverlay.performHapticFeedback(HapticFeedbackConstants.TEXT_HANDLE_MOVE);
-=======
-                                        if (Build.VERSION.SDK_INT >= Build.VERSION_CODES.O_MR1) {
                                             textSelectionOverlay.performHapticFeedback(HapticFeedbackConstants.TEXT_HANDLE_MOVE, HapticFeedbackConstants.FLAG_IGNORE_VIEW_SETTING);
->>>>>>> 4a95c2fc
                                         }
                                         TextSelectionHelper.this.invalidate();
                                     } else {
@@ -946,13 +932,8 @@
                                                 selectionStart = k;
                                                 movingHandleStart = false;
                                             }
-<<<<<<< HEAD
                                             if (Build.VERSION.SDK_INT >= Build.VERSION_CODES.O_MR1 && !NekoConfig.disableVibration.Bool()) {
-                                                textSelectionOverlay.performHapticFeedback(HapticFeedbackConstants.TEXT_HANDLE_MOVE);
-=======
-                                            if (Build.VERSION.SDK_INT >= Build.VERSION_CODES.O_MR1) {
                                                 textSelectionOverlay.performHapticFeedback(HapticFeedbackConstants.TEXT_HANDLE_MOVE, HapticFeedbackConstants.FLAG_IGNORE_VIEW_SETTING);
->>>>>>> 4a95c2fc
                                             }
                                             TextSelectionHelper.this.invalidate();
                                         }
@@ -989,13 +970,8 @@
 
                                     if (viewChanged || layoutOld != layoutNew || newSelectionLine != layoutNew.getLineForOffset(selectionEnd) && newSelectionLine == nextWhitespaceLine) {
                                         jumpToLine(newSelection, nextWhitespace, viewChanged, layoutBlock.yOffset, oldYoffset, oldSelectedView);
-<<<<<<< HEAD
                                         if (Build.VERSION.SDK_INT >= Build.VERSION_CODES.O_MR1 && !NekoConfig.disableVibration.Bool()) {
-                                            textSelectionOverlay.performHapticFeedback(HapticFeedbackConstants.TEXT_HANDLE_MOVE);
-=======
-                                        if (Build.VERSION.SDK_INT >= Build.VERSION_CODES.O_MR1) {
                                             textSelectionOverlay.performHapticFeedback(HapticFeedbackConstants.TEXT_HANDLE_MOVE, HapticFeedbackConstants.FLAG_IGNORE_VIEW_SETTING);
->>>>>>> 4a95c2fc
                                         }
                                         TextSelectionHelper.this.invalidate();
                                     } else if (Layout.DIR_RIGHT_TO_LEFT == layoutNew.getParagraphDirection(layoutNew.getLineForOffset(newSelection)) || layoutNew.isRtlCharAt(newSelection) || currentLine != nextWhitespaceLine || newSelectionLine != nextWhitespaceLine) {
@@ -1006,13 +982,8 @@
                                             selectionStart = k;
                                             movingHandleStart = true;
                                         }
-<<<<<<< HEAD
                                         if (Build.VERSION.SDK_INT >= Build.VERSION_CODES.O_MR1 && !NekoConfig.disableVibration.Bool()) {
-                                            textSelectionOverlay.performHapticFeedback(HapticFeedbackConstants.TEXT_HANDLE_MOVE);
-=======
-                                        if (Build.VERSION.SDK_INT >= Build.VERSION_CODES.O_MR1) {
                                             textSelectionOverlay.performHapticFeedback(HapticFeedbackConstants.TEXT_HANDLE_MOVE, HapticFeedbackConstants.FLAG_IGNORE_VIEW_SETTING);
->>>>>>> 4a95c2fc
                                         }
                                         TextSelectionHelper.this.invalidate();
                                     } else {
@@ -1043,13 +1014,8 @@
                                                 selectionStart = k;
                                                 movingHandleStart = true;
                                             }
-<<<<<<< HEAD
                                             if (Build.VERSION.SDK_INT >= Build.VERSION_CODES.O_MR1 && !NekoConfig.disableVibration.Bool()) {
-                                                textSelectionOverlay.performHapticFeedback(HapticFeedbackConstants.TEXT_HANDLE_MOVE);
-=======
-                                            if (Build.VERSION.SDK_INT >= Build.VERSION_CODES.O_MR1) {
                                                 textSelectionOverlay.performHapticFeedback(HapticFeedbackConstants.TEXT_HANDLE_MOVE, HapticFeedbackConstants.FLAG_IGNORE_VIEW_SETTING);
->>>>>>> 4a95c2fc
                                             }
                                             TextSelectionHelper.this.invalidate();
                                         }
