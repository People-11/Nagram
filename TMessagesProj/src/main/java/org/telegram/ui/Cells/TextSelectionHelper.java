package org.telegram.ui.Cells;

import static com.google.zxing.common.detector.MathUtils.distance;
import static org.telegram.messenger.AndroidUtilities.dp;
import static org.telegram.ui.ActionBar.FloatingToolbar.STYLE_THEME;
import static org.telegram.ui.ActionBar.Theme.key_chat_inTextSelectionHighlight;

import android.animation.Animator;
import android.animation.AnimatorListenerAdapter;
import android.animation.ValueAnimator;
import android.app.Activity;
import android.content.Context;
import android.graphics.Canvas;
import android.graphics.CornerPathEffect;
import android.graphics.Paint;
import android.graphics.Path;
import android.graphics.Rect;
import android.graphics.RectF;
import android.os.Build;
import android.text.Layout;
import android.text.SpannableStringBuilder;
import android.text.Spanned;
import android.text.StaticLayout;
import android.util.SparseArray;
import android.util.SparseIntArray;
import android.util.TypedValue;
import android.view.ActionMode;
import android.view.Gravity;
import android.view.HapticFeedbackConstants;
import android.view.Menu;
import android.view.MenuItem;
import android.view.MotionEvent;
import android.view.View;
import android.view.ViewConfiguration;
import android.view.ViewGroup;
import android.view.ViewParent;
import android.view.animation.Interpolator;
import android.view.animation.OvershootInterpolator;
import android.widget.Magnifier;
import android.widget.TextView;

import androidx.annotation.NonNull;
import androidx.core.widget.NestedScrollView;
import androidx.recyclerview.widget.LinearLayoutManager;

import org.jetbrains.annotations.NotNull;
import org.telegram.messenger.AndroidUtilities;
import org.telegram.messenger.ApplicationLoader;
import org.telegram.messenger.Emoji;
import org.telegram.messenger.FileLog;
import org.telegram.messenger.LocaleController;
import org.telegram.messenger.MessageObject;
import org.telegram.messenger.R;
import org.telegram.messenger.SharedConfig;
import org.telegram.messenger.Utilities;
import org.telegram.ui.ActionBar.ActionBarPopupWindow;
import org.telegram.ui.ActionBar.AlertDialog;
import org.telegram.ui.ActionBar.FloatingActionMode;
import org.telegram.ui.ActionBar.FloatingToolbar;
import org.telegram.ui.ActionBar.Theme;
import org.telegram.ui.ArticleViewer;
import org.telegram.ui.Components.AnimatedEmojiSpan;
import org.telegram.ui.Components.CornerPath;
import org.telegram.ui.Components.LayoutHelper;
import org.telegram.ui.Components.LinkPath;
import org.telegram.ui.Components.RecyclerListView;
import org.telegram.ui.RestrictedLanguagesSelectActivity;

import java.util.ArrayList;

import tw.nekomimi.nekogram.NekoConfig;
import tw.nekomimi.nekogram.transtale.TranslateDb;
import tw.nekomimi.nekogram.transtale.Translator;
import tw.nekomimi.nekogram.utils.AlertUtil;
import tw.nekomimi.nekogram.utils.ProxyUtil;
import xyz.nextalone.nagram.NaConfig;

import static com.google.zxing.common.detector.MathUtils.distance;
import static org.telegram.ui.ActionBar.FloatingToolbar.STYLE_THEME;
import static org.telegram.ui.ActionBar.Theme.key_chat_inTextSelectionHighlight;

public abstract class TextSelectionHelper<Cell extends TextSelectionHelper.SelectableView> {

    protected int textX;
    protected int textY;
    protected int maybeTextX;
    protected int maybeTextY;
    boolean allowDiscard;

    float movingOffsetX;
    float movingOffsetY;

    protected int[] tmpCoord = new int[2];
    protected boolean movingHandle;
    protected boolean movingHandleStart;
    private boolean isOneTouch;

    private int longpressDelay;
    private int touchSlop;
    protected PathWithSavedBottom path = new PathWithSavedBottom();

    protected float cornerRadius;
    protected Paint selectionPaint = new Paint(Paint.ANTI_ALIAS_FLAG);
    protected Paint selectionHandlePaint = new Paint(Paint.ANTI_ALIAS_FLAG);
    protected CornerPath selectionPath = new CornerPath();
    protected Path selectionHandlePath = new Path();
    protected PathCopyTo selectionPathMirror = new PathCopyTo(selectionPath);

    protected int capturedX;
    protected int capturedY;
    public int selectionStart = -1;
    public int selectionEnd = -1;
    protected int selectedCellId;
    protected Integer selectedCellEditDate;
    private int topOffset;
    private boolean snap;

    private boolean tryCapture;

    private final ActionMode.Callback textSelectActionCallback = createActionCallback();
    protected final Rect textArea = new Rect();
    protected TextSelectionOverlay textSelectionOverlay;

    private Callback callback;

    protected RecyclerListView parentRecyclerView;
    protected NestedScrollView parentNestedScrollView;
    protected ViewGroup parentView;
    private Magnifier magnifier;
    private float magnifierYanimated;
    private float magnifierY;
    private float magnifierDy;
    private float magnifierXanimated;
    private float magnifierX;
    private float magnifierDx;
    private boolean scrolling;
    private boolean scrollDown;
    protected boolean actionsIsShowing;
    private boolean parentIsScrolling;
    protected boolean movingDirectionSettling;

    private RectF startArea = new RectF();
    private RectF endArea = new RectF();

    protected float enterProgress;
    protected float handleViewProgress;
    protected Cell selectedView;
    protected Cell maybeSelectedView;
    private ActionMode actionMode;

    protected boolean multiselect;

    public Cell getSelectedCell() {
        return selectedView;
    }

    protected final LayoutBlock layoutBlock = new LayoutBlock();

    private int lastX;
    private int lastY;
    private Interpolator interpolator = new OvershootInterpolator();

    protected boolean showActionsAsPopupAlways = false;

    int keyboardSize;

    private Runnable scrollRunnable = new Runnable() {
        @Override
        public void run() {
            if (scrolling && (parentRecyclerView != null || parentNestedScrollView != null)) {
                int dy;
                if (multiselect && selectedView == null) {
                    dy = dp(8);
                } else if (selectedView != null) {
                    dy = getLineHeight() >> 1;
                } else {
                    return;
                }

                if (!multiselect && !allowScrollPrentRelative) {
                    if (scrollDown) {
                        if (selectedView.getBottom() - dy < parentView.getMeasuredHeight() - getParentBottomPadding()) {
                            dy = selectedView.getBottom() - parentView.getMeasuredHeight() + getParentBottomPadding();
                        }
                    } else {
                        if (selectedView.getTop() + dy > getParentTopPadding()) {
                            dy = -selectedView.getTop() + getParentTopPadding();
                        }
                    }
                }
                if (parentRecyclerView != null) {
                    parentRecyclerView.scrollBy(0, scrollDown ? dy : -dy);
                }
                if (parentNestedScrollView != null) {
                    parentNestedScrollView.setScrollY(parentNestedScrollView.getScrollY() + (scrollDown ? dy : -dy));
                }
                AndroidUtilities.runOnUIThread(this);
            }
        }
    };

    final Runnable startSelectionRunnable = new Runnable() {

        @Override
        public void run() {
            if (maybeSelectedView == null || textSelectionOverlay == null) {
                return;
            }

            Cell oldView = selectedView;
            Cell newView = maybeSelectedView;
            CharSequence text = getText(maybeSelectedView, true);
            if (parentRecyclerView != null) {
                parentRecyclerView.cancelClickRunnables(false);
            }

            int x = capturedX;
            int y = capturedY;
            if (!textArea.isEmpty()) {
                if (x > textArea.right) x = textArea.right - 1;
                if (x < textArea.left) x = textArea.left + 1;
                if (y < textArea.top) y = textArea.top + 1;
                if (y > textArea.bottom) y = textArea.bottom - 1;
            }

            int offset = getCharOffsetFromCord(x, y, maybeTextX, maybeTextY, newView, true);
            if (offset >= text.length()) {
                fillLayoutForOffset(offset, layoutBlock, true);
                if (layoutBlock.layout == null) {
                    selectionStart = selectionEnd = -1;
                    return;
                }
                int endLine = layoutBlock.layout.getLineCount() - 1;
                x -= maybeTextX;
                if (x < layoutBlock.layout.getLineRight(endLine) + dp(4) && x > layoutBlock.layout.getLineLeft(endLine)) {
                    offset = text.length() - 1;
                }
            }
            if (offset >= 0 && offset < text.length() && text.charAt(offset) != '\n') {
                int maybeTextX = TextSelectionHelper.this.maybeTextX;
                int maybeTextY = TextSelectionHelper.this.maybeTextY;
                clear();
                textSelectionOverlay.setVisibility(View.VISIBLE);
                onTextSelected(newView, oldView);
                selectionStart = offset;
                selectionEnd = selectionStart;

                if (text instanceof Spanned) {
                    boolean found = false;
                    Emoji.EmojiSpan[] spans = ((Spanned) text).getSpans(0, text.length(), Emoji.EmojiSpan.class);
                    for (Emoji.EmojiSpan emojiSpan : spans) {
                        int s = ((Spanned) text).getSpanStart(emojiSpan);
                        int e = ((Spanned) text).getSpanEnd(emojiSpan);
                        if (offset >= s && offset <= e) {
                            selectionStart = s;
                            selectionEnd = e;
                            found = true;
                            break;
                        }
                    }
                    if (!found) {
                        AnimatedEmojiSpan[] spans2 = ((Spanned) text).getSpans(0, text.length(), AnimatedEmojiSpan.class);
                        for (AnimatedEmojiSpan emojiSpan : spans2) {
                            int s = ((Spanned) text).getSpanStart(emojiSpan);
                            int e = ((Spanned) text).getSpanEnd(emojiSpan);
                            if (offset >= s && offset <= e) {
                                selectionStart = s;
                                selectionEnd = e;
                                break;
                            }
                        }
                    }
                }

                if (selectionStart == selectionEnd) {
                    while (selectionStart > 0 && isInterruptedCharacter(text.charAt(selectionStart - 1))) {
                        selectionStart--;
                    }

                    while (selectionEnd < text.length() && isInterruptedCharacter(text.charAt(selectionEnd))) {
                        selectionEnd++;
                    }
                }

                textX = maybeTextX;
                textY = maybeTextY;

                selectedView = newView;
                if (!NekoConfig.disableVibration.Bool()) {
                    textSelectionOverlay.performHapticFeedback(HapticFeedbackConstants.LONG_PRESS, HapticFeedbackConstants.FLAG_IGNORE_VIEW_SETTING);
                }
                AndroidUtilities.cancelRunOnUIThread(showActionsRunnable);
                AndroidUtilities.runOnUIThread(showActionsRunnable);
                showHandleViews();
                invalidate();

                if (oldView != null) {
                    oldView.invalidate();
                }

                if (callback != null) {
                    callback.onStateChanged(true);
                }

                movingHandle = true;
                movingDirectionSettling = true;
                isOneTouch = true;
                movingOffsetY = 0;
                movingOffsetX = 0;
                onOffsetChanged();
            }
            tryCapture = false;
            allowDiscard = false;

        }
    };
    protected Theme.ResourcesProvider resourcesProvider;
    public boolean useMovingOffset = true;
    private boolean invalidateParent;
    public boolean allowScrollPrentRelative;

    public TextSelectionHelper() {
        longpressDelay = ViewConfiguration.getLongPressTimeout();
        touchSlop = ViewConfiguration.get(ApplicationLoader.applicationContext).getScaledTouchSlop();
        selectionPaint.setPathEffect(new CornerPathEffect(cornerRadius = dp(6)));
        selectionPath.setRectsUnionDiffDelta(1f);
    }

    public void setInvalidateParent() {
        invalidateParent = true;
    }


    public interface OnTranslateListener {
        public void run(CharSequence text, String fromLang, String toLang, Runnable onAlertDismiss);
    }
    private OnTranslateListener onTranslateListener = null;
    public void setOnTranslate(OnTranslateListener listener) {
        onTranslateListener = listener;
    }

    public void setParentView(ViewGroup view) {
        if (view instanceof RecyclerListView) {
            parentRecyclerView = (RecyclerListView) view;
        }
        parentView = view;
    }

    public void setScrollingParent(View scrollingParent) {
        if (scrollingParent instanceof NestedScrollView) {
            parentNestedScrollView = (NestedScrollView) scrollingParent;
        }
    }

    public void setMaybeTextCord(int x, int y) {
        maybeTextX = x;
        maybeTextY = y;
    }

    public boolean onTouchEvent(MotionEvent event) {
        switch (event.getAction()) {
            case MotionEvent.ACTION_DOWN:
                capturedX = (int) event.getX();
                capturedY = (int) event.getY();
                tryCapture = false;
                textArea.inset(-dp(8), -dp(8));
                if (textArea.contains(capturedX, capturedY) && maybeSelectedView != null) {
                    textArea.inset(dp(8), dp(8));
                    int x = capturedX;
                    int y = capturedY;
                    if (x > textArea.right) x = textArea.right - 1;
                    if (x < textArea.left) x = textArea.left + 1;
                    if (y < textArea.top) y = textArea.top + 1;
                    if (y > textArea.bottom) y = textArea.bottom - 1;

                    int offset = getCharOffsetFromCord(x, y, maybeTextX, maybeTextY, maybeSelectedView, true);
                    CharSequence text = getText(maybeSelectedView, true);
                    if (offset >= text.length()) {
                        fillLayoutForOffset(offset, layoutBlock, true);
                        if (layoutBlock.layout == null) {
                            tryCapture = false;
                            return tryCapture;
                        }
                        int endLine = layoutBlock.layout.getLineCount() - 1;
                        x -= maybeTextX;
                        if (x < layoutBlock.layout.getLineRight(endLine) + dp(4) && x > layoutBlock.layout.getLineLeft(endLine)) {
                            offset = text.length() - 1;
                        }
                    }
                    if (offset >= 0 && offset < text.length() && text.charAt(offset) != '\n') {
                        AndroidUtilities.cancelRunOnUIThread(startSelectionRunnable);
                        AndroidUtilities.runOnUIThread(startSelectionRunnable, longpressDelay);
                        tryCapture = true;
                    }
                }
                return tryCapture;

            case MotionEvent.ACTION_MOVE:
                int y = (int) event.getY();
                int x = (int) event.getX();
                int r = (capturedY - y) * (capturedY - y) + (capturedX - x) * (capturedX - x);
                if (r > touchSlop * touchSlop) {
                    AndroidUtilities.cancelRunOnUIThread(startSelectionRunnable);
                    tryCapture = false;
                }
                return tryCapture;
            case MotionEvent.ACTION_CANCEL:
            case MotionEvent.ACTION_UP:
                AndroidUtilities.cancelRunOnUIThread(startSelectionRunnable);
                tryCapture = false;
                return false;
        }
        return false;
    }


    private void hideMagnifier() {
        if (android.os.Build.VERSION.SDK_INT >= android.os.Build.VERSION_CODES.P) {
            if (magnifier != null) {
                magnifier.dismiss();
                magnifier = null;
            }
        }
    }

    private void showMagnifier(int x) {
        if (android.os.Build.VERSION.SDK_INT >= android.os.Build.VERSION_CODES.P) {
            if (selectedView == null || isOneTouch || !movingHandle || textSelectionOverlay == null) {
                return;
            }
            int offset = movingHandleStart ? selectionStart : selectionEnd;

            fillLayoutForOffset(offset, layoutBlock);
            Layout layout = layoutBlock.layout;
            if (layout == null) {
                return;
            }

            int line = layout.getLineForOffset(Utilities.clamp(offset - layoutBlock.charOffset, layout.getText().length(), 0));

            int lineHeight = layout.getLineBottom(line) - layout.getLineTop(line);
            int[] coordsInParent = getCoordsInParent();
            int newY = (int) (layout.getLineTop(line) + textY + coordsInParent[1]) - lineHeight - dp(8);
            newY += layoutBlock.yOffset;

            int startLine;
            int endLine;
            if (selectedView instanceof ArticleViewer.BlockTableCell) {
                startLine = (int) coordsInParent[0];
                endLine = (int) coordsInParent[0] + selectedView.getMeasuredWidth();
            } else {
                startLine = (int) (coordsInParent[0] + textX + layout.getLineLeft(line));
                endLine = (int) (coordsInParent[0] + textX + layout.getLineRight(line));
            }
            if (x < startLine) {
                x = startLine;
            } else if (x > endLine) {
                x = endLine;
            }

            if (magnifierY != newY) {
                magnifierY = newY;
                magnifierDy = (newY - magnifierYanimated) / 200f;
            }
            if (magnifierX != x) {
                magnifierX = x;
                magnifierDx = (x - magnifierXanimated) / 100f;
            }

            if (magnifier == null) {
                magnifier = new Magnifier(textSelectionOverlay);
                magnifierYanimated = magnifierY;
                magnifierXanimated = magnifierX;
            }

            if (magnifierYanimated != magnifierY) {
                magnifierYanimated += magnifierDy * 16;
            }

            if (magnifierDy > 0 && magnifierYanimated > magnifierY) {
                magnifierYanimated = magnifierY;
            } else if (magnifierDy < 0 && magnifierYanimated < magnifierY) {
                magnifierYanimated = magnifierY;
            }

            if (magnifierXanimated != magnifierX) {
                magnifierXanimated += magnifierDx * 16;
            }

            if (magnifierDx > 0 && magnifierXanimated > magnifierX) {
                magnifierXanimated = magnifierX;
            } else if (magnifierDx < 0 && magnifierXanimated < magnifierX) {
                magnifierXanimated = magnifierX;
            }

            magnifier.show(
                magnifierXanimated, magnifierYanimated + lineHeight * 1.5f + dp(8)
            );
            magnifier.update();
        }
    }

    private ValueAnimator handleViewAnimator;

    protected void showHandleViews() {
        if (handleViewProgress == 1f || textSelectionOverlay == null) {
            return;
        }
        if (handleViewAnimator != null) {
            handleViewAnimator.cancel();
        }
        handleViewAnimator = ValueAnimator.ofFloat(handleViewProgress, 1f);
        handleViewAnimator.addUpdateListener(animation -> {
            handleViewProgress = (float) animation.getAnimatedValue();
            textSelectionOverlay.invalidate();
        });
        handleViewAnimator.setDuration((long) (Math.abs(1f - handleViewProgress) * 250));
        handleViewAnimator.start();
    }

    public boolean isInSelectionMode() {
        return selectionStart >= 0 && selectionEnd >= 0;
    }

    private ActionBarPopupWindow popupWindow;
    private ActionBarPopupWindow.ActionBarPopupWindowLayout popupLayout;
    private TextView deleteView;
    private Rect popupRect;

    private final Runnable showActionsRunnable = () -> {
        textSelectionOverlay.invalidate();
        showActions();
    };

    private void showActions() {
        if (textSelectionOverlay == null) {
            return;
        }
        if (Build.VERSION.SDK_INT >= Build.VERSION_CODES.M) {
            if (!movingHandle && isInSelectionMode() && canShowActions()) {
                if (!actionsIsShowing) {
                    if (actionMode == null) {
                        FloatingToolbar floatingToolbar = new FloatingToolbar(textSelectionOverlay.getContext(), textSelectionOverlay, STYLE_THEME, getResourcesProvider());
                        actionMode = new FloatingActionMode(textSelectionOverlay.getContext(), (ActionMode.Callback2) textSelectActionCallback, textSelectionOverlay, floatingToolbar);
                        textSelectActionCallback.onCreateActionMode(actionMode, actionMode.getMenu());
                    }
                    textSelectActionCallback.onPrepareActionMode(actionMode, actionMode.getMenu());
                    actionMode.hide(1);
                }
                AndroidUtilities.cancelRunOnUIThread(hideActionsRunnable);
                actionsIsShowing = true;
            }
        } else {
            if (!showActionsAsPopupAlways) {
                if (actionMode == null && isInSelectionMode()) {
                    actionMode = textSelectionOverlay.startActionMode(textSelectActionCallback);
                }
            } else {
                if (!movingHandle && isInSelectionMode() && canShowActions()) {
                    if (popupLayout == null) {
                        popupRect = new android.graphics.Rect();
                        popupLayout = new ActionBarPopupWindow.ActionBarPopupWindowLayout(textSelectionOverlay.getContext());
                        popupLayout.setPadding(dp(1), dp(1), dp(1), dp(1));
                        popupLayout.setBackgroundDrawable(textSelectionOverlay.getContext().getResources().getDrawable(R.drawable.menu_copy));
                        popupLayout.setAnimationEnabled(false);
                        popupLayout.setOnTouchListener((v, event) -> {
                            if (event.getActionMasked() == MotionEvent.ACTION_DOWN) {
                                if (popupWindow != null && popupWindow.isShowing()) {
                                    v.getHitRect(popupRect);
                                }
                            }
                            return false;
                        });
                        popupLayout.setShownFromBottom(false);

                        deleteView = new TextView(textSelectionOverlay.getContext());
                        deleteView.setBackgroundDrawable(Theme.createSelectorDrawable(getThemedColor(Theme.key_listSelector), 2));
                        deleteView.setGravity(Gravity.CENTER_VERTICAL);
                        deleteView.setPadding(dp(20), 0, dp(20), 0);
                        deleteView.setTextSize(TypedValue.COMPLEX_UNIT_DIP, 15);
                        deleteView.setTypeface(AndroidUtilities.bold());
                        deleteView.setText(textSelectionOverlay.getContext().getString(android.R.string.copy));
                        deleteView.setTextColor(getThemedColor(Theme.key_actionBarDefaultSubmenuItem));
                        deleteView.setOnClickListener(v -> {
                            copyText();
                        });
                        popupLayout.addView(deleteView, LayoutHelper.createFrame(LayoutHelper.WRAP_CONTENT, 48));

                        popupWindow = new ActionBarPopupWindow(popupLayout, LayoutHelper.WRAP_CONTENT, LayoutHelper.WRAP_CONTENT);
                        popupWindow.setAnimationEnabled(false);
                        popupWindow.setAnimationStyle(R.style.PopupContextAnimation);
                        popupWindow.setOutsideTouchable(true);

                        if (popupLayout != null) {
                            popupLayout.setBackgroundColor(getThemedColor(Theme.key_actionBarDefaultSubmenuBackground));
                        }
                    }

                    int y = 0;
                    if (selectedView != null) {
                        int lineHeight = -getLineHeight();
                        int[] coords = offsetToCord(selectionStart);
                        int[] coordsInParent = getCoordsInParent();
                        y = (int) (coords[1] + textY + coordsInParent[1]) + lineHeight / 2 - dp(4);
                        if (y < 0) y = 0;
                    }

                    popupWindow.showAtLocation(textSelectionOverlay, Gravity.TOP, 0, y - dp(48));
                    popupWindow.startAnimation();
                }
            }
        }
    }

    protected boolean canShowActions() {
        return selectedView != null;
    }

    protected boolean canShowQuote() {
        return false;
    }

    protected void onQuoteClick(MessageObject messageObject, int start, int end, CharSequence text) {

    }

    //fast way hide floating action mode for long time
    private final Runnable hideActionsRunnable = new Runnable() {
        @Override
        public void run() {
            if (Build.VERSION.SDK_INT >= Build.VERSION_CODES.M) {
                if (actionMode != null && !actionsIsShowing) {
                    actionMode.hide(Long.MAX_VALUE);
                    AndroidUtilities.runOnUIThread(hideActionsRunnable, 1000);
                }
            }
        }
    };

    private void hideActions() {
        if (Build.VERSION.SDK_INT >= Build.VERSION_CODES.M) {
            if (actionMode != null && actionsIsShowing) {
                actionsIsShowing = false;
                hideActionsRunnable.run();
            }
            actionsIsShowing = false;
        }
        if (!isInSelectionMode() && actionMode != null) {
            actionMode.finish();
            actionMode = null;
        }
        if (popupWindow != null) {
            popupWindow.dismiss();
        }
    }

    public TextSelectionOverlay getOverlayView(Context context) {
        if (textSelectionOverlay == null) {
            textSelectionOverlay = new TextSelectionOverlay(context);
        }
        return textSelectionOverlay;
    }

    public boolean isSelected(MessageObject messageObject) {
        if (messageObject == null) {
            return false;
        }
        return selectedCellId == messageObject.getId();
    }

    public void checkSelectionCancel(MotionEvent e) {
        if (e.getAction() == MotionEvent.ACTION_UP || e.getAction() == MotionEvent.ACTION_CANCEL) {
            cancelTextSelectionRunnable();
        }
    }

    public void cancelTextSelectionRunnable() {
        AndroidUtilities.cancelRunOnUIThread(startSelectionRunnable);
        tryCapture = false;
    }

    public void clear() {
        clear(false);
    }

    public void clear(boolean instant) {
        onExitSelectionMode(instant);
        selectionStart = -1;
        selectionEnd = -1;
        hideMagnifier();
        hideActions();
        invalidate();
        selectedView = null;
        selectedCellId = 0;
        selectedCellEditDate = null;
        AndroidUtilities.cancelRunOnUIThread(startSelectionRunnable);
        tryCapture = false;
        if (textSelectionOverlay != null) {
            textSelectionOverlay.setVisibility(View.GONE);
        }
        handleViewProgress = 0;
        if (callback != null) {
            callback.onStateChanged(false);
        }
        capturedX = -1;
        capturedY = -1;
        maybeTextX = -1;
        maybeTextY = -1;
        movingOffsetX = 0;
        movingOffsetY = 0;
        movingHandle = false;
    }

    protected void onExitSelectionMode(boolean didAction) {
    }

    public void setCallback(Callback listener) {
        callback = listener;
    }

    public boolean isTryingSelect() {
        return tryCapture;
    }

    public void onParentScrolled() {
        if (isInSelectionMode() && textSelectionOverlay != null) {
            parentIsScrolling = true;
            textSelectionOverlay.invalidate();
            hideActions();
        }
    }

    public void stopScrolling() {
        parentIsScrolling = false;
        textSelectionOverlay.invalidate();
        AndroidUtilities.cancelRunOnUIThread(showActionsRunnable);
        AndroidUtilities.runOnUIThread(showActionsRunnable);
    }

    public static boolean isInterruptedCharacter(char c) {
        return Character.isLetter(c) || Character.isDigit(c) || c == '_';
    }

    public void setTopOffset(int topOffset) {
        this.topOffset = topOffset;
    }

    public class TextSelectionOverlay extends View {

        Paint handleViewPaint = new Paint(Paint.ANTI_ALIAS_FLAG);

        float pressedX;
        float pressedY;
        long pressedTime = 0;

        Path path = new Path();

        public TextSelectionOverlay(Context context) {
            super(context);
            handleViewPaint.setStyle(Paint.Style.FILL);
        }


        public boolean checkOnTap(MotionEvent event) {
            if (!isInSelectionMode() || movingHandle) return false;
            switch (event.getAction()) {
                case MotionEvent.ACTION_DOWN:
                    pressedX = event.getX();
                    pressedY = event.getY();
                    pressedTime = System.currentTimeMillis();
                    break;
                case MotionEvent.ACTION_UP:
                    if (System.currentTimeMillis() - pressedTime < 200 && distance((int) pressedX, (int) pressedY, (int) event.getX(), (int) event.getY()) < touchSlop) {
                        hideActions();
                        clear();
                        return true;
                    }
                    break;
            }

            return false;

        }

        @Override
        public boolean onTouchEvent(MotionEvent event) {
            if (!isInSelectionMode()) return false;
            if (event.getPointerCount() > 1) {
                return movingHandle;
            }

            int dx = (int) (lastX - event.getX());
            int dy = (int) (lastY - event.getY());

            lastX = (int) event.getX();
            lastY = (int) event.getY();

            switch (event.getAction()) {
                case MotionEvent.ACTION_DOWN:
                    if (movingHandle) {
                        return true;
                    }
                    int x = (int) event.getX();
                    int y = (int) event.getY();
                    if (startArea.contains(x, y)) {
                        pickStartView();
                        if (selectedView == null) {
                            return false;
                        }
                        movingHandle = true;
                        movingHandleStart = true;
                        int[] cords = offsetToCord(selectionStart);


                        float textSizeHalf = getLineHeight() / 2;

                        int[] coordsInParent = getCoordsInParent();
                        if (useMovingOffset) {
                            movingOffsetX = cords[0] + textX + coordsInParent[0] - x;
                        } else {
                            movingOffsetX = 0;
                        }
                        movingOffsetY = cords[1] + textY + coordsInParent[1] - y - textSizeHalf;
                        hideActions();
                        textSelectionOverlay.invalidate();
                        return true;
                    }

                    if (endArea.contains(x, y)) {
                        pickEndView();
                        if (selectedView == null) {
                            return false;
                        }
                        movingHandle = true;
                        movingHandleStart = false;
                        int[] cords = offsetToCord(selectionEnd);

                        float textSizeHalf = getLineHeight() / 2;
                        int[] coordsInParent = getCoordsInParent();
                        movingOffsetX = cords[0] + textX + coordsInParent[0] - x;
                        movingOffsetY = cords[1] + textY + coordsInParent[1] - y - textSizeHalf;
                        showMagnifier(lastX);
                        hideActions();
                        textSelectionOverlay.invalidate();
                        return true;
                    }

                    movingHandle = false;
                    allowDiscard = true;
                    break;
                case MotionEvent.ACTION_MOVE:
                    if (movingHandle) {
                        if (movingHandleStart) {
                            pickStartView();
                        } else {
                            pickEndView();
                        }

                        if (selectedView == null) {
                            return movingHandle;
                        }

                        y = (int) (event.getY() + movingOffsetY);
                        x = (int) (event.getX() + movingOffsetX);

                        boolean viewChanged = selectLayout(x, y);

                        if (selectedView == null) {
                            return true;
                        }

                        if (movingHandleStart) {
                            fillLayoutForOffset(selectionStart, layoutBlock);
                        } else {
                            fillLayoutForOffset(selectionEnd, layoutBlock);
                        }

                        Layout oldTextLayout = layoutBlock.layout;
                        if (oldTextLayout == null) {
                            return true;
                        }
                        float oldYoffset = layoutBlock.yOffset;
                        Cell oldSelectedView = selectedView;

                        int[] coordsInParent = getCoordsInParent();
                        y -= coordsInParent[1];
                        x -= coordsInParent[0];

                        boolean canScrollDown = event.getY() - touchSlop > parentView.getMeasuredHeight() - getParentBottomPadding() && (allowScrollPrentRelative || multiselect || selectedView.getBottom() > parentView.getMeasuredHeight() - getParentBottomPadding());
                        boolean canScrollUp = event.getY() < ((View) parentView.getParent()).getTop() + getParentTopPadding() && (multiselect || selectedView.getTop() < getParentTopPadding());
                        if (canScrollDown || canScrollUp) {
                            if (!scrolling) {
                                scrolling = true;
                                AndroidUtilities.runOnUIThread(scrollRunnable);
                            }
                            scrollDown = canScrollDown;

                            if (canScrollDown) {
                                y = (int) (parentView.getMeasuredHeight() - selectedView.getTop() + movingOffsetY);
                            } else {
                                y = (int) (-selectedView.getTop() + movingOffsetY);
                            }
                        } else {
                            if (scrolling) {
                                scrolling = false;
                                AndroidUtilities.cancelRunOnUIThread(scrollRunnable);
                            }
                        }

                        int newSelection = getCharOffsetFromCord(x, y, textX, textY, selectedView, false);
                        if (newSelection >= 0) {
                            if (movingDirectionSettling) {
                                if (viewChanged) {
                                    return true;
                                } else if (newSelection < selectionStart) {
                                    movingDirectionSettling = false;
                                    movingHandleStart = true;
                                    hideActions();
                                } else if (newSelection > selectionEnd) {
                                    movingDirectionSettling = false;
                                    movingHandleStart = false;
                                    hideActions();
                                } else {
                                    return true;
                                }
                            }
                            if (movingHandleStart) {
                                if (selectionStart != newSelection && canSelect(newSelection)) {
                                    CharSequence text = getText(selectedView, false);

                                    fillLayoutForOffset(newSelection, layoutBlock);
                                    Layout layoutOld = layoutBlock.layout;

                                    fillLayoutForOffset(selectionStart, layoutBlock);
                                    Layout layoutNew = layoutBlock.layout;

                                    if (layoutOld == null || layoutNew == null) {
                                        return true;
                                    }

                                    int nextWhitespace = newSelection;
                                    while (nextWhitespace - 1 >= 0 && isInterruptedCharacter(text.charAt(nextWhitespace - 1))) {
                                        nextWhitespace--;
                                    }

                                    int nextWhitespaceLine = layoutNew.getLineForOffset(nextWhitespace);
                                    int currentLine = layoutNew.getLineForOffset(selectionStart);
                                    int newSelectionLine = layoutNew.getLineForOffset(newSelection);

                                    if (viewChanged || layoutOld != layoutNew || newSelectionLine != layoutNew.getLineForOffset(selectionStart) && newSelectionLine == nextWhitespaceLine) {
                                        jumpToLine(newSelection, nextWhitespace, viewChanged, layoutBlock.yOffset, oldYoffset, oldSelectedView);
                                        AndroidUtilities.vibrateCursor(textSelectionOverlay);
                                        TextSelectionHelper.this.invalidate();
                                    } else if (Layout.DIR_RIGHT_TO_LEFT == layoutNew.getParagraphDirection(layoutNew.getLineForOffset(newSelection)) || layoutNew.isRtlCharAt(newSelection) || nextWhitespaceLine != currentLine || newSelectionLine != nextWhitespaceLine) {
                                        selectionStart = newSelection;
                                        if (selectionStart > selectionEnd) {
                                            int k = selectionEnd;
                                            selectionEnd = selectionStart;
                                            selectionStart = k;
                                            movingHandleStart = false;
                                        }
                                        AndroidUtilities.vibrateCursor(textSelectionOverlay);
                                        TextSelectionHelper.this.invalidate();
                                    } else {
                                        int previousWhitespace = newSelection;
                                        while (previousWhitespace + 1 < text.length() && isInterruptedCharacter(text.charAt(previousWhitespace + 1))) {
                                            previousWhitespace++;
                                        }

                                        int distanseToNextWhitspace = Math.abs(newSelection - nextWhitespace);
                                        int distanseToPreviousWhitespace = Math.abs(newSelection - previousWhitespace);

                                        if (snap) {
                                            snap = dx >= 0;
                                        }
                                        boolean nextCharIsLitter = newSelection - 1 > 0 && isInterruptedCharacter(text.charAt(newSelection - 1));

                                        char newChar;
                                        if (newSelection >= text.length()) {
                                            newSelection = text.length();
                                            newChar = '\n';
                                        } else {
                                            newChar = text.charAt(newSelection);
                                        }

                                        char selectionStartChar;
                                        if (selectionStart >= text.length()) {
                                            selectionStart = text.length();
                                            selectionStartChar = '\n';
                                        } else {
                                            selectionStartChar = text.charAt(selectionStart);
                                        }

                                        if ((newSelection < selectionStart && distanseToNextWhitspace < distanseToPreviousWhitespace) || (newSelection > selectionStart && dx < 0) || !isInterruptedCharacter(newChar) || (isInterruptedCharacter(selectionStartChar) && !snap) || newSelection == 0 || !nextCharIsLitter || selectionStartChar == '\n') {
                                            if (snap && newSelection == 1) {
                                                return true;
                                            }
                                            if (newSelection < selectionStart && isInterruptedCharacter(newChar) && !(isInterruptedCharacter(selectionStartChar) && !snap) && selectionStartChar != '\n') {
                                                selectionStart = nextWhitespace;
                                                snap = true;
                                            } else {
                                                selectionStart = newSelection;
                                            }

                                            if (selectionStart > selectionEnd) {
                                                int k = selectionEnd;
                                                selectionEnd = selectionStart;
                                                selectionStart = k;
                                                movingHandleStart = false;
                                            }
                                            AndroidUtilities.vibrateCursor(textSelectionOverlay);
                                            TextSelectionHelper.this.invalidate();
                                        }
                                    }
                                }
                            } else {
                                if (newSelection != selectionEnd && canSelect(newSelection)) {

                                    CharSequence text = getText(selectedView, false);

                                    int nextWhitespace = newSelection;
                                    while (nextWhitespace < text.length() && isInterruptedCharacter(text.charAt(nextWhitespace))) {
                                        nextWhitespace++;
                                    }


                                    fillLayoutForOffset(newSelection, layoutBlock);
                                    Layout layoutOld = layoutBlock.layout;

                                    fillLayoutForOffset(selectionEnd, layoutBlock);
                                    Layout layoutNew = layoutBlock.layout;

                                    if (layoutOld == null || layoutNew == null) {
                                        return true;
                                    }

                                    if (newSelection > text.length()) {
                                        newSelection = text.length();
                                    }

                                    int nextWhitespaceLine = layoutNew.getLineForOffset(nextWhitespace);
                                    int currentLine = layoutNew.getLineForOffset(selectionEnd);
                                    int newSelectionLine = layoutNew.getLineForOffset(newSelection);

                                    if (viewChanged || layoutOld != layoutNew || newSelectionLine != layoutNew.getLineForOffset(selectionEnd) && newSelectionLine == nextWhitespaceLine) {
                                        jumpToLine(newSelection, nextWhitespace, viewChanged, layoutBlock.yOffset, oldYoffset, oldSelectedView);
                                        AndroidUtilities.vibrateCursor(textSelectionOverlay);
                                        TextSelectionHelper.this.invalidate();
                                    } else if (Layout.DIR_RIGHT_TO_LEFT == layoutNew.getParagraphDirection(layoutNew.getLineForOffset(newSelection)) || layoutNew.isRtlCharAt(newSelection) || currentLine != nextWhitespaceLine || newSelectionLine != nextWhitespaceLine) {
                                        selectionEnd = newSelection;
                                        if (selectionStart > selectionEnd) {
                                            int k = selectionEnd;
                                            selectionEnd = selectionStart;
                                            selectionStart = k;
                                            movingHandleStart = true;
                                        }
                                        AndroidUtilities.vibrateCursor(textSelectionOverlay);
                                        TextSelectionHelper.this.invalidate();
                                    } else {
                                        int previousWhitespace = newSelection;
                                        while (previousWhitespace - 1 >= 0 && isInterruptedCharacter(text.charAt(previousWhitespace - 1))) {
                                            previousWhitespace--;
                                        }

                                        int distanceToNextWhitespace = Math.abs(newSelection - nextWhitespace);
                                        int distanceToPreviousWhitespace = Math.abs(newSelection - previousWhitespace);

                                        boolean newIsLetter = newSelection - 1 > 0 && isInterruptedCharacter(text.charAt(newSelection - 1));

                                        if (snap) {
                                            snap = dx <= 0;
                                        }
                                        boolean previousIsLetter = selectionEnd > 0 && isInterruptedCharacter(text.charAt(selectionEnd - 1));
                                        if ((newSelection > selectionEnd && distanceToNextWhitespace <= distanceToPreviousWhitespace) || (newSelection < selectionEnd && dx > 0) || !newIsLetter || (previousIsLetter && !snap)) {
                                            if (newSelection > selectionEnd && newIsLetter && !(previousIsLetter && !snap)) {
                                                selectionEnd = nextWhitespace;
                                                snap = true;
                                            } else {
                                                selectionEnd = newSelection;
                                            }
                                            if (selectionStart > selectionEnd) {
                                                int k = selectionEnd;
                                                selectionEnd = selectionStart;
                                                selectionStart = k;
                                                movingHandleStart = true;
                                            }
                                            AndroidUtilities.vibrateCursor(textSelectionOverlay);
                                            TextSelectionHelper.this.invalidate();
                                        }
                                    }
                                }
                            }

                            onOffsetChanged();
                        }
                        showMagnifier(lastX);
                    }
                    break;
                case MotionEvent.ACTION_CANCEL:
                case MotionEvent.ACTION_UP:
                    hideMagnifier();
                    movingHandle = false;
                    movingDirectionSettling = false;
                    isOneTouch = false;
                    if (isInSelectionMode()) {
                        textSelectionOverlay.invalidate();
                        AndroidUtilities.cancelRunOnUIThread(showActionsRunnable);
                        AndroidUtilities.runOnUIThread(showActionsRunnable);
                        showHandleViews();
                    }
                    if (scrolling) {
                        scrolling = false;
                        AndroidUtilities.cancelRunOnUIThread(scrollRunnable);
                    }

                    break;
            }
            return movingHandle;
        }

        @Override
        protected void onDraw(Canvas canvas) {
            if (!isInSelectionMode()) return;
            int handleViewSize = dp(22);

            int count = 0;
            int top = topOffset;
            pickEndView();
            if (selectedView != null) {
                canvas.save();
                int[] coordsInParent = getCoordsInParent();
                float yOffset = coordsInParent[1] + textY;
                float xOffset = coordsInParent[0] + textX;

                canvas.translate(xOffset, yOffset);

                MessageObject msg = selectedView instanceof ChatMessageCell ? ((ChatMessageCell) selectedView).getMessageObject() : null;
                if (msg != null && msg.isOutOwner()) {
                    handleViewPaint.setColor(getThemedColor(Theme.key_chat_outTextSelectionCursor));
                } else {
                    handleViewPaint.setColor(getThemedColor(Theme.key_chat_TextSelectionCursor));
                }

                int len = getText(selectedView, false).length();

                if (selectionEnd >= 0 && selectionEnd <= len) {
                    fillLayoutForOffset(selectionEnd, layoutBlock);
                    Layout layout = layoutBlock.layout;
                    if (layout != null) {
                        int end = selectionEnd - layoutBlock.charOffset;
                        int textLen = layout.getText().length();
                        if (end > textLen) {
                            end = textLen;
                        }

                        int line = layout.getLineForOffset(end);
                        float x = layout.getPrimaryHorizontal(end);
                        int y = layout.getLineBottom(line);
                        y += layoutBlock.yOffset;
                        x += layoutBlock.xOffset;

                        if (y + yOffset > top + keyboardSize && y + yOffset < parentView.getMeasuredHeight()) {
                            if (!layout.isRtlCharAt(selectionEnd)) {
                                canvas.save();
                                canvas.translate(x, y);
                                float v = interpolator.getInterpolation(handleViewProgress);
                                canvas.scale(v, v, handleViewSize / 2f, handleViewSize / 2f);
                                path.reset();
                                path.addCircle(handleViewSize / 2f, handleViewSize / 2f, handleViewSize / 2f, Path.Direction.CCW);
                                path.addRect(0, 0, handleViewSize / 2f, handleViewSize / 2f, Path.Direction.CCW);
                                canvas.drawPath(path, handleViewPaint);
                                canvas.restore();
                                endArea.set(
                                        xOffset + x, yOffset + y - handleViewSize,
                                        xOffset + x + handleViewSize, yOffset + y + handleViewSize
                                );
                                endArea.inset(-dp(8), -dp(8));
                                count++;
                            } else {
                                canvas.save();
                                canvas.translate(x - handleViewSize, y);
                                float v = interpolator.getInterpolation(handleViewProgress);
                                canvas.scale(v, v, handleViewSize / 2f, handleViewSize / 2f);
                                path.reset();
                                path.addCircle(handleViewSize / 2f, handleViewSize / 2f, handleViewSize / 2f, Path.Direction.CCW);
                                path.addRect(handleViewSize / 2f, 0, handleViewSize, handleViewSize / 2f, Path.Direction.CCW);
                                canvas.drawPath(path, handleViewPaint);
                                canvas.restore();
                                endArea.set(
                                        xOffset + x - handleViewSize, yOffset + y - handleViewSize,
                                        xOffset + x, yOffset + y + handleViewSize
                                );
                                endArea.inset(-dp(8), -dp(8));
                            }
                        } else {
                            endArea.setEmpty();
                        }
                    }
                }
                canvas.restore();
            }
            pickStartView();
            if (selectedView != null) {
                canvas.save();
                int[] coordsInParent = getCoordsInParent();
                float yOffset = coordsInParent[1] + textY;
                float xOffset = coordsInParent[0] + textX;
                canvas.translate(xOffset, yOffset);

                int len = getText(selectedView, false).length();

                if (selectionStart >= 0 && selectionStart <= len) {
                    fillLayoutForOffset(selectionStart, layoutBlock);
                    Layout layout = layoutBlock.layout;
                    if (layout != null) {
                        int start = selectionStart - layoutBlock.charOffset;
                        int line = layout.getLineForOffset(start);
                        float x = layout.getPrimaryHorizontal(start);

                        int y = layout.getLineBottom(line);
                        y += layoutBlock.yOffset;
                        x += layoutBlock.xOffset;

                        if (y + yOffset > top + keyboardSize && y + yOffset < parentView.getMeasuredHeight()) {
                            if (!layout.isRtlCharAt(selectionStart)) {
                                canvas.save();
                                canvas.translate(x - handleViewSize, y);
                                float v = interpolator.getInterpolation(handleViewProgress);
                                canvas.scale(v, v, handleViewSize / 2f, handleViewSize / 2f);
                                path.reset();
                                path.addCircle(handleViewSize / 2f, handleViewSize / 2f, handleViewSize / 2f, Path.Direction.CCW);
                                path.addRect(handleViewSize / 2f, 0, handleViewSize, handleViewSize / 2f, Path.Direction.CCW);
                                canvas.drawPath(path, handleViewPaint);
                                canvas.restore();
                                startArea.set(
                                        xOffset + x - handleViewSize, yOffset + y - handleViewSize,
                                        xOffset + x, yOffset + y + handleViewSize
                                );
                                startArea.inset(-dp(8), -dp(8));
                                count++;
                            } else {
                                canvas.save();
                                canvas.translate(x, y);
                                float v = interpolator.getInterpolation(handleViewProgress);
                                canvas.scale(v, v, handleViewSize / 2f, handleViewSize / 2f);
                                path.reset();
                                path.addCircle(handleViewSize / 2f, handleViewSize / 2f, handleViewSize / 2f, Path.Direction.CCW);
                                path.addRect(0, 0, handleViewSize / 2f, handleViewSize / 2f, Path.Direction.CCW);
                                canvas.drawPath(path, handleViewPaint);
                                canvas.restore();
                                startArea.set(
                                        xOffset + x, yOffset + y - handleViewSize,
                                        xOffset + x + handleViewSize, yOffset + y + handleViewSize
                                );
                                startArea.inset(-dp(8), -dp(8));
                            }
                        } else {
                            if (y + yOffset > 0 && y + yOffset - getLineHeight() < parentView.getMeasuredHeight()) {
                                count++;
                            }
                            startArea.setEmpty();
                        }
                    }
                }
                canvas.restore();
            }

            if (count != 0) {
                if (movingHandle) {
                    if (!movingHandleStart) {
                        pickEndView();
                    }
                    showMagnifier(lastX);
                    if (magnifierY != magnifierYanimated || magnifierX != magnifierXanimated) {
                        invalidate();
                    }
                }
            }

            if (!parentIsScrolling) {
                AndroidUtilities.cancelRunOnUIThread(showActionsRunnable);
                AndroidUtilities.runOnUIThread(showActionsRunnable);
            }

            if (Build.VERSION.SDK_INT >= Build.VERSION_CODES.M && actionMode != null) {
                actionMode.invalidateContentRect();
                if (actionMode != null) {
                    ((FloatingActionMode) actionMode).updateViewLocationInWindow();
                }
            }

            if (isOneTouch) {
                invalidate();
            }
        }

        public boolean isTouched() {
            return movingHandle;
        }

        public void checkCancel(float lastMotionX, float lastMotionY, boolean inParent) {
            if (!inParent) {
                int[] coordsInParent = getCoordsInParent();
                lastMotionY += coordsInParent[1] + textY;
            }
            if (!movingHandle && allowDiscard) {
                clear();
            }
        }

        float cancelPressedX, cancelPressedY;

        public void checkCancelAction(MotionEvent ev) {
            if (ev.getAction() == MotionEvent.ACTION_DOWN) {
                cancelPressedX = ev.getX();
                cancelPressedY = ev.getY();
                allowDiscard = isInSelectionMode();
            } else if (allowDiscard && Math.abs(ev.getX() - cancelPressedX) < AndroidUtilities.touchSlop && Math.abs(ev.getY() - cancelPressedY) < AndroidUtilities.touchSlop && (ev.getAction() == MotionEvent.ACTION_CANCEL || ev.getAction() == MotionEvent.ACTION_UP)) {
                checkCancel(ev.getX(), ev.getY(), true);
            }
        }

        @Override
        public void invalidate() {
            super.invalidate();
            if (invalidateParent && parentView != null) {
                parentView.invalidate();
            }
        }
    }

    private int[] getCoordsInParent() {
        View child = (View) selectedView;
        int yOffset = 0;
        int xOffset = 0;
        if (child != null && parentView != null) {
            while (child != parentView) {
                if (child == null) {
                    xOffset = 0;
                    yOffset = 0;
                    break;
                }
                yOffset += child.getY();
                xOffset += child.getX();
                if (child instanceof NestedScrollView) {
                    yOffset -= child.getScrollY();
                    xOffset -= child.getScrollX();
                }
                if (child.getParent() instanceof View) {
                    child = (View) child.getParent();
                } else {
                    xOffset = 0;
                    yOffset = 0;
                    break;
                }
            }
        }
        return new int[] {xOffset, yOffset};
    }

    protected void jumpToLine(int newSelection, int nextWhitespace, boolean viewChanged, float newYoffset, float oldYoffset, Cell oldSelectedView) {
        if (movingHandleStart) {
            selectionStart = nextWhitespace;
            if (!viewChanged && selectionStart > selectionEnd) {
                int k = selectionEnd;
                selectionEnd = selectionStart;
                selectionStart = k;
                movingHandleStart = false;
            }
            snap = true;
        } else {
            selectionEnd = nextWhitespace;
            if (!viewChanged && selectionStart > selectionEnd) {
                int k = selectionEnd;
                selectionEnd = selectionStart;
                selectionStart = k;
                movingHandleStart = true;
            }
            snap = true;
        }
    }

    protected boolean canSelect(int newSelection) {
        return newSelection != selectionStart && newSelection != selectionEnd;
    }

    protected boolean selectLayout(int x, int y) {
        return false;
    }

    protected void onOffsetChanged() {

    }

    protected void pickEndView() {

    }

    protected void pickStartView() {

    }

    protected boolean isSelectable(View child) {
        return true;
    }

    public void invalidate() {
        if (selectedView != null) {
            selectedView.invalidate();
        }
        if (textSelectionOverlay != null) {
            textSelectionOverlay.invalidate();
        }
    }

    private static final int TRANSLATE = 3;
    private ActionMode.Callback createActionCallback() {
        final ActionMode.Callback callback = new ActionMode.Callback() {
            @Override
            public boolean onCreateActionMode(ActionMode mode, Menu menu) {
                menu.add(Menu.NONE, android.R.id.copy, 0, android.R.string.copy);
                menu.add(Menu.NONE, R.id.menu_quote, 1, LocaleController.getString(R.string.Quote));
                menu.add(Menu.NONE, android.R.id.selectAll, 2, android.R.string.selectAll);
                menu.add(Menu.NONE, TRANSLATE, 3, LocaleController.getString(R.string.TranslateMessage));
                return true;
            }

            @Override
            public boolean onPrepareActionMode(ActionMode mode, Menu menu) {
                menu.getItem(1).setVisible(canShowQuote());
                MenuItem copyItem = menu.findItem(android.R.id.copy);
                if (copyItem != null) {
                    copyItem.setVisible(canCopyOverride());
                }
                if (selectedView != null) {
                    CharSequence charSequence = getText(selectedView, false);
                    if (!canCopyOverride()) {
                        menu.getItem(2).setVisible(false);
                    } else if (multiselect || selectionStart <= 0 && selectionEnd >= charSequence.length() - 1) {
                        menu.getItem(2).setVisible(false);
                    } else {
                        menu.getItem(2).setVisible(true);
                    }
                    menu.getItem(2).setVisible(selectedView instanceof View);
                }
                // NekoX: Merge 8.5.0, remove due to removing LanguageDetector
                return true;
            }

<<<<<<< HEAD
//            private String translateFromLanguage = null;
//            private void updateTranslateButton(Menu menu) {
//                String translateToLanguage = LocaleController.getInstance().getCurrentLocale().getLanguage();
//                menu.getItem(3).setVisible(
//                    onTranslateListener != null && (
//                        (
//                            translateFromLanguage != null &&
//                            (!translateFromLanguage.equals(translateToLanguage) || translateFromLanguage.equals("und")) &&
//                            !RestrictedLanguagesSelectActivity.getRestrictedLanguages().contains(translateFromLanguage)
//                        ) || !LanguageDetector.hasSupport()
//                    )
//                );
//            }
=======
            private String translateFromLanguage = null;
            private void updateTranslateButton(Menu menu) {
                String translateToLanguage = LocaleController.getInstance().getCurrentLocale().getLanguage();
                menu.getItem(3).setVisible(
                    onTranslateListener != null && (
                        (
                            translateFromLanguage != null &&
                            !RestrictedLanguagesSelectActivity.getRestrictedLanguages().contains(translateFromLanguage)
                        ) || !LanguageDetector.hasSupport()
                    )
                );
            }
>>>>>>> 1e891826

            @Override
            public boolean onActionItemClicked(ActionMode mode, MenuItem item) {
                if (!isInSelectionMode()) {
                    return true;
                }
                int itemId = item.getItemId();
                if (itemId == android.R.id.copy) {
                    copyText();
                    return true;
                } else if (itemId == android.R.id.selectAll) {
                    CharSequence text = getText(selectedView, false);
                    if (text == null) {
                        return true;
                    }
                    selectionStart = 0;
                    selectionEnd = text.length();
                    hideActions();
                    invalidate();
                    AndroidUtilities.cancelRunOnUIThread(showActionsRunnable);
                    AndroidUtilities.runOnUIThread(showActionsRunnable);
                    return true;
                } else if (itemId == TRANSLATE) {
                    CharSequence textS = getSelectedText();
                    if (textS == null) {
                        return true;
                    }
                    String urlFinal = textS.toString();
                    Activity activity = ProxyUtil.getOwnerActivity((((View) selectedView).getContext()));
                    TranslateDb db = TranslateDb.currentTarget();
                    if (db.contains(urlFinal)) {
                        AlertUtil.showCopyAlert(activity, db.query(urlFinal));
                    } else {
                        AlertDialog pro = AlertUtil.showProgress(activity);
                        pro.show();
                        Translator.translate(urlFinal, new Translator.Companion.TranslateCallBack() {
                            @Override
                            public void onSuccess(@NotNull String translation) {
                                pro.dismiss();
                                AlertUtil.showCopyAlert(activity, translation);
                            }

                            @Override
                            public void onFailed(boolean unsupported, @NotNull String message) {
                                pro.dismiss();
                                AlertUtil.showTransFailedDialog(activity, unsupported, message, () -> {
                                    pro.show();
                                    Translator.translate(urlFinal, this);
                                });
                            }
                        });
                    }
                    return true;
                } else if (itemId == R.id.menu_quote) {
                    quoteText();
                    hideActions();
                    return true;
                } else {
                    clear();
                }
                return true;
            }

            @Override
            public void onDestroyActionMode(ActionMode mode) {
                if (android.os.Build.VERSION.SDK_INT < android.os.Build.VERSION_CODES.M) {
                    clear();
                }
            }
        };

        if (android.os.Build.VERSION.SDK_INT >= android.os.Build.VERSION_CODES.M) {
            ActionMode.Callback2 callback2 = new ActionMode.Callback2() {
                @Override
                public boolean onCreateActionMode(ActionMode mode, Menu menu) {
                    return callback.onCreateActionMode(mode, menu);
                }

                @Override
                public boolean onPrepareActionMode(ActionMode mode, Menu menu) {
                    return callback.onPrepareActionMode(mode, menu);
                }

                @Override
                public boolean onActionItemClicked(ActionMode mode, MenuItem item) {
                    return callback.onActionItemClicked(mode, item);
                }

                @Override
                public void onDestroyActionMode(ActionMode mode) {
                    callback.onDestroyActionMode(mode);
                }

                @Override
                public void onGetContentRect(ActionMode mode, View view, Rect outRect) {
                    if (!isInSelectionMode()) {
                        return;
                    }
                    pickStartView();
                    int x1 = 0;
                    int y1 = 1;
                    int[] coordsInParent = getCoordsInParent();
                    if (selectedView != null) {
                        int lineHeight = -getLineHeight();
                        int[] coords = offsetToCord(selectionStart);
                        x1 = coords[0] + textX;
                        y1 = (int) (coords[1] + textY + coordsInParent[1]) + lineHeight / 2 - dp(4);
                        if (y1 < 1) y1 = 1;
                    }

                    int x2 = parentView.getWidth();
                    pickEndView();
                    if (selectedView != null) {
                        int[] coords = offsetToCord(selectionEnd);
                        x2 = coords[0] + textX;
                    }
                    outRect.set(
                            Math.min(x1, x2), y1,
                            Math.max(x1, x2), y1 + 1
                    );
                }
            };
            return callback2;
        }
        return callback;
    }

    private void copyText() {
        if (!isInSelectionMode()) {
            return;
        }
        CharSequence str = getSelectedText();
        if (str == null) {
            return;
        }
        AndroidUtilities.addToClipboard(str);
        hideActions();
        clear(true);
        if (TextSelectionHelper.this.callback != null) {
            TextSelectionHelper.this.callback.onTextCopied();
        }
    }

    private void quoteText() {
        if (!isInSelectionMode()) {
            return;
        }
//        AndroidUtilities.addToClipboard(str);
        MessageObject messageObject = null;
        if (selectedView instanceof ChatMessageCell) {
            messageObject = ((ChatMessageCell) selectedView).getMessageObject();
        }
        if (messageObject == null) {
            return;
        }
        CharSequence str = getSelectedText();
        if (str == null) {
            return;
        }
        onQuoteClick(messageObject, selectionStart, selectionEnd, str);
        clear(true);
    }

    private void translateText() {
        if (!isInSelectionMode()) {
            return;
        }
        CharSequence str = getSelectedText();
        if (str == null) {
            return;
        }
    }

    protected CharSequence getSelectedText() {
        CharSequence text = getText(selectedView, false);
        if (text != null) {
            return text.subSequence(selectionStart, selectionEnd);
        }
        return null;
    }

    protected int[] offsetToCord(int offset) {
        fillLayoutForOffset(offset, layoutBlock);

        Layout layout = layoutBlock.layout;
        int blockOffset = offset - layoutBlock.charOffset;
        if (layout == null || blockOffset < 0 || blockOffset > layout.getText().length()) {
            return tmpCoord;
        }

        int line = layout.getLineForOffset(blockOffset);
        tmpCoord[0] = (int) (layout.getPrimaryHorizontal(blockOffset) + layoutBlock.xOffset);
        tmpCoord[1] = layout.getLineBottom(line);
        tmpCoord[1] += layoutBlock.yOffset;
        return tmpCoord;
    }

    protected void drawSelection(Canvas canvas, Layout layout, int selectionStart, int selectionEnd, boolean hasStart, boolean hasEnd, float minX) {
        selectionPath.reset();
        selectionHandlePath.reset();
        final float R = cornerRadius * 1.65f;
        final int halfR = (int) (cornerRadius / 2);


        int startLine = layout.getLineForOffset(selectionStart);
        int endLine = layout.getLineForOffset(selectionEnd);

        if (startLine == endLine) {
            drawLine(layout, startLine, selectionStart, selectionEnd, !hasStart, !hasEnd, minX);
        } else {
            int end = layout.getLineEnd(startLine);
            Rect rect = null;
            if (layout.getParagraphDirection(startLine) != StaticLayout.DIR_RIGHT_TO_LEFT && end > 0) {
                end--;
                CharSequence text = layout.getText();
                int s = (int) layout.getPrimaryHorizontal(end);
                int e;
                if (layout.isRtlCharAt(end)) {
                    int endIndex = end;
                    while (layout.isRtlCharAt(endIndex)) {
                        if (endIndex == 0) break;
                        endIndex--;
                    }
                    e = layout.getLineForOffset(endIndex) == layout.getLineForOffset(end) ? (int) layout.getPrimaryHorizontal(endIndex + 1) : (int) layout.getLineLeft(startLine);
                } else {
                    e = (int) layout.getLineRight(startLine);
                }
                int l = Math.min(s, e);
                int r = Math.max(s, e);
                if (end > 0 && end < text.length() && !Character.isWhitespace(text.charAt(end - 1))) {
                    rect = new Rect((int) Math.max(minX, l) - halfR, layout.getLineTop(startLine), (int) Math.max(minX, r) + halfR, layout.getLineBottom(startLine));
                }
            }
            drawLine(layout, startLine, selectionStart, end, !hasStart, true, minX);
            if (rect != null) {
                AndroidUtilities.rectTmp.set(rect);
                selectionPath.addRect(AndroidUtilities.rectTmp, Path.Direction.CW);
            }
            for (int i = startLine + 1; i < endLine; i++) {
                int s = (int) layout.getLineLeft(i);
                int e = (int) layout.getLineRight(i);
                int l = Math.min(s, e);
                int r = Math.max(s, e);
                selectionPath.addRect(Math.max(minX, l) - halfR, layout.getLineTop(i), Math.max(minX, r) + halfR, layout.getLineBottom(i) + 1, Path.Direction.CW);
            }
            drawLine(layout, endLine, layout.getLineStart(endLine), selectionEnd, true, !hasEnd, minX);
        }
        boolean restore = Build.VERSION.SDK_INT >= Build.VERSION_CODES.O;
        if (restore) {
            canvas.save();
        }

        float startLeft = layout.getPrimaryHorizontal(selectionStart),
                endRight = layout.getPrimaryHorizontal(selectionEnd);
        float startBottom = layout.getLineBottom(startLine),
                endBottom = layout.getLineBottom(endLine);

        if (hasStart && hasEnd && startBottom == endBottom && Math.abs(endRight - startLeft) < R) {
            float left = Math.min(startLeft, endRight), right = Math.max(startLeft, endRight);
            AndroidUtilities.rectTmp2.set((int) left, (int) (startBottom - R), (int) right, (int) startBottom);
            AndroidUtilities.rectTmp.set(AndroidUtilities.rectTmp2);
            selectionHandlePath.addRect(AndroidUtilities.rectTmp, Path.Direction.CW);
            if (Build.VERSION.SDK_INT >= Build.VERSION_CODES.O) {
                canvas.clipOutRect(AndroidUtilities.rectTmp2);
            }
        } else {
            if (hasStart && !layout.isRtlCharAt(selectionStart)) {
                AndroidUtilities.rectTmp2.set((int) startLeft, (int) (startBottom - R), (int) Math.min(startLeft + R, layout.getLineRight(startLine)), (int) startBottom);
                AndroidUtilities.rectTmp.set(AndroidUtilities.rectTmp2);
                selectionHandlePath.addRect(AndroidUtilities.rectTmp, Path.Direction.CW);
                if (Build.VERSION.SDK_INT >= Build.VERSION_CODES.O) {
                    AndroidUtilities.rectTmp2.set(AndroidUtilities.rectTmp2.left - (int) R, AndroidUtilities.rectTmp2.top, AndroidUtilities.rectTmp2.right, AndroidUtilities.rectTmp2.bottom);
                    canvas.clipOutRect(AndroidUtilities.rectTmp2);
                }
            }

            if (hasEnd && !layout.isRtlCharAt(selectionEnd)) {
                AndroidUtilities.rectTmp2.set((int) Math.max(endRight - R, layout.getLineLeft(endLine)), (int) (endBottom - R), (int) endRight, (int) endBottom);
                AndroidUtilities.rectTmp.set(AndroidUtilities.rectTmp2);
                selectionHandlePath.addRect(AndroidUtilities.rectTmp, Path.Direction.CW);
                if (Build.VERSION.SDK_INT >= Build.VERSION_CODES.O) {
                    canvas.clipOutRect(AndroidUtilities.rectTmp2);
                }
            }
        }
        selectionPath.closeRects();
        canvas.drawPath(selectionPath, selectionPaint);
        if (restore) {
            canvas.restore();
            canvas.drawPath(selectionHandlePath, selectionHandlePaint);
        }
    }

    private final ScalablePath tempPath2 = new ScalablePath();
    private void drawLine(Layout layout, int line, int start, int end, boolean padAtStart, boolean padAtEnd, float minX) {
        tempPath2.reset();
        layout.getSelectionPath(start, end, tempPath2);

        float sy = 1, cy = 0;
        if (tempPath2.lastBottom < layout.getLineBottom(line)) {
            int lineTop = layout.getLineTop(line);
            int lineBottom = layout.getLineBottom(line);
            float lineH = lineBottom - lineTop;
            float lineHWithoutSpacing = tempPath2.lastBottom - lineTop;
            sy = lineH / lineHWithoutSpacing;
            cy = lineTop;
        }

        for (int i = 0; i < tempPath2.rectsCount; ++i) {
            RectF rect = tempPath2.rects.get(i);
            rect.set(
                (int) (Math.max(minX, rect.left) - (padAtStart ? cornerRadius / 2 : 0)),
                (int) ((rect.top - cy) * sy + cy),
                (int) (Math.max(minX, rect.right) + (padAtEnd ? cornerRadius / 2 : 0)),
                (int) ((rect.bottom - cy) * sy + cy)
            );
            selectionPath.addRect(rect, Path.Direction.CW);
        }

        if (tempPath2.rectsCount == 0 && !padAtEnd) {
            int left = (int) layout.getPrimaryHorizontal(start),
                right = (int) layout.getPrimaryHorizontal(end);
            int top = layout.getLineTop(line), bottom = layout.getLineBottom(line);
            selectionPath.addRect(left - cornerRadius / 2, top, right + cornerRadius / 4, bottom, Path.Direction.CW);
        }
    }

    public static class LayoutBlock {
        public int charOffset;
        public Layout layout;
        public float yOffset;
        public float xOffset;
    }


    public static class Callback {
        public void onStateChanged(boolean isSelected) {
        }

        ;

        public void onTextCopied() {
        }

        ;
    }

    protected void fillLayoutForOffset(int offset, LayoutBlock layoutBlock) {
        fillLayoutForOffset(offset, layoutBlock, false);
    }

    protected abstract CharSequence getText(Cell view, boolean maybe);

    protected abstract int getCharOffsetFromCord(int x, int y, int offsetX, int offsetY, Cell view, boolean maybe);

    protected abstract void fillLayoutForOffset(int offset, LayoutBlock layoutBlock, boolean maybe);

    protected abstract int getLineHeight();

    protected abstract void onTextSelected(Cell newView, Cell oldView);

    public static class SimpleTextSelectionHelper extends TextSelectionHelper<SimpleSelectabeleView> {

        SimpleSelectabeleView selectabeleView;

        public SimpleTextSelectionHelper(SimpleSelectabeleView selectabeleView, Theme.ResourcesProvider resourcesProvider) {
            this.selectabeleView = selectabeleView;
            this.resourcesProvider = resourcesProvider;
        }

        public void setSelectabeleView(SimpleSelectabeleView selectabeleView) {
            this.selectabeleView = selectabeleView;
        }

        @Override
        protected CharSequence getText(SimpleSelectabeleView view, boolean maybe) {
            return view.getText();
        }

        @Override
        protected int getCharOffsetFromCord(int x, int y, int offsetX, int offsetY, SimpleSelectabeleView view, boolean maybe) {
            if (y < 0) {
                y = 1;
            }
            float yOffset = 0;
            Layout lastLayout = view.getStaticTextLayout();
            if (y > yOffset + lastLayout.getLineBottom(lastLayout.getLineCount() - 1)) {
                y = (int) (yOffset + lastLayout.getLineBottom(lastLayout.getLineCount() - 1) - 1);
            }

            if (layoutBlock.layout == null) {
                return -1;
            }

            Layout layout = layoutBlock.layout;
            x -= layoutBlock.xOffset;

            int line = -1;
            for (int i = 0; i < layout.getLineCount(); i++) {
                if (y > offsetY + layout.getLineTop(i) && y < offsetY + layout.getLineBottom(i)) {
                    line = i;
                    break;
                }
            }
            if (line >= 0) {
                try {
                    int k = layoutBlock.charOffset + layout.getOffsetForHorizontal(line, x);
                    return k;
                } catch (Exception e) {
                    FileLog.e(e);
                }

            }

            return -1;
        }

        @Override
        protected void fillLayoutForOffset(int offset, LayoutBlock layoutBlock, boolean maybe) {
            layoutBlock.layout = selectabeleView.getStaticTextLayout();
            layoutBlock.xOffset = layoutBlock.yOffset = 0;
            layoutBlock.charOffset = 0;
        }

        @Override
        protected int getLineHeight() {
            Layout layout = selectabeleView.getStaticTextLayout();
            int lineHeight = layout.getLineBottom(0) - layout.getLineTop(0);
            return lineHeight;
        }

        @Override
        protected void onTextSelected(SimpleSelectabeleView newView, SimpleSelectabeleView oldView) {

        }

        public void update(float textX, float textY) {
            Layout layout = selectabeleView.getStaticTextLayout();
            if (layout == null) {
                textArea.setEmpty();
                maybeSelectedView = null;
            } else {
                maybeSelectedView = selectabeleView;
                maybeTextX = (int) textX;
                maybeTextY = (int) textY;
                layoutBlock.layout = layout;
                layoutBlock.xOffset = textX;
                layoutBlock.yOffset = textY;
                layoutBlock.charOffset = 0;
                textArea.set(
                        (int) textX, (int) textY,
                        (int) (textX + layout.getWidth()), (int) (textY + layout.getHeight())
                );
            }
        }

        public void draw(Canvas canvas) {
            Layout layout = selectabeleView.getStaticTextLayout();
            int color = Theme.getColor(Theme.key_chat_textSelectBackground, resourcesProvider);
            selectionPaint.setColor(color);
            selectionHandlePaint.setColor(color);
            drawSelection(canvas, layout, selectionStart, selectionEnd, true, true, 0);
        }

        public boolean isCurrent(SimpleSelectabeleView view) {
            return this.selectabeleView == view;
        }
    }

    public static class ChatListTextSelectionHelper extends TextSelectionHelper<ChatMessageCell> {

        public boolean isTouched() {
            return movingHandle;
        }

        SparseArray<Animator> animatorSparseArray = new SparseArray<>();
        public boolean isDescription;
        private boolean maybeIsDescription;
        public boolean isFactCheck;
        private boolean maybeIsFactCheck;

        public static int TYPE_MESSAGE = 0;
        public static int TYPE_CAPTION = 1;
        public static int TYPE_DESCRIPTION = 2;
        public static int TYPE_FACTCHECK = 3;

        public void select(ChatMessageCell cell, int start, int end) {
            if (cell == null) {
                return;
            }
            selectedView = cell;
            selectedCellId = selectedView.getMessageObject().getId();
            selectionStart = start;
            selectionEnd = end;
            invalidate();
            if (super.callback != null) {
                super.callback.onStateChanged(true);
            }
            movingOffsetY = 0;
            movingOffsetX = 0;
            onOffsetChanged();
            allowDiscard = false;
            if (textSelectionOverlay != null) {
                textSelectionOverlay.setVisibility(View.VISIBLE);
            }
            showHandleViews();
        }

        @Override
        protected int getLineHeight() {
            if (selectedView != null && selectedView.getMessageObject() != null) {
                MessageObject object = selectedView.getMessageObject();
                StaticLayout layout = null;
                if (isDescription) {
                    layout = selectedView.getDescriptionlayout();
                } else if (isFactCheck) {
                    layout = selectedView.getFactCheckLayout();
                } else if (selectedView.hasCaptionLayout()) {
                    layout = selectedView.getCaptionLayout().textLayoutBlocks.get(0).textLayout;
                } else if (object.textLayoutBlocks != null) {
                    layout = object.textLayoutBlocks.get(0).textLayout;
                }
                if (layout == null) {
                    return 0;
                }
                int lineHeight = layout.getLineBottom(0) - layout.getLineTop(0);
                return lineHeight;
            }
            return 0;
        }


        public void setMessageObject(ChatMessageCell chatMessageCell) {
            this.maybeSelectedView = chatMessageCell;
            MessageObject messageObject = chatMessageCell.getMessageObject();

            if (maybeIsDescription && chatMessageCell.getDescriptionlayout() != null) {
                textArea.set(
                        maybeTextX, maybeTextY,
                        maybeTextX + chatMessageCell.getDescriptionlayout().getWidth(),
                        maybeTextY + chatMessageCell.getDescriptionlayout().getHeight()
                );
            } else if (maybeIsFactCheck && chatMessageCell.getFactCheckLayout() != null) {
                textArea.set(
                        maybeTextX, maybeTextY,
                        maybeTextX + chatMessageCell.getFactCheckLayout().getWidth(),
                        maybeTextY + chatMessageCell.getFactCheckLayout().getHeight()
                );
            } else if (chatMessageCell.hasCaptionLayout() && chatMessageCell.getCaptionLayout().textLayoutBlocks.size() > 0) {
                MessageObject.TextLayoutBlocks captionLayout = chatMessageCell.getCaptionLayout();
                MessageObject.TextLayoutBlock block = captionLayout.textLayoutBlocks.get(captionLayout.textLayoutBlocks.size() - 1);
                textArea.set(
                        maybeTextX, maybeTextY,
                        maybeTextX + block.textLayout.getWidth(),
                        (int) (maybeTextY + block.textYOffset(chatMessageCell.getCaptionLayout().textLayoutBlocks, chatMessageCell.transitionParams) + block.padTop + block.textLayout.getHeight())
                );
            } else if (messageObject != null && messageObject.textLayoutBlocks != null && messageObject.textLayoutBlocks.size() > 0) {
                MessageObject.TextLayoutBlock block = messageObject.textLayoutBlocks.get(messageObject.textLayoutBlocks.size() - 1);
                textArea.set(
                        maybeTextX, maybeTextY,
                        maybeTextX + block.textLayout.getWidth(),
                        (int) (maybeTextY + block.textYOffset(messageObject.textLayoutBlocks, chatMessageCell.transitionParams) + block.padTop + block.textLayout.getHeight())
                );
            } else {
                this.maybeSelectedView = null;
            }
        }

        @Override
        protected CharSequence getText(ChatMessageCell cell, boolean maybe) {
            if (cell == null || cell.getMessageObject() == null) {
                return null;
            }
            if (maybe ? maybeIsDescription : isDescription) {
                return cell.getDescriptionlayout().getText();
            }
            if (maybe ? maybeIsFactCheck : isFactCheck) {
                return cell.getFactCheckLayout().getText();
            }
            if (cell.hasCaptionLayout()) {
                return cell.getCaptionLayout().text;
            }
            return cell.getMessageObject().messageText;
        }

        @Override
        protected void onTextSelected(ChatMessageCell newView, ChatMessageCell oldView) {
            boolean idChanged = oldView == null || (oldView.getMessageObject() != null && oldView.getMessageObject().getId() != newView.getMessageObject().getId());
            selectedCellId = newView.getMessageObject().getId();
            try {
                selectedCellEditDate = newView.getMessageObject().messageOwner.edit_date;
            } catch (Exception e) {
                selectedCellEditDate = null;
            }
            enterProgress = 0;
            isDescription = maybeIsDescription;
            isFactCheck = maybeIsFactCheck;

            Animator oldAnimator = animatorSparseArray.get(selectedCellId);
            if (oldAnimator != null) {
                oldAnimator.removeAllListeners();
                oldAnimator.cancel();
            }

            ValueAnimator animator = ValueAnimator.ofFloat(0, 1f);
            animator.addUpdateListener(animation -> {
                enterProgress = (float) animation.getAnimatedValue();
                if (textSelectionOverlay != null) {
                    textSelectionOverlay.invalidate();
                }
                if (selectedView != null && selectedView.getCurrentMessagesGroup() == null && idChanged) {
                    selectedView.setSelectedBackgroundProgress(1f - enterProgress);
                }
            });
            animator.setDuration(250);
            animator.start();

            animatorSparseArray.put(selectedCellId, animator);

            if (!idChanged) {
                newView.setSelectedBackgroundProgress(0f);
            }

            SharedConfig.removeTextSelectionHint();
        }


        public void draw(MessageObject messageObject, MessageObject.TextLayoutBlock block, Canvas canvas) {
            if (selectedView == null || selectedView.getMessageObject() == null || isDescription || isFactCheck) {
                return;
            }

            MessageObject selectedMessageObject = selectedView.getMessageObject();
            if (selectedMessageObject == null || selectedMessageObject.textLayoutBlocks == null) {
                return;
            }

            if (messageObject.getId() == selectedCellId) {
                int selectionStart = this.selectionStart - block.charactersOffset;
                int selectionEnd = this.selectionEnd - block.charactersOffset;
                selectionStart = Utilities.clamp(selectionStart, block.textLayout.getText().length(), 0);
                selectionEnd = Utilities.clamp(selectionEnd, block.textLayout.getText().length(), 0);


                if (selectionStart != selectionEnd) {
                    if (selectedMessageObject.isOutOwner()) {
                        selectionPaint.setColor(getThemedColor(Theme.key_chat_outTextSelectionHighlight));
                        selectionHandlePaint.setColor(getThemedColor(Theme.key_chat_outTextSelectionHighlight));
                    } else {
                        selectionPaint.setColor(getThemedColor(key_chat_inTextSelectionHighlight));
                        selectionHandlePaint.setColor(getThemedColor(key_chat_inTextSelectionHighlight));
                    }
                    int offsetX = 0;
                    if (block.quote) {
                        offsetX = dp(10);
                    } else if (block.code) {
                        offsetX = dp(0);
                    }
                    drawSelection(canvas, block.textLayout, selectionStart, selectionEnd, true, true, offsetX);
                }
            }
        }

        public void drawCaption(MessageObject messageObject, MessageObject.TextLayoutBlock block, Canvas canvas) {
            if (messageObject == null) {
                return;
            }
            if (isDescription || isFactCheck || selectedView == null || selectedView.getMessageObject() == null || selectedView.getMessageObject().getId() != messageObject.getId()) {
                return;
            }

            int selectionStart = this.selectionStart - block.charactersOffset;
            int selectionEnd = this.selectionEnd - block.charactersOffset;
            selectionStart = Utilities.clamp(selectionStart, block.textLayout.getText().length(), 0);
            selectionEnd = Utilities.clamp(selectionEnd, block.textLayout.getText().length(), 0);

            if (selectionStart != selectionEnd) {
                if (messageObject.isOutOwner()) {
                    selectionPaint.setColor(getThemedColor(Theme.key_chat_outTextSelectionHighlight));
                    selectionHandlePaint.setColor(getThemedColor(Theme.key_chat_outTextSelectionHighlight));
                } else {
                    selectionPaint.setColor(getThemedColor(key_chat_inTextSelectionHighlight));
                    selectionHandlePaint.setColor(getThemedColor(key_chat_inTextSelectionHighlight));
                }
                int offsetX = 0;
                if (block.quote) {
                    offsetX = dp(10);
                } else if (block.code) {
                    offsetX = dp(0);
                }
                drawSelection(canvas, block.textLayout, selectionStart, selectionEnd, true, true, offsetX);
            }
        }

        protected int getCharOffsetFromCord(int x, int y, int offsetX, int offsetY, ChatMessageCell cell, boolean maybe) {
            if (cell == null) {
                return 0;
            }

            int line = -1;
            x -= offsetX;
            y -= offsetY;

            StaticLayout lastLayout;
            float yOffset = 0;

            boolean isDescription = maybe ? maybeIsDescription : this.isDescription;
            boolean isFactCheck = maybe ? maybeIsFactCheck : this.isFactCheck;
            if (isDescription) {
                lastLayout = cell.getDescriptionlayout();
            } else if (isFactCheck) {
                lastLayout = cell.getFactCheckLayout();
            } else if (cell.hasCaptionLayout()) {
                MessageObject.TextLayoutBlock lastBlock = cell.getCaptionLayout().textLayoutBlocks.get(cell.getCaptionLayout().textLayoutBlocks.size() - 1);
                lastLayout = lastBlock.textLayout;
                yOffset = lastBlock.textYOffset(cell.getCaptionLayout().textLayoutBlocks) + lastBlock.padTop;
            } else {
                MessageObject.TextLayoutBlock lastBlock = cell.getMessageObject().textLayoutBlocks.get(cell.getMessageObject().textLayoutBlocks.size() - 1);
                lastLayout = lastBlock.textLayout;
                yOffset = lastBlock.textYOffset(cell.getMessageObject().textLayoutBlocks) + lastBlock.padTop;
            }

            if (lastLayout == null) {
                return -1;
            }

            if (y < 0) {
                y = 1;
            }
            if (y > yOffset + lastLayout.getLineBottom(lastLayout.getLineCount() - 1)) {
                y = (int) (yOffset + lastLayout.getLineBottom(lastLayout.getLineCount() - 1) - 1);
            }

            fillLayoutForCoords(x, y, cell, layoutBlock, maybe);

            if (layoutBlock.layout == null) {
                return -1;
            }

            Layout layout = layoutBlock.layout;
            x -= layoutBlock.xOffset;


            for (int i = 0; i < layout.getLineCount(); i++) {
                if (y > layoutBlock.yOffset + layout.getLineTop(i) && y < layoutBlock.yOffset + layout.getLineBottom(i)) {
                    line = i;
                    break;
                }
            }
            if (line >= 0) {
                return layoutBlock.charOffset + layout.getOffsetForHorizontal(line, x);
            }

            return -1;
        }

        private void fillLayoutForCoords(int x, int y, ChatMessageCell cell, LayoutBlock layoutBlock, boolean maybe) {
            if (cell == null) {
                return;
            }

            MessageObject messageObject = cell.getMessageObject();

            if (maybe ? maybeIsDescription : isDescription) {
                layoutBlock.layout = cell.getDescriptionlayout();
                layoutBlock.yOffset = layoutBlock.xOffset = 0;
                layoutBlock.charOffset = 0;
                return;
            }
            if (maybe ? maybeIsFactCheck : isFactCheck) {
                layoutBlock.layout = cell.getFactCheckLayout();
                layoutBlock.yOffset = layoutBlock.xOffset = 0;
                layoutBlock.charOffset = 0;
                return;
            }
            if (cell.hasCaptionLayout()) {
                MessageObject.TextLayoutBlocks captionLayout = cell.getCaptionLayout();
                for (int i = 0; i < captionLayout.textLayoutBlocks.size(); i++) {
                    MessageObject.TextLayoutBlock block = captionLayout.textLayoutBlocks.get(i);
                    if (y >= block.textYOffset(captionLayout.textLayoutBlocks) && y <= block.textYOffset(captionLayout.textLayoutBlocks) + block.padTop + block.height(cell.transitionParams)) {
                        layoutBlock.layout = block.textLayout;
                        layoutBlock.yOffset = block.textYOffset(captionLayout.textLayoutBlocks) + block.padTop;
                        int offsetX = 0;
                        if (block.quote) {
                            offsetX = dp(10);
                        }
                        layoutBlock.xOffset = -(block.isRtl() ? (int) Math.ceil(captionLayout.textXOffset) - offsetX : 0);
                        if (block.code && !block.quote) {
                            layoutBlock.xOffset += dp(8);
                        }
                        layoutBlock.charOffset = block.charactersOffset;
                        return;
                    }
                }
                return;
            }

            for (int i = 0; i < messageObject.textLayoutBlocks.size(); i++) {
                MessageObject.TextLayoutBlock block = messageObject.textLayoutBlocks.get(i);
                if (y >= block.textYOffset(messageObject.textLayoutBlocks) && y <= block.textYOffset(messageObject.textLayoutBlocks) + block.padTop + block.height(cell.transitionParams)) {
                    layoutBlock.layout = block.textLayout;
                    layoutBlock.yOffset = block.textYOffset(messageObject.textLayoutBlocks) + block.padTop;
                    int offsetX = 0;
                    if (block.quote) {
                        offsetX = dp(10);
                    } else if (block.code) {
                        offsetX = dp(0);
                    }
                    layoutBlock.xOffset = -(block.isRtl() ? (int) Math.ceil(messageObject.textXOffset) - offsetX : 0);
                    if (block.code && !block.quote) {
                        layoutBlock.xOffset += dp(8);
                    }
                    layoutBlock.charOffset = block.charactersOffset;
                    return;
                }
            }
        }

        @Override
        protected void fillLayoutForOffset(int offset, LayoutBlock layoutBlock, boolean maybe) {
            ChatMessageCell selectedView = maybe ? maybeSelectedView : this.selectedView;
            if (selectedView == null) {
                layoutBlock.layout = null;
                return;
            }
            MessageObject messageObject = selectedView.getMessageObject();

            if (isDescription) {
                layoutBlock.layout = selectedView.getDescriptionlayout();
                layoutBlock.xOffset = layoutBlock.yOffset = 0;
                layoutBlock.charOffset = 0;
                return;
            }
            if (isFactCheck) {
                layoutBlock.layout = selectedView.getFactCheckLayout();
                layoutBlock.xOffset = layoutBlock.yOffset = 0;
                layoutBlock.charOffset = 0;
                return;
            }

            if (selectedView.hasCaptionLayout()) {
                MessageObject.TextLayoutBlocks captionLayout = selectedView.getCaptionLayout();
                if (captionLayout.textLayoutBlocks.size() == 1) {
                    MessageObject.TextLayoutBlock block = captionLayout.textLayoutBlocks.get(0);
                    layoutBlock.layout = block.textLayout;
                    layoutBlock.yOffset = block.padTop;
                    MessageObject.TextLayoutBlock firstBlock = captionLayout.textLayoutBlocks.get(0);
                    int offsetX = 0;
                    if (firstBlock.quote) {
                        offsetX = dp(10);
                    }
                    layoutBlock.xOffset = -(firstBlock.isRtl() ? (int) Math.ceil(captionLayout.textXOffset) - offsetX : 0);
                    if (firstBlock.code && !firstBlock.quote) {
                        layoutBlock.xOffset += dp(8);
                    }
                    layoutBlock.charOffset = 0;
                    return;
                }

                for (int i = 0; i < captionLayout.textLayoutBlocks.size(); i++) {
                    MessageObject.TextLayoutBlock block = captionLayout.textLayoutBlocks.get(i);
                    int blockOffset = offset - block.charactersOffset;
                    if (blockOffset >= 0 && blockOffset <= block.textLayout.getText().length()) {
                        layoutBlock.layout = block.textLayout;
                        layoutBlock.yOffset = block.textYOffset(captionLayout.textLayoutBlocks) + block.padTop;
                        int offsetX = 0;
                        if (block.quote) {
                            offsetX = dp(10);
                        }
                        layoutBlock.xOffset = -(block.isRtl() ? (int) Math.ceil(captionLayout.textXOffset) - offsetX : 0);
                        if (block.code && !block.quote) {
                            layoutBlock.xOffset += dp(8);
                        }
                        layoutBlock.charOffset = block.charactersOffset;
                        return;
                    }
                }
                layoutBlock.layout = null;
                return;
            }

            if (messageObject.textLayoutBlocks == null) {
                layoutBlock.layout = null;
                return;
            }

            if (messageObject.textLayoutBlocks.size() == 1) {
                MessageObject.TextLayoutBlock textLayoutBlock = messageObject.textLayoutBlocks.get(0);
                layoutBlock.layout = textLayoutBlock.textLayout;
                layoutBlock.yOffset = textLayoutBlock.padTop;
                MessageObject.TextLayoutBlock firstBlock = messageObject.textLayoutBlocks.get(0);
                int offsetX = 0;
                if (firstBlock.quote) {
                    offsetX = dp(10);
                }
                layoutBlock.xOffset = -(firstBlock.isRtl() ? (int) Math.ceil(messageObject.textXOffset) - offsetX : 0);
                if (firstBlock.code && !firstBlock.quote) {
                    layoutBlock.xOffset += dp(8);
                }
                layoutBlock.charOffset = 0;
                return;
            }

            for (int i = 0; i < messageObject.textLayoutBlocks.size(); i++) {
                MessageObject.TextLayoutBlock block = messageObject.textLayoutBlocks.get(i);
                int blockOffset = offset - block.charactersOffset;
                if (blockOffset >= 0 && blockOffset <= block.textLayout.getText().length()) {
                    layoutBlock.layout = block.textLayout;
                    layoutBlock.yOffset = block.textYOffset(messageObject.textLayoutBlocks) + block.padTop;
                    int offsetX = 0;
                    if (block.quote) {
                        offsetX = dp(10);
                    }
                    layoutBlock.xOffset = -(block.isRtl() ? (int) Math.ceil(messageObject.textXOffset) - offsetX : 0);
                    if (block.code && !block.quote) {
                        layoutBlock.xOffset += dp(8);
                    }
                    layoutBlock.charOffset = block.charactersOffset;
                    return;
                }
            }
            layoutBlock.layout = null;
        }

        @Override
        protected void onExitSelectionMode(boolean instant) {
            if (selectedView != null && selectedView.isDrawingSelectionBackground() && !instant) {
                final ChatMessageCell cell = selectedView;
                final int id = selectedView.getMessageObject().getId();
                Animator oldAnimator = animatorSparseArray.get(id);
                if (oldAnimator != null) {
                    oldAnimator.removeAllListeners();
                    oldAnimator.cancel();
                }
                cell.setSelectedBackgroundProgress(0.01f);
                ValueAnimator animator = ValueAnimator.ofFloat(0.01f, 1f);
                animator.addUpdateListener(animation -> {
                    float exit = (float) animation.getAnimatedValue();
                    if (cell.getMessageObject() != null && cell.getMessageObject().getId() == id) {
                        cell.setSelectedBackgroundProgress(exit);
                    }
                });
                animator.addListener(new AnimatorListenerAdapter() {
                    @Override
                    public void onAnimationEnd(Animator animation) {
                        cell.setSelectedBackgroundProgress(0.0f);
                    }
                });
                animator.setDuration(300);
                animator.start();

                animatorSparseArray.put(id, animator);
            }
        }

        public void onChatMessageCellAttached(ChatMessageCell chatMessageCell) {
            if (chatMessageCell.getMessageObject() != null && chatMessageCell.getMessageObject().getId() == selectedCellId) {
                this.selectedView = chatMessageCell;
            }
        }

        public void onChatMessageCellDetached(ChatMessageCell chatMessageCell) {
            if (chatMessageCell.getMessageObject() != null && chatMessageCell.getMessageObject().getId() == selectedCellId) {
                this.selectedView = null;
            }
        }

        public void drawCaption(boolean isOut, StaticLayout captionLayout, Canvas canvas) {
            if (isDescription || isFactCheck) {
                return;
            }
            if (isOut) {
                selectionPaint.setColor(getThemedColor(Theme.key_chat_outTextSelectionHighlight));
                selectionHandlePaint.setColor(getThemedColor(Theme.key_chat_outTextSelectionHighlight));
            } else {
                selectionPaint.setColor(getThemedColor(key_chat_inTextSelectionHighlight));
                selectionHandlePaint.setColor(getThemedColor(key_chat_inTextSelectionHighlight));
            }
            drawSelection(canvas, captionLayout, selectionStart, selectionEnd, true, true, 0);
        }

        public void drawDescription(boolean isOut, StaticLayout layout, Canvas canvas) {
            if (!isDescription) {
                return;
            }
            if (isOut) {
                selectionPaint.setColor(getThemedColor(Theme.key_chat_outTextSelectionHighlight));
                selectionHandlePaint.setColor(getThemedColor(Theme.key_chat_outTextSelectionHighlight));
            } else {
                selectionPaint.setColor(getThemedColor(key_chat_inTextSelectionHighlight));
                selectionHandlePaint.setColor(getThemedColor(key_chat_inTextSelectionHighlight));
            }
            drawSelection(canvas, layout, selectionStart, selectionEnd, true, true, 0);
        }

        public void drawFactCheck(boolean isOut, StaticLayout layout, Canvas canvas) {
            if (!isFactCheck) {
                return;
            }
            if (isOut) {
                selectionPaint.setColor(getThemedColor(Theme.key_chat_outTextSelectionHighlight));
                selectionHandlePaint.setColor(getThemedColor(Theme.key_chat_outTextSelectionHighlight));
            } else {
                selectionPaint.setColor(getThemedColor(key_chat_inTextSelectionHighlight));
                selectionHandlePaint.setColor(getThemedColor(key_chat_inTextSelectionHighlight));
            }
            drawSelection(canvas, layout, selectionStart, selectionEnd, true, true, 0);
        }

        @Override
        public void invalidate() {
            super.invalidate();
            if (selectedView != null && selectedView.getCurrentMessagesGroup() != null) {
                parentView.invalidate();
            }
            if (selectedView != null && (isFactCheck || maybeIsFactCheck)) {
                selectedView.invalidateOutbounds();
            }
        }

        public void cancelAllAnimators() {
            for (int i = 0; i < animatorSparseArray.size(); i++) {
                Animator animator = animatorSparseArray.get(animatorSparseArray.keyAt(i));
                animator.cancel();
            }
            animatorSparseArray.clear();
        }

        public void setIsDescription(boolean b) {
            maybeIsDescription = b;
        }

        public void setIsFactCheck(boolean b) {
            maybeIsFactCheck = b;
        }

        @Override
        public void clear(boolean instant) {
            super.clear(instant);
            isDescription = false;
            isFactCheck = false;
        }

        public int getTextSelectionType(ChatMessageCell cell) {
            if (isDescription) {
                return TYPE_DESCRIPTION;
            }
            if (isFactCheck) {
                return TYPE_FACTCHECK;
            }
            if (cell.hasCaptionLayout()) {
                return TYPE_CAPTION;
            }
            return TYPE_MESSAGE;
        }

        public void updateTextPosition(int textX, int textY) {
            if (this.textX != textX || this.textY != textY) {
                this.textX = textX;
                this.textY = textY;
                invalidate();
            }
        }

        public void checkDataChanged(MessageObject messageObject) {
            Integer currentEditDate = null;
            try {
                currentEditDate = messageObject.messageOwner.edit_date;
            } catch (Exception ignore) {}
            if (selectedCellId == messageObject.getId()) {
                clear(true);
            }
        }

        public boolean isMenuEmpty() {
            return !canCopy() && !canShowQuote();
        }
    }

    public static class ArticleTextSelectionHelper extends TextSelectionHelper<ArticleSelectableView> {

        int startViewPosition = -1;
        int startViewChildPosition = -1;
        int startViewOffset;

        int endViewPosition = -1;
        int endViewChildPosition = -1;
        int endViewOffset;

        int maybeTextIndex = -1;

        SparseArray<CharSequence> textByPosition = new SparseArray<>();
        SparseArray<CharSequence> prefixTextByPosition = new SparseArray<>();
        SparseIntArray childCountByPosition = new SparseIntArray();

        public LinearLayoutManager layoutManager;

        public ArticleTextSelectionHelper() {
            multiselect = true;
            showActionsAsPopupAlways = true;
        }

        public ArrayList<TextLayoutBlock> arrayList = new ArrayList<>();

        @Override
        protected CharSequence getText(ArticleSelectableView view, boolean maybe) {
            arrayList.clear();
            view.fillTextLayoutBlocks(arrayList);
            int i;
            if (maybe) {
                i = maybeTextIndex;
            } else {
                i = startPeek ? startViewChildPosition : endViewChildPosition;
            }
            if (arrayList.isEmpty() || i < 0) {
                return "";
            }
            return arrayList.get(i).getLayout().getText();
        }


        @Override
        protected int getCharOffsetFromCord(int x, int y, int offsetX, int offsetY, ArticleSelectableView view, boolean maybe) {
            if (view == null) {
                return -1;
            }

            int line = -1;
            x -= offsetX;
            y -= offsetY;

            arrayList.clear();
            view.fillTextLayoutBlocks(arrayList);

            int childIndex;
            if (maybe) {
                childIndex = maybeTextIndex;
            } else {
                childIndex = startPeek ? startViewChildPosition : endViewChildPosition;
            }
            StaticLayout layout = arrayList.get(childIndex).getLayout();
            if (x < 0) {
                x = 1;
            }
            if (y < 0) {
                y = 1;
            }
            if (x > layout.getWidth()) {
                x = layout.getWidth();
            }
            if (y > layout.getLineBottom(layout.getLineCount() - 1)) {
                y = (int) (layout.getLineBottom(layout.getLineCount() - 1) - 1);
            }

            for (int i = 0; i < layout.getLineCount(); i++) {
                if (y > layout.getLineTop(i) && y < layout.getLineBottom(i)) {
                    line = i;
                    break;
                }
            }
            if (line >= 0) {
                return layout.getOffsetForHorizontal(line, x);
            }

            return -1;
        }

        @Override
        protected void fillLayoutForOffset(int offset, LayoutBlock layoutBlock, boolean maybe) {
            arrayList.clear();
            ArticleSelectableView selectedView = maybe ? maybeSelectedView : this.selectedView;
            if (selectedView == null) {
                layoutBlock.layout = null;
                return;
            }
            selectedView.fillTextLayoutBlocks(arrayList);
            if (maybe) {
                layoutBlock.layout = arrayList.get(maybeTextIndex).getLayout();
            } else {
                int index = (startPeek ? startViewChildPosition : endViewChildPosition);
                if (index < 0 || index >= arrayList.size()) {
                    layoutBlock.layout = null;
                    return;
                }
                layoutBlock.layout = arrayList.get(index).getLayout();
            }
            layoutBlock.xOffset = layoutBlock.yOffset = 0;
        }

        @Override
        protected int getLineHeight() {
            if (selectedView == null) {
                return 0;
            } else {
                arrayList.clear();
                selectedView.fillTextLayoutBlocks(arrayList);
                int index = startPeek ? startViewChildPosition : endViewChildPosition;
                if (index < 0 || index >= arrayList.size()) {
                    return 0;
                }
                StaticLayout layout = arrayList.get(index).getLayout();
                int min = Integer.MAX_VALUE;
                for (int i = 0; i < layout.getLineCount(); i++) {
                    int h = layout.getLineBottom(i) - layout.getLineTop(i);
                    if (h < min) min = h;
                }
                return min;
            }
        }

        public void trySelect(View view) {
            if (maybeSelectedView != null) {
                startSelectionRunnable.run();
            }
        }

        public void setMaybeView(int x, int y, View parentView) {
            if (parentView instanceof ArticleSelectableView) {
                capturedX = x;
                capturedY = y;
                maybeSelectedView = (ArticleSelectableView) parentView;
                maybeTextIndex = findClosestLayoutIndex(x, y, maybeSelectedView);
                if (maybeTextIndex < 0) {
                    maybeSelectedView = null;
                } else {
                    maybeTextX = arrayList.get(maybeTextIndex).getX();
                    maybeTextY = arrayList.get(maybeTextIndex).getY();
                }
            }
        }

        private int findClosestLayoutIndex(int x, int y, ArticleSelectableView maybeSelectedView) {
            if (maybeSelectedView instanceof ViewGroup) {
                ViewGroup parent = ((ViewGroup) maybeSelectedView);
                for (int i = 0; i < parent.getChildCount(); i++) {
                    View child = parent.getChildAt(i);
                    if (child instanceof ArticleSelectableView && y > child.getY() && y < child.getY() + child.getHeight()) {
                        return findClosestLayoutIndex((int) (x - child.getX()), (int) (y - child.getY()), (ArticleSelectableView) child);
                    }
                }
            }
            arrayList.clear();
            maybeSelectedView.fillTextLayoutBlocks(arrayList);
            if (arrayList.isEmpty()) {
                return -1;
            } else {
                int minDistance = Integer.MAX_VALUE;
                int minIndex = -1;

                for (int i = arrayList.size() - 1; i >= 0; i--) {
                    TextLayoutBlock block = arrayList.get(i);
                    int top = block.getY();
                    int bottom = top + block.getLayout().getHeight();
                    if (y >= top && y < bottom) {
                        minDistance = 0;
                        minIndex = i;
                        break;
                    }
                    int d = Math.min(Math.abs(y - top), Math.abs(y - bottom));
                    if (d < minDistance) {
                        minDistance = d;
                        minIndex = i;
                    }
                }

                if (minIndex < 0) {
                    return -1;
                }
                int row = arrayList.get(minIndex).getRow();

                if (row > 0) {
                    if (minDistance < dp(24)) {
                        int minDistanceX = Integer.MAX_VALUE;
                        int minIndexX = minIndex;


                        for (int i = arrayList.size() - 1; i >= 0; i--) {
                            TextLayoutBlock block = arrayList.get(i);
                            if (block.getRow() == row) {
                                int left = block.getX();
                                int right = block.getX() + block.getLayout().getWidth();
                                if (x >= left && x <= right) {
                                    return i;
                                } else {
                                    int d = Math.min(Math.abs(x - left), Math.abs(x - right));
                                    if (d < minDistanceX) {
                                        minDistanceX = d;
                                        minIndexX = i;
                                    }
                                }
                            }
                        }
                        return minIndexX;
                    }
                }
                return minIndex;
            }
        }


        public void draw(Canvas canvas, ArticleSelectableView view, int i) {
            selectionPaint.setColor(getThemedColor(key_chat_inTextSelectionHighlight));
            selectionHandlePaint.setColor(getThemedColor(key_chat_inTextSelectionHighlight));

            int position = getAdapterPosition(view);
            if (position < 0) {
                return;
            }

            arrayList.clear();
            view.fillTextLayoutBlocks(arrayList);

            if (!arrayList.isEmpty()) {
                TextLayoutBlock layoutBlock = arrayList.get(i);

                if (layoutBlock != null && layoutBlock.getLayout() != null && layoutBlock.getLayout().getText() != null) {

                    int endOffset = endViewOffset;
                    int textLen = layoutBlock.getLayout().getText().length();

                    if (endOffset > textLen) {
                        endOffset = textLen;
                    }
                    if (position == startViewPosition && position == endViewPosition) {
                        if (startViewChildPosition == endViewChildPosition && startViewChildPosition == i) {
                            drawSelection(canvas, layoutBlock.getLayout(), startViewOffset, endOffset, true, true, 0);
                        } else if (i == startViewChildPosition) {
                            drawSelection(canvas, layoutBlock.getLayout(), startViewOffset, textLen, true, false, 0);
                        } else if (i == endViewChildPosition) {
                            drawSelection(canvas, layoutBlock.getLayout(), 0, endOffset, false, true, 0);
                        } else if (i > startViewChildPosition && i < endViewChildPosition) {
                            drawSelection(canvas, layoutBlock.getLayout(), 0, textLen, false, false, 0);
                        }
                    } else if (position == startViewPosition && startViewChildPosition == i) {
                        drawSelection(canvas, layoutBlock.getLayout(), startViewOffset, textLen, true, false, 0);
                    } else if (position == endViewPosition && endViewChildPosition == i) {
                        drawSelection(canvas, layoutBlock.getLayout(), 0, endOffset, false, true, 0);
                    } else if (position > startViewPosition && position < endViewPosition || (position == startViewPosition && i > startViewChildPosition) || (position == endViewPosition && i < endViewChildPosition)) {
                        drawSelection(canvas, layoutBlock.getLayout(), 0, textLen, false, false, 0);
                    }
                }
            }
        }

        private int getAdapterPosition(ArticleSelectableView view) {
            View child = (View) view;
            ViewParent parent = child.getParent();
            while (parent != this.parentView && parent != null) {
                if (parent instanceof View) {
                    child = (View) parent;
                    parent = child.getParent();
                } else {
                    parent = null;
                    break;
                }
            }
            if (parent != null) {
                if (parentRecyclerView != null) {
                    return parentRecyclerView.getChildAdapterPosition(child);
                } else {
                    return parentView.indexOfChild(child);
                }
            }
            return -1;
        }

        public boolean isSelectable(View child) {
            if (child instanceof ArticleSelectableView) {
                arrayList.clear();
                ((ArticleSelectableView) child).fillTextLayoutBlocks(arrayList);
                if (child instanceof ArticleViewer.BlockTableCell) {
                    return true;
                } else {
                    return !arrayList.isEmpty();
                }
            }
            return false;
        }

        @Override
        protected void onTextSelected(ArticleSelectableView newView, ArticleSelectableView oldView) {
            int position = getAdapterPosition(newView);
            if (position < 0) {
                return;
            }

            startViewPosition = endViewPosition = position;
            startViewChildPosition = endViewChildPosition = maybeTextIndex;


            arrayList.clear();
            newView.fillTextLayoutBlocks(arrayList);
            int n = arrayList.size();
            childCountByPosition.put(position, n);
            for (int i = 0; i < n; i++) {
                textByPosition.put(position + (i << 16), arrayList.get(i).getLayout().getText());
                prefixTextByPosition.put(position + (i << 16), arrayList.get(i).getPrefix());
            }
        }

        protected void onNewViewSelected(ArticleSelectableView oldView, ArticleSelectableView newView, int childPosition) {
            int position = getAdapterPosition(newView);
            int oldPosition = -1;
            if (oldView != null) {
                oldPosition = getAdapterPosition(oldView);
            }
            invalidate();

            if (movingDirectionSettling && startViewPosition == endViewPosition) {
                if (position == startViewPosition) {
                    if (childPosition < startViewChildPosition) {
                        startViewChildPosition = childPosition;
                        pickStartView();
                        movingHandleStart = true;
                        startViewOffset = selectionEnd;
                        selectionStart = selectionEnd - 1;
                    } else {
                        endViewChildPosition = childPosition;
                        pickEndView();
                        movingHandleStart = false;
                        endViewOffset = 0;
                    }
                } else if (position < startViewPosition) {
                    startViewPosition = position;
                    startViewChildPosition = childPosition;
                    pickStartView();
                    movingHandleStart = true;
                    startViewOffset = selectionEnd;
                    selectionStart = selectionEnd - 1;
                } else {
                    endViewPosition = position;
                    endViewChildPosition = childPosition;
                    pickEndView();
                    movingHandleStart = false;
                    endViewOffset = 0;
                }
            } else if (movingHandleStart) {
                if (position == oldPosition) {
                    if (childPosition <= endViewChildPosition || position < endViewPosition) {
                        startViewPosition = position;
                        startViewChildPosition = childPosition;
                        pickStartView();
                        startViewOffset = selectionEnd;
                    } else {
                        endViewPosition = position;
                        startViewChildPosition = endViewChildPosition;
                        endViewChildPosition = childPosition;
                        startViewOffset = endViewOffset;
                        pickEndView();
                        endViewOffset = 0;
                        movingHandleStart = false;
                    }
                } else if (position <= endViewPosition) {
                    startViewPosition = position;
                    startViewChildPosition = childPosition;
                    pickStartView();
                    startViewOffset = selectionEnd;
                } else {
                    endViewPosition = position;
                    startViewChildPosition = endViewChildPosition;
                    endViewChildPosition = childPosition;
                    startViewOffset = endViewOffset;
                    pickEndView();
                    endViewOffset = 0;
                    movingHandleStart = false;
                }
            } else {
                if (position == oldPosition) {
                    if (childPosition >= startViewChildPosition || position > startViewPosition) {
                        endViewPosition = position;
                        endViewChildPosition = childPosition;
                        pickEndView();
                        endViewOffset = 0;
                    } else {
                        startViewPosition = position;
                        endViewChildPosition = startViewChildPosition;
                        startViewChildPosition = childPosition;
                        endViewOffset = startViewOffset;
                        pickStartView();
                        movingHandleStart = true;
                        startViewOffset = selectionEnd;
                    }
                } else if (position >= startViewPosition) {
                    endViewPosition = position;
                    endViewChildPosition = childPosition;
                    pickEndView();
                    endViewOffset = 0;
                } else {
                    startViewPosition = position;
                    endViewChildPosition = startViewChildPosition;
                    startViewChildPosition = childPosition;
                    endViewOffset = startViewOffset;
                    pickStartView();
                    movingHandleStart = true;
                    startViewOffset = selectionEnd;
                }

            }

            arrayList.clear();
            newView.fillTextLayoutBlocks(arrayList);
            int n = arrayList.size();
            childCountByPosition.put(position, n);
            for (int i = 0; i < n; i++) {
                textByPosition.put(position + (i << 16), arrayList.get(i).getLayout().getText());
                prefixTextByPosition.put(position + (i << 16), arrayList.get(i).getPrefix());
            }
        }

        boolean startPeek;

        protected void pickEndView() {
            if (!isInSelectionMode()) {
                return;
            }
            startPeek = false;
            if (endViewPosition >= 0) {
                ArticleSelectableView view = null;
                if (layoutManager != null) {
                    view = (ArticleSelectableView) layoutManager.findViewByPosition(endViewPosition);
                } else if (endViewPosition < parentView.getChildCount()) {
                    view = (ArticleSelectableView) parentView.getChildAt(endViewPosition);

                }
                if (view == null) {
                    selectedView = null;
                    return;
                }
                selectedView = view;
                if (startViewPosition != endViewPosition) {
                    selectionStart = 0;
                } else if (startViewChildPosition != endViewChildPosition) {
                    selectionStart = 0;
                } else {
                    selectionStart = startViewOffset;
                }

                selectionEnd = endViewOffset;
                CharSequence text = getText(selectedView, false);
                if (selectionEnd > text.length()) {
                    selectionEnd = text.length();
                }

                arrayList.clear();
                selectedView.fillTextLayoutBlocks(arrayList);
                if (!arrayList.isEmpty()) {
                    textX = arrayList.get(endViewChildPosition).getX();
                    textY = arrayList.get(endViewChildPosition).getY();
                }

            }
        }

        protected void pickStartView() {
            if (!isInSelectionMode()) {
                return;
            }
            startPeek = true;
            if (startViewPosition >= 0) {
                ArticleSelectableView view = null;
                if (layoutManager != null) {
                    view = (ArticleSelectableView) layoutManager.findViewByPosition(startViewPosition);
                } else if (endViewPosition < parentView.getChildCount()) {
                    view = (ArticleSelectableView) parentView.getChildAt(startViewPosition);
                }
                if (view == null) {
                    selectedView = null;
                    return;
                }
                selectedView = view;
                if (startViewPosition != endViewPosition) {
                    selectionEnd = getText(selectedView, false).length();
                } else if (startViewChildPosition != endViewChildPosition) {
                    selectionEnd = getText(selectedView, false).length();
                } else {
                    selectionEnd = endViewOffset;
                }

                selectionStart = startViewOffset;


                arrayList.clear();
                selectedView.fillTextLayoutBlocks(arrayList);
                if (!arrayList.isEmpty()) {
                    textX = arrayList.get(startViewChildPosition).getX();
                    textY = arrayList.get(startViewChildPosition).getY();
                }
            }
        }

        protected void onOffsetChanged() {
            int position = getAdapterPosition(selectedView);
            int childPosition = startPeek ? startViewChildPosition : endViewChildPosition;
            if (position == startViewPosition && childPosition == startViewChildPosition) {
                startViewOffset = selectionStart;
            }

            if (position == endViewPosition && childPosition == endViewChildPosition) {
                endViewOffset = selectionEnd;
            }
        }

        public void invalidate() {
            super.invalidate();
            for (int i = 0; i < parentView.getChildCount(); i++) {
                parentView.getChildAt(i).invalidate();
            }
        }

        @Override
        public void clear(boolean instant) {
            super.clear(instant);
            startViewPosition = -1;
            endViewPosition = -1;
            startViewChildPosition = -1;
            endViewChildPosition = -1;
            textByPosition.clear();
            childCountByPosition.clear();
        }

        @Override
        protected CharSequence getSelectedText() {
            SpannableStringBuilder stringBuilder = new SpannableStringBuilder();
            for (int i = startViewPosition; i <= endViewPosition; i++) {
                if (i == startViewPosition) {
                    int n = startViewPosition == endViewPosition ? endViewChildPosition : childCountByPosition.get(i) - 1;
                    for (int k = startViewChildPosition; k <= n; k++) {
                        CharSequence text = textByPosition.get(i + (k << 16));
                        if (text == null) {
                            continue;
                        }
                        if (startViewPosition == endViewPosition && k == endViewChildPosition && k == startViewChildPosition) {
                            int e = endViewOffset;
                            int s = startViewOffset;
                            if (e < s) {
                                int tmp = s;
                                s = e;
                                e = tmp;
                            }
                            if (s < text.length()) {
                                if (e > text.length()) e = text.length();
                                stringBuilder.append(text.subSequence(s, e));
                                stringBuilder.append('\n');
                            }
                        } else if (startViewPosition == endViewPosition && k == endViewChildPosition) {
                            CharSequence prefix = prefixTextByPosition.get(i + (k << 16));
                            if (prefix != null) {
                                stringBuilder.append(prefix).append(' ');
                            }
                            int e = endViewOffset;
                            if (e > text.length()) e = text.length();
                            stringBuilder.append(text.subSequence(0, e));
                            stringBuilder.append('\n');
                        } else if (k == startViewChildPosition) {
                            int s = startViewOffset;
                            if (s < text.length()) {
                                stringBuilder.append(text.subSequence(s, text.length()));
                                stringBuilder.append('\n');
                            }
                        } else {
                            CharSequence prefix = prefixTextByPosition.get(i + (k << 16));
                            if (prefix != null) {
                                stringBuilder.append(prefix).append(' ');
                            }
                            stringBuilder.append(text);
                            stringBuilder.append('\n');
                        }
                    }
                } else if (i == endViewPosition) {
                    for (int k = 0; k <= endViewChildPosition; k++) {
                        CharSequence text = textByPosition.get(i + (k << 16));
                        if (text == null) {
                            continue;
                        }
                        if (startViewPosition == endViewPosition && k == endViewChildPosition && k == startViewChildPosition) {
                            int e = endViewOffset;
                            int s = startViewOffset;
                            if (s < text.length()) {
                                if (e > text.length()) e = text.length();
                                stringBuilder.append(text.subSequence(s, e));
                                stringBuilder.append('\n');
                            }
                        } else if (k == endViewChildPosition) {
                            CharSequence prefix = prefixTextByPosition.get(i + (k << 16));
                            if (prefix != null) {
                                stringBuilder.append(prefix).append(' ');
                            }
                            int e = endViewOffset;
                            if (e > text.length()) e = text.length();
                            stringBuilder.append(text.subSequence(0, e));
                            stringBuilder.append('\n');
                        } else {
                            CharSequence prefix = prefixTextByPosition.get(i + (k << 16));
                            if (prefix != null) {
                                stringBuilder.append(prefix).append(' ');
                            }
                            stringBuilder.append(text);
                            stringBuilder.append('\n');
                        }
                    }
                } else {
                    int n = childCountByPosition.get(i);
                    for (int k = startViewChildPosition; k < n; k++) {
                        CharSequence prefix = prefixTextByPosition.get(i + (k << 16));
                        if (prefix != null) {
                            stringBuilder.append(prefix).append(' ');
                        }
                        stringBuilder.append(textByPosition.get(i + (k << 16)));
                        stringBuilder.append('\n');
                    }
                }
            }

            if (stringBuilder.length() > 0) {
                IgnoreCopySpannable[] spans = stringBuilder.getSpans(0, stringBuilder.length() - 1, IgnoreCopySpannable.class);
                for (IgnoreCopySpannable span : spans) {
                    int end = stringBuilder.getSpanEnd(span);
                    int start = stringBuilder.getSpanStart(span);
                    stringBuilder.delete(start, end);

                }
                return stringBuilder.subSequence(0, stringBuilder.length() - 1);
            } else {
                return null;
            }

        }

        @Override
        protected boolean selectLayout(int x, int y) {
            if (!multiselect) {
                return false;
            }
            if (!(y > selectedView.getTop() && y < selectedView.getBottom())) {
                int n = parentView.getChildCount();
                for (int i = 0; i < n; i++) {
                    if (isSelectable(parentView.getChildAt(i))) {
                        ArticleSelectableView child = (ArticleSelectableView) parentView.getChildAt(i);
                        if (y > child.getTop() && y < child.getBottom()) {
                            int index = findClosestLayoutIndex((int) (x - child.getX()), (int) (y - child.getY()), child);
                            if (index >= 0) {
                                onNewViewSelected(selectedView, child, index);
                                selectedView = child;
                                return true;
                            } else {
                                return false;
                            }
                        }
                    }
                }
                return false;
            } else {
                int currentChildPosition = startPeek ? startViewChildPosition : endViewChildPosition;
                int k = findClosestLayoutIndex((int) (x - selectedView.getX()), (int) (y - selectedView.getY()), selectedView);
                if (k != currentChildPosition && k >= 0) {
                    onNewViewSelected(selectedView, selectedView, k);
                    return true;
                }
            }
            return false;
        }

        @Override
        protected boolean canSelect(int newSelection) {
            if (startViewPosition == endViewPosition && startViewChildPosition == endViewChildPosition) {
                return super.canSelect(newSelection);
            }
            return true;
        }

        @Override
        protected void jumpToLine(int newSelection, int nextWhitespace, boolean viewChanged, float newYoffset, float oldYoffset, ArticleSelectableView oldSelectedView) {
            if (viewChanged && oldSelectedView == selectedView && oldYoffset == newYoffset) {
                if (movingHandleStart) {
                    selectionStart = newSelection;
                } else {
                    selectionEnd = newSelection;
                }
            } else {
                super.jumpToLine(newSelection, nextWhitespace, viewChanged, newYoffset, oldYoffset, oldSelectedView);
            }
        }

        @Override
        protected boolean canShowActions() {
            if (layoutManager == null) {
                return true;
            }
            int firstV = layoutManager.findFirstVisibleItemPosition();
            int lastV = layoutManager.findLastVisibleItemPosition();
            if ((firstV >= startViewPosition && firstV <= endViewPosition) || (lastV >= startViewPosition && lastV <= endViewPosition)) {
                return true;
            }
            if (startViewPosition >= firstV && endViewPosition <= lastV) {
                return true;
            }
            return false;
        }
    }


    public interface ArticleSelectableView extends SelectableView {
        void fillTextLayoutBlocks(ArrayList<TextLayoutBlock> blocks);
    }

    public interface SimpleSelectabeleView extends SelectableView {

        CharSequence getText();

        Layout getStaticTextLayout();
    }

    public interface SelectableView {
        int getBottom();

        int getTop();

        float getX();

        float getY();

        int getMeasuredWidth();

        void invalidate();
    }

    public interface TextLayoutBlock {
        StaticLayout getLayout();

        int getX();

        int getY();

        int getRow();

        default CharSequence getPrefix() {
            return null;
        }
    }

    public static class IgnoreCopySpannable {

    }

    private static class PathCopyTo extends Path {
        private Path destination;
        public PathCopyTo(Path destination) {
            this.destination = destination;
        }
        @Override
        public void reset() {
            super.reset();
        }

        @Override
        public void addRect(float left, float top, float right, float bottom, @NonNull Direction dir) {
            this.destination.addRect(left, top, right, bottom, dir);
        }
    }

    private static class PathWithSavedBottom extends Path {

        float lastBottom = 0;

        @Override
        public void reset() {
            super.reset();
            lastBottom = 0;
        }

        @Override
        public void addRect(float left, float top, float right, float bottom, Direction dir) {
            super.addRect(left, top, right, bottom, dir);
            if (bottom > lastBottom) {
                lastBottom = bottom;
            }
        }
    }

    private static class ScalablePath extends Path {
        float lastBottom = 0;
        private static ArrayList<RectF> recycled;
        private ArrayList<RectF> rects = new ArrayList<>(1);
        private int rectsCount = 0;

        @Override
        public void reset() {
            super.reset();
            if (recycled == null) {
                recycled = new ArrayList<>(rects.size());
            }
            recycled.addAll(rects);
            rects.clear();
            rectsCount = 0;
            lastBottom = 0;
        }

        @Override
        public void addRect(float left, float top, float right, float bottom, Direction dir) {
            RectF rectF;
            if (recycled != null && recycled.size() > 0) {
                rectF = recycled.remove(0);
            } else {
                rectF = new RectF();
            }
            rectF.set(left, top, right, bottom);
            rects.add(rectF);
            rectsCount++;
            super.addRect(left, top, right, bottom, dir);
            if (bottom > lastBottom) {
                lastBottom = bottom;
            }
        }
    }

    public void setKeyboardSize(int keyboardSize) {
        this.keyboardSize = keyboardSize;
        invalidate();
    }

    public int getParentTopPadding() {
        return 0;
    }

    public int getParentBottomPadding() {
        return 0;
    }

    protected int getThemedColor(int key) {
        return Theme.getColor(key, resourcesProvider);
    }

    protected Theme.ResourcesProvider getResourcesProvider() {
        return resourcesProvider;
    }

    protected boolean canCopyOverride() {
        return NaConfig.INSTANCE.getForceCopy().Bool() || canCopy();
    }

    protected boolean canCopy() {
        return true;
    }
}<|MERGE_RESOLUTION|>--- conflicted
+++ resolved
@@ -1447,7 +1447,6 @@
                 return true;
             }
 
-<<<<<<< HEAD
 //            private String translateFromLanguage = null;
 //            private void updateTranslateButton(Menu menu) {
 //                String translateToLanguage = LocaleController.getInstance().getCurrentLocale().getLanguage();
@@ -1455,26 +1454,11 @@
 //                    onTranslateListener != null && (
 //                        (
 //                            translateFromLanguage != null &&
-//                            (!translateFromLanguage.equals(translateToLanguage) || translateFromLanguage.equals("und")) &&
 //                            !RestrictedLanguagesSelectActivity.getRestrictedLanguages().contains(translateFromLanguage)
 //                        ) || !LanguageDetector.hasSupport()
 //                    )
 //                );
 //            }
-=======
-            private String translateFromLanguage = null;
-            private void updateTranslateButton(Menu menu) {
-                String translateToLanguage = LocaleController.getInstance().getCurrentLocale().getLanguage();
-                menu.getItem(3).setVisible(
-                    onTranslateListener != null && (
-                        (
-                            translateFromLanguage != null &&
-                            !RestrictedLanguagesSelectActivity.getRestrictedLanguages().contains(translateFromLanguage)
-                        ) || !LanguageDetector.hasSupport()
-                    )
-                );
-            }
->>>>>>> 1e891826
 
             @Override
             public boolean onActionItemClicked(ActionMode mode, MenuItem item) {
