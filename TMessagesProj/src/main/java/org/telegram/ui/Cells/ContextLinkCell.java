/*
 * This is the source code of Telegram for Android v. 5.x.x.
 * It is licensed under GNU GPL v. 2 or later.
 * You should have received a copy of the license in this archive (see LICENSE).
 *
 * Copyright Nikolai Kudashov, 2013-2018.
 */

package org.telegram.ui.Cells;

import android.animation.Animator;
import android.animation.AnimatorListenerAdapter;
import android.animation.AnimatorSet;
import android.animation.ObjectAnimator;
import android.annotation.SuppressLint;
import android.content.Context;
import android.graphics.Canvas;
import android.graphics.Paint;
import android.text.Layout;
import android.text.StaticLayout;
import android.text.TextUtils;
import android.util.Property;
import android.view.Gravity;
import android.view.MotionEvent;
import android.view.SoundEffectConstants;
import android.view.accessibility.AccessibilityNodeInfo;
import android.view.animation.AccelerateInterpolator;
import android.widget.FrameLayout;

import org.telegram.messenger.AndroidUtilities;
import org.telegram.messenger.DownloadController;
import org.telegram.messenger.Emoji;
import org.telegram.messenger.FileLoader;
import org.telegram.messenger.FileLog;
import org.telegram.messenger.ImageLoader;
import org.telegram.messenger.ImageLocation;
import org.telegram.messenger.ImageReceiver;
import org.telegram.messenger.LocaleController;
import org.telegram.messenger.MediaController;
import org.telegram.messenger.MessageObject;
import org.telegram.messenger.MessagesController;
import org.telegram.messenger.R;
import org.telegram.messenger.UserConfig;
import org.telegram.messenger.Utilities;
import org.telegram.messenger.WebFile;
import org.telegram.tgnet.TLRPC;
import org.telegram.ui.Components.AnimationProperties;
import org.telegram.ui.Components.CheckBox2;
import org.telegram.ui.Components.LayoutHelper;
import org.telegram.ui.Components.LetterDrawable;
import org.telegram.ui.ActionBar.Theme;
import org.telegram.ui.Components.MediaActionDrawable;
import org.telegram.ui.Components.RadialProgress2;
import org.telegram.ui.PhotoViewer;

import java.io.File;
import java.util.ArrayList;
import java.util.Locale;

<<<<<<< HEAD
import tw.nekomimi.nekogram.NekoConfig;

public class ContextLinkCell extends View implements DownloadController.FileDownloadProgressListener {
=======
public class ContextLinkCell extends FrameLayout implements DownloadController.FileDownloadProgressListener {
>>>>>>> 80c4acfa

    private final static int DOCUMENT_ATTACH_TYPE_NONE = 0;
    private final static int DOCUMENT_ATTACH_TYPE_DOCUMENT = 1;
    private final static int DOCUMENT_ATTACH_TYPE_GIF = 2;
    private final static int DOCUMENT_ATTACH_TYPE_AUDIO = 3;
    private final static int DOCUMENT_ATTACH_TYPE_VIDEO = 4;
    private final static int DOCUMENT_ATTACH_TYPE_MUSIC = 5;
    private final static int DOCUMENT_ATTACH_TYPE_STICKER = 6;
    private final static int DOCUMENT_ATTACH_TYPE_PHOTO = 7;
    private final static int DOCUMENT_ATTACH_TYPE_GEO = 8;

    public interface ContextLinkCellDelegate {
        void didPressedImage(ContextLinkCell cell);
    }

    private ImageReceiver linkImageView;
    private boolean drawLinkImageView;
    private LetterDrawable letterDrawable;
    private int currentAccount = UserConfig.selectedAccount;
    private Object parentObject;

    private boolean needDivider;
    private boolean buttonPressed;
    private boolean needShadow;

    private boolean canPreviewGif;

    private int linkY;
    private StaticLayout linkLayout;

    private int titleY = AndroidUtilities.dp(7);
    private StaticLayout titleLayout;

    private int descriptionY = AndroidUtilities.dp(27);
    private StaticLayout descriptionLayout;

    private TLRPC.BotInlineResult inlineResult;
    private TLRPC.Document documentAttach;
    private int currentDate;
    private TLRPC.Photo photoAttach;
    private TLRPC.PhotoSize currentPhotoObject;
    private int documentAttachType;
    private boolean mediaWebpage;
    private MessageObject currentMessageObject;

    private AnimatorSet animator;

    private Paint backgroundPaint;

    private int TAG;
    private int buttonState;
    private RadialProgress2 radialProgress;

    private long lastUpdateTime;
    private boolean scaled;
    private float scale;
    private static AccelerateInterpolator interpolator = new AccelerateInterpolator(0.5f);

    private CheckBox2 checkBox;

    private ContextLinkCellDelegate delegate;

    public ContextLinkCell(Context context) {
        this(context, false);
    }

    public ContextLinkCell(Context context, boolean needsCheckBox) {
        super(context);

        linkImageView = new ImageReceiver(this);
        linkImageView.setLayerNum(1);
        linkImageView.setUseSharedAnimationQueue(true);
        letterDrawable = new LetterDrawable();
        radialProgress = new RadialProgress2(this);
        TAG = DownloadController.getInstance(currentAccount).generateObserverTag();
        setFocusable(true);

        if (needsCheckBox) {
            backgroundPaint = new Paint();
            backgroundPaint.setColor(Theme.getColor(Theme.key_sharedMedia_photoPlaceholder));

            checkBox = new CheckBox2(context, 21);
            checkBox.setVisibility(INVISIBLE);
            checkBox.setColor(null, Theme.key_sharedMedia_photoPlaceholder, Theme.key_checkboxCheck);
            checkBox.setDrawUnchecked(false);
            checkBox.setDrawBackgroundAsArc(1);
            addView(checkBox, LayoutHelper.createFrame(24, 24, Gravity.RIGHT | Gravity.TOP, 0, 1, 1, 0));
        }
        setWillNotDraw(false);
    }

    @SuppressLint("DrawAllocation")
    @Override
    protected void onMeasure(int widthMeasureSpec, int heightMeasureSpec) {
        drawLinkImageView = false;
        descriptionLayout = null;
        titleLayout = null;
        linkLayout = null;
        currentPhotoObject = null;
        linkY = AndroidUtilities.dp(27);

        if (inlineResult == null && documentAttach == null) {
            setMeasuredDimension(AndroidUtilities.dp(100), AndroidUtilities.dp(100));
            return;
        }

        int viewWidth = MeasureSpec.getSize(widthMeasureSpec);
        int maxWidth = viewWidth - AndroidUtilities.dp(AndroidUtilities.leftBaseline) - AndroidUtilities.dp(8);

        TLRPC.PhotoSize currentPhotoObjectThumb = null;
        ArrayList<TLRPC.PhotoSize> photoThumbs = null;
        WebFile webFile = null;
        TLRPC.TL_webDocument webDocument = null;
        String urlLocation = null;

        if (documentAttach != null) {
            photoThumbs = new ArrayList<>(documentAttach.thumbs);
        } else if (inlineResult != null && inlineResult.photo != null) {
            photoThumbs = new ArrayList<>(inlineResult.photo.sizes);
        }

        if (!mediaWebpage && inlineResult != null) {
            if (inlineResult.title != null) {
                try {
                    int width = (int) Math.ceil(Theme.chat_contextResult_titleTextPaint.measureText(inlineResult.title));
                    CharSequence titleFinal = TextUtils.ellipsize(Emoji.replaceEmoji(inlineResult.title.replace('\n', ' '), Theme.chat_contextResult_titleTextPaint.getFontMetricsInt(), AndroidUtilities.dp(15), false), Theme.chat_contextResult_titleTextPaint, Math.min(width, maxWidth), TextUtils.TruncateAt.END);
                    titleLayout = new StaticLayout(titleFinal, Theme.chat_contextResult_titleTextPaint, maxWidth + AndroidUtilities.dp(4), Layout.Alignment.ALIGN_NORMAL, 1.0f, 0.0f, false);
                } catch (Exception e) {
                    FileLog.e(e);
                }
                letterDrawable.setTitle(inlineResult.title);
            }

            if (inlineResult.description != null) {
                try {
                    descriptionLayout = ChatMessageCell.generateStaticLayout(Emoji.replaceEmoji(inlineResult.description, Theme.chat_contextResult_descriptionTextPaint.getFontMetricsInt(), AndroidUtilities.dp(13), false), Theme.chat_contextResult_descriptionTextPaint, maxWidth, maxWidth, 0, 3);
                    if (descriptionLayout.getLineCount() > 0) {
                        linkY = descriptionY + descriptionLayout.getLineBottom(descriptionLayout.getLineCount() - 1) + AndroidUtilities.dp(1);
                    }
                } catch (Exception e) {
                    FileLog.e(e);
                }
            }

            if (inlineResult.url != null) {
                try {
                    int width = (int) Math.ceil(Theme.chat_contextResult_descriptionTextPaint.measureText(inlineResult.url));
                    CharSequence linkFinal = TextUtils.ellipsize(inlineResult.url.replace('\n', ' '), Theme.chat_contextResult_descriptionTextPaint, Math.min(width, maxWidth), TextUtils.TruncateAt.MIDDLE);
                    linkLayout = new StaticLayout(linkFinal, Theme.chat_contextResult_descriptionTextPaint, maxWidth, Layout.Alignment.ALIGN_NORMAL, 1.0f, 0.0f, false);
                } catch (Exception e) {
                    FileLog.e(e);
                }
            }
        }

        String ext = null;
        if (documentAttach != null) {
            if (MessageObject.isGifDocument(documentAttach)) {
                currentPhotoObject = FileLoader.getClosestPhotoSizeWithSize(documentAttach.thumbs, 90);
            } else if (MessageObject.isStickerDocument(documentAttach) || MessageObject.isAnimatedStickerDocument(documentAttach, true)) {
                currentPhotoObject = FileLoader.getClosestPhotoSizeWithSize(documentAttach.thumbs, 90);
                ext = "webp";
            } else {
                if (documentAttachType != DOCUMENT_ATTACH_TYPE_MUSIC && documentAttachType != DOCUMENT_ATTACH_TYPE_AUDIO) {
                    currentPhotoObject = FileLoader.getClosestPhotoSizeWithSize(documentAttach.thumbs, 90);
                }
            }
        } else if (inlineResult != null && inlineResult.photo != null) {
            currentPhotoObject = FileLoader.getClosestPhotoSizeWithSize(photoThumbs, AndroidUtilities.getPhotoSize(), true);
            currentPhotoObjectThumb = FileLoader.getClosestPhotoSizeWithSize(photoThumbs, 80);
            if (currentPhotoObjectThumb == currentPhotoObject) {
                currentPhotoObjectThumb = null;
            }
        }
        if (inlineResult != null) {
            if (inlineResult.content instanceof TLRPC.TL_webDocument) {
                if (inlineResult.type != null) {
                    if (inlineResult.type.startsWith("gif")) {
                        webDocument = (TLRPC.TL_webDocument) inlineResult.content;
                        documentAttachType = DOCUMENT_ATTACH_TYPE_GIF;
                    } else if (inlineResult.type.equals("photo")) {
                        if (inlineResult.thumb instanceof TLRPC.TL_webDocument) {
                            webDocument = (TLRPC.TL_webDocument) inlineResult.thumb;
                        } else {
                            webDocument = (TLRPC.TL_webDocument) inlineResult.content;
                        }
                    }
                }
            }
            if (webDocument == null && (inlineResult.thumb instanceof TLRPC.TL_webDocument)) {
                webDocument = (TLRPC.TL_webDocument) inlineResult.thumb;
            }
            if (webDocument == null && currentPhotoObject == null && currentPhotoObjectThumb == null) {
                if (inlineResult.send_message instanceof TLRPC.TL_botInlineMessageMediaVenue || inlineResult.send_message instanceof TLRPC.TL_botInlineMessageMediaGeo) {
                    double lat = inlineResult.send_message.geo.lat;
                    double lon = inlineResult.send_message.geo._long;
                    if (NekoConfig.mapPreviewProvider == 0) {
                        webFile = WebFile.createWithGeoPoint(inlineResult.send_message.geo, 72, 72, 15, Math.min(2, (int) Math.ceil(AndroidUtilities.density)));
                    } else {
                        urlLocation = AndroidUtilities.formapMapUrl(false, lat, lon, 72, 72, true, 15);
                    }
                }
            }
            if (webDocument != null) {
                webFile = WebFile.createWithWebDocument(webDocument);
            }
        }

        int width;
        int w = 0;
        int h = 0;

        if (documentAttach != null) {
            for (int b = 0; b < documentAttach.attributes.size(); b++) {
                TLRPC.DocumentAttribute attribute = documentAttach.attributes.get(b);
                if (attribute instanceof TLRPC.TL_documentAttributeImageSize || attribute instanceof TLRPC.TL_documentAttributeVideo) {
                    w = attribute.w;
                    h = attribute.h;
                    break;
                }
            }
        }
        if (w == 0 || h == 0) {
            if (currentPhotoObject != null) {
                if (currentPhotoObjectThumb != null) {
                    currentPhotoObjectThumb.size = -1;
                }
                w = currentPhotoObject.w;
                h = currentPhotoObject.h;
            } else if (inlineResult != null) {
                int[] result = MessageObject.getInlineResultWidthAndHeight(inlineResult);
                w = result[0];
                h = result[1];
            }
        }
        if (w == 0 || h == 0) {
            w = h = AndroidUtilities.dp(80);
        }
        if (documentAttach != null || currentPhotoObject != null || webFile != null || urlLocation != null) {
            String currentPhotoFilter;
            String currentPhotoFilterThumb = "52_52_b";

            if (mediaWebpage) {
                width = (int) (w / (h / (float) AndroidUtilities.dp(80)));
                if (documentAttachType == DOCUMENT_ATTACH_TYPE_GIF) {
                    currentPhotoFilterThumb = currentPhotoFilter = String.format(Locale.US, "%d_%d_b", (int) (width / AndroidUtilities.density), 80);
                } else {
                    currentPhotoFilter = String.format(Locale.US, "%d_%d", (int) (width / AndroidUtilities.density), 80);
                    currentPhotoFilterThumb = currentPhotoFilter + "_b";
                }
            } else {
                currentPhotoFilter = "52_52";
            }
            linkImageView.setAspectFit(documentAttachType == DOCUMENT_ATTACH_TYPE_STICKER);

            if (documentAttachType == DOCUMENT_ATTACH_TYPE_GIF) {
                if (documentAttach != null) {
                    linkImageView.setImage(ImageLocation.getForDocument(documentAttach), null, ImageLocation.getForDocument(currentPhotoObject, documentAttach), currentPhotoFilter, documentAttach.size, ext, parentObject, 0);
                } else if (webFile != null) {
                    linkImageView.setImage(ImageLocation.getForWebFile(webFile), null, ImageLocation.getForPhoto(currentPhotoObject, photoAttach), currentPhotoFilter, -1, ext, parentObject, 1);
                } else {
                    linkImageView.setImage(ImageLocation.getForPath(urlLocation), null, ImageLocation.getForPhoto(currentPhotoObject, photoAttach), currentPhotoFilter, -1, ext, parentObject, 1);
                }
            } else {
                if (currentPhotoObject != null) {
                    if (MessageObject.canAutoplayAnimatedSticker(documentAttach)) {
                        linkImageView.setImage(ImageLocation.getForDocument(documentAttach), "80_80", ImageLocation.getForDocument(currentPhotoObject, documentAttach), currentPhotoFilterThumb, currentPhotoObject.size, null, parentObject, 0);
                    } else {
                        if (documentAttach != null) {
                            linkImageView.setImage(ImageLocation.getForDocument(currentPhotoObject, documentAttach), currentPhotoFilter, ImageLocation.getForPhoto(currentPhotoObjectThumb, photoAttach), currentPhotoFilterThumb, currentPhotoObject.size, ext, parentObject, 0);
                        } else {
                            linkImageView.setImage(ImageLocation.getForPhoto(currentPhotoObject, photoAttach), currentPhotoFilter, ImageLocation.getForPhoto(currentPhotoObjectThumb, photoAttach), currentPhotoFilterThumb, currentPhotoObject.size, ext, parentObject, 0);
                        }
                    }
                } else if (webFile != null) {
                    linkImageView.setImage(ImageLocation.getForWebFile(webFile), currentPhotoFilter, ImageLocation.getForPhoto(currentPhotoObjectThumb, photoAttach), currentPhotoFilterThumb, -1, ext, parentObject, 1);
                } else {
                    linkImageView.setImage(ImageLocation.getForPath(urlLocation), currentPhotoFilter, ImageLocation.getForPhoto(currentPhotoObjectThumb, photoAttach), currentPhotoFilterThumb, -1, ext, parentObject, 1);
                }
            }
            drawLinkImageView = true;
        }

        if (mediaWebpage) {
            width = viewWidth;
            int height = MeasureSpec.getSize(heightMeasureSpec);
            if (height == 0) {
                height = AndroidUtilities.dp(100);
            }
            setMeasuredDimension(width, height);
            int x = (width - AndroidUtilities.dp(24)) / 2;
            int y = (height - AndroidUtilities.dp(24)) / 2;
            radialProgress.setProgressRect(x, y, x + AndroidUtilities.dp(24), y + AndroidUtilities.dp(24));
            radialProgress.setCircleRadius(AndroidUtilities.dp(12));
            linkImageView.setImageCoords(0, 0, width, height);
        } else {
            int height = 0;
            if (titleLayout != null && titleLayout.getLineCount() != 0) {
                height += titleLayout.getLineBottom(titleLayout.getLineCount() - 1);
            }
            if (descriptionLayout != null && descriptionLayout.getLineCount() != 0) {
                height += descriptionLayout.getLineBottom(descriptionLayout.getLineCount() - 1);
            }
            if (linkLayout != null && linkLayout.getLineCount() > 0) {
                height += linkLayout.getLineBottom(linkLayout.getLineCount() - 1);
            }
            height = Math.max(AndroidUtilities.dp(52), height);
            setMeasuredDimension(MeasureSpec.getSize(widthMeasureSpec), Math.max(AndroidUtilities.dp(68), height + AndroidUtilities.dp(16)) + (needDivider ? 1 : 0));

            int maxPhotoWidth = AndroidUtilities.dp(52);
            int x = LocaleController.isRTL ? MeasureSpec.getSize(widthMeasureSpec) - AndroidUtilities.dp(8) - maxPhotoWidth : AndroidUtilities.dp(8);
            letterDrawable.setBounds(x, AndroidUtilities.dp(8), x + maxPhotoWidth, AndroidUtilities.dp(60));
            linkImageView.setImageCoords(x, AndroidUtilities.dp(8), maxPhotoWidth, maxPhotoWidth);
            if (documentAttachType == DOCUMENT_ATTACH_TYPE_AUDIO || documentAttachType == DOCUMENT_ATTACH_TYPE_MUSIC) {
                radialProgress.setCircleRadius(AndroidUtilities.dp(24));
                radialProgress.setProgressRect(x + AndroidUtilities.dp(4), AndroidUtilities.dp(12), x + AndroidUtilities.dp(48), AndroidUtilities.dp(56));
            }
        }
        if (checkBox != null) {
            measureChildWithMargins(checkBox, widthMeasureSpec, 0, heightMeasureSpec, 0);
        }
    }

    private void setAttachType() {
        currentMessageObject = null;
        documentAttachType = DOCUMENT_ATTACH_TYPE_NONE;
        if (documentAttach != null) {
            if (MessageObject.isGifDocument(documentAttach)) {
                documentAttachType = DOCUMENT_ATTACH_TYPE_GIF;
            } else if (MessageObject.isStickerDocument(documentAttach) || MessageObject.isAnimatedStickerDocument(documentAttach, true)) {
                documentAttachType = DOCUMENT_ATTACH_TYPE_STICKER;
            } else if (MessageObject.isMusicDocument(documentAttach)) {
                documentAttachType = DOCUMENT_ATTACH_TYPE_MUSIC;
            } else if (MessageObject.isVoiceDocument(documentAttach)) {
                documentAttachType = DOCUMENT_ATTACH_TYPE_AUDIO;
            }
        } else if (inlineResult != null) {
            if (inlineResult.photo != null) {
                documentAttachType = DOCUMENT_ATTACH_TYPE_PHOTO;
            } else if (inlineResult.type.equals("audio")) {
                documentAttachType = DOCUMENT_ATTACH_TYPE_MUSIC;
            } else if (inlineResult.type.equals("voice")) {
                documentAttachType = DOCUMENT_ATTACH_TYPE_AUDIO;
            }
        }
        if (documentAttachType == DOCUMENT_ATTACH_TYPE_AUDIO || documentAttachType == DOCUMENT_ATTACH_TYPE_MUSIC) {
            TLRPC.TL_message message = new TLRPC.TL_message();
            message.out = true;
            message.id = -Utilities.random.nextInt();
            message.to_id = new TLRPC.TL_peerUser();
            message.to_id.user_id = message.from_id = UserConfig.getInstance(currentAccount).getClientUserId();
            message.date = (int) (System.currentTimeMillis() / 1000);
            message.message = "";
            message.media = new TLRPC.TL_messageMediaDocument();
            message.media.flags |= 3;
            message.media.document = new TLRPC.TL_document();
            message.media.document.file_reference = new byte[0];
            message.flags |= TLRPC.MESSAGE_FLAG_HAS_MEDIA | TLRPC.MESSAGE_FLAG_HAS_FROM_ID;

            if (documentAttach != null) {
                message.media.document = documentAttach;
                message.attachPath = "";
            } else {
                String ext = ImageLoader.getHttpUrlExtension(inlineResult.content.url, documentAttachType == DOCUMENT_ATTACH_TYPE_MUSIC ? "mp3" : "ogg");
                message.media.document.id = 0;
                message.media.document.access_hash = 0;
                message.media.document.date = message.date;
                message.media.document.mime_type = "audio/" + ext;
                message.media.document.size = 0;
                message.media.document.dc_id = 0;

                TLRPC.TL_documentAttributeAudio attributeAudio = new TLRPC.TL_documentAttributeAudio();
                attributeAudio.duration = MessageObject.getInlineResultDuration(inlineResult);
                attributeAudio.title = inlineResult.title != null ? inlineResult.title : "";
                attributeAudio.performer = inlineResult.description != null ? inlineResult.description : "";
                attributeAudio.flags |= 3;
                if (documentAttachType == DOCUMENT_ATTACH_TYPE_AUDIO) {
                    attributeAudio.voice = true;
                }
                message.media.document.attributes.add(attributeAudio);

                TLRPC.TL_documentAttributeFilename fileName = new TLRPC.TL_documentAttributeFilename();
                fileName.file_name = Utilities.MD5(inlineResult.content.url) + "." + ImageLoader.getHttpUrlExtension(inlineResult.content.url, documentAttachType == DOCUMENT_ATTACH_TYPE_MUSIC ? "mp3" : "ogg");
                message.media.document.attributes.add(fileName);

                message.attachPath = new File(FileLoader.getDirectory(FileLoader.MEDIA_DIR_CACHE), Utilities.MD5(inlineResult.content.url) + "." + ImageLoader.getHttpUrlExtension(inlineResult.content.url, documentAttachType == DOCUMENT_ATTACH_TYPE_MUSIC ? "mp3" : "ogg")).getAbsolutePath();
            }

            currentMessageObject = new MessageObject(currentAccount, message, false);
        }
    }

    public void setLink(TLRPC.BotInlineResult contextResult, boolean media, boolean divider, boolean shadow) {
        needDivider = divider;
        needShadow = shadow;
        parentObject = inlineResult = contextResult;
        if (inlineResult != null) {
            documentAttach = inlineResult.document;
            photoAttach = inlineResult.photo;
        } else {
            documentAttach = null;
            photoAttach = null;
        }
        mediaWebpage = media;
        setAttachType();
        requestLayout();
        updateButtonState(false, false);
    }

    public Object getParentObject() {
        return parentObject;
    }

    public void setGif(TLRPC.Document document, boolean divider) {
        setGif(document, "gif" + document, 0, divider);
    }

    public void setGif(TLRPC.Document document, Object parent, int date, boolean divider) {
        needDivider = divider;
        needShadow = false;
        currentDate = date;
        inlineResult = null;
        parentObject = parent;
        documentAttach = document;
        photoAttach = null;
        mediaWebpage = true;
        setAttachType();
        requestLayout();
        updateButtonState(false, false);
    }

    public boolean isSticker() {
        return documentAttachType == DOCUMENT_ATTACH_TYPE_STICKER;
    }

    public boolean isGif() {
        return documentAttachType == DOCUMENT_ATTACH_TYPE_GIF && canPreviewGif;
    }

    public boolean showingBitmap() {
        return linkImageView.getBitmap() != null;
    }

    public int getDate() {
        return currentDate;
    }

    public TLRPC.Document getDocument() {
        return documentAttach;
    }

    public TLRPC.BotInlineResult getBotInlineResult() {
        return inlineResult;
    }

    public ImageReceiver getPhotoImage() {
        return linkImageView;
    }

    public void setScaled(boolean value) {
        scaled = value;
        lastUpdateTime = System.currentTimeMillis();
        invalidate();
    }

    public void setCanPreviewGif(boolean value) {
        canPreviewGif = value;
    }

    public boolean isCanPreviewGif() {
        return canPreviewGif;
    }

    @Override
    protected void onDetachedFromWindow() {
        super.onDetachedFromWindow();
        if (drawLinkImageView) {
            linkImageView.onDetachedFromWindow();
        }
        radialProgress.onDetachedFromWindow();
        DownloadController.getInstance(currentAccount).removeLoadingFileObserver(this);
    }

    @Override
    protected void onAttachedToWindow() {
        super.onAttachedToWindow();
        if (drawLinkImageView) {
            if (linkImageView.onAttachedToWindow()) {
                updateButtonState(false, false);
            }
        }
        radialProgress.onAttachedToWindow();
    }

    public MessageObject getMessageObject() {
        return currentMessageObject;
    }

    @Override
    public boolean onTouchEvent(MotionEvent event) {
        if (mediaWebpage || delegate == null || inlineResult == null) {
            return super.onTouchEvent(event);
        }
        int x = (int) event.getX();
        int y = (int) event.getY();

        boolean result = false;
        int side = AndroidUtilities.dp(48);
        if (documentAttachType == DOCUMENT_ATTACH_TYPE_AUDIO || documentAttachType == DOCUMENT_ATTACH_TYPE_MUSIC) {
            boolean area = letterDrawable.getBounds().contains(x, y);
            if (event.getAction() == MotionEvent.ACTION_DOWN) {
                if (area) {
                    buttonPressed = true;
                    radialProgress.setPressed(buttonPressed, false);
                    invalidate();
                    result = true;
                }
            } else if (buttonPressed) {
                if (event.getAction() == MotionEvent.ACTION_UP) {
                    buttonPressed = false;
                    playSoundEffect(SoundEffectConstants.CLICK);
                    didPressedButton();
                    invalidate();
                } else if (event.getAction() == MotionEvent.ACTION_CANCEL) {
                    buttonPressed = false;
                    invalidate();
                } else if (event.getAction() == MotionEvent.ACTION_MOVE) {
                    if (!area) {
                        buttonPressed = false;
                        invalidate();
                    }
                }
                radialProgress.setPressed(buttonPressed, false);
            }
        } else {
            if (inlineResult != null && inlineResult.content != null && !TextUtils.isEmpty(inlineResult.content.url)) {
                if (event.getAction() == MotionEvent.ACTION_DOWN) {
                    if (letterDrawable.getBounds().contains(x, y)) {
                        buttonPressed = true;
                        result = true;
                    }
                } else {
                    if (buttonPressed) {
                        if (event.getAction() == MotionEvent.ACTION_UP) {
                            buttonPressed = false;
                            playSoundEffect(SoundEffectConstants.CLICK);
                            delegate.didPressedImage(this);
                        } else if (event.getAction() == MotionEvent.ACTION_CANCEL) {
                            buttonPressed = false;
                        } else if (event.getAction() == MotionEvent.ACTION_MOVE) {
                            if (!letterDrawable.getBounds().contains(x, y)) {
                                buttonPressed = false;
                            }
                        }
                    }
                }
            }
        }
        if (!result) {
            result = super.onTouchEvent(event);
        }

        return result;
    }

    private void didPressedButton() {
        if (documentAttachType == DOCUMENT_ATTACH_TYPE_AUDIO || documentAttachType == DOCUMENT_ATTACH_TYPE_MUSIC) {
            if (buttonState == 0) {
                if (MediaController.getInstance().playMessage(currentMessageObject)) {
                    buttonState = 1;
                    radialProgress.setIcon(getIconForCurrentState(), false, true);
                    invalidate();
                }
            } else if (buttonState == 1) {
                boolean result = MediaController.getInstance().pauseMessage(currentMessageObject);
                if (result) {
                    buttonState = 0;
                    radialProgress.setIcon(getIconForCurrentState(), false, true);
                    invalidate();
                }
            } else if (buttonState == 2) {
                radialProgress.setProgress(0, false);
                if (documentAttach != null) {
                    FileLoader.getInstance(currentAccount).loadFile(documentAttach, inlineResult, 1, 0);
                } else if (inlineResult.content instanceof TLRPC.TL_webDocument) {
                    FileLoader.getInstance(currentAccount).loadFile(WebFile.createWithWebDocument(inlineResult.content), 1, 1);
                }
                buttonState = 4;
                radialProgress.setIcon(getIconForCurrentState(), false, true);
                invalidate();
            } else if (buttonState == 4) {
                if (documentAttach != null) {
                    FileLoader.getInstance(currentAccount).cancelLoadFile(documentAttach);
                } else if (inlineResult.content instanceof TLRPC.TL_webDocument) {
                    FileLoader.getInstance(currentAccount).cancelLoadFile(WebFile.createWithWebDocument(inlineResult.content));
                }
                buttonState = 2;
                radialProgress.setIcon(getIconForCurrentState(), false, true);
                invalidate();
            }
        }
    }

    @Override
    protected void onDraw(Canvas canvas) {
        if (checkBox != null) {
            if (checkBox.isChecked() || !linkImageView.hasBitmapImage() || linkImageView.getCurrentAlpha() != 1.0f || PhotoViewer.isShowingImage((MessageObject) parentObject)) {
                canvas.drawRect(0, 0, getMeasuredWidth(), getMeasuredHeight(), backgroundPaint);
            }
        }
        if (titleLayout != null) {
            canvas.save();
            canvas.translate(AndroidUtilities.dp(LocaleController.isRTL ? 8 : AndroidUtilities.leftBaseline), titleY);
            titleLayout.draw(canvas);
            canvas.restore();
        }

        if (descriptionLayout != null) {
            Theme.chat_contextResult_descriptionTextPaint.setColor(Theme.getColor(Theme.key_windowBackgroundWhiteGrayText2));
            canvas.save();
            canvas.translate(AndroidUtilities.dp(LocaleController.isRTL ? 8 : AndroidUtilities.leftBaseline), descriptionY);
            descriptionLayout.draw(canvas);
            canvas.restore();
        }

        if (linkLayout != null) {
            Theme.chat_contextResult_descriptionTextPaint.setColor(Theme.getColor(Theme.key_windowBackgroundWhiteLinkText));
            canvas.save();
            canvas.translate(AndroidUtilities.dp(LocaleController.isRTL ? 8 : AndroidUtilities.leftBaseline), linkY);
            linkLayout.draw(canvas);
            canvas.restore();
        }

        if (!mediaWebpage) {
            if (drawLinkImageView && !PhotoViewer.isShowingImage(inlineResult)) {
                letterDrawable.setAlpha((int) (255 * (1.0f - linkImageView.getCurrentAlpha())));
            } else {
                letterDrawable.setAlpha(255);
            }
            if (documentAttachType == DOCUMENT_ATTACH_TYPE_AUDIO || documentAttachType == DOCUMENT_ATTACH_TYPE_MUSIC) {
                radialProgress.setProgressColor(Theme.getColor(buttonPressed ? Theme.key_chat_inAudioSelectedProgress : Theme.key_chat_inAudioProgress));
                radialProgress.draw(canvas);
            } else if (inlineResult != null && inlineResult.type.equals("file")) {
                int w = Theme.chat_inlineResultFile.getIntrinsicWidth();
                int h = Theme.chat_inlineResultFile.getIntrinsicHeight();
                int x = linkImageView.getImageX() + (AndroidUtilities.dp(52) - w) / 2;
                int y = linkImageView.getImageY() + (AndroidUtilities.dp(52) - h) / 2;
                canvas.drawRect(linkImageView.getImageX(), linkImageView.getImageY(), linkImageView.getImageX() + AndroidUtilities.dp(52), linkImageView.getImageY() + AndroidUtilities.dp(52), LetterDrawable.paint);
                Theme.chat_inlineResultFile.setBounds(x, y, x + w, y + h);
                Theme.chat_inlineResultFile.draw(canvas);
            } else if (inlineResult != null && (inlineResult.type.equals("audio") || inlineResult.type.equals("voice"))) {
                int w = Theme.chat_inlineResultAudio.getIntrinsicWidth();
                int h = Theme.chat_inlineResultAudio.getIntrinsicHeight();
                int x = linkImageView.getImageX() + (AndroidUtilities.dp(52) - w) / 2;
                int y = linkImageView.getImageY() + (AndroidUtilities.dp(52) - h) / 2;
                canvas.drawRect(linkImageView.getImageX(), linkImageView.getImageY(), linkImageView.getImageX() + AndroidUtilities.dp(52), linkImageView.getImageY() + AndroidUtilities.dp(52), LetterDrawable.paint);
                Theme.chat_inlineResultAudio.setBounds(x, y, x + w, y + h);
                Theme.chat_inlineResultAudio.draw(canvas);
            } else if (inlineResult != null && (inlineResult.type.equals("venue") || inlineResult.type.equals("geo"))) {
                int w = Theme.chat_inlineResultLocation.getIntrinsicWidth();
                int h = Theme.chat_inlineResultLocation.getIntrinsicHeight();
                int x = linkImageView.getImageX() + (AndroidUtilities.dp(52) - w) / 2;
                int y = linkImageView.getImageY() + (AndroidUtilities.dp(52) - h) / 2;
                canvas.drawRect(linkImageView.getImageX(), linkImageView.getImageY(), linkImageView.getImageX() + AndroidUtilities.dp(52), linkImageView.getImageY() + AndroidUtilities.dp(52), LetterDrawable.paint);
                Theme.chat_inlineResultLocation.setBounds(x, y, x + w, y + h);
                Theme.chat_inlineResultLocation.draw(canvas);
            } else {
                letterDrawable.draw(canvas);
            }
        } else {
            if (inlineResult != null && (inlineResult.send_message instanceof TLRPC.TL_botInlineMessageMediaGeo || inlineResult.send_message instanceof TLRPC.TL_botInlineMessageMediaVenue)) {
                int w = Theme.chat_inlineResultLocation.getIntrinsicWidth();
                int h = Theme.chat_inlineResultLocation.getIntrinsicHeight();
                int x = linkImageView.getImageX() + (linkImageView.getImageWidth() - w) / 2;
                int y = linkImageView.getImageY() + (linkImageView.getImageHeight() - h) / 2;
                canvas.drawRect(linkImageView.getImageX(), linkImageView.getImageY(), linkImageView.getImageX() + linkImageView.getImageWidth(), linkImageView.getImageY() + linkImageView.getImageHeight(), LetterDrawable.paint);
                Theme.chat_inlineResultLocation.setBounds(x, y, x + w, y + h);
                Theme.chat_inlineResultLocation.draw(canvas);
            }
        }
        if (drawLinkImageView) {
            if (inlineResult != null) {
                linkImageView.setVisible(!PhotoViewer.isShowingImage(inlineResult), false);
            }
            canvas.save();
            if (scaled && scale != 0.8f || !scaled && scale != 1.0f) {
                long newTime = System.currentTimeMillis();
                long dt = (newTime - lastUpdateTime);
                lastUpdateTime = newTime;
                if (scaled && scale != 0.8f) {
                    scale -= dt / 400.0f;
                    if (scale < 0.8f) {
                        scale = 0.8f;
                    }
                } else {
                    scale += dt / 400.0f;
                    if (scale > 1.0f) {
                        scale = 1.0f;
                    }
                }
                invalidate();
            }
            canvas.scale(scale * imageScale, scale * imageScale, getMeasuredWidth() / 2, getMeasuredHeight() / 2);
            linkImageView.draw(canvas);
            canvas.restore();
        }
        if (mediaWebpage && (documentAttachType == DOCUMENT_ATTACH_TYPE_PHOTO || documentAttachType == DOCUMENT_ATTACH_TYPE_GIF)) {
            radialProgress.draw(canvas);
        }

        if (needDivider && !mediaWebpage) {
            if (LocaleController.isRTL) {
                canvas.drawLine(0, getMeasuredHeight() - 1, getMeasuredWidth() - AndroidUtilities.dp(AndroidUtilities.leftBaseline), getMeasuredHeight() - 1, Theme.dividerPaint);
            } else {
                canvas.drawLine(AndroidUtilities.dp(AndroidUtilities.leftBaseline), getMeasuredHeight() - 1, getMeasuredWidth(), getMeasuredHeight() - 1, Theme.dividerPaint);
            }
        }
        if (needShadow) {
            Theme.chat_contextResult_shadowUnderSwitchDrawable.setBounds(0, 0, getMeasuredWidth(), AndroidUtilities.dp(3));
            Theme.chat_contextResult_shadowUnderSwitchDrawable.draw(canvas);
        }
    }

    private int getIconForCurrentState() {
        if (documentAttachType == DOCUMENT_ATTACH_TYPE_AUDIO || documentAttachType == DOCUMENT_ATTACH_TYPE_MUSIC) {
            radialProgress.setColors(Theme.key_chat_inLoader, Theme.key_chat_inLoaderSelected, Theme.key_chat_inMediaIcon, Theme.key_chat_inMediaIconSelected);
            if (buttonState == 1) {
                return MediaActionDrawable.ICON_PAUSE;
            } else if (buttonState == 2) {
                return MediaActionDrawable.ICON_DOWNLOAD;
            } else if (buttonState == 4) {
                return MediaActionDrawable.ICON_CANCEL;
            }
            return MediaActionDrawable.ICON_PLAY;
        }
        radialProgress.setColors(Theme.key_chat_mediaLoaderPhoto, Theme.key_chat_mediaLoaderPhotoSelected, Theme.key_chat_mediaLoaderPhotoIcon, Theme.key_chat_mediaLoaderPhotoIconSelected);
        return buttonState == 1 ? MediaActionDrawable.ICON_EMPTY : MediaActionDrawable.ICON_NONE;
    }

    public void updateButtonState(boolean ifSame, boolean animated) {
        String fileName = null;
        File cacheFile = null;
        if (documentAttachType == DOCUMENT_ATTACH_TYPE_MUSIC || documentAttachType == DOCUMENT_ATTACH_TYPE_AUDIO) {
            if (documentAttach != null) {
                fileName = FileLoader.getAttachFileName(documentAttach);
                cacheFile = FileLoader.getPathToAttach(documentAttach);
            } else if (inlineResult.content instanceof TLRPC.TL_webDocument) {
                fileName = Utilities.MD5(inlineResult.content.url) + "." + ImageLoader.getHttpUrlExtension(inlineResult.content.url, documentAttachType == DOCUMENT_ATTACH_TYPE_MUSIC ? "mp3" : "ogg");
                cacheFile = new File(FileLoader.getDirectory(FileLoader.MEDIA_DIR_CACHE), fileName);
            }
        } else if (mediaWebpage) {
            if (inlineResult != null) {
                if (inlineResult.document instanceof TLRPC.TL_document) {
                    fileName = FileLoader.getAttachFileName(inlineResult.document);
                    cacheFile = FileLoader.getPathToAttach(inlineResult.document);
                } else if (inlineResult.photo instanceof TLRPC.TL_photo) {
                    currentPhotoObject = FileLoader.getClosestPhotoSizeWithSize(inlineResult.photo.sizes, AndroidUtilities.getPhotoSize(), true);
                    fileName = FileLoader.getAttachFileName(currentPhotoObject);
                    cacheFile = FileLoader.getPathToAttach(currentPhotoObject);
                } else if (inlineResult.content instanceof TLRPC.TL_webDocument) {
                    fileName = Utilities.MD5(inlineResult.content.url) + "." + ImageLoader.getHttpUrlExtension(inlineResult.content.url, "jpg");
                    cacheFile = new File(FileLoader.getDirectory(FileLoader.MEDIA_DIR_CACHE), fileName);
                } else if (inlineResult.thumb instanceof TLRPC.TL_webDocument) {
                    fileName = Utilities.MD5(inlineResult.thumb.url) + "." + ImageLoader.getHttpUrlExtension(inlineResult.thumb.url, "jpg");
                    cacheFile = new File(FileLoader.getDirectory(FileLoader.MEDIA_DIR_CACHE), fileName);
                }
            } else if (documentAttach != null) {
                fileName = FileLoader.getAttachFileName(documentAttach);
                cacheFile = FileLoader.getPathToAttach(documentAttach);
            }
        }

        if (TextUtils.isEmpty(fileName)) {
            return;
        }
        if (!cacheFile.exists()) {
            DownloadController.getInstance(currentAccount).addLoadingFileObserver(fileName, this);
            if (documentAttachType == DOCUMENT_ATTACH_TYPE_MUSIC || documentAttachType == DOCUMENT_ATTACH_TYPE_AUDIO) {
                boolean isLoading;
                if (documentAttach != null) {
                    isLoading = FileLoader.getInstance(currentAccount).isLoadingFile(fileName);
                } else {
                    isLoading = ImageLoader.getInstance().isLoadingHttpFile(fileName);
                }
                if (!isLoading) {
                    buttonState = 2;
                    radialProgress.setIcon(getIconForCurrentState(), ifSame, animated);
                } else {
                    buttonState = 4;
                    Float progress = ImageLoader.getInstance().getFileProgress(fileName);
                    if (progress != null) {
                        radialProgress.setProgress(progress, animated);
                    } else {
                        radialProgress.setProgress(0, animated);
                    }
                    radialProgress.setIcon(getIconForCurrentState(), ifSame, animated);
                }
            } else {
                buttonState = 1;
                Float progress = ImageLoader.getInstance().getFileProgress(fileName);
                float setProgress = progress != null ? progress : 0;
                radialProgress.setProgress(setProgress, false);
                radialProgress.setIcon(getIconForCurrentState(), ifSame, animated);
            }
            invalidate();
        } else {
            DownloadController.getInstance(currentAccount).removeLoadingFileObserver(this);
            if (documentAttachType == DOCUMENT_ATTACH_TYPE_MUSIC || documentAttachType == DOCUMENT_ATTACH_TYPE_AUDIO) {
                boolean playing = MediaController.getInstance().isPlayingMessage(currentMessageObject);
                if (!playing || playing && MediaController.getInstance().isMessagePaused()) {
                    buttonState = 0;
                } else {
                    buttonState = 1;
                }
                radialProgress.setProgress(1, animated);
            } else {
                buttonState = -1;
            }
            radialProgress.setIcon(getIconForCurrentState(), ifSame, animated);
            invalidate();
        }
    }

    public void setDelegate(ContextLinkCellDelegate contextLinkCellDelegate) {
        delegate = contextLinkCellDelegate;
    }

    public TLRPC.BotInlineResult getResult() {
        return inlineResult;
    }

    @Override
    public void onFailedDownload(String fileName, boolean canceled) {
        updateButtonState(true, canceled);
    }

    @Override
    public void onSuccessDownload(String fileName) {
        radialProgress.setProgress(1, true);
        updateButtonState(false, true);
    }

    @Override
    public void onProgressDownload(String fileName, long downloadedSize, long totalSize) {
        radialProgress.setProgress(Math.min(1f, downloadedSize / (float) totalSize), true);
        if (documentAttachType == DOCUMENT_ATTACH_TYPE_AUDIO || documentAttachType == DOCUMENT_ATTACH_TYPE_MUSIC) {
            if (buttonState != 4) {
                updateButtonState(false, true);
            }
        } else {
            if (buttonState != 1) {
                updateButtonState(false, true);
            }
        }
    }

    @Override
    public void onProgressUpload(String fileName, long uploadedSize, long totalSize, boolean isEncrypted) {

    }

    @Override
    public int getObserverTag() {
        return TAG;
    }

    @Override
    public void onInitializeAccessibilityNodeInfo(AccessibilityNodeInfo info) {
        super.onInitializeAccessibilityNodeInfo(info);
        StringBuilder sbuf = new StringBuilder();
        switch (documentAttachType) {
            case DOCUMENT_ATTACH_TYPE_DOCUMENT:
                sbuf.append(LocaleController.getString("AttachDocument", R.string.AttachDocument));
                break;
            case DOCUMENT_ATTACH_TYPE_GIF:
                sbuf.append(LocaleController.getString("AttachGif", R.string.AttachGif));
                break;
            case DOCUMENT_ATTACH_TYPE_AUDIO:
                sbuf.append(LocaleController.getString("AttachAudio", R.string.AttachAudio));
                break;
            case DOCUMENT_ATTACH_TYPE_VIDEO:
                sbuf.append(LocaleController.getString("AttachVideo", R.string.AttachVideo));
                break;
            case DOCUMENT_ATTACH_TYPE_MUSIC:
                sbuf.append(LocaleController.getString("AttachMusic", R.string.AttachMusic));
                if (descriptionLayout != null && titleLayout != null) {
                    sbuf.append(", ");
                    sbuf.append(LocaleController.formatString("AccDescrMusicInfo", R.string.AccDescrMusicInfo, descriptionLayout.getText(), titleLayout.getText()));
                }
                break;
            case DOCUMENT_ATTACH_TYPE_STICKER:
                sbuf.append(LocaleController.getString("AttachSticker", R.string.AttachSticker));
                break;
            case DOCUMENT_ATTACH_TYPE_PHOTO:
                sbuf.append(LocaleController.getString("AttachPhoto", R.string.AttachPhoto));
                break;
            case DOCUMENT_ATTACH_TYPE_GEO:
                sbuf.append(LocaleController.getString("AttachLocation", R.string.AttachLocation));
                break;
            default:
                if (titleLayout != null && !TextUtils.isEmpty(titleLayout.getText())) {
                    sbuf.append(titleLayout.getText());
                }
                if (descriptionLayout != null && !TextUtils.isEmpty(descriptionLayout.getText())) {
                    if (sbuf.length() > 0)
                        sbuf.append(", ");
                    sbuf.append(descriptionLayout.getText());
                }
                break;
        }
        info.setText(sbuf);
        if (checkBox != null && checkBox.isChecked()) {
            info.setCheckable(true);
            info.setChecked(true);
        }
    }

    private float imageScale = 1.0f;

    public final Property<ContextLinkCell, Float> IMAGE_SCALE = new AnimationProperties.FloatProperty<ContextLinkCell>("animationValue") {
        @Override
        public void setValue(ContextLinkCell object, float value) {
            imageScale = value;
            invalidate();
        }

        @Override
        public Float get(ContextLinkCell object) {
            return imageScale;
        }
    };

    public void setChecked(boolean checked, boolean animated) {
        if (checkBox == null) {
            return;
        }
        if (checkBox.getVisibility() != VISIBLE) {
            checkBox.setVisibility(VISIBLE);
        }
        checkBox.setChecked(checked, animated);
        if (animator != null) {
            animator.cancel();
            animator = null;
        }
        if (animated) {
            animator = new AnimatorSet();
            animator.playTogether(
                    ObjectAnimator.ofFloat(this, IMAGE_SCALE, checked ? 0.81f : 1.0f));
            animator.setDuration(200);
            animator.addListener(new AnimatorListenerAdapter() {
                @Override
                public void onAnimationEnd(Animator animation) {
                    if (animator != null && animator.equals(animation)) {
                        animator = null;
                        if (!checked) {
                            setBackgroundColor(0);
                        }
                    }
                }

                @Override
                public void onAnimationCancel(Animator animation) {
                    if (animator != null && animator.equals(animation)) {
                        animator = null;
                    }
                }
            });
            animator.start();
        } else {
            imageScale = checked ? 0.85f : 1.0f;
            invalidate();
        }
    }
}<|MERGE_RESOLUTION|>--- conflicted
+++ resolved
@@ -57,13 +57,9 @@
 import java.util.ArrayList;
 import java.util.Locale;
 
-<<<<<<< HEAD
 import tw.nekomimi.nekogram.NekoConfig;
 
-public class ContextLinkCell extends View implements DownloadController.FileDownloadProgressListener {
-=======
 public class ContextLinkCell extends FrameLayout implements DownloadController.FileDownloadProgressListener {
->>>>>>> 80c4acfa
 
     private final static int DOCUMENT_ATTACH_TYPE_NONE = 0;
     private final static int DOCUMENT_ATTACH_TYPE_DOCUMENT = 1;
