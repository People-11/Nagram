--- conflicted
+++ resolved
@@ -225,11 +225,7 @@
                     if (NekoConfig.mapPreviewProvider == 0) {
                         webFile = WebFile.createWithGeoPoint(inlineResult.send_message.geo, 72, 72, 15, Math.min(2, (int) Math.ceil(AndroidUtilities.density)));
                     } else {
-<<<<<<< HEAD
                         urlLocation = AndroidUtilities.formapMapUrl(false, lat, lon, 72, 72, true, 15);
-=======
-                        urlLocation = AndroidUtilities.formapMapUrl(currentAccount, lat, lon, 72, 72, true, 15, -1);
->>>>>>> cc1dc357
                     }
                 }
             }
