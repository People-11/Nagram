/*
 * This is the source code of Telegram for Android v. 5.x.x.
 * It is licensed under GNU GPL v. 2 or later.
 * You should have received a copy of the license in this archive (see LICENSE).
 *
 * Copyright Nikolai Kudashov, 2013-2018.
 */

package org.telegram.ui.Cells;

import android.animation.Animator;
import android.animation.ObjectAnimator;
import android.content.Context;
import android.os.Build;
import android.text.TextUtils;
import android.util.TypedValue;
import android.view.Gravity;
import android.view.View;
import android.view.ViewGroup;
import android.view.accessibility.AccessibilityNodeInfo;
import android.widget.LinearLayout;
import android.widget.TextView;

import androidx.core.view.ViewCompat;

import org.telegram.messenger.AndroidUtilities;
import org.telegram.messenger.LocaleController;
import org.telegram.ui.ActionBar.Theme;
import org.telegram.ui.Components.LayoutHelper;

import java.util.ArrayList;

public class HeaderCell extends LinearLayout {

    private TextView textView;
    private TextView textView2;
    private int height = 40;
    private final Theme.ResourcesProvider resourcesProvider;

    public HeaderCell(Context context) {
        this(context, Theme.key_windowBackgroundWhiteBlueHeader, 21, 15, false, false, null);
    }

    public HeaderCell(Context context, Theme.ResourcesProvider resourcesProvider) {
        this(context, Theme.key_windowBackgroundWhiteBlueHeader, 21, 15, false, false, resourcesProvider);
    }

    public HeaderCell(Context context, int padding) {
        this(context, Theme.key_windowBackgroundWhiteBlueHeader, padding, 15, false, false, null);
    }

    public HeaderCell(Context context, String textColorKey, int padding, int topMargin, boolean text2) {
        this(context, textColorKey, padding, topMargin, text2, false, null);
    }

    public HeaderCell(Context context, String textColorKey, int padding, int topMargin, boolean text2, boolean bigTitle) {
        this(context, textColorKey, padding, topMargin, text2, bigTitle, null);
    }


    public HeaderCell(Context context, String textColorKey, int padding, int topMargin, boolean text2, boolean bigTitle, Theme.ResourcesProvider resourcesProvider) {
        super(context);
        this.resourcesProvider = resourcesProvider;

        setOrientation(LinearLayout.VERTICAL);
        setPadding(AndroidUtilities.dp(padding), AndroidUtilities.dp(topMargin), AndroidUtilities.dp(padding), 0);

        textView = new TextView(getContext());
        textView.setTextSize(TypedValue.COMPLEX_UNIT_DIP, 15);
        if (bigTitle) {
            textView.setTypeface(AndroidUtilities.getTypeface("fonts/mw_bold.ttf"));
        }
        textView.setEllipsize(TextUtils.TruncateAt.END);
        textView.setGravity((LocaleController.isRTL ? Gravity.RIGHT : Gravity.LEFT) | Gravity.CENTER_VERTICAL);
        textView.setTextColor(getThemedColor(textColorKey));
        textView.setTag(textColorKey);
        addView(textView, LayoutHelper.createLinear(-1, -2));

        textView2 = new TextView(getContext());
        textView2.setTextSize(13);
        textView2.setMovementMethod(new AndroidUtilities.LinkMovementMethodMy());
        textView2.setTextColor(Theme.getColor(Theme.key_dialogTextBlack));
        addView(textView2, LayoutHelper.createLinear(-2, -2, 0, 4, 0, 0));

        if (!text2) textView2.setVisibility(View.GONE);

        ViewCompat.setAccessibilityHeading(this, true);
    }

    @Override
    public void setLayoutParams(ViewGroup.LayoutParams params) {
        params.width = -1;
        super.setLayoutParams(params);
    }

    public void setHeight(int value) {
        textView.setMinHeight(AndroidUtilities.dp(value) - ((LayoutParams) textView.getLayoutParams()).topMargin);
    }

    public void setEnabled(boolean value, ArrayList<Animator> animators) {
        if (animators != null) {
            animators.add(ObjectAnimator.ofFloat(textView, "alpha", value ? 1.0f : 0.5f));
        } else {
            textView.setAlpha(value ? 1.0f : 0.5f);
        }
    }

<<<<<<< HEAD
=======
    @Override
    protected void onMeasure(int widthMeasureSpec, int heightMeasureSpec) {
        super.onMeasure(MeasureSpec.makeMeasureSpec(MeasureSpec.getSize(widthMeasureSpec), MeasureSpec.EXACTLY), MeasureSpec.makeMeasureSpec(0, MeasureSpec.UNSPECIFIED));
    }

    public void setTextSize(float dip) {
        textView.setTextSize(TypedValue.COMPLEX_UNIT_DIP, dip);
    }

    public void setTextColor(int color) {
        textView.setTextColor(color);
    }

>>>>>>> 8283c123
    public void setText(CharSequence text) {
        textView.setText(text);
    }

    public void setText2(CharSequence text) {
        if (textView2.getVisibility() != View.VISIBLE) {
            textView2.setVisibility(View.VISIBLE);
        }
        textView2.setText(text);
    }

    public TextView getTextView() {
        return textView;
    }

    public TextView getTextView2() {
        return textView2;
    }

    @Override
    public void onInitializeAccessibilityNodeInfo(AccessibilityNodeInfo info) {
        super.onInitializeAccessibilityNodeInfo(info);
        if (Build.VERSION.SDK_INT >= Build.VERSION_CODES.KITKAT) {
            AccessibilityNodeInfo.CollectionItemInfo collection = info.getCollectionItemInfo();
            if (collection != null) {
                info.setCollectionItemInfo(AccessibilityNodeInfo.CollectionItemInfo.obtain(collection.getRowIndex(), collection.getRowSpan(), collection.getColumnIndex(), collection.getColumnSpan(), true));
            }
        }
    }

    private int getThemedColor(String key) {
        Integer color = resourcesProvider != null ? resourcesProvider.getColor(key) : null;
        return color != null ? color : Theme.getColor(key);
    }
}<|MERGE_RESOLUTION|>--- conflicted
+++ resolved
@@ -105,8 +105,6 @@
         }
     }
 
-<<<<<<< HEAD
-=======
     @Override
     protected void onMeasure(int widthMeasureSpec, int heightMeasureSpec) {
         super.onMeasure(MeasureSpec.makeMeasureSpec(MeasureSpec.getSize(widthMeasureSpec), MeasureSpec.EXACTLY), MeasureSpec.makeMeasureSpec(0, MeasureSpec.UNSPECIFIED));
@@ -120,7 +118,6 @@
         textView.setTextColor(color);
     }
 
->>>>>>> 8283c123
     public void setText(CharSequence text) {
         textView.setText(text);
     }
