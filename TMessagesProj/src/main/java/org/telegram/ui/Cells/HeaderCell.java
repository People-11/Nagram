--- conflicted
+++ resolved
@@ -33,40 +33,32 @@
 public class HeaderCell extends LinearLayout {
 
     private TextView textView;
-<<<<<<< HEAD
     private TextView textView2;
-=======
-    private SimpleTextView textView2;
     private int height = 40;
     private final Theme.ResourcesProvider resourcesProvider;
->>>>>>> 418f478a
 
     public HeaderCell(Context context) {
-        this(context, Theme.key_windowBackgroundWhiteBlueHeader, 21, 15, false, null);
+        this(context, Theme.key_windowBackgroundWhiteBlueHeader, 21, 15, false, false, null);
     }
 
     public HeaderCell(Context context, Theme.ResourcesProvider resourcesProvider) {
-        this(context, Theme.key_windowBackgroundWhiteBlueHeader, 21, 15, false, resourcesProvider);
+        this(context, Theme.key_windowBackgroundWhiteBlueHeader, 21, 15, false, false, resourcesProvider);
     }
 
     public HeaderCell(Context context, int padding) {
-        this(context, Theme.key_windowBackgroundWhiteBlueHeader, padding, 15, false, null);
+        this(context, Theme.key_windowBackgroundWhiteBlueHeader, padding, 15, false, false, null);
     }
 
     public HeaderCell(Context context, String textColorKey, int padding, int topMargin, boolean text2) {
-<<<<<<< HEAD
-
-        this(context, textColorKey, padding, topMargin, text2, false);
-
+        this(context, textColorKey, padding, topMargin, text2, false, null);
     }
 
     public HeaderCell(Context context, String textColorKey, int padding, int topMargin, boolean text2, boolean bigTitle) {
-=======
-        this(context, textColorKey, padding, topMargin, text2, null);
+        this(context, textColorKey, padding, topMargin, text2, bigTitle, null);
     }
 
-    public HeaderCell(Context context, String textColorKey, int padding, int topMargin, boolean text2, Theme.ResourcesProvider resourcesProvider) {
->>>>>>> 418f478a
+
+    public HeaderCell(Context context, String textColorKey, int padding, int topMargin, boolean text2, boolean bigTitle, Theme.ResourcesProvider resourcesProvider) {
         super(context);
         this.resourcesProvider = resourcesProvider;
 
@@ -80,12 +72,7 @@
         }
         textView.setEllipsize(TextUtils.TruncateAt.END);
         textView.setGravity((LocaleController.isRTL ? Gravity.RIGHT : Gravity.LEFT) | Gravity.CENTER_VERTICAL);
-<<<<<<< HEAD
-        textView.setTextColor(Theme.getColor(textColorKey));
-=======
-        textView.setMinHeight(AndroidUtilities.dp(height - topMargin));
         textView.setTextColor(getThemedColor(textColorKey));
->>>>>>> 418f478a
         textView.setTag(textColorKey);
         addView(textView, LayoutHelper.createLinear(-1, -2));
 
