/*
 * This is the source code of Telegram for Android v. 5.x.x.
 * It is licensed under GNU GPL v. 2 or later.
 * You should have received a copy of the license in this archive (see LICENSE).
 *
 * Copyright Nikolai Kudashov, 2013-2018.
 */

package org.telegram.ui.Cells;

import static org.telegram.messenger.AndroidUtilities.dp;

import android.content.Context;
import android.graphics.Canvas;
import android.graphics.PorterDuff;
import android.graphics.PorterDuffColorFilter;
import android.graphics.Typeface;
import android.graphics.drawable.Drawable;
import android.util.TypedValue;
import android.view.Gravity;
import android.view.MotionEvent;
import android.view.View;
import android.view.accessibility.AccessibilityNodeInfo;
import android.widget.FrameLayout;
import android.widget.ImageView;
import android.widget.TextView;

import androidx.annotation.NonNull;

import org.telegram.messenger.AndroidUtilities;
import org.telegram.messenger.Emoji;
import org.telegram.messenger.ChatObject;
import org.telegram.messenger.DialogObject;
import org.telegram.messenger.Emoji;
import org.telegram.messenger.LocaleController;
import org.telegram.messenger.MessagesController;
import org.telegram.messenger.NotificationCenter;
import org.telegram.messenger.R;
import org.telegram.messenger.UserConfig;
import org.telegram.messenger.UserObject;
import org.telegram.tgnet.ConnectionsManager;
import org.telegram.tgnet.TLRPC;
import org.telegram.ui.ActionBar.BaseFragment;
import org.telegram.ui.ActionBar.SimpleTextView;
import org.telegram.ui.ActionBar.Theme;
import org.telegram.ui.Components.AnimatedEmojiDrawable;
import org.telegram.ui.Components.AvatarDrawable;
import org.telegram.ui.Components.BackupImageView;
import org.telegram.ui.Components.Bulletin;
import org.telegram.ui.Components.CheckBox;
import org.telegram.ui.Components.CheckBox2;
import org.telegram.ui.Components.CheckBoxSquare;
import org.telegram.ui.Components.LayoutHelper;
import org.telegram.ui.Components.RecyclerListView;
import org.telegram.ui.Components.ScaleStateListAnimator;
import org.telegram.ui.Components.UItem;
import org.telegram.ui.LaunchActivity;
import org.telegram.ui.NotificationsSettingsActivity;
import org.telegram.ui.Stories.StoriesListPlaceProvider;
import org.telegram.ui.Stories.StoriesUtilities;

public class UserCell extends FrameLayout implements NotificationCenter.NotificationCenterDelegate {

    public BackupImageView avatarImageView;
    protected SimpleTextView nameTextView;
    protected SimpleTextView statusTextView;
    private ImageView imageView;
    private CheckBox2 checkBox;
    private CheckBoxSquare checkBoxBig;
    private ImageView checkBox3;
    private TextView adminTextView;
    private TextView addButton;
    private Drawable premiumDrawable;
    private AnimatedEmojiDrawable.SwapAnimatedEmojiDrawable emojiStatus;
    private ImageView closeView;
    protected Theme.ResourcesProvider resourcesProvider;
    private ImageView mutualView;

    protected AvatarDrawable avatarDrawable;
    private boolean storiable;
    private Object currentObject;
    private TLRPC.EncryptedChat encryptedChat;

    private CharSequence currentName;
    private CharSequence currentStatus;
    private int currentId;
    private int currentDrawable;

    private boolean selfAsSavedMessages;

    private String lastName;
    private int lastStatus;
    private TLRPC.FileLocation lastAvatar;

    private int currentAccount = UserConfig.selectedAccount;

    private int statusColor;
    private int statusOnlineColor;

    public boolean needDivider;
    public StoriesUtilities.AvatarStoryParams storyParams = new StoriesUtilities.AvatarStoryParams(false) {
        @Override
        public void openStory(long dialogId, Runnable onDone) {
            UserCell.this.openStory(dialogId, onDone);
        }
    };

    public void openStory(long dialogId, Runnable runnable) {
        BaseFragment fragment = LaunchActivity.getLastFragment();
        if (fragment != null) {
            fragment.getOrCreateStoryViewer().doOnAnimationReady(runnable);
            fragment.getOrCreateStoryViewer().open(getContext(), dialogId, StoriesListPlaceProvider.of((RecyclerListView) getParent()));
        }
    }

    protected long dialogId;

    public UserCell(Context context, int padding, int checkbox, boolean admin) {
        this(context, padding, checkbox, admin, false, null, false);
    }

    public UserCell(Context context, int padding, int checkbox, boolean admin, Theme.ResourcesProvider resourcesProvider) {
        this(context, padding, checkbox, admin, false, resourcesProvider, false);
    }

    public UserCell(Context context, int padding, int checkbox, boolean admin, boolean needAddButton) {
        this(context, padding, checkbox, admin, needAddButton, null, false);
    }

    public UserCell(Context context, int padding, int checkbox, boolean admin, boolean needAddButton, Theme.ResourcesProvider resourcesProvider) {
        this(context, padding, checkbox, admin, needAddButton, resourcesProvider, false);
    }
    public UserCell(Context context, int padding, int checkbox, boolean admin, boolean needAddButton, Theme.ResourcesProvider resourcesProvider, boolean needMutualIcon) {
        super(context);
        this.resourcesProvider = resourcesProvider;

        int additionalPadding;
        if (needAddButton) {
            addButton = new TextView(context);
            addButton.setGravity(Gravity.CENTER);
            addButton.setTextColor(Theme.getColor(Theme.key_featuredStickers_buttonText, resourcesProvider));
            addButton.setTextSize(TypedValue.COMPLEX_UNIT_DIP, 14);
            addButton.setTypeface(AndroidUtilities.bold());
            addButton.setBackgroundDrawable(Theme.AdaptiveRipple.filledRectByKey(Theme.key_featuredStickers_addButton, 4));
            addButton.setText(LocaleController.getString("Add", R.string.Add));
            addButton.setPadding(dp(17), 0, dp(17), 0);
            addView(addButton, LayoutHelper.createFrame(LayoutHelper.WRAP_CONTENT, 28, Gravity.TOP | (LocaleController.isRTL ? Gravity.LEFT : Gravity.RIGHT), LocaleController.isRTL ? 14 : 0, 15, LocaleController.isRTL ? 0 : 14, 0));
            additionalPadding = (int) Math.ceil((addButton.getPaint().measureText(addButton.getText().toString()) + dp(34 + 14)) / AndroidUtilities.density);
        } else {
            additionalPadding = 0;
        }

        statusColor = Theme.getColor(Theme.key_windowBackgroundWhiteGrayText, resourcesProvider);
        statusOnlineColor = Theme.getColor(Theme.key_windowBackgroundWhiteBlueText, resourcesProvider);

        avatarDrawable = new AvatarDrawable();

        avatarImageView = new BackupImageView(context) {
            @Override
            protected void onDraw(Canvas canvas) {
                if (storiable) {
                    storyParams.originalAvatarRect.set(0, 0, getMeasuredWidth(), getMeasuredHeight());
                    StoriesUtilities.drawAvatarWithStory(dialogId, canvas, imageReceiver, storyParams);
                } else {
                    super.onDraw(canvas);
                }
            }

            @Override
            public boolean onTouchEvent(MotionEvent event) {
                if (storyParams.checkOnTouchEvent(event, this)) {
                    return true;
                }
                return super.onTouchEvent(event);
            }
        };
        avatarImageView.setRoundRadius(dp(24));
        addView(avatarImageView, LayoutHelper.createFrame(46, 46, (LocaleController.isRTL ? Gravity.RIGHT : Gravity.LEFT) | Gravity.TOP, LocaleController.isRTL ? 0 : 7 + padding, 6, LocaleController.isRTL ? 7 + padding : 0, 0));
        setClipChildren(false);

        nameTextView = new SimpleTextView(context);
        nameTextView.setTextColor(Theme.getColor(Theme.key_windowBackgroundWhiteBlackText, resourcesProvider));
        nameTextView.setTypeface(AndroidUtilities.bold());
        nameTextView.setTextSize(16);
        nameTextView.setGravity((LocaleController.isRTL ? Gravity.RIGHT : Gravity.LEFT) | Gravity.TOP);
        addView(nameTextView, LayoutHelper.createFrame(LayoutHelper.MATCH_PARENT, 20, (LocaleController.isRTL ? Gravity.RIGHT : Gravity.LEFT) | Gravity.TOP, LocaleController.isRTL ? 28 + (checkbox == 2 ? 18 : 0) + additionalPadding : (64 + padding), 10, LocaleController.isRTL ? (64 + padding) : 28 + (checkbox == 2 ? 18 : 0) + additionalPadding, 0));

        emojiStatus = new AnimatedEmojiDrawable.SwapAnimatedEmojiDrawable(nameTextView, dp(20));

        statusTextView = new SimpleTextView(context);
        statusTextView.setTextSize(15);
        statusTextView.setGravity((LocaleController.isRTL ? Gravity.RIGHT : Gravity.LEFT) | Gravity.TOP);
        addView(statusTextView, LayoutHelper.createFrame(LayoutHelper.MATCH_PARENT, 20, (LocaleController.isRTL ? Gravity.RIGHT : Gravity.LEFT) | Gravity.TOP, LocaleController.isRTL ? 28 + additionalPadding : (64 + padding), 32, LocaleController.isRTL ? (64 + padding) : 28 + additionalPadding, 0));

        imageView = new ImageView(context);
        imageView.setScaleType(ImageView.ScaleType.CENTER);
        imageView.setColorFilter(new PorterDuffColorFilter(Theme.getColor(Theme.key_windowBackgroundWhiteGrayIcon, resourcesProvider), PorterDuff.Mode.SRC_IN));
        imageView.setVisibility(GONE);
        addView(imageView, LayoutHelper.createFrame(LayoutParams.WRAP_CONTENT, LayoutHelper.WRAP_CONTENT, (LocaleController.isRTL ? Gravity.RIGHT : Gravity.LEFT) | Gravity.CENTER_VERTICAL, LocaleController.isRTL ? 0 : 16, 0, LocaleController.isRTL ? 16 : 0, 0));

        if (checkbox == 2) {
            checkBoxBig = new CheckBoxSquare(context, false);
            addView(checkBoxBig, LayoutHelper.createFrame(18, 18, (LocaleController.isRTL ? Gravity.LEFT : Gravity.RIGHT) | Gravity.CENTER_VERTICAL, LocaleController.isRTL ? 19 : 0, 0, LocaleController.isRTL ? 0 : 19, 0));
        } else if (checkbox == 1) {
            checkBox = new CheckBox2(context, 21, resourcesProvider);
            checkBox.setDrawUnchecked(false);
            checkBox.setDrawBackgroundAsArc(3);
            checkBox.setColor(-1, Theme.key_windowBackgroundWhite, Theme.key_checkboxCheck);
            addView(checkBox, LayoutHelper.createFrame(24, 24, (LocaleController.isRTL ? Gravity.RIGHT : Gravity.LEFT) | Gravity.TOP, LocaleController.isRTL ? 0 : 37 + padding, 36, LocaleController.isRTL ? 37 + padding : 0, 0));
        } else if (checkbox == 3) {
            checkBox3 = new ImageView(context);
            checkBox3.setScaleType(ImageView.ScaleType.CENTER);
            checkBox3.setImageResource(R.drawable.account_check);
            checkBox3.setColorFilter(new PorterDuffColorFilter(Theme.getColor(Theme.key_featuredStickers_addButton, resourcesProvider), PorterDuff.Mode.MULTIPLY));
            checkBox3.setVisibility(View.GONE);
            addView(checkBox3, LayoutHelper.createFrame(24, 24, (LocaleController.isRTL ? Gravity.LEFT : Gravity.RIGHT) | Gravity.CENTER_VERTICAL, LocaleController.isRTL ? 10 + padding : 0, 0, LocaleController.isRTL ? 0 : 10 + padding, 0));
        }

        if (admin) {
            adminTextView = new TextView(context);
            adminTextView.setTextSize(TypedValue.COMPLEX_UNIT_DIP, 14);
            adminTextView.setTextColor(Theme.getColor(Theme.key_profile_creatorIcon, resourcesProvider));
            addView(adminTextView, LayoutHelper.createFrame(LayoutHelper.WRAP_CONTENT, LayoutHelper.WRAP_CONTENT, (LocaleController.isRTL ? Gravity.LEFT : Gravity.RIGHT) | Gravity.TOP, LocaleController.isRTL ? 23 : 0, 10, LocaleController.isRTL ? 0 : 23, 0));
        }

        if (needMutualIcon) {
            mutualView = new ImageView(context);
            mutualView.setImageResource(R.drawable.ic_round_swap_horiz_24);
            mutualView.setBackground(Theme.createSelectorDrawable(Theme.getColor(Theme.key_player_actionBarSelector)));
            mutualView.setScaleType(ImageView.ScaleType.CENTER);
            mutualView.setColorFilter(new PorterDuffColorFilter(Theme.getColor(Theme.key_windowBackgroundWhiteGrayIcon), PorterDuff.Mode.MULTIPLY));
            mutualView.setVisibility(GONE);
            mutualView.setContentDescription(LocaleController.getString("MutualContact", R.string.MutualContact));
            mutualView.setOnClickListener(v -> NotificationCenter.getGlobalInstance().postNotificationName(NotificationCenter.showBulletin, Bulletin.TYPE_ERROR, LocaleController.getString("MutualContactDescription", R.string.MutualContactDescription)));
            addView(mutualView, LayoutHelper.createFrame(40, 40, (LocaleController.isRTL ? Gravity.LEFT : Gravity.RIGHT) | Gravity.CENTER_VERTICAL, LocaleController.isRTL ? 8 : 0, 0, LocaleController.isRTL ? 0 : 8, 0));
        }

        setFocusable(true);
    }

    public void setAvatarPadding(int padding) {
        LayoutParams layoutParams = (LayoutParams) avatarImageView.getLayoutParams();
        layoutParams.leftMargin = dp(LocaleController.isRTL ? 0 : 7 + padding);
        layoutParams.rightMargin = dp(LocaleController.isRTL ? 7 + padding : 0);
        avatarImageView.setLayoutParams(layoutParams);

        layoutParams = (LayoutParams) nameTextView.getLayoutParams();
        layoutParams.leftMargin = dp(LocaleController.isRTL ? 28 + (checkBoxBig != null ? 18 : 0) : (64 + padding));
        layoutParams.rightMargin = dp(LocaleController.isRTL ? (64 + padding) : 28 + (checkBoxBig != null ? 18 : 0));

        layoutParams = (FrameLayout.LayoutParams) statusTextView.getLayoutParams();
        layoutParams.leftMargin = dp(LocaleController.isRTL ? 28 : (64 + padding));
        layoutParams.rightMargin = dp(LocaleController.isRTL ? (64 + padding) : 28);

        if (checkBox != null) {
            layoutParams = (FrameLayout.LayoutParams) checkBox.getLayoutParams();
            layoutParams.leftMargin = dp(LocaleController.isRTL ? 0 : 37 + padding);
            layoutParams.rightMargin = dp(LocaleController.isRTL ? 37 + padding : 0);
        }
    }

    public void setAddButtonVisible(boolean value) {
        if (addButton == null) {
            return;
        }
        addButton.setVisibility(value ? VISIBLE : GONE);
    }

    public void setAdminRole(String role) {
        if (adminTextView == null) {
            return;
        }
        adminTextView.setVisibility(role != null ? VISIBLE : GONE);
        adminTextView.setText(role);
        if (role != null) {
            CharSequence text = adminTextView.getText();
            int size = (int) Math.ceil(adminTextView.getPaint().measureText(text, 0, text.length()));
            setRightPadding(size, true, false);
        } else {
            setRightPadding(0, true, false);
        }
    }

    public void setRightPadding(int pad, boolean top, boolean bottom) {
        if (pad > 0) pad += dp(6);
        if (top) nameTextView.setPadding(LocaleController.isRTL ? pad : 0, 0, !LocaleController.isRTL ? pad : 0, 0);
        if (bottom) statusTextView.setPadding(LocaleController.isRTL ? pad : 0, 0, !LocaleController.isRTL ? pad : 0, 0);
    }

    public CharSequence getName() {
        return nameTextView.getText();
    }

    public void setData(Object object, CharSequence name, CharSequence status, int resId) {
        setData(object, null, name, status, resId, false);
    }

    public void setData(Object object, CharSequence name, CharSequence status, int resId, boolean divider) {
        setData(object, null, name, status, resId, divider);
    }

    public void setData(Object object, TLRPC.EncryptedChat ec, CharSequence name, CharSequence status, int resId, boolean divider) {
        if (object == null && name == null && status == null) {
            currentStatus = null;
            currentName = null;
            storiable = false;
            currentObject = null;
            nameTextView.setText("");
            statusTextView.setText("");
            avatarImageView.setImageDrawable(null);
            return;
        }
        encryptedChat = ec;
        currentStatus = status;
        try {
            if (name != null && nameTextView != null) {
                name = Emoji.replaceEmoji(name, nameTextView.getPaint().getFontMetricsInt(), dp(18), false);
            }
        } catch (
                Exception ignore) {
        }
        currentName = name;
        storiable = !(object instanceof String);
        currentObject = object;
        currentDrawable = resId;
        needDivider = divider;
        setWillNotDraw(!needDivider);
        update(0);
    }

    public Object getCurrentObject() {
        return currentObject;
    }

    public void setException(NotificationsSettingsActivity.NotificationException exception, CharSequence name, boolean divider) {
        String text;
        if (exception.story) {
            if (exception.notify <= 0 && exception.auto) {
                text = LocaleController.getString("NotificationEnabledAutomatically");
            } else if (exception.notify <= 0) {
                text = LocaleController.getString("NotificationEnabled");
            } else {
                text = LocaleController.getString("NotificationDisabled");
            }
        } else {
            boolean enabled;
            boolean custom = exception.hasCustom;
            int value = exception.notify;
            int delta = exception.muteUntil;
            if (value == 3 && delta != Integer.MAX_VALUE) {
                delta -= ConnectionsManager.getInstance(currentAccount).getCurrentTime();
                if (delta <= 0) {
                    if (custom) {
                        text = LocaleController.getString("NotificationsCustom", R.string.NotificationsCustom);
                    } else {
                        text = LocaleController.getString("NotificationsUnmuted", R.string.NotificationsUnmuted);
                    }
                } else if (delta < 60 * 60) {
                    text = LocaleController.formatString("WillUnmuteIn", R.string.WillUnmuteIn, LocaleController.formatPluralString("Minutes", delta / 60));
                } else if (delta < 60 * 60 * 24) {
                    text = LocaleController.formatString("WillUnmuteIn", R.string.WillUnmuteIn, LocaleController.formatPluralString("Hours", (int) Math.ceil(delta / 60.0f / 60)));
                } else if (delta < 60 * 60 * 24 * 365) {
                    text = LocaleController.formatString("WillUnmuteIn", R.string.WillUnmuteIn, LocaleController.formatPluralString("Days", (int) Math.ceil(delta / 60.0f / 60 / 24)));
                } else {
                    text = null;
                }
            } else {
                if (value == 0) {
                    enabled = true;
                } else if (value == 1) {
                    enabled = true;
                } else if (value == 2) {
                    enabled = false;
                } else {
                    enabled = false;
                }
                if (enabled && custom) {
                    text = LocaleController.getString("NotificationsCustom", R.string.NotificationsCustom);
                } else {
                    text = enabled ? LocaleController.getString("NotificationsUnmuted", R.string.NotificationsUnmuted) : LocaleController.getString("NotificationsMuted", R.string.NotificationsMuted);
                }
            }
            if (text == null) {
                text = LocaleController.getString("NotificationsOff", R.string.NotificationsOff);
            }
            if (exception.auto) {
                text += ", Auto";
            }
        }

        if (DialogObject.isEncryptedDialog(exception.did)) {
            TLRPC.EncryptedChat encryptedChat = MessagesController.getInstance(currentAccount).getEncryptedChat(DialogObject.getEncryptedChatId(exception.did));
            if (encryptedChat != null) {
                TLRPC.User user = MessagesController.getInstance(currentAccount).getUser(encryptedChat.user_id);
                if (user != null) {
                    setData(user, encryptedChat, name, text, 0, false);
                }
            }
        } else if (DialogObject.isUserDialog(exception.did)) {
            TLRPC.User user = MessagesController.getInstance(currentAccount).getUser(exception.did);
            if (user != null) {
                setData(user, null, name, text, 0, divider);
            }
        } else {
            TLRPC.Chat chat = MessagesController.getInstance(currentAccount).getChat(-exception.did);
            if (chat != null) {
                setData(chat, null, name, text, 0, divider);
            }
        }
    }

    public void setNameTypeface(Typeface typeface) {
        nameTextView.setTypeface(typeface);
    }

    public void setCurrentId(int id) {
        currentId = id;
    }

    public void setChecked(boolean checked, boolean animated) {
        if (checkBox != null) {
            if (checkBox.getVisibility() != VISIBLE) {
                checkBox.setVisibility(VISIBLE);
            }
            checkBox.setChecked(checked, animated);
        } else if (checkBoxBig != null) {
            if (checkBoxBig.getVisibility() != VISIBLE) {
                checkBoxBig.setVisibility(VISIBLE);
            }
            checkBoxBig.setChecked(checked, animated);
        } else if (checkBox3 != null) {
            checkBox3.setVisibility(checked ? View.VISIBLE : View.GONE);
        }
    }

    public void setCheckDisabled(boolean disabled) {
        if (checkBoxBig != null) {
            checkBoxBig.setDisabled(disabled);
        }
    }

    @Override
    protected void onMeasure(int widthMeasureSpec, int heightMeasureSpec) {
        super.onMeasure(MeasureSpec.makeMeasureSpec(MeasureSpec.getSize(widthMeasureSpec), MeasureSpec.EXACTLY), MeasureSpec.makeMeasureSpec(dp(58) + (needDivider ? 1 : 0), MeasureSpec.EXACTLY));
    }

    public void setStatusColors(int color, int onlineColor) {
        statusColor = color;
        statusOnlineColor = onlineColor;
    }

    @Override
    public void invalidate() {
        super.invalidate();
        if (checkBoxBig != null) {
            checkBoxBig.invalidate();
        }
    }

    public void update(int mask) {
        TLRPC.FileLocation photo = null;
        String newName = null;
        TLRPC.User currentUser = null;
        TLRPC.Chat currentChat = null;
        dialogId = 0;
        if (currentObject instanceof TLRPC.User) {
            currentUser = (TLRPC.User) currentObject;
            if (currentUser.photo != null) {
                photo = currentUser.photo.photo_small;
            }
            dialogId = currentUser.id;
        } else if (currentObject instanceof TLRPC.Chat) {
            currentChat = (TLRPC.Chat) currentObject;
            if (currentChat.photo != null) {
                photo = currentChat.photo.photo_small;
            }
            dialogId = currentChat.id;
        }

        if (mask != 0) {
            boolean continueUpdate = false;
            if ((mask & MessagesController.UPDATE_MASK_AVATAR) != 0) {
                if (lastAvatar != null && photo == null || lastAvatar == null && photo != null || lastAvatar != null && (lastAvatar.volume_id != photo.volume_id || lastAvatar.local_id != photo.local_id)) {
                    continueUpdate = true;
                }
            }
            if (currentUser != null && !continueUpdate && (mask & MessagesController.UPDATE_MASK_STATUS) != 0) {
                int newStatus = 0;
                if (currentUser.status != null) {
                    newStatus = currentUser.status.expires;
                }
                if (newStatus != lastStatus) {
                    continueUpdate = true;
                }
            }
            if (!continueUpdate && currentName == null && lastName != null && (mask & MessagesController.UPDATE_MASK_NAME) != 0) {
                if (currentUser != null) {
                    newName = AndroidUtilities.removeDiacritics(UserObject.getUserName(currentUser));
                } else {
                    newName = AndroidUtilities.removeDiacritics(currentChat == null ? "" : currentChat.title);
                }
                if (!newName.equals(lastName)) {
                    continueUpdate = true;
                }
            }
            if (!continueUpdate) {
                return;
            }
        }

        if (currentObject instanceof String) {
            ((LayoutParams) nameTextView.getLayoutParams()).topMargin = dp(19);
            String str = (String) currentObject;
            switch (str) {
                case "contacts":
                    avatarDrawable.setAvatarType(AvatarDrawable.AVATAR_TYPE_FILTER_CONTACTS);
                    break;
                case "non_contacts":
                    avatarDrawable.setAvatarType(AvatarDrawable.AVATAR_TYPE_FILTER_NON_CONTACTS);
                    break;
                case "groups":
                    avatarDrawable.setAvatarType(AvatarDrawable.AVATAR_TYPE_FILTER_GROUPS);
                    break;
                case "channels":
                    avatarDrawable.setAvatarType(AvatarDrawable.AVATAR_TYPE_FILTER_CHANNELS);
                    break;
                case "bots":
                    avatarDrawable.setAvatarType(AvatarDrawable.AVATAR_TYPE_FILTER_BOTS);
                    break;
                case "muted":
                    avatarDrawable.setAvatarType(AvatarDrawable.AVATAR_TYPE_FILTER_MUTED);
                    break;
                case "read":
                    avatarDrawable.setAvatarType(AvatarDrawable.AVATAR_TYPE_FILTER_READ);
                    break;
                case "archived":
                    avatarDrawable.setAvatarType(AvatarDrawable.AVATAR_TYPE_FILTER_ARCHIVED);
                    break;
                case "new_chats":
                    avatarDrawable.setAvatarType(AvatarDrawable.AVATAR_TYPE_NEW_CHATS);
                    break;
                case "existing_chats":
                    avatarDrawable.setAvatarType(AvatarDrawable.AVATAR_TYPE_EXISTING_CHATS);
                    break;
            }
            avatarImageView.setImage(null, "50_50", avatarDrawable);
            currentStatus = "";
        } else {
            ((LayoutParams) nameTextView.getLayoutParams()).topMargin = dp(10);
            if (currentUser != null) {
                if (selfAsSavedMessages && UserObject.isUserSelf(currentUser)) {
                    nameTextView.setText(LocaleController.getString("SavedMessages", R.string.SavedMessages), true);
                    statusTextView.setText(null);
                    avatarDrawable.setAvatarType(AvatarDrawable.AVATAR_TYPE_SAVED);
                    avatarImageView.setImage(null, "50_50", avatarDrawable, currentUser);
                    ((LayoutParams) nameTextView.getLayoutParams()).topMargin = dp(19);
                    return;
                }
                avatarDrawable.setInfo(currentAccount, currentUser);
                if (currentUser.status != null) {
                    lastStatus = currentUser.status.expires;
                } else {
                    lastStatus = 0;
                }
            } else if (currentChat != null) {
                avatarDrawable.setInfo(currentAccount, currentChat);
            } else if (currentName != null) {
                avatarDrawable.setInfo(currentId, currentName.toString(), null);
            } else {
                avatarDrawable.setInfo(currentId, "#", null);
            }
        }

        if (currentName != null) {
            lastName = null;
            nameTextView.setText(currentName);
        } else {
            if (currentUser != null) {
                lastName = AndroidUtilities.removeDiacritics(newName == null ? UserObject.getUserName(currentUser) : newName);
            } else if (currentChat != null) {
                lastName = AndroidUtilities.removeDiacritics(newName == null ? currentChat.title : newName);
            } else {
                lastName = "";
            }
            CharSequence name = lastName;
            if (name != null) {
                try {
<<<<<<< HEAD
                    name = Emoji.replaceEmoji(lastName, nameTextView.getPaint().getFontMetricsInt(), AndroidUtilities.dp(18), false);
                } catch (
                        Exception ignore) {
                }
=======
                    name = Emoji.replaceEmoji(lastName, nameTextView.getPaint().getFontMetricsInt(), dp(18), false);
                } catch (Exception ignore) {}
>>>>>>> 3409cb1c
            }
            nameTextView.setText(name);
        }
        if (currentUser != null && MessagesController.getInstance(currentAccount).isPremiumUser(currentUser)) {
            if (currentUser.emoji_status instanceof TLRPC.TL_emojiStatusUntil && ((TLRPC.TL_emojiStatusUntil) currentUser.emoji_status).until > (int) (System.currentTimeMillis() / 1000)) {
                emojiStatus.set(((TLRPC.TL_emojiStatusUntil) currentUser.emoji_status).document_id, false);
                emojiStatus.setColor(Theme.getColor(Theme.key_chats_verifiedBackground, resourcesProvider));
                nameTextView.setRightDrawable(emojiStatus);
            } else if (currentUser.emoji_status instanceof TLRPC.TL_emojiStatus) {
                emojiStatus.set(((TLRPC.TL_emojiStatus) currentUser.emoji_status).document_id, false);
                emojiStatus.setColor(Theme.getColor(Theme.key_chats_verifiedBackground, resourcesProvider));
                nameTextView.setRightDrawable(emojiStatus);
            } else {
                if (premiumDrawable == null) {
                    premiumDrawable = getContext().getResources().getDrawable(R.drawable.msg_premium_liststar).mutate();
                    premiumDrawable = new AnimatedEmojiDrawable.WrapSizeDrawable(premiumDrawable, dp(14), dp(14)) {
                        @Override
                        public void draw(@NonNull Canvas canvas) {
                            canvas.save();
                            canvas.translate(0, dp(1));
                            super.draw(canvas);
                            canvas.restore();
                        }
                    };
                    premiumDrawable.setColorFilter(new PorterDuffColorFilter(Theme.getColor(Theme.key_chats_verifiedBackground, resourcesProvider), PorterDuff.Mode.MULTIPLY));
                }
                nameTextView.setRightDrawable(premiumDrawable);
            }
            nameTextView.setRightDrawableTopPadding(-dp(0.5f));
        } else {
            nameTextView.setRightDrawable(null);
            nameTextView.setRightDrawableTopPadding(0);
        }
        if (currentStatus != null) {
            statusTextView.setTextColor(statusColor);
            statusTextView.setText(currentStatus);
        } else if (currentUser != null) {
            if (currentUser.bot) {
                statusTextView.setTextColor(statusColor);
                if (currentUser.bot_chat_history || adminTextView != null && adminTextView.getVisibility() == VISIBLE) {
                    statusTextView.setText(LocaleController.getString("BotStatusRead", R.string.BotStatusRead));
                } else {
                    statusTextView.setText(LocaleController.getString("BotStatusCantRead", R.string.BotStatusCantRead));
                }
            } else {
                if (currentUser.id == UserConfig.getInstance(currentAccount).getClientUserId() || currentUser.status != null && currentUser.status.expires > ConnectionsManager.getInstance(currentAccount).getCurrentTime() || MessagesController.getInstance(currentAccount).onlinePrivacy.containsKey(currentUser.id)) {
                    statusTextView.setTextColor(statusOnlineColor);
                    statusTextView.setText(LocaleController.getString("Online", R.string.Online));
                } else {
                    statusTextView.setTextColor(statusColor);
                    statusTextView.setText(LocaleController.formatUserStatus(currentAccount, currentUser));
                }
            }
        }

        if (imageView.getVisibility() == VISIBLE && currentDrawable == 0 || imageView.getVisibility() == GONE && currentDrawable != 0) {
            imageView.setVisibility(currentDrawable == 0 ? GONE : VISIBLE);
            imageView.setImageResource(currentDrawable);
        }

        lastAvatar = photo;
        if (currentUser != null) {
            avatarImageView.setForUserOrChat(currentUser, avatarDrawable);
        } else if (currentChat != null) {
            avatarImageView.setForUserOrChat(currentChat, avatarDrawable);
        } else {
            avatarImageView.setImageDrawable(avatarDrawable);
        }

        avatarImageView.setRoundRadius(currentChat != null && currentChat.forum ? dp(14) : dp(24));

        nameTextView.setTextColor(Theme.getColor(Theme.key_windowBackgroundWhiteBlackText, resourcesProvider));
        if (adminTextView != null) {
            adminTextView.setTextColor(Theme.getColor(Theme.key_profile_creatorIcon, resourcesProvider));
        }

        if (mutualView != null) {
            mutualView.setVisibility(currentUser != null && currentUser.mutual_contact ? VISIBLE : GONE);
        }
    }

    public void setSelfAsSavedMessages(boolean value) {
        selfAsSavedMessages = value;
    }

    @Override
    public boolean hasOverlappingRendering() {
        return false;
    }

    @Override
    protected void onDraw(Canvas canvas) {
        if (needDivider) {
            canvas.drawLine(LocaleController.isRTL ? 0 : dp(68), getMeasuredHeight() - 1, getMeasuredWidth() - (LocaleController.isRTL ? dp(68) : 0), getMeasuredHeight() - 1, Theme.dividerPaint);
        }
    }

    @Override
    public void onInitializeAccessibilityNodeInfo(AccessibilityNodeInfo info) {
        super.onInitializeAccessibilityNodeInfo(info);
        if (checkBoxBig != null && checkBoxBig.getVisibility() == VISIBLE) {
            info.setCheckable(true);
            info.setChecked(checkBoxBig.isChecked());
            info.setClassName("android.widget.CheckBox");
        } else if (checkBox != null && checkBox.getVisibility() == VISIBLE) {
            info.setCheckable(true);
            info.setChecked(checkBox.isChecked());
            info.setClassName("android.widget.CheckBox");
        }
    }

    @Override
    public void didReceivedNotification(int id, int account, Object... args) {
        if (id == NotificationCenter.emojiLoaded) {
            nameTextView.invalidate();
        }
    }

    @Override
    protected void onAttachedToWindow() {
        super.onAttachedToWindow();
        NotificationCenter.getGlobalInstance().addObserver(this, NotificationCenter.emojiLoaded);
        emojiStatus.attach();
    }

    @Override
    protected void onDetachedFromWindow() {
        super.onDetachedFromWindow();
        NotificationCenter.getGlobalInstance().removeObserver(this, NotificationCenter.emojiLoaded);
        emojiStatus.detach();
        storyParams.onDetachFromWindow();
    }

    public long getDialogId() {
        return dialogId;
    }

    public void setFromUItem(int currentAccount, UItem item, boolean divider) {
        if (item.chatType != null) {
            setData(item.chatType, item.text, null, 0, divider);
            return;
        }
        long id = item.dialogId;
        if (id > 0) {
            TLRPC.User user = MessagesController.getInstance(currentAccount).getUser(id);
            if (user != null) {
                String status;
                if (user.bot) {
                    status = LocaleController.getString("Bot", R.string.Bot);
                } else if (user.contact) {
                    status = LocaleController.getString("FilterContact", R.string.FilterContact);
                } else {
                    status = LocaleController.getString("FilterNonContact", R.string.FilterNonContact);
                }
                setData(user, null, status, 0, divider);
            }
        } else {
            TLRPC.Chat chat = MessagesController.getInstance(currentAccount).getChat(-id);
            if (chat != null) {
                String status;
                if (chat.participants_count != 0) {
                    if (ChatObject.isChannelAndNotMegaGroup(chat)) {
                        status = LocaleController.formatPluralStringComma("Subscribers", chat.participants_count);
                    } else {
                        status = LocaleController.formatPluralStringComma("Members", chat.participants_count);
                    }
                } else if (!ChatObject.isPublic(chat)) {
                    if (ChatObject.isChannel(chat) && !chat.megagroup) {
                        status = LocaleController.getString("ChannelPrivate", R.string.ChannelPrivate);
                    } else {
                        status = LocaleController.getString("MegaPrivate", R.string.MegaPrivate);
                    }
                } else {
                    if (ChatObject.isChannel(chat) && !chat.megagroup) {
                        status = LocaleController.getString("ChannelPublic", R.string.ChannelPublic);
                    } else {
                        status = LocaleController.getString("MegaPublic", R.string.MegaPublic);
                    }
                }
                setData(chat, null, status, 0, divider);
            }
        }
    }

    public void setCloseIcon(View.OnClickListener onClick) {
        if (onClick == null) {
            if (closeView != null) {
                removeView(closeView);
                closeView = null;
            }
        } else {
            if (closeView == null) {
                closeView = new ImageView(getContext());
                closeView.setScaleType(ImageView.ScaleType.CENTER);
                ScaleStateListAnimator.apply(closeView);
                closeView.setImageResource(R.drawable.ic_close_white);
                closeView.setColorFilter(new PorterDuffColorFilter(Theme.getColor(Theme.key_windowBackgroundWhiteGrayText3, resourcesProvider), PorterDuff.Mode.SRC_IN));
                closeView.setBackground(Theme.createSelectorDrawable(Theme.getColor(Theme.key_listSelector, resourcesProvider), Theme.RIPPLE_MASK_CIRCLE_AUTO));
                addView(closeView, LayoutHelper.createFrame(30, 30, (LocaleController.isRTL ? Gravity.LEFT : Gravity.RIGHT) | Gravity.CENTER_VERTICAL, LocaleController.isRTL ? 14 : 0, 0, LocaleController.isRTL ? 0 : 14, 0));
            }
            closeView.setOnClickListener(onClick);
        }
    }
}<|MERGE_RESOLUTION|>--- conflicted
+++ resolved
@@ -585,15 +585,8 @@
             CharSequence name = lastName;
             if (name != null) {
                 try {
-<<<<<<< HEAD
-                    name = Emoji.replaceEmoji(lastName, nameTextView.getPaint().getFontMetricsInt(), AndroidUtilities.dp(18), false);
-                } catch (
-                        Exception ignore) {
-                }
-=======
                     name = Emoji.replaceEmoji(lastName, nameTextView.getPaint().getFontMetricsInt(), dp(18), false);
                 } catch (Exception ignore) {}
->>>>>>> 3409cb1c
             }
             nameTextView.setText(name);
         }
