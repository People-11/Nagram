--- conflicted
+++ resolved
@@ -27,10 +27,6 @@
 import org.telegram.messenger.LocaleController;
 import org.telegram.messenger.MessagesController;
 import org.telegram.messenger.NotificationCenter;
-<<<<<<< HEAD
-import org.telegram.messenger.UserObject;
-=======
->>>>>>> d0e1ebd0
 import org.telegram.messenger.R;
 import org.telegram.messenger.UserConfig;
 import org.telegram.messenger.UserObject;
@@ -57,11 +53,8 @@
     private CheckBoxSquare checkBoxBig;
     private TextView adminTextView;
     private TextView addButton;
-<<<<<<< HEAD
+    private Theme.ResourcesProvider resourcesProvider;
     private ImageView mutualView;
-=======
-    private Theme.ResourcesProvider resourcesProvider;
->>>>>>> d0e1ebd0
 
     private AvatarDrawable avatarDrawable;
     private Object currentObject;
@@ -94,17 +87,10 @@
     }
 
     public UserCell(Context context, int padding, int checkbox, boolean admin, boolean needAddButton) {
-<<<<<<< HEAD
-        this(context, padding, checkbox, admin, needAddButton, false);
-    }
-
-    public UserCell(Context context, int padding, int checkbox, boolean admin, boolean needAddButton, boolean needMutualIcon) {
-=======
-        this(context, padding, checkbox, admin, needAddButton, null);
-    }
-
-    public UserCell(Context context, int padding, int checkbox, boolean admin, boolean needAddButton, Theme.ResourcesProvider resourcesProvider) {
->>>>>>> d0e1ebd0
+        this(context, padding, checkbox, admin, needAddButton, null, false);
+    }
+
+    public UserCell(Context context, int padding, int checkbox, boolean admin, boolean needAddButton, Theme.ResourcesProvider resourcesProvider, , boolean needMutualIcon) {
         super(context);
         this.resourcesProvider = resourcesProvider;
 
