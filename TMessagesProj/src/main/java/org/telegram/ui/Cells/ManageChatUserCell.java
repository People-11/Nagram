/*
 * This is the source code of Telegram for Android v. 5.x.x.
 * It is licensed under GNU GPL v. 2 or later.
 * You should have received a copy of the license in this archive (see LICENSE).
 *
 * Copyright Nikolai Kudashov, 2013-2018.
 */

package org.telegram.ui.Cells;

import android.content.Context;
import android.graphics.Canvas;
import android.graphics.PorterDuff;
import android.graphics.PorterDuffColorFilter;
import android.text.TextUtils;
import android.view.Gravity;
import android.widget.FrameLayout;
import android.widget.ImageView;

import org.telegram.messenger.AndroidUtilities;
import org.telegram.messenger.ChatObject;
import org.telegram.messenger.ImageLocation;
import org.telegram.messenger.LocaleController;
import org.telegram.messenger.MessagesController;
import org.telegram.messenger.R;
import org.telegram.messenger.UserConfig;
import org.telegram.messenger.UserObject;
import org.telegram.tgnet.ConnectionsManager;
import org.telegram.tgnet.TLRPC;
import org.telegram.ui.ActionBar.SimpleTextView;
import org.telegram.ui.ActionBar.Theme;
import org.telegram.ui.Components.AvatarDrawable;
import org.telegram.ui.Components.BackupImageView;
import org.telegram.ui.Components.LayoutHelper;

public class ManageChatUserCell extends FrameLayout {

    private BackupImageView avatarImageView;
    private SimpleTextView nameTextView;
    private SimpleTextView statusTextView;
    private ImageView optionsButton;
    private ImageView customImageView;
    private Theme.ResourcesProvider resourcesProvider;

    private AvatarDrawable avatarDrawable;
    private Object currentObject;

    private CharSequence currentName;
    private CharSequence currrntStatus;

    private String lastName;
    private int lastStatus;
    private TLRPC.FileLocation lastAvatar;
    private boolean isAdmin;

    private boolean needDivider;

    private int statusColor;
    private int statusOnlineColor;

    private int namePadding;

    private int currentAccount = UserConfig.selectedAccount;

    private String dividerColor;

    private ManageChatUserCellDelegate delegate;

    public interface ManageChatUserCellDelegate {
        boolean onOptionsButtonCheck(ManageChatUserCell cell, boolean click);
    }

    public ManageChatUserCell(Context context, int avatarPadding, int nPadding, boolean needOption) {
        this(context, avatarPadding, nPadding, needOption, null);
    }

    public ManageChatUserCell(Context context, int avatarPadding, int nPadding, boolean needOption, Theme.ResourcesProvider resourcesProvider) {
        super(context);
        this.resourcesProvider = resourcesProvider;

        statusColor = Theme.getColor(Theme.key_windowBackgroundWhiteGrayText, resourcesProvider);
        statusOnlineColor = Theme.getColor(Theme.key_windowBackgroundWhiteBlueText, resourcesProvider);

        namePadding = nPadding;

        avatarDrawable = new AvatarDrawable();

        avatarImageView = new BackupImageView(context);
        avatarImageView.setRoundRadius(AndroidUtilities.dp(23));
        addView(avatarImageView, LayoutHelper.createFrame(46, 46, (LocaleController.isRTL ? Gravity.RIGHT : Gravity.LEFT) | Gravity.TOP, LocaleController.isRTL ? 0 : 7 + avatarPadding, 8, LocaleController.isRTL ? 7 + avatarPadding : 0, 0));

        nameTextView = new SimpleTextView(context);
        nameTextView.setTextColor(Theme.getColor(Theme.key_windowBackgroundWhiteBlackText, resourcesProvider));
        nameTextView.setTextSize(17);
        nameTextView.setTypeface(AndroidUtilities.getTypeface("fonts/rmedium.ttf"));
        nameTextView.setGravity((LocaleController.isRTL ? Gravity.RIGHT : Gravity.LEFT) | Gravity.TOP);
        addView(nameTextView, LayoutHelper.createFrame(LayoutHelper.MATCH_PARENT, 20, (LocaleController.isRTL ? Gravity.RIGHT : Gravity.LEFT) | Gravity.TOP, LocaleController.isRTL ? 28 + 18 : (68 + namePadding), 11.5f, LocaleController.isRTL ? (68 + namePadding) : 28 + 18, 0));

        statusTextView = new SimpleTextView(context);
        statusTextView.setTextSize(14);
        statusTextView.setGravity((LocaleController.isRTL ? Gravity.RIGHT : Gravity.LEFT) | Gravity.TOP);
        addView(statusTextView, LayoutHelper.createFrame(LayoutHelper.MATCH_PARENT, 20, (LocaleController.isRTL ? Gravity.RIGHT : Gravity.LEFT) | Gravity.TOP, LocaleController.isRTL ? 28 : (68 + namePadding), 34.5f, LocaleController.isRTL ? (68 + namePadding) : 28, 0));

        if (needOption) {
            optionsButton = new ImageView(context);
            optionsButton.setFocusable(false);
            optionsButton.setBackgroundDrawable(Theme.createSelectorDrawable(Theme.getColor(Theme.key_stickers_menuSelector, resourcesProvider)));
            optionsButton.setImageResource(R.drawable.ic_ab_other);
<<<<<<< HEAD
            optionsButton.setColorFilter(new PorterDuffColorFilter(Theme.getColor(Theme.key_stickers_menu), PorterDuff.Mode.SRC_IN));
=======
            optionsButton.setColorFilter(new PorterDuffColorFilter(Theme.getColor(Theme.key_stickers_menu, resourcesProvider), PorterDuff.Mode.MULTIPLY));
>>>>>>> 4a95c2fc
            optionsButton.setScaleType(ImageView.ScaleType.CENTER);
            addView(optionsButton, LayoutHelper.createFrame(60, 64, (LocaleController.isRTL ? Gravity.LEFT : Gravity.RIGHT) | Gravity.TOP));
            optionsButton.setOnClickListener(v -> delegate.onOptionsButtonCheck(ManageChatUserCell.this, true));
            optionsButton.setContentDescription(LocaleController.getString("AccDescrUserOptions", R.string.AccDescrUserOptions));
        }
    }

    public void setCustomRightImage(int resId) {
        customImageView = new ImageView(getContext());
        customImageView.setImageResource(resId);
        customImageView.setScaleType(ImageView.ScaleType.CENTER);
        customImageView.setColorFilter(new PorterDuffColorFilter(Theme.getColor(Theme.key_voipgroup_mutedIconUnscrolled, resourcesProvider), PorterDuff.Mode.MULTIPLY));
        addView(customImageView, LayoutHelper.createFrame(52, 64, (LocaleController.isRTL ? Gravity.LEFT : Gravity.RIGHT) | Gravity.TOP));
    }

    public void setCustomImageVisible(boolean visible) {
        if (customImageView == null) {
            return;
        }
        customImageView.setVisibility(visible ? VISIBLE : GONE);
    }

    public void setData(Object object, CharSequence name, CharSequence status, boolean divider) {
        if (object == null) {
            currrntStatus = null;
            currentName = null;
            currentObject = null;
            nameTextView.setText("");
            statusTextView.setText("");
            avatarImageView.setImageDrawable(null);
            return;
        }
        currrntStatus = status;
        currentName = name;
        currentObject = object;
        if (optionsButton != null) {
            boolean visible = delegate.onOptionsButtonCheck(ManageChatUserCell.this, false);
            optionsButton.setVisibility(visible ? VISIBLE : INVISIBLE);
            nameTextView.setLayoutParams(LayoutHelper.createFrame(LayoutHelper.MATCH_PARENT, 20, (LocaleController.isRTL ? Gravity.RIGHT : Gravity.LEFT) | Gravity.TOP, LocaleController.isRTL ? (visible ? 46 : 28) : (68 + namePadding), status == null || status.length() > 0 ? 11.5f : 20.5f, LocaleController.isRTL ? (68 + namePadding) : (visible ? 46 : 28), 0));
            statusTextView.setLayoutParams(LayoutHelper.createFrame(LayoutHelper.MATCH_PARENT, 20, (LocaleController.isRTL ? Gravity.RIGHT : Gravity.LEFT) | Gravity.TOP, LocaleController.isRTL ? (visible ? 46 : 28) : (68 + namePadding), 34.5f, LocaleController.isRTL ? (68 + namePadding) : (visible ? 46 : 28), 0));
        } else if (customImageView != null) {
            boolean visible = customImageView.getVisibility() == VISIBLE;
            nameTextView.setLayoutParams(LayoutHelper.createFrame(LayoutHelper.MATCH_PARENT, 20, (LocaleController.isRTL ? Gravity.RIGHT : Gravity.LEFT) | Gravity.TOP, LocaleController.isRTL ? (visible ? 54 : 28) : (68 + namePadding), status == null || status.length() > 0 ? 11.5f : 20.5f, LocaleController.isRTL ? (68 + namePadding) : (visible ? 54 : 28), 0));
            statusTextView.setLayoutParams(LayoutHelper.createFrame(LayoutHelper.MATCH_PARENT, 20, (LocaleController.isRTL ? Gravity.RIGHT : Gravity.LEFT) | Gravity.TOP, LocaleController.isRTL ? (visible ? 54 : 28) : (68 + namePadding), 34.5f, LocaleController.isRTL ? (68 + namePadding) : (visible ? 54 : 28), 0));
        }
        needDivider = divider;
        setWillNotDraw(!needDivider);
        update(0);
    }

    @Override
    protected void onMeasure(int widthMeasureSpec, int heightMeasureSpec) {
        super.onMeasure(MeasureSpec.makeMeasureSpec(MeasureSpec.getSize(widthMeasureSpec), MeasureSpec.EXACTLY), MeasureSpec.makeMeasureSpec(AndroidUtilities.dp(64) + (needDivider ? 1 : 0), MeasureSpec.EXACTLY));
    }

    public long getUserId() {
        if (currentObject instanceof TLRPC.User) {
            return ((TLRPC.User) currentObject).id;
        }
        return 0;
    }

    public void setStatusColors(int color, int onlineColor) {
        statusColor = color;
        statusOnlineColor = onlineColor;
    }

    public void setIsAdmin(boolean value) {
        isAdmin = value;
    }

    public boolean hasAvatarSet() {
        return avatarImageView.getImageReceiver().hasNotThumb();
    }

    public void setNameColor(int color) {
        nameTextView.setTextColor(color);
    }

    public void setDividerColor(String key) {
        dividerColor = key;
    }

    public void update(int mask) {
        if (currentObject == null) {
            return;
        }
        if (currentObject instanceof TLRPC.User) {
            TLRPC.User currentUser = (TLRPC.User) currentObject;

            TLRPC.FileLocation photo = null;
            String newName = null;
            if (currentUser.photo != null) {
                photo = currentUser.photo.photo_small;
            }

            if (mask != 0) {
                boolean continueUpdate = false;
                if ((mask & MessagesController.UPDATE_MASK_AVATAR) != 0) {
                    if (lastAvatar != null && photo == null || lastAvatar == null && photo != null || lastAvatar != null && (lastAvatar.volume_id != photo.volume_id || lastAvatar.local_id != photo.local_id)) {
                        continueUpdate = true;
                    }
                }
                if (!continueUpdate && (mask & MessagesController.UPDATE_MASK_STATUS) != 0) {
                    int newStatus = 0;
                    if (currentUser.status != null) {
                        newStatus = currentUser.status.expires;
                    }
                    if (newStatus != lastStatus) {
                        continueUpdate = true;
                    }
                }
                if (!continueUpdate && currentName == null && lastName != null && (mask & MessagesController.UPDATE_MASK_NAME) != 0) {
                    newName = UserObject.getUserName(currentUser);
                    if (!newName.equals(lastName)) {
                        continueUpdate = true;
                    }
                }
                if (!continueUpdate) {
                    return;
                }
            }

            avatarDrawable.setInfo(currentUser);
            if (currentUser.status != null) {
                lastStatus = currentUser.status.expires;
            } else {
                lastStatus = 0;
            }

            if (currentName != null) {
                lastName = null;
                nameTextView.setText(currentName);
            } else {
                lastName = newName == null ? UserObject.getUserName(currentUser) : newName;
                nameTextView.setText(lastName);
            }
            if (currrntStatus != null) {
                statusTextView.setTextColor(statusColor);
                statusTextView.setText(currrntStatus);
            } else {
                if (currentUser.bot) {
                    statusTextView.setTextColor(statusColor);
                    if (currentUser.bot_chat_history || isAdmin) {
                        statusTextView.setText(LocaleController.getString("BotStatusRead", R.string.BotStatusRead));
                    } else {
                        statusTextView.setText(LocaleController.getString("BotStatusCantRead", R.string.BotStatusCantRead));
                    }
                } else {
                    if (currentUser.id == UserConfig.getInstance(currentAccount).getClientUserId() || currentUser.status != null && currentUser.status.expires > ConnectionsManager.getInstance(currentAccount).getCurrentTime() || MessagesController.getInstance(currentAccount).onlinePrivacy.containsKey(currentUser.id)) {
                        statusTextView.setTextColor(statusOnlineColor);
                        statusTextView.setText(LocaleController.getString("Online", R.string.Online));
                    } else {
                        statusTextView.setTextColor(statusColor);
                        statusTextView.setText(LocaleController.formatUserStatus(currentAccount, currentUser));
                    }
                }
            }
            lastAvatar = photo;
            avatarImageView.setForUserOrChat(currentUser, avatarDrawable);
        } else if (currentObject instanceof TLRPC.Chat) {
            TLRPC.Chat currentChat = (TLRPC.Chat) currentObject;

            TLRPC.FileLocation photo = null;
            String newName = null;
            if (currentChat.photo != null) {
                photo = currentChat.photo.photo_small;
            }

            if (mask != 0) {
                boolean continueUpdate = false;
                if ((mask & MessagesController.UPDATE_MASK_AVATAR) != 0) {
                    if (lastAvatar != null && photo == null || lastAvatar == null && photo != null || lastAvatar != null && (lastAvatar.volume_id != photo.volume_id || lastAvatar.local_id != photo.local_id)) {
                        continueUpdate = true;
                    }
                }
                if (!continueUpdate && currentName == null && lastName != null && (mask & MessagesController.UPDATE_MASK_NAME) != 0) {
                    newName = currentChat.title;
                    if (!newName.equals(lastName)) {
                        continueUpdate = true;
                    }
                }
                if (!continueUpdate) {
                    return;
                }
            }

            avatarDrawable.setInfo(currentChat);

            if (currentName != null) {
                lastName = null;
                nameTextView.setText(currentName);
            } else {
                lastName = newName == null ? currentChat.title : newName;
                nameTextView.setText(lastName);
            }
            if (currrntStatus != null) {
                statusTextView.setTextColor(statusColor);
                statusTextView.setText(currrntStatus);
            } else {
                statusTextView.setTextColor(statusColor);
                if (currentChat.participants_count != 0) {
                    if (ChatObject.isChannel(currentChat) && !currentChat.megagroup) {
                        statusTextView.setText(LocaleController.formatPluralString("Subscribers", currentChat.participants_count));
                    } else {
                        statusTextView.setText(LocaleController.formatPluralString("Members", currentChat.participants_count));
                    }
                } else if (currentChat.has_geo) {
                    statusTextView.setText(LocaleController.getString("MegaLocation", R.string.MegaLocation));
                } else if (TextUtils.isEmpty(currentChat.username)) {
                    statusTextView.setText(LocaleController.getString("MegaPrivate", R.string.MegaPrivate));
                } else {
                    statusTextView.setText(LocaleController.getString("MegaPublic", R.string.MegaPublic));
                }
            }
            lastAvatar = photo;
            avatarImageView.setForUserOrChat(currentChat, avatarDrawable);
        } else if (currentObject instanceof Integer) {
            nameTextView.setText(currentName);
            statusTextView.setTextColor(statusColor);
            statusTextView.setText(currrntStatus);
            avatarDrawable.setAvatarType(AvatarDrawable.AVATAR_TYPE_SHARES);
            avatarImageView.setImage(null, "50_50", avatarDrawable);
        }
    }

    public void recycle() {
        avatarImageView.getImageReceiver().cancelLoadImage();
    }

    public void setDelegate(ManageChatUserCellDelegate manageChatUserCellDelegate) {
        delegate = manageChatUserCellDelegate;
    }

    public Object getCurrentObject() {
        return currentObject;
    }

    @Override
    public boolean hasOverlappingRendering() {
        return false;
    }

    @Override
    protected void onDraw(Canvas canvas) {
        if (needDivider) {
            if (dividerColor != null) {
                Theme.dividerExtraPaint.setColor(Theme.getColor(dividerColor, resourcesProvider));
            }
            canvas.drawLine(LocaleController.isRTL ? 0 : AndroidUtilities.dp(68), getMeasuredHeight() - 1, getMeasuredWidth() - (LocaleController.isRTL ? AndroidUtilities.dp(68) : 0), getMeasuredHeight() - 1, dividerColor != null ? Theme.dividerExtraPaint : Theme.dividerPaint);
        }
    }
}<|MERGE_RESOLUTION|>--- conflicted
+++ resolved
@@ -106,11 +106,7 @@
             optionsButton.setFocusable(false);
             optionsButton.setBackgroundDrawable(Theme.createSelectorDrawable(Theme.getColor(Theme.key_stickers_menuSelector, resourcesProvider)));
             optionsButton.setImageResource(R.drawable.ic_ab_other);
-<<<<<<< HEAD
-            optionsButton.setColorFilter(new PorterDuffColorFilter(Theme.getColor(Theme.key_stickers_menu), PorterDuff.Mode.SRC_IN));
-=======
-            optionsButton.setColorFilter(new PorterDuffColorFilter(Theme.getColor(Theme.key_stickers_menu, resourcesProvider), PorterDuff.Mode.MULTIPLY));
->>>>>>> 4a95c2fc
+            optionsButton.setColorFilter(new PorterDuffColorFilter(Theme.getColor(Theme.key_stickers_menu, resourcesProvider), PorterDuff.Mode.SRC_IN));
             optionsButton.setScaleType(ImageView.ScaleType.CENTER);
             addView(optionsButton, LayoutHelper.createFrame(60, 64, (LocaleController.isRTL ? Gravity.LEFT : Gravity.RIGHT) | Gravity.TOP));
             optionsButton.setOnClickListener(v -> delegate.onOptionsButtonCheck(ManageChatUserCell.this, true));
