/*
 * This is the source code of Telegram for Android v. 5.x.x.
 * It is licensed under GNU GPL v. 2 or later.
 * You should have received a copy of the license in this archive (see LICENSE).
 *
 * Copyright Nikolai Kudashov, 2013-2018.
 */

package org.telegram.ui.Cells;

import android.content.Context;
import android.graphics.Canvas;
import android.graphics.PorterDuff;
import android.graphics.PorterDuffColorFilter;
import android.graphics.RectF;
import android.graphics.drawable.Drawable;
import android.location.Location;
import android.text.TextUtils;
import android.view.Gravity;
import android.widget.FrameLayout;

<<<<<<< HEAD
import org.osmdroid.util.GeoPoint;

=======
>>>>>>> 43fe75b4
import org.telegram.messenger.AndroidUtilities;
import org.telegram.messenger.ContactsController;
import org.telegram.messenger.DialogObject;
import org.telegram.messenger.IMapsProvider;
import org.telegram.messenger.LocaleController;
import org.telegram.messenger.LocationController;
import org.telegram.messenger.MessageObject;
import org.telegram.messenger.MessagesController;
import org.telegram.messenger.R;
import org.telegram.messenger.UserConfig;
import org.telegram.messenger.UserObject;
import org.telegram.tgnet.ConnectionsManager;
import org.telegram.tgnet.TLRPC;
import org.telegram.ui.ActionBar.SimpleTextView;
import org.telegram.ui.ActionBar.Theme;
import org.telegram.ui.Components.AvatarDrawable;
import org.telegram.ui.Components.BackupImageView;
import org.telegram.ui.Components.CombinedDrawable;
import org.telegram.ui.Components.LayoutHelper;
import org.telegram.ui.LocationActivity;

public class SharingLiveLocationCell extends FrameLayout {

    private BackupImageView avatarImageView;
    private SimpleTextView nameTextView;
    private SimpleTextView distanceTextView;
    private AvatarDrawable avatarDrawable;

    private RectF rect = new RectF();

    private LocationController.SharingLocationInfo currentInfo;
    private LocationActivity.LiveLocation liveLocation;
    private Location location = new Location("network");
    private final Theme.ResourcesProvider resourcesProvider;

    private int currentAccount = UserConfig.selectedAccount;

    private Runnable invalidateRunnable = new Runnable() {
        @Override
        public void run() {
            invalidate((int) rect.left - 5, (int) rect.top - 5, (int) rect.right + 5, (int) rect.bottom + 5);
            AndroidUtilities.runOnUIThread(invalidateRunnable, 1000);
        }
    };

    public SharingLiveLocationCell(Context context, boolean distance, int padding, Theme.ResourcesProvider resourcesProvider) {
        super(context);
        this.resourcesProvider = resourcesProvider;

        avatarImageView = new BackupImageView(context);
        avatarImageView.setRoundRadius(AndroidUtilities.dp(21));

        avatarDrawable = new AvatarDrawable();

        nameTextView = new SimpleTextView(context);
        nameTextView.setTextSize(16);
        nameTextView.setTextColor(getThemedColor(Theme.key_windowBackgroundWhiteBlackText));
        nameTextView.setTypeface(AndroidUtilities.getTypeface("fonts/rmedium.ttf"));
        nameTextView.setGravity(LocaleController.isRTL ? Gravity.RIGHT : Gravity.LEFT);

        if (distance) {
            addView(avatarImageView, LayoutHelper.createFrame(42, 42, Gravity.TOP | (LocaleController.isRTL ? Gravity.RIGHT : Gravity.LEFT), LocaleController.isRTL ? 0 : 15, 12, LocaleController.isRTL ? 15 : 0, 0));
            addView(nameTextView, LayoutHelper.createFrame(LayoutHelper.MATCH_PARENT, 20, Gravity.TOP | (LocaleController.isRTL ? Gravity.RIGHT : Gravity.LEFT), LocaleController.isRTL ? padding : 73, 12, LocaleController.isRTL ? 73 : padding, 0));

            distanceTextView = new SimpleTextView(context);
            distanceTextView.setTextSize(14);
            distanceTextView.setTextColor(getThemedColor(Theme.key_windowBackgroundWhiteGrayText3));
            distanceTextView.setGravity(LocaleController.isRTL ? Gravity.RIGHT : Gravity.LEFT);

            addView(distanceTextView, LayoutHelper.createFrame(LayoutHelper.MATCH_PARENT, 20, Gravity.TOP | (LocaleController.isRTL ? Gravity.RIGHT : Gravity.LEFT), LocaleController.isRTL ? padding : 73, 37, LocaleController.isRTL ? 73 : padding, 0));
        } else {
            addView(avatarImageView, LayoutHelper.createFrame(42, 42, Gravity.TOP | (LocaleController.isRTL ? Gravity.RIGHT : Gravity.LEFT), LocaleController.isRTL ? 0 : 15, 6, LocaleController.isRTL ? 15 : 0, 0));
            addView(nameTextView, LayoutHelper.createFrame(LayoutHelper.WRAP_CONTENT, LayoutHelper.WRAP_CONTENT, Gravity.TOP | (LocaleController.isRTL ? Gravity.RIGHT : Gravity.LEFT), LocaleController.isRTL ? padding : 74, 17, LocaleController.isRTL ? 74 : padding, 0));
        }

        setWillNotDraw(false);
    }

    @Override
    protected void onMeasure(int widthMeasureSpec, int heightMeasureSpec) {
        super.onMeasure(MeasureSpec.makeMeasureSpec(MeasureSpec.getSize(widthMeasureSpec), MeasureSpec.EXACTLY), MeasureSpec.makeMeasureSpec(AndroidUtilities.dp(distanceTextView != null ? 66 : 54), MeasureSpec.EXACTLY));
    }

    @Override
    protected void onDetachedFromWindow() {
        super.onDetachedFromWindow();
        AndroidUtilities.cancelRunOnUIThread(invalidateRunnable);
    }

    @Override
    protected void onAttachedToWindow() {
        super.onAttachedToWindow();
        AndroidUtilities.runOnUIThread(invalidateRunnable);
    }

    public void setDialog(long dialogId, TLRPC.TL_channelLocation chatLocation) {
        currentAccount = UserConfig.selectedAccount;
        String address = chatLocation.address;
        String name = "";
        avatarDrawable = null;
        if (DialogObject.isUserDialog(dialogId)) {
            TLRPC.User user = MessagesController.getInstance(currentAccount).getUser(dialogId);
            if (user != null) {
                avatarDrawable = new AvatarDrawable(user);
                name = UserObject.getUserName(user);
                avatarImageView.setForUserOrChat(user, avatarDrawable);
            }
        } else {
            TLRPC.Chat chat = MessagesController.getInstance(currentAccount).getChat(-dialogId);
            if (chat != null) {
                avatarDrawable = new AvatarDrawable(chat);
                name = chat.title;
                avatarImageView.setForUserOrChat(chat, avatarDrawable);
            }
        }
        nameTextView.setText(name);

        location.setLatitude(chatLocation.geo_point.lat);
        location.setLongitude(chatLocation.geo_point._long);
        distanceTextView.setText(address);
    }

    public void setDialog(MessageObject messageObject, Location userLocation, boolean userLocationDenied) {
        long fromId = messageObject.getFromChatId();
        if (messageObject.isForwarded()) {
            fromId = MessageObject.getPeerId(messageObject.messageOwner.fwd_from.from_id);
        }
        currentAccount = messageObject.currentAccount;
        String address = null;
        String name;
        if (!TextUtils.isEmpty(messageObject.messageOwner.media.address)) {
            address = messageObject.messageOwner.media.address;
        }
        if (!TextUtils.isEmpty(messageObject.messageOwner.media.title)) {
            name = messageObject.messageOwner.media.title;

            Drawable drawable = getResources().getDrawable(R.drawable.pin);
            drawable.setColorFilter(new PorterDuffColorFilter(getThemedColor(Theme.key_location_sendLocationIcon), PorterDuff.Mode.SRC_IN));
            int color = getThemedColor(Theme.key_location_placeLocationBackground);
            Drawable circle = Theme.createSimpleSelectorCircleDrawable(AndroidUtilities.dp(42), color, color);
            CombinedDrawable combinedDrawable = new CombinedDrawable(circle, drawable);
            combinedDrawable.setCustomSize(AndroidUtilities.dp(42), AndroidUtilities.dp(42));
            combinedDrawable.setIconSize(AndroidUtilities.dp(24), AndroidUtilities.dp(24));
            avatarImageView.setImageDrawable(combinedDrawable);
        } else {
            name = "";
            avatarDrawable = null;
            if (fromId > 0) {
                TLRPC.User user = MessagesController.getInstance(currentAccount).getUser(fromId);
                if (user != null) {
                    avatarDrawable = new AvatarDrawable(user);
                    name = UserObject.getUserName(user);
                    avatarImageView.setForUserOrChat(user, avatarDrawable);
                }
            } else {
                TLRPC.Chat chat = MessagesController.getInstance(currentAccount).getChat(-fromId);
                if (chat != null) {
                    avatarDrawable = new AvatarDrawable(chat);
                    name = chat.title;
                    avatarImageView.setForUserOrChat(chat, avatarDrawable);
                }
            }
        }
        nameTextView.setText(name);

        location.setLatitude(messageObject.messageOwner.media.geo.lat);
        location.setLongitude(messageObject.messageOwner.media.geo._long);
        if (userLocation != null) {
            float distance = location.distanceTo(userLocation);
            if (address != null) {
                distanceTextView.setText(String.format("%s - %s", address, LocaleController.formatDistance(distance, 0)));
            } else {
                distanceTextView.setText(LocaleController.formatDistance(distance, 0));
            }
        } else {
            if (address != null) {
                distanceTextView.setText(address);
            } else if (!userLocationDenied) {
                distanceTextView.setText(LocaleController.getString("Loading", R.string.Loading));
            } else {
                distanceTextView.setText("");
            }
        }
    }

    public void setDialog(LocationActivity.LiveLocation info, Location userLocation) {
        liveLocation = info;
        if (DialogObject.isUserDialog(info.id)) {
            TLRPC.User user = MessagesController.getInstance(currentAccount).getUser(info.id);
            if (user != null) {
                avatarDrawable.setInfo(user);
                nameTextView.setText(ContactsController.formatName(user.first_name, user.last_name));
                avatarImageView.setForUserOrChat(user, avatarDrawable);
            }
        } else {
            TLRPC.Chat chat = MessagesController.getInstance(currentAccount).getChat(-info.id);
            if (chat != null) {
                avatarDrawable.setInfo(chat);
                nameTextView.setText(chat.title);
                avatarImageView.setForUserOrChat(chat, avatarDrawable);
            }
        }

<<<<<<< HEAD
        GeoPoint position = info.marker.getPosition();
        location.setLatitude(position.getLatitude());
        location.setLongitude(position.getLongitude());
=======
        IMapsProvider.LatLng position = info.marker.getPosition();
        location.setLatitude(position.latitude);
        location.setLongitude(position.longitude);
>>>>>>> 43fe75b4

        String time = LocaleController.formatLocationUpdateDate(info.object.edit_date != 0 ? info.object.edit_date : info.object.date);
        if (userLocation != null) {
            distanceTextView.setText(String.format("%s - %s", time, LocaleController.formatDistance(location.distanceTo(userLocation), 0)));
        } else {
            distanceTextView.setText(time);
        }
    }

    public void setDialog(LocationController.SharingLocationInfo info) {
        currentInfo = info;
        currentAccount = info.account;
        avatarImageView.getImageReceiver().setCurrentAccount(currentAccount);
        if (DialogObject.isUserDialog(info.did)) {
            TLRPC.User user = MessagesController.getInstance(currentAccount).getUser(info.did);
            if (user != null) {
                avatarDrawable.setInfo(user);
                nameTextView.setText(ContactsController.formatName(user.first_name, user.last_name));
                avatarImageView.setForUserOrChat(user, avatarDrawable);
            }
        } else {
            TLRPC.Chat chat = MessagesController.getInstance(currentAccount).getChat(-info.did);
            if (chat != null) {
                avatarDrawable.setInfo(chat);
                nameTextView.setText(chat.title);
                avatarImageView.setForUserOrChat(chat, avatarDrawable);
            }
        }
    }

    @Override
    protected void onDraw(Canvas canvas) {
        if (currentInfo == null && liveLocation == null) {
            return;
        }
        int stopTime;
        int period;
        if (currentInfo != null) {
            stopTime = currentInfo.stopTime;
            period = currentInfo.period;
        } else {
            stopTime = liveLocation.object.date + liveLocation.object.media.period;
            period = liveLocation.object.media.period;
        }
        int currentTime = ConnectionsManager.getInstance(currentAccount).getCurrentTime();
        if (stopTime < currentTime) {
            return;
        }
        float progress = Math.abs(stopTime - currentTime) / (float) period;
        if (LocaleController.isRTL) {
            rect.set(AndroidUtilities.dp(13), AndroidUtilities.dp(distanceTextView != null ? 18 : 12), AndroidUtilities.dp(43), AndroidUtilities.dp(distanceTextView != null ? 48 : 42));
        } else {
            rect.set(getMeasuredWidth() - AndroidUtilities.dp(43), AndroidUtilities.dp(distanceTextView != null ? 18 : 12), getMeasuredWidth() - AndroidUtilities.dp(13), AndroidUtilities.dp(distanceTextView != null ? 48 : 42));
        }

        int color;
        if (distanceTextView == null) {
            color = getThemedColor(Theme.key_dialog_liveLocationProgress);
        } else {
            color = getThemedColor(Theme.key_location_liveLocationProgress);
        }
        Theme.chat_radialProgress2Paint.setColor(color);
        Theme.chat_livePaint.setColor(color);

        canvas.drawArc(rect, -90, -360 * progress, false, Theme.chat_radialProgress2Paint);

        String text = LocaleController.formatLocationLeftTime(stopTime - currentTime);

        float size = Theme.chat_livePaint.measureText(text);

        canvas.drawText(text, rect.centerX() - size / 2, AndroidUtilities.dp(distanceTextView != null ? 37 : 31), Theme.chat_livePaint);
    }

    private int getThemedColor(String key) {
        Integer color = resourcesProvider != null ? resourcesProvider.getColor(key) : null;
        return color != null ? color : Theme.getColor(key);
    }
}<|MERGE_RESOLUTION|>--- conflicted
+++ resolved
@@ -19,11 +19,6 @@
 import android.view.Gravity;
 import android.widget.FrameLayout;
 
-<<<<<<< HEAD
-import org.osmdroid.util.GeoPoint;
-
-=======
->>>>>>> 43fe75b4
 import org.telegram.messenger.AndroidUtilities;
 import org.telegram.messenger.ContactsController;
 import org.telegram.messenger.DialogObject;
@@ -227,15 +222,9 @@
             }
         }
 
-<<<<<<< HEAD
-        GeoPoint position = info.marker.getPosition();
-        location.setLatitude(position.getLatitude());
-        location.setLongitude(position.getLongitude());
-=======
         IMapsProvider.LatLng position = info.marker.getPosition();
         location.setLatitude(position.latitude);
         location.setLongitude(position.longitude);
->>>>>>> 43fe75b4
 
         String time = LocaleController.formatLocationUpdateDate(info.object.edit_date != 0 ? info.object.edit_date : info.object.date);
         if (userLocation != null) {
