/*
 * This is the source code of Telegram for Android v. 5.x.x.
 * It is licensed under GNU GPL v. 2 or later.
 * You should have received a copy of the license in this archive (see LICENSE).
 *
 * Copyright Nikolai Kudashov, 2013-2018.
 */

package org.telegram.ui.Cells;

import android.content.Context;
import android.graphics.Canvas;
import android.graphics.PorterDuff;
import android.graphics.PorterDuffColorFilter;
import android.graphics.RectF;
import android.graphics.drawable.Drawable;
import android.location.Location;
import android.text.TextUtils;
import android.view.Gravity;
import android.widget.FrameLayout;

import org.osmdroid.util.GeoPoint;

import org.telegram.messenger.AndroidUtilities;
import org.telegram.messenger.ContactsController;
import org.telegram.messenger.DialogObject;
import org.telegram.messenger.ImageLocation;
import org.telegram.messenger.LocaleController;
import org.telegram.messenger.LocationController;
import org.telegram.messenger.MessageObject;
import org.telegram.messenger.MessagesController;
import org.telegram.messenger.R;
import org.telegram.messenger.UserConfig;
import org.telegram.messenger.UserObject;
import org.telegram.tgnet.ConnectionsManager;
import org.telegram.tgnet.TLRPC;
import org.telegram.ui.ActionBar.SimpleTextView;
import org.telegram.ui.ActionBar.Theme;
import org.telegram.ui.Components.AvatarDrawable;
import org.telegram.ui.Components.BackupImageView;
import org.telegram.ui.Components.CombinedDrawable;
import org.telegram.ui.Components.LayoutHelper;
import org.telegram.ui.LocationActivity;

public class SharingLiveLocationCell extends FrameLayout {

    private BackupImageView avatarImageView;
    private SimpleTextView nameTextView;
    private SimpleTextView distanceTextView;
    private AvatarDrawable avatarDrawable;

    private RectF rect = new RectF();

    private LocationController.SharingLocationInfo currentInfo;
    private LocationActivity.LiveLocation liveLocation;
    private Location location = new Location("network");
    private final Theme.ResourcesProvider resourcesProvider;

    private int currentAccount = UserConfig.selectedAccount;

    private Runnable invalidateRunnable = new Runnable() {
        @Override
        public void run() {
            invalidate((int) rect.left - 5, (int) rect.top - 5, (int) rect.right + 5, (int) rect.bottom + 5);
            AndroidUtilities.runOnUIThread(invalidateRunnable, 1000);
        }
    };

    public SharingLiveLocationCell(Context context, boolean distance, int padding, Theme.ResourcesProvider resourcesProvider) {
        super(context);
        this.resourcesProvider = resourcesProvider;

        avatarImageView = new BackupImageView(context);
        avatarImageView.setRoundRadius(AndroidUtilities.dp(21));

        avatarDrawable = new AvatarDrawable();

        nameTextView = new SimpleTextView(context);
        nameTextView.setTextSize(16);
        nameTextView.setTextColor(getThemedColor(Theme.key_windowBackgroundWhiteBlackText));
        nameTextView.setTypeface(AndroidUtilities.getTypeface("fonts/rmedium.ttf"));
        nameTextView.setGravity(LocaleController.isRTL ? Gravity.RIGHT : Gravity.LEFT);

        if (distance) {
            addView(avatarImageView, LayoutHelper.createFrame(42, 42, Gravity.TOP | (LocaleController.isRTL ? Gravity.RIGHT : Gravity.LEFT), LocaleController.isRTL ? 0 : 15, 12, LocaleController.isRTL ? 15 : 0, 0));
            addView(nameTextView, LayoutHelper.createFrame(LayoutHelper.MATCH_PARENT, 20, Gravity.TOP | (LocaleController.isRTL ? Gravity.RIGHT : Gravity.LEFT), LocaleController.isRTL ? padding : 73, 12, LocaleController.isRTL ? 73 : padding, 0));

            distanceTextView = new SimpleTextView(context);
            distanceTextView.setTextSize(14);
            distanceTextView.setTextColor(getThemedColor(Theme.key_windowBackgroundWhiteGrayText3));
            distanceTextView.setGravity(LocaleController.isRTL ? Gravity.RIGHT : Gravity.LEFT);

            addView(distanceTextView, LayoutHelper.createFrame(LayoutHelper.MATCH_PARENT, 20, Gravity.TOP | (LocaleController.isRTL ? Gravity.RIGHT : Gravity.LEFT), LocaleController.isRTL ? padding : 73, 37, LocaleController.isRTL ? 73 : padding, 0));
        } else {
            addView(avatarImageView, LayoutHelper.createFrame(42, 42, Gravity.TOP | (LocaleController.isRTL ? Gravity.RIGHT : Gravity.LEFT), LocaleController.isRTL ? 0 : 15, 6, LocaleController.isRTL ? 15 : 0, 0));
            addView(nameTextView, LayoutHelper.createFrame(LayoutHelper.WRAP_CONTENT, LayoutHelper.WRAP_CONTENT, Gravity.TOP | (LocaleController.isRTL ? Gravity.RIGHT : Gravity.LEFT), LocaleController.isRTL ? padding : 74, 17, LocaleController.isRTL ? 74 : padding, 0));
        }

        setWillNotDraw(false);
    }

    @Override
    protected void onMeasure(int widthMeasureSpec, int heightMeasureSpec) {
        super.onMeasure(MeasureSpec.makeMeasureSpec(MeasureSpec.getSize(widthMeasureSpec), MeasureSpec.EXACTLY), MeasureSpec.makeMeasureSpec(AndroidUtilities.dp(distanceTextView != null ? 66 : 54), MeasureSpec.EXACTLY));
    }

    @Override
    protected void onDetachedFromWindow() {
        super.onDetachedFromWindow();
        AndroidUtilities.cancelRunOnUIThread(invalidateRunnable);
    }

    @Override
    protected void onAttachedToWindow() {
        super.onAttachedToWindow();
        AndroidUtilities.runOnUIThread(invalidateRunnable);
    }

    public void setDialog(long dialogId, TLRPC.TL_channelLocation chatLocation) {
        currentAccount = UserConfig.selectedAccount;
        String address = chatLocation.address;
        String name = "";
        avatarDrawable = null;
        if (DialogObject.isUserDialog(dialogId)) {
            TLRPC.User user = MessagesController.getInstance(currentAccount).getUser(dialogId);
            if (user != null) {
                avatarDrawable = new AvatarDrawable(user);
                name = UserObject.getUserName(user);
                avatarImageView.setForUserOrChat(user, avatarDrawable);
            }
        } else {
            TLRPC.Chat chat = MessagesController.getInstance(currentAccount).getChat(-dialogId);
            if (chat != null) {
                avatarDrawable = new AvatarDrawable(chat);
                name = chat.title;
                avatarImageView.setForUserOrChat(chat, avatarDrawable);
            }
        }
        nameTextView.setText(name);

        location.setLatitude(chatLocation.geo_point.lat);
        location.setLongitude(chatLocation.geo_point._long);
        distanceTextView.setText(address);
    }

    public void setDialog(MessageObject messageObject, Location userLocation) {
        long fromId = messageObject.getFromChatId();
        if (messageObject.isForwarded()) {
            fromId = MessageObject.getPeerId(messageObject.messageOwner.fwd_from.from_id);
        }
        currentAccount = messageObject.currentAccount;
        String address = null;
        String name;
        if (!TextUtils.isEmpty(messageObject.messageOwner.media.address)) {
            address = messageObject.messageOwner.media.address;
        }
        if (!TextUtils.isEmpty(messageObject.messageOwner.media.title)) {
            name = messageObject.messageOwner.media.title;

            Drawable drawable = getResources().getDrawable(R.drawable.pin);
<<<<<<< HEAD
            drawable.setColorFilter(new PorterDuffColorFilter(Theme.getColor(Theme.key_location_sendLocationIcon), PorterDuff.Mode.SRC_IN));
            int color = Theme.getColor(Theme.key_location_placeLocationBackground);
=======
            drawable.setColorFilter(new PorterDuffColorFilter(getThemedColor(Theme.key_location_sendLocationIcon), PorterDuff.Mode.MULTIPLY));
            int color = getThemedColor(Theme.key_location_placeLocationBackground);
>>>>>>> 418f478a
            Drawable circle = Theme.createSimpleSelectorCircleDrawable(AndroidUtilities.dp(42), color, color);
            CombinedDrawable combinedDrawable = new CombinedDrawable(circle, drawable);
            combinedDrawable.setCustomSize(AndroidUtilities.dp(42), AndroidUtilities.dp(42));
            combinedDrawable.setIconSize(AndroidUtilities.dp(24), AndroidUtilities.dp(24));
            avatarImageView.setImageDrawable(combinedDrawable);
        } else {
            name = "";
            avatarDrawable = null;
            if (fromId > 0) {
                TLRPC.User user = MessagesController.getInstance(currentAccount).getUser(fromId);
                if (user != null) {
                    avatarDrawable = new AvatarDrawable(user);
                    name = UserObject.getUserName(user);
                    avatarImageView.setForUserOrChat(user, avatarDrawable);
                }
            } else {
                TLRPC.Chat chat = MessagesController.getInstance(currentAccount).getChat(-fromId);
                if (chat != null) {
                    avatarDrawable = new AvatarDrawable(chat);
                    name = chat.title;
                    avatarImageView.setForUserOrChat(chat, avatarDrawable);
                }
            }
        }
        nameTextView.setText(name);

        location.setLatitude(messageObject.messageOwner.media.geo.lat);
        location.setLongitude(messageObject.messageOwner.media.geo._long);
        if (userLocation != null) {
            float distance = location.distanceTo(userLocation);
            if (address != null) {
                distanceTextView.setText(String.format("%s - %s", address, LocaleController.formatDistance(distance, 0)));
            } else {
                distanceTextView.setText(LocaleController.formatDistance(distance, 0));
            }
        } else {
            if (address != null) {
                distanceTextView.setText(address);
            } else {
                distanceTextView.setText(LocaleController.getString("Loading", R.string.Loading));
            }
        }
    }

    public void setDialog(LocationActivity.LiveLocation info, Location userLocation) {
        liveLocation = info;
        if (DialogObject.isUserDialog(info.id)) {
            TLRPC.User user = MessagesController.getInstance(currentAccount).getUser(info.id);
            if (user != null) {
                avatarDrawable.setInfo(user);
                nameTextView.setText(ContactsController.formatName(user.first_name, user.last_name));
                avatarImageView.setForUserOrChat(user, avatarDrawable);
            }
        } else {
            TLRPC.Chat chat = MessagesController.getInstance(currentAccount).getChat(-info.id);
            if (chat != null) {
                avatarDrawable.setInfo(chat);
                nameTextView.setText(chat.title);
                avatarImageView.setForUserOrChat(chat, avatarDrawable);
            }
        }

        GeoPoint position = info.marker.getPosition();
        location.setLatitude(position.getLatitude());
        location.setLongitude(position.getLongitude());

        String time = LocaleController.formatLocationUpdateDate(info.object.edit_date != 0 ? info.object.edit_date : info.object.date);
        if (userLocation != null) {
            distanceTextView.setText(String.format("%s - %s", time, LocaleController.formatDistance(location.distanceTo(userLocation), 0)));
        } else {
            distanceTextView.setText(time);
        }
    }

    public void setDialog(LocationController.SharingLocationInfo info) {
        currentInfo = info;
        currentAccount = info.account;
        avatarImageView.getImageReceiver().setCurrentAccount(currentAccount);
        if (DialogObject.isUserDialog(info.did)) {
            TLRPC.User user = MessagesController.getInstance(currentAccount).getUser(info.did);
            if (user != null) {
                avatarDrawable.setInfo(user);
                nameTextView.setText(ContactsController.formatName(user.first_name, user.last_name));
                avatarImageView.setForUserOrChat(user, avatarDrawable);
            }
        } else {
            TLRPC.Chat chat = MessagesController.getInstance(currentAccount).getChat(-info.did);
            if (chat != null) {
                avatarDrawable.setInfo(chat);
                nameTextView.setText(chat.title);
                avatarImageView.setForUserOrChat(chat, avatarDrawable);
            }
        }
    }

    @Override
    protected void onDraw(Canvas canvas) {
        if (currentInfo == null && liveLocation == null) {
            return;
        }
        int stopTime;
        int period;
        if (currentInfo != null) {
            stopTime = currentInfo.stopTime;
            period = currentInfo.period;
        } else {
            stopTime = liveLocation.object.date + liveLocation.object.media.period;
            period = liveLocation.object.media.period;
        }
        int currentTime = ConnectionsManager.getInstance(currentAccount).getCurrentTime();
        if (stopTime < currentTime) {
            return;
        }
        float progress = Math.abs(stopTime - currentTime) / (float) period;
        if (LocaleController.isRTL) {
            rect.set(AndroidUtilities.dp(13), AndroidUtilities.dp(distanceTextView != null ? 18 : 12), AndroidUtilities.dp(43), AndroidUtilities.dp(distanceTextView != null ? 48 : 42));
        } else {
            rect.set(getMeasuredWidth() - AndroidUtilities.dp(43), AndroidUtilities.dp(distanceTextView != null ? 18 : 12), getMeasuredWidth() - AndroidUtilities.dp(13), AndroidUtilities.dp(distanceTextView != null ? 48 : 42));
        }

        int color;
        if (distanceTextView == null) {
            color = getThemedColor(Theme.key_dialog_liveLocationProgress);
        } else {
            color = getThemedColor(Theme.key_location_liveLocationProgress);
        }
        Theme.chat_radialProgress2Paint.setColor(color);
        Theme.chat_livePaint.setColor(color);

        canvas.drawArc(rect, -90, -360 * progress, false, Theme.chat_radialProgress2Paint);

        String text = LocaleController.formatLocationLeftTime(stopTime - currentTime);

        float size = Theme.chat_livePaint.measureText(text);

        canvas.drawText(text, rect.centerX() - size / 2, AndroidUtilities.dp(distanceTextView != null ? 37 : 31), Theme.chat_livePaint);
    }

    private int getThemedColor(String key) {
        Integer color = resourcesProvider != null ? resourcesProvider.getColor(key) : null;
        return color != null ? color : Theme.getColor(key);
    }
}<|MERGE_RESOLUTION|>--- conflicted
+++ resolved
@@ -158,13 +158,8 @@
             name = messageObject.messageOwner.media.title;
 
             Drawable drawable = getResources().getDrawable(R.drawable.pin);
-<<<<<<< HEAD
-            drawable.setColorFilter(new PorterDuffColorFilter(Theme.getColor(Theme.key_location_sendLocationIcon), PorterDuff.Mode.SRC_IN));
-            int color = Theme.getColor(Theme.key_location_placeLocationBackground);
-=======
-            drawable.setColorFilter(new PorterDuffColorFilter(getThemedColor(Theme.key_location_sendLocationIcon), PorterDuff.Mode.MULTIPLY));
+            drawable.setColorFilter(new PorterDuffColorFilter(getThemedColor(Theme.key_location_sendLocationIcon), PorterDuff.Mode.SRC_IN));
             int color = getThemedColor(Theme.key_location_placeLocationBackground);
->>>>>>> 418f478a
             Drawable circle = Theme.createSimpleSelectorCircleDrawable(AndroidUtilities.dp(42), color, color);
             CombinedDrawable combinedDrawable = new CombinedDrawable(circle, drawable);
             combinedDrawable.setCustomSize(AndroidUtilities.dp(42), AndroidUtilities.dp(42));
