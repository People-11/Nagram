/*
 * This is the source code of Telegram for Android v. 1.3.x.
 * It is licensed under GNU GPL v. 2 or later.
 * You should have received a copy of the license in this archive (see LICENSE).
 *
 * Copyright Nikolai Kudashov, 2013-2018.
 */

package org.telegram.ui.Cells;

import android.animation.Animator;
import android.animation.AnimatorListenerAdapter;
import android.animation.ValueAnimator;
import android.annotation.SuppressLint;
import android.content.Context;
import android.graphics.Canvas;
import android.graphics.Paint;
import android.graphics.RectF;
import android.graphics.drawable.BitmapDrawable;
import android.graphics.drawable.Drawable;
import android.os.Build;
import android.os.SystemClock;
import android.text.Layout;
import android.text.Spannable;
import android.text.SpannableStringBuilder;
import android.text.Spanned;
import android.text.StaticLayout;
import android.text.TextPaint;
import android.text.TextUtils;
import android.text.style.ReplacementSpan;
import android.view.HapticFeedbackConstants;
import android.view.accessibility.AccessibilityEvent;
import android.view.accessibility.AccessibilityNodeInfo;
import android.view.animation.Interpolator;
import android.view.animation.OvershootInterpolator;

import org.telegram.messenger.AndroidUtilities;
import org.telegram.messenger.ChatObject;
import org.telegram.messenger.ContactsController;
import org.telegram.messenger.DialogObject;
import org.telegram.messenger.ChatThemeController;
import org.telegram.messenger.ContactsController;
import org.telegram.messenger.DialogObject;
import org.telegram.messenger.DownloadController;
import org.telegram.messenger.Emoji;
import org.telegram.messenger.FileLoader;
import org.telegram.messenger.FileLog;
import org.telegram.messenger.ImageLocation;
import org.telegram.messenger.ImageReceiver;
import org.telegram.messenger.LocaleController;
import org.telegram.messenger.MediaDataController;
import org.telegram.messenger.MessageObject;
import org.telegram.messenger.MessagesController;
import org.telegram.messenger.MessagesStorage;
import org.telegram.messenger.R;
import org.telegram.messenger.SharedConfig;
import org.telegram.messenger.UserConfig;
import org.telegram.messenger.UserObject;
import org.telegram.tgnet.ConnectionsManager;
import org.telegram.tgnet.TLRPC;
import org.telegram.ui.ActionBar.Theme;
import org.telegram.ui.Adapters.DialogsAdapter;
import org.telegram.ui.Components.AvatarDrawable;
import org.telegram.ui.Components.CheckBox2;
import org.telegram.ui.Components.CubicBezierInterpolator;
import org.telegram.ui.Components.EmptyStubSpan;
import org.telegram.ui.Components.ForegroundColorSpanThemable;
import org.telegram.ui.Components.PullForegroundDrawable;
import org.telegram.ui.Components.RLottieDrawable;
import org.telegram.ui.Components.StaticLayoutEx;
import org.telegram.ui.Components.StatusDrawable;
import org.telegram.ui.Components.SwipeGestureSettingsView;
import org.telegram.ui.Components.TextStyleSpan;
import org.telegram.ui.Components.TypefaceSpan;
import org.telegram.ui.Components.URLSpanNoUnderline;
import org.telegram.ui.Components.URLSpanNoUnderlineBold;
import org.telegram.ui.Components.spoilers.SpoilerEffect;
import org.telegram.ui.DialogsActivity;

import java.util.ArrayList;
import java.util.List;
import java.util.Stack;

import tw.nekomimi.nekogram.MessageHelper;
import tw.nekomimi.nkmr.NekomuraConfig;

public class DialogCell extends BaseCell {

    boolean moving;
    private RLottieDrawable lastDrawTranslationDrawable;
    private int lastDrawSwipeMessageStringId;
    public boolean swipeCanceled;

    public void setMoving(boolean moving) {
        this.moving = moving;
    }

    public boolean isMoving() {
        return moving;
    }

    public static class FixedWidthSpan extends ReplacementSpan {

        private int width;

        public FixedWidthSpan(int w) {
            width = w;
        }

        @Override
        public int getSize(Paint paint, CharSequence text, int start, int end, Paint.FontMetricsInt fm) {
            if (fm == null) {
                fm = paint.getFontMetricsInt();
            }
            if (fm != null) {
                int h = fm.descent - fm.ascent;
                fm.bottom = fm.descent = 1 - h;
                fm.top = fm.ascent = -1;
            }
            return width;
        }

        @Override
        public void draw(Canvas canvas, CharSequence text, int start, int end, float x, int top, int y, int bottom, Paint paint) {

        }
    }

    public static class CustomDialog {
        public String name;
        public String message;
        public int id;
        public int unread_count;
        public boolean pinned;
        public boolean muted;
        public int type;
        public int date;
        public boolean verified;
        public boolean isMedia;
        public boolean sent;
    }

    private int paintIndex;

    private int currentAccount;
    private CustomDialog customDialog;
    private long currentDialogId;
    private int currentDialogFolderId;
    private int currentDialogFolderDialogsCount;
    private int currentEditDate;
    private boolean isDialogCell;
    private int lastMessageDate;
    private int unreadCount;
    private boolean markUnread;
    private int mentionCount;
    private boolean lastUnreadState;
    private int lastSendState;
    private boolean dialogMuted;
    private float dialogMutedProgress;
    private MessageObject message;
    private boolean clearingDialog;
    private CharSequence lastMessageString;
    private int index;
    private int dialogsType;
    private int folderId;
    private int messageId;
    private boolean archiveHidden;

    private float cornerProgress;
    private long lastUpdateTime;
    private float onlineProgress;
    private float chatCallProgress;
    private float innerProgress;
    private int progressStage;

    private float clipProgress;
    private int topClip;
    private int bottomClip;
    private float translationX;
    private boolean isSliding;
    private RLottieDrawable translationDrawable;
    private boolean translationAnimationStarted;
    private boolean drawRevealBackground;
    private float currentRevealProgress;
    private float currentRevealBounceProgress;
    private float archiveBackgroundProgress;

    private boolean hasMessageThumb;
    private ImageReceiver thumbImage = new ImageReceiver(this);
    private boolean drawPlay;

    private ImageReceiver avatarImage = new ImageReceiver(this);
    private AvatarDrawable avatarDrawable = new AvatarDrawable();
    private boolean animatingArchiveAvatar;
    private float animatingArchiveAvatarProgress;
    private BounceInterpolator interpolator = new BounceInterpolator();
    private PullForegroundDrawable archivedChatsDrawable;

    private TLRPC.User user;
    private TLRPC.Chat chat;
    private TLRPC.EncryptedChat encryptedChat;
    private CharSequence lastPrintString;
    private int printingStringType;
    private TLRPC.DraftMessage draftMessage;

    private CheckBox2 checkBox;

    public boolean useForceThreeLines;
    public boolean useSeparator;
    public boolean fullSeparator;
    public boolean fullSeparator2;

    private boolean useMeForMyMessages;

    private boolean hasCall;

    private int nameLeft;
    private StaticLayout nameLayout;
    private boolean drawNameLock;
    private boolean drawNameGroup;
    private boolean drawNameBroadcast;
    private boolean drawNameBot;
    private int nameMuteLeft;
    private int nameLockLeft;
    private int nameLockTop;

    private int timeLeft;
    private int timeTop;
    private StaticLayout timeLayout;

    private boolean promoDialog;

    private boolean drawCheck1;
    private boolean drawCheck2;
    private boolean drawClock;
    private int checkDrawLeft;
    private int checkDrawLeft1;
    private int clockDrawLeft;
    private int checkDrawTop;
    private int halfCheckDrawLeft;

    private int messageTop;
    private int messageLeft;
    private StaticLayout messageLayout;

    private Stack<SpoilerEffect> spoilersPool = new Stack<>();
    private List<SpoilerEffect> spoilers = new ArrayList<>();

    private int messageNameTop;
    private int messageNameLeft;
    private StaticLayout messageNameLayout;

    private boolean drawError;
    private int errorTop;
    private int errorLeft;

    private boolean attachedToWindow;

    private float reorderIconProgress;
    private boolean drawReorder;
    private boolean drawPinBackground;
    private boolean drawPin;
    private int pinTop;
    private int pinLeft;

    private boolean drawCount;
    private int countTop;
    private int countLeft;
    private int countWidth;
    private int countWidthOld;
    private int countLeftOld;
    private boolean countAnimationIncrement;
    private ValueAnimator countAnimator;
    private float countChangeProgress = 1f;
    private StaticLayout countLayout;
    private StaticLayout countOldLayout;
    private StaticLayout countAnimationStableLayout;
    private StaticLayout countAnimationInLayout;

    private boolean drawMention;
    private int mentionLeft;
    private int mentionWidth;
    private StaticLayout mentionLayout;

    private boolean drawVerified;

    private int drawScam;

    private boolean isSelected;

    private RectF rect = new RectF();
    private DialogsAdapter.DialogsPreloader preloader;

    private int animateToStatusDrawableParams;
    private int animateFromStatusDrawableParams;
    private int lastStatusDrawableParams = -1;
    private float statusDrawableProgress;
    private boolean statusDrawableAnimationInProgress;
    private ValueAnimator statusDrawableAnimator;
    long lastDialogChangedTime;
    private int statusDrawableLeft;

    private DialogsActivity parentFragment;

    private StaticLayout swipeMessageTextLayout;
    private int swipeMessageTextId;
    private int swipeMessageWidth;

    public static class BounceInterpolator implements Interpolator {

        public float getInterpolation(float t) {
            if (t < 0.33f) {
                return 0.1f * (t / 0.33f);
            } else {
                t -= 0.33f;
                if (t < 0.33f) {
                    return 0.1f - 0.15f * (t / 0.34f);
                } else {
                    t -= 0.34f;
                    return -0.05f + 0.05f * (t / 0.33f);
                }
            }
        }
    }

    public DialogCell(DialogsActivity fragment, Context context, boolean needCheck, boolean forceThreeLines) {
        this(fragment, context, needCheck, forceThreeLines, UserConfig.selectedAccount, null);
    }

    private final Theme.ResourcesProvider resourcesProvider;

    public DialogCell(DialogsActivity fragment, Context context, boolean needCheck, boolean forceThreeLines, int account, Theme.ResourcesProvider resourcesProvider) {
        super(context);
        this.resourcesProvider = resourcesProvider;
        parentFragment = fragment;
        Theme.createDialogsResources(context);
        avatarImage.setRoundRadius(AndroidUtilities.dp(28));
        thumbImage.setRoundRadius(AndroidUtilities.dp(2));
        useForceThreeLines = forceThreeLines;
        currentAccount = account;

        if (needCheck) {
            checkBox = new CheckBox2(context, 21);
            checkBox.setColor(null, Theme.key_windowBackgroundWhite, Theme.key_checkboxCheck);
            checkBox.setDrawUnchecked(false);
            checkBox.setDrawBackgroundAsArc(3);
            addView(checkBox);
        }
    }

    public void setDialog(TLRPC.Dialog dialog, int type, int folder) {
        if (currentDialogId != dialog.id) {
            if (statusDrawableAnimator != null) {
                statusDrawableAnimator.removeAllListeners();
                statusDrawableAnimator.cancel();
            }
            statusDrawableAnimationInProgress = false;
            lastStatusDrawableParams = -1;
        }
        currentDialogId = dialog.id;
        lastDialogChangedTime = System.currentTimeMillis();
        isDialogCell = true;
        if (dialog instanceof TLRPC.TL_dialogFolder) {
            TLRPC.TL_dialogFolder dialogFolder = (TLRPC.TL_dialogFolder) dialog;
            currentDialogFolderId = dialogFolder.folder.id;
            if (archivedChatsDrawable != null) {
                archivedChatsDrawable.setCell(this);
            }
        } else {
            currentDialogFolderId = 0;
        }
        dialogsType = type;
        folderId = folder;
        messageId = 0;
        update(0, false);
        checkOnline();
        checkGroupCall();
        checkChatTheme();
    }

    public void setDialogIndex(int i) {
        index = i;
    }

    public void setDialog(CustomDialog dialog) {
        customDialog = dialog;
        messageId = 0;
        update(0);
        checkOnline();
        checkGroupCall();
        checkChatTheme();
    }

    private void checkOnline() {
        if (user != null) {
            TLRPC.User newUser = MessagesController.getInstance(currentAccount).getUser(user.id);
            if (newUser != null) {
                user = newUser;
            }
        }
        boolean isOnline = isOnline();
        onlineProgress = isOnline ? 1.0f : 0.0f;
    }

    private boolean isOnline() {
        if (user == null || user.self) {
            return false;
        }
        if (user.status != null && user.status.expires <= 0) {
            if (MessagesController.getInstance(currentAccount).onlinePrivacy.containsKey(user.id)) {
                return true;
            }
        }
        if (user.status != null && user.status.expires > ConnectionsManager.getInstance(currentAccount).getCurrentTime()) {
            return true;
        }
        return false;
    }

    private void checkGroupCall() {
        hasCall = chat != null && chat.call_active && chat.call_not_empty;
        chatCallProgress = hasCall ? 1.0f : 0.0f;
    }

    private void checkChatTheme() {
        if (message != null && message.messageOwner != null && message.messageOwner.action instanceof TLRPC.TL_messageActionSetChatTheme && lastUnreadState) {
            TLRPC.TL_messageActionSetChatTheme setThemeAction = (TLRPC.TL_messageActionSetChatTheme) message.messageOwner.action;
            ChatThemeController.getInstance(currentAccount).setDialogTheme(currentDialogId, setThemeAction.emoticon, false);
        }
    }

    public void setDialog(long dialog_id, MessageObject messageObject, int date, boolean useMe) {
        if (currentDialogId != dialog_id) {
            lastStatusDrawableParams = -1;
        }
        currentDialogId = dialog_id;
        lastDialogChangedTime = System.currentTimeMillis();
        message = messageObject;
        useMeForMyMessages = useMe;
        isDialogCell = false;
        lastMessageDate = date;
        currentEditDate = messageObject != null ? messageObject.messageOwner.edit_date : 0;
        unreadCount = 0;
        markUnread = false;
        messageId = messageObject != null ? messageObject.getId() : 0;
        mentionCount = 0;
        lastUnreadState = messageObject != null && messageObject.isUnread();
        if (message != null) {
            lastSendState = message.messageOwner.send_state;
        }
        update(0);
    }

    public long getDialogId() {
        return currentDialogId;
    }

    public int getDialogIndex() {
        return index;
    }

    public int getMessageId() {
        return messageId;
    }

    public void setPreloader(DialogsAdapter.DialogsPreloader preloader) {
        this.preloader = preloader;
    }

    @Override
    protected void onDetachedFromWindow() {
        super.onDetachedFromWindow();
        isSliding = false;
        drawRevealBackground = false;
        currentRevealProgress = 0.0f;
        attachedToWindow = false;
        reorderIconProgress = drawPin && drawReorder ? 1.0f : 0.0f;
        avatarImage.onDetachedFromWindow();
        thumbImage.onDetachedFromWindow();
        if (translationDrawable != null) {
            translationDrawable.stop();
            translationDrawable.setProgress(0.0f);
            translationDrawable.setCallback(null);
            translationDrawable = null;
            translationAnimationStarted = false;
        }
        if (preloader != null) {
            preloader.remove(currentDialogId);
        }
    }

    @Override
    protected void onAttachedToWindow() {
        super.onAttachedToWindow();
        avatarImage.onAttachedToWindow();
        thumbImage.onAttachedToWindow();
        resetPinnedArchiveState();
    }

    public void resetPinnedArchiveState() {
        archiveHidden = SharedConfig.archiveHidden;
        archiveBackgroundProgress = archiveHidden ? 0.0f : 1.0f;
        avatarDrawable.setArchivedAvatarHiddenProgress(archiveBackgroundProgress);
        clipProgress = 0.0f;
        isSliding = false;
        reorderIconProgress = drawPin && drawReorder ? 1.0f : 0.0f;
        attachedToWindow = true;
        cornerProgress = 0.0f;
        setTranslationX(0);
        setTranslationY(0);
    }

    @Override
    protected void onMeasure(int widthMeasureSpec, int heightMeasureSpec) {
        if (checkBox != null) {
            checkBox.measure(MeasureSpec.makeMeasureSpec(AndroidUtilities.dp(24), MeasureSpec.EXACTLY), MeasureSpec.makeMeasureSpec(AndroidUtilities.dp(24), MeasureSpec.EXACTLY));
        }
        setMeasuredDimension(MeasureSpec.getSize(widthMeasureSpec), AndroidUtilities.dp(useForceThreeLines || SharedConfig.useThreeLinesLayout ? 78 : 72) + (useSeparator ? 1 : 0));
        topClip = 0;
        bottomClip = getMeasuredHeight();
    }

    @Override
    protected void onLayout(boolean changed, int left, int top, int right, int bottom) {
        if (currentDialogId == 0 && customDialog == null) {
            return;
        }
        if (checkBox != null) {
            int x = LocaleController.isRTL ? (right - left) - AndroidUtilities.dp(useForceThreeLines || SharedConfig.useThreeLinesLayout ? 43 : 45) : AndroidUtilities.dp(useForceThreeLines || SharedConfig.useThreeLinesLayout ? 43 : 45);
            int y = AndroidUtilities.dp(useForceThreeLines || SharedConfig.useThreeLinesLayout ? 48 : 42);
            checkBox.layout(x, y, x + checkBox.getMeasuredWidth(), y + checkBox.getMeasuredHeight());
        }
        if (changed) {
            try {
                buildLayout();
            } catch (Exception e) {
                FileLog.e(e);
            }
        }
    }

    public boolean isUnread() {
        return (unreadCount != 0 || markUnread) && !dialogMuted;
    }

    private CharSequence formatArchivedDialogNames() {
        ArrayList<TLRPC.Dialog> dialogs = MessagesController.getInstance(currentAccount).getDialogs(currentDialogFolderId);
        currentDialogFolderDialogsCount = dialogs.size();
        SpannableStringBuilder builder = new SpannableStringBuilder();
        for (int a = 0, N = dialogs.size(); a < N; a++) {
            TLRPC.Dialog dialog = dialogs.get(a);
            TLRPC.User currentUser = null;
            TLRPC.Chat currentChat = null;
            if (DialogObject.isEncryptedDialog(dialog.id)) {
                TLRPC.EncryptedChat encryptedChat = MessagesController.getInstance(currentAccount).getEncryptedChat(DialogObject.getEncryptedChatId(dialog.id));
                if (encryptedChat != null) {
                    currentUser = MessagesController.getInstance(currentAccount).getUser(encryptedChat.user_id);
                }
            } else {
                if (DialogObject.isUserDialog(dialog.id)) {
                    currentUser = MessagesController.getInstance(currentAccount).getUser(dialog.id);
                } else {
                    currentChat = MessagesController.getInstance(currentAccount).getChat(-dialog.id);
                }
            }
            String title;
            if (currentChat != null) {
                title = currentChat.title.replace('\n', ' ');
            } else if (currentUser != null) {
                if (UserObject.isDeleted(currentUser)) {
                    title = LocaleController.getString("HiddenName", R.string.HiddenName);
                } else {
                    title = ContactsController.formatName(currentUser.first_name, currentUser.last_name).replace('\n', ' ');
                }
            } else {
                continue;
            }
            if (builder.length() > 0) {
                builder.append(", ");
            }
            int boldStart = builder.length();
            int boldEnd = boldStart + title.length();
            builder.append(title);
            if (dialog.unread_count > 0) {
                builder.setSpan(new TypefaceSpan(AndroidUtilities.getTypeface("fonts/rmedium.ttf"), 0, Theme.getColor(Theme.key_chats_nameArchived, resourcesProvider)), boldStart, boldEnd, Spanned.SPAN_EXCLUSIVE_EXCLUSIVE);
            }
            if (builder.length() > 150) {
                break;
            }
        }
        return Emoji.replaceEmoji(builder, Theme.dialogs_messagePaint[paintIndex].getFontMetricsInt(), AndroidUtilities.dp(17), false);
    }


    public void buildLayout() {
        int thumbSize;
        if (useForceThreeLines || SharedConfig.useThreeLinesLayout) {
            Theme.dialogs_namePaint[1].setTextSize(AndroidUtilities.dp(16));
            Theme.dialogs_nameEncryptedPaint[1].setTextSize(AndroidUtilities.dp(16));
            Theme.dialogs_messagePaint[1].setTextSize(AndroidUtilities.dp(15));
            Theme.dialogs_messagePrintingPaint[1].setTextSize(AndroidUtilities.dp(15));

            Theme.dialogs_messagePaint[1].setColor(Theme.dialogs_messagePaint[1].linkColor = Theme.getColor(Theme.key_chats_message_threeLines, resourcesProvider));
            paintIndex = 1;
            thumbSize = 18;
        } else {
            Theme.dialogs_namePaint[0].setTextSize(AndroidUtilities.dp(17));
            Theme.dialogs_nameEncryptedPaint[0].setTextSize(AndroidUtilities.dp(17));
            Theme.dialogs_messagePaint[0].setTextSize(AndroidUtilities.dp(16));
            Theme.dialogs_messagePrintingPaint[0].setTextSize(AndroidUtilities.dp(16));

            Theme.dialogs_messagePaint[0].setColor(Theme.dialogs_messagePaint[0].linkColor = Theme.getColor(Theme.key_chats_message, resourcesProvider));
            paintIndex = 0;
            thumbSize = 19;
        }

        currentDialogFolderDialogsCount = 0;
        String nameString = "";
        String timeString = "";
        String countString = null;
        String mentionString = null;
        CharSequence messageString = "";
        CharSequence messageNameString = null;
        CharSequence printingString = null;
        if (isDialogCell) {
            printingString = MessagesController.getInstance(currentAccount).getPrintingString(currentDialogId, 0, true);
        }
        TextPaint currentMessagePaint = Theme.dialogs_messagePaint[paintIndex];
        boolean checkMessage = true;

        drawNameGroup = false;
        drawNameBroadcast = false;
        drawNameLock = false;
        drawNameBot = false;
        drawVerified = false;
        drawScam = 0;
        drawPinBackground = false;
        hasMessageThumb = false;
        int offsetName = 0;
        boolean showChecks = !UserObject.isUserSelf(user) && !useMeForMyMessages;
        boolean drawTime = true;
        printingStringType = -1;
        int printigStingReplaceIndex = -1;

        String messageFormat;
        boolean hasNameInMessage;
        if (Build.VERSION.SDK_INT >= 18) {
            if (!useForceThreeLines && !SharedConfig.useThreeLinesLayout || currentDialogFolderId != 0) {
                messageFormat = "%2$s: \u2068%1$s\u2069";
                hasNameInMessage = true;
            } else {
                messageFormat = "\u2068%s\u2069";
                hasNameInMessage = false;
            }
        } else {
            if (!useForceThreeLines && !SharedConfig.useThreeLinesLayout || currentDialogFolderId != 0) {
                messageFormat = "%2$s: %1$s";
                hasNameInMessage = true;
            } else {
                messageFormat = "%1$s";
                hasNameInMessage = false;
            }
        }

        CharSequence msgText = message != null ? message.messageText : null;
        if (msgText instanceof Spannable) {
            Spannable sp = new SpannableStringBuilder(msgText);
            for (Object span : sp.getSpans(0, sp.length(), URLSpanNoUnderlineBold.class))
                sp.removeSpan(span);
            for (Object span : sp.getSpans(0, sp.length(), URLSpanNoUnderline.class))
                sp.removeSpan(span);
            msgText = sp;
        }
        lastMessageString = msgText;

        if (customDialog != null) {
            if (customDialog.type == 2) {
                drawNameLock = true;
                if (useForceThreeLines || SharedConfig.useThreeLinesLayout) {
                    nameLockTop = AndroidUtilities.dp(12.5f);
                    if (!LocaleController.isRTL) {
                        nameLockLeft = AndroidUtilities.dp(72 + 6);
                        nameLeft = AndroidUtilities.dp(72 + 10) + Theme.dialogs_lockDrawable.getIntrinsicWidth();
                    } else {
                        nameLockLeft = getMeasuredWidth() - AndroidUtilities.dp(72 + 6) - Theme.dialogs_lockDrawable.getIntrinsicWidth();
                        nameLeft = AndroidUtilities.dp(22);
                    }
                } else {
                    nameLockTop = AndroidUtilities.dp(16.5f);
                    if (!LocaleController.isRTL) {
                        nameLockLeft = AndroidUtilities.dp(72 + 4);
                        nameLeft = AndroidUtilities.dp(72 + 8) + Theme.dialogs_lockDrawable.getIntrinsicWidth();
                    } else {
                        nameLockLeft = getMeasuredWidth() - AndroidUtilities.dp(72 + 4) - Theme.dialogs_lockDrawable.getIntrinsicWidth();
                        nameLeft = AndroidUtilities.dp(18);
                    }
                }
            } else {
                drawVerified = customDialog.verified;
                if (SharedConfig.drawDialogIcons && customDialog.type == 1) {
                    drawNameGroup = true;
                    if (useForceThreeLines || SharedConfig.useThreeLinesLayout) {
                        nameLockTop = AndroidUtilities.dp(13.5f);
                        if (!LocaleController.isRTL) {
                            nameLockLeft = AndroidUtilities.dp(72 + 6);
                            nameLeft = AndroidUtilities.dp(72 + 10) + (drawNameGroup ? Theme.dialogs_groupDrawable.getIntrinsicWidth() : Theme.dialogs_broadcastDrawable.getIntrinsicWidth());
                        } else {
                            nameLockLeft = getMeasuredWidth() - AndroidUtilities.dp(72 + 6) - (drawNameGroup ? Theme.dialogs_groupDrawable.getIntrinsicWidth() : Theme.dialogs_broadcastDrawable.getIntrinsicWidth());
                            nameLeft = AndroidUtilities.dp(22);
                        }
                    } else {
                        if (!LocaleController.isRTL) {
                            nameLockTop = AndroidUtilities.dp(17.5f);
                            nameLockLeft = AndroidUtilities.dp(72 + 4);
                            nameLeft = AndroidUtilities.dp(72 + 8) + (drawNameGroup ? Theme.dialogs_groupDrawable.getIntrinsicWidth() : Theme.dialogs_broadcastDrawable.getIntrinsicWidth());
                        } else {
                            nameLockLeft = getMeasuredWidth() - AndroidUtilities.dp(72 + 4) - (drawNameGroup ? Theme.dialogs_groupDrawable.getIntrinsicWidth() : Theme.dialogs_broadcastDrawable.getIntrinsicWidth());
                            nameLeft = AndroidUtilities.dp(18);
                        }
                    }
                } else {
                    if (useForceThreeLines || SharedConfig.useThreeLinesLayout) {
                        if (!LocaleController.isRTL) {
                            nameLeft = AndroidUtilities.dp(72 + 6);
                        } else {
                            nameLeft = AndroidUtilities.dp(22);
                        }
                    } else {
                        if (!LocaleController.isRTL) {
                            nameLeft = AndroidUtilities.dp(72 + 4);
                        } else {
                            nameLeft = AndroidUtilities.dp(18);
                        }
                    }
                }
            }

            if (customDialog.type == 1) {
                messageNameString = LocaleController.getString("FromYou", R.string.FromYou);
                checkMessage = false;
                SpannableStringBuilder stringBuilder;
                if (customDialog.isMedia) {
                    currentMessagePaint = Theme.dialogs_messagePrintingPaint[paintIndex];
                    stringBuilder = SpannableStringBuilder.valueOf(String.format(messageFormat, message.messageText));
                    stringBuilder.setSpan(new ForegroundColorSpanThemable(Theme.key_chats_attachMessage, resourcesProvider), 0, stringBuilder.length(), Spanned.SPAN_EXCLUSIVE_EXCLUSIVE);
                } else {
                    String mess = customDialog.message;
                    if (mess.length() > 150) {
                        mess = mess.substring(0, 150);
                    }
                    if (useForceThreeLines || SharedConfig.useThreeLinesLayout) {
                        stringBuilder = SpannableStringBuilder.valueOf(String.format(messageFormat, mess, messageNameString));
                    } else {
                        stringBuilder = SpannableStringBuilder.valueOf(String.format(messageFormat, mess.replace('\n', ' '), messageNameString));
                    }
                }
                messageString = Emoji.replaceEmoji(stringBuilder, Theme.dialogs_messagePaint[paintIndex].getFontMetricsInt(), AndroidUtilities.dp(20), false);
            } else {
                messageString = customDialog.message;
                if (customDialog.isMedia) {
                    currentMessagePaint = Theme.dialogs_messagePrintingPaint[paintIndex];
                }
            }

            timeString = LocaleController.stringForMessageListDate(customDialog.date);

            if (customDialog.unread_count != 0) {
                drawCount = true;
                countString = String.format("%d", customDialog.unread_count);
            } else {
                drawCount = false;
            }

            if (customDialog.sent) {
                drawCheck1 = true;
                drawCheck2 = true;
            } else {
                drawCheck1 = false;
                drawCheck2 = false;
            }
            drawClock = false;
            drawError = false;
            nameString = customDialog.name;
        } else {
            if (useForceThreeLines || SharedConfig.useThreeLinesLayout) {
                if (!LocaleController.isRTL) {
                    nameLeft = AndroidUtilities.dp(72 + 6);
                } else {
                    nameLeft = AndroidUtilities.dp(22);
                }
            } else {
                if (!LocaleController.isRTL) {
                    nameLeft = AndroidUtilities.dp(72 + 4);
                } else {
                    nameLeft = AndroidUtilities.dp(18);
                }
            }

            if (encryptedChat != null) {
                if (currentDialogFolderId == 0) {
                    drawNameLock = true;
                    if (useForceThreeLines || SharedConfig.useThreeLinesLayout) {
                        nameLockTop = AndroidUtilities.dp(12.5f);
                        if (!LocaleController.isRTL) {
                            nameLockLeft = AndroidUtilities.dp(72 + 6);
                            nameLeft = AndroidUtilities.dp(72 + 10) + Theme.dialogs_lockDrawable.getIntrinsicWidth();
                        } else {
                            nameLockLeft = getMeasuredWidth() - AndroidUtilities.dp(72 + 6) - Theme.dialogs_lockDrawable.getIntrinsicWidth();
                            nameLeft = AndroidUtilities.dp(22);
                        }
                    } else {
                        nameLockTop = AndroidUtilities.dp(16.5f);
                        if (!LocaleController.isRTL) {
                            nameLockLeft = AndroidUtilities.dp(72 + 4);
                            nameLeft = AndroidUtilities.dp(72 + 8) + Theme.dialogs_lockDrawable.getIntrinsicWidth();
                        } else {
                            nameLockLeft = getMeasuredWidth() - AndroidUtilities.dp(72 + 4) - Theme.dialogs_lockDrawable.getIntrinsicWidth();
                            nameLeft = AndroidUtilities.dp(18);
                        }
                    }
                }
            } else {
                if (currentDialogFolderId == 0) {
                    if (chat != null) {
                        if (chat.scam) {
                            drawScam = 1;
                            Theme.dialogs_scamDrawable.checkText();
                        } else if (chat.fake) {
                            drawScam = 2;
                            Theme.dialogs_fakeDrawable.checkText();
                        } else {
                            drawVerified = chat.verifiedExtended();
                        }
                        if (SharedConfig.drawDialogIcons) {
                            if (useForceThreeLines || SharedConfig.useThreeLinesLayout) {
                                if (chat.id < 0 || ChatObject.isChannel(chat) && !chat.megagroup) {
                                    drawNameBroadcast = true;
                                    nameLockTop = AndroidUtilities.dp(12.5f);
                                } else {
                                    drawNameGroup = true;
                                    nameLockTop = AndroidUtilities.dp(13.5f);
                                }

                                if (!LocaleController.isRTL) {
                                    nameLockLeft = AndroidUtilities.dp(72 + 6);
                                    nameLeft = AndroidUtilities.dp(72 + 10) + (drawNameGroup ? Theme.dialogs_groupDrawable.getIntrinsicWidth() : Theme.dialogs_broadcastDrawable.getIntrinsicWidth());
                                } else {
                                    nameLockLeft = getMeasuredWidth() - AndroidUtilities.dp(72 + 6) - (drawNameGroup ? Theme.dialogs_groupDrawable.getIntrinsicWidth() : Theme.dialogs_broadcastDrawable.getIntrinsicWidth());
                                    nameLeft = AndroidUtilities.dp(22);
                                }
                            } else {
                                if (chat.id < 0 || ChatObject.isChannel(chat) && !chat.megagroup) {
                                    drawNameBroadcast = true;
                                    nameLockTop = AndroidUtilities.dp(16.5f);
                                } else {
                                    drawNameGroup = true;
                                    nameLockTop = AndroidUtilities.dp(17.5f);
                                }

                                if (!LocaleController.isRTL) {
                                    nameLockLeft = AndroidUtilities.dp(72 + 4);
                                    nameLeft = AndroidUtilities.dp(72 + 8) + (drawNameGroup ? Theme.dialogs_groupDrawable.getIntrinsicWidth() : Theme.dialogs_broadcastDrawable.getIntrinsicWidth());
                                } else {
                                    nameLockLeft = getMeasuredWidth() - AndroidUtilities.dp(72 + 4) - (drawNameGroup ? Theme.dialogs_groupDrawable.getIntrinsicWidth() : Theme.dialogs_broadcastDrawable.getIntrinsicWidth());
                                    nameLeft = AndroidUtilities.dp(18);
                                }
                            }
                        }
                    } else if (user != null) {
                        if (user.scam) {
                            drawScam = 1;
                            Theme.dialogs_scamDrawable.checkText();
                        } else if (user.fake) {
                            drawScam = 2;
                            Theme.dialogs_fakeDrawable.checkText();
                        } else {
                            drawVerified = user.verifiedExtended();
                        }
                        if (SharedConfig.drawDialogIcons && user.bot) {
                            drawNameBot = true;
                            if (useForceThreeLines || SharedConfig.useThreeLinesLayout) {
                                nameLockTop = AndroidUtilities.dp(12.5f);
                                if (!LocaleController.isRTL) {
                                    nameLockLeft = AndroidUtilities.dp(72 + 6);
                                    nameLeft = AndroidUtilities.dp(72 + 10) + Theme.dialogs_botDrawable.getIntrinsicWidth();
                                } else {
                                    nameLockLeft = getMeasuredWidth() - AndroidUtilities.dp(72 + 6) - Theme.dialogs_botDrawable.getIntrinsicWidth();
                                    nameLeft = AndroidUtilities.dp(22);
                                }
                            } else {
                                nameLockTop = AndroidUtilities.dp(16.5f);
                                if (!LocaleController.isRTL) {
                                    nameLockLeft = AndroidUtilities.dp(72 + 4);
                                    nameLeft = AndroidUtilities.dp(72 + 8) + Theme.dialogs_botDrawable.getIntrinsicWidth();
                                } else {
                                    nameLockLeft = getMeasuredWidth() - AndroidUtilities.dp(72 + 4) - Theme.dialogs_botDrawable.getIntrinsicWidth();
                                    nameLeft = AndroidUtilities.dp(18);
                                }
                            }
                        }
                    }
                }
            }

            int lastDate = lastMessageDate;
            if (lastMessageDate == 0 && message != null) {
                lastDate = message.messageOwner.date;
            }

            if (isDialogCell) {
                draftMessage = MediaDataController.getInstance(currentAccount).getDraft(currentDialogId, 0);
                if (draftMessage != null && (TextUtils.isEmpty(draftMessage.message) && draftMessage.reply_to_msg_id == 0 || lastDate > draftMessage.date && unreadCount != 0) ||
                        ChatObject.isChannel(chat) && !chat.megagroup && !chat.creator && (chat.admin_rights == null || !chat.admin_rights.post_messages) ||
                        chat != null && (chat.left || chat.kicked)) {
                    draftMessage = null;
                }
            } else {
                draftMessage = null;
            }

            if (printingString != null) {
                lastPrintString = printingString;
                printingStringType = MessagesController.getInstance(currentAccount).getPrintingStringType(currentDialogId, 0);
                StatusDrawable statusDrawable = Theme.getChatStatusDrawable(printingStringType);
                int startPadding = 0;
                if (statusDrawable != null) {
                    startPadding = statusDrawable.getIntrinsicWidth() + AndroidUtilities.dp(3);
                }
                SpannableStringBuilder spannableStringBuilder = new SpannableStringBuilder();

                printingString = TextUtils.replace(printingString, new String[]{"..."}, new String[]{""});
                if (printingStringType == 5) {
                    printigStingReplaceIndex = printingString.toString().indexOf("**oo**");
                }
                if (printigStingReplaceIndex >= 0) {
                    spannableStringBuilder.append(printingString).setSpan(new FixedWidthSpan(Theme.getChatStatusDrawable(printingStringType).getIntrinsicWidth()), printigStingReplaceIndex, printigStingReplaceIndex + 6, 0);
                } else {
                    spannableStringBuilder.append(" ").append(printingString).setSpan(new FixedWidthSpan(startPadding), 0, 1, 0);
                }

                messageString = spannableStringBuilder;
                currentMessagePaint = Theme.dialogs_messagePrintingPaint[paintIndex];
                checkMessage = false;
            } else {
                lastPrintString = null;
                if (draftMessage != null) {
                    checkMessage = false;
                    messageNameString = LocaleController.getString("Draft", R.string.Draft);
                    if (TextUtils.isEmpty(draftMessage.message)) {
                        if (useForceThreeLines || SharedConfig.useThreeLinesLayout) {
                            messageString = "";
                        } else {
                            SpannableStringBuilder stringBuilder = SpannableStringBuilder.valueOf(messageNameString);
                            stringBuilder.setSpan(new ForegroundColorSpanThemable(Theme.key_chats_draft, resourcesProvider), 0, messageNameString.length(), Spanned.SPAN_EXCLUSIVE_EXCLUSIVE);
                            messageString = stringBuilder;
                        }
                    } else {
                        String mess = draftMessage.message;
                        if (mess.length() > 150) {
                            mess = mess.substring(0, 150);
                        }
                        Spannable messSpan = new SpannableStringBuilder(mess);
                        MediaDataController.addTextStyleRuns(draftMessage, messSpan, TextStyleSpan.FLAG_STYLE_SPOILER);

                        SpannableStringBuilder stringBuilder = AndroidUtilities.formatSpannable(messageFormat, AndroidUtilities.replaceNewLines(messSpan), messageNameString);
                        if (!useForceThreeLines && !SharedConfig.useThreeLinesLayout) {
                            stringBuilder.setSpan(new ForegroundColorSpanThemable(Theme.key_chats_draft, resourcesProvider), 0, messageNameString.length() + 1, Spanned.SPAN_EXCLUSIVE_EXCLUSIVE);
                        }
                        messageString = Emoji.replaceEmoji(stringBuilder, Theme.dialogs_messagePaint[paintIndex].getFontMetricsInt(), AndroidUtilities.dp(20), false);
                    }
                } else {
                    if (clearingDialog) {
                        currentMessagePaint = Theme.dialogs_messagePrintingPaint[paintIndex];
                        messageString = LocaleController.getString("HistoryCleared", R.string.HistoryCleared);
                    } else if (message == null) {
                        if (encryptedChat != null) {
                            currentMessagePaint = Theme.dialogs_messagePrintingPaint[paintIndex];
                            if (encryptedChat instanceof TLRPC.TL_encryptedChatRequested) {
                                messageString = LocaleController.getString("EncryptionProcessing", R.string.EncryptionProcessing);
                            } else if (encryptedChat instanceof TLRPC.TL_encryptedChatWaiting) {
                                messageString = LocaleController.formatString("AwaitingEncryption", R.string.AwaitingEncryption, UserObject.getFirstName(user));
                            } else if (encryptedChat instanceof TLRPC.TL_encryptedChatDiscarded) {
                                messageString = LocaleController.getString("EncryptionRejected", R.string.EncryptionRejected);
                            } else if (encryptedChat instanceof TLRPC.TL_encryptedChat) {
                                if (encryptedChat.admin_id == UserConfig.getInstance(currentAccount).getClientUserId()) {
                                    messageString = LocaleController.formatString("EncryptedChatStartedOutgoing", R.string.EncryptedChatStartedOutgoing, UserObject.getFirstName(user));
                                } else {
                                    messageString = LocaleController.getString("EncryptedChatStartedIncoming", R.string.EncryptedChatStartedIncoming);
                                }
                            }
                        } else {
                            if (dialogsType == 3 && UserObject.isUserSelf(user)) {
                                messageString = LocaleController.getString("SavedMessagesInfo", R.string.SavedMessagesInfo);
                                showChecks = false;
                                drawTime = false;
                            } else {
                                messageString = "";
                            }
                        }
                    } else {
                        String restrictionReason = MessagesController.getRestrictionReason(message.messageOwner.restriction_reason);
                        TLRPC.User fromUser = null;
                        TLRPC.Chat fromChat = null;
                        long fromId = message.getFromChatId();
                        if (DialogObject.isUserDialog(fromId)) {
                            fromUser = MessagesController.getInstance(currentAccount).getUser(fromId);
                        } else {
                            fromChat = MessagesController.getInstance(currentAccount).getChat(-fromId);
                        }
                        if (dialogsType == 3 && UserObject.isUserSelf(user)) {
                            messageString = LocaleController.getString("SavedMessagesInfo", R.string.SavedMessagesInfo);
                            showChecks = false;
                            drawTime = false;
                        } else if (!useForceThreeLines && !SharedConfig.useThreeLinesLayout && currentDialogFolderId != 0) {
                            checkMessage = false;
                            messageString = formatArchivedDialogNames();
                        } else if (message.messageOwner instanceof TLRPC.TL_messageService) {
                            if (ChatObject.isChannelAndNotMegaGroup(chat) && (message.messageOwner.action instanceof TLRPC.TL_messageActionHistoryClear ||
                                    message.messageOwner.action instanceof TLRPC.TL_messageActionChannelMigrateFrom)) {
                                messageString = "";
                                showChecks = false;
                            } else {
                                messageString = msgText;
                            }
                            currentMessagePaint = Theme.dialogs_messagePrintingPaint[paintIndex];
                        } else {
                            boolean needEmoji = true;
                            if (NekomuraConfig.mediaPreview.Bool() && TextUtils.isEmpty(restrictionReason) && currentDialogFolderId == 0 && encryptedChat == null && !message.needDrawBluredPreview() && (message.isPhoto() || message.isNewGif() || message.isVideo())) {
                                String type = message.isWebpage() ? message.messageOwner.media.webpage.type : null;
                                if (!("app".equals(type) || "profile".equals(type) || "article".equals(type) || type != null && type.startsWith("telegram_"))) {
                                    TLRPC.PhotoSize smallThumb = FileLoader.getClosestPhotoSizeWithSize(message.photoThumbs, 40);
                                    TLRPC.PhotoSize bigThumb = FileLoader.getClosestPhotoSizeWithSize(message.photoThumbs, AndroidUtilities.getPhotoSize());
                                    if (smallThumb == bigThumb) {
                                        bigThumb = null;
                                    }
                                    if (smallThumb != null) {
                                        hasMessageThumb = true;
                                        drawPlay = message.isVideo();
                                        String fileName = FileLoader.getAttachFileName(bigThumb);
                                        if (message.mediaExists || DownloadController.getInstance(currentAccount).canDownloadMedia(message) || FileLoader.getInstance(currentAccount).isLoadingFile(fileName)) {
                                            int size;
                                            if (message.type == MessageObject.TYPE_PHOTO) {
                                                size = bigThumb != null ? bigThumb.size : 0;
                                            } else {
                                                size = 0;
                                            }
                                            thumbImage.setImage(ImageLocation.getForObject(bigThumb, message.photoThumbsObject), "20_20", ImageLocation.getForObject(smallThumb, message.photoThumbsObject), "20_20", size, null, message, 0);
                                        } else {
                                            thumbImage.setImage(null, null, ImageLocation.getForObject(smallThumb, message.photoThumbsObject), "20_20", (Drawable) null, message, 0);
                                        }
                                        needEmoji = false;
                                    }
                                }
                            }
                            if (chat != null && chat.id > 0 && fromChat == null && (!ChatObject.isChannel(chat) || ChatObject.isMegagroup(chat))) {
                                if (message.isOutOwner()) {
                                    messageNameString = LocaleController.getString("FromYou", R.string.FromYou);
                                // NekoX: fix show forwarded name as sender
                                /*} else if (message != null && message.messageOwner.fwd_from != null && message.messageOwner.fwd_from.from_name != null) {
                                    messageNameString = message.messageOwner.fwd_from.from_name;*/
                                } else if (fromUser != null) {
                                    if (useForceThreeLines || SharedConfig.useThreeLinesLayout) {
                                        if (UserObject.isDeleted(fromUser)) {
                                            messageNameString = LocaleController.getString("HiddenName", R.string.HiddenName);
                                        } else {
                                            messageNameString = ContactsController.formatName(fromUser.first_name, fromUser.last_name).replace("\n", "");
                                        }
                                    } else {
                                        messageNameString = UserObject.getFirstName(fromUser).replace("\n", "");
                                    }
                                } else {
                                    messageNameString = "DELETED";
                                }
                                checkMessage = false;
                                SpannableStringBuilder stringBuilder;
                                if (!TextUtils.isEmpty(restrictionReason)) {
                                    stringBuilder = SpannableStringBuilder.valueOf(String.format(messageFormat, restrictionReason, messageNameString));
                                } else if (message.caption != null) {
                                    CharSequence mess = message.caption.toString();
                                    if (mess.length() > 150) {
                                        mess = mess.subSequence(0, 150);
                                    }
                                    String emoji;
                                    if (!needEmoji) {
                                        emoji = "";
                                    } else if (message.isVideo()) {
                                        emoji = "\uD83D\uDCF9 ";
                                    } else if (message.isVoice()) {
                                        emoji = "\uD83C\uDFA4 ";
                                    } else if (message.isMusic()) {
                                        emoji = "\uD83C\uDFA7 ";
                                    } else if (message.isPhoto()) {
                                        emoji = "\uD83D\uDDBC ";
                                    } else {
                                        emoji = "\uD83D\uDCCE ";
                                    }
                                    SpannableStringBuilder msgBuilder = new SpannableStringBuilder(mess);
                                    MediaDataController.addTextStyleRuns(message.messageOwner.entities, message.caption, msgBuilder, TextStyleSpan.FLAG_STYLE_SPOILER);
                                    stringBuilder = AndroidUtilities.formatSpannable(messageFormat, new SpannableStringBuilder(emoji).append(AndroidUtilities.replaceNewLines(msgBuilder)), messageNameString);
                                } else if (message.messageOwner.media != null && !message.isMediaEmpty()) {
                                    currentMessagePaint = Theme.dialogs_messagePrintingPaint[paintIndex];
                                    String innerMessage;
                                    if (message.messageOwner.media instanceof TLRPC.TL_messageMediaPoll) {
                                        TLRPC.TL_messageMediaPoll mediaPoll = (TLRPC.TL_messageMediaPoll) message.messageOwner.media;
                                        if (Build.VERSION.SDK_INT >= 18) {
                                            innerMessage = String.format("\uD83D\uDCCA \u2068%s\u2069", mediaPoll.poll.question);
                                        } else {
                                            innerMessage = String.format("\uD83D\uDCCA %s", mediaPoll.poll.question);
                                        }
                                    } else if (message.messageOwner.media instanceof TLRPC.TL_messageMediaGame) {
                                        if (Build.VERSION.SDK_INT >= 18) {
                                            innerMessage = String.format("\uD83C\uDFAE \u2068%s\u2069", message.messageOwner.media.game.title);
                                        } else {
                                            innerMessage = String.format("\uD83C\uDFAE %s", message.messageOwner.media.game.title);
                                        }
                                    } else if (message.messageOwner.media instanceof TLRPC.TL_messageMediaInvoice) {
                                        innerMessage = message.messageOwner.media.title;
                                    } else if (message.type == 14) {
                                        if (Build.VERSION.SDK_INT >= 18) {
                                            innerMessage = String.format("\uD83C\uDFA7 \u2068%s - %s\u2069", message.getMusicAuthor(), message.getMusicTitle());
                                        } else {
                                            innerMessage = String.format("\uD83C\uDFA7 %s - %s", message.getMusicAuthor(), message.getMusicTitle());
                                        }
                                    } else {
                                        innerMessage = msgText.toString();
                                    }
                                    innerMessage = innerMessage.replace('\n', ' ');
                                    stringBuilder = AndroidUtilities.formatSpannable(messageFormat, innerMessage, messageNameString);
                                    try {
                                        stringBuilder.setSpan(new ForegroundColorSpanThemable(Theme.key_chats_attachMessage, resourcesProvider), hasNameInMessage ? messageNameString.length() + 2 : 0, stringBuilder.length(), Spanned.SPAN_EXCLUSIVE_EXCLUSIVE);
                                    } catch (Exception e) {
                                        FileLog.e(e);
                                    }
                                } else if (message.messageOwner.message != null) {
                                    CharSequence mess = message.messageOwner.message;
                                    if (message.hasHighlightedWords()) {
                                        if (message.messageTrimmedToHighlight != null) {
                                            mess = message.messageTrimmedToHighlight;
                                        }
                                        int w = getMeasuredWidth() - AndroidUtilities.dp(72 + 23 + 10);
                                        if (hasNameInMessage) {
                                            if (!TextUtils.isEmpty(messageNameString)) {
                                                w -= currentMessagePaint.measureText(messageNameString.toString());
                                            }
                                            w -= currentMessagePaint.measureText(": ");
                                        }
                                        if (w > 0) {
                                            mess = AndroidUtilities.ellipsizeCenterEnd(mess, message.highlightedWords.get(0), w, currentMessagePaint, 130).toString();
                                        }
                                    } else {
                                        if (mess.length() > 150) {
                                            mess = mess.subSequence(0, 150);
                                        }
                                        mess = AndroidUtilities.replaceNewLines(mess);
                                    }
                                    mess = new SpannableStringBuilder(mess);
                                    MediaDataController.addTextStyleRuns(message, (Spannable) mess, TextStyleSpan.FLAG_STYLE_SPOILER);
                                    stringBuilder = AndroidUtilities.formatSpannable(messageFormat, mess, messageNameString);
                                } else {
                                    stringBuilder = SpannableStringBuilder.valueOf("");
                                }
                                int thumbInsertIndex = 0;
                                if (!useForceThreeLines && !SharedConfig.useThreeLinesLayout || currentDialogFolderId != 0 && stringBuilder.length() > 0) {
                                    try {
                                        stringBuilder.setSpan(new ForegroundColorSpanThemable(Theme.key_chats_nameMessage, resourcesProvider), 0, thumbInsertIndex = messageNameString.length() + 1, Spanned.SPAN_EXCLUSIVE_EXCLUSIVE);
                                        offsetName = thumbInsertIndex;
                                    } catch (Exception e) {
                                        FileLog.e(e);
                                    }
                                }
                                messageString = Emoji.replaceEmoji(stringBuilder, Theme.dialogs_messagePaint[paintIndex].getFontMetricsInt(), AndroidUtilities.dp(20), false);
                                if (message.hasHighlightedWords()) {
                                    CharSequence messageH = AndroidUtilities.highlightText(messageString, message.highlightedWords, resourcesProvider);
                                    if (messageH != null) {
                                        messageString = messageH;
                                    }
                                }
                                if (hasMessageThumb) {
                                    if (!(messageString instanceof SpannableStringBuilder)) {
                                        messageString = new SpannableStringBuilder(messageString);
                                    }
                                    checkMessage = false;
                                    SpannableStringBuilder builder = (SpannableStringBuilder) messageString;
                                    builder.insert(thumbInsertIndex, " ");
                                    builder.setSpan(new FixedWidthSpan(AndroidUtilities.dp(thumbSize + 6)), thumbInsertIndex, thumbInsertIndex + 1, Spanned.SPAN_EXCLUSIVE_EXCLUSIVE);
                                }
                            } else {
                                if (!TextUtils.isEmpty(restrictionReason)) {
                                    messageString = restrictionReason;
                                } else if (message.messageOwner.media instanceof TLRPC.TL_messageMediaPhoto && message.messageOwner.media.photo instanceof TLRPC.TL_photoEmpty && message.messageOwner.media.ttl_seconds != 0) {
                                    messageString = LocaleController.getString("AttachPhotoExpired", R.string.AttachPhotoExpired);
                                } else if (message.messageOwner.media instanceof TLRPC.TL_messageMediaDocument && message.messageOwner.media.document instanceof TLRPC.TL_documentEmpty && message.messageOwner.media.ttl_seconds != 0) {
                                    messageString = LocaleController.getString("AttachVideoExpired", R.string.AttachVideoExpired);
                                } else if (message.caption != null) {
                                    String emoji;
                                    if (!needEmoji) {
                                        emoji = "";
                                    } else if (message.isVideo()) {
                                        emoji = "\uD83D\uDCF9 ";
                                    } else if (message.isVoice()) {
                                        emoji = "\uD83C\uDFA4 ";
                                    } else if (message.isMusic()) {
                                        emoji = "\uD83C\uDFA7 ";
                                    } else if (message.isPhoto()) {
                                        emoji = "\uD83D\uDDBC ";
                                    } else {
                                        emoji = "\uD83D\uDCCE ";
                                    }
                                    if (message.hasHighlightedWords() && !TextUtils.isEmpty(message.messageOwner.message)) {
                                        String str = message.messageTrimmedToHighlight;
                                        if (message.messageTrimmedToHighlight != null) {
                                            str = message.messageTrimmedToHighlight;
                                        }
                                        int w = getMeasuredWidth() - AndroidUtilities.dp(72 + 23 + 24);
                                        if (hasNameInMessage) {
                                            if (!TextUtils.isEmpty(messageNameString)) {
                                                w -= currentMessagePaint.measureText(messageNameString.toString());
                                            }
                                            w -= currentMessagePaint.measureText(": ");
                                        }
                                        if (w > 0) {
                                            str = AndroidUtilities.ellipsizeCenterEnd(str, message.highlightedWords.get(0), w, currentMessagePaint, 130).toString();
                                        }
                                        messageString = emoji + str;
                                    } else {
                                        SpannableStringBuilder msgBuilder = new SpannableStringBuilder(message.caption);
                                        MediaDataController.addTextStyleRuns(message.messageOwner.entities, message.caption, msgBuilder, TextStyleSpan.FLAG_STYLE_SPOILER);
                                        messageString = new SpannableStringBuilder(emoji).append(msgBuilder);
                                    }
                                } else {
                                    if (message.messageOwner.media instanceof TLRPC.TL_messageMediaPoll) {
                                        TLRPC.TL_messageMediaPoll mediaPoll = (TLRPC.TL_messageMediaPoll) message.messageOwner.media;
                                        messageString = "\uD83D\uDCCA " + mediaPoll.poll.question;
                                    } else if (message.messageOwner.media instanceof TLRPC.TL_messageMediaGame) {
                                        messageString = "\uD83C\uDFAE " + message.messageOwner.media.game.title;
                                    } else if (message.messageOwner.media instanceof TLRPC.TL_messageMediaInvoice) {
                                        messageString = message.messageOwner.media.title;
                                    } else if (message.type == 14) {
                                        messageString = String.format("\uD83C\uDFA7 %s - %s", message.getMusicAuthor(), message.getMusicTitle());
                                    } else {
                                        if (message.hasHighlightedWords() && !TextUtils.isEmpty(message.messageOwner.message)){
                                            messageString = message.messageTrimmedToHighlight;
                                            if (message.messageTrimmedToHighlight != null) {
                                                messageString = message.messageTrimmedToHighlight;
                                            }
                                            int w = getMeasuredWidth() - AndroidUtilities.dp(72 + 23 );
                                            messageString = AndroidUtilities.ellipsizeCenterEnd(messageString, message.highlightedWords.get(0), w, currentMessagePaint, 130).toString();
                                        } else {
                                            SpannableStringBuilder stringBuilder = new SpannableStringBuilder(msgText);
                                            MediaDataController.addTextStyleRuns(message, stringBuilder, TextStyleSpan.FLAG_STYLE_SPOILER);
                                            messageString = stringBuilder;
                                        }
                                        AndroidUtilities.highlightText(messageString, message.highlightedWords, resourcesProvider);
                                    }
                                    if (message.messageOwner.media != null && !message.isMediaEmpty()) {
                                        currentMessagePaint = Theme.dialogs_messagePrintingPaint[paintIndex];
                                    }
                                }
                                if (hasMessageThumb) {
                                    if (message.hasHighlightedWords() && !TextUtils.isEmpty(message.messageOwner.message)) {
                                        messageString = message.messageTrimmedToHighlight;
                                        if (message.messageTrimmedToHighlight != null) {
                                            messageString = message.messageTrimmedToHighlight;
                                        }
                                        int w = getMeasuredWidth() - AndroidUtilities.dp(72 + 23 + thumbSize + 6);
                                        messageString = AndroidUtilities.ellipsizeCenterEnd(messageString, message.highlightedWords.get(0), w, currentMessagePaint, 130).toString();
                                    } else {
                                        if (messageString.length() > 150) {
                                            messageString = messageString.subSequence(0, 150);
                                        }
                                        messageString = AndroidUtilities.replaceNewLines(messageString);
                                    }
                                    if (!(messageString instanceof SpannableStringBuilder)) {
                                        messageString = new SpannableStringBuilder(messageString);
                                    }
                                    checkMessage = false;
                                    SpannableStringBuilder builder = (SpannableStringBuilder) messageString;
                                    builder.insert(0, " ");
                                    builder.setSpan(new FixedWidthSpan(AndroidUtilities.dp(thumbSize + 6)), 0, 1, Spanned.SPAN_EXCLUSIVE_EXCLUSIVE);
                                    Emoji.replaceEmoji(builder, Theme.dialogs_messagePaint[paintIndex].getFontMetricsInt(), AndroidUtilities.dp(17), false);
                                    if (message.hasHighlightedWords()) {
                                        CharSequence s = AndroidUtilities.highlightText(builder, message.highlightedWords, resourcesProvider);
                                        if (s != null) {
                                            messageString = s;
                                        }
                                    }
                                }
                            }
                        }
                        if (currentDialogFolderId != 0) {
                            messageNameString = formatArchivedDialogNames();
                        }
                    }
                }
            }

            if (draftMessage != null) {
                timeString = LocaleController.stringForMessageListDate(draftMessage.date);
            } else if (lastMessageDate != 0) {
                timeString = LocaleController.stringForMessageListDate(lastMessageDate);
            } else if (message != null) {
                timeString = LocaleController.stringForMessageListDate(message.messageOwner.date);
            }

            if (message == null) {
                drawCheck1 = false;
                drawCheck2 = false;
                drawClock = false;
                drawCount = false;
                drawMention = false;
                drawError = false;
            } else {
                if (currentDialogFolderId != 0) {
                    if (unreadCount + mentionCount > 0) {
                        if (unreadCount > mentionCount) {
                            drawCount = true;
                            drawMention = false;
                            countString = String.format("%d", unreadCount + mentionCount);
                        } else {
                            drawCount = false;
                            drawMention = true;
                            mentionString = String.format("%d", unreadCount + mentionCount);
                        }
                    } else {
                        drawCount = false;
                        drawMention = false;
                    }
                } else {
                    if (clearingDialog) {
                        drawCount = false;
                        showChecks = false;
                    } else if (unreadCount != 0 && (unreadCount != 1 || unreadCount != mentionCount || message == null || !message.messageOwner.mentioned)) {
                        drawCount = true;
                        countString = String.format("%d", unreadCount);
                    } else if (markUnread) {
                        drawCount = true;
                        countString = "";
                    } else {
                        drawCount = false;
                    }
                    if (mentionCount != 0) {
                        drawMention = true;
                        mentionString = "@";
                    } else {
                        drawMention = false;
                    }
                }

                if (message.isOut() && draftMessage == null && showChecks && !(message.messageOwner.action instanceof TLRPC.TL_messageActionHistoryClear)) {
                    if (message.isSending()) {
                        drawCheck1 = false;
                        drawCheck2 = false;
                        drawClock = true;
                        drawError = false;
                    } else if (message.isSendError()) {
                        drawCheck1 = false;
                        drawCheck2 = false;
                        drawClock = false;
                        drawError = true;
                        drawCount = false;
                        drawMention = false;
                    } else if (message.isSent()) {
                        drawCheck1 = !message.isUnread() || ChatObject.isChannel(chat) && !chat.megagroup;
                        drawCheck2 = true;
                        drawClock = false;
                        drawError = false;
                    }
                } else {
                    drawCheck1 = false;
                    drawCheck2 = false;
                    drawClock = false;
                    drawError = false;
                }
            }

            promoDialog = false;
            MessagesController messagesController = MessagesController.getInstance(currentAccount);
            if (dialogsType == 0 && messagesController.isPromoDialog(currentDialogId, true)) {
                drawPinBackground = true;
                promoDialog = true;
                if (messagesController.promoDialogType == MessagesController.PROMO_TYPE_PROXY) {
                    timeString = LocaleController.getString("UseProxySponsor", R.string.UseProxySponsor);
                } else if (messagesController.promoDialogType == MessagesController.PROMO_TYPE_PSA) {
                    timeString = LocaleController.getString("PsaType_" + messagesController.promoPsaType);
                    if (TextUtils.isEmpty(timeString)) {
                        timeString = LocaleController.getString("PsaTypeDefault", R.string.PsaTypeDefault);
                    }
                    if (!TextUtils.isEmpty(messagesController.promoPsaMessage)) {
                        messageString = messagesController.promoPsaMessage;
                        hasMessageThumb = false;
                    }
                }
            }

            if (currentDialogFolderId != 0) {
                nameString = LocaleController.getString("ArchivedChats", R.string.ArchivedChats);
            } else {
                if (chat != null) {
                    nameString = chat.title;
                } else if (user != null) {
                    if (UserObject.isReplyUser(user)) {
                        nameString = LocaleController.getString("RepliesTitle", R.string.RepliesTitle);
                    } else if (UserObject.isUserSelf(user)) {
                        if (useMeForMyMessages) {
                            nameString = LocaleController.getString("FromYou", R.string.FromYou);
                        } else {
                            if (dialogsType == 3) {
                                drawPinBackground = true;
                            }
                            nameString = LocaleController.getString("SavedMessages", R.string.SavedMessages);
                        }
                    } else {
                        nameString = UserObject.getUserName(user);
                    }
                }
                if (nameString.length() == 0) {
                    nameString = LocaleController.getString("HiddenName", R.string.HiddenName);
                }
            }
        }

        int timeWidth;
        if (drawTime) {
            timeWidth = (int) Math.ceil(Theme.dialogs_timePaint.measureText(timeString));
            timeLayout = new StaticLayout(timeString, Theme.dialogs_timePaint, timeWidth, Layout.Alignment.ALIGN_NORMAL, 1.0f, 0.0f, false);
            if (!LocaleController.isRTL) {
                timeLeft = getMeasuredWidth() - AndroidUtilities.dp(15) - timeWidth;
            } else {
                timeLeft = AndroidUtilities.dp(15);
            }
        } else {
            timeWidth = 0;
            timeLayout = null;
            timeLeft = 0;
        }

        int nameWidth;

        if (!LocaleController.isRTL) {
            nameWidth = getMeasuredWidth() - nameLeft - AndroidUtilities.dp(14) - timeWidth;
        } else {
            nameWidth = getMeasuredWidth() - nameLeft - AndroidUtilities.dp(77) - timeWidth;
            nameLeft += timeWidth;
        }
        if (drawNameLock) {
            nameWidth -= AndroidUtilities.dp(4) + Theme.dialogs_lockDrawable.getIntrinsicWidth();
        } else if (drawNameGroup) {
            nameWidth -= AndroidUtilities.dp(4) + Theme.dialogs_groupDrawable.getIntrinsicWidth();
        } else if (drawNameBroadcast) {
            nameWidth -= AndroidUtilities.dp(4) + Theme.dialogs_broadcastDrawable.getIntrinsicWidth();
        } else if (drawNameBot) {
            nameWidth -= AndroidUtilities.dp(4) + Theme.dialogs_botDrawable.getIntrinsicWidth();
        }
        if (drawClock) {
            int w = Theme.dialogs_clockDrawable.getIntrinsicWidth() + AndroidUtilities.dp(5);
            nameWidth -= w;
            if (!LocaleController.isRTL) {
                clockDrawLeft = timeLeft - w;
            } else {
                clockDrawLeft = timeLeft + timeWidth + AndroidUtilities.dp(5);
                nameLeft += w;
            }
        } else if (drawCheck2) {
            int w = Theme.dialogs_checkDrawable.getIntrinsicWidth() + AndroidUtilities.dp(5);
            nameWidth -= w;
            if (drawCheck1) {
                nameWidth -= Theme.dialogs_halfCheckDrawable.getIntrinsicWidth() - AndroidUtilities.dp(8);
                if (!LocaleController.isRTL) {
                    halfCheckDrawLeft = timeLeft - w;
                    checkDrawLeft = halfCheckDrawLeft - AndroidUtilities.dp(5.5f);
                } else {
                    checkDrawLeft = timeLeft + timeWidth + AndroidUtilities.dp(5);
                    halfCheckDrawLeft = checkDrawLeft + AndroidUtilities.dp(5.5f);
                    nameLeft += w + Theme.dialogs_halfCheckDrawable.getIntrinsicWidth() - AndroidUtilities.dp(8);
                }
            } else {
                if (!LocaleController.isRTL) {
                    checkDrawLeft1 = timeLeft - w;
                } else {
                    checkDrawLeft1 = timeLeft + timeWidth + AndroidUtilities.dp(5);
                    nameLeft += w;
                }
            }
        }

        if (dialogMuted && !drawVerified && drawScam == 0) {
            int w = AndroidUtilities.dp(6) + Theme.dialogs_muteDrawable.getIntrinsicWidth();
            nameWidth -= w;
            if (LocaleController.isRTL) {
                nameLeft += w;
            }
        } else if (drawVerified) {
            int w = AndroidUtilities.dp(6) + Theme.dialogs_verifiedDrawable.getIntrinsicWidth();
            nameWidth -= w;
            if (LocaleController.isRTL) {
                nameLeft += w;
            }
        } else if (drawScam != 0) {
            int w = AndroidUtilities.dp(6) + (drawScam == 1 ? Theme.dialogs_scamDrawable : Theme.dialogs_fakeDrawable).getIntrinsicWidth();
            nameWidth -= w;
            if (LocaleController.isRTL) {
                nameLeft += w;
            }
        }

        nameWidth = Math.max(AndroidUtilities.dp(12), nameWidth);
        try {
            CharSequence nameStringFinal = TextUtils.ellipsize(nameString.replace('\n', ' '), Theme.dialogs_namePaint[paintIndex], nameWidth - AndroidUtilities.dp(12), TextUtils.TruncateAt.END);
            if (message != null && message.hasHighlightedWords()) {
                CharSequence s = AndroidUtilities.highlightText(nameStringFinal, message.highlightedWords, resourcesProvider);
                if (s != null) {
                    nameStringFinal = s;
                }
            }
            nameStringFinal = Emoji.replaceEmoji(nameStringFinal, Theme.dialogs_namePaint[paintIndex].getFontMetricsInt(), AndroidUtilities.dp(12), false);
            nameLayout = new StaticLayout(nameStringFinal, Theme.dialogs_namePaint[paintIndex], nameWidth, Layout.Alignment.ALIGN_NORMAL, 1.0f, 0.0f, false);
        } catch (Exception e) {
            FileLog.e(e);
        }

        int messageWidth;
        int avatarLeft;
        int avatarTop;
        int thumbLeft;
        if (useForceThreeLines || SharedConfig.useThreeLinesLayout) {
            avatarTop = AndroidUtilities.dp(11);
            messageNameTop = AndroidUtilities.dp(32);
            timeTop = AndroidUtilities.dp(13);
            errorTop = AndroidUtilities.dp(43);
            pinTop = AndroidUtilities.dp(43);
            countTop = AndroidUtilities.dp(43);
            checkDrawTop = AndroidUtilities.dp(13);
            messageWidth = getMeasuredWidth() - AndroidUtilities.dp(72 + 21);

            if (LocaleController.isRTL) {
                messageLeft = messageNameLeft = AndroidUtilities.dp(16);
                avatarLeft = getMeasuredWidth() - AndroidUtilities.dp(66);
                thumbLeft = avatarLeft - AndroidUtilities.dp(13 + 18);
            } else {
                messageLeft = messageNameLeft = AndroidUtilities.dp(72 + 6);
                avatarLeft = AndroidUtilities.dp(10);
                thumbLeft = avatarLeft + AndroidUtilities.dp(56 + 13);
            }
            avatarImage.setImageCoords(avatarLeft, avatarTop, AndroidUtilities.dp(56), AndroidUtilities.dp(56));
            thumbImage.setImageCoords(thumbLeft, avatarTop + AndroidUtilities.dp(31), AndroidUtilities.dp(18), AndroidUtilities.dp(18));
        } else {
            avatarTop = AndroidUtilities.dp(9);
            messageNameTop = AndroidUtilities.dp(31);
            timeTop = AndroidUtilities.dp(16);
            errorTop = AndroidUtilities.dp(39);
            pinTop = AndroidUtilities.dp(39);
            countTop = AndroidUtilities.dp(39);
            checkDrawTop = AndroidUtilities.dp(17);
            messageWidth = getMeasuredWidth() - AndroidUtilities.dp(72 + 23);

            if (LocaleController.isRTL) {
                messageLeft = messageNameLeft = AndroidUtilities.dp(22);
                avatarLeft = getMeasuredWidth() - AndroidUtilities.dp(64);
                thumbLeft = avatarLeft - AndroidUtilities.dp(11 + thumbSize);
            } else {
                messageLeft = messageNameLeft = AndroidUtilities.dp(72 + 4);
                avatarLeft = AndroidUtilities.dp(10);
                thumbLeft = avatarLeft + AndroidUtilities.dp(56 + 11);
            }
            avatarImage.setImageCoords(avatarLeft, avatarTop, AndroidUtilities.dp(54), AndroidUtilities.dp(54));
            thumbImage.setImageCoords(thumbLeft, avatarTop + AndroidUtilities.dp(30), AndroidUtilities.dp(thumbSize), AndroidUtilities.dp(thumbSize));
        }
        if (drawPin) {
            if (!LocaleController.isRTL) {
                pinLeft = getMeasuredWidth() - Theme.dialogs_pinnedDrawable.getIntrinsicWidth() - AndroidUtilities.dp(14);
            } else {
                pinLeft = AndroidUtilities.dp(14);
            }
        }
        if (drawError) {
            int w = AndroidUtilities.dp(23 + 8);
            messageWidth -= w;
            if (!LocaleController.isRTL) {
                errorLeft = getMeasuredWidth() - AndroidUtilities.dp(23 + 11);
            } else {
                errorLeft = AndroidUtilities.dp(11);
                messageLeft += w;
                messageNameLeft += w;
            }
        } else if (countString != null || mentionString != null) {
            if (countString != null) {
                countWidth = Math.max(AndroidUtilities.dp(12), (int) Math.ceil(Theme.dialogs_countTextPaint.measureText(countString)));
                countLayout = new StaticLayout(countString, Theme.dialogs_countTextPaint, countWidth, Layout.Alignment.ALIGN_CENTER, 1.0f, 0.0f, false);
                int w = countWidth + AndroidUtilities.dp(18);
                messageWidth -= w;
                if (!LocaleController.isRTL) {
                    countLeft = getMeasuredWidth() - countWidth - AndroidUtilities.dp(20);
                } else {
                    countLeft = AndroidUtilities.dp(20);
                    messageLeft += w;
                    messageNameLeft += w;
                }
                drawCount = true;
            } else {
                countWidth = 0;
            }
            if (mentionString != null) {
                if (currentDialogFolderId != 0) {
                    mentionWidth = Math.max(AndroidUtilities.dp(12), (int) Math.ceil(Theme.dialogs_countTextPaint.measureText(mentionString)));
                    mentionLayout = new StaticLayout(mentionString, Theme.dialogs_countTextPaint, mentionWidth, Layout.Alignment.ALIGN_CENTER, 1.0f, 0.0f, false);
                } else {
                    mentionWidth = AndroidUtilities.dp(12);
                }
                int w = mentionWidth + AndroidUtilities.dp(18);
                messageWidth -= w;
                if (!LocaleController.isRTL) {
                    mentionLeft = getMeasuredWidth() - mentionWidth - AndroidUtilities.dp(20) - (countWidth != 0 ? countWidth + AndroidUtilities.dp(18) : 0);
                } else {
                    mentionLeft = AndroidUtilities.dp(20) + (countWidth != 0 ? countWidth + AndroidUtilities.dp(18) : 0);
                    messageLeft += w;
                    messageNameLeft += w;
                }
                drawMention = true;
            }
        } else {
            if (drawPin) {
                int w = Theme.dialogs_pinnedDrawable.getIntrinsicWidth() + AndroidUtilities.dp(8);
                messageWidth -= w;
                if (LocaleController.isRTL) {
                    messageLeft += w;
                    messageNameLeft += w;
                }
            }
            drawCount = false;
            drawMention = false;
        }

        if (checkMessage) {
            if (messageString == null) {
                messageString = "";
            }
            CharSequence mess = messageString;
            if (mess.length() > 150) {
                mess = mess.subSequence(0, 150);
            }
            if (!useForceThreeLines && !SharedConfig.useThreeLinesLayout || messageNameString != null) {
                mess = AndroidUtilities.replaceNewLines(mess);
            } else {
                mess = AndroidUtilities.replaceTwoNewLinesToOne(mess);
            }
            messageString = Emoji.replaceEmoji(mess, Theme.dialogs_messagePaint[paintIndex].getFontMetricsInt(), AndroidUtilities.dp(17), false);
            if (message != null) {
                CharSequence s = AndroidUtilities.highlightText(messageString, message.highlightedWords, resourcesProvider);
                if (s != null) {
                    messageString = s;
                }
            }
        }
        messageWidth = Math.max(AndroidUtilities.dp(12), messageWidth);
        if ((useForceThreeLines || SharedConfig.useThreeLinesLayout) && messageNameString != null && (currentDialogFolderId == 0 || currentDialogFolderDialogsCount == 1)) {
            try {
                if (message != null && message.hasHighlightedWords()) {
                    CharSequence s = AndroidUtilities.highlightText(messageNameString, message.highlightedWords, resourcesProvider);
                    if (s != null) {
                        messageNameString = s;
                    }
                }
                messageNameString = Emoji.replaceEmoji(messageNameString, Theme.dialogs_messageNamePaint.getFontMetricsInt(), AndroidUtilities.dp(12), false);
                messageNameLayout = StaticLayoutEx.createStaticLayout(messageNameString, Theme.dialogs_messageNamePaint, messageWidth, Layout.Alignment.ALIGN_NORMAL, 1.0f, 0, false, TextUtils.TruncateAt.END, messageWidth, 1);
            } catch (Exception e) {
                FileLog.e(e);
            }
            messageTop = AndroidUtilities.dp(32 + 19);
            thumbImage.setImageY(avatarTop + AndroidUtilities.dp(40));
        } else {
            messageNameLayout = null;
            if (useForceThreeLines || SharedConfig.useThreeLinesLayout) {
                messageTop = AndroidUtilities.dp(32);
                thumbImage.setImageY(avatarTop + AndroidUtilities.dp(21));
            } else {
                messageTop = AndroidUtilities.dp(39);
            }
        }

        try {
            CharSequence messageStringFinal;
            if ((useForceThreeLines || SharedConfig.useThreeLinesLayout) && currentDialogFolderId != 0 && currentDialogFolderDialogsCount > 1) {
                messageStringFinal = messageNameString;
                messageNameString = null;
                currentMessagePaint = Theme.dialogs_messagePaint[paintIndex];
            } else if (!useForceThreeLines && !SharedConfig.useThreeLinesLayout || messageNameString != null) {
                messageStringFinal = TextUtils.ellipsize(messageString, currentMessagePaint, messageWidth - AndroidUtilities.dp(12), TextUtils.TruncateAt.END);
            } else {
                messageStringFinal = messageString;
            }

            if (useForceThreeLines || SharedConfig.useThreeLinesLayout) {
                if (hasMessageThumb && messageNameString != null) {
                    messageWidth += AndroidUtilities.dp(6);
                }
                messageStringFinal = Emoji.replaceEmoji(messageStringFinal, currentMessagePaint.getFontMetricsInt(), AndroidUtilities.dp(12), false);
                messageLayout = StaticLayoutEx.createStaticLayout(messageStringFinal, currentMessagePaint, messageWidth, Layout.Alignment.ALIGN_NORMAL, 1.0f, AndroidUtilities.dp(1), false, TextUtils.TruncateAt.END, messageWidth, messageNameString != null ? 1 : 2);
            } else {
                if (hasMessageThumb) {
                    messageWidth += thumbSize + AndroidUtilities.dp(6);
                    if (LocaleController.isRTL) {
                        messageLeft -= thumbSize + AndroidUtilities.dp(6);
                    }
                }
                messageStringFinal = Emoji.replaceEmoji(messageStringFinal,currentMessagePaint.getFontMetricsInt(), AndroidUtilities.dp(12), false);
                messageLayout = new StaticLayout(messageStringFinal, currentMessagePaint, messageWidth, Layout.Alignment.ALIGN_NORMAL, 1.0f, 0.0f, false);
            }
            spoilersPool.addAll(spoilers);
            spoilers.clear();
            SpoilerEffect.addSpoilers(this, messageLayout, spoilersPool, spoilers);
        } catch (Exception e) {
            messageLayout = null;
            FileLog.e(e);
        }

        double widthpx;
        float left;
        if (LocaleController.isRTL) {
            if (nameLayout != null && nameLayout.getLineCount() > 0) {
                left = nameLayout.getLineLeft(0);
                widthpx = Math.ceil(nameLayout.getLineWidth(0));
                if (dialogMuted && !drawVerified && drawScam == 0) {
                    nameMuteLeft = (int) (nameLeft + (nameWidth - widthpx) - AndroidUtilities.dp(6) - Theme.dialogs_muteDrawable.getIntrinsicWidth());
                } else if (drawVerified) {
                    nameMuteLeft = (int) (nameLeft + (nameWidth - widthpx) - AndroidUtilities.dp(6) - Theme.dialogs_verifiedDrawable.getIntrinsicWidth());
                } else if (drawScam != 0) {
                    nameMuteLeft = (int) (nameLeft + (nameWidth - widthpx) - AndroidUtilities.dp(6) - (drawScam == 1 ? Theme.dialogs_scamDrawable : Theme.dialogs_fakeDrawable).getIntrinsicWidth());
                }
                if (left == 0) {
                    if (widthpx < nameWidth) {
                        nameLeft += (nameWidth - widthpx);
                    }
                }
            }
            if (messageLayout != null) {
                int lineCount = messageLayout.getLineCount();
                if (lineCount > 0) {
                    int w = Integer.MAX_VALUE;
                    for (int a = 0; a < lineCount; a++) {
                        left = messageLayout.getLineLeft(a);
                        if (left == 0) {
                            widthpx = Math.ceil(messageLayout.getLineWidth(a));
                            w = Math.min(w, (int) (messageWidth - widthpx));
                        } else {
                            w = 0;
                            break;
                        }
                    }
                    if (w != Integer.MAX_VALUE) {
                        messageLeft += w;
                    }
                }
            }
            if (messageNameLayout != null && messageNameLayout.getLineCount() > 0) {
                left = messageNameLayout.getLineLeft(0);
                if (left == 0) {
                    widthpx = Math.ceil(messageNameLayout.getLineWidth(0));
                    if (widthpx < messageWidth) {
                        messageNameLeft += (messageWidth - widthpx);
                    }
                }
            }
        } else {
            if (nameLayout != null && nameLayout.getLineCount() > 0) {
                left = nameLayout.getLineRight(0);
                if (left == nameWidth) {
                    widthpx = Math.ceil(nameLayout.getLineWidth(0));
                    if (widthpx < nameWidth) {
                        nameLeft -= (nameWidth - widthpx);
                    }
                }
                if (dialogMuted || drawVerified || drawScam != 0) {
                    nameMuteLeft = (int) (nameLeft + left + AndroidUtilities.dp(6));
                }
            }
            if (messageLayout != null) {
                int lineCount = messageLayout.getLineCount();
                if (lineCount > 0) {
                    left = Integer.MAX_VALUE;
                    for (int a = 0; a < lineCount; a++) {
                        left = Math.min(left, messageLayout.getLineLeft(a));
                    }
                    messageLeft -= left;
                }
            }
            if (messageNameLayout != null && messageNameLayout.getLineCount() > 0) {
                messageNameLeft -= messageNameLayout.getLineLeft(0);
            }
        }
        if (messageLayout != null && hasMessageThumb) {
            try {
                int textLen = messageLayout.getText().length();
                if (offsetName >= textLen) {
                    offsetName = textLen - 1;
                }
                float x1 = messageLayout.getPrimaryHorizontal(offsetName);
                float x2 = messageLayout.getPrimaryHorizontal(offsetName + 1);
                int offset = (int) Math.ceil(Math.min(x1, x2));
                if (offset != 0) {
                    offset += AndroidUtilities.dp(3);
                }
                thumbImage.setImageX(messageLeft + offset);
            } catch (Exception e) {
                FileLog.e(e);
            }
        }
        if (messageLayout != null && printingStringType >= 0) {
            float x1, x2;
            if (printigStingReplaceIndex >= 0 && printigStingReplaceIndex + 1 < messageLayout.getText().length() ){
                x1 = messageLayout.getPrimaryHorizontal(printigStingReplaceIndex);
                x2 = messageLayout.getPrimaryHorizontal(printigStingReplaceIndex + 1);
            } else {
                x1 = messageLayout.getPrimaryHorizontal(0);
                x2 = messageLayout.getPrimaryHorizontal(1);
            }
            if (x1 < x2) {
                statusDrawableLeft = (int) (messageLeft + x1);
            } else {
                statusDrawableLeft = (int) (messageLeft + x2 + AndroidUtilities.dp(3));
            }
        }
    }

    private void drawCheckStatus(Canvas canvas, boolean drawClock, boolean drawCheck1, boolean drawCheck2, boolean moveCheck,  float alpha) {
        if (alpha == 0 && !moveCheck) {
            return;
        }
        float scale = 0.5f + 0.5f * alpha;
        if (drawClock) {
            setDrawableBounds(Theme.dialogs_clockDrawable, clockDrawLeft, checkDrawTop);
            if (alpha != 1f) {
                canvas.save();
                canvas.scale(scale, scale, Theme.dialogs_clockDrawable.getBounds().centerX(), Theme.dialogs_halfCheckDrawable.getBounds().centerY());
                Theme.dialogs_clockDrawable.setAlpha((int) (255 * alpha));
            }
            Theme.dialogs_clockDrawable.draw(canvas);
            if (alpha != 1f) {
                canvas.restore();
                Theme.dialogs_clockDrawable.setAlpha(255);
            }
            invalidate();
        } else if (drawCheck2) {
            if (drawCheck1) {
                setDrawableBounds(Theme.dialogs_halfCheckDrawable, halfCheckDrawLeft, checkDrawTop);
                if (moveCheck) {
                    canvas.save();
                    canvas.scale(scale, scale, Theme.dialogs_halfCheckDrawable.getBounds().centerX(), Theme.dialogs_halfCheckDrawable.getBounds().centerY());
                    Theme.dialogs_halfCheckDrawable.setAlpha((int) (255 * alpha));
                }
                if (!moveCheck && alpha != 0) {
                    canvas.save();
                    canvas.scale(scale, scale, Theme.dialogs_halfCheckDrawable.getBounds().centerX(), Theme.dialogs_halfCheckDrawable.getBounds().centerY());
                    Theme.dialogs_halfCheckDrawable.setAlpha((int) (255 * alpha));
                    Theme.dialogs_checkReadDrawable.setAlpha((int) (255 * alpha));
                }

                Theme.dialogs_halfCheckDrawable.draw(canvas);

                if (moveCheck) {
                    canvas.restore();
                    canvas.save();
                    canvas.translate(AndroidUtilities.dp(4) * (1f - alpha), 0);
                }
                setDrawableBounds(Theme.dialogs_checkReadDrawable, checkDrawLeft, checkDrawTop);
                Theme.dialogs_checkReadDrawable.draw(canvas);
                if (moveCheck) {
                    canvas.restore();
                    Theme.dialogs_halfCheckDrawable.setAlpha(255);
                }

                if (!moveCheck && alpha != 0) {
                    canvas.restore();
                    Theme.dialogs_halfCheckDrawable.setAlpha(255);
                    Theme.dialogs_checkReadDrawable.setAlpha(255);
                }
            } else {
                setDrawableBounds(Theme.dialogs_checkDrawable, checkDrawLeft1, checkDrawTop);
                if (alpha != 1f) {
                    canvas.save();
                    canvas.scale(scale, scale, Theme.dialogs_checkDrawable.getBounds().centerX(), Theme.dialogs_halfCheckDrawable.getBounds().centerY());
                    Theme.dialogs_checkDrawable.setAlpha((int) (255 * alpha));
                }
                Theme.dialogs_checkDrawable.draw(canvas);
                if (alpha != 1f) {
                    canvas.restore();
                    Theme.dialogs_checkDrawable.setAlpha(255);
                }
            }
        }
    }

    public boolean isPointInsideAvatar(float x, float y) {
        if (!LocaleController.isRTL) {
            return x >= 0 && x < AndroidUtilities.dp(60);
        } else {
            return x >= getMeasuredWidth() - AndroidUtilities.dp(60) && x < getMeasuredWidth();
        }
    }

    public void setDialogSelected(boolean value) {
        if (isSelected != value) {
            invalidate();
        }
        isSelected = value;
    }

    public void checkCurrentDialogIndex(boolean frozen) {
        if (parentFragment == null) {
            return;
        }
        ArrayList<TLRPC.Dialog> dialogsArray = parentFragment.getDialogsArray(currentAccount, dialogsType, folderId, frozen);
        if (index < dialogsArray.size()) {
            TLRPC.Dialog dialog = dialogsArray.get(index);
            TLRPC.Dialog nextDialog = index + 1 < dialogsArray.size() ? dialogsArray.get(index + 1) : null;
            TLRPC.DraftMessage newDraftMessage = MediaDataController.getInstance(currentAccount).getDraft(currentDialogId, 0);
            MessageObject newMessageObject;
            if (currentDialogFolderId != 0) {
                newMessageObject = findFolderTopMessage();
            } else {
                newMessageObject = MessagesController.getInstance(currentAccount).dialogMessage.get(dialog.id);
            }
            if (currentDialogId != dialog.id ||
                    message != null && message.getId() != dialog.top_message ||
                    newMessageObject != null && newMessageObject.messageOwner.edit_date != currentEditDate ||
                    unreadCount != dialog.unread_count ||
                    mentionCount != dialog.unread_mentions_count ||
                    markUnread != dialog.unread_mark ||
                    message != newMessageObject ||
                    newDraftMessage != draftMessage || drawPin != dialog.pinned) {
                boolean dialogChanged = currentDialogId != dialog.id;

                currentDialogId = dialog.id;
                if (dialogChanged) {
                    lastDialogChangedTime = System.currentTimeMillis();
                    if (statusDrawableAnimator != null) {
                        statusDrawableAnimator.removeAllListeners();
                        statusDrawableAnimator.cancel();
                    }
                    statusDrawableAnimationInProgress = false;
                    lastStatusDrawableParams = -1;
                }
                if (dialog instanceof TLRPC.TL_dialogFolder) {
                    TLRPC.TL_dialogFolder dialogFolder = (TLRPC.TL_dialogFolder) dialog;
                    currentDialogFolderId = dialogFolder.folder.id;
                } else {
                    currentDialogFolderId = 0;
                }
                if (dialogsType == 7 || dialogsType == 8) {
                    MessagesController.DialogFilter filter = MessagesController.getInstance(currentAccount).selectedDialogFilter[dialogsType == 8 ? 1 : 0];
                    fullSeparator = dialog instanceof TLRPC.TL_dialog && nextDialog != null && filter != null && filter.pinnedDialogs.indexOfKey(dialog.id) >= 0 && filter.pinnedDialogs.indexOfKey(nextDialog.id) < 0;
                    fullSeparator2 = false;
                } else {
                    fullSeparator = dialog instanceof TLRPC.TL_dialog && dialog.pinned && nextDialog != null && !nextDialog.pinned;
                    fullSeparator2 = dialog instanceof TLRPC.TL_dialogFolder && nextDialog != null && !nextDialog.pinned;
                }
                update(0, !dialogChanged);
                if (dialogChanged) {
                    reorderIconProgress = drawPin && drawReorder ? 1.0f : 0.0f;
                }
                checkOnline();
                checkGroupCall();
                checkChatTheme();
            }
        }
    }

    public void animateArchiveAvatar() {
        if (avatarDrawable.getAvatarType() != AvatarDrawable.AVATAR_TYPE_ARCHIVED) {
            return;
        }
        animatingArchiveAvatar = true;
        animatingArchiveAvatarProgress = 0.0f;
        Theme.dialogs_archiveAvatarDrawable.setProgress(0.0f);
        Theme.dialogs_archiveAvatarDrawable.start();
        invalidate();
    }

    public void setChecked(boolean checked, boolean animated) {
        if (checkBox == null) {
            return;
        }
        checkBox.setChecked(checked, animated);
    }

    private MessageObject findFolderTopMessage() {
        if (parentFragment == null) {
            return null;
        }
        ArrayList<TLRPC.Dialog> dialogs = parentFragment.getDialogsArray(currentAccount, dialogsType, currentDialogFolderId, false);
        MessageObject maxMessage = null;
        if (!dialogs.isEmpty()) {
            for (int a = 0, N = dialogs.size(); a < N; a++) {
                TLRPC.Dialog dialog = dialogs.get(a);
                MessageObject object = MessagesController.getInstance(currentAccount).dialogMessage.get(dialog.id);
                if (object != null && (maxMessage == null || object.messageOwner.date > maxMessage.messageOwner.date)) {
                    maxMessage = object;
                }
                if (dialog.pinnedNum == 0 && maxMessage != null) {
                    break;
                }
            }
        }
        return maxMessage;
    }

    public boolean isFolderCell() {
        return currentDialogFolderId != 0;
    }

    public void update(int mask) {
        update(mask, true);
    }

    public void update(int mask, boolean animated) {
        if (customDialog != null) {
            lastMessageDate = customDialog.date;
            lastUnreadState = customDialog.unread_count != 0;
            unreadCount = customDialog.unread_count;
            drawPin = customDialog.pinned;
            dialogMuted = customDialog.muted;
            avatarDrawable.setInfo(customDialog.id, customDialog.name, null);
            avatarImage.setImage(null, "50_50", avatarDrawable, null, 0);
            thumbImage.setImageBitmap((BitmapDrawable) null);
        } else {
            int oldUnreadCount = unreadCount;
            boolean oldMarkUnread = markUnread;
            if (isDialogCell) {
                TLRPC.Dialog dialog = MessagesController.getInstance(currentAccount).dialogs_dict.get(currentDialogId);
                if (dialog != null) {
                    if (mask == 0) {
                        clearingDialog = MessagesController.getInstance(currentAccount).isClearingDialog(dialog.id);
                        message = MessagesController.getInstance(currentAccount).dialogMessage.get(dialog.id);
                        if (message != null && NekomuraConfig.ignoreBlocked.Bool() && MessagesController.getInstance(currentAccount).blockePeers.indexOfKey(message.getSenderId()) >= 0) {
                            if (MessagesController.getInstance(currentAccount).dialogMessageFromUnblocked.get(dialog.id) != null)
                                message = MessagesController.getInstance(currentAccount).dialogMessageFromUnblocked.get(dialog.id);
                            else {
                                message = MessageHelper.getInstance(currentAccount).getLastMessageFromUnblock(dialog.id);
                                MessagesController.getInstance(currentAccount).dialogMessageFromUnblocked.put(dialog.id, message);
                            }
                            // Username show may be abnormal if User who send `message` is not loaded in (never enter chat since boot, esp after cold starting)
                        }
                        lastUnreadState = message != null && message.isUnread();
                        if (dialog instanceof TLRPC.TL_dialogFolder) {
                            unreadCount = MessagesStorage.getInstance(currentAccount).getArchiveUnreadCount();
                            mentionCount = 0;
                        } else {
                            unreadCount = dialog.unread_count;
                            mentionCount = dialog.unread_mentions_count;
                        }
                        markUnread = dialog.unread_mark;
                        currentEditDate = message != null ? message.messageOwner.edit_date : 0;
                        lastMessageDate = dialog.last_message_date;
                        if (dialogsType == 7 || dialogsType == 8) {
                            MessagesController.DialogFilter filter = MessagesController.getInstance(currentAccount).selectedDialogFilter[dialogsType == 8 ? 1 : 0];
                            drawPin = filter != null && filter.pinnedDialogs.indexOfKey(dialog.id) >= 0;
                        } else {
                            drawPin = currentDialogFolderId == 0 && dialog.pinned;
                        }
                        if (message != null) {
                            lastSendState = message.messageOwner.send_state;
                        }
                    }
                } else {
                    unreadCount = 0;
                    mentionCount = 0;
                    currentEditDate = 0;
                    lastMessageDate = 0;
                    clearingDialog = false;
                }
            } else {
                drawPin = false;
            }

            if (mask != 0) {
                boolean continueUpdate = false;
                if (user != null && (mask & MessagesController.UPDATE_MASK_STATUS) != 0) {
                    user = MessagesController.getInstance(currentAccount).getUser(user.id);
                    invalidate();
                }
                if (isDialogCell) {
                    if ((mask & MessagesController.UPDATE_MASK_USER_PRINT) != 0) {
                        CharSequence printString = MessagesController.getInstance(currentAccount).getPrintingString(currentDialogId, 0, true);
                        if (lastPrintString != null && printString == null || lastPrintString == null && printString != null || lastPrintString != null && !lastPrintString.equals(printString)) {
                            continueUpdate = true;
                        }
                    }
                }
                if (!continueUpdate && (mask & MessagesController.UPDATE_MASK_MESSAGE_TEXT) != 0) {
                    if (message != null && message.messageText != lastMessageString) {
                        continueUpdate = true;
                    }
                }
                if (!continueUpdate && (mask & MessagesController.UPDATE_MASK_CHAT) != 0 && chat != null) {
                    TLRPC.Chat newChat = MessagesController.getInstance(currentAccount).getChat(chat.id);
                    if ((newChat.call_active && newChat.call_not_empty) != hasCall) {
                        continueUpdate = true;
                    }
                }
                if (!continueUpdate && (mask & MessagesController.UPDATE_MASK_AVATAR) != 0) {
                    if (chat == null) {
                        continueUpdate = true;
                    }
                }
                if (!continueUpdate && (mask & MessagesController.UPDATE_MASK_NAME) != 0) {
                    if (chat == null) {
                        continueUpdate = true;
                    }
                }
                if (!continueUpdate && (mask & MessagesController.UPDATE_MASK_CHAT_AVATAR) != 0) {
                    if (user == null) {
                        continueUpdate = true;
                    }
                }
                if (!continueUpdate && (mask & MessagesController.UPDATE_MASK_CHAT_NAME) != 0) {
                    if (user == null) {
                        continueUpdate = true;
                    }
                }
                if (!continueUpdate && (mask & MessagesController.UPDATE_MASK_READ_DIALOG_MESSAGE) != 0) {
                    if (message != null && lastUnreadState != message.isUnread()) {
                        lastUnreadState = message.isUnread();
                        continueUpdate = true;
                    }
                    if (isDialogCell) {
                        TLRPC.Dialog dialog = MessagesController.getInstance(currentAccount).dialogs_dict.get(currentDialogId);
                        int newCount;
                        int newMentionCount;
                        if (dialog instanceof TLRPC.TL_dialogFolder) {
                            newCount = MessagesStorage.getInstance(currentAccount).getArchiveUnreadCount();
                            newMentionCount = 0;
                        } else if (dialog != null) {
                            newCount = dialog.unread_count;
                            newMentionCount = dialog.unread_mentions_count;
                        } else {
                            newCount = 0;
                            newMentionCount = 0;
                        }
                        if (dialog != null && (unreadCount != newCount || markUnread != dialog.unread_mark || mentionCount != newMentionCount)) {
                            unreadCount = newCount;
                            mentionCount = newMentionCount;
                            markUnread = dialog.unread_mark;
                            continueUpdate = true;
                        }
                    }
                }
                if (!continueUpdate && (mask & MessagesController.UPDATE_MASK_SEND_STATE) != 0) {
                    if (message != null && lastSendState != message.messageOwner.send_state) {
                        lastSendState = message.messageOwner.send_state;
                        continueUpdate = true;
                    }
                }

                if (!continueUpdate) {
                    invalidate();
                    return;
                }
            }

            user = null;
            chat = null;
            encryptedChat = null;

            long dialogId;
            if (currentDialogFolderId != 0) {
                dialogMuted = false;
                message = findFolderTopMessage();
                if (message != null) {
                    dialogId = message.getDialogId();
                } else {
                    dialogId = 0;
                }
            } else {
                dialogMuted = isDialogCell && MessagesController.getInstance(currentAccount).isDialogMuted(currentDialogId);
                dialogId = currentDialogId;
            }

            if (dialogId != 0) {
                if (DialogObject.isEncryptedDialog(dialogId)) {
                    encryptedChat = MessagesController.getInstance(currentAccount).getEncryptedChat(DialogObject.getEncryptedChatId(dialogId));
                    if (encryptedChat != null) {
                        user = MessagesController.getInstance(currentAccount).getUser(encryptedChat.user_id);
                    }
                } else if (DialogObject.isUserDialog(dialogId)) {
                    user = MessagesController.getInstance(currentAccount).getUser(dialogId);
                } else {
                    chat = MessagesController.getInstance(currentAccount).getChat(-dialogId);
                    if (!isDialogCell && chat != null && chat.migrated_to != null) {
                        TLRPC.Chat chat2 = MessagesController.getInstance(currentAccount).getChat(chat.migrated_to.channel_id);
                        if (chat2 != null) {
                            chat = chat2;
                        }
                    }
                }
                if (useMeForMyMessages && user != null && message.isOutOwner()) {
                    user = MessagesController.getInstance(currentAccount).getUser(UserConfig.getInstance(currentAccount).clientUserId);
                }
            }

            if (currentDialogFolderId != 0) {
                Theme.dialogs_archiveAvatarDrawable.setCallback(this);
                avatarDrawable.setAvatarType(AvatarDrawable.AVATAR_TYPE_ARCHIVED);
                avatarImage.setImage(null, null, avatarDrawable, null, user, 0);
            } else {
                if (user != null) {
                    avatarDrawable.setInfo(user);
                    if (UserObject.isReplyUser(user)) {
                        avatarDrawable.setAvatarType(AvatarDrawable.AVATAR_TYPE_REPLIES);
                        avatarImage.setImage(null, null, avatarDrawable, null, user, 0);
                    } else if (UserObject.isUserSelf(user) && !useMeForMyMessages) {
                        avatarDrawable.setAvatarType(AvatarDrawable.AVATAR_TYPE_SAVED);
                        avatarImage.setImage(null, null, avatarDrawable, null, user, 0);
                    } else {
                        avatarImage.setForUserOrChat(user, avatarDrawable);
                    }
                } else if (chat != null) {
                    avatarDrawable.setInfo(chat);
                    avatarImage.setForUserOrChat(chat, avatarDrawable);
                }
            }

            if (animated && (oldUnreadCount != unreadCount || oldMarkUnread != markUnread) && (System.currentTimeMillis() - lastDialogChangedTime) > 100) {
                if (countAnimator != null) {
                    countAnimator.cancel();
                }
                countAnimator = ValueAnimator.ofFloat(0, 1f);
                countAnimator.addUpdateListener(valueAnimator -> {
                    countChangeProgress = (float) valueAnimator.getAnimatedValue();
                    invalidate();
                });
                countAnimator.addListener(new AnimatorListenerAdapter() {
                    @Override
                    public void onAnimationEnd(Animator animation) {
                        countChangeProgress = 1f;
                        countOldLayout = null;
                        countAnimationStableLayout = null;
                        countAnimationInLayout = null;
                        invalidate();
                    }
                });
                if ((oldUnreadCount == 0 || markUnread) && !(!markUnread && oldMarkUnread)) {
                    countAnimator.setDuration(220);
                    countAnimator.setInterpolator(new OvershootInterpolator());
                } else if (unreadCount == 0) {
                    countAnimator.setDuration(150);
                    countAnimator.setInterpolator(CubicBezierInterpolator.DEFAULT);
                } else {
                    countAnimator.setDuration(430);
                    countAnimator.setInterpolator(CubicBezierInterpolator.DEFAULT);
                }
                if (drawCount && countLayout != null) {
                    String oldStr = String.valueOf(oldUnreadCount);
                    String newStr = String.valueOf(unreadCount);

                    if (oldStr.length() == newStr.length()) {
                        SpannableStringBuilder oldSpannableStr = new SpannableStringBuilder(oldStr);
                        SpannableStringBuilder newSpannableStr = new SpannableStringBuilder(newStr);
                        SpannableStringBuilder stableStr = new SpannableStringBuilder(newStr);
                        for (int i = 0; i < oldStr.length(); i++) {
                            if (oldStr.charAt(i) == newStr.charAt(i)) {
                                oldSpannableStr.setSpan(new EmptyStubSpan(), i, i + 1, 0);
                                newSpannableStr.setSpan(new EmptyStubSpan(), i, i + 1, 0);
                            } else {
                                stableStr.setSpan(new EmptyStubSpan(), i, i + 1, 0);
                            }
                        }

                        int countOldWidth = Math.max(AndroidUtilities.dp(12), (int) Math.ceil(Theme.dialogs_countTextPaint.measureText(oldStr)));
                        countOldLayout = new StaticLayout(oldSpannableStr, Theme.dialogs_countTextPaint, countOldWidth, Layout.Alignment.ALIGN_CENTER, 1.0f, 0.0f, false);
                        countAnimationStableLayout = new StaticLayout(stableStr, Theme.dialogs_countTextPaint, countOldWidth, Layout.Alignment.ALIGN_CENTER, 1.0f, 0.0f, false);
                        countAnimationInLayout = new StaticLayout(newSpannableStr, Theme.dialogs_countTextPaint, countOldWidth, Layout.Alignment.ALIGN_CENTER, 1.0f, 0.0f, false);
                    } else {
                        countOldLayout = countLayout;
                    }
                }
                countWidthOld = countWidth;
                countLeftOld = countLeft;
                countAnimationIncrement = unreadCount > oldUnreadCount;
                countAnimator.start();
            }
        }
        if (getMeasuredWidth() != 0 || getMeasuredHeight() != 0) {
            buildLayout();
        } else {
            requestLayout();
        }

        if (!animated) {
            dialogMutedProgress = dialogMuted ? 1f : 0f;
        }

        invalidate();
    }

    @Override
    public float getTranslationX() {
        return translationX;
    }

    @Override
    public void setTranslationX(float value) {
        translationX = (int) value;
        if (translationDrawable != null && translationX == 0) {
            translationDrawable.setProgress(0.0f);
            translationAnimationStarted = false;
            archiveHidden = SharedConfig.archiveHidden;
            currentRevealProgress = 0;
            isSliding = false;
        }
        if (translationX != 0) {
            isSliding = true;
        } else {
            currentRevealBounceProgress = 0f;
            currentRevealProgress = 0f;
            drawRevealBackground = false;
        }
        if (isSliding && !swipeCanceled) {
            boolean prevValue = drawRevealBackground;
            drawRevealBackground = Math.abs(translationX) >= getMeasuredWidth() * 0.45f;
            if (prevValue != drawRevealBackground && archiveHidden == SharedConfig.archiveHidden && !NekomuraConfig.disableVibration.Bool()) {
                try {
                    performHapticFeedback(HapticFeedbackConstants.KEYBOARD_TAP, HapticFeedbackConstants.FLAG_IGNORE_GLOBAL_SETTING);
                } catch (Exception ignore) {

                }
            }
        }
        invalidate();
    }

    @SuppressLint("DrawAllocation")
    @Override
    protected void onDraw(Canvas canvas) {
        if (currentDialogId == 0 && customDialog == null) {
            return;
        }

        boolean needInvalidate = false;

        if (currentDialogFolderId != 0 && archivedChatsDrawable != null && archivedChatsDrawable.outProgress == 0.0f && translationX == 0.0f) {
            canvas.save();
            canvas.clipRect(0, 0, getMeasuredWidth(), getMeasuredHeight());
            archivedChatsDrawable.draw(canvas);
            canvas.restore();
            return;
        }

        long newTime = SystemClock.elapsedRealtime();
        long dt = newTime - lastUpdateTime;
        if (dt > 17) {
            dt = 17;
        }
        lastUpdateTime = newTime;

        if (clipProgress != 0.0f && Build.VERSION.SDK_INT != 24) {
            canvas.save();
            canvas.clipRect(0, topClip * clipProgress, getMeasuredWidth(), getMeasuredHeight() - (int) (bottomClip * clipProgress));
        }

        if (translationX != 0 || cornerProgress != 0.0f) {
            canvas.save();
            String swipeMessage;
            int backgroundColor;
            int revealBackgroundColor;
            int swipeMessageStringId;
            if (currentDialogFolderId != 0) {
                if (archiveHidden) {
                    backgroundColor = Theme.getColor(Theme.key_chats_archivePinBackground, resourcesProvider);
                    revealBackgroundColor = Theme.getColor(Theme.key_chats_archiveBackground, resourcesProvider);
                    swipeMessage = LocaleController.getString("UnhideFromTop", swipeMessageStringId = R.string.UnhideFromTop);
                    translationDrawable = Theme.dialogs_unpinArchiveDrawable;
                } else {
                    backgroundColor = Theme.getColor(Theme.key_chats_archiveBackground, resourcesProvider);
                    revealBackgroundColor = Theme.getColor(Theme.key_chats_archivePinBackground, resourcesProvider);
                    swipeMessage = LocaleController.getString("HideOnTop", swipeMessageStringId = R.string.HideOnTop);
                    translationDrawable = Theme.dialogs_pinArchiveDrawable;
                }
            } else {
                if (promoDialog) {
                    backgroundColor = Theme.getColor(Theme.key_chats_archiveBackground, resourcesProvider);
                    revealBackgroundColor = Theme.getColor(Theme.key_chats_archivePinBackground, resourcesProvider);
                    swipeMessage = LocaleController.getString("PsaHide", swipeMessageStringId = R.string.PsaHide);
                    translationDrawable = Theme.dialogs_hidePsaDrawable;
                } else if (folderId == 0) {
                    backgroundColor = Theme.getColor(Theme.key_chats_archiveBackground, resourcesProvider);
                    revealBackgroundColor = Theme.getColor(Theme.key_chats_archivePinBackground, resourcesProvider);
                    if (SharedConfig.getChatSwipeAction(currentAccount) == SwipeGestureSettingsView.SWIPE_GESTURE_MUTE) {
                        if (dialogMuted) {
                            swipeMessage = LocaleController.getString("SwipeUnmute", swipeMessageStringId = R.string.SwipeUnmute);
                            translationDrawable = Theme.dialogs_swipeUnmuteDrawable;
                        } else {
                            swipeMessage = LocaleController.getString("SwipeMute", swipeMessageStringId = R.string.SwipeMute);
                            translationDrawable = Theme.dialogs_swipeMuteDrawable;
                        }
                    } else if (SharedConfig.getChatSwipeAction(currentAccount) == SwipeGestureSettingsView.SWIPE_GESTURE_DELETE) {
                        swipeMessage = LocaleController.getString("SwipeDeleteChat", swipeMessageStringId = R.string.SwipeDeleteChat);
                        backgroundColor = Theme.getColor(Theme.key_dialogSwipeRemove, resourcesProvider);
                        translationDrawable = Theme.dialogs_swipeDeleteDrawable;
                    } else if (SharedConfig.getChatSwipeAction(currentAccount) == SwipeGestureSettingsView.SWIPE_GESTURE_READ) {
                        if (unreadCount > 0 || markUnread) {
                            swipeMessage = LocaleController.getString("SwipeMarkAsRead", swipeMessageStringId = R.string.SwipeMarkAsRead);
                            translationDrawable = Theme.dialogs_swipeReadDrawable;
                        } else {
                            swipeMessage = LocaleController.getString("SwipeMarkAsUnread", swipeMessageStringId = R.string.SwipeMarkAsUnread);
                            translationDrawable = Theme.dialogs_swipeUnreadDrawable;
                        }
                    } else if (SharedConfig.getChatSwipeAction(currentAccount) == SwipeGestureSettingsView.SWIPE_GESTURE_PIN) {
                        if (drawPin) {
                            swipeMessage = LocaleController.getString("SwipeUnpin", swipeMessageStringId = R.string.SwipeUnpin);
                            translationDrawable = Theme.dialogs_swipeUnpinDrawable;
                        } else {
                            swipeMessage = LocaleController.getString("SwipePin", swipeMessageStringId = R.string.SwipePin);
                            translationDrawable = Theme.dialogs_swipePinDrawable;
                        }
                    } else {
                        swipeMessage = LocaleController.getString("Archive", swipeMessageStringId = R.string.Archive);
                        translationDrawable = Theme.dialogs_archiveDrawable;
                    }
                } else {
                    backgroundColor = Theme.getColor(Theme.key_chats_archivePinBackground, resourcesProvider);
                    revealBackgroundColor = Theme.getColor(Theme.key_chats_archiveBackground, resourcesProvider);
                    swipeMessage = LocaleController.getString("Unarchive", swipeMessageStringId = R.string.Unarchive);
                    translationDrawable = Theme.dialogs_unarchiveDrawable;
                }
            }

            if (swipeCanceled && lastDrawTranslationDrawable != null) {
                translationDrawable = lastDrawTranslationDrawable;
                swipeMessageStringId = lastDrawSwipeMessageStringId;
            } else {
                lastDrawTranslationDrawable = translationDrawable;
                lastDrawSwipeMessageStringId = swipeMessageStringId;
            }

            if (!translationAnimationStarted && Math.abs(translationX) > AndroidUtilities.dp(43)) {
                translationAnimationStarted = true;
                translationDrawable.setProgress(0.0f);
                translationDrawable.setCallback(this);
                translationDrawable.start();
            }

            float tx = getMeasuredWidth() + translationX;
            if (currentRevealProgress < 1.0f) {
                Theme.dialogs_pinnedPaint.setColor(backgroundColor);
                canvas.drawRect(tx - AndroidUtilities.dp(8), 0, getMeasuredWidth(), getMeasuredHeight(), Theme.dialogs_pinnedPaint);
                if (currentRevealProgress == 0) {
                    if (Theme.dialogs_archiveDrawableRecolored) {
                        Theme.dialogs_archiveDrawable.setLayerColor("Arrow.**", Theme.getNonAnimatedColor(Theme.key_chats_archiveBackground));
                        Theme.dialogs_archiveDrawableRecolored = false;
                    }
                    if (Theme.dialogs_hidePsaDrawableRecolored) {
                        Theme.dialogs_hidePsaDrawable.beginApplyLayerColors();
                        Theme.dialogs_hidePsaDrawable.setLayerColor("Line 1.**", Theme.getNonAnimatedColor(Theme.key_chats_archiveBackground));
                        Theme.dialogs_hidePsaDrawable.setLayerColor("Line 2.**", Theme.getNonAnimatedColor(Theme.key_chats_archiveBackground));
                        Theme.dialogs_hidePsaDrawable.setLayerColor("Line 3.**", Theme.getNonAnimatedColor(Theme.key_chats_archiveBackground));
                        Theme.dialogs_hidePsaDrawable.commitApplyLayerColors();
                        Theme.dialogs_hidePsaDrawableRecolored = false;
                    }
                }
            }
            int drawableX = getMeasuredWidth() - AndroidUtilities.dp(43) - translationDrawable.getIntrinsicWidth() / 2;
            int drawableY = AndroidUtilities.dp(useForceThreeLines || SharedConfig.useThreeLinesLayout ? 12 : 9);
            int drawableCx = drawableX + translationDrawable.getIntrinsicWidth() / 2;
            int drawableCy = drawableY + translationDrawable.getIntrinsicHeight() / 2;

            if (currentRevealProgress > 0.0f) {
                canvas.save();
                canvas.clipRect(tx - AndroidUtilities.dp(8), 0, getMeasuredWidth(), getMeasuredHeight());
                Theme.dialogs_pinnedPaint.setColor(revealBackgroundColor);

                float rad = (float) Math.sqrt(drawableCx * drawableCx + (drawableCy - getMeasuredHeight()) * (drawableCy - getMeasuredHeight()));
                canvas.drawCircle(drawableCx, drawableCy, rad * AndroidUtilities.accelerateInterpolator.getInterpolation(currentRevealProgress), Theme.dialogs_pinnedPaint);
                canvas.restore();

                if (!Theme.dialogs_archiveDrawableRecolored) {
                    Theme.dialogs_archiveDrawable.setLayerColor("Arrow.**", Theme.getNonAnimatedColor(Theme.key_chats_archivePinBackground));
                    Theme.dialogs_archiveDrawableRecolored = true;
                }
                if (!Theme.dialogs_hidePsaDrawableRecolored) {
                    Theme.dialogs_hidePsaDrawable.beginApplyLayerColors();
                    Theme.dialogs_hidePsaDrawable.setLayerColor("Line 1.**", Theme.getNonAnimatedColor(Theme.key_chats_archivePinBackground));
                    Theme.dialogs_hidePsaDrawable.setLayerColor("Line 2.**", Theme.getNonAnimatedColor(Theme.key_chats_archivePinBackground));
                    Theme.dialogs_hidePsaDrawable.setLayerColor("Line 3.**", Theme.getNonAnimatedColor(Theme.key_chats_archivePinBackground));
                    Theme.dialogs_hidePsaDrawable.commitApplyLayerColors();
                    Theme.dialogs_hidePsaDrawableRecolored = true;
                }
            }

            canvas.save();
            canvas.translate(drawableX, drawableY);
            if (currentRevealBounceProgress != 0.0f && currentRevealBounceProgress != 1.0f) {
                float scale = 1.0f + interpolator.getInterpolation(currentRevealBounceProgress);
                canvas.scale(scale, scale, translationDrawable.getIntrinsicWidth() / 2, translationDrawable.getIntrinsicHeight() / 2);
            }
            setDrawableBounds(translationDrawable, 0, 0);
            translationDrawable.draw(canvas);
            canvas.restore();

            canvas.clipRect(tx, 0, getMeasuredWidth(), getMeasuredHeight());

            int width = (int) Math.ceil(Theme.dialogs_countTextPaint.measureText(swipeMessage));

            if (swipeMessageTextId != swipeMessageStringId || swipeMessageWidth != getMeasuredWidth()) {
                swipeMessageTextId = swipeMessageStringId;
                swipeMessageWidth = getMeasuredWidth();
                swipeMessageTextLayout = new StaticLayout(swipeMessage, Theme.dialogs_archiveTextPaint, Math.min(AndroidUtilities.dp(80), width), Layout.Alignment.ALIGN_CENTER, 1.0f, 0.0f, false);

                if (swipeMessageTextLayout.getLineCount() > 1) {
                    swipeMessageTextLayout = new StaticLayout(swipeMessage, Theme.dialogs_archiveTextPaintSmall, Math.min(AndroidUtilities.dp(82), width), Layout.Alignment.ALIGN_CENTER, 1.0f, 0.0f, false);
                }
            }

            if (swipeMessageTextLayout != null) {
                canvas.save();
                float yOffset = swipeMessageTextLayout.getLineCount() > 1 ? -AndroidUtilities.dp(4) : 0;
                canvas.translate(getMeasuredWidth() - AndroidUtilities.dp(43) - swipeMessageTextLayout.getWidth() / 2f, AndroidUtilities.dp(useForceThreeLines || SharedConfig.useThreeLinesLayout ? 50 : 47) + yOffset);
                swipeMessageTextLayout.draw(canvas);
                canvas.restore();
            }
<<<<<<< HEAD

//            if (width / 2 < AndroidUtilities.dp(40)) {
            //       canvas.drawText(swipeMessage, getMeasuredWidth() - AndroidUtilities.dp(43) - width / 2, AndroidUtilities.dp(useForceThreeLines || SharedConfig.useThreeLinesLayout ? 62 : 59), Theme.dialogs_archiveTextPaint);
//            }

=======
>>>>>>> ad6629f6
            canvas.restore();
        } else if (translationDrawable != null) {
            translationDrawable.stop();
            translationDrawable.setProgress(0.0f);
            translationDrawable.setCallback(null);
            translationDrawable = null;
            translationAnimationStarted = false;
        }

        if (translationX != 0) {
            canvas.save();
            canvas.translate(translationX, 0);
        }

        if (isSelected) {
            canvas.drawRect(0, 0, getMeasuredWidth(), getMeasuredHeight(), Theme.dialogs_tabletSeletedPaint);
        }
        if (currentDialogFolderId != 0 && (!SharedConfig.archiveHidden || archiveBackgroundProgress != 0)) {
            Theme.dialogs_pinnedPaint.setColor(AndroidUtilities.getOffsetColor(0, Theme.getColor(Theme.key_chats_pinnedOverlay, resourcesProvider), archiveBackgroundProgress, 1.0f));
            canvas.drawRect(0, 0, getMeasuredWidth(), getMeasuredHeight(), Theme.dialogs_pinnedPaint);
        } else if (drawPin || drawPinBackground) {
            Theme.dialogs_pinnedPaint.setColor(Theme.getColor(Theme.key_chats_pinnedOverlay, resourcesProvider));
            canvas.drawRect(0, 0, getMeasuredWidth(), getMeasuredHeight(), Theme.dialogs_pinnedPaint);
        }

        if (translationX != 0 || cornerProgress != 0.0f) {
            canvas.save();

            Theme.dialogs_pinnedPaint.setColor(Theme.getColor(Theme.key_windowBackgroundWhite, resourcesProvider));
            rect.set(getMeasuredWidth() - AndroidUtilities.dp(64), 0, getMeasuredWidth(), getMeasuredHeight());
            canvas.drawRoundRect(rect, AndroidUtilities.dp(8) * cornerProgress, AndroidUtilities.dp(8) * cornerProgress, Theme.dialogs_pinnedPaint);

            if (currentDialogFolderId != 0 && (!SharedConfig.archiveHidden || archiveBackgroundProgress != 0)) {
                Theme.dialogs_pinnedPaint.setColor(AndroidUtilities.getOffsetColor(0, Theme.getColor(Theme.key_chats_pinnedOverlay, resourcesProvider), archiveBackgroundProgress, 1.0f));
                canvas.drawRoundRect(rect, AndroidUtilities.dp(8) * cornerProgress, AndroidUtilities.dp(8) * cornerProgress, Theme.dialogs_pinnedPaint);
            } else if (drawPin || drawPinBackground) {
                Theme.dialogs_pinnedPaint.setColor(Theme.getColor(Theme.key_chats_pinnedOverlay, resourcesProvider));
                canvas.drawRoundRect(rect, AndroidUtilities.dp(8) * cornerProgress, AndroidUtilities.dp(8) * cornerProgress, Theme.dialogs_pinnedPaint);
            }
            canvas.restore();
        }

        if (translationX != 0) {
            if (cornerProgress < 1.0f) {
                cornerProgress += dt / 150.0f;
                if (cornerProgress > 1.0f) {
                    cornerProgress = 1.0f;
                }
                needInvalidate = true;
            }
        } else if (cornerProgress > 0.0f) {
            cornerProgress -= dt / 150.0f;
            if (cornerProgress < 0.0f) {
                cornerProgress = 0.0f;
            }
            needInvalidate = true;
        }

        if (drawNameLock) {
            setDrawableBounds(Theme.dialogs_lockDrawable, nameLockLeft, nameLockTop);
            Theme.dialogs_lockDrawable.draw(canvas);
        } else if (drawNameGroup) {
            setDrawableBounds(Theme.dialogs_groupDrawable, nameLockLeft, nameLockTop);
            Theme.dialogs_groupDrawable.draw(canvas);
        } else if (drawNameBroadcast) {
            setDrawableBounds(Theme.dialogs_broadcastDrawable, nameLockLeft, nameLockTop);
            Theme.dialogs_broadcastDrawable.draw(canvas);
        } else if (drawNameBot) {
            setDrawableBounds(Theme.dialogs_botDrawable, nameLockLeft, nameLockTop);
            Theme.dialogs_botDrawable.draw(canvas);
        }

        if (nameLayout != null) {
            if (currentDialogFolderId != 0) {
                Theme.dialogs_namePaint[paintIndex].setColor(Theme.dialogs_namePaint[paintIndex].linkColor = Theme.getColor(Theme.key_chats_nameArchived, resourcesProvider));
            } else if (encryptedChat != null || customDialog != null && customDialog.type == 2) {
                Theme.dialogs_namePaint[paintIndex].setColor(Theme.dialogs_namePaint[paintIndex].linkColor = Theme.getColor(Theme.key_chats_secretName, resourcesProvider));
            } else {
                Theme.dialogs_namePaint[paintIndex].setColor(Theme.dialogs_namePaint[paintIndex].linkColor = Theme.getColor(Theme.key_chats_name, resourcesProvider));
            }
            canvas.save();
            canvas.translate(nameLeft, AndroidUtilities.dp(useForceThreeLines || SharedConfig.useThreeLinesLayout ? 10 : 13));
            nameLayout.draw(canvas);
            canvas.restore();
        }

        if (timeLayout != null && currentDialogFolderId == 0) {
            canvas.save();
            canvas.translate(timeLeft, timeTop);
            timeLayout.draw(canvas);
            canvas.restore();
        }

        if (messageNameLayout != null) {
            if (currentDialogFolderId != 0) {
                Theme.dialogs_messageNamePaint.setColor(Theme.dialogs_messageNamePaint.linkColor = Theme.getColor(Theme.key_chats_nameMessageArchived_threeLines, resourcesProvider));
            } else if (draftMessage != null) {
                Theme.dialogs_messageNamePaint.setColor(Theme.dialogs_messageNamePaint.linkColor = Theme.getColor(Theme.key_chats_draft, resourcesProvider));
            } else {
                Theme.dialogs_messageNamePaint.setColor(Theme.dialogs_messageNamePaint.linkColor = Theme.getColor(Theme.key_chats_nameMessage_threeLines, resourcesProvider));
            }
            canvas.save();
            canvas.translate(messageNameLeft, messageNameTop);
            try {
                messageNameLayout.draw(canvas);
            } catch (Exception e) {
                FileLog.e(e);
            }
            canvas.restore();
        }

        if (messageLayout != null) {
            if (currentDialogFolderId != 0) {
                if (chat != null) {
                    Theme.dialogs_messagePaint[paintIndex].setColor(Theme.dialogs_messagePaint[paintIndex].linkColor = Theme.getColor(Theme.key_chats_nameMessageArchived, resourcesProvider));
                } else {
                    Theme.dialogs_messagePaint[paintIndex].setColor(Theme.dialogs_messagePaint[paintIndex].linkColor = Theme.getColor(Theme.key_chats_messageArchived, resourcesProvider));
                }
            } else {
                Theme.dialogs_messagePaint[paintIndex].setColor(Theme.dialogs_messagePaint[paintIndex].linkColor = Theme.getColor(Theme.key_chats_message, resourcesProvider));
            }
            canvas.save();
            canvas.translate(messageLeft, messageTop);
            try {
                canvas.save();
                SpoilerEffect.clipOutCanvas(canvas, spoilers);
                messageLayout.draw(canvas);
                canvas.restore();

                for (SpoilerEffect eff : spoilers) {
                    eff.setColor(messageLayout.getPaint().getColor());
                    eff.draw(canvas);
                }
            } catch (Exception e) {
                FileLog.e(e);
            }
            canvas.restore();

            if (printingStringType >= 0) {
                StatusDrawable statusDrawable = Theme.getChatStatusDrawable(printingStringType);
                if (statusDrawable != null) {
                    canvas.save();
                    if (printingStringType == 1 || printingStringType == 4) {
                        canvas.translate(statusDrawableLeft, messageTop + (printingStringType == 1 ? AndroidUtilities.dp(1) : 0));
                    } else {
                        canvas.translate(statusDrawableLeft, messageTop + (AndroidUtilities.dp(18) - statusDrawable.getIntrinsicHeight()) / 2f);
                    }
                    statusDrawable.draw(canvas);
                    invalidate(statusDrawableLeft, messageTop, statusDrawableLeft + statusDrawable.getIntrinsicWidth(), messageTop + statusDrawable.getIntrinsicHeight());
                    canvas.restore();
                }
            }
        }


        if (currentDialogFolderId == 0) {
            int currentStatus = (drawClock ? 1 : 0) +  (drawCheck1 ? 2 : 0) + (drawCheck2 ? 4 : 0);
            if (lastStatusDrawableParams >= 0 && lastStatusDrawableParams != currentStatus && !statusDrawableAnimationInProgress) {
                createStatusDrawableAnimator(lastStatusDrawableParams, currentStatus);
            }
            if (statusDrawableAnimationInProgress) {
                currentStatus = animateToStatusDrawableParams;
            }

            boolean drawClock = (currentStatus & 1) != 0;
            boolean drawCheck1 = (currentStatus & 2) != 0;
            boolean drawCheck2 = (currentStatus & 4) != 0;

            if (statusDrawableAnimationInProgress) {
                boolean outDrawClock = (animateFromStatusDrawableParams & 1) != 0;
                boolean outDrawCheck1 = (animateFromStatusDrawableParams & 2) != 0;
                boolean outDrawCheck2 = (animateFromStatusDrawableParams & 4) != 0;
                if (!drawClock && !outDrawClock && outDrawCheck2 && !outDrawCheck1 && drawCheck1 && drawCheck2) {
                    drawCheckStatus(canvas, drawClock, drawCheck1, drawCheck2, true, statusDrawableProgress);
                } else {
                    drawCheckStatus(canvas, outDrawClock, outDrawCheck1, outDrawCheck2, false, 1f - statusDrawableProgress);
                    drawCheckStatus(canvas, drawClock, drawCheck1, drawCheck2, false, statusDrawableProgress);
                }
            } else {
                drawCheckStatus(canvas, drawClock, drawCheck1, drawCheck2, false,1f);
            }
            lastStatusDrawableParams = (this.drawClock ? 1 : 0) +  (this.drawCheck1 ? 2 : 0) + (this.drawCheck2 ? 4 : 0);
        }

        if ((dialogMuted || dialogMutedProgress > 0) && !drawVerified && drawScam == 0) {
            if (dialogMuted && dialogMutedProgress != 1f) {
                dialogMutedProgress += 16 / 150f;
                if (dialogMutedProgress > 1f) {
                    dialogMutedProgress = 1f;
                } else {
                    invalidate();
                }
            } else if (!dialogMuted && dialogMutedProgress != 0f) {
                dialogMutedProgress -= 16 / 150f;
                if (dialogMutedProgress < 0f) {
                    dialogMutedProgress = 0f;
                } else {
                    invalidate();
                }
            }
            setDrawableBounds(Theme.dialogs_muteDrawable, nameMuteLeft - AndroidUtilities.dp(useForceThreeLines || SharedConfig.useThreeLinesLayout ? 0 : 1), AndroidUtilities.dp(SharedConfig.useThreeLinesLayout ? 13.5f : 17.5f));
            if (dialogMutedProgress != 1f) {
                canvas.save();
                canvas.scale(dialogMutedProgress, dialogMutedProgress, Theme.dialogs_muteDrawable.getBounds().centerX(), Theme.dialogs_muteDrawable.getBounds().centerY());
                Theme.dialogs_muteDrawable.setAlpha((int) (255 * dialogMutedProgress));
                Theme.dialogs_muteDrawable.draw(canvas);
                Theme.dialogs_muteDrawable.setAlpha(255);
                canvas.restore();
            } else {
                Theme.dialogs_muteDrawable.draw(canvas);
            }

        } else if (drawVerified) {
            setDrawableBounds(Theme.dialogs_verifiedDrawable, nameMuteLeft, AndroidUtilities.dp(useForceThreeLines || SharedConfig.useThreeLinesLayout ? 12.5f : 16.5f));
            setDrawableBounds(Theme.dialogs_verifiedCheckDrawable, nameMuteLeft, AndroidUtilities.dp(useForceThreeLines || SharedConfig.useThreeLinesLayout ? 12.5f : 16.5f));
            Theme.dialogs_verifiedDrawable.draw(canvas);
            Theme.dialogs_verifiedCheckDrawable.draw(canvas);
        } else if (drawScam != 0) {
            setDrawableBounds((drawScam == 1 ? Theme.dialogs_scamDrawable : Theme.dialogs_fakeDrawable), nameMuteLeft, AndroidUtilities.dp(useForceThreeLines || SharedConfig.useThreeLinesLayout ? 12 : 15));
            (drawScam == 1 ? Theme.dialogs_scamDrawable : Theme.dialogs_fakeDrawable).draw(canvas);
        }

        if (drawReorder || reorderIconProgress != 0) {
            Theme.dialogs_reorderDrawable.setAlpha((int) (reorderIconProgress * 255));
            setDrawableBounds(Theme.dialogs_reorderDrawable, pinLeft, pinTop);
            Theme.dialogs_reorderDrawable.draw(canvas);
        }
        if (drawError) {
            Theme.dialogs_errorDrawable.setAlpha((int) ((1.0f - reorderIconProgress) * 255));
            rect.set(errorLeft, errorTop, errorLeft + AndroidUtilities.dp(23), errorTop + AndroidUtilities.dp(23));
            canvas.drawRoundRect(rect, 11.5f * AndroidUtilities.density, 11.5f * AndroidUtilities.density, Theme.dialogs_errorPaint);
            setDrawableBounds(Theme.dialogs_errorDrawable, errorLeft + AndroidUtilities.dp(5.5f), errorTop + AndroidUtilities.dp(5));
            Theme.dialogs_errorDrawable.draw(canvas);
        } else if (drawCount || drawMention || countChangeProgress != 1f) {
            if (drawCount || countChangeProgress != 1f) {
                final float progressFinal = (unreadCount == 0 && !markUnread) ? 1f - countChangeProgress : countChangeProgress;
                if (countOldLayout == null || unreadCount == 0) {
                    StaticLayout drawLayout = unreadCount == 0 ? countOldLayout : countLayout;
                    Paint paint = dialogMuted || currentDialogFolderId != 0 ? Theme.dialogs_countGrayPaint : Theme.dialogs_countPaint;
                    paint.setAlpha((int) ((1.0f - reorderIconProgress) * 255));
                    Theme.dialogs_countTextPaint.setAlpha((int) ((1.0f - reorderIconProgress) * 255));

                    int x = countLeft - AndroidUtilities.dp(5.5f);
                    rect.set(x, countTop, x + countWidth + AndroidUtilities.dp(11), countTop + AndroidUtilities.dp(23));

                    if (progressFinal != 1f) {
                        if (drawPin) {
                            Theme.dialogs_pinnedDrawable.setAlpha((int) ((1.0f - reorderIconProgress) * 255));
                            setDrawableBounds(Theme.dialogs_pinnedDrawable, pinLeft, pinTop);
                            canvas.save();
                            canvas.scale(1f - progressFinal, 1f - progressFinal, Theme.dialogs_pinnedDrawable.getBounds().centerX(), Theme.dialogs_pinnedDrawable.getBounds().centerY());
                            Theme.dialogs_pinnedDrawable.draw(canvas);
                            canvas.restore();
                        }
                        canvas.save();
                        canvas.scale(progressFinal, progressFinal, rect.centerX(), rect.centerY());
                    }

                    canvas.drawRoundRect(rect, 11.5f * AndroidUtilities.density, 11.5f * AndroidUtilities.density, paint);
                    if (drawLayout != null) {
                        canvas.save();
                        canvas.translate(countLeft, countTop + AndroidUtilities.dp(4));
                        drawLayout.draw(canvas);
                        canvas.restore();
                    }

                    if (progressFinal != 1f) {
                        canvas.restore();
                    }
                } else {
                    Paint paint = dialogMuted || currentDialogFolderId != 0 ? Theme.dialogs_countGrayPaint : Theme.dialogs_countPaint;
                    paint.setAlpha((int) ((1.0f - reorderIconProgress) * 255));
                    Theme.dialogs_countTextPaint.setAlpha((int) ((1.0f - reorderIconProgress) * 255));

                    float progressHalf = progressFinal * 2;
                    if (progressHalf > 1f) {
                        progressHalf = 1f;
                    }

                    float countLeft = this.countLeft * progressHalf + countLeftOld * (1f - progressHalf);
                    float x = countLeft - AndroidUtilities.dp(5.5f);
                    rect.set(x, countTop, x + (countWidth * progressHalf) + (countWidthOld * (1f - progressHalf)) + AndroidUtilities.dp(11), countTop + AndroidUtilities.dp(23));

                    float scale = 1f;
                    if (progressFinal <= 0.5f) {
                        scale += 0.1f * CubicBezierInterpolator.EASE_OUT.getInterpolation(progressFinal * 2);
                    } else {
                        scale += 0.1f * CubicBezierInterpolator.EASE_IN.getInterpolation((1f - (progressFinal - 0.5f) * 2));
                    }


                    canvas.save();
                    canvas.scale(scale, scale, rect.centerX(), rect.centerY());
                    canvas.drawRoundRect(rect, 11.5f * AndroidUtilities.density, 11.5f * AndroidUtilities.density, paint);

                    if (countAnimationStableLayout != null) {
                        canvas.save();
                        canvas.translate(countLeft,  countTop + AndroidUtilities.dp(4));
                        countAnimationStableLayout.draw(canvas);
                        canvas.restore();
                    }

                    int textAlpha = Theme.dialogs_countTextPaint.getAlpha();
                    Theme.dialogs_countTextPaint.setAlpha((int) (textAlpha * progressHalf));
                    if (countAnimationInLayout != null) {
                        canvas.save();
                        canvas.translate(countLeft,  (countAnimationIncrement ? AndroidUtilities.dp(13) : -AndroidUtilities.dp(13)) * (1f - progressHalf) + countTop + AndroidUtilities.dp(4));
                        countAnimationInLayout.draw(canvas);
                        canvas.restore();
                    } else if (countLayout != null) {
                        canvas.save();
                        canvas.translate(countLeft,  (countAnimationIncrement ? AndroidUtilities.dp(13) : -AndroidUtilities.dp(13)) * (1f - progressHalf) + countTop + AndroidUtilities.dp(4));
                        countLayout.draw(canvas);
                        canvas.restore();
                    }

                    if (countOldLayout != null) {
                        Theme.dialogs_countTextPaint.setAlpha((int) (textAlpha * (1f - progressHalf)));
                        canvas.save();
                        canvas.translate(countLeft, (countAnimationIncrement ? -AndroidUtilities.dp(13) : AndroidUtilities.dp(13)) * progressHalf + countTop + AndroidUtilities.dp(4));
                        countOldLayout.draw(canvas);
                        canvas.restore();
                    }
                    Theme.dialogs_countTextPaint.setAlpha(textAlpha);
                    canvas.restore();

                }
            }
            if (drawMention) {
                Theme.dialogs_countPaint.setAlpha((int) ((1.0f - reorderIconProgress) * 255));

                int x = mentionLeft - AndroidUtilities.dp(5.5f);
                rect.set(x, countTop, x + mentionWidth + AndroidUtilities.dp(11), countTop + AndroidUtilities.dp(23));
                Paint paint = dialogMuted && folderId != 0 ? Theme.dialogs_countGrayPaint : Theme.dialogs_countPaint;
                canvas.drawRoundRect(rect, 11.5f * AndroidUtilities.density, 11.5f * AndroidUtilities.density, paint);
                if (mentionLayout != null) {
                    Theme.dialogs_countTextPaint.setAlpha((int) ((1.0f - reorderIconProgress) * 255));

                    canvas.save();
                    canvas.translate(mentionLeft, countTop + AndroidUtilities.dp(4));
                    mentionLayout.draw(canvas);
                    canvas.restore();
                } else {
                    Theme.dialogs_mentionDrawable.setAlpha((int) ((1.0f - reorderIconProgress) * 255));

                    setDrawableBounds(Theme.dialogs_mentionDrawable, mentionLeft - AndroidUtilities.dp(2), countTop + AndroidUtilities.dp(3.2f), AndroidUtilities.dp(16), AndroidUtilities.dp(16));
                    Theme.dialogs_mentionDrawable.draw(canvas);
                }
            }
        } else if (drawPin) {
            Theme.dialogs_pinnedDrawable.setAlpha((int) ((1.0f - reorderIconProgress) * 255));
            setDrawableBounds(Theme.dialogs_pinnedDrawable, pinLeft, pinTop);
            Theme.dialogs_pinnedDrawable.draw(canvas);
        }

        if (animatingArchiveAvatar) {
            canvas.save();
            float scale = 1.0f + interpolator.getInterpolation(animatingArchiveAvatarProgress / 170.0f);
            canvas.scale(scale, scale, avatarImage.getCenterX(), avatarImage.getCenterY());
        }

        if (currentDialogFolderId == 0 || archivedChatsDrawable == null || !archivedChatsDrawable.isDraw()) {
            avatarImage.draw(canvas);
        }

        if (hasMessageThumb) {
            thumbImage.draw(canvas);
            if (drawPlay) {
                int x = (int) (thumbImage.getCenterX() - Theme.dialogs_playDrawable.getIntrinsicWidth() / 2);
                int y = (int) (thumbImage.getCenterY() - Theme.dialogs_playDrawable.getIntrinsicHeight() / 2);
                setDrawableBounds(Theme.dialogs_playDrawable, x, y);
                Theme.dialogs_playDrawable.draw(canvas);
            }
        }

        if (animatingArchiveAvatar) {
            canvas.restore();
        }

        if (isDialogCell && currentDialogFolderId == 0) {
            if (user != null && !MessagesController.isSupportUser(user) && !user.bot) {
                boolean isOnline = isOnline();
                if (isOnline || onlineProgress != 0) {
                    int top = (int) (avatarImage.getImageY2() - AndroidUtilities.dp(useForceThreeLines || SharedConfig.useThreeLinesLayout ? 6 : 8));
                    int left;
                    if (LocaleController.isRTL) {
                        left = (int) (avatarImage.getImageX() + AndroidUtilities.dp(useForceThreeLines || SharedConfig.useThreeLinesLayout ? 10 : 6));
                    } else {
                        left = (int) (avatarImage.getImageX2() - AndroidUtilities.dp(useForceThreeLines || SharedConfig.useThreeLinesLayout ? 10 : 6));
                    }

                    Theme.dialogs_onlineCirclePaint.setColor(Theme.getColor(Theme.key_windowBackgroundWhite, resourcesProvider));
                    canvas.drawCircle(left, top, AndroidUtilities.dp(7) * onlineProgress, Theme.dialogs_onlineCirclePaint);
                    Theme.dialogs_onlineCirclePaint.setColor(Theme.getColor(Theme.key_chats_onlineCircle, resourcesProvider));
                    canvas.drawCircle(left, top, AndroidUtilities.dp(5) * onlineProgress, Theme.dialogs_onlineCirclePaint);
                    if (isOnline) {
                        if (onlineProgress < 1.0f) {
                            onlineProgress += dt / 150.0f;
                            if (onlineProgress > 1.0f) {
                                onlineProgress = 1.0f;
                            }
                            needInvalidate = true;
                        }
                    } else {
                        if (onlineProgress > 0.0f) {
                            onlineProgress -= dt / 150.0f;
                            if (onlineProgress < 0.0f) {
                                onlineProgress = 0.0f;
                            }
                            needInvalidate = true;
                        }
                    }
                }
            } else if (chat != null) {
                hasCall = chat.call_active && chat.call_not_empty;
                if (hasCall || chatCallProgress != 0) {
                    float checkProgress = checkBox != null && checkBox.isChecked() ? 1.0f - checkBox.getProgress() : 1.0f;
                    int top = (int) (avatarImage.getImageY2() - AndroidUtilities.dp(useForceThreeLines || SharedConfig.useThreeLinesLayout ? 6 : 8));
                    int left;
                    if (LocaleController.isRTL) {
                        left = (int) (avatarImage.getImageX() + AndroidUtilities.dp(useForceThreeLines || SharedConfig.useThreeLinesLayout ? 10 : 6));
                    } else {
                        left = (int) (avatarImage.getImageX2() - AndroidUtilities.dp(useForceThreeLines || SharedConfig.useThreeLinesLayout ? 10 : 6));
                    }

                    Theme.dialogs_onlineCirclePaint.setColor(Theme.getColor(Theme.key_windowBackgroundWhite, resourcesProvider));
                    canvas.drawCircle(left, top, AndroidUtilities.dp(11) * chatCallProgress * checkProgress, Theme.dialogs_onlineCirclePaint);
                    Theme.dialogs_onlineCirclePaint.setColor(Theme.getColor(Theme.key_chats_onlineCircle, resourcesProvider));
                    canvas.drawCircle(left, top, AndroidUtilities.dp(9) * chatCallProgress * checkProgress, Theme.dialogs_onlineCirclePaint);
                    Theme.dialogs_onlineCirclePaint.setColor(Theme.getColor(Theme.key_windowBackgroundWhite, resourcesProvider));

                    float size1;
                    float size2;
                    if (progressStage == 0) {
                        size1 = AndroidUtilities.dp(1) + AndroidUtilities.dp(4) * innerProgress;
                        size2 = AndroidUtilities.dp(3) - AndroidUtilities.dp(2) * innerProgress;
                    } else if (progressStage == 1) {
                        size1 = AndroidUtilities.dp(5) - AndroidUtilities.dp(4) * innerProgress;
                        size2 = AndroidUtilities.dp(1) + AndroidUtilities.dp(4) * innerProgress;
                    } else if (progressStage == 2) {
                        size1 = AndroidUtilities.dp(1) + AndroidUtilities.dp(2) * innerProgress;
                        size2 = AndroidUtilities.dp(5) - AndroidUtilities.dp(4) * innerProgress;
                    } else if (progressStage == 3) {
                        size1 = AndroidUtilities.dp(3) - AndroidUtilities.dp(2) * innerProgress;
                        size2 = AndroidUtilities.dp(1) + AndroidUtilities.dp(2) * innerProgress;
                    } else if (progressStage == 4) {
                        size1 = AndroidUtilities.dp(1) + AndroidUtilities.dp(4) * innerProgress;
                        size2 = AndroidUtilities.dp(3) - AndroidUtilities.dp(2) * innerProgress;
                    } else if (progressStage == 5) {
                        size1 = AndroidUtilities.dp(5) - AndroidUtilities.dp(4) * innerProgress;
                        size2 = AndroidUtilities.dp(1) + AndroidUtilities.dp(4) * innerProgress;
                    } else if (progressStage == 6) {
                        size1 = AndroidUtilities.dp(1) + AndroidUtilities.dp(4) * innerProgress;
                        size2 = AndroidUtilities.dp(5) - AndroidUtilities.dp(4) * innerProgress;
                    } else {
                        size1 = AndroidUtilities.dp(5) - AndroidUtilities.dp(4) * innerProgress;
                        size2 = AndroidUtilities.dp(1) + AndroidUtilities.dp(2) * innerProgress;
                    }

                    if (chatCallProgress < 1.0f || checkProgress < 1.0f) {
                        canvas.save();
                        canvas.scale(chatCallProgress * checkProgress, chatCallProgress * checkProgress, left, top);
                    }
                    rect.set(left - AndroidUtilities.dp(1), top - size1, left + AndroidUtilities.dp(1), top + size1);
                    canvas.drawRoundRect(rect, AndroidUtilities.dp(1), AndroidUtilities.dp(1), Theme.dialogs_onlineCirclePaint);

                    rect.set(left - AndroidUtilities.dp(5), top - size2, left - AndroidUtilities.dp(3), top + size2);
                    canvas.drawRoundRect(rect, AndroidUtilities.dp(1), AndroidUtilities.dp(1), Theme.dialogs_onlineCirclePaint);

                    rect.set(left + AndroidUtilities.dp(3), top - size2, left + AndroidUtilities.dp(5), top + size2);
                    canvas.drawRoundRect(rect, AndroidUtilities.dp(1), AndroidUtilities.dp(1), Theme.dialogs_onlineCirclePaint);
                    if (chatCallProgress < 1.0f || checkProgress < 1.0f) {
                        canvas.restore();
                    }

                    innerProgress += dt / 400.0f;
                    if (innerProgress >= 1.0f) {
                        innerProgress = 0.0f;
                        progressStage++;
                        if (progressStage >= 8) {
                            progressStage = 0;
                        }
                    }
                    needInvalidate = true;

                    if (hasCall) {
                        if (chatCallProgress < 1.0f) {
                            chatCallProgress += dt / 150.0f;
                            if (chatCallProgress > 1.0f) {
                                chatCallProgress = 1.0f;
                            }
                        }
                    } else {
                        if (chatCallProgress > 0.0f) {
                            chatCallProgress -= dt / 150.0f;
                            if (chatCallProgress < 0.0f) {
                                chatCallProgress = 0.0f;
                            }
                        }
                    }
                }
            }
        }

        if (translationX != 0) {
            canvas.restore();
        }
        if (currentDialogFolderId != 0 && translationX == 0 && archivedChatsDrawable != null) {
            canvas.save();
            canvas.clipRect(0, 0, getMeasuredWidth(), getMeasuredHeight());
            archivedChatsDrawable.draw(canvas);
            canvas.restore();
        }

        if (useSeparator) {
            int left;
            if (fullSeparator || currentDialogFolderId != 0 && archiveHidden && !fullSeparator2 || fullSeparator2 && !archiveHidden) {
                left = 0;
            } else {
                left = AndroidUtilities.dp(72);
            }
            if (LocaleController.isRTL) {
                canvas.drawLine(0, getMeasuredHeight() - 1, getMeasuredWidth() - left, getMeasuredHeight() - 1, Theme.dividerPaint);
            } else {
                canvas.drawLine(left, getMeasuredHeight() - 1, getMeasuredWidth(), getMeasuredHeight() - 1, Theme.dividerPaint);
            }
        }

        if (clipProgress != 0.0f) {
            if (Build.VERSION.SDK_INT != 24) {
                canvas.restore();
            } else {
                Theme.dialogs_pinnedPaint.setColor(Theme.getColor(Theme.key_windowBackgroundWhite, resourcesProvider));
                canvas.drawRect(0, 0, getMeasuredWidth(), topClip * clipProgress, Theme.dialogs_pinnedPaint);
                canvas.drawRect(0, getMeasuredHeight() - (int) (bottomClip * clipProgress), getMeasuredWidth(), getMeasuredHeight(), Theme.dialogs_pinnedPaint);
            }
        }

        if (drawReorder || reorderIconProgress != 0.0f) {
            if (drawReorder) {
                if (reorderIconProgress < 1.0f) {
                    reorderIconProgress += dt / 170.0f;
                    if (reorderIconProgress > 1.0f) {
                        reorderIconProgress = 1.0f;
                    }
                    needInvalidate = true;
                }
            } else {
                if (reorderIconProgress > 0.0f) {
                    reorderIconProgress -= dt / 170.0f;
                    if (reorderIconProgress < 0.0f) {
                        reorderIconProgress = 0.0f;
                    }
                    needInvalidate = true;
                }
            }
        }

        if (archiveHidden) {
            if (archiveBackgroundProgress > 0.0f) {
                archiveBackgroundProgress -= dt / 230.0f;
                if (archiveBackgroundProgress < 0.0f) {
                    archiveBackgroundProgress = 0.0f;
                }
                if (avatarDrawable.getAvatarType() == AvatarDrawable.AVATAR_TYPE_ARCHIVED) {
                    avatarDrawable.setArchivedAvatarHiddenProgress(CubicBezierInterpolator.EASE_OUT_QUINT.getInterpolation(archiveBackgroundProgress));
                }
                needInvalidate = true;
            }
        } else {
            if (archiveBackgroundProgress < 1.0f) {
                archiveBackgroundProgress += dt / 230.0f;
                if (archiveBackgroundProgress > 1.0f) {
                    archiveBackgroundProgress = 1.0f;
                }
                if (avatarDrawable.getAvatarType() == AvatarDrawable.AVATAR_TYPE_ARCHIVED) {
                    avatarDrawable.setArchivedAvatarHiddenProgress(CubicBezierInterpolator.EASE_OUT_QUINT.getInterpolation(archiveBackgroundProgress));
                }
                needInvalidate = true;
            }
        }

        if (animatingArchiveAvatar) {
            animatingArchiveAvatarProgress += dt;
            if (animatingArchiveAvatarProgress >= 170.0f) {
                animatingArchiveAvatarProgress = 170.0f;
                animatingArchiveAvatar = false;
            }
            needInvalidate = true;
        }
        if (drawRevealBackground) {
            if (currentRevealBounceProgress < 1.0f) {
                currentRevealBounceProgress += dt / 170.0f;
                if (currentRevealBounceProgress > 1.0f) {
                    currentRevealBounceProgress = 1.0f;
                    needInvalidate = true;
                }
            }
            if (currentRevealProgress < 1.0f) {
                currentRevealProgress += dt / 300.0f;
                if (currentRevealProgress > 1.0f) {
                    currentRevealProgress = 1.0f;
                }
                needInvalidate = true;
            }
        } else {
            if (currentRevealBounceProgress == 1.0f) {
                currentRevealBounceProgress = 0.0f;
                needInvalidate = true;
            }
            if (currentRevealProgress > 0.0f) {
                currentRevealProgress -= dt / 300.0f;
                if (currentRevealProgress < 0.0f) {
                    currentRevealProgress = 0.0f;
                }
                needInvalidate = true;
            }
        }
        if (needInvalidate) {
            invalidate();
        }
    }

    private void createStatusDrawableAnimator(int lastStatusDrawableParams, int currentStatus) {
        statusDrawableProgress = 0f;
        statusDrawableAnimator = ValueAnimator.ofFloat(0,1f);
        statusDrawableAnimator.setDuration(220);

        statusDrawableAnimator.setInterpolator(CubicBezierInterpolator.DEFAULT);
        animateFromStatusDrawableParams = lastStatusDrawableParams;
        animateToStatusDrawableParams = currentStatus;
        statusDrawableAnimator.addUpdateListener(valueAnimator -> {
            statusDrawableProgress = (float) valueAnimator.getAnimatedValue();
            invalidate();
        });
        statusDrawableAnimator.addListener(new AnimatorListenerAdapter() {
            @Override
            public void onAnimationEnd(Animator animation) {
                int currentStatus = (DialogCell.this.drawClock ? 1 : 0) +  (DialogCell.this.drawCheck1 ? 2 : 0) + (DialogCell.this.drawCheck2 ? 4 : 0);
                if (animateToStatusDrawableParams != currentStatus) {
                    createStatusDrawableAnimator(animateToStatusDrawableParams, currentStatus);
                } else {
                    statusDrawableAnimationInProgress = false;
                    DialogCell.this.lastStatusDrawableParams = animateToStatusDrawableParams;
                }
                invalidate();
            }
        });
        statusDrawableAnimationInProgress = true;
        statusDrawableAnimator.start();
    }

    public void startOutAnimation() {
        if (archivedChatsDrawable != null) {
            archivedChatsDrawable.outCy = avatarImage.getCenterY();
            archivedChatsDrawable.outCx = avatarImage.getCenterX();
            archivedChatsDrawable.outRadius = avatarImage.getImageWidth() / 2.0f;
            archivedChatsDrawable.outImageSize = avatarImage.getBitmapWidth();
            archivedChatsDrawable.startOutAnimation();
        }
    }

    public void onReorderStateChanged(boolean reordering, boolean animated) {
        if (!drawPin && reordering || drawReorder == reordering) {
            if (!drawPin) {
                drawReorder = false;
            }
            return;
        }
        drawReorder = reordering;
        if (animated) {
            reorderIconProgress = drawReorder ? 0.0f : 1.0f;
        } else {
            reorderIconProgress = drawReorder ? 1.0f : 0.0f;
        }
        invalidate();
    }

    public void setSliding(boolean value) {
        isSliding = value;
    }

    @Override
    public void invalidateDrawable(Drawable who) {
        if (who == translationDrawable || who == Theme.dialogs_archiveAvatarDrawable) {
            invalidate(who.getBounds());
        } else {
            super.invalidateDrawable(who);
        }
    }

    @Override
    public boolean hasOverlappingRendering() {
        return false;
    }

    @Override
    public void onInitializeAccessibilityNodeInfo(AccessibilityNodeInfo info) {
        super.onInitializeAccessibilityNodeInfo(info);
        if (isFolderCell() && archivedChatsDrawable != null && SharedConfig.archiveHidden && archivedChatsDrawable.pullProgress == 0.0f) {
            info.setVisibleToUser(false);
        } else {
            info.addAction(AccessibilityNodeInfo.ACTION_CLICK);
            info.addAction(AccessibilityNodeInfo.ACTION_LONG_CLICK);
        }
    }

    @Override
    public void onPopulateAccessibilityEvent(AccessibilityEvent event) {
        super.onPopulateAccessibilityEvent(event);
        StringBuilder sb = new StringBuilder();
        if (currentDialogFolderId == 1) {
            sb.append(LocaleController.getString("ArchivedChats", R.string.ArchivedChats));
            sb.append(". ");
        } else {
            if (encryptedChat != null) {
                sb.append(LocaleController.getString("AccDescrSecretChat", R.string.AccDescrSecretChat));
                sb.append(". ");
            }
            if (user != null) {
                if (UserObject.isReplyUser(user)) {
                    sb.append(LocaleController.getString("RepliesTitle", R.string.RepliesTitle));
                } else {
                    if (user.bot) {
                        sb.append(LocaleController.getString("Bot", R.string.Bot));
                        sb.append(". ");
                    }
                    if (user.self) {
                        sb.append(LocaleController.getString("SavedMessages", R.string.SavedMessages));
                    } else {
                        sb.append(ContactsController.formatName(user.first_name, user.last_name));
                    }
                }
                sb.append(". ");
            } else if (chat != null) {
                if (chat.broadcast) {
                    sb.append(LocaleController.getString("AccDescrChannel", R.string.AccDescrChannel));
                } else {
                    sb.append(LocaleController.getString("AccDescrGroup", R.string.AccDescrGroup));
                }
                sb.append(". ");
                sb.append(chat.title);
                sb.append(". ");
            }
        }
        if (unreadCount > 0) {
            sb.append(LocaleController.formatPluralString("NewMessages", unreadCount));
            sb.append(". ");
        }
        if (message == null || currentDialogFolderId != 0) {
            event.setContentDescription(sb.toString());
            return;
        }
        int lastDate = lastMessageDate;
        if (lastMessageDate == 0) {
            lastDate = message.messageOwner.date;
        }
        String date = LocaleController.formatDateAudio(lastDate, true);
        if (message.isOut()) {
            sb.append(LocaleController.formatString("AccDescrSentDate", R.string.AccDescrSentDate, date));
        } else {
            sb.append(LocaleController.formatString("AccDescrReceivedDate", R.string.AccDescrReceivedDate, date));
        }
        sb.append(". ");
        if (chat != null && !message.isOut() && message.isFromUser() && message.messageOwner.action == null) {
            TLRPC.User fromUser = MessagesController.getInstance(currentAccount).getUser(message.getSenderId());
            if (fromUser != null) {
                sb.append(ContactsController.formatName(fromUser.first_name, fromUser.last_name));
                sb.append(". ");
            }
        }
        if (encryptedChat == null) {
            sb.append(message.messageText);
            if (!message.isMediaEmpty()) {
                if (!TextUtils.isEmpty(message.caption)) {
                    sb.append(". ");
                    sb.append(message.caption);
                }
            }
        }
        event.setContentDescription(sb.toString());
    }

    public void setClipProgress(float value) {
        clipProgress = value;
        invalidate();
    }

    public float getClipProgress() {
        return clipProgress;
    }

    public void setTopClip(int value) {
        topClip = value;
    }

    public void setBottomClip(int value) {
        bottomClip = value;
    }

    public void setArchivedPullAnimation(PullForegroundDrawable drawable) {
        archivedChatsDrawable = drawable;
    }

    public int getCurrentDialogFolderId() {
        return currentDialogFolderId;
    }

    public MessageObject getMessage() {
        return message;
    }
}<|MERGE_RESOLUTION|>--- conflicted
+++ resolved
@@ -2516,14 +2516,6 @@
                 swipeMessageTextLayout.draw(canvas);
                 canvas.restore();
             }
-<<<<<<< HEAD
-
-//            if (width / 2 < AndroidUtilities.dp(40)) {
-            //       canvas.drawText(swipeMessage, getMeasuredWidth() - AndroidUtilities.dp(43) - width / 2, AndroidUtilities.dp(useForceThreeLines || SharedConfig.useThreeLinesLayout ? 62 : 59), Theme.dialogs_archiveTextPaint);
-//            }
-
-=======
->>>>>>> ad6629f6
             canvas.restore();
         } else if (translationDrawable != null) {
             translationDrawable.stop();
