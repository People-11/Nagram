/*
 * This is the source code of Telegram for Android v. 1.3.x.
 * It is licensed under GNU GPL v. 2 or later.
 * You should have received a copy of the license in this archive (see LICENSE).
 *
 * Copyright Nikolai Kudashov, 2013-2018.
 */

package org.telegram.ui.Cells;

import android.animation.Animator;
import android.animation.AnimatorListenerAdapter;
import android.animation.ValueAnimator;
import android.annotation.SuppressLint;
import android.content.Context;
import android.graphics.Canvas;
import android.graphics.Paint;
import android.graphics.RectF;
import android.graphics.drawable.BitmapDrawable;
import android.graphics.drawable.Drawable;
import android.os.Build;
import android.os.Bundle;
import android.os.SystemClock;
import android.text.Layout;
import android.text.Spannable;
import android.text.SpannableStringBuilder;
import android.text.Spanned;
import android.text.StaticLayout;
import android.text.TextPaint;
import android.text.TextUtils;
import android.text.style.CharacterStyle;
import android.text.style.ClickableSpan;
import android.text.style.ReplacementSpan;
import android.text.style.StyleSpan;
import android.view.HapticFeedbackConstants;
import android.view.accessibility.AccessibilityEvent;
import android.view.accessibility.AccessibilityNodeInfo;
import android.view.animation.Interpolator;
import android.view.animation.OvershootInterpolator;

import org.telegram.messenger.AndroidUtilities;
import org.telegram.messenger.ChatObject;
import org.telegram.messenger.ContactsController;
import org.telegram.messenger.DialogObject;
import org.telegram.messenger.ChatThemeController;
import org.telegram.messenger.DownloadController;
import org.telegram.messenger.Emoji;
import org.telegram.messenger.FileLoader;
import org.telegram.messenger.FileLog;
import org.telegram.messenger.ImageLocation;
import org.telegram.messenger.ImageReceiver;
import org.telegram.messenger.LocaleController;
import org.telegram.messenger.MediaDataController;
import org.telegram.messenger.MessageObject;
import org.telegram.messenger.MessagesController;
import org.telegram.messenger.MessagesStorage;
import org.telegram.messenger.R;
import org.telegram.messenger.SharedConfig;
import org.telegram.messenger.UserConfig;
import org.telegram.messenger.UserObject;
import org.telegram.tgnet.ConnectionsManager;
import org.telegram.tgnet.TLRPC;
import org.telegram.ui.ActionBar.Theme;
import org.telegram.ui.Adapters.DialogsAdapter;
import org.telegram.ui.Components.AnimatedEmojiDrawable;
import org.telegram.ui.Components.AnimatedEmojiSpan;
import org.telegram.ui.Components.AvatarDrawable;
import org.telegram.ui.Components.CheckBox2;
import org.telegram.ui.Components.CubicBezierInterpolator;
import org.telegram.ui.Components.EmptyStubSpan;
import org.telegram.ui.Components.ForegroundColorSpanThemable;
import org.telegram.ui.Components.Premium.PremiumGradient;
import org.telegram.ui.Components.PullForegroundDrawable;
import org.telegram.ui.Components.RLottieDrawable;
import org.telegram.ui.Components.StaticLayoutEx;
import org.telegram.ui.Components.StatusDrawable;
import org.telegram.ui.Components.SwipeGestureSettingsView;
import org.telegram.ui.Components.TextStyleSpan;
import org.telegram.ui.Components.TypefaceSpan;
import org.telegram.ui.Components.URLSpanNoUnderline;
import org.telegram.ui.Components.URLSpanNoUnderlineBold;
import org.telegram.ui.Components.spoilers.SpoilerEffect;
import org.telegram.ui.DialogsActivity;

import java.util.ArrayList;
import java.util.List;
import java.util.Stack;

import tw.nekomimi.nekogram.ui.MessageHelper;
import tw.nekomimi.nekogram.NekoConfig;

public class DialogCell extends BaseCell {

    public boolean drawingForBlur;
    boolean moving;
    private RLottieDrawable lastDrawTranslationDrawable;
    private int lastDrawSwipeMessageStringId;
    public boolean swipeCanceled;

    public void setMoving(boolean moving) {
        this.moving = moving;
    }

    public boolean isMoving() {
        return moving;
    }

    public static class FixedWidthSpan extends ReplacementSpan {

        private int width;

        public FixedWidthSpan(int w) {
            width = w;
        }

        @Override
        public int getSize(Paint paint, CharSequence text, int start, int end, Paint.FontMetricsInt fm) {
            if (fm == null) {
                fm = paint.getFontMetricsInt();
            }
            if (fm != null) {
                int h = fm.descent - fm.ascent;
                fm.bottom = fm.descent = 1 - h;
                fm.top = fm.ascent = -1;
            }
            return width;
        }

        @Override
        public void draw(Canvas canvas, CharSequence text, int start, int end, float x, int top, int y, int bottom, Paint paint) {

        }
    }

    public static class CustomDialog {
        public String name;
        public String message;
        public int id;
        public int unread_count;
        public boolean pinned;
        public boolean muted;
        public int type;
        public int date;
        public boolean verified;
        public boolean isMedia;
        public boolean sent;
    }

    private int paintIndex;

    private int currentAccount;
    private CustomDialog customDialog;
    private long currentDialogId;
    private int currentDialogFolderId;
    private int currentDialogFolderDialogsCount;
    private int currentEditDate;
    private boolean isDialogCell;
    private int lastMessageDate;
    private int unreadCount;
    private boolean markUnread;
    private int mentionCount;
    private int reactionMentionCount;
    private boolean lastUnreadState;
    private int lastSendState;
    private boolean dialogMuted;
    private float dialogMutedProgress;
    private MessageObject message;
    private boolean clearingDialog;
    private CharSequence lastMessageString;
    private int index;
    private int dialogsType;
    private int folderId;
    private int messageId;
    private boolean archiveHidden;

    private float cornerProgress;
    private long lastUpdateTime;
    private float onlineProgress;
    private float chatCallProgress;
    private float innerProgress;
    private int progressStage;

    private float clipProgress;
    private int topClip;
    private int bottomClip;
    private float translationX;
    private boolean isSliding;
    private RLottieDrawable translationDrawable;
    private boolean translationAnimationStarted;
    private boolean drawRevealBackground;
    private float currentRevealProgress;
    private float currentRevealBounceProgress;
    private float archiveBackgroundProgress;

    private boolean hasMessageThumb;
    private ImageReceiver thumbImage = new ImageReceiver(this);
    private boolean drawPlay;

    private ImageReceiver avatarImage = new ImageReceiver(this);
    private AvatarDrawable avatarDrawable = new AvatarDrawable();
    private boolean animatingArchiveAvatar;
    private float animatingArchiveAvatarProgress;
    private BounceInterpolator interpolator = new BounceInterpolator();
    private PullForegroundDrawable archivedChatsDrawable;

    private TLRPC.User user;
    private TLRPC.Chat chat;
    private TLRPC.EncryptedChat encryptedChat;
    private CharSequence lastPrintString;
    private int printingStringType;
    private TLRPC.DraftMessage draftMessage;

    private CheckBox2 checkBox;

    public boolean useForceThreeLines;
    public boolean useSeparator;
    public boolean fullSeparator;
    public boolean fullSeparator2;

    private boolean useMeForMyMessages;

    private boolean hasCall;

    private int nameLeft;
    private StaticLayout nameLayout;
    private boolean drawNameLock;
    private int nameMuteLeft;
    private int nameLockLeft;
    private int nameLockTop;

    private int timeLeft;
    private int timeTop;
    private StaticLayout timeLayout;

    private boolean promoDialog;

    private boolean drawCheck1;
    private boolean drawCheck2;
    private boolean drawClock;
    private int checkDrawLeft;
    private int checkDrawLeft1;
    private int clockDrawLeft;
    private int checkDrawTop;
    private int halfCheckDrawLeft;

    private int messageTop;
    private int messageLeft;
    private StaticLayout messageLayout;

    private Stack<SpoilerEffect> spoilersPool = new Stack<>();
    private List<SpoilerEffect> spoilers = new ArrayList<>();
    private AnimatedEmojiSpan.EmojiGroupedSpans animatedEmojiStack;

    private int messageNameTop;
    private int messageNameLeft;
    private StaticLayout messageNameLayout;

    private boolean drawError;
    private int errorTop;
    private int errorLeft;

    private boolean attachedToWindow;

    private float reorderIconProgress;
    private boolean drawReorder;
    private boolean drawPinBackground;
    private boolean drawPin;
    private int pinTop;
    private int pinLeft;

    private boolean drawCount;
    private boolean drawCount2 = true;
    private int countTop;
    private int countLeft;
    private int countWidth;
    private int countWidthOld;
    private int countLeftOld;
    private boolean countAnimationIncrement;
    private ValueAnimator countAnimator;
    private ValueAnimator reactionsMentionsAnimator;
    private float countChangeProgress = 1f;
    private float reactionsMentionsChangeProgress = 1f;
    private StaticLayout countLayout;
    private StaticLayout countOldLayout;
    private StaticLayout countAnimationStableLayout;
    private StaticLayout countAnimationInLayout;

    private boolean drawMention;
    private boolean drawReactionMention;
    private int mentionLeft;
    private int reactionMentionLeft;
    private int mentionWidth;
    private StaticLayout mentionLayout;

    private boolean drawVerified;
    private boolean drawPremium;

    private int drawScam;

    private boolean isSelected;

    private RectF rect = new RectF();
    private DialogsAdapter.DialogsPreloader preloader;

    private int animateToStatusDrawableParams;
    private int animateFromStatusDrawableParams;
    private int lastStatusDrawableParams = -1;
    private float statusDrawableProgress;
    private boolean statusDrawableAnimationInProgress;
    private ValueAnimator statusDrawableAnimator;
    long lastDialogChangedTime;
    private int statusDrawableLeft;

    private DialogsActivity parentFragment;

    private StaticLayout swipeMessageTextLayout;
    private int swipeMessageTextId;
    private int swipeMessageWidth;

    public static class BounceInterpolator implements Interpolator {

        public float getInterpolation(float t) {
            if (t < 0.33f) {
                return 0.1f * (t / 0.33f);
            } else {
                t -= 0.33f;
                if (t < 0.33f) {
                    return 0.1f - 0.15f * (t / 0.34f);
                } else {
                    t -= 0.34f;
                    return -0.05f + 0.05f * (t / 0.33f);
                }
            }
        }
    }

    public DialogCell(DialogsActivity fragment, Context context, boolean needCheck, boolean forceThreeLines) {
        this(fragment, context, needCheck, forceThreeLines, UserConfig.selectedAccount, null);
    }

    private final Theme.ResourcesProvider resourcesProvider;

    public DialogCell(DialogsActivity fragment, Context context, boolean needCheck, boolean forceThreeLines, int account, Theme.ResourcesProvider resourcesProvider) {
        super(context);
        this.resourcesProvider = resourcesProvider;
        parentFragment = fragment;
        Theme.createDialogsResources(context);
        avatarImage.setRoundRadius(AndroidUtilities.dp(28));
        thumbImage.setRoundRadius(AndroidUtilities.dp(2));
        useForceThreeLines = forceThreeLines;
        currentAccount = account;

        if (needCheck) {
            checkBox = new CheckBox2(context, 21, resourcesProvider);
            checkBox.setColor(null, Theme.key_windowBackgroundWhite, Theme.key_checkboxCheck);
            checkBox.setDrawUnchecked(false);
            checkBox.setDrawBackgroundAsArc(3);
            addView(checkBox);
        }
    }

    public void setDialog(TLRPC.Dialog dialog, int type, int folder) {
        if (currentDialogId != dialog.id) {
            if (statusDrawableAnimator != null) {
                statusDrawableAnimator.removeAllListeners();
                statusDrawableAnimator.cancel();
            }
            statusDrawableAnimationInProgress = false;
            lastStatusDrawableParams = -1;
        }
        currentDialogId = dialog.id;
        lastDialogChangedTime = System.currentTimeMillis();
        isDialogCell = true;
        if (dialog instanceof TLRPC.TL_dialogFolder) {
            TLRPC.TL_dialogFolder dialogFolder = (TLRPC.TL_dialogFolder) dialog;
            currentDialogFolderId = dialogFolder.folder.id;
            if (archivedChatsDrawable != null) {
                archivedChatsDrawable.setCell(this);
            }
        } else {
            currentDialogFolderId = 0;
        }
        dialogsType = type;
        folderId = folder;
        messageId = 0;
        update(0, false);
        checkOnline();
        checkGroupCall();
        checkChatTheme();
    }

    public void setDialogIndex(int i) {
        index = i;
    }

    public void setDialog(CustomDialog dialog) {
        customDialog = dialog;
        messageId = 0;
        update(0);
        checkOnline();
        checkGroupCall();
        checkChatTheme();
    }

    private void checkOnline() {
        if (user != null) {
            TLRPC.User newUser = MessagesController.getInstance(currentAccount).getUser(user.id);
            if (newUser != null) {
                user = newUser;
            }
        }
        boolean isOnline = isOnline();
        onlineProgress = isOnline ? 1.0f : 0.0f;
    }

    private boolean isOnline() {
        if (user == null || user.self) {
            return false;
        }
        if (user.status != null && user.status.expires <= 0) {
            if (MessagesController.getInstance(currentAccount).onlinePrivacy.containsKey(user.id)) {
                return true;
            }
        }
        if (user.status != null && user.status.expires > ConnectionsManager.getInstance(currentAccount).getCurrentTime()) {
            return true;
        }
        return false;
    }

    private void checkGroupCall() {
        hasCall = chat != null && chat.call_active && chat.call_not_empty;
        chatCallProgress = hasCall ? 1.0f : 0.0f;
    }

    private void checkChatTheme() {
        if (message != null && message.messageOwner != null && message.messageOwner.action instanceof TLRPC.TL_messageActionSetChatTheme && lastUnreadState) {
            TLRPC.TL_messageActionSetChatTheme setThemeAction = (TLRPC.TL_messageActionSetChatTheme) message.messageOwner.action;
            ChatThemeController.getInstance(currentAccount).setDialogTheme(currentDialogId, setThemeAction.emoticon, false);
        }
    }

    public void setDialog(long dialog_id, MessageObject messageObject, int date, boolean useMe) {
        if (currentDialogId != dialog_id) {
            lastStatusDrawableParams = -1;
        }
        currentDialogId = dialog_id;
        lastDialogChangedTime = System.currentTimeMillis();
        message = messageObject;
        useMeForMyMessages = useMe;
        isDialogCell = false;
        lastMessageDate = date;
        currentEditDate = messageObject != null ? messageObject.messageOwner.edit_date : 0;
        unreadCount = 0;
        markUnread = false;
        messageId = messageObject != null ? messageObject.getId() : 0;
        mentionCount = 0;
        reactionMentionCount = 0;
        lastUnreadState = messageObject != null && messageObject.isUnread();
        if (message != null) {
            lastSendState = message.messageOwner.send_state;
        }
        update(0);
    }

    public long getDialogId() {
        return currentDialogId;
    }

    public int getDialogIndex() {
        return index;
    }

    public int getMessageId() {
        return messageId;
    }

    public void setPreloader(DialogsAdapter.DialogsPreloader preloader) {
        this.preloader = preloader;
    }

    @Override
    protected void onDetachedFromWindow() {
        super.onDetachedFromWindow();
        isSliding = false;
        drawRevealBackground = false;
        currentRevealProgress = 0.0f;
        attachedToWindow = false;
        reorderIconProgress = drawPin && drawReorder ? 1.0f : 0.0f;
        avatarImage.onDetachedFromWindow();
        thumbImage.onDetachedFromWindow();
        if (translationDrawable != null) {
            translationDrawable.stop();
            translationDrawable.setProgress(0.0f);
            translationDrawable.setCallback(null);
            translationDrawable = null;
            translationAnimationStarted = false;
        }
        if (preloader != null) {
            preloader.remove(currentDialogId);
        }
        AnimatedEmojiSpan.release(this, animatedEmojiStack);
    }

    @Override
    protected void onAttachedToWindow() {
        super.onAttachedToWindow();
        avatarImage.onAttachedToWindow();
        thumbImage.onAttachedToWindow();
        resetPinnedArchiveState();
        animatedEmojiStack = AnimatedEmojiSpan.update(AnimatedEmojiDrawable.CACHE_TYPE_MESSAGES, this, animatedEmojiStack, messageLayout);
    }

    public void resetPinnedArchiveState() {
        archiveHidden = SharedConfig.archiveHidden;
        archiveBackgroundProgress = archiveHidden ? 0.0f : 1.0f;
        avatarDrawable.setArchivedAvatarHiddenProgress(archiveBackgroundProgress);
        clipProgress = 0.0f;
        isSliding = false;
        reorderIconProgress = drawPin && drawReorder ? 1.0f : 0.0f;
        attachedToWindow = true;
        cornerProgress = 0.0f;
        setTranslationX(0);
        setTranslationY(0);
    }

    @Override
    protected void onMeasure(int widthMeasureSpec, int heightMeasureSpec) {
        if (checkBox != null) {
            checkBox.measure(MeasureSpec.makeMeasureSpec(AndroidUtilities.dp(24), MeasureSpec.EXACTLY), MeasureSpec.makeMeasureSpec(AndroidUtilities.dp(24), MeasureSpec.EXACTLY));
        }
        setMeasuredDimension(MeasureSpec.getSize(widthMeasureSpec), AndroidUtilities.dp(useForceThreeLines || SharedConfig.useThreeLinesLayout ? 78 : 72) + (useSeparator ? 1 : 0));
        topClip = 0;
        bottomClip = getMeasuredHeight();
    }

    int lastSize;
    @Override
    protected void onLayout(boolean changed, int left, int top, int right, int bottom) {
        if (currentDialogId == 0 && customDialog == null) {
            return;
        }
        if (checkBox != null) {
            int x = LocaleController.isRTL ? (right - left) - AndroidUtilities.dp(useForceThreeLines || SharedConfig.useThreeLinesLayout ? 43 : 45) : AndroidUtilities.dp(useForceThreeLines || SharedConfig.useThreeLinesLayout ? 43 : 45);
            int y = AndroidUtilities.dp(useForceThreeLines || SharedConfig.useThreeLinesLayout ? 48 : 42);
            checkBox.layout(x, y, x + checkBox.getMeasuredWidth(), y + checkBox.getMeasuredHeight());
        }
        int size = getMeasuredHeight() + getMeasuredWidth() << 16;
        if (size != lastSize) {
            lastSize = size;
            try {
                buildLayout();
            } catch (Exception e) {
                FileLog.e(e);
            }
        }
    }

    public boolean isUnread() {
        return (unreadCount != 0 || markUnread) && !dialogMuted;
    }

    public boolean getHasUnread() {
        return (unreadCount != 0 || markUnread);
    }

    public boolean getIsMuted() {
        return dialogMuted;
    }

    public boolean getIsPinned() {
        return drawPin;
    }

    private CharSequence formatArchivedDialogNames() {
        ArrayList<TLRPC.Dialog> dialogs = MessagesController.getInstance(currentAccount).getDialogs(currentDialogFolderId);
        currentDialogFolderDialogsCount = dialogs.size();
        SpannableStringBuilder builder = new SpannableStringBuilder();
        for (int a = 0, N = dialogs.size(); a < N; a++) {
            TLRPC.Dialog dialog = dialogs.get(a);
            TLRPC.User currentUser = null;
            TLRPC.Chat currentChat = null;
            if (DialogObject.isEncryptedDialog(dialog.id)) {
                TLRPC.EncryptedChat encryptedChat = MessagesController.getInstance(currentAccount).getEncryptedChat(DialogObject.getEncryptedChatId(dialog.id));
                if (encryptedChat != null) {
                    currentUser = MessagesController.getInstance(currentAccount).getUser(encryptedChat.user_id);
                }
            } else {
                if (DialogObject.isUserDialog(dialog.id)) {
                    currentUser = MessagesController.getInstance(currentAccount).getUser(dialog.id);
                } else {
                    currentChat = MessagesController.getInstance(currentAccount).getChat(-dialog.id);
                }
            }
            String title;
            if (currentChat != null) {
                title = currentChat.title.replace('\n', ' ');
            } else if (currentUser != null) {
                if (UserObject.isDeleted(currentUser)) {
                    title = LocaleController.getString("HiddenName", R.string.HiddenName);
                } else {
                    title = ContactsController.formatName(currentUser.first_name, currentUser.last_name).replace('\n', ' ');
                }
            } else {
                continue;
            }
            if (builder.length() > 0) {
                builder.append(", ");
            }
            int boldStart = builder.length();
            int boldEnd = boldStart + title.length();
            builder.append(title);
            if (dialog.unread_count > 0) {
                builder.setSpan(new TypefaceSpan(AndroidUtilities.getTypeface("fonts/rmedium.ttf"), 0, Theme.getColor(Theme.key_chats_nameArchived, resourcesProvider)), boldStart, boldEnd, Spanned.SPAN_EXCLUSIVE_EXCLUSIVE);
            }
            if (builder.length() > 150) {
                break;
            }
        }
        return Emoji.replaceEmoji(builder, Theme.dialogs_messagePaint[paintIndex].getFontMetricsInt(), AndroidUtilities.dp(17), false);
    }


    public void buildLayout() {
        int thumbSize;
        if (useForceThreeLines || SharedConfig.useThreeLinesLayout) {
            Theme.dialogs_namePaint[1].setTextSize(AndroidUtilities.dp(16));
            Theme.dialogs_nameEncryptedPaint[1].setTextSize(AndroidUtilities.dp(16));
            Theme.dialogs_messagePaint[1].setTextSize(AndroidUtilities.dp(15));
            Theme.dialogs_messagePrintingPaint[1].setTextSize(AndroidUtilities.dp(15));

            Theme.dialogs_messagePaint[1].setColor(Theme.dialogs_messagePaint[1].linkColor = Theme.getColor(Theme.key_chats_message_threeLines, resourcesProvider));
            paintIndex = 1;
            thumbSize = 18;
        } else {
            Theme.dialogs_namePaint[0].setTextSize(AndroidUtilities.dp(17));
            Theme.dialogs_nameEncryptedPaint[0].setTextSize(AndroidUtilities.dp(17));
            Theme.dialogs_messagePaint[0].setTextSize(AndroidUtilities.dp(16));
            Theme.dialogs_messagePrintingPaint[0].setTextSize(AndroidUtilities.dp(16));

            Theme.dialogs_messagePaint[0].setColor(Theme.dialogs_messagePaint[0].linkColor = Theme.getColor(Theme.key_chats_message, resourcesProvider));
            paintIndex = 0;
            thumbSize = 19;
        }

        currentDialogFolderDialogsCount = 0;
        String nameString = "";
        String timeString = "";
        String countString = null;
        String mentionString = null;
        CharSequence messageString = "";
        CharSequence messageNameString = null;
        CharSequence printingString = null;
        if (isDialogCell) {
            printingString = MessagesController.getInstance(currentAccount).getPrintingString(currentDialogId, 0, true);
        }
        TextPaint currentMessagePaint = Theme.dialogs_messagePaint[paintIndex];
        boolean checkMessage = true;

        drawNameLock = false;
        drawVerified = false;
        drawPremium = false;
        drawScam = 0;
        drawPinBackground = false;
        hasMessageThumb = false;
        int offsetName = 0;
        boolean showChecks = !UserObject.isUserSelf(user) && !useMeForMyMessages;
        boolean drawTime = true;
        printingStringType = -1;
        int printingStringReplaceIndex = -1;

        String messageFormat;
        boolean hasNameInMessage;
        if (Build.VERSION.SDK_INT >= 18) {
            if (!useForceThreeLines && !SharedConfig.useThreeLinesLayout || currentDialogFolderId != 0) {
                messageFormat = "%2$s: \u2068%1$s\u2069";
                hasNameInMessage = true;
            } else {
                messageFormat = "\u2068%s\u2069";
                hasNameInMessage = false;
            }
        } else {
            if (!useForceThreeLines && !SharedConfig.useThreeLinesLayout || currentDialogFolderId != 0) {
                messageFormat = "%2$s: %1$s";
                hasNameInMessage = true;
            } else {
                messageFormat = "%1$s";
                hasNameInMessage = false;
            }
        }

        CharSequence msgText = message != null ? message.messageText : null;
        if (msgText instanceof Spannable) {
            Spannable sp = new SpannableStringBuilder(msgText);
            for (Object span : sp.getSpans(0, sp.length(), URLSpanNoUnderlineBold.class))
                sp.removeSpan(span);
            for (Object span : sp.getSpans(0, sp.length(), URLSpanNoUnderline.class))
                sp.removeSpan(span);
            msgText = sp;
        }
        lastMessageString = msgText;

        if (customDialog != null) {
            if (customDialog.type == 2) {
                drawNameLock = true;
                if (useForceThreeLines || SharedConfig.useThreeLinesLayout) {
                    nameLockTop = AndroidUtilities.dp(12.5f);
                    if (!LocaleController.isRTL) {
                        nameLockLeft = AndroidUtilities.dp(72 + 6);
                        nameLeft = AndroidUtilities.dp(72 + 10) + Theme.dialogs_lockDrawable.getIntrinsicWidth();
                    } else {
                        nameLockLeft = getMeasuredWidth() - AndroidUtilities.dp(72 + 6) - Theme.dialogs_lockDrawable.getIntrinsicWidth();
                        nameLeft = AndroidUtilities.dp(22);
                    }
                } else {
                    nameLockTop = AndroidUtilities.dp(16.5f);
                    if (!LocaleController.isRTL) {
                        nameLockLeft = AndroidUtilities.dp(72 + 4);
                        nameLeft = AndroidUtilities.dp(72 + 8) + Theme.dialogs_lockDrawable.getIntrinsicWidth();
                    } else {
                        nameLockLeft = getMeasuredWidth() - AndroidUtilities.dp(72 + 4) - Theme.dialogs_lockDrawable.getIntrinsicWidth();
                        nameLeft = AndroidUtilities.dp(18);
                    }
                }
            } else {
                drawVerified = customDialog.verified;
                if (useForceThreeLines || SharedConfig.useThreeLinesLayout) {
                    if (!LocaleController.isRTL) {
                        nameLeft = AndroidUtilities.dp(72 + 6);
                    } else {
                        nameLeft = AndroidUtilities.dp(22);
                    }
                } else {
                    if (!LocaleController.isRTL) {
                        nameLeft = AndroidUtilities.dp(72 + 4);
                    } else {
                        nameLeft = AndroidUtilities.dp(18);
                    }
                }
            }

            if (customDialog.type == 1) {
                messageNameString = LocaleController.getString("FromYou", R.string.FromYou);
                checkMessage = false;
                SpannableStringBuilder stringBuilder;
                if (customDialog.isMedia) {
                    currentMessagePaint = Theme.dialogs_messagePrintingPaint[paintIndex];
                    stringBuilder = SpannableStringBuilder.valueOf(String.format(messageFormat, message.messageText));
                    stringBuilder.setSpan(new ForegroundColorSpanThemable(Theme.key_chats_attachMessage, resourcesProvider), 0, stringBuilder.length(), Spanned.SPAN_EXCLUSIVE_EXCLUSIVE);
                } else {
                    String mess = customDialog.message;
                    if (mess.length() > 150) {
                        mess = mess.substring(0, 150);
                    }
                    if (useForceThreeLines || SharedConfig.useThreeLinesLayout) {
                        stringBuilder = SpannableStringBuilder.valueOf(String.format(messageFormat, mess, messageNameString));
                    } else {
                        stringBuilder = SpannableStringBuilder.valueOf(String.format(messageFormat, mess.replace('\n', ' '), messageNameString));
                    }
                }
                messageString = Emoji.replaceEmoji(stringBuilder, Theme.dialogs_messagePaint[paintIndex].getFontMetricsInt(), AndroidUtilities.dp(20), false);
            } else {
                messageString = customDialog.message;
                if (customDialog.isMedia) {
                    currentMessagePaint = Theme.dialogs_messagePrintingPaint[paintIndex];
                }
            }

            timeString = LocaleController.stringForMessageListDate(customDialog.date);

            if (customDialog.unread_count != 0) {
                drawCount = true;
                countString = String.format("%d", customDialog.unread_count);
            } else {
                drawCount = false;
            }

            if (customDialog.sent) {
                drawCheck1 = true;
                drawCheck2 = true;
            } else {
                drawCheck1 = false;
                drawCheck2 = false;
            }
            drawClock = false;
            drawError = false;
            nameString = customDialog.name;
        } else {
            if (useForceThreeLines || SharedConfig.useThreeLinesLayout) {
                if (!LocaleController.isRTL) {
                    nameLeft = AndroidUtilities.dp(72 + 6);
                } else {
                    nameLeft = AndroidUtilities.dp(22);
                }
            } else {
                if (!LocaleController.isRTL) {
                    nameLeft = AndroidUtilities.dp(72 + 4);
                } else {
                    nameLeft = AndroidUtilities.dp(18);
                }
            }

            if (encryptedChat != null) {
                if (currentDialogFolderId == 0) {
                    drawNameLock = true;
                    if (useForceThreeLines || SharedConfig.useThreeLinesLayout) {
                        nameLockTop = AndroidUtilities.dp(12.5f);
                        if (!LocaleController.isRTL) {
                            nameLockLeft = AndroidUtilities.dp(72 + 6);
                            nameLeft = AndroidUtilities.dp(72 + 10) + Theme.dialogs_lockDrawable.getIntrinsicWidth();
                        } else {
                            nameLockLeft = getMeasuredWidth() - AndroidUtilities.dp(72 + 6) - Theme.dialogs_lockDrawable.getIntrinsicWidth();
                            nameLeft = AndroidUtilities.dp(22);
                        }
                    } else {
                        nameLockTop = AndroidUtilities.dp(16.5f);
                        if (!LocaleController.isRTL) {
                            nameLockLeft = AndroidUtilities.dp(72 + 4);
                            nameLeft = AndroidUtilities.dp(72 + 8) + Theme.dialogs_lockDrawable.getIntrinsicWidth();
                        } else {
                            nameLockLeft = getMeasuredWidth() - AndroidUtilities.dp(72 + 4) - Theme.dialogs_lockDrawable.getIntrinsicWidth();
                            nameLeft = AndroidUtilities.dp(18);
                        }
                    }
                }
            } else {
                if (currentDialogFolderId == 0) {
                    if (chat != null) {
                        if (chat.scam) {
                            drawScam = 1;
                            Theme.dialogs_scamDrawable.checkText();
                        } else if (chat.fake) {
                            drawScam = 2;
                            Theme.dialogs_fakeDrawable.checkText();
                        } else {
                            drawVerified = chat.verifiedExtended();
                        }
                    } else if (user != null) {
                        if (user.scam) {
                            drawScam = 1;
                            Theme.dialogs_scamDrawable.checkText();
                        } else if (user.fake) {
                            drawScam = 2;
                            Theme.dialogs_fakeDrawable.checkText();
                        } else {
                            drawVerified = user.verifiedExtended();
                        }
                        drawPremium = MessagesController.getInstance(currentAccount).isPremiumUser(user) && UserConfig.getInstance(currentAccount).clientUserId != user.id && user.id != 0;
                    }
                }
            }

            int lastDate = lastMessageDate;
            if (lastMessageDate == 0 && message != null) {
                lastDate = message.messageOwner.date;
            }

            if (isDialogCell) {
                draftMessage = MediaDataController.getInstance(currentAccount).getDraft(currentDialogId, 0);
                if (draftMessage != null && (TextUtils.isEmpty(draftMessage.message) && draftMessage.reply_to_msg_id == 0 || lastDate > draftMessage.date && unreadCount != 0) ||
                        ChatObject.isChannel(chat) && !chat.megagroup && !chat.creator && (chat.admin_rights == null || !chat.admin_rights.post_messages) ||
                        chat != null && (chat.left || chat.kicked)) {
                    draftMessage = null;
                }
            } else {
                draftMessage = null;
            }

            if (printingString != null) {
                lastPrintString = printingString;
                printingStringType = MessagesController.getInstance(currentAccount).getPrintingStringType(currentDialogId, 0);
                StatusDrawable statusDrawable = Theme.getChatStatusDrawable(printingStringType);
                int startPadding = 0;
                if (statusDrawable != null) {
                    startPadding = statusDrawable.getIntrinsicWidth() + AndroidUtilities.dp(3);
                }
                SpannableStringBuilder spannableStringBuilder = new SpannableStringBuilder();

                printingString = TextUtils.replace(printingString, new String[]{"..."}, new String[]{""});
                if (printingStringType == 5) {
                    printingStringReplaceIndex = printingString.toString().indexOf("**oo**");
                }
                if (printingStringReplaceIndex >= 0) {
                    spannableStringBuilder.append(printingString).setSpan(new FixedWidthSpan(Theme.getChatStatusDrawable(printingStringType).getIntrinsicWidth()), printingStringReplaceIndex, printingStringReplaceIndex + 6, 0);
                } else {
                    spannableStringBuilder.append(" ").append(printingString).setSpan(new FixedWidthSpan(startPadding), 0, 1, 0);
                }

                messageString = spannableStringBuilder;
                currentMessagePaint = Theme.dialogs_messagePrintingPaint[paintIndex];
                checkMessage = false;
            } else {
                lastPrintString = null;
                if (draftMessage != null) {
                    checkMessage = false;
                    messageNameString = LocaleController.getString("Draft", R.string.Draft);
                    if (TextUtils.isEmpty(draftMessage.message)) {
                        if (useForceThreeLines || SharedConfig.useThreeLinesLayout) {
                            messageString = "";
                        } else {
                            SpannableStringBuilder stringBuilder = SpannableStringBuilder.valueOf(messageNameString);
                            stringBuilder.setSpan(new ForegroundColorSpanThemable(Theme.key_chats_draft, resourcesProvider), 0, messageNameString.length(), Spanned.SPAN_EXCLUSIVE_EXCLUSIVE);
                            messageString = stringBuilder;
                        }
                    } else {
                        String mess = draftMessage.message;
                        if (mess.length() > 150) {
                            mess = mess.substring(0, 150);
                        }
                        Spannable messSpan = new SpannableStringBuilder(mess);
                        MediaDataController.addTextStyleRuns(draftMessage, messSpan, TextStyleSpan.FLAG_STYLE_SPOILER);
                        if (draftMessage != null && draftMessage.entities != null) {
                            MediaDataController.addAnimatedEmojiSpans(draftMessage.entities, messSpan, currentMessagePaint == null ? null : currentMessagePaint.getFontMetricsInt());
                        }

                        SpannableStringBuilder stringBuilder = AndroidUtilities.formatSpannable(messageFormat, AndroidUtilities.replaceNewLines(messSpan), messageNameString);
                        if (!useForceThreeLines && !SharedConfig.useThreeLinesLayout) {
                            stringBuilder.setSpan(new ForegroundColorSpanThemable(Theme.key_chats_draft, resourcesProvider), 0, messageNameString.length() + 1, Spanned.SPAN_EXCLUSIVE_EXCLUSIVE);
                        }
                        messageString = Emoji.replaceEmoji(stringBuilder, Theme.dialogs_messagePaint[paintIndex].getFontMetricsInt(), AndroidUtilities.dp(20), false);
                    }
                } else {
                    if (clearingDialog) {
                        currentMessagePaint = Theme.dialogs_messagePrintingPaint[paintIndex];
                        messageString = LocaleController.getString("HistoryCleared", R.string.HistoryCleared);
                    } else if (message == null) {
                        if (encryptedChat != null) {
                            currentMessagePaint = Theme.dialogs_messagePrintingPaint[paintIndex];
                            if (encryptedChat instanceof TLRPC.TL_encryptedChatRequested) {
                                messageString = LocaleController.getString("EncryptionProcessing", R.string.EncryptionProcessing);
                            } else if (encryptedChat instanceof TLRPC.TL_encryptedChatWaiting) {
                                messageString = LocaleController.formatString("AwaitingEncryption", R.string.AwaitingEncryption, UserObject.getFirstName(user));
                            } else if (encryptedChat instanceof TLRPC.TL_encryptedChatDiscarded) {
                                messageString = LocaleController.getString("EncryptionRejected", R.string.EncryptionRejected);
                            } else if (encryptedChat instanceof TLRPC.TL_encryptedChat) {
                                if (encryptedChat.admin_id == UserConfig.getInstance(currentAccount).getClientUserId()) {
                                    messageString = LocaleController.formatString("EncryptedChatStartedOutgoing", R.string.EncryptedChatStartedOutgoing, UserObject.getFirstName(user));
                                } else {
                                    messageString = LocaleController.getString("EncryptedChatStartedIncoming", R.string.EncryptedChatStartedIncoming);
                                }
                            }
                        } else {
                            if (dialogsType == 3 && UserObject.isUserSelf(user)) {
                                messageString = LocaleController.getString("SavedMessagesInfo", R.string.SavedMessagesInfo);
                                showChecks = false;
                                drawTime = false;
                            } else {
                                messageString = "";
                            }
                        }
                    } else {
                        String restrictionReason = MessagesController.getRestrictionReason(message.messageOwner.restriction_reason);
                        TLRPC.User fromUser = null;
                        TLRPC.Chat fromChat = null;
                        long fromId = message.getFromChatId();
                        if (DialogObject.isUserDialog(fromId)) {
                            fromUser = MessagesController.getInstance(currentAccount).getUser(fromId);
                        } else {
                            fromChat = MessagesController.getInstance(currentAccount).getChat(-fromId);
                        }
                        drawCount2 = true;
                        if (dialogsType == 2) {
                            if (chat != null) {
                                if (ChatObject.isChannel(chat) && !chat.megagroup) {
                                    if (chat.participants_count != 0) {
                                        messageString = LocaleController.formatPluralStringComma("Subscribers", chat.participants_count);
                                    } else {
                                        if (TextUtils.isEmpty(chat.username)) {
                                            messageString = LocaleController.getString("ChannelPrivate", R.string.ChannelPrivate).toLowerCase();
                                        } else {
                                            messageString = LocaleController.getString("ChannelPublic", R.string.ChannelPublic).toLowerCase();
                                        }
                                    }
                                } else {
                                    if (chat.participants_count != 0) {
                                        messageString = LocaleController.formatPluralStringComma("Members", chat.participants_count);
                                    } else {
                                        if (chat.has_geo) {
                                            messageString = LocaleController.getString("MegaLocation", R.string.MegaLocation);
                                        } else if (TextUtils.isEmpty(chat.username)) {
                                            messageString = LocaleController.getString("MegaPrivate", R.string.MegaPrivate).toLowerCase();
                                        } else {
                                            messageString = LocaleController.getString("MegaPublic", R.string.MegaPublic).toLowerCase();
                                        }
                                    }
                                }
                            } else {
                                messageString = "";
                            }
                            drawCount2 = false;
                            showChecks = false;
                            drawTime = false;
                        } else if (dialogsType == 3 && UserObject.isUserSelf(user)) {
                            messageString = LocaleController.getString("SavedMessagesInfo", R.string.SavedMessagesInfo);
                            showChecks = false;
                            drawTime = false;
                        } else if (!useForceThreeLines && !SharedConfig.useThreeLinesLayout && currentDialogFolderId != 0) {
                            checkMessage = false;
                            messageString = formatArchivedDialogNames();
                        } else if (message.messageOwner instanceof TLRPC.TL_messageService) {
                            if (ChatObject.isChannelAndNotMegaGroup(chat) && (message.messageOwner.action instanceof TLRPC.TL_messageActionChannelMigrateFrom)) {
                                messageString = "";
                                showChecks = false;
                            } else {
                                messageString = msgText;
                            }
                            currentMessagePaint = Theme.dialogs_messagePrintingPaint[paintIndex];
                        } else {
                            boolean needEmoji = true;
                            if (NekoConfig.mediaPreview.Bool() && TextUtils.isEmpty(restrictionReason) && currentDialogFolderId == 0 && encryptedChat == null && !message.needDrawBluredPreview() && (message.isPhoto() || message.isNewGif() || message.isVideo())) {
                                String type = message.isWebpage() ? message.messageOwner.media.webpage.type : null;
                                if (!("app".equals(type) || "profile".equals(type) || "article".equals(type) || type != null && type.startsWith("telegram_"))) {
                                    TLRPC.PhotoSize smallThumb = FileLoader.getClosestPhotoSizeWithSize(message.photoThumbs, 40);
                                    TLRPC.PhotoSize bigThumb = FileLoader.getClosestPhotoSizeWithSize(message.photoThumbs, AndroidUtilities.getPhotoSize());
                                    if (smallThumb == bigThumb) {
                                        bigThumb = null;
                                    }
                                    if (smallThumb != null) {
                                        hasMessageThumb = true;
                                        drawPlay = message.isVideo();
                                        String fileName = FileLoader.getAttachFileName(bigThumb);
                                        if (message.mediaExists || DownloadController.getInstance(currentAccount).canDownloadMedia(message) || FileLoader.getInstance(currentAccount).isLoadingFile(fileName)) {
                                            int size;
                                            if (message.type == MessageObject.TYPE_PHOTO) {
                                                size = bigThumb != null ? bigThumb.size : 0;
                                            } else {
                                                size = 0;
                                            }
                                            thumbImage.setImage(ImageLocation.getForObject(bigThumb, message.photoThumbsObject), "20_20", ImageLocation.getForObject(smallThumb, message.photoThumbsObject), "20_20", size, null, message, 0);
                                        } else {
                                            thumbImage.setImage(null, null, ImageLocation.getForObject(smallThumb, message.photoThumbsObject), "20_20", (Drawable) null, message, 0);
                                        }
                                        needEmoji = false;
                                    }
                                }
                            }
                            if (chat != null && chat.id > 0 && fromChat == null && (!ChatObject.isChannel(chat) || ChatObject.isMegagroup(chat))) {
                                if (message.isOutOwner()) {
                                    messageNameString = LocaleController.getString("FromYou", R.string.FromYou);
                                // NekoX: fix show forwarded name as sender
                                /*} else if (message != null && message.messageOwner.fwd_from != null && message.messageOwner.fwd_from.from_name != null) {
                                    messageNameString = message.messageOwner.fwd_from.from_name;*/
                                } else if (fromUser != null) {
                                    if (useForceThreeLines || SharedConfig.useThreeLinesLayout) {
                                        if (UserObject.isDeleted(fromUser)) {
                                            messageNameString = LocaleController.getString("HiddenName", R.string.HiddenName);
                                        } else {
                                            messageNameString = ContactsController.formatName(fromUser.first_name, fromUser.last_name).replace("\n", "");
                                        }
                                    } else {
                                        messageNameString = UserObject.getFirstName(fromUser).replace("\n", "");
                                    }
                                } else {
                                    messageNameString = "DELETED";
                                }
                                checkMessage = false;
                                SpannableStringBuilder stringBuilder;
                                if (!TextUtils.isEmpty(restrictionReason)) {
                                    stringBuilder = SpannableStringBuilder.valueOf(String.format(messageFormat, restrictionReason, messageNameString));
                                } else if (message.caption != null) {
                                    CharSequence mess = message.caption.toString();
                                    String emoji;
                                    if (!needEmoji) {
                                        emoji = "";
                                    } else if (message.isVideo()) {
                                        emoji = "\uD83D\uDCF9 ";
                                    } else if (message.isVoice()) {
                                        emoji = "\uD83C\uDFA4 ";
                                    } else if (message.isMusic()) {
                                        emoji = "\uD83C\uDFA7 ";
                                    } else if (message.isPhoto()) {
                                        emoji = "\uD83D\uDDBC ";
                                    } else {
                                        emoji = "\uD83D\uDCCE ";
                                    }
                                    if (message.hasHighlightedWords() && !TextUtils.isEmpty(message.messageOwner.message)) {
                                        String str = message.messageTrimmedToHighlight;
                                        if (message.messageTrimmedToHighlight != null) {
                                            str = message.messageTrimmedToHighlight;
                                        }
                                        int w = getMeasuredWidth() - AndroidUtilities.dp(72 + 23 + 24);
                                        if (hasNameInMessage) {
                                            if (!TextUtils.isEmpty(messageNameString)) {
                                                w -= currentMessagePaint.measureText(messageNameString.toString());
                                            }
                                            w -= currentMessagePaint.measureText(": ");
                                        }
                                        if (w > 0) {
                                            str = AndroidUtilities.ellipsizeCenterEnd(str, message.highlightedWords.get(0), w, currentMessagePaint, 130).toString();
                                        }
                                        stringBuilder = new SpannableStringBuilder(emoji).append(str);
                                    } else {
                                        if (mess.length() > 150) {
                                            mess = mess.subSequence(0, 150);
                                        }
                                        SpannableStringBuilder msgBuilder = new SpannableStringBuilder(mess);
                                        if (!NekoConfig.showSpoilersDirectly.Bool())
                                        MediaDataController.addTextStyleRuns(message.messageOwner.entities, mess, msgBuilder, TextStyleSpan.FLAG_STYLE_SPOILER);
                                        if (message != null && message.messageOwner != null) {
                                            MediaDataController.addAnimatedEmojiSpans(message.messageOwner.entities, msgBuilder, currentMessagePaint == null ? null : currentMessagePaint.getFontMetricsInt());
                                        }
                                        stringBuilder = AndroidUtilities.formatSpannable(messageFormat, new SpannableStringBuilder(emoji).append(AndroidUtilities.replaceNewLines(msgBuilder)), messageNameString);
                                    }
                                } else if (message.messageOwner.media != null && !message.isMediaEmpty()) {
                                    currentMessagePaint = Theme.dialogs_messagePrintingPaint[paintIndex];
                                    String innerMessage;
                                    if (message.messageOwner.media instanceof TLRPC.TL_messageMediaPoll) {
                                        TLRPC.TL_messageMediaPoll mediaPoll = (TLRPC.TL_messageMediaPoll) message.messageOwner.media;
                                        if (Build.VERSION.SDK_INT >= 18) {
                                            innerMessage = String.format("\uD83D\uDCCA \u2068%s\u2069", mediaPoll.poll.question);
                                        } else {
                                            innerMessage = String.format("\uD83D\uDCCA %s", mediaPoll.poll.question);
                                        }
                                    } else if (message.messageOwner.media instanceof TLRPC.TL_messageMediaGame) {
                                        if (Build.VERSION.SDK_INT >= 18) {
                                            innerMessage = String.format("\uD83C\uDFAE \u2068%s\u2069", message.messageOwner.media.game.title);
                                        } else {
                                            innerMessage = String.format("\uD83C\uDFAE %s", message.messageOwner.media.game.title);
                                        }
                                    } else if (message.messageOwner.media instanceof TLRPC.TL_messageMediaInvoice) {
                                        innerMessage = message.messageOwner.media.title;
                                    } else if (message.type == 14) {
                                        if (Build.VERSION.SDK_INT >= 18) {
                                            innerMessage = String.format("\uD83C\uDFA7 \u2068%s - %s\u2069", message.getMusicAuthor(), message.getMusicTitle());
                                        } else {
                                            innerMessage = String.format("\uD83C\uDFA7 %s - %s", message.getMusicAuthor(), message.getMusicTitle());
                                        }
                                    } else {
                                        innerMessage = msgText.toString();
                                    }
                                    innerMessage = innerMessage.replace('\n', ' ');
                                    stringBuilder = AndroidUtilities.formatSpannable(messageFormat, innerMessage, messageNameString);
                                    try {
                                        stringBuilder.setSpan(new ForegroundColorSpanThemable(Theme.key_chats_attachMessage, resourcesProvider), hasNameInMessage ? messageNameString.length() + 2 : 0, stringBuilder.length(), Spanned.SPAN_EXCLUSIVE_EXCLUSIVE);
                                    } catch (Exception e) {
                                        FileLog.e(e);
                                    }
                                } else if (message.messageOwner.message != null) {
                                    CharSequence mess = message.messageOwner.message;
                                    if (message.hasHighlightedWords()) {
                                        if (message.messageTrimmedToHighlight != null) {
                                            mess = message.messageTrimmedToHighlight;
                                        }
                                        int w = getMeasuredWidth() - AndroidUtilities.dp(72 + 23 + 10);
                                        if (hasNameInMessage) {
                                            if (!TextUtils.isEmpty(messageNameString)) {
                                                w -= currentMessagePaint.measureText(messageNameString.toString());
                                            }
                                            w -= currentMessagePaint.measureText(": ");
                                        }
                                        if (w > 0) {
                                            mess = AndroidUtilities.ellipsizeCenterEnd(mess, message.highlightedWords.get(0), w, currentMessagePaint, 130).toString();
                                        }
                                    } else {
                                        if (mess.length() > 150) {
                                            mess = mess.subSequence(0, 150);
                                        }
                                        mess = AndroidUtilities.replaceNewLines(mess);
                                    }
                                    mess = new SpannableStringBuilder(mess);
<<<<<<< HEAD
                                    if (!NekoConfig.showSpoilersDirectly.Bool())
                                        MediaDataController.addTextStyleRuns(message, (Spannable) mess, TextStyleSpan.FLAG_STYLE_SPOILER);
=======
                                    MediaDataController.addTextStyleRuns(message, (Spannable) mess, TextStyleSpan.FLAG_STYLE_SPOILER);
                                    if (message != null && message.messageOwner != null) {
                                        MediaDataController.addAnimatedEmojiSpans(message.messageOwner.entities, mess, currentMessagePaint == null ? null : currentMessagePaint.getFontMetricsInt());
                                    }
>>>>>>> 43fe75b4
                                    stringBuilder = AndroidUtilities.formatSpannable(messageFormat, mess, messageNameString);
                                } else {
                                    stringBuilder = SpannableStringBuilder.valueOf("");
                                }
                                int thumbInsertIndex = 0;
                                if (!useForceThreeLines && !SharedConfig.useThreeLinesLayout || currentDialogFolderId != 0 && stringBuilder.length() > 0) {
                                    try {
                                        stringBuilder.setSpan(new ForegroundColorSpanThemable(Theme.key_chats_nameMessage, resourcesProvider), 0, thumbInsertIndex = messageNameString.length() + 1, Spanned.SPAN_EXCLUSIVE_EXCLUSIVE);
                                        offsetName = thumbInsertIndex;
                                    } catch (Exception e) {
                                        FileLog.e(e);
                                    }
                                }
                                messageString = Emoji.replaceEmoji(stringBuilder, Theme.dialogs_messagePaint[paintIndex].getFontMetricsInt(), AndroidUtilities.dp(20), false);
                                if (message.hasHighlightedWords()) {
                                    CharSequence messageH = AndroidUtilities.highlightText(messageString, message.highlightedWords, resourcesProvider);
                                    if (messageH != null) {
                                        messageString = messageH;
                                    }
                                }
                                if (hasMessageThumb) {
                                    if (!(messageString instanceof SpannableStringBuilder)) {
                                        messageString = new SpannableStringBuilder(messageString);
                                    }
                                    checkMessage = false;
                                    SpannableStringBuilder builder = (SpannableStringBuilder) messageString;
                                    if (thumbInsertIndex >= builder.length()) {
                                        builder.append(" ");
                                        builder.setSpan(new FixedWidthSpan(AndroidUtilities.dp(thumbSize + 6)), builder.length() - 1, builder.length(), Spanned.SPAN_EXCLUSIVE_EXCLUSIVE);
                                    } else {
                                        builder.insert(thumbInsertIndex, " ");
                                        builder.setSpan(new FixedWidthSpan(AndroidUtilities.dp(thumbSize + 6)), thumbInsertIndex, thumbInsertIndex + 1, Spanned.SPAN_EXCLUSIVE_EXCLUSIVE);
                                    }
                                }
                            } else {
                                if (!TextUtils.isEmpty(restrictionReason)) {
                                    messageString = restrictionReason;
                                } else if (message.messageOwner.media instanceof TLRPC.TL_messageMediaPhoto && message.messageOwner.media.photo instanceof TLRPC.TL_photoEmpty && message.messageOwner.media.ttl_seconds != 0) {
                                    messageString = LocaleController.getString("AttachPhotoExpired", R.string.AttachPhotoExpired);
                                } else if (message.messageOwner.media instanceof TLRPC.TL_messageMediaDocument && message.messageOwner.media.document instanceof TLRPC.TL_documentEmpty && message.messageOwner.media.ttl_seconds != 0) {
                                    messageString = LocaleController.getString("AttachVideoExpired", R.string.AttachVideoExpired);
                                } else if (message.caption != null) {
                                    String emoji;
                                    if (!needEmoji) {
                                        emoji = "";
                                    } else if (message.isVideo()) {
                                        emoji = "\uD83D\uDCF9 ";
                                    } else if (message.isVoice()) {
                                        emoji = "\uD83C\uDFA4 ";
                                    } else if (message.isMusic()) {
                                        emoji = "\uD83C\uDFA7 ";
                                    } else if (message.isPhoto()) {
                                        emoji = "\uD83D\uDDBC ";
                                    } else {
                                        emoji = "\uD83D\uDCCE ";
                                    }
                                    if (message.hasHighlightedWords() && !TextUtils.isEmpty(message.messageOwner.message)) {
                                        String str = message.messageTrimmedToHighlight;
                                        if (message.messageTrimmedToHighlight != null) {
                                            str = message.messageTrimmedToHighlight;
                                        }
                                        int w = getMeasuredWidth() - AndroidUtilities.dp(72 + 23 + 24);
                                        if (hasNameInMessage) {
                                            if (!TextUtils.isEmpty(messageNameString)) {
                                                w -= currentMessagePaint.measureText(messageNameString.toString());
                                            }
                                            w -= currentMessagePaint.measureText(": ");
                                        }
                                        if (w > 0) {
                                            str = AndroidUtilities.ellipsizeCenterEnd(str, message.highlightedWords.get(0), w, currentMessagePaint, 130).toString();
                                        }
                                        messageString = emoji + str;
                                    } else {
                                        SpannableStringBuilder msgBuilder = new SpannableStringBuilder(message.caption);
<<<<<<< HEAD
                                        if (!NekoConfig.showSpoilersDirectly.Bool())
                                            MediaDataController.addTextStyleRuns(message.messageOwner.entities, message.caption, msgBuilder, TextStyleSpan.FLAG_STYLE_SPOILER);
=======
                                        if (message != null && message.messageOwner != null) {
                                            MediaDataController.addTextStyleRuns(message.messageOwner.entities, message.caption, msgBuilder, TextStyleSpan.FLAG_STYLE_SPOILER);
                                            MediaDataController.addAnimatedEmojiSpans(message.messageOwner.entities, msgBuilder, currentMessagePaint == null ? null : currentMessagePaint.getFontMetricsInt());
                                        }
>>>>>>> 43fe75b4
                                        messageString = new SpannableStringBuilder(emoji).append(msgBuilder);
                                    }
                                } else {
                                    if (message.messageOwner.media instanceof TLRPC.TL_messageMediaPoll) {
                                        TLRPC.TL_messageMediaPoll mediaPoll = (TLRPC.TL_messageMediaPoll) message.messageOwner.media;
                                        messageString = "\uD83D\uDCCA " + mediaPoll.poll.question;
                                    } else if (message.messageOwner.media instanceof TLRPC.TL_messageMediaGame) {
                                        messageString = "\uD83C\uDFAE " + message.messageOwner.media.game.title;
                                    } else if (message.messageOwner.media instanceof TLRPC.TL_messageMediaInvoice) {
                                        messageString = message.messageOwner.media.title;
                                    } else if (message.type == 14) {
                                        messageString = String.format("\uD83C\uDFA7 %s - %s", message.getMusicAuthor(), message.getMusicTitle());
                                    } else {
                                        if (message.hasHighlightedWords() && !TextUtils.isEmpty(message.messageOwner.message)){
                                            messageString = message.messageTrimmedToHighlight;
                                            if (message.messageTrimmedToHighlight != null) {
                                                messageString = message.messageTrimmedToHighlight;
                                            }
                                            int w = getMeasuredWidth() - AndroidUtilities.dp(72 + 23 );
                                            messageString = AndroidUtilities.ellipsizeCenterEnd(messageString, message.highlightedWords.get(0), w, currentMessagePaint, 130).toString();
                                        } else {
                                            SpannableStringBuilder stringBuilder = new SpannableStringBuilder(msgText);
<<<<<<< HEAD
                                            if (!NekoConfig.showSpoilersDirectly.Bool())
                                                MediaDataController.addTextStyleRuns(message, stringBuilder, TextStyleSpan.FLAG_STYLE_SPOILER);
=======
                                            MediaDataController.addTextStyleRuns(message, stringBuilder, TextStyleSpan.FLAG_STYLE_SPOILER);
                                            if (message != null && message.messageOwner != null) {
                                                MediaDataController.addAnimatedEmojiSpans(message.messageOwner.entities, stringBuilder, currentMessagePaint == null ? null : currentMessagePaint.getFontMetricsInt());
                                            }
>>>>>>> 43fe75b4
                                            messageString = stringBuilder;
                                        }
                                        AndroidUtilities.highlightText(messageString, message.highlightedWords, resourcesProvider);
                                    }
                                    if (message.messageOwner.media != null && !message.isMediaEmpty()) {
                                        currentMessagePaint = Theme.dialogs_messagePrintingPaint[paintIndex];
                                    }
                                }
                                if (hasMessageThumb) {
                                    if (message.hasHighlightedWords() && !TextUtils.isEmpty(message.messageOwner.message)) {
                                        messageString = message.messageTrimmedToHighlight;
                                        if (message.messageTrimmedToHighlight != null) {
                                            messageString = message.messageTrimmedToHighlight;
                                        }
                                        int w = getMeasuredWidth() - AndroidUtilities.dp(72 + 23 + thumbSize + 6);
                                        messageString = AndroidUtilities.ellipsizeCenterEnd(messageString, message.highlightedWords.get(0), w, currentMessagePaint, 130).toString();
                                    } else {
                                        if (messageString.length() > 150) {
                                            messageString = messageString.subSequence(0, 150);
                                        }
                                        messageString = AndroidUtilities.replaceNewLines(messageString);
                                    }
                                    if (!(messageString instanceof SpannableStringBuilder)) {
                                        messageString = new SpannableStringBuilder(messageString);
                                    }
                                    checkMessage = false;
                                    SpannableStringBuilder builder = (SpannableStringBuilder) messageString;
                                    builder.insert(0, " ");
                                    builder.setSpan(new FixedWidthSpan(AndroidUtilities.dp(thumbSize + 6)), 0, 1, Spanned.SPAN_EXCLUSIVE_EXCLUSIVE);
                                    Emoji.replaceEmoji(builder, Theme.dialogs_messagePaint[paintIndex].getFontMetricsInt(), AndroidUtilities.dp(17), false);
                                    if (message.hasHighlightedWords()) {
                                        CharSequence s = AndroidUtilities.highlightText(builder, message.highlightedWords, resourcesProvider);
                                        if (s != null) {
                                            messageString = s;
                                        }
                                    }
                                }
                            }
                        }
                        if (currentDialogFolderId != 0) {
                            messageNameString = formatArchivedDialogNames();
                        }
                    }
                }
            }

            if (draftMessage != null) {
                timeString = LocaleController.stringForMessageListDate(draftMessage.date);
            } else if (lastMessageDate != 0) {
                timeString = LocaleController.stringForMessageListDate(lastMessageDate);
            } else if (message != null) {
                timeString = LocaleController.stringForMessageListDate(message.messageOwner.date);
            }

            if (message == null) {
                drawCheck1 = false;
                drawCheck2 = false;
                drawClock = false;
                drawCount = false;
                drawMention = false;
                drawReactionMention = false;
                drawError = false;
            } else {
                if (currentDialogFolderId != 0) {
                    if (unreadCount + mentionCount > 0) {
                        if (unreadCount > mentionCount) {
                            drawCount = true;
                            drawMention = false;
                            countString = String.format("%d", unreadCount + mentionCount);
                        } else {
                            drawCount = false;
                            drawMention = true;
                            mentionString = String.format("%d", unreadCount + mentionCount);
                        }
                    } else {
                        drawCount = false;
                        drawMention = false;
                    }
                    drawReactionMention = false;
                } else {
                    if (clearingDialog) {
                        drawCount = false;
                        showChecks = false;
                    } else if (unreadCount != 0 && (unreadCount != 1 || unreadCount != mentionCount || message == null || !message.messageOwner.mentioned)) {
                        drawCount = true;
                        countString = String.format("%d", unreadCount);
                    } else if (markUnread) {
                        drawCount = true;
                        countString = "";
                    } else {
                        drawCount = false;
                    }
                    if (mentionCount != 0) {
                        drawMention = true;
                        mentionString = "@";
                    } else {
                        drawMention = false;
                    }
                    if (reactionMentionCount > 0) {
                        drawReactionMention = true;
                    } else {
                        drawReactionMention = false;
                    }
                }

                if (message.isOut() && draftMessage == null && showChecks && !(message.messageOwner.action instanceof TLRPC.TL_messageActionHistoryClear)) {
                    if (message.isSending()) {
                        drawCheck1 = false;
                        drawCheck2 = false;
                        drawClock = true;
                        drawError = false;
                    } else if (message.isSendError()) {
                        drawCheck1 = false;
                        drawCheck2 = false;
                        drawClock = false;
                        drawError = true;
                        drawCount = false;
                        drawMention = false;
                    } else if (message.isSent()) {
                        drawCheck1 = !message.isUnread() || ChatObject.isChannel(chat) && !chat.megagroup;
                        drawCheck2 = true;
                        drawClock = false;
                        drawError = false;
                    }
                } else {
                    drawCheck1 = false;
                    drawCheck2 = false;
                    drawClock = false;
                    drawError = false;
                }
            }

            promoDialog = false;
            MessagesController messagesController = MessagesController.getInstance(currentAccount);
            if (dialogsType == 0 && messagesController.isPromoDialog(currentDialogId, true)) {
                drawPinBackground = true;
                promoDialog = true;
                if (messagesController.promoDialogType == MessagesController.PROMO_TYPE_PROXY) {
                    timeString = LocaleController.getString("UseProxySponsor", R.string.UseProxySponsor);
                } else if (messagesController.promoDialogType == MessagesController.PROMO_TYPE_PSA) {
                    timeString = LocaleController.getString("PsaType_" + messagesController.promoPsaType);
                    if (TextUtils.isEmpty(timeString)) {
                        timeString = LocaleController.getString("PsaTypeDefault", R.string.PsaTypeDefault);
                    }
                    if (!TextUtils.isEmpty(messagesController.promoPsaMessage)) {
                        messageString = messagesController.promoPsaMessage;
                        hasMessageThumb = false;
                    }
                }
            }

            if (currentDialogFolderId != 0) {
                nameString = LocaleController.getString("ArchivedChats", R.string.ArchivedChats);
            } else {
                if (chat != null) {
                    nameString = chat.title;
                } else if (user != null) {
                    if (UserObject.isReplyUser(user)) {
                        nameString = LocaleController.getString("RepliesTitle", R.string.RepliesTitle);
                    } else if (UserObject.isUserSelf(user)) {
                        if (useMeForMyMessages) {
                            nameString = LocaleController.getString("FromYou", R.string.FromYou);
                        } else {
                            if (dialogsType == 3) {
                                drawPinBackground = true;
                            }
                            nameString = LocaleController.getString("SavedMessages", R.string.SavedMessages);
                        }
                    } else {
                        nameString = UserObject.getUserName(user);
                    }
                }
                if (nameString.length() == 0) {
                    nameString = LocaleController.getString("HiddenName", R.string.HiddenName);
                }
            }
        }

        int timeWidth;
        if (drawTime) {
            timeWidth = (int) Math.ceil(Theme.dialogs_timePaint.measureText(timeString));
            timeLayout = new StaticLayout(timeString, Theme.dialogs_timePaint, timeWidth, Layout.Alignment.ALIGN_NORMAL, 1.0f, 0.0f, false);
            if (!LocaleController.isRTL) {
                timeLeft = getMeasuredWidth() - AndroidUtilities.dp(15) - timeWidth;
            } else {
                timeLeft = AndroidUtilities.dp(15);
            }
        } else {
            timeWidth = 0;
            timeLayout = null;
            timeLeft = 0;
        }

        int nameWidth;

        if (!LocaleController.isRTL) {
            nameWidth = getMeasuredWidth() - nameLeft - AndroidUtilities.dp(14) - timeWidth;
        } else {
            nameWidth = getMeasuredWidth() - nameLeft - AndroidUtilities.dp(77) - timeWidth;
            nameLeft += timeWidth;
        }
        if (drawNameLock) {
            nameWidth -= AndroidUtilities.dp(4) + Theme.dialogs_lockDrawable.getIntrinsicWidth();
        }
        if (drawClock) {
            int w = Theme.dialogs_clockDrawable.getIntrinsicWidth() + AndroidUtilities.dp(5);
            nameWidth -= w;
            if (!LocaleController.isRTL) {
                clockDrawLeft = timeLeft - w;
            } else {
                clockDrawLeft = timeLeft + timeWidth + AndroidUtilities.dp(5);
                nameLeft += w;
            }
        } else if (drawCheck2) {
            int w = Theme.dialogs_checkDrawable.getIntrinsicWidth() + AndroidUtilities.dp(5);
            nameWidth -= w;
            if (drawCheck1) {
                nameWidth -= Theme.dialogs_halfCheckDrawable.getIntrinsicWidth() - AndroidUtilities.dp(8);
                if (!LocaleController.isRTL) {
                    halfCheckDrawLeft = timeLeft - w;
                    checkDrawLeft = halfCheckDrawLeft - AndroidUtilities.dp(5.5f);
                } else {
                    checkDrawLeft = timeLeft + timeWidth + AndroidUtilities.dp(5);
                    halfCheckDrawLeft = checkDrawLeft + AndroidUtilities.dp(5.5f);
                    nameLeft += w + Theme.dialogs_halfCheckDrawable.getIntrinsicWidth() - AndroidUtilities.dp(8);
                }
            } else {
                if (!LocaleController.isRTL) {
                    checkDrawLeft1 = timeLeft - w;
                } else {
                    checkDrawLeft1 = timeLeft + timeWidth + AndroidUtilities.dp(5);
                    nameLeft += w;
                }
            }
        }

        if (dialogMuted && !drawVerified && drawScam == 0) {
            int w = AndroidUtilities.dp(6) + Theme.dialogs_muteDrawable.getIntrinsicWidth();
            nameWidth -= w;
            if (LocaleController.isRTL) {
                nameLeft += w;
            }
        } else if (drawVerified) {
            int w = AndroidUtilities.dp(6) + Theme.dialogs_verifiedDrawable.getIntrinsicWidth();
            nameWidth -= w;
            if (LocaleController.isRTL) {
                nameLeft += w;
            }
        } else if (drawPremium) {
            int w = AndroidUtilities.dp(6) + PremiumGradient.getInstance().premiumStarDrawableMini.getIntrinsicWidth();
            nameWidth -= w;
            if (LocaleController.isRTL) {
                nameLeft += w;
            }
        } else if (drawScam != 0) {
            int w = AndroidUtilities.dp(6) + (drawScam == 1 ? Theme.dialogs_scamDrawable : Theme.dialogs_fakeDrawable).getIntrinsicWidth();
            nameWidth -= w;
            if (LocaleController.isRTL) {
                nameLeft += w;
            }
        }
        try {
            int ellipsizeWidth = nameWidth - AndroidUtilities.dp(12);
            if (ellipsizeWidth < 0) {
                ellipsizeWidth = 0;
            }
            CharSequence nameStringFinal = TextUtils.ellipsize(nameString.replace('\n', ' '), Theme.dialogs_namePaint[paintIndex], ellipsizeWidth, TextUtils.TruncateAt.END);
            nameStringFinal = Emoji.replaceEmoji(nameStringFinal, Theme.dialogs_namePaint[paintIndex].getFontMetricsInt(), AndroidUtilities.dp(20), false);
            if (message != null && message.hasHighlightedWords()) {
                CharSequence s = AndroidUtilities.highlightText(nameStringFinal, message.highlightedWords, resourcesProvider);
                if (s != null) {
                    nameStringFinal = s;
                }
            }
            nameStringFinal = Emoji.replaceEmoji(nameStringFinal, Theme.dialogs_namePaint[paintIndex].getFontMetricsInt(), AndroidUtilities.dp(12), false);
            nameLayout = new StaticLayout(nameStringFinal, Theme.dialogs_namePaint[paintIndex], nameWidth, Layout.Alignment.ALIGN_NORMAL, 1.0f, 0.0f, false);
        } catch (Exception e) {
            FileLog.e(e);
        }

        int messageWidth;
        int avatarLeft;
        int avatarTop;
        int thumbLeft;
        if (useForceThreeLines || SharedConfig.useThreeLinesLayout) {
            avatarTop = AndroidUtilities.dp(11);
            messageNameTop = AndroidUtilities.dp(32);
            timeTop = AndroidUtilities.dp(13);
            errorTop = AndroidUtilities.dp(43);
            pinTop = AndroidUtilities.dp(43);
            countTop = AndroidUtilities.dp(43);
            checkDrawTop = AndroidUtilities.dp(13);
            messageWidth = getMeasuredWidth() - AndroidUtilities.dp(72 + 21);

            if (LocaleController.isRTL) {
                messageLeft = messageNameLeft = AndroidUtilities.dp(16);
                avatarLeft = getMeasuredWidth() - AndroidUtilities.dp(66);
                thumbLeft = avatarLeft - AndroidUtilities.dp(13 + 18);
            } else {
                messageLeft = messageNameLeft = AndroidUtilities.dp(72 + 6);
                avatarLeft = AndroidUtilities.dp(10);
                thumbLeft = avatarLeft + AndroidUtilities.dp(56 + 13);
            }
            avatarImage.setImageCoords(avatarLeft, avatarTop, AndroidUtilities.dp(56), AndroidUtilities.dp(56));
            thumbImage.setImageCoords(thumbLeft, avatarTop + AndroidUtilities.dp(31), AndroidUtilities.dp(18), AndroidUtilities.dp(18));
        } else {
            avatarTop = AndroidUtilities.dp(9);
            messageNameTop = AndroidUtilities.dp(31);
            timeTop = AndroidUtilities.dp(16);
            errorTop = AndroidUtilities.dp(39);
            pinTop = AndroidUtilities.dp(39);
            countTop = AndroidUtilities.dp(39);
            checkDrawTop = AndroidUtilities.dp(17);
            messageWidth = getMeasuredWidth() - AndroidUtilities.dp(72 + 23);

            if (LocaleController.isRTL) {
                messageLeft = messageNameLeft = AndroidUtilities.dp(22);
                avatarLeft = getMeasuredWidth() - AndroidUtilities.dp(64);
                thumbLeft = avatarLeft - AndroidUtilities.dp(11 + thumbSize);
            } else {
                messageLeft = messageNameLeft = AndroidUtilities.dp(72 + 4);
                avatarLeft = AndroidUtilities.dp(10);
                thumbLeft = avatarLeft + AndroidUtilities.dp(56 + 11);
            }
            avatarImage.setImageCoords(avatarLeft, avatarTop, AndroidUtilities.dp(54), AndroidUtilities.dp(54));
            thumbImage.setImageCoords(thumbLeft, avatarTop + AndroidUtilities.dp(30), AndroidUtilities.dp(thumbSize), AndroidUtilities.dp(thumbSize));
        }
        if (drawPin) {
            if (!LocaleController.isRTL) {
                pinLeft = getMeasuredWidth() - Theme.dialogs_pinnedDrawable.getIntrinsicWidth() - AndroidUtilities.dp(14);
            } else {
                pinLeft = AndroidUtilities.dp(14);
            }
        }
        if (drawError) {
            int w = AndroidUtilities.dp(23 + 8);
            messageWidth -= w;
            if (!LocaleController.isRTL) {
                errorLeft = getMeasuredWidth() - AndroidUtilities.dp(23 + 11);
            } else {
                errorLeft = AndroidUtilities.dp(11);
                messageLeft += w;
                messageNameLeft += w;
            }
        } else if (countString != null || mentionString != null || drawReactionMention) {
            if (countString != null) {
                countWidth = Math.max(AndroidUtilities.dp(12), (int) Math.ceil(Theme.dialogs_countTextPaint.measureText(countString)));
                countLayout = new StaticLayout(countString, Theme.dialogs_countTextPaint, countWidth, Layout.Alignment.ALIGN_CENTER, 1.0f, 0.0f, false);
                int w = countWidth + AndroidUtilities.dp(18);
                messageWidth -= w;
                if (!LocaleController.isRTL) {
                    countLeft = getMeasuredWidth() - countWidth - AndroidUtilities.dp(20);
                } else {
                    countLeft = AndroidUtilities.dp(20);
                    messageLeft += w;
                    messageNameLeft += w;
                }
                drawCount = true;
            } else {
                countWidth = 0;
            }
            if (mentionString != null) {
                if (currentDialogFolderId != 0) {
                    mentionWidth = Math.max(AndroidUtilities.dp(12), (int) Math.ceil(Theme.dialogs_countTextPaint.measureText(mentionString)));
                    mentionLayout = new StaticLayout(mentionString, Theme.dialogs_countTextPaint, mentionWidth, Layout.Alignment.ALIGN_CENTER, 1.0f, 0.0f, false);
                } else {
                    mentionWidth = AndroidUtilities.dp(12);
                }
                int w = mentionWidth + AndroidUtilities.dp(18);
                messageWidth -= w;
                if (!LocaleController.isRTL) {
                    mentionLeft = getMeasuredWidth() - mentionWidth - AndroidUtilities.dp(20) - (countWidth != 0 ? countWidth + AndroidUtilities.dp(18) : 0);
                } else {
                    mentionLeft = AndroidUtilities.dp(20) + (countWidth != 0 ? countWidth + AndroidUtilities.dp(18) : 0);
                    messageLeft += w;
                    messageNameLeft += w;
                }
                drawMention = true;
            } else {
                mentionWidth = 0;
            }
            if (drawReactionMention) {
                int w = AndroidUtilities.dp(24);
                messageWidth -= w;
                if (!LocaleController.isRTL) {
                    reactionMentionLeft = getMeasuredWidth() - AndroidUtilities.dp(32);
                    if (drawMention) {
                        reactionMentionLeft -= (mentionWidth != 0 ? (mentionWidth + AndroidUtilities.dp(18)) : 0);
                    }
                    if (drawCount) {
                        reactionMentionLeft -= (countWidth != 0 ? countWidth + AndroidUtilities.dp(18) : 0);
                    }
                } else {
                    reactionMentionLeft = AndroidUtilities.dp(20);
                    if (drawMention) {
                        reactionMentionLeft += (mentionWidth != 0 ? (mentionWidth + AndroidUtilities.dp(18)) : 0);
                    }
                    if (drawCount) {
                        reactionMentionLeft += (countWidth != 0 ? (countWidth + AndroidUtilities.dp(18)) : 0);
                    }
                    messageLeft += w;
                    messageNameLeft += w;
                }
            }
        } else {
            if (drawPin) {
                int w = Theme.dialogs_pinnedDrawable.getIntrinsicWidth() + AndroidUtilities.dp(8);
                messageWidth -= w;
                if (LocaleController.isRTL) {
                    messageLeft += w;
                    messageNameLeft += w;
                }
            }
            drawCount = false;
            drawMention = false;
        }

        if (checkMessage) {
            if (messageString == null) {
                messageString = "";
            }
            CharSequence mess = messageString;
            if (mess.length() > 150) {
                mess = mess.subSequence(0, 150);
            }
            if (!useForceThreeLines && !SharedConfig.useThreeLinesLayout || messageNameString != null) {
                mess = AndroidUtilities.replaceNewLines(mess);
            } else {
                mess = AndroidUtilities.replaceTwoNewLinesToOne(mess);
            }
            messageString = Emoji.replaceEmoji(mess, Theme.dialogs_messagePaint[paintIndex].getFontMetricsInt(), AndroidUtilities.dp(17), false);
            if (message != null) {
                CharSequence s = AndroidUtilities.highlightText(messageString, message.highlightedWords, resourcesProvider);
                if (s != null) {
                    messageString = s;
                }
            }
        }
        messageWidth = Math.max(AndroidUtilities.dp(12), messageWidth);
        if ((useForceThreeLines || SharedConfig.useThreeLinesLayout) && messageNameString != null && (currentDialogFolderId == 0 || currentDialogFolderDialogsCount == 1)) {
            try {
                if (message != null && message.hasHighlightedWords()) {
                    CharSequence s = AndroidUtilities.highlightText(messageNameString, message.highlightedWords, resourcesProvider);
                    if (s != null) {
                        messageNameString = s;
                    }
                }
                messageNameString = Emoji.replaceEmoji(messageNameString, Theme.dialogs_messageNamePaint.getFontMetricsInt(), AndroidUtilities.dp(12), false);
                messageNameLayout = StaticLayoutEx.createStaticLayout(messageNameString, Theme.dialogs_messageNamePaint, messageWidth, Layout.Alignment.ALIGN_NORMAL, 1.0f, 0, false, TextUtils.TruncateAt.END, messageWidth, 1);
            } catch (Exception e) {
                FileLog.e(e);
            }
            messageTop = AndroidUtilities.dp(32 + 19);
            thumbImage.setImageY(avatarTop + AndroidUtilities.dp(40));
        } else {
            messageNameLayout = null;
            if (useForceThreeLines || SharedConfig.useThreeLinesLayout) {
                messageTop = AndroidUtilities.dp(32);
                thumbImage.setImageY(avatarTop + AndroidUtilities.dp(21));
            } else {
                messageTop = AndroidUtilities.dp(39);
            }
        }

        try {
            CharSequence messageStringFinal;
            if ((useForceThreeLines || SharedConfig.useThreeLinesLayout) && currentDialogFolderId != 0 && currentDialogFolderDialogsCount > 1) {
                messageStringFinal = messageNameString;
                messageNameString = null;
                currentMessagePaint = Theme.dialogs_messagePaint[paintIndex];
            } else if (!useForceThreeLines && !SharedConfig.useThreeLinesLayout || messageNameString != null) {
                messageStringFinal = TextUtils.ellipsize(messageString, currentMessagePaint, messageWidth - AndroidUtilities.dp(12), TextUtils.TruncateAt.END);
            } else {
                messageStringFinal = messageString;
            }
            // Removing links and bold spans to get rid of underlining and boldness
            if (messageStringFinal instanceof Spannable) {
                Spannable messageStringSpannable = (Spannable) messageStringFinal;
                for (CharacterStyle span : messageStringSpannable.getSpans(0, messageStringSpannable.length(), CharacterStyle.class)) {
                    if (span instanceof ClickableSpan || (span instanceof StyleSpan && ((StyleSpan) span).getStyle() == android.graphics.Typeface.BOLD)) {
                        messageStringSpannable.removeSpan(span);
                    }
                }
            }

            if (useForceThreeLines || SharedConfig.useThreeLinesLayout) {
                if (hasMessageThumb && messageNameString != null) {
                    messageWidth += AndroidUtilities.dp(6);
                }
                messageStringFinal = Emoji.replaceEmoji(messageStringFinal, currentMessagePaint.getFontMetricsInt(), AndroidUtilities.dp(12), false);
                messageLayout = StaticLayoutEx.createStaticLayout(messageStringFinal, currentMessagePaint, messageWidth, Layout.Alignment.ALIGN_NORMAL, 1.0f, AndroidUtilities.dp(1), false, TextUtils.TruncateAt.END, messageWidth, messageNameString != null ? 1 : 2);
            } else {
                if (hasMessageThumb) {
                    messageWidth += thumbSize + AndroidUtilities.dp(6);
                    if (LocaleController.isRTL) {
                        messageLeft -= thumbSize + AndroidUtilities.dp(6);
                    }
                }
                messageStringFinal = Emoji.replaceEmoji(messageStringFinal,currentMessagePaint.getFontMetricsInt(), AndroidUtilities.dp(12), false);
                messageLayout = new StaticLayout(messageStringFinal, currentMessagePaint, messageWidth, Layout.Alignment.ALIGN_NORMAL, 1.0f, 0.0f, false);
            }
            spoilersPool.addAll(spoilers);
            spoilers.clear();
<<<<<<< HEAD
            if (!NekoConfig.showSpoilersDirectly.Bool())
                SpoilerEffect.addSpoilers(this, messageLayout, spoilersPool, spoilers);
=======
            SpoilerEffect.addSpoilers(this, messageLayout, spoilersPool, spoilers);
            animatedEmojiStack = AnimatedEmojiSpan.update(AnimatedEmojiDrawable.CACHE_TYPE_MESSAGES, this, animatedEmojiStack, messageLayout);
>>>>>>> 43fe75b4
        } catch (Exception e) {
            messageLayout = null;
            FileLog.e(e);
        }

        double widthpx;
        float left;
        if (LocaleController.isRTL) {
            if (nameLayout != null && nameLayout.getLineCount() > 0) {
                left = nameLayout.getLineLeft(0);
                widthpx = Math.ceil(nameLayout.getLineWidth(0));
                if (dialogMuted && !drawVerified && drawScam == 0) {
                    nameMuteLeft = (int) (nameLeft + (nameWidth - widthpx) - AndroidUtilities.dp(6) - Theme.dialogs_muteDrawable.getIntrinsicWidth());
                } else if (drawVerified) {
                    nameMuteLeft = (int) (nameLeft + (nameWidth - widthpx) - AndroidUtilities.dp(6) - Theme.dialogs_verifiedDrawable.getIntrinsicWidth());
                } else if (drawPremium) {
                    nameMuteLeft = (int) (nameLeft + (nameWidth - widthpx) - AndroidUtilities.dp(6) - PremiumGradient.getInstance().premiumStarDrawableMini.getIntrinsicWidth());
                } else if (drawScam != 0) {
                    nameMuteLeft = (int) (nameLeft + (nameWidth - widthpx) - AndroidUtilities.dp(6) - (drawScam == 1 ? Theme.dialogs_scamDrawable : Theme.dialogs_fakeDrawable).getIntrinsicWidth());
                }
                if (left == 0) {
                    if (widthpx < nameWidth) {
                        nameLeft += (nameWidth - widthpx);
                    }
                }
            }
            if (messageLayout != null) {
                int lineCount = messageLayout.getLineCount();
                if (lineCount > 0) {
                    int w = Integer.MAX_VALUE;
                    for (int a = 0; a < lineCount; a++) {
                        left = messageLayout.getLineLeft(a);
                        if (left == 0) {
                            widthpx = Math.ceil(messageLayout.getLineWidth(a));
                            w = Math.min(w, (int) (messageWidth - widthpx));
                        } else {
                            w = 0;
                            break;
                        }
                    }
                    if (w != Integer.MAX_VALUE) {
                        messageLeft += w;
                    }
                }
            }
            if (messageNameLayout != null && messageNameLayout.getLineCount() > 0) {
                left = messageNameLayout.getLineLeft(0);
                if (left == 0) {
                    widthpx = Math.ceil(messageNameLayout.getLineWidth(0));
                    if (widthpx < messageWidth) {
                        messageNameLeft += (messageWidth - widthpx);
                    }
                }
            }
        } else {
            if (nameLayout != null && nameLayout.getLineCount() > 0) {
                left = nameLayout.getLineRight(0);
                if (left == nameWidth) {
                    widthpx = Math.ceil(nameLayout.getLineWidth(0));
                    if (widthpx < nameWidth) {
                        nameLeft -= (nameWidth - widthpx);
                    }
                }
                if (dialogMuted || drawVerified || drawPremium || drawScam != 0) {
                    nameMuteLeft = (int) (nameLeft + left + AndroidUtilities.dp(6));
                }
            }
            if (messageLayout != null) {
                int lineCount = messageLayout.getLineCount();
                if (lineCount > 0) {
                    left = Integer.MAX_VALUE;
                    for (int a = 0; a < lineCount; a++) {
                        left = Math.min(left, messageLayout.getLineLeft(a));
                    }
                    messageLeft -= left;
                }
            }
            if (messageNameLayout != null && messageNameLayout.getLineCount() > 0) {
                messageNameLeft -= messageNameLayout.getLineLeft(0);
            }
        }
        if (messageLayout != null && hasMessageThumb) {
            try {
                int textLen = messageLayout.getText().length();
                if (offsetName >= textLen) {
                    offsetName = textLen - 1;
                }
                float x1 = messageLayout.getPrimaryHorizontal(offsetName);
                float x2 = messageLayout.getPrimaryHorizontal(offsetName + 1);
                int offset = (int) Math.ceil(Math.min(x1, x2));
                if (offset != 0) {
                    offset += AndroidUtilities.dp(3);
                }
                thumbImage.setImageX(messageLeft + offset);
            } catch (Exception e) {
                FileLog.e(e);
            }
        }
        if (messageLayout != null && printingStringType >= 0) {
            float x1, x2;
            if (printingStringReplaceIndex >= 0 && printingStringReplaceIndex + 1 < messageLayout.getText().length() ){
                x1 = messageLayout.getPrimaryHorizontal(printingStringReplaceIndex);
                x2 = messageLayout.getPrimaryHorizontal(printingStringReplaceIndex + 1);
            } else {
                x1 = messageLayout.getPrimaryHorizontal(0);
                x2 = messageLayout.getPrimaryHorizontal(1);
            }
            if (x1 < x2) {
                statusDrawableLeft = (int) (messageLeft + x1);
            } else {
                statusDrawableLeft = (int) (messageLeft + x2 + AndroidUtilities.dp(3));
            }
        }
    }

    private void drawCheckStatus(Canvas canvas, boolean drawClock, boolean drawCheck1, boolean drawCheck2, boolean moveCheck,  float alpha) {
        if (alpha == 0 && !moveCheck) {
            return;
        }
        float scale = 0.5f + 0.5f * alpha;
        if (drawClock) {
            setDrawableBounds(Theme.dialogs_clockDrawable, clockDrawLeft, checkDrawTop);
            if (alpha != 1f) {
                canvas.save();
                canvas.scale(scale, scale, Theme.dialogs_clockDrawable.getBounds().centerX(), Theme.dialogs_halfCheckDrawable.getBounds().centerY());
                Theme.dialogs_clockDrawable.setAlpha((int) (255 * alpha));
            }
            Theme.dialogs_clockDrawable.draw(canvas);
            if (alpha != 1f) {
                canvas.restore();
                Theme.dialogs_clockDrawable.setAlpha(255);
            }
            invalidate();
        } else if (drawCheck2) {
            if (drawCheck1) {
                setDrawableBounds(Theme.dialogs_halfCheckDrawable, halfCheckDrawLeft, checkDrawTop);
                if (moveCheck) {
                    canvas.save();
                    canvas.scale(scale, scale, Theme.dialogs_halfCheckDrawable.getBounds().centerX(), Theme.dialogs_halfCheckDrawable.getBounds().centerY());
                    Theme.dialogs_halfCheckDrawable.setAlpha((int) (255 * alpha));
                }
                if (!moveCheck && alpha != 0) {
                    canvas.save();
                    canvas.scale(scale, scale, Theme.dialogs_halfCheckDrawable.getBounds().centerX(), Theme.dialogs_halfCheckDrawable.getBounds().centerY());
                    Theme.dialogs_halfCheckDrawable.setAlpha((int) (255 * alpha));
                    Theme.dialogs_checkReadDrawable.setAlpha((int) (255 * alpha));
                }

                Theme.dialogs_halfCheckDrawable.draw(canvas);

                if (moveCheck) {
                    canvas.restore();
                    canvas.save();
                    canvas.translate(AndroidUtilities.dp(4) * (1f - alpha), 0);
                }
                setDrawableBounds(Theme.dialogs_checkReadDrawable, checkDrawLeft, checkDrawTop);
                Theme.dialogs_checkReadDrawable.draw(canvas);
                if (moveCheck) {
                    canvas.restore();
                    Theme.dialogs_halfCheckDrawable.setAlpha(255);
                }

                if (!moveCheck && alpha != 0) {
                    canvas.restore();
                    Theme.dialogs_halfCheckDrawable.setAlpha(255);
                    Theme.dialogs_checkReadDrawable.setAlpha(255);
                }
            } else {
                setDrawableBounds(Theme.dialogs_checkDrawable, checkDrawLeft1, checkDrawTop);
                if (alpha != 1f) {
                    canvas.save();
                    canvas.scale(scale, scale, Theme.dialogs_checkDrawable.getBounds().centerX(), Theme.dialogs_halfCheckDrawable.getBounds().centerY());
                    Theme.dialogs_checkDrawable.setAlpha((int) (255 * alpha));
                }
                Theme.dialogs_checkDrawable.draw(canvas);
                if (alpha != 1f) {
                    canvas.restore();
                    Theme.dialogs_checkDrawable.setAlpha(255);
                }
            }
        }
    }

    public boolean isPointInsideAvatar(float x, float y) {
        if (!LocaleController.isRTL) {
            return x >= 0 && x < AndroidUtilities.dp(60);
        } else {
            return x >= getMeasuredWidth() - AndroidUtilities.dp(60) && x < getMeasuredWidth();
        }
    }

    public void setDialogSelected(boolean value) {
        if (isSelected != value) {
            invalidate();
        }
        isSelected = value;
    }

    public void checkCurrentDialogIndex(boolean frozen) {
        if (parentFragment == null) {
            return;
        }
        ArrayList<TLRPC.Dialog> dialogsArray = parentFragment.getDialogsArray(currentAccount, dialogsType, folderId, frozen);
        if (index < dialogsArray.size()) {
            TLRPC.Dialog dialog = dialogsArray.get(index);
            TLRPC.Dialog nextDialog = index + 1 < dialogsArray.size() ? dialogsArray.get(index + 1) : null;
            TLRPC.DraftMessage newDraftMessage = MediaDataController.getInstance(currentAccount).getDraft(currentDialogId, 0);
            MessageObject newMessageObject;
            if (currentDialogFolderId != 0) {
                newMessageObject = findFolderTopMessage();
            } else {
                newMessageObject = MessagesController.getInstance(currentAccount).dialogMessage.get(dialog.id);
            }
            if (currentDialogId != dialog.id ||
                    message != null && message.getId() != dialog.top_message ||
                    newMessageObject != null && newMessageObject.messageOwner.edit_date != currentEditDate ||
                    unreadCount != dialog.unread_count ||
                    mentionCount != dialog.unread_mentions_count ||
                    markUnread != dialog.unread_mark ||
                    message != newMessageObject ||
                    newDraftMessage != draftMessage || drawPin != dialog.pinned) {
                boolean dialogChanged = currentDialogId != dialog.id;

                currentDialogId = dialog.id;
                if (dialogChanged) {
                    lastDialogChangedTime = System.currentTimeMillis();
                    if (statusDrawableAnimator != null) {
                        statusDrawableAnimator.removeAllListeners();
                        statusDrawableAnimator.cancel();
                    }
                    statusDrawableAnimationInProgress = false;
                    lastStatusDrawableParams = -1;
                }
                if (dialog instanceof TLRPC.TL_dialogFolder) {
                    TLRPC.TL_dialogFolder dialogFolder = (TLRPC.TL_dialogFolder) dialog;
                    currentDialogFolderId = dialogFolder.folder.id;
                } else {
                    currentDialogFolderId = 0;
                }
                if (dialogsType == 7 || dialogsType == 8) {
                    MessagesController.DialogFilter filter = MessagesController.getInstance(currentAccount).selectedDialogFilter[dialogsType == 8 ? 1 : 0];
                    fullSeparator = dialog instanceof TLRPC.TL_dialog && nextDialog != null && filter != null && filter.pinnedDialogs.indexOfKey(dialog.id) >= 0 && filter.pinnedDialogs.indexOfKey(nextDialog.id) < 0;
                    fullSeparator2 = false;
                } else {
                    fullSeparator = dialog instanceof TLRPC.TL_dialog && dialog.pinned && nextDialog != null && !nextDialog.pinned;
                    fullSeparator2 = dialog instanceof TLRPC.TL_dialogFolder && nextDialog != null && !nextDialog.pinned;
                }
                update(0, !dialogChanged);
                if (dialogChanged) {
                    reorderIconProgress = drawPin && drawReorder ? 1.0f : 0.0f;
                }
                checkOnline();
                checkGroupCall();
                checkChatTheme();
            }
        }
    }

    public void animateArchiveAvatar() {
        if (avatarDrawable.getAvatarType() != AvatarDrawable.AVATAR_TYPE_ARCHIVED) {
            return;
        }
        animatingArchiveAvatar = true;
        animatingArchiveAvatarProgress = 0.0f;
        Theme.dialogs_archiveAvatarDrawable.setProgress(0.0f);
        Theme.dialogs_archiveAvatarDrawable.start();
        invalidate();
    }

    public void setChecked(boolean checked, boolean animated) {
        if (checkBox == null) {
            return;
        }
        checkBox.setChecked(checked, animated);
    }

    private MessageObject findFolderTopMessage() {
        if (parentFragment == null) {
            return null;
        }
        ArrayList<TLRPC.Dialog> dialogs = parentFragment.getDialogsArray(currentAccount, dialogsType, currentDialogFolderId, false);
        MessageObject maxMessage = null;
        if (!dialogs.isEmpty()) {
            for (int a = 0, N = dialogs.size(); a < N; a++) {
                TLRPC.Dialog dialog = dialogs.get(a);
                MessageObject object = MessagesController.getInstance(currentAccount).dialogMessage.get(dialog.id);
                if (object != null && (maxMessage == null || object.messageOwner.date > maxMessage.messageOwner.date)) {
                    maxMessage = object;
                }
                if (dialog.pinnedNum == 0 && maxMessage != null) {
                    break;
                }
            }
        }
        return maxMessage;
    }

    public boolean isFolderCell() {
        return currentDialogFolderId != 0;
    }

    public void update(int mask) {
        update(mask, true);
    }

    public void update(int mask, boolean animated) {
        if (customDialog != null) {
            lastMessageDate = customDialog.date;
            lastUnreadState = customDialog.unread_count != 0;
            unreadCount = customDialog.unread_count;
            drawPin = customDialog.pinned;
            dialogMuted = customDialog.muted;
            avatarDrawable.setInfo(customDialog.id, customDialog.name, null);
            avatarImage.setImage(null, "50_50", avatarDrawable, null, 0);
            thumbImage.setImageBitmap((BitmapDrawable) null);
        } else {
            int oldUnreadCount = unreadCount;
            boolean oldHasReactionsMentions = reactionMentionCount != 0;
            boolean oldMarkUnread = markUnread;
            if (isDialogCell) {
                TLRPC.Dialog dialog = MessagesController.getInstance(currentAccount).dialogs_dict.get(currentDialogId);
                if (dialog != null) {
                    if (mask == 0) {
                        clearingDialog = MessagesController.getInstance(currentAccount).isClearingDialog(dialog.id);
                        message = MessagesController.getInstance(currentAccount).dialogMessage.get(dialog.id);
                        if (message != null && NekoConfig.ignoreBlocked.Bool() && MessagesController.getInstance(currentAccount).blockePeers.indexOfKey(message.getSenderId()) >= 0) {
                            if (MessagesController.getInstance(currentAccount).dialogMessageFromUnblocked.get(dialog.id) != null)
                                message = MessagesController.getInstance(currentAccount).dialogMessageFromUnblocked.get(dialog.id);
                            else {
                                message = MessageHelper.getInstance(currentAccount).getLastMessageFromUnblock(dialog.id);
                                MessagesController.getInstance(currentAccount).dialogMessageFromUnblocked.put(dialog.id, message);
                            }
                            // Username show may be abnormal if User who send `message` is not loaded in (never enter chat since boot, esp after cold starting)
                        }
                        lastUnreadState = message != null && message.isUnread();
                        if (dialog instanceof TLRPC.TL_dialogFolder) {
                            unreadCount = MessagesStorage.getInstance(currentAccount).getArchiveUnreadCount();
                            mentionCount = 0;
                            reactionMentionCount = 0;
                        } else {
                            unreadCount = dialog.unread_count;
                            mentionCount = dialog.unread_mentions_count;
                            reactionMentionCount = dialog.unread_reactions_count;
                        }
                        markUnread = dialog.unread_mark;
                        currentEditDate = message != null ? message.messageOwner.edit_date : 0;
                        lastMessageDate = dialog.last_message_date;
                        if (dialogsType == 7 || dialogsType == 8) {
                            MessagesController.DialogFilter filter = MessagesController.getInstance(currentAccount).selectedDialogFilter[dialogsType == 8 ? 1 : 0];
                            drawPin = filter != null && filter.pinnedDialogs.indexOfKey(dialog.id) >= 0;
                        } else {
                            drawPin = currentDialogFolderId == 0 && dialog.pinned;
                        }
                        if (message != null) {
                            lastSendState = message.messageOwner.send_state;
}
                    }
                } else {
                    unreadCount = 0;
                    mentionCount = 0;
                    reactionMentionCount = 0;
                    currentEditDate = 0;
                    lastMessageDate = 0;
                    clearingDialog = false;
                }
            } else {
                drawPin = false;
            }
            if (dialogsType == 2) {
                drawPin = false;
            }

            if (mask != 0) {
                boolean continueUpdate = false;
                if (user != null && (mask & MessagesController.UPDATE_MASK_STATUS) != 0) {
                    user = MessagesController.getInstance(currentAccount).getUser(user.id);
                    invalidate();
                }
                if (isDialogCell) {
                    if ((mask & MessagesController.UPDATE_MASK_USER_PRINT) != 0) {
                        CharSequence printString = MessagesController.getInstance(currentAccount).getPrintingString(currentDialogId, 0, true);
                        if (lastPrintString != null && printString == null || lastPrintString == null && printString != null || lastPrintString != null && !lastPrintString.equals(printString)) {
                            continueUpdate = true;
                        }
                    }
                }
                if (!continueUpdate && (mask & MessagesController.UPDATE_MASK_MESSAGE_TEXT) != 0) {
                    if (message != null && message.messageText != lastMessageString) {
                        continueUpdate = true;
                    }
                }
                if (!continueUpdate && (mask & MessagesController.UPDATE_MASK_CHAT) != 0 && chat != null) {
                    TLRPC.Chat newChat = MessagesController.getInstance(currentAccount).getChat(chat.id);
                    if ((newChat.call_active && newChat.call_not_empty) != hasCall) {
                        continueUpdate = true;
                    }
                }
                if (!continueUpdate && (mask & MessagesController.UPDATE_MASK_AVATAR) != 0) {
                    if (chat == null) {
                        continueUpdate = true;
                    }
                }
                if (!continueUpdate && (mask & MessagesController.UPDATE_MASK_NAME) != 0) {
                    if (chat == null) {
                        continueUpdate = true;
                    }
                }
                if (!continueUpdate && (mask & MessagesController.UPDATE_MASK_CHAT_AVATAR) != 0) {
                    if (user == null) {
                        continueUpdate = true;
                    }
                }
                if (!continueUpdate && (mask & MessagesController.UPDATE_MASK_CHAT_NAME) != 0) {
                    if (user == null) {
                        continueUpdate = true;
                    }
                }
                if (!continueUpdate) {
                    if (message != null && lastUnreadState != message.isUnread()) {
                        lastUnreadState = message.isUnread();
                        continueUpdate = true;
                    }
                    if (isDialogCell) {
                        TLRPC.Dialog dialog = MessagesController.getInstance(currentAccount).dialogs_dict.get(currentDialogId);
                        int newCount;
                        int newMentionCount;
                        int newReactionCout = 0;
                        if (dialog instanceof TLRPC.TL_dialogFolder) {
                            newCount = MessagesStorage.getInstance(currentAccount).getArchiveUnreadCount();
                            newMentionCount = 0;
                        } else if (dialog != null) {
                            newCount = dialog.unread_count;
                            newMentionCount = dialog.unread_mentions_count;
                            newReactionCout = dialog.unread_reactions_count;
                        } else {
                            newCount = 0;
                            newMentionCount = 0;
                        }
                        if (dialog != null && (unreadCount != newCount || markUnread != dialog.unread_mark || mentionCount != newMentionCount || reactionMentionCount != newReactionCout)) {
                            unreadCount = newCount;
                            mentionCount = newMentionCount;
                            markUnread = dialog.unread_mark;
                            reactionMentionCount = newReactionCout;
                            continueUpdate = true;
                        }
                    }
                }
                if (!continueUpdate && (mask & MessagesController.UPDATE_MASK_SEND_STATE) != 0) {
                    if (message != null && lastSendState != message.messageOwner.send_state) {
                        lastSendState = message.messageOwner.send_state;
                        continueUpdate = true;
                    }
                }

                if (!continueUpdate) {
                    invalidate();
                    return;
                }
            }

            user = null;
            chat = null;
            encryptedChat = null;

            long dialogId;
            if (currentDialogFolderId != 0) {
                dialogMuted = false;
                message = findFolderTopMessage();
                if (message != null) {
                    dialogId = message.getDialogId();
                } else {
                    dialogId = 0;
                }
            } else {
                dialogMuted = isDialogCell && MessagesController.getInstance(currentAccount).isDialogMuted(currentDialogId);
                dialogId = currentDialogId;
            }

            if (dialogId != 0) {
                if (DialogObject.isEncryptedDialog(dialogId)) {
                    encryptedChat = MessagesController.getInstance(currentAccount).getEncryptedChat(DialogObject.getEncryptedChatId(dialogId));
                    if (encryptedChat != null) {
                        user = MessagesController.getInstance(currentAccount).getUser(encryptedChat.user_id);
                    }
                } else if (DialogObject.isUserDialog(dialogId)) {
                    user = MessagesController.getInstance(currentAccount).getUser(dialogId);
                } else {
                    chat = MessagesController.getInstance(currentAccount).getChat(-dialogId);
                    if (!isDialogCell && chat != null && chat.migrated_to != null) {
                        TLRPC.Chat chat2 = MessagesController.getInstance(currentAccount).getChat(chat.migrated_to.channel_id);
                        if (chat2 != null) {
                            chat = chat2;
                        }
                    }
                }
                if (useMeForMyMessages && user != null && message.isOutOwner()) {
                    user = MessagesController.getInstance(currentAccount).getUser(UserConfig.getInstance(currentAccount).clientUserId);
                }
            }

            if (currentDialogFolderId != 0) {
                Theme.dialogs_archiveAvatarDrawable.setCallback(this);
                avatarDrawable.setAvatarType(AvatarDrawable.AVATAR_TYPE_ARCHIVED);
                avatarImage.setImage(null, null, avatarDrawable, null, user, 0);
            } else {
                if (user != null) {
                    avatarDrawable.setInfo(user);
                    if (UserObject.isReplyUser(user)) {
                        avatarDrawable.setAvatarType(AvatarDrawable.AVATAR_TYPE_REPLIES);
                        avatarImage.setImage(null, null, avatarDrawable, null, user, 0);
                    } else if (UserObject.isUserSelf(user) && !useMeForMyMessages) {
                        avatarDrawable.setAvatarType(AvatarDrawable.AVATAR_TYPE_SAVED);
                        avatarImage.setImage(null, null, avatarDrawable, null, user, 0);
                    } else {
                        avatarImage.setForUserOrChat(user, avatarDrawable, null, true);
                    }
                } else if (chat != null) {
                    avatarDrawable.setInfo(chat);
                    avatarImage.setForUserOrChat(chat, avatarDrawable);
                }
            }

            if (animated && (oldUnreadCount != unreadCount || oldMarkUnread != markUnread) && (System.currentTimeMillis() - lastDialogChangedTime) > 100) {
                if (countAnimator != null) {
                    countAnimator.cancel();
                }
                countAnimator = ValueAnimator.ofFloat(0, 1f);
                countAnimator.addUpdateListener(valueAnimator -> {
                    countChangeProgress = (float) valueAnimator.getAnimatedValue();
                    invalidate();
                });
                countAnimator.addListener(new AnimatorListenerAdapter() {
                    @Override
                    public void onAnimationEnd(Animator animation) {
                        countChangeProgress = 1f;
                        countOldLayout = null;
                        countAnimationStableLayout = null;
                        countAnimationInLayout = null;
                        invalidate();
                    }
                });
                if ((oldUnreadCount == 0 || markUnread) && !(!markUnread && oldMarkUnread)) {
                    countAnimator.setDuration(220);
                    countAnimator.setInterpolator(new OvershootInterpolator());
                } else if (unreadCount == 0) {
                    countAnimator.setDuration(150);
                    countAnimator.setInterpolator(CubicBezierInterpolator.DEFAULT);
                } else {
                    countAnimator.setDuration(430);
                    countAnimator.setInterpolator(CubicBezierInterpolator.DEFAULT);
                }
                if (drawCount && drawCount2 && countLayout != null) {
                    String oldStr = String.valueOf(oldUnreadCount);
                    String newStr = String.valueOf(unreadCount);

                    if (oldStr.length() == newStr.length()) {
                        SpannableStringBuilder oldSpannableStr = new SpannableStringBuilder(oldStr);
                        SpannableStringBuilder newSpannableStr = new SpannableStringBuilder(newStr);
                        SpannableStringBuilder stableStr = new SpannableStringBuilder(newStr);
                        for (int i = 0; i < oldStr.length(); i++) {
                            if (oldStr.charAt(i) == newStr.charAt(i)) {
                                oldSpannableStr.setSpan(new EmptyStubSpan(), i, i + 1, 0);
                                newSpannableStr.setSpan(new EmptyStubSpan(), i, i + 1, 0);
                            } else {
                                stableStr.setSpan(new EmptyStubSpan(), i, i + 1, 0);
                            }
                        }

                        int countOldWidth = Math.max(AndroidUtilities.dp(12), (int) Math.ceil(Theme.dialogs_countTextPaint.measureText(oldStr)));
                        countOldLayout = new StaticLayout(oldSpannableStr, Theme.dialogs_countTextPaint, countOldWidth, Layout.Alignment.ALIGN_CENTER, 1.0f, 0.0f, false);
                        countAnimationStableLayout = new StaticLayout(stableStr, Theme.dialogs_countTextPaint, countOldWidth, Layout.Alignment.ALIGN_CENTER, 1.0f, 0.0f, false);
                        countAnimationInLayout = new StaticLayout(newSpannableStr, Theme.dialogs_countTextPaint, countOldWidth, Layout.Alignment.ALIGN_CENTER, 1.0f, 0.0f, false);
                    } else {
                        countOldLayout = countLayout;
                    }
                }
                countWidthOld = countWidth;
                countLeftOld = countLeft;
                countAnimationIncrement = unreadCount > oldUnreadCount;
                countAnimator.start();
            }

            boolean newHasReactionsMentions = reactionMentionCount != 0;
            if (animated && (newHasReactionsMentions != oldHasReactionsMentions)) {
                if (reactionsMentionsAnimator != null) {
                    reactionsMentionsAnimator.cancel();
                }
                reactionsMentionsChangeProgress = 0;
                reactionsMentionsAnimator = ValueAnimator.ofFloat(0, 1f);
                reactionsMentionsAnimator.addUpdateListener(valueAnimator -> {
                    reactionsMentionsChangeProgress = (float) valueAnimator.getAnimatedValue();
                    invalidate();
                });
                reactionsMentionsAnimator.addListener(new AnimatorListenerAdapter() {
                    @Override
                    public void onAnimationEnd(Animator animation) {
                        reactionsMentionsChangeProgress = 1f;
                        invalidate();
                    }
                });
                if (newHasReactionsMentions) {
                    reactionsMentionsAnimator.setDuration(220);
                    reactionsMentionsAnimator.setInterpolator(new OvershootInterpolator());
                } else {
                    reactionsMentionsAnimator.setDuration(150);
                    reactionsMentionsAnimator.setInterpolator(CubicBezierInterpolator.DEFAULT);
                }
                reactionsMentionsAnimator.start();
            }
        }
        if (getMeasuredWidth() != 0 || getMeasuredHeight() != 0) {
            buildLayout();
        } else {
            requestLayout();
        }

        if (!animated) {
            dialogMutedProgress = dialogMuted ? 1f : 0f;
            if (countAnimator != null) {
                countAnimator.cancel();
            }
        }

        invalidate();
    }

    @Override
    public float getTranslationX() {
        return translationX;
    }

    @Override
    public void setTranslationX(float value) {
        translationX = (int) value;
        if (translationDrawable != null && translationX == 0) {
            translationDrawable.setProgress(0.0f);
            translationAnimationStarted = false;
            archiveHidden = SharedConfig.archiveHidden;
            currentRevealProgress = 0;
            isSliding = false;
        }
        if (translationX != 0) {
            isSliding = true;
        } else {
            currentRevealBounceProgress = 0f;
            currentRevealProgress = 0f;
            drawRevealBackground = false;
        }
        if (isSliding && !swipeCanceled) {
            boolean prevValue = drawRevealBackground;
            drawRevealBackground = Math.abs(translationX) >= getMeasuredWidth() * 0.45f;
            if (prevValue != drawRevealBackground && archiveHidden == SharedConfig.archiveHidden && !NekoConfig.disableVibration.Bool()) {
                try {
                    performHapticFeedback(HapticFeedbackConstants.KEYBOARD_TAP, HapticFeedbackConstants.FLAG_IGNORE_GLOBAL_SETTING);
                } catch (Exception ignore) {

                }
            }
        }
        invalidate();
    }

    @SuppressLint("DrawAllocation")
    @Override
    protected void onDraw(Canvas canvas) {
        if (currentDialogId == 0 && customDialog == null) {
            return;
        }

        boolean needInvalidate = false;

        if (currentDialogFolderId != 0 && archivedChatsDrawable != null && archivedChatsDrawable.outProgress == 0.0f && translationX == 0.0f) {
            if (!drawingForBlur) {
                canvas.save();
                canvas.clipRect(0, 0, getMeasuredWidth(), getMeasuredHeight());
                archivedChatsDrawable.draw(canvas);
                canvas.restore();
            }
            return;
        }

        long newTime = SystemClock.elapsedRealtime();
        long dt = newTime - lastUpdateTime;
        if (dt > 17) {
            dt = 17;
        }
        lastUpdateTime = newTime;

        if (clipProgress != 0.0f && Build.VERSION.SDK_INT != 24) {
            canvas.save();
            canvas.clipRect(0, topClip * clipProgress, getMeasuredWidth(), getMeasuredHeight() - (int) (bottomClip * clipProgress));
        }

        int backgroundColor = 0;
        if (translationX != 0 || cornerProgress != 0.0f) {
            canvas.save();
            String swipeMessage;
            int revealBackgroundColor;
            int swipeMessageStringId;
            if (currentDialogFolderId != 0) {
                if (archiveHidden) {
                    backgroundColor = Theme.getColor(Theme.key_chats_archivePinBackground, resourcesProvider);
                    revealBackgroundColor = Theme.getColor(Theme.key_chats_archiveBackground, resourcesProvider);
                    swipeMessage = LocaleController.getString("UnhideFromTop", swipeMessageStringId = R.string.UnhideFromTop);
                    translationDrawable = Theme.dialogs_unpinArchiveDrawable;
                } else {
                    backgroundColor = Theme.getColor(Theme.key_chats_archiveBackground, resourcesProvider);
                    revealBackgroundColor = Theme.getColor(Theme.key_chats_archivePinBackground, resourcesProvider);
                    swipeMessage = LocaleController.getString("HideOnTop", swipeMessageStringId = R.string.HideOnTop);
                    translationDrawable = Theme.dialogs_pinArchiveDrawable;
                }
            } else {
                if (promoDialog) {
                    backgroundColor = Theme.getColor(Theme.key_chats_archiveBackground, resourcesProvider);
                    revealBackgroundColor = Theme.getColor(Theme.key_chats_archivePinBackground, resourcesProvider);
                    swipeMessage = LocaleController.getString("PsaHide", swipeMessageStringId = R.string.PsaHide);
                    translationDrawable = Theme.dialogs_hidePsaDrawable;
                } else if (folderId == 0) {
                    backgroundColor = Theme.getColor(Theme.key_chats_archiveBackground, resourcesProvider);
                    revealBackgroundColor = Theme.getColor(Theme.key_chats_archivePinBackground, resourcesProvider);
                    if (SharedConfig.getChatSwipeAction(currentAccount) == SwipeGestureSettingsView.SWIPE_GESTURE_MUTE) {
                        if (dialogMuted) {
                            swipeMessage = LocaleController.getString("SwipeUnmute", swipeMessageStringId = R.string.SwipeUnmute);
                            translationDrawable = Theme.dialogs_swipeUnmuteDrawable;
                        } else {
                            swipeMessage = LocaleController.getString("SwipeMute", swipeMessageStringId = R.string.SwipeMute);
                            translationDrawable = Theme.dialogs_swipeMuteDrawable;
                        }
                    } else if (SharedConfig.getChatSwipeAction(currentAccount) == SwipeGestureSettingsView.SWIPE_GESTURE_DELETE) {
                        swipeMessage = LocaleController.getString("SwipeDeleteChat", swipeMessageStringId = R.string.SwipeDeleteChat);
                        backgroundColor = Theme.getColor(Theme.key_dialogSwipeRemove, resourcesProvider);
                        translationDrawable = Theme.dialogs_swipeDeleteDrawable;
                    } else if (SharedConfig.getChatSwipeAction(currentAccount) == SwipeGestureSettingsView.SWIPE_GESTURE_READ) {
                        if (unreadCount > 0 || markUnread) {
                            swipeMessage = LocaleController.getString("SwipeMarkAsRead", swipeMessageStringId = R.string.SwipeMarkAsRead);
                            translationDrawable = Theme.dialogs_swipeReadDrawable;
                        } else {
                            swipeMessage = LocaleController.getString("SwipeMarkAsUnread", swipeMessageStringId = R.string.SwipeMarkAsUnread);
                            translationDrawable = Theme.dialogs_swipeUnreadDrawable;
                        }
                    } else if (SharedConfig.getChatSwipeAction(currentAccount) == SwipeGestureSettingsView.SWIPE_GESTURE_PIN) {
                        if (drawPin) {
                            swipeMessage = LocaleController.getString("SwipeUnpin", swipeMessageStringId = R.string.SwipeUnpin);
                            translationDrawable = Theme.dialogs_swipeUnpinDrawable;
                        } else {
                            swipeMessage = LocaleController.getString("SwipePin", swipeMessageStringId = R.string.SwipePin);
                            translationDrawable = Theme.dialogs_swipePinDrawable;
                        }
                    } else {
                        swipeMessage = LocaleController.getString("Archive", swipeMessageStringId = R.string.Archive);
                        translationDrawable = Theme.dialogs_archiveDrawable;
                    }
                } else {
                    backgroundColor = Theme.getColor(Theme.key_chats_archivePinBackground, resourcesProvider);
                    revealBackgroundColor = Theme.getColor(Theme.key_chats_archiveBackground, resourcesProvider);
                    swipeMessage = LocaleController.getString("Unarchive", swipeMessageStringId = R.string.Unarchive);
                    translationDrawable = Theme.dialogs_unarchiveDrawable;
                }
            }

            if (swipeCanceled && lastDrawTranslationDrawable != null) {
                translationDrawable = lastDrawTranslationDrawable;
                swipeMessageStringId = lastDrawSwipeMessageStringId;
            } else {
                lastDrawTranslationDrawable = translationDrawable;
                lastDrawSwipeMessageStringId = swipeMessageStringId;
            }

            if (!translationAnimationStarted && Math.abs(translationX) > AndroidUtilities.dp(43)) {
                translationAnimationStarted = true;
                translationDrawable.setProgress(0.0f);
                translationDrawable.setCallback(this);
                translationDrawable.start();
            }

            float tx = getMeasuredWidth() + translationX;
            if (currentRevealProgress < 1.0f) {
                Theme.dialogs_pinnedPaint.setColor(backgroundColor);
                canvas.drawRect(tx - AndroidUtilities.dp(8), 0, getMeasuredWidth(), getMeasuredHeight(), Theme.dialogs_pinnedPaint);
                if (currentRevealProgress == 0) {
                    if (Theme.dialogs_archiveDrawableRecolored) {
                        Theme.dialogs_archiveDrawable.setLayerColor("Arrow.**", Theme.getNonAnimatedColor(Theme.key_chats_archiveBackground));
                        Theme.dialogs_archiveDrawableRecolored = false;
                    }
                    if (Theme.dialogs_hidePsaDrawableRecolored) {
                        Theme.dialogs_hidePsaDrawable.beginApplyLayerColors();
                        Theme.dialogs_hidePsaDrawable.setLayerColor("Line 1.**", Theme.getNonAnimatedColor(Theme.key_chats_archiveBackground));
                        Theme.dialogs_hidePsaDrawable.setLayerColor("Line 2.**", Theme.getNonAnimatedColor(Theme.key_chats_archiveBackground));
                        Theme.dialogs_hidePsaDrawable.setLayerColor("Line 3.**", Theme.getNonAnimatedColor(Theme.key_chats_archiveBackground));
                        Theme.dialogs_hidePsaDrawable.commitApplyLayerColors();
                        Theme.dialogs_hidePsaDrawableRecolored = false;
                    }
                }
            }
            int drawableX = getMeasuredWidth() - AndroidUtilities.dp(43) - translationDrawable.getIntrinsicWidth() / 2;
            int drawableY = AndroidUtilities.dp(useForceThreeLines || SharedConfig.useThreeLinesLayout ? 12 : 9);
            int drawableCx = drawableX + translationDrawable.getIntrinsicWidth() / 2;
            int drawableCy = drawableY + translationDrawable.getIntrinsicHeight() / 2;

            if (currentRevealProgress > 0.0f) {
                canvas.save();
                canvas.clipRect(tx - AndroidUtilities.dp(8), 0, getMeasuredWidth(), getMeasuredHeight());
                Theme.dialogs_pinnedPaint.setColor(revealBackgroundColor);

                float rad = (float) Math.sqrt(drawableCx * drawableCx + (drawableCy - getMeasuredHeight()) * (drawableCy - getMeasuredHeight()));
                canvas.drawCircle(drawableCx, drawableCy, rad * AndroidUtilities.accelerateInterpolator.getInterpolation(currentRevealProgress), Theme.dialogs_pinnedPaint);
                canvas.restore();

                if (!Theme.dialogs_archiveDrawableRecolored) {
                    Theme.dialogs_archiveDrawable.setLayerColor("Arrow.**", Theme.getNonAnimatedColor(Theme.key_chats_archivePinBackground));
                    Theme.dialogs_archiveDrawableRecolored = true;
                }
                if (!Theme.dialogs_hidePsaDrawableRecolored) {
                    Theme.dialogs_hidePsaDrawable.beginApplyLayerColors();
                    Theme.dialogs_hidePsaDrawable.setLayerColor("Line 1.**", Theme.getNonAnimatedColor(Theme.key_chats_archivePinBackground));
                    Theme.dialogs_hidePsaDrawable.setLayerColor("Line 2.**", Theme.getNonAnimatedColor(Theme.key_chats_archivePinBackground));
                    Theme.dialogs_hidePsaDrawable.setLayerColor("Line 3.**", Theme.getNonAnimatedColor(Theme.key_chats_archivePinBackground));
                    Theme.dialogs_hidePsaDrawable.commitApplyLayerColors();
                    Theme.dialogs_hidePsaDrawableRecolored = true;
                }
            }

            canvas.save();
            canvas.translate(drawableX, drawableY);
            if (currentRevealBounceProgress != 0.0f && currentRevealBounceProgress != 1.0f) {
                float scale = 1.0f + interpolator.getInterpolation(currentRevealBounceProgress);
                canvas.scale(scale, scale, translationDrawable.getIntrinsicWidth() / 2, translationDrawable.getIntrinsicHeight() / 2);
            }
            setDrawableBounds(translationDrawable, 0, 0);
            translationDrawable.draw(canvas);
            canvas.restore();

            canvas.clipRect(tx, 0, getMeasuredWidth(), getMeasuredHeight());

            int width = (int) Math.ceil(Theme.dialogs_countTextPaint.measureText(swipeMessage));

            if (swipeMessageTextId != swipeMessageStringId || swipeMessageWidth != getMeasuredWidth()) {
                swipeMessageTextId = swipeMessageStringId;
                swipeMessageWidth = getMeasuredWidth();
                swipeMessageTextLayout = new StaticLayout(swipeMessage, Theme.dialogs_archiveTextPaint, Math.min(AndroidUtilities.dp(80), width), Layout.Alignment.ALIGN_CENTER, 1.0f, 0.0f, false);

                if (swipeMessageTextLayout.getLineCount() > 1) {
                    swipeMessageTextLayout = new StaticLayout(swipeMessage, Theme.dialogs_archiveTextPaintSmall, Math.min(AndroidUtilities.dp(82), width), Layout.Alignment.ALIGN_CENTER, 1.0f, 0.0f, false);
                }
            }

            if (swipeMessageTextLayout != null) {
                canvas.save();
                float yOffset = swipeMessageTextLayout.getLineCount() > 1 ? -AndroidUtilities.dp(4) : 0;
                canvas.translate(getMeasuredWidth() - AndroidUtilities.dp(43) - swipeMessageTextLayout.getWidth() / 2f, AndroidUtilities.dp(useForceThreeLines || SharedConfig.useThreeLinesLayout ? 50 : 47) + yOffset);
                swipeMessageTextLayout.draw(canvas);
                canvas.restore();
            }
            canvas.restore();
        } else if (translationDrawable != null) {
            translationDrawable.stop();
            translationDrawable.setProgress(0.0f);
            translationDrawable.setCallback(null);
            translationDrawable = null;
            translationAnimationStarted = false;
        }

        if (translationX != 0) {
            canvas.save();
            canvas.translate(translationX, 0);
        }

        float cornersRadius = AndroidUtilities.dp(8) * cornerProgress;
        if (isSelected) {
            rect.set(0, 0, getMeasuredWidth(), getMeasuredHeight());
            canvas.drawRoundRect(rect, cornersRadius, cornersRadius, Theme.dialogs_tabletSeletedPaint);
        }
        if (currentDialogFolderId != 0 && (!SharedConfig.archiveHidden || archiveBackgroundProgress != 0)) {
            Theme.dialogs_pinnedPaint.setColor(AndroidUtilities.getOffsetColor(0, Theme.getColor(Theme.key_chats_pinnedOverlay, resourcesProvider), archiveBackgroundProgress, 1.0f));
            canvas.drawRect(0, 0, getMeasuredWidth(), getMeasuredHeight(), Theme.dialogs_pinnedPaint);
        } else if (drawPin || drawPinBackground) {
            Theme.dialogs_pinnedPaint.setColor(Theme.getColor(Theme.key_chats_pinnedOverlay, resourcesProvider));
            canvas.drawRect(0, 0, getMeasuredWidth(), getMeasuredHeight(), Theme.dialogs_pinnedPaint);
        }

        if (translationX != 0 || cornerProgress != 0.0f) {
            canvas.save();

            Theme.dialogs_pinnedPaint.setColor(Theme.getColor(Theme.key_windowBackgroundWhite, resourcesProvider));
            rect.set(getMeasuredWidth() - AndroidUtilities.dp(64), 0, getMeasuredWidth(), getMeasuredHeight());
            canvas.drawRoundRect(rect, cornersRadius, cornersRadius, Theme.dialogs_pinnedPaint);

            if (isSelected) {
                canvas.drawRoundRect(rect, cornersRadius, cornersRadius, Theme.dialogs_tabletSeletedPaint);
            }

            if (currentDialogFolderId != 0 && (!SharedConfig.archiveHidden || archiveBackgroundProgress != 0)) {
                Theme.dialogs_pinnedPaint.setColor(AndroidUtilities.getOffsetColor(0, Theme.getColor(Theme.key_chats_pinnedOverlay, resourcesProvider), archiveBackgroundProgress, 1.0f));
                canvas.drawRoundRect(rect, cornersRadius, cornersRadius, Theme.dialogs_pinnedPaint);
            } else if (drawPin || drawPinBackground) {
                Theme.dialogs_pinnedPaint.setColor(Theme.getColor(Theme.key_chats_pinnedOverlay, resourcesProvider));
                canvas.drawRoundRect(rect, cornersRadius, cornersRadius, Theme.dialogs_pinnedPaint);
            }
            canvas.restore();
        }

        if (translationX != 0) {
            if (cornerProgress < 1.0f) {
                cornerProgress += dt / 150.0f;
                if (cornerProgress > 1.0f) {
                    cornerProgress = 1.0f;
                }
                needInvalidate = true;
            }
        } else if (cornerProgress > 0.0f) {
            cornerProgress -= dt / 150.0f;
            if (cornerProgress < 0.0f) {
                cornerProgress = 0.0f;
            }
            needInvalidate = true;
        }

        if (drawNameLock) {
            setDrawableBounds(Theme.dialogs_lockDrawable, nameLockLeft, nameLockTop);
            Theme.dialogs_lockDrawable.draw(canvas);
        }

        if (nameLayout != null) {
            if (currentDialogFolderId != 0) {
                Theme.dialogs_namePaint[paintIndex].setColor(Theme.dialogs_namePaint[paintIndex].linkColor = Theme.getColor(Theme.key_chats_nameArchived, resourcesProvider));
            } else if (encryptedChat != null || customDialog != null && customDialog.type == 2) {
                Theme.dialogs_namePaint[paintIndex].setColor(Theme.dialogs_namePaint[paintIndex].linkColor = Theme.getColor(Theme.key_chats_secretName, resourcesProvider));
            } else {
                Theme.dialogs_namePaint[paintIndex].setColor(Theme.dialogs_namePaint[paintIndex].linkColor = Theme.getColor(Theme.key_chats_name, resourcesProvider));
            }
            canvas.save();
            canvas.translate(nameLeft, AndroidUtilities.dp(useForceThreeLines || SharedConfig.useThreeLinesLayout ? 10 : 13));
            nameLayout.draw(canvas);
            canvas.restore();
        }

        if (timeLayout != null && currentDialogFolderId == 0) {
            canvas.save();
            canvas.translate(timeLeft, timeTop);
            timeLayout.draw(canvas);
            canvas.restore();
        }

        if (messageNameLayout != null) {
            if (currentDialogFolderId != 0) {
                Theme.dialogs_messageNamePaint.setColor(Theme.dialogs_messageNamePaint.linkColor = Theme.getColor(Theme.key_chats_nameMessageArchived_threeLines, resourcesProvider));
            } else if (draftMessage != null) {
                Theme.dialogs_messageNamePaint.setColor(Theme.dialogs_messageNamePaint.linkColor = Theme.getColor(Theme.key_chats_draft, resourcesProvider));
            } else {
                Theme.dialogs_messageNamePaint.setColor(Theme.dialogs_messageNamePaint.linkColor = Theme.getColor(Theme.key_chats_nameMessage_threeLines, resourcesProvider));
            }
            canvas.save();
            canvas.translate(messageNameLeft, messageNameTop);
            try {
                messageNameLayout.draw(canvas);
            } catch (Exception e) {
                FileLog.e(e);
            }
            canvas.restore();
        }

        if (messageLayout != null) {
            if (currentDialogFolderId != 0) {
                if (chat != null) {
                    Theme.dialogs_messagePaint[paintIndex].setColor(Theme.dialogs_messagePaint[paintIndex].linkColor = Theme.getColor(Theme.key_chats_nameMessageArchived, resourcesProvider));
                } else {
                    Theme.dialogs_messagePaint[paintIndex].setColor(Theme.dialogs_messagePaint[paintIndex].linkColor = Theme.getColor(Theme.key_chats_messageArchived, resourcesProvider));
                }
            } else {
                Theme.dialogs_messagePaint[paintIndex].setColor(Theme.dialogs_messagePaint[paintIndex].linkColor = Theme.getColor(Theme.key_chats_message, resourcesProvider));
            }
            canvas.save();
            canvas.translate(messageLeft, messageTop);
            if (!spoilers.isEmpty()) {
                try {
                    canvas.save();
                    SpoilerEffect.clipOutCanvas(canvas, spoilers);
                    messageLayout.draw(canvas);
                    AnimatedEmojiSpan.drawAnimatedEmojis(canvas, messageLayout, animatedEmojiStack, -.075f, spoilers, 0, 0, 0, 1f);
                    canvas.restore();

                    for (int i = 0; i < spoilers.size(); i++) {
                        SpoilerEffect eff = spoilers.get(i);
                        eff.setColor(messageLayout.getPaint().getColor());
                        eff.draw(canvas);
                    }
                } catch (Exception e) {
                    FileLog.e(e);
                }
            } else {
                messageLayout.draw(canvas);
                AnimatedEmojiSpan.drawAnimatedEmojis(canvas, messageLayout, animatedEmojiStack, -.075f, null, 0, 0, 0, 1f);
            }
            canvas.restore();

            if (printingStringType >= 0) {
                StatusDrawable statusDrawable = Theme.getChatStatusDrawable(printingStringType);
                if (statusDrawable != null) {
                    canvas.save();
                    if (printingStringType == 1 || printingStringType == 4) {
                        canvas.translate(statusDrawableLeft, messageTop + (printingStringType == 1 ? AndroidUtilities.dp(1) : 0));
                    } else {
                        canvas.translate(statusDrawableLeft, messageTop + (AndroidUtilities.dp(18) - statusDrawable.getIntrinsicHeight()) / 2f);
                    }
                    statusDrawable.draw(canvas);
                    invalidate(statusDrawableLeft, messageTop, statusDrawableLeft + statusDrawable.getIntrinsicWidth(), messageTop + statusDrawable.getIntrinsicHeight());
                    canvas.restore();
                }
            }
        }


        if (currentDialogFolderId == 0) {
            int currentStatus = (drawClock ? 1 : 0) +  (drawCheck1 ? 2 : 0) + (drawCheck2 ? 4 : 0);
            if (lastStatusDrawableParams >= 0 && lastStatusDrawableParams != currentStatus && !statusDrawableAnimationInProgress) {
                createStatusDrawableAnimator(lastStatusDrawableParams, currentStatus);
            }
            if (statusDrawableAnimationInProgress) {
                currentStatus = animateToStatusDrawableParams;
            }

            boolean drawClock = (currentStatus & 1) != 0;
            boolean drawCheck1 = (currentStatus & 2) != 0;
            boolean drawCheck2 = (currentStatus & 4) != 0;

            if (statusDrawableAnimationInProgress) {
                boolean outDrawClock = (animateFromStatusDrawableParams & 1) != 0;
                boolean outDrawCheck1 = (animateFromStatusDrawableParams & 2) != 0;
                boolean outDrawCheck2 = (animateFromStatusDrawableParams & 4) != 0;
                if (!drawClock && !outDrawClock && outDrawCheck2 && !outDrawCheck1 && drawCheck1 && drawCheck2) {
                    drawCheckStatus(canvas, drawClock, drawCheck1, drawCheck2, true, statusDrawableProgress);
                } else {
                    drawCheckStatus(canvas, outDrawClock, outDrawCheck1, outDrawCheck2, false, 1f - statusDrawableProgress);
                    drawCheckStatus(canvas, drawClock, drawCheck1, drawCheck2, false, statusDrawableProgress);
                }
            } else {
                drawCheckStatus(canvas, drawClock, drawCheck1, drawCheck2, false,1f);
            }
            lastStatusDrawableParams = (this.drawClock ? 1 : 0) +  (this.drawCheck1 ? 2 : 0) + (this.drawCheck2 ? 4 : 0);
        }

        if (dialogsType != 2 && (dialogMuted || dialogMutedProgress > 0) && !drawVerified && drawScam == 0 && !drawPremium) {
            if (dialogMuted && dialogMutedProgress != 1f) {
                dialogMutedProgress += 16 / 150f;
                if (dialogMutedProgress > 1f) {
                    dialogMutedProgress = 1f;
                } else {
                    invalidate();
                }
            } else if (!dialogMuted && dialogMutedProgress != 0f) {
                dialogMutedProgress -= 16 / 150f;
                if (dialogMutedProgress < 0f) {
                    dialogMutedProgress = 0f;
                } else {
                    invalidate();
                }
            }
            setDrawableBounds(Theme.dialogs_muteDrawable, nameMuteLeft - AndroidUtilities.dp(useForceThreeLines || SharedConfig.useThreeLinesLayout ? 0 : 1), AndroidUtilities.dp(SharedConfig.useThreeLinesLayout ? 13.5f : 17.5f));
            if (dialogMutedProgress != 1f) {
                canvas.save();
                canvas.scale(dialogMutedProgress, dialogMutedProgress, Theme.dialogs_muteDrawable.getBounds().centerX(), Theme.dialogs_muteDrawable.getBounds().centerY());
                Theme.dialogs_muteDrawable.setAlpha((int) (255 * dialogMutedProgress));
                Theme.dialogs_muteDrawable.draw(canvas);
                Theme.dialogs_muteDrawable.setAlpha(255);
                canvas.restore();
            } else {
                Theme.dialogs_muteDrawable.draw(canvas);
            }

        } else if (drawVerified) {
            setDrawableBounds(Theme.dialogs_verifiedDrawable, nameMuteLeft - AndroidUtilities.dp(1), AndroidUtilities.dp(useForceThreeLines || SharedConfig.useThreeLinesLayout ? 13.5f : 16.5f));
            setDrawableBounds(Theme.dialogs_verifiedCheckDrawable, nameMuteLeft - AndroidUtilities.dp(1), AndroidUtilities.dp(useForceThreeLines || SharedConfig.useThreeLinesLayout ? 13.5f : 16.5f));
            Theme.dialogs_verifiedDrawable.draw(canvas);
            Theme.dialogs_verifiedCheckDrawable.draw(canvas);
        } else if (drawPremium) {
            Drawable premiumDrawable = PremiumGradient.getInstance().premiumStarDrawableMini;
            setDrawableBounds(premiumDrawable, nameMuteLeft - AndroidUtilities.dp(1), AndroidUtilities.dp(useForceThreeLines || SharedConfig.useThreeLinesLayout ? 12.5f : 15.5f));
            premiumDrawable.draw(canvas);
        } else if (drawScam != 0) {
            setDrawableBounds((drawScam == 1 ? Theme.dialogs_scamDrawable : Theme.dialogs_fakeDrawable), nameMuteLeft, AndroidUtilities.dp(useForceThreeLines || SharedConfig.useThreeLinesLayout ? 12 : 15));
            (drawScam == 1 ? Theme.dialogs_scamDrawable : Theme.dialogs_fakeDrawable).draw(canvas);
        }

        if (drawReorder || reorderIconProgress != 0) {
            Theme.dialogs_reorderDrawable.setAlpha((int) (reorderIconProgress * 255));
            setDrawableBounds(Theme.dialogs_reorderDrawable, pinLeft, pinTop);
            Theme.dialogs_reorderDrawable.draw(canvas);
        }
        if (drawError) {
            Theme.dialogs_errorDrawable.setAlpha((int) ((1.0f - reorderIconProgress) * 255));
            rect.set(errorLeft, errorTop, errorLeft + AndroidUtilities.dp(23), errorTop + AndroidUtilities.dp(23));
            canvas.drawRoundRect(rect, 11.5f * AndroidUtilities.density, 11.5f * AndroidUtilities.density, Theme.dialogs_errorPaint);
            setDrawableBounds(Theme.dialogs_errorDrawable, errorLeft + AndroidUtilities.dp(5.5f), errorTop + AndroidUtilities.dp(5));
            Theme.dialogs_errorDrawable.draw(canvas);
        } else if ((drawCount || drawMention) && drawCount2 || countChangeProgress != 1f || drawReactionMention || reactionsMentionsChangeProgress != 1f) {
            if (drawCount && drawCount2 || countChangeProgress != 1f) {
                final float progressFinal = (unreadCount == 0 && !markUnread) ? 1f - countChangeProgress : countChangeProgress;
                if (countOldLayout == null || unreadCount == 0) {
                    StaticLayout drawLayout = unreadCount == 0 ? countOldLayout : countLayout;
                    Paint paint = dialogMuted || currentDialogFolderId != 0 ? Theme.dialogs_countGrayPaint : Theme.dialogs_countPaint;
                    paint.setAlpha((int) ((1.0f - reorderIconProgress) * 255));
                    Theme.dialogs_countTextPaint.setAlpha((int) ((1.0f - reorderIconProgress) * 255));

                    int x = countLeft - AndroidUtilities.dp(5.5f);
                    rect.set(x, countTop, x + countWidth + AndroidUtilities.dp(11), countTop + AndroidUtilities.dp(23));

                    if (progressFinal != 1f) {
                        if (drawPin) {
                            Theme.dialogs_pinnedDrawable.setAlpha((int) ((1.0f - reorderIconProgress) * 255));
                            setDrawableBounds(Theme.dialogs_pinnedDrawable, pinLeft, pinTop);
                            canvas.save();
                            canvas.scale(1f - progressFinal, 1f - progressFinal, Theme.dialogs_pinnedDrawable.getBounds().centerX(), Theme.dialogs_pinnedDrawable.getBounds().centerY());
                            Theme.dialogs_pinnedDrawable.draw(canvas);
                            canvas.restore();
                        }
                        canvas.save();
                        canvas.scale(progressFinal, progressFinal, rect.centerX(), rect.centerY());
                    }

                    canvas.drawRoundRect(rect, 11.5f * AndroidUtilities.density, 11.5f * AndroidUtilities.density, paint);
                    if (drawLayout != null) {
                        canvas.save();
                        canvas.translate(countLeft, countTop + AndroidUtilities.dp(4));
                        drawLayout.draw(canvas);
                        canvas.restore();
                    }

                    if (progressFinal != 1f) {
                        canvas.restore();
                    }
                } else {
                    Paint paint = dialogMuted || currentDialogFolderId != 0 ? Theme.dialogs_countGrayPaint : Theme.dialogs_countPaint;
                    paint.setAlpha((int) ((1.0f - reorderIconProgress) * 255));
                    Theme.dialogs_countTextPaint.setAlpha((int) ((1.0f - reorderIconProgress) * 255));

                    float progressHalf = progressFinal * 2;
                    if (progressHalf > 1f) {
                        progressHalf = 1f;
                    }

                    float countLeft = this.countLeft * progressHalf + countLeftOld * (1f - progressHalf);
                    float x = countLeft - AndroidUtilities.dp(5.5f);
                    rect.set(x, countTop, x + (countWidth * progressHalf) + (countWidthOld * (1f - progressHalf)) + AndroidUtilities.dp(11), countTop + AndroidUtilities.dp(23));

                    float scale = 1f;
                    if (progressFinal <= 0.5f) {
                        scale += 0.1f * CubicBezierInterpolator.EASE_OUT.getInterpolation(progressFinal * 2);
                    } else {
                        scale += 0.1f * CubicBezierInterpolator.EASE_IN.getInterpolation((1f - (progressFinal - 0.5f) * 2));
                    }


                    canvas.save();
                    canvas.scale(scale, scale, rect.centerX(), rect.centerY());
                    canvas.drawRoundRect(rect, 11.5f * AndroidUtilities.density, 11.5f * AndroidUtilities.density, paint);

                    if (countAnimationStableLayout != null) {
                        canvas.save();
                        canvas.translate(countLeft,  countTop + AndroidUtilities.dp(4));
                        countAnimationStableLayout.draw(canvas);
                        canvas.restore();
                    }

                    int textAlpha = Theme.dialogs_countTextPaint.getAlpha();
                    Theme.dialogs_countTextPaint.setAlpha((int) (textAlpha * progressHalf));
                    if (countAnimationInLayout != null) {
                        canvas.save();
                        canvas.translate(countLeft,  (countAnimationIncrement ? AndroidUtilities.dp(13) : -AndroidUtilities.dp(13)) * (1f - progressHalf) + countTop + AndroidUtilities.dp(4));
                        countAnimationInLayout.draw(canvas);
                        canvas.restore();
                    } else if (countLayout != null) {
                        canvas.save();
                        canvas.translate(countLeft,  (countAnimationIncrement ? AndroidUtilities.dp(13) : -AndroidUtilities.dp(13)) * (1f - progressHalf) + countTop + AndroidUtilities.dp(4));
                        countLayout.draw(canvas);
                        canvas.restore();
                    }

                    if (countOldLayout != null) {
                        Theme.dialogs_countTextPaint.setAlpha((int) (textAlpha * (1f - progressHalf)));
                        canvas.save();
                        canvas.translate(countLeft, (countAnimationIncrement ? -AndroidUtilities.dp(13) : AndroidUtilities.dp(13)) * progressHalf + countTop + AndroidUtilities.dp(4));
                        countOldLayout.draw(canvas);
                        canvas.restore();
                    }
                    Theme.dialogs_countTextPaint.setAlpha(textAlpha);
                    canvas.restore();

                }
            }
            if (drawMention) {
                Theme.dialogs_countPaint.setAlpha((int) ((1.0f - reorderIconProgress) * 255));

                int x = mentionLeft - AndroidUtilities.dp(5.5f);
                rect.set(x, countTop, x + mentionWidth + AndroidUtilities.dp(11), countTop + AndroidUtilities.dp(23));
                Paint paint = dialogMuted && folderId != 0 ? Theme.dialogs_countGrayPaint : Theme.dialogs_countPaint;
                canvas.drawRoundRect(rect, 11.5f * AndroidUtilities.density, 11.5f * AndroidUtilities.density, paint);
                if (mentionLayout != null) {
                    Theme.dialogs_countTextPaint.setAlpha((int) ((1.0f - reorderIconProgress) * 255));

                    canvas.save();
                    canvas.translate(mentionLeft, countTop + AndroidUtilities.dp(4));
                    mentionLayout.draw(canvas);
                    canvas.restore();
                } else {
                    Theme.dialogs_mentionDrawable.setAlpha((int) ((1.0f - reorderIconProgress) * 255));

                    setDrawableBounds(Theme.dialogs_mentionDrawable, mentionLeft - AndroidUtilities.dp(2), countTop + AndroidUtilities.dp(3.2f), AndroidUtilities.dp(16), AndroidUtilities.dp(16));
                    Theme.dialogs_mentionDrawable.draw(canvas);
                }
            }

            if (drawReactionMention || reactionsMentionsChangeProgress != 1f) {

                Theme.dialogs_reactionsCountPaint.setAlpha((int) ((1.0f - reorderIconProgress) * 255));

                int x = reactionMentionLeft - AndroidUtilities.dp(5.5f);
                rect.set(x, countTop, x + AndroidUtilities.dp(23), countTop + AndroidUtilities.dp(23));
                Paint paint = Theme.dialogs_reactionsCountPaint;

                canvas.save();
                if (reactionsMentionsChangeProgress != 1f) {
                    float s = drawReactionMention ? reactionsMentionsChangeProgress : (1f - reactionsMentionsChangeProgress);
                    canvas.scale(s, s, rect.centerX(),  rect.centerY());
                }
                canvas.drawRoundRect(rect, 11.5f * AndroidUtilities.density, 11.5f * AndroidUtilities.density, paint);
                Theme.dialogs_reactionsMentionDrawable.setAlpha((int) ((1.0f - reorderIconProgress) * 255));
                setDrawableBounds(Theme.dialogs_reactionsMentionDrawable, reactionMentionLeft - AndroidUtilities.dp(2), countTop + AndroidUtilities.dp(3.8f), AndroidUtilities.dp(16), AndroidUtilities.dp(16));
                Theme.dialogs_reactionsMentionDrawable.draw(canvas);
                canvas.restore();
            }
        } else if (drawPin) {
            Theme.dialogs_pinnedDrawable.setAlpha((int) ((1.0f - reorderIconProgress) * 255));
            setDrawableBounds(Theme.dialogs_pinnedDrawable, pinLeft, pinTop);
            Theme.dialogs_pinnedDrawable.draw(canvas);
        }

        if (animatingArchiveAvatar) {
            canvas.save();
            float scale = 1.0f + interpolator.getInterpolation(animatingArchiveAvatarProgress / 170.0f);
            canvas.scale(scale, scale, avatarImage.getCenterX(), avatarImage.getCenterY());
        }

        if (currentDialogFolderId == 0 || archivedChatsDrawable == null || !archivedChatsDrawable.isDraw()) {
            avatarImage.draw(canvas);
        }

        if (hasMessageThumb) {
            thumbImage.draw(canvas);
            if (drawPlay) {
                int x = (int) (thumbImage.getCenterX() - Theme.dialogs_playDrawable.getIntrinsicWidth() / 2);
                int y = (int) (thumbImage.getCenterY() - Theme.dialogs_playDrawable.getIntrinsicHeight() / 2);
                setDrawableBounds(Theme.dialogs_playDrawable, x, y);
                Theme.dialogs_playDrawable.draw(canvas);
            }
        }

        if (animatingArchiveAvatar) {
            canvas.restore();
        }

        if (isDialogCell && currentDialogFolderId == 0) {
            if (user != null && !MessagesController.isSupportUser(user) && !user.bot) {
                boolean isOnline = isOnline();
                if (isOnline || onlineProgress != 0) {
                    int top = (int) (avatarImage.getImageY2() - AndroidUtilities.dp(useForceThreeLines || SharedConfig.useThreeLinesLayout ? 6 : 8));
                    int left;
                    if (LocaleController.isRTL) {
                        left = (int) (avatarImage.getImageX() + AndroidUtilities.dp(useForceThreeLines || SharedConfig.useThreeLinesLayout ? 10 : 6));
                    } else {
                        left = (int) (avatarImage.getImageX2() - AndroidUtilities.dp(useForceThreeLines || SharedConfig.useThreeLinesLayout ? 10 : 6));
                    }

                    Theme.dialogs_onlineCirclePaint.setColor(Theme.getColor(Theme.key_windowBackgroundWhite, resourcesProvider));
                    canvas.drawCircle(left, top, AndroidUtilities.dp(7) * onlineProgress, Theme.dialogs_onlineCirclePaint);
                    Theme.dialogs_onlineCirclePaint.setColor(Theme.getColor(Theme.key_chats_onlineCircle, resourcesProvider));
                    canvas.drawCircle(left, top, AndroidUtilities.dp(5) * onlineProgress, Theme.dialogs_onlineCirclePaint);
                    if (isOnline) {
                        if (onlineProgress < 1.0f) {
                            onlineProgress += dt / 150.0f;
                            if (onlineProgress > 1.0f) {
                                onlineProgress = 1.0f;
                            }
                            needInvalidate = true;
                        }
                    } else {
                        if (onlineProgress > 0.0f) {
                            onlineProgress -= dt / 150.0f;
                            if (onlineProgress < 0.0f) {
                                onlineProgress = 0.0f;
                            }
                            needInvalidate = true;
                        }
                    }
                }
            } else if (chat != null) {
                hasCall = chat.call_active && chat.call_not_empty;
                if (hasCall || chatCallProgress != 0) {
                    float checkProgress = checkBox != null && checkBox.isChecked() ? 1.0f - checkBox.getProgress() : 1.0f;
                    int top = (int) (avatarImage.getImageY2() - AndroidUtilities.dp(useForceThreeLines || SharedConfig.useThreeLinesLayout ? 6 : 8));
                    int left;
                    if (LocaleController.isRTL) {
                        left = (int) (avatarImage.getImageX() + AndroidUtilities.dp(useForceThreeLines || SharedConfig.useThreeLinesLayout ? 10 : 6));
                    } else {
                        left = (int) (avatarImage.getImageX2() - AndroidUtilities.dp(useForceThreeLines || SharedConfig.useThreeLinesLayout ? 10 : 6));
                    }

                    Theme.dialogs_onlineCirclePaint.setColor(Theme.getColor(Theme.key_windowBackgroundWhite, resourcesProvider));
                    canvas.drawCircle(left, top, AndroidUtilities.dp(11) * chatCallProgress * checkProgress, Theme.dialogs_onlineCirclePaint);
                    Theme.dialogs_onlineCirclePaint.setColor(Theme.getColor(Theme.key_chats_onlineCircle, resourcesProvider));
                    canvas.drawCircle(left, top, AndroidUtilities.dp(9) * chatCallProgress * checkProgress, Theme.dialogs_onlineCirclePaint);
                    Theme.dialogs_onlineCirclePaint.setColor(Theme.getColor(Theme.key_windowBackgroundWhite, resourcesProvider));

                    float size1;
                    float size2;
                    if (progressStage == 0) {
                        size1 = AndroidUtilities.dp(1) + AndroidUtilities.dp(4) * innerProgress;
                        size2 = AndroidUtilities.dp(3) - AndroidUtilities.dp(2) * innerProgress;
                    } else if (progressStage == 1) {
                        size1 = AndroidUtilities.dp(5) - AndroidUtilities.dp(4) * innerProgress;
                        size2 = AndroidUtilities.dp(1) + AndroidUtilities.dp(4) * innerProgress;
                    } else if (progressStage == 2) {
                        size1 = AndroidUtilities.dp(1) + AndroidUtilities.dp(2) * innerProgress;
                        size2 = AndroidUtilities.dp(5) - AndroidUtilities.dp(4) * innerProgress;
                    } else if (progressStage == 3) {
                        size1 = AndroidUtilities.dp(3) - AndroidUtilities.dp(2) * innerProgress;
                        size2 = AndroidUtilities.dp(1) + AndroidUtilities.dp(2) * innerProgress;
                    } else if (progressStage == 4) {
                        size1 = AndroidUtilities.dp(1) + AndroidUtilities.dp(4) * innerProgress;
                        size2 = AndroidUtilities.dp(3) - AndroidUtilities.dp(2) * innerProgress;
                    } else if (progressStage == 5) {
                        size1 = AndroidUtilities.dp(5) - AndroidUtilities.dp(4) * innerProgress;
                        size2 = AndroidUtilities.dp(1) + AndroidUtilities.dp(4) * innerProgress;
                    } else if (progressStage == 6) {
                        size1 = AndroidUtilities.dp(1) + AndroidUtilities.dp(4) * innerProgress;
                        size2 = AndroidUtilities.dp(5) - AndroidUtilities.dp(4) * innerProgress;
                    } else {
                        size1 = AndroidUtilities.dp(5) - AndroidUtilities.dp(4) * innerProgress;
                        size2 = AndroidUtilities.dp(1) + AndroidUtilities.dp(2) * innerProgress;
                    }

                    if (chatCallProgress < 1.0f || checkProgress < 1.0f) {
                        canvas.save();
                        canvas.scale(chatCallProgress * checkProgress, chatCallProgress * checkProgress, left, top);
                    }
                    rect.set(left - AndroidUtilities.dp(1), top - size1, left + AndroidUtilities.dp(1), top + size1);
                    canvas.drawRoundRect(rect, AndroidUtilities.dp(1), AndroidUtilities.dp(1), Theme.dialogs_onlineCirclePaint);

                    rect.set(left - AndroidUtilities.dp(5), top - size2, left - AndroidUtilities.dp(3), top + size2);
                    canvas.drawRoundRect(rect, AndroidUtilities.dp(1), AndroidUtilities.dp(1), Theme.dialogs_onlineCirclePaint);

                    rect.set(left + AndroidUtilities.dp(3), top - size2, left + AndroidUtilities.dp(5), top + size2);
                    canvas.drawRoundRect(rect, AndroidUtilities.dp(1), AndroidUtilities.dp(1), Theme.dialogs_onlineCirclePaint);
                    if (chatCallProgress < 1.0f || checkProgress < 1.0f) {
                        canvas.restore();
                    }

                    innerProgress += dt / 400.0f;
                    if (innerProgress >= 1.0f) {
                        innerProgress = 0.0f;
                        progressStage++;
                        if (progressStage >= 8) {
                            progressStage = 0;
                        }
                    }
                    needInvalidate = true;

                    if (hasCall) {
                        if (chatCallProgress < 1.0f) {
                            chatCallProgress += dt / 150.0f;
                            if (chatCallProgress > 1.0f) {
                                chatCallProgress = 1.0f;
                            }
                        }
                    } else {
                        if (chatCallProgress > 0.0f) {
                            chatCallProgress -= dt / 150.0f;
                            if (chatCallProgress < 0.0f) {
                                chatCallProgress = 0.0f;
                            }
                        }
                    }
                }
            }
        }

        if (translationX != 0) {
            canvas.restore();
        }
        if (currentDialogFolderId != 0 && translationX == 0 && archivedChatsDrawable != null) {
            canvas.save();
            canvas.clipRect(0, 0, getMeasuredWidth(), getMeasuredHeight());
            archivedChatsDrawable.draw(canvas);
            canvas.restore();
        }

        if (useSeparator) {
            int left;
            if (fullSeparator || currentDialogFolderId != 0 && archiveHidden && !fullSeparator2 || fullSeparator2 && !archiveHidden) {
                left = 0;
            } else {
                left = AndroidUtilities.dp(72);
            }
            if (LocaleController.isRTL) {
                canvas.drawLine(0, getMeasuredHeight() - 1, getMeasuredWidth() - left, getMeasuredHeight() - 1, Theme.dividerPaint);
            } else {
                canvas.drawLine(left, getMeasuredHeight() - 1, getMeasuredWidth(), getMeasuredHeight() - 1, Theme.dividerPaint);
            }
        }

        if (clipProgress != 0.0f) {
            if (Build.VERSION.SDK_INT != 24) {
                canvas.restore();
            } else {
                Theme.dialogs_pinnedPaint.setColor(Theme.getColor(Theme.key_windowBackgroundWhite, resourcesProvider));
                canvas.drawRect(0, 0, getMeasuredWidth(), topClip * clipProgress, Theme.dialogs_pinnedPaint);
                canvas.drawRect(0, getMeasuredHeight() - (int) (bottomClip * clipProgress), getMeasuredWidth(), getMeasuredHeight(), Theme.dialogs_pinnedPaint);
            }
        }

        if (drawReorder || reorderIconProgress != 0.0f) {
            if (drawReorder) {
                if (reorderIconProgress < 1.0f) {
                    reorderIconProgress += dt / 170.0f;
                    if (reorderIconProgress > 1.0f) {
                        reorderIconProgress = 1.0f;
                    }
                    needInvalidate = true;
                }
            } else {
                if (reorderIconProgress > 0.0f) {
                    reorderIconProgress -= dt / 170.0f;
                    if (reorderIconProgress < 0.0f) {
                        reorderIconProgress = 0.0f;
                    }
                    needInvalidate = true;
                }
            }
        }

        if (archiveHidden) {
            if (archiveBackgroundProgress > 0.0f) {
                archiveBackgroundProgress -= dt / 230.0f;
                if (archiveBackgroundProgress < 0.0f) {
                    archiveBackgroundProgress = 0.0f;
                }
                if (avatarDrawable.getAvatarType() == AvatarDrawable.AVATAR_TYPE_ARCHIVED) {
                    avatarDrawable.setArchivedAvatarHiddenProgress(CubicBezierInterpolator.EASE_OUT_QUINT.getInterpolation(archiveBackgroundProgress));
                }
                needInvalidate = true;
            }
        } else {
            if (archiveBackgroundProgress < 1.0f) {
                archiveBackgroundProgress += dt / 230.0f;
                if (archiveBackgroundProgress > 1.0f) {
                    archiveBackgroundProgress = 1.0f;
                }
                if (avatarDrawable.getAvatarType() == AvatarDrawable.AVATAR_TYPE_ARCHIVED) {
                    avatarDrawable.setArchivedAvatarHiddenProgress(CubicBezierInterpolator.EASE_OUT_QUINT.getInterpolation(archiveBackgroundProgress));
                }
                needInvalidate = true;
            }
        }

        if (animatingArchiveAvatar) {
            animatingArchiveAvatarProgress += dt;
            if (animatingArchiveAvatarProgress >= 170.0f) {
                animatingArchiveAvatarProgress = 170.0f;
                animatingArchiveAvatar = false;
            }
            needInvalidate = true;
        }
        if (drawRevealBackground) {
            if (currentRevealBounceProgress < 1.0f) {
                currentRevealBounceProgress += dt / 170.0f;
                if (currentRevealBounceProgress > 1.0f) {
                    currentRevealBounceProgress = 1.0f;
                    needInvalidate = true;
                }
            }
            if (currentRevealProgress < 1.0f) {
                currentRevealProgress += dt / 300.0f;
                if (currentRevealProgress > 1.0f) {
                    currentRevealProgress = 1.0f;
                }
                needInvalidate = true;
            }
        } else {
            if (currentRevealBounceProgress == 1.0f) {
                currentRevealBounceProgress = 0.0f;
                needInvalidate = true;
            }
            if (currentRevealProgress > 0.0f) {
                currentRevealProgress -= dt / 300.0f;
                if (currentRevealProgress < 0.0f) {
                    currentRevealProgress = 0.0f;
                }
                needInvalidate = true;
            }
        }
        if (needInvalidate) {
            invalidate();
        }
    }

    private void createStatusDrawableAnimator(int lastStatusDrawableParams, int currentStatus) {
        statusDrawableProgress = 0f;
        statusDrawableAnimator = ValueAnimator.ofFloat(0,1f);
        statusDrawableAnimator.setDuration(220);

        statusDrawableAnimator.setInterpolator(CubicBezierInterpolator.DEFAULT);
        animateFromStatusDrawableParams = lastStatusDrawableParams;
        animateToStatusDrawableParams = currentStatus;
        statusDrawableAnimator.addUpdateListener(valueAnimator -> {
            statusDrawableProgress = (float) valueAnimator.getAnimatedValue();
            invalidate();
        });
        statusDrawableAnimator.addListener(new AnimatorListenerAdapter() {
            @Override
            public void onAnimationEnd(Animator animation) {
                int currentStatus = (DialogCell.this.drawClock ? 1 : 0) +  (DialogCell.this.drawCheck1 ? 2 : 0) + (DialogCell.this.drawCheck2 ? 4 : 0);
                if (animateToStatusDrawableParams != currentStatus) {
                    createStatusDrawableAnimator(animateToStatusDrawableParams, currentStatus);
                } else {
                    statusDrawableAnimationInProgress = false;
                    DialogCell.this.lastStatusDrawableParams = animateToStatusDrawableParams;
                }
                invalidate();
            }
        });
        statusDrawableAnimationInProgress = true;
        statusDrawableAnimator.start();
    }

    public void startOutAnimation() {
        if (archivedChatsDrawable != null) {
            archivedChatsDrawable.outCy = avatarImage.getCenterY();
            archivedChatsDrawable.outCx = avatarImage.getCenterX();
            archivedChatsDrawable.outRadius = avatarImage.getImageWidth() / 2.0f;
            archivedChatsDrawable.outImageSize = avatarImage.getBitmapWidth();
            archivedChatsDrawable.startOutAnimation();
        }
    }

    public void onReorderStateChanged(boolean reordering, boolean animated) {
        if (!drawPin && reordering || drawReorder == reordering) {
            if (!drawPin) {
                drawReorder = false;
            }
            return;
        }
        drawReorder = reordering;
        if (animated) {
            reorderIconProgress = drawReorder ? 0.0f : 1.0f;
        } else {
            reorderIconProgress = drawReorder ? 1.0f : 0.0f;
        }
        invalidate();
    }

    public void setSliding(boolean value) {
        isSliding = value;
    }

    @Override
    public void invalidateDrawable(Drawable who) {
        if (who == translationDrawable || who == Theme.dialogs_archiveAvatarDrawable) {
            invalidate(who.getBounds());
        } else {
            super.invalidateDrawable(who);
        }
    }

    @Override
    public boolean hasOverlappingRendering() {
        return false;
    }

    @Override
    public boolean performAccessibilityAction(int action, Bundle arguments) {
        if (action == R.id.acc_action_chat_preview && parentFragment != null) {
            parentFragment.showChatPreview(this);
            return true;
        }
        return super.performAccessibilityAction(action, arguments);
    }

    @Override
    public void onInitializeAccessibilityNodeInfo(AccessibilityNodeInfo info) {
        super.onInitializeAccessibilityNodeInfo(info);
        if (isFolderCell() && archivedChatsDrawable != null && SharedConfig.archiveHidden && archivedChatsDrawable.pullProgress == 0.0f) {
            info.setVisibleToUser(false);
        } else {
            info.addAction(AccessibilityNodeInfo.ACTION_CLICK);
            info.addAction(AccessibilityNodeInfo.ACTION_LONG_CLICK);
            if (!isFolderCell() && parentFragment != null && Build.VERSION.SDK_INT >= Build.VERSION_CODES.LOLLIPOP) {
                info.addAction(new AccessibilityNodeInfo.AccessibilityAction(R.id.acc_action_chat_preview, LocaleController.getString("AccActionChatPreview", R.string.AccActionChatPreview)));
            }
        }
        if (checkBox != null && checkBox.isChecked()) {
            info.setClassName("android.widget.CheckBox");
            info.setCheckable(true);
            info.setChecked(true);
        }
    }

    @Override
    public void onPopulateAccessibilityEvent(AccessibilityEvent event) {
        super.onPopulateAccessibilityEvent(event);
        StringBuilder sb = new StringBuilder();
        if (currentDialogFolderId == 1) {
            sb.append(LocaleController.getString("ArchivedChats", R.string.ArchivedChats));
            sb.append(". ");
        } else {
            if (encryptedChat != null) {
                sb.append(LocaleController.getString("AccDescrSecretChat", R.string.AccDescrSecretChat));
                sb.append(". ");
            }
            if (user != null) {
                if (UserObject.isReplyUser(user)) {
                    sb.append(LocaleController.getString("RepliesTitle", R.string.RepliesTitle));
                } else {
                    if (user.bot) {
                        sb.append(LocaleController.getString("Bot", R.string.Bot));
                        sb.append(". ");
                    }
                    if (user.self) {
                        sb.append(LocaleController.getString("SavedMessages", R.string.SavedMessages));
                    } else {
                        sb.append(ContactsController.formatName(user.first_name, user.last_name));
                    }
                }
                sb.append(". ");
            } else if (chat != null) {
                if (chat.broadcast) {
                    sb.append(LocaleController.getString("AccDescrChannel", R.string.AccDescrChannel));
                } else {
                    sb.append(LocaleController.getString("AccDescrGroup", R.string.AccDescrGroup));
                }
                sb.append(". ");
                sb.append(chat.title);
                sb.append(". ");
            }
        }
        if (drawVerified) {
            sb.append(LocaleController.getString("AccDescrVerified", R.string.AccDescrVerified));
            sb.append(". ");
        }
        if (unreadCount > 0) {
            sb.append(LocaleController.formatPluralString("NewMessages", unreadCount));
            sb.append(". ");
        }
        if (mentionCount > 0) {
            sb.append(LocaleController.formatPluralString("AccDescrMentionCount", mentionCount));
            sb.append(". ");
        }
        if (reactionMentionCount > 0) {
            sb.append(LocaleController.getString("AccDescrMentionReaction", R.string.AccDescrMentionReaction));
            sb.append(". ");
        }
        if (message == null || currentDialogFolderId != 0) {
            event.setContentDescription(sb.toString());
            return;
        }
        int lastDate = lastMessageDate;
        if (lastMessageDate == 0) {
            lastDate = message.messageOwner.date;
        }
        String date = LocaleController.formatDateAudio(lastDate, true);
        if (message.isOut()) {
            sb.append(LocaleController.formatString("AccDescrSentDate", R.string.AccDescrSentDate, date));
        } else {
            sb.append(LocaleController.formatString("AccDescrReceivedDate", R.string.AccDescrReceivedDate, date));
        }
        sb.append(". ");
        if (chat != null && !message.isOut() && message.isFromUser() && message.messageOwner.action == null) {
            TLRPC.User fromUser = MessagesController.getInstance(currentAccount).getUser(message.messageOwner.from_id.user_id);
            if (fromUser != null) {
                sb.append(ContactsController.formatName(fromUser.first_name, fromUser.last_name));
                sb.append(". ");
            }
        }
        if (encryptedChat == null) {
            StringBuilder messageString = new StringBuilder();
            messageString.append(message.messageText);
            if (!message.isMediaEmpty()) {
                if (!TextUtils.isEmpty(message.caption)) {
                    messageString.append(". ");
                    messageString.append(message.caption);
                }
            }
            int len = messageLayout == null ? -1 : messageLayout.getText().length();
            if (len > 0) {
                int index = messageString.length(), b;
                if ((b = messageString.indexOf("\n", len)) < index && b >= 0)
                    index = b;
                if ((b = messageString.indexOf("\t", len)) < index && b >= 0)
                    index = b;
                if ((b = messageString.indexOf(" ", len)) < index && b >= 0)
                    index = b;
                sb.append(messageString.substring(0, index));
            } else {
                sb.append(messageString);
            }
        }
    }

    public void setClipProgress(float value) {
        clipProgress = value;
        invalidate();
    }

    public float getClipProgress() {
        return clipProgress;
    }

    public void setTopClip(int value) {
        topClip = value;
    }

    public void setBottomClip(int value) {
        bottomClip = value;
    }

    public void setArchivedPullAnimation(PullForegroundDrawable drawable) {
        archivedChatsDrawable = drawable;
    }

    public int getCurrentDialogFolderId() {
        return currentDialogFolderId;
    }

    public boolean isDialogFolder() {
        return currentDialogFolderId > 0;
    }

    public MessageObject getMessage() {
        return message;
    }
}<|MERGE_RESOLUTION|>--- conflicted
+++ resolved
@@ -1158,15 +1158,11 @@
                                         mess = AndroidUtilities.replaceNewLines(mess);
                                     }
                                     mess = new SpannableStringBuilder(mess);
-<<<<<<< HEAD
                                     if (!NekoConfig.showSpoilersDirectly.Bool())
                                         MediaDataController.addTextStyleRuns(message, (Spannable) mess, TextStyleSpan.FLAG_STYLE_SPOILER);
-=======
-                                    MediaDataController.addTextStyleRuns(message, (Spannable) mess, TextStyleSpan.FLAG_STYLE_SPOILER);
                                     if (message != null && message.messageOwner != null) {
                                         MediaDataController.addAnimatedEmojiSpans(message.messageOwner.entities, mess, currentMessagePaint == null ? null : currentMessagePaint.getFontMetricsInt());
                                     }
->>>>>>> 43fe75b4
                                     stringBuilder = AndroidUtilities.formatSpannable(messageFormat, mess, messageNameString);
                                 } else {
                                     stringBuilder = SpannableStringBuilder.valueOf("");
@@ -1241,15 +1237,11 @@
                                         messageString = emoji + str;
                                     } else {
                                         SpannableStringBuilder msgBuilder = new SpannableStringBuilder(message.caption);
-<<<<<<< HEAD
-                                        if (!NekoConfig.showSpoilersDirectly.Bool())
-                                            MediaDataController.addTextStyleRuns(message.messageOwner.entities, message.caption, msgBuilder, TextStyleSpan.FLAG_STYLE_SPOILER);
-=======
                                         if (message != null && message.messageOwner != null) {
-                                            MediaDataController.addTextStyleRuns(message.messageOwner.entities, message.caption, msgBuilder, TextStyleSpan.FLAG_STYLE_SPOILER);
+                                            if (!NekoConfig.showSpoilersDirectly.Bool())
+                                                MediaDataController.addTextStyleRuns(message.messageOwner.entities, message.caption, msgBuilder, TextStyleSpan.FLAG_STYLE_SPOILER);
                                             MediaDataController.addAnimatedEmojiSpans(message.messageOwner.entities, msgBuilder, currentMessagePaint == null ? null : currentMessagePaint.getFontMetricsInt());
                                         }
->>>>>>> 43fe75b4
                                         messageString = new SpannableStringBuilder(emoji).append(msgBuilder);
                                     }
                                 } else {
@@ -1272,15 +1264,11 @@
                                             messageString = AndroidUtilities.ellipsizeCenterEnd(messageString, message.highlightedWords.get(0), w, currentMessagePaint, 130).toString();
                                         } else {
                                             SpannableStringBuilder stringBuilder = new SpannableStringBuilder(msgText);
-<<<<<<< HEAD
                                             if (!NekoConfig.showSpoilersDirectly.Bool())
                                                 MediaDataController.addTextStyleRuns(message, stringBuilder, TextStyleSpan.FLAG_STYLE_SPOILER);
-=======
-                                            MediaDataController.addTextStyleRuns(message, stringBuilder, TextStyleSpan.FLAG_STYLE_SPOILER);
                                             if (message != null && message.messageOwner != null) {
                                                 MediaDataController.addAnimatedEmojiSpans(message.messageOwner.entities, stringBuilder, currentMessagePaint == null ? null : currentMessagePaint.getFontMetricsInt());
                                             }
->>>>>>> 43fe75b4
                                             messageString = stringBuilder;
                                         }
                                         AndroidUtilities.highlightText(messageString, message.highlightedWords, resourcesProvider);
@@ -1784,13 +1772,9 @@
             }
             spoilersPool.addAll(spoilers);
             spoilers.clear();
-<<<<<<< HEAD
             if (!NekoConfig.showSpoilersDirectly.Bool())
                 SpoilerEffect.addSpoilers(this, messageLayout, spoilersPool, spoilers);
-=======
-            SpoilerEffect.addSpoilers(this, messageLayout, spoilersPool, spoilers);
             animatedEmojiStack = AnimatedEmojiSpan.update(AnimatedEmojiDrawable.CACHE_TYPE_MESSAGES, this, animatedEmojiStack, messageLayout);
->>>>>>> 43fe75b4
         } catch (Exception e) {
             messageLayout = null;
             FileLog.e(e);
