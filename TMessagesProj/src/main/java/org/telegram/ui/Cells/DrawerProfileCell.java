/*
 * This is the source code of Telegram for Android v. 5.x.x.
 * It is licensed under GNU GPL v. 2 or later.
 * You should have received a copy of the license in this archive (see LICENSE).
 *
 * Copyright Nikolai Kudashov, 2013-2018.
 */

package org.telegram.ui.Cells;

import android.content.Context;
import android.graphics.Bitmap;
import android.graphics.Canvas;
import android.graphics.Paint;
import android.graphics.PorterDuff;
import android.graphics.PorterDuffColorFilter;
import android.graphics.Rect;
import android.graphics.drawable.BitmapDrawable;
import android.graphics.drawable.ColorDrawable;
import android.graphics.drawable.Drawable;
import android.graphics.drawable.GradientDrawable;
import android.os.Build;
import android.text.TextUtils;
import android.util.TypedValue;
import android.view.Gravity;
import android.widget.FrameLayout;
import android.widget.ImageView;
import android.widget.TextView;

import androidx.palette.graphics.Palette;

import org.telegram.PhoneFormat.PhoneFormat;
import org.telegram.messenger.AndroidUtilities;
import org.telegram.messenger.FileLog;
import org.telegram.messenger.ImageLocation;
import org.telegram.messenger.ImageReceiver;
import org.telegram.messenger.LocaleController;
import org.telegram.messenger.R;
import org.telegram.messenger.UserObject;
import org.telegram.messenger.Utilities;
import org.telegram.tgnet.TLRPC;
import org.telegram.ui.ActionBar.Theme;
import org.telegram.ui.Components.AudioPlayerAlert;
import org.telegram.ui.Components.AvatarDrawable;
import org.telegram.ui.Components.BackupImageView;
import org.telegram.ui.Components.CubicBezierInterpolator;
import org.telegram.ui.Components.EmojiTextView;
import org.telegram.ui.Components.FireworksEffect;
import org.telegram.ui.Components.LayoutHelper;
import org.telegram.ui.Components.SnowflakesEffect;

import tw.nekomimi.nekogram.NekoConfig;

public class DrawerProfileCell extends FrameLayout {

    private BackupImageView avatarImageView;
    private TextView nameTextView;
    private AudioPlayerAlert.ClippingTextViewSwitcher phoneTextView;
    private ImageView shadowView;
    protected ImageView arrowView;
    private final ImageReceiver imageReceiver;

    private Rect srcRect = new Rect();
    private Rect destRect = new Rect();
    private Paint paint = new Paint();
    private Paint backPaint = new Paint(Paint.ANTI_ALIAS_FLAG);
    private Integer currentColor;
    private Integer currentMoonColor;
    private SnowflakesEffect snowflakesEffect;
    private FireworksEffect fireworksEffect;
    private boolean accountsShown;
    private int darkThemeBackgroundColor;


    private Bitmap lastBitmap;
    private TLRPC.User user;
    private boolean allowInvalidate = true;

    public DrawerProfileCell(Context context) {
        super(context);

        imageReceiver = new ImageReceiver(this);
        imageReceiver.setCrossfadeWithOldImage(true);
        imageReceiver.setForceCrossfade(true);
        imageReceiver.setDelegate((imageReceiver, set, thumb, memCache) -> {
            if (NekoConfig.avatarBackgroundDarken || NekoConfig.avatarBackgroundBlur) {
                if (thumb || allowInvalidate) {
                    return;
                }
                ImageReceiver.BitmapHolder bmp = imageReceiver.getBitmapSafe();
                if (bmp != null) {
                    new Thread(() -> {
                        if (lastBitmap != null) {
                            imageReceiver.setCrossfadeWithOldImage(false);
                            imageReceiver.setImageBitmap(new BitmapDrawable(null, lastBitmap), false);
                        }
                        int width = NekoConfig.avatarBackgroundBlur ? 150 : bmp.bitmap.getWidth();
                        int height = NekoConfig.avatarBackgroundBlur ? 150 : bmp.bitmap.getHeight();
                        Bitmap bitmap = Bitmap.createBitmap(width, height, Bitmap.Config.ARGB_8888);
                        Canvas canvas = new Canvas(bitmap);
                        canvas.drawBitmap(bmp.bitmap, null, new Rect(0, 0, width, height), new Paint(Paint.FILTER_BITMAP_FLAG));
                        if (NekoConfig.avatarBackgroundBlur) {
                            try {
                                Utilities.stackBlurBitmap(bitmap, 3);
                            } catch (Exception e) {
                                FileLog.e(e);
                            }
                        }
                        if (NekoConfig.avatarBackgroundDarken) {
                            final Palette palette = Palette.from(bmp.bitmap).generate();
                            Paint paint = new Paint();
                            paint.setColor((palette.getDarkMutedColor(0xFF547499) & 0x00FFFFFF) | 0x44000000);
                            canvas.drawRect(0, 0, canvas.getWidth(), canvas.getHeight(), paint);
                        }
                        AndroidUtilities.runOnUIThread(() -> {
                            allowInvalidate = true;
                            imageReceiver.setCrossfadeWithOldImage(true);
                            imageReceiver.setImageBitmap(new BitmapDrawable(null, bitmap), false);
                            lastBitmap = bitmap;
                        });
                    }).start();
                }
            } else {
                lastBitmap = null;
            }
        });

        shadowView = new ImageView(context);
        shadowView.setVisibility(INVISIBLE);
        shadowView.setScaleType(ImageView.ScaleType.FIT_XY);
        shadowView.setImageResource(R.drawable.bottom_shadow);
        addView(shadowView, LayoutHelper.createFrame(LayoutHelper.MATCH_PARENT, 70, Gravity.LEFT | Gravity.BOTTOM));

        avatarImageView = new BackupImageView(context);
        avatarImageView.getImageReceiver().setRoundRadius(AndroidUtilities.dp(32));
        addView(avatarImageView, LayoutHelper.createFrame(64, 64, Gravity.LEFT | Gravity.BOTTOM, 16, 0, 0, 67));

        nameTextView = new EmojiTextView(context);
        nameTextView.setTextSize(TypedValue.COMPLEX_UNIT_DIP, 15);
        nameTextView.setTypeface(AndroidUtilities.getTypeface("fonts/rmedium.ttf"));
        nameTextView.setLines(1);
        nameTextView.setMaxLines(1);
        nameTextView.setSingleLine(true);
        nameTextView.setGravity(Gravity.LEFT);
        nameTextView.setEllipsize(TextUtils.TruncateAt.END);
        addView(nameTextView, LayoutHelper.createFrame(LayoutHelper.MATCH_PARENT, LayoutHelper.WRAP_CONTENT, Gravity.LEFT | Gravity.BOTTOM, 16, 0, 76, 28));

        phoneTextView = new AudioPlayerAlert.ClippingTextViewSwitcher(context) {
            @Override
            protected TextView createTextView() {
                TextView textView = new TextView(context);
                textView.setTextSize(TypedValue.COMPLEX_UNIT_DIP, 13);
                textView.setLines(1);
                textView.setMaxLines(1);
                textView.setSingleLine(true);
                textView.setGravity(Gravity.LEFT);
                return textView;
            }
        };
        addView(phoneTextView, LayoutHelper.createFrame(LayoutHelper.MATCH_PARENT, LayoutHelper.WRAP_CONTENT, Gravity.LEFT | Gravity.BOTTOM, 16, 0, 76, 9));

        arrowView = new ImageView(context);
        arrowView.setScaleType(ImageView.ScaleType.CENTER);
        arrowView.setImageResource(R.drawable.menu_expand);
        addView(arrowView, LayoutHelper.createFrame(59, 59, Gravity.RIGHT | Gravity.BOTTOM));
        setArrowState(false);

        if (Theme.getEventType() == 0 || NekoConfig.actionBarDecoration == 1) {
            snowflakesEffect = new SnowflakesEffect();
            snowflakesEffect.setColorKey(Theme.key_chats_menuName);
        } else if (NekoConfig.actionBarDecoration == 2) {
            fireworksEffect = new FireworksEffect();
        }
    }

    @Override
    protected void onAttachedToWindow() {
        super.onAttachedToWindow();
        updateColors();
    }

    @Override
    protected void onMeasure(int widthMeasureSpec, int heightMeasureSpec) {
        if (Build.VERSION.SDK_INT >= 21) {
            super.onMeasure(MeasureSpec.makeMeasureSpec(MeasureSpec.getSize(widthMeasureSpec), MeasureSpec.EXACTLY), MeasureSpec.makeMeasureSpec(AndroidUtilities.dp(148) + AndroidUtilities.statusBarHeight, MeasureSpec.EXACTLY));
        } else {
            try {
                super.onMeasure(MeasureSpec.makeMeasureSpec(MeasureSpec.getSize(widthMeasureSpec), MeasureSpec.EXACTLY), MeasureSpec.makeMeasureSpec(AndroidUtilities.dp(148), MeasureSpec.EXACTLY));
            } catch (Exception e) {
                setMeasuredDimension(MeasureSpec.getSize(widthMeasureSpec), AndroidUtilities.dp(148));
                FileLog.e(e);
            }
        }
    }

    private boolean useAdb() {
        return NekoConfig.avatarAsDrawerBackground && ImageLocation.isUserHasPhoto(user);
    }

    @Override
    protected void onDraw(Canvas canvas) {
        Drawable backgroundDrawable = Theme.getCachedWallpaper();
        String backgroundKey = applyBackground(false);
        boolean useImageBackground = !backgroundKey.equals(Theme.key_chats_menuTopBackground) && Theme.isCustomTheme() && !Theme.isPatternWallpaper() && backgroundDrawable != null && !(backgroundDrawable instanceof ColorDrawable) && !(backgroundDrawable instanceof GradientDrawable);
        boolean drawCatsShadow = false;
        int color;
        if (!useAdb() && !useImageBackground && Theme.hasThemeKey(Theme.key_chats_menuTopShadowCats)) {
            color = Theme.getColor(Theme.key_chats_menuTopShadowCats);
            drawCatsShadow = true;
        } else {
            if (Theme.hasThemeKey(Theme.key_chats_menuTopShadow)) {
                color = Theme.getColor(Theme.key_chats_menuTopShadow);
            } else {
                color = Theme.getServiceMessageColor() | 0xff000000;
            }
        }
        if (currentColor == null || currentColor != color) {
            currentColor = color;
            shadowView.getDrawable().setColorFilter(new PorterDuffColorFilter(color, PorterDuff.Mode.SRC_IN));
        }
        nameTextView.setTextColor(Theme.getColor(Theme.key_chats_menuName));
        phoneTextView.getTextView().setTextColor(Theme.getColor(Theme.key_chats_menuName));

        if (useAdb()) {
            phoneTextView.getTextView().setTextColor(Theme.getColor(Theme.key_chats_menuPhone));
            if (shadowView.getVisibility() != VISIBLE) {
                shadowView.setVisibility(VISIBLE);
            }
            imageReceiver.setImageCoords(0, 0, getWidth(), getHeight());
            imageReceiver.draw(canvas);
        } else if (useImageBackground) {
            phoneTextView.getTextView().setTextColor(Theme.getColor(Theme.key_chats_menuPhone));
            if (shadowView.getVisibility() != VISIBLE) {
                shadowView.setVisibility(VISIBLE);
            }
            if (backgroundDrawable instanceof ColorDrawable || backgroundDrawable instanceof GradientDrawable) {
                backgroundDrawable.setBounds(0, 0, getMeasuredWidth(), getMeasuredHeight());
                backgroundDrawable.draw(canvas);
            } else if (backgroundDrawable instanceof BitmapDrawable) {
                Bitmap bitmap = ((BitmapDrawable) backgroundDrawable).getBitmap();
                float scaleX = (float) getMeasuredWidth() / (float) bitmap.getWidth();
                float scaleY = (float) getMeasuredHeight() / (float) bitmap.getHeight();
                float scale = Math.max(scaleX, scaleY);
                int width = (int) (getMeasuredWidth() / scale);
                int height = (int) (getMeasuredHeight() / scale);
                int x = (bitmap.getWidth() - width) / 2;
                int y = (bitmap.getHeight() - height) / 2;
                srcRect.set(x, y, x + width, y + height);
                destRect.set(0, 0, getMeasuredWidth(), getMeasuredHeight());
                try {
                    canvas.drawBitmap(bitmap, srcRect, destRect, paint);
                } catch (Throwable e) {
                    FileLog.e(e);
                }
            }
        } else {
            int visibility = drawCatsShadow ? VISIBLE : INVISIBLE;
            if (shadowView.getVisibility() != visibility) {
                shadowView.setVisibility(visibility);
            }
            super.onDraw(canvas);
        }

        if (snowflakesEffect != null) {
            snowflakesEffect.onDraw(this, canvas);
        } else if (fireworksEffect != null) {
            fireworksEffect.onDraw(this, canvas);
        }
    }

    public boolean isInAvatar(float x, float y) {
        if (useAdb()) {
            return y <= arrowView.getTop();
        } else {
            return x >= avatarImageView.getLeft() && x <= avatarImageView.getRight() && y >= avatarImageView.getTop() && y <= avatarImageView.getBottom();
        }
    }

    public boolean hasAvatar() {
        return avatarImageView.getImageReceiver().hasNotThumb();
    }

    public boolean isAccountsShown() {
        return accountsShown;
    }

    public void setAccountsShown(boolean value, boolean animated) {
        if (accountsShown == value) {
            return;
        }
        accountsShown = value;
        setArrowState(animated);
    }

    public void setUser(TLRPC.User user, boolean accounts) {
        if (user == null) {
            return;
        }
        this.user = user;
        accountsShown = accounts;
        setArrowState(false);
        nameTextView.setText(UserObject.getUserName(user));
        if (!NekoConfig.hidePhone) {
            phoneTextView.setText(PhoneFormat.getInstance().format("+" + user.phone));
        } else if (!TextUtils.isEmpty(user.username)) {
            phoneTextView.setText("@" + user.username);
        } else {
            phoneTextView.setText(LocaleController.getString("MobileHidden", R.string.MobileHidden));
        }
        AvatarDrawable avatarDrawable = new AvatarDrawable(user);
        avatarDrawable.setColor(Theme.getColor(Theme.key_avatar_backgroundInProfileBlue));
<<<<<<< HEAD
        avatarImageView.setImage(ImageLocation.getForUser(user, false), "50_50", avatarDrawable, user);
        if (NekoConfig.avatarAsDrawerBackground) {
            ImageLocation imageLocation = ImageLocation.getForUser(user, true);
            allowInvalidate = !useAdb() || !(NekoConfig.avatarBackgroundDarken || NekoConfig.avatarBackgroundBlur);
            imageReceiver.setImage(imageLocation, "512_512", null, null, new ColorDrawable(0x00000000), 0, null, user, 1);
            avatarImageView.setVisibility(INVISIBLE);
        } else {
            avatarImageView.setVisibility(VISIBLE);
        }
=======
        avatarImageView.setImage(ImageLocation.getForUserOrChat(user, ImageLocation.TYPE_SMALL), "50_50", ImageLocation.getForUserOrChat(user, ImageLocation.TYPE_STRIPPED), "50_50", avatarDrawable, user);
>>>>>>> 8bf056e2

        applyBackground(true);
    }

    public String applyBackground(boolean force) {
        String currentTag = (String) getTag();
        String backgroundKey = Theme.hasThemeKey(Theme.key_chats_menuTopBackground) && Theme.getColor(Theme.key_chats_menuTopBackground) != 0 ? Theme.key_chats_menuTopBackground : Theme.key_chats_menuTopBackgroundCats;
        if (force || !backgroundKey.equals(currentTag)) {
            setBackgroundColor(Theme.getColor(backgroundKey));
            setTag(backgroundKey);
        }
        return backgroundKey;
    }

    public void updateColors() {
        if (snowflakesEffect != null) {
            snowflakesEffect.updateColors();
        }
    }

    private void setArrowState(boolean animated) {
        final float rotation = accountsShown ? 180.0f : 0.0f;
        if (animated) {
            arrowView.animate().rotation(rotation).setDuration(220).setInterpolator(CubicBezierInterpolator.EASE_OUT).start();
        } else {
            arrowView.animate().cancel();
            arrowView.setRotation(rotation);
        }
        arrowView.setContentDescription(accountsShown ? LocaleController.getString("AccDescrHideAccounts", R.string.AccDescrHideAccounts) : LocaleController.getString("AccDescrShowAccounts", R.string.AccDescrShowAccounts));
    }

    @Override
    public void invalidate() {
        if (allowInvalidate) super.invalidate();
    }

    @Override
    public void invalidate(int l, int t, int r, int b) {
        if (allowInvalidate) super.invalidate(l, t, r, b);
    }
}<|MERGE_RESOLUTION|>--- conflicted
+++ resolved
@@ -309,8 +309,7 @@
         }
         AvatarDrawable avatarDrawable = new AvatarDrawable(user);
         avatarDrawable.setColor(Theme.getColor(Theme.key_avatar_backgroundInProfileBlue));
-<<<<<<< HEAD
-        avatarImageView.setImage(ImageLocation.getForUser(user, false), "50_50", avatarDrawable, user);
+        avatarImageView.setImage(ImageLocation.getForUserOrChat(user, ImageLocation.TYPE_SMALL), "50_50", ImageLocation.getForUserOrChat(user, ImageLocation.TYPE_STRIPPED), "50_50", avatarDrawable, user);
         if (NekoConfig.avatarAsDrawerBackground) {
             ImageLocation imageLocation = ImageLocation.getForUser(user, true);
             allowInvalidate = !useAdb() || !(NekoConfig.avatarBackgroundDarken || NekoConfig.avatarBackgroundBlur);
@@ -319,9 +318,6 @@
         } else {
             avatarImageView.setVisibility(VISIBLE);
         }
-=======
-        avatarImageView.setImage(ImageLocation.getForUserOrChat(user, ImageLocation.TYPE_SMALL), "50_50", ImageLocation.getForUserOrChat(user, ImageLocation.TYPE_STRIPPED), "50_50", avatarDrawable, user);
->>>>>>> 8bf056e2
 
         applyBackground(true);
     }
