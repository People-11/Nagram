/*
 * This is the source code of Telegram for Android v. 5.x.x.
 * It is licensed under GNU GPL v. 2 or later.
 * You should have received a copy of the license in this archive (see LICENSE).
 *
 * Copyright Nikolai Kudashov, 2013-2018.
 */

package org.telegram.ui.Cells;

import android.app.Activity;
import android.content.Context;
import android.content.SharedPreferences;
import android.graphics.Bitmap;
import android.graphics.Canvas;
<<<<<<< HEAD
import android.graphics.Color;
=======
import android.graphics.ColorFilter;
>>>>>>> e9a35cea
import android.graphics.Paint;
import android.graphics.PixelFormat;
import android.graphics.PorterDuff;
import android.graphics.PorterDuffColorFilter;
import android.graphics.Rect;
import android.graphics.drawable.BitmapDrawable;
import android.graphics.drawable.ColorDrawable;
import android.graphics.drawable.Drawable;
import android.graphics.drawable.GradientDrawable;
import android.graphics.drawable.RippleDrawable;
import android.os.Build;
import android.util.TypedValue;
import android.view.Gravity;
import android.view.View;
import android.view.accessibility.AccessibilityNodeInfo;
import android.view.animation.LinearInterpolator;
import android.view.animation.OvershootInterpolator;
import android.widget.FrameLayout;
import android.widget.ImageView;
import android.widget.TextView;
import android.widget.Toast;

<<<<<<< HEAD
import androidx.palette.graphics.Palette;

import androidx.core.content.ContextCompat;
=======
import androidx.annotation.NonNull;
import androidx.annotation.Nullable;
>>>>>>> e9a35cea

import org.telegram.PhoneFormat.PhoneFormat;
import org.telegram.messenger.AndroidUtilities;
import org.telegram.messenger.FileLog;
import org.telegram.messenger.ImageLocation;
import org.telegram.messenger.ImageReceiver;
import org.telegram.messenger.ApplicationLoader;
import org.telegram.messenger.Emoji;
import org.telegram.messenger.FileLog;
import org.telegram.messenger.ImageLocation;
import org.telegram.messenger.ImageReceiver;
import org.telegram.messenger.LocaleController;
import org.telegram.messenger.MediaDataController;
import org.telegram.messenger.MessageObject;
import org.telegram.messenger.NotificationCenter;
import org.telegram.messenger.R;
import org.telegram.messenger.UserConfig;
import org.telegram.messenger.UserObject;
import org.telegram.messenger.Utilities;
import org.telegram.tgnet.TLRPC;
import org.telegram.ui.ActionBar.Theme;
import org.telegram.ui.Components.AudioPlayerAlert;
import org.telegram.ui.ActionBar.ActionBarLayout;
import org.telegram.ui.ActionBar.BaseFragment;
import org.telegram.ui.ActionBar.DrawerLayoutContainer;
import org.telegram.ui.ActionBar.SimpleTextView;
import org.telegram.ui.ActionBar.Theme;
import org.telegram.ui.Components.AnimatedEmojiDrawable;
import org.telegram.ui.Components.AnimatedFloat;
import org.telegram.ui.Components.AvatarDrawable;
import org.telegram.ui.Components.BackupImageView;
import org.telegram.ui.Components.CubicBezierInterpolator;
import org.telegram.ui.Components.EmojiTextView;
import org.telegram.ui.Components.FireworksEffect;
import org.telegram.ui.Components.LayoutHelper;
import org.telegram.ui.Components.Premium.PremiumGradient;
import org.telegram.ui.Components.Premium.StarParticlesView;
import org.telegram.ui.Components.RLottieDrawable;
import org.telegram.ui.Components.RLottieImageView;
import org.telegram.ui.Components.Reactions.AnimatedEmojiEffect;
import org.telegram.ui.Components.Reactions.ReactionsLayoutInBubble;
import org.telegram.ui.Components.SnowflakesEffect;
import org.telegram.ui.ThemeActivity;

<<<<<<< HEAD
import tw.nekomimi.nekogram.NekoConfig;
=======
import java.util.ArrayList;
>>>>>>> e9a35cea

public class DrawerProfileCell extends FrameLayout implements NotificationCenter.NotificationCenterDelegate {

    private BackupImageView avatarImageView;
<<<<<<< HEAD
    private TextView nameTextView;
    private AudioPlayerAlert.ClippingTextViewSwitcher phoneTextView;
=======
    private SimpleTextView nameTextView;
    private TextView phoneTextView;
>>>>>>> e9a35cea
    private ImageView shadowView;
    protected ImageView arrowView;
    private final ImageReceiver imageReceiver;
    private RLottieImageView darkThemeView;
    private RLottieDrawable sunDrawable;
    private boolean updateRightDrawable = true;
    private AnimatedEmojiDrawable.SwapAnimatedEmojiDrawable status;
    private AnimatedStatusView animatedStatus;

    private Rect srcRect = new Rect();
    private Rect destRect = new Rect();
    private Paint paint = new Paint();
    private Paint backPaint = new Paint(Paint.ANTI_ALIAS_FLAG);
    private Integer currentColor;
    private Integer currentMoonColor;
    private SnowflakesEffect snowflakesEffect;
    private FireworksEffect fireworksEffect;
    private boolean accountsShown;
    private int darkThemeBackgroundColor;
    public static boolean switchingTheme;
    public boolean drawPremium;
    public float drawPremiumProgress;

    private float stateX, stateY;

    StarParticlesView.Drawable starParticlesDrawable;
    PremiumGradient.GradientTools gradientTools;

    private Bitmap lastBitmap;
    private TLRPC.User user;
    private boolean allowInvalidate = true;

    public DrawerProfileCell(Context context, DrawerLayoutContainer drawerLayoutContainer) {
        super(context);

        imageReceiver = new ImageReceiver(this);
        imageReceiver.setCrossfadeWithOldImage(true);
        imageReceiver.setForceCrossfade(true);
        imageReceiver.setDelegate((imageReceiver, set, thumb, memCache) -> {
            if (NekoConfig.avatarBackgroundDarken.Bool() || NekoConfig.avatarBackgroundBlur.Bool()) {
                if (thumb || allowInvalidate) {
                    return;
                }
                ImageReceiver.BitmapHolder bmp = imageReceiver.getBitmapSafe();
                if (bmp != null) {
                    new Thread(() -> {
                        if (lastBitmap != null) {
                            imageReceiver.setCrossfadeWithOldImage(false);
                            imageReceiver.setImageBitmap(new BitmapDrawable(null, lastBitmap), false);
                        }
                        int width = NekoConfig.avatarBackgroundBlur.Bool() ? 150 : bmp.bitmap.getWidth();
                        int height = NekoConfig.avatarBackgroundBlur.Bool() ? 150 : bmp.bitmap.getHeight();
                        Bitmap bitmap = Bitmap.createBitmap(width, height, Bitmap.Config.ARGB_8888);
                        Canvas canvas = new Canvas(bitmap);
                        canvas.drawBitmap(bmp.bitmap, null, new Rect(0, 0, width, height), new Paint(Paint.FILTER_BITMAP_FLAG));
                        if (NekoConfig.avatarBackgroundBlur.Bool()) {
                            try {
                                Utilities.stackBlurBitmap(bitmap, 3);
                            } catch (Exception e) {
                                FileLog.e(e);
                            }
                        }
                        if (NekoConfig.avatarBackgroundDarken.Bool()) {
                            final Palette palette = Palette.from(bmp.bitmap).generate();
                            Paint paint = new Paint();
                            paint.setColor((palette.getDarkMutedColor(0xFF547499) & 0x00FFFFFF) | 0x44000000);
                            canvas.drawRect(0, 0, canvas.getWidth(), canvas.getHeight(), paint);
                        }
                        AndroidUtilities.runOnUIThread(() -> {
                            allowInvalidate = true;
                            imageReceiver.setCrossfadeWithOldImage(true);
                            imageReceiver.setImageBitmap(new BitmapDrawable(null, bitmap), false);
                            lastBitmap = bitmap;
                        });
                    }).start();
                }
            } else {
                lastBitmap = null;
            }
        });

        shadowView = new ImageView(context);
        shadowView.setVisibility(INVISIBLE);
        shadowView.setScaleType(ImageView.ScaleType.FIT_XY);
        shadowView.setImageResource(R.drawable.bottom_shadow);
        addView(shadowView, LayoutHelper.createFrame(LayoutHelper.MATCH_PARENT, 70, Gravity.LEFT | Gravity.BOTTOM));

        avatarImageView = new BackupImageView(context);
        avatarImageView.getImageReceiver().setRoundRadius(AndroidUtilities.dp(32));
        addView(avatarImageView, LayoutHelper.createFrame(64, 64, Gravity.LEFT | Gravity.BOTTOM, 16, 0, 0, 67));

<<<<<<< HEAD
        nameTextView = new EmojiTextView(context);
        nameTextView.setTextSize(TypedValue.COMPLEX_UNIT_DIP, 15);
=======
        nameTextView = new SimpleTextView(context) {
            @Override
            protected void onDraw(Canvas canvas) {
                super.onDraw(canvas);
                if (updateRightDrawable) {
                    updateRightDrawable = false;
                    getEmojiStatusLocation(AndroidUtilities.rectTmp2);
                    animatedStatus.translate(AndroidUtilities.rectTmp2.centerX(), AndroidUtilities.rectTmp2.centerY());
                }
            }
        };
        nameTextView.setRightDrawableOnClick(e -> {
            if (lastUser != null && lastUser.premium) {
                onPremiumClick();
            }
        });
        nameTextView.setPadding(0, AndroidUtilities.dp(4), 0, AndroidUtilities.dp(4));
        nameTextView.setTextSize(15);
>>>>>>> e9a35cea
        nameTextView.setTypeface(AndroidUtilities.getTypeface("fonts/rmedium.ttf"));
        nameTextView.setGravity(Gravity.LEFT | Gravity.CENTER_VERTICAL);
        addView(nameTextView, LayoutHelper.createFrame(LayoutHelper.MATCH_PARENT, LayoutHelper.WRAP_CONTENT, Gravity.LEFT | Gravity.BOTTOM, 16, 0, 76, 28));

        phoneTextView = new AudioPlayerAlert.ClippingTextViewSwitcher(context) {
            @Override
            protected TextView createTextView() {
                TextView textView = new TextView(context);
                textView.setTextSize(TypedValue.COMPLEX_UNIT_DIP, 13);
                textView.setLines(1);
                textView.setMaxLines(1);
                textView.setSingleLine(true);
                textView.setGravity(Gravity.LEFT);
                return textView;
            }
        };
        addView(phoneTextView, LayoutHelper.createFrame(LayoutHelper.MATCH_PARENT, LayoutHelper.WRAP_CONTENT, Gravity.LEFT | Gravity.BOTTOM, 16, 0, 76, 9));

        arrowView = new ImageView(context);
        arrowView.setScaleType(ImageView.ScaleType.CENTER);
        arrowView.setImageResource(R.drawable.msg_expand);
        addView(arrowView, LayoutHelper.createFrame(59, 59, Gravity.RIGHT | Gravity.BOTTOM));
        setArrowState(false);

        sunDrawable = new RLottieDrawable(R.raw.sun, "" + R.raw.sun, AndroidUtilities.dp(28), AndroidUtilities.dp(28), true, null);
        if (Theme.isCurrentThemeDay()) {
            sunDrawable.setCustomEndFrame(36);
        } else {
            sunDrawable.setCustomEndFrame(0);
            sunDrawable.setCurrentFrame(36);
        }
        sunDrawable.setPlayInDirectionOfCustomEndFrame(true);
        darkThemeView = new RLottieImageView(context) {
            @Override
            public void onInitializeAccessibilityNodeInfo(AccessibilityNodeInfo info) {
                super.onInitializeAccessibilityNodeInfo(info);
                if (Theme.isCurrentThemeDark()) {
                    info.setText(LocaleController.getString("AccDescrSwitchToDayTheme", R.string.AccDescrSwitchToDayTheme));
                } else {
                    info.setText(LocaleController.getString("AccDescrSwitchToNightTheme", R.string.AccDescrSwitchToNightTheme));
                }
            }
        };
        darkThemeView.setFocusable(true);
        darkThemeView.setBackground(Theme.createCircleSelectorDrawable(Theme.getColor(Theme.key_dialogButtonSelector), 0, 0));
        sunDrawable.beginApplyLayerColors();
        int color = Theme.getColor(Theme.key_chats_menuName);
        sunDrawable.setLayerColor("Sunny.**", color);
        sunDrawable.setLayerColor("Path 6.**", color);
        sunDrawable.setLayerColor("Path.**", color);
        sunDrawable.setLayerColor("Path 5.**", color);
        sunDrawable.commitApplyLayerColors();
        darkThemeView.setScaleType(ImageView.ScaleType.CENTER);
        darkThemeView.setAnimation(sunDrawable);
        if (Build.VERSION.SDK_INT >= 21) {
            darkThemeView.setBackgroundDrawable(Theme.createSelectorDrawable(darkThemeBackgroundColor = Theme.getColor(Theme.key_listSelector), 1, AndroidUtilities.dp(17)));
            Theme.setRippleDrawableForceSoftware((RippleDrawable) darkThemeView.getBackground());
        }
        darkThemeView.setOnClickListener(v -> {
            if (switchingTheme) {
                return;
            }
            switchingTheme = true;
            SharedPreferences preferences = ApplicationLoader.applicationContext.getSharedPreferences("themeconfig", Activity.MODE_PRIVATE);
            String dayThemeName = preferences.getString("lastDayTheme", "Blue");
            if (Theme.getTheme(dayThemeName) == null || Theme.getTheme(dayThemeName).isDark()) {
                dayThemeName = "Blue";
            }
            String nightThemeName = preferences.getString("lastDarkTheme", "Dark Blue");
            if (Theme.getTheme(nightThemeName) == null || !Theme.getTheme(nightThemeName).isDark()) {
                nightThemeName = "Dark Blue";
            }
            Theme.ThemeInfo themeInfo = Theme.getActiveTheme();
            if (dayThemeName.equals(nightThemeName)) {
                if (themeInfo.isDark() || dayThemeName.equals("Dark Blue") || dayThemeName.equals("Night")) {
                    dayThemeName = "Blue";
                } else {
                    nightThemeName = "Dark Blue";
                }
            }

            boolean toDark;
            if (toDark = dayThemeName.equals(themeInfo.getKey())) {
                themeInfo = Theme.getTheme(nightThemeName);
                sunDrawable.setCustomEndFrame(36);
            } else {
                themeInfo = Theme.getTheme(dayThemeName);
                sunDrawable.setCustomEndFrame(0);
            }
            darkThemeView.playAnimation();
            if (Theme.selectedAutoNightType != Theme.AUTO_NIGHT_TYPE_NONE) {
                Toast.makeText(getContext(), LocaleController.getString("AutoNightModeOff", R.string.AutoNightModeOff), Toast.LENGTH_SHORT).show();
                Theme.selectedAutoNightType = Theme.AUTO_NIGHT_TYPE_NONE;
                Theme.saveAutoNightThemeConfig();
                Theme.cancelAutoNightThemeCallbacks();
            }
            switchTheme(themeInfo, toDark);
        });
        darkThemeView.setOnLongClickListener(e -> {
            if (drawerLayoutContainer != null) {
                drawerLayoutContainer.presentFragment(new ThemeActivity(ThemeActivity.THEME_TYPE_BASIC));
                return true;
            }
            return false;
        });
        addView(darkThemeView, LayoutHelper.createFrame(48, 48, Gravity.RIGHT | Gravity.BOTTOM, 0, 10, 6, 90));

        if (Theme.getEventType() == 0 || NekoConfig.actionBarDecoration.Int() == 1) {
            snowflakesEffect = new SnowflakesEffect(0);
            snowflakesEffect.setColorKey(Theme.key_chats_menuName);
        } else if (NekoConfig.actionBarDecoration.Int() == 2) {
            fireworksEffect = new FireworksEffect();
        }

        status = new AnimatedEmojiDrawable.SwapAnimatedEmojiDrawable(this, AndroidUtilities.dp(20));
        nameTextView.setRightDrawable(status);
        animatedStatus = new AnimatedStatusView(context, 20, 60);
        addView(animatedStatus, LayoutHelper.createFrame(20, 20, Gravity.LEFT | Gravity.TOP));
    }

    protected void onPremiumClick() {

    }

    public static class AnimatedStatusView extends View {
        private int stateSize;
        private int effectsSize;
        private int renderedEffectsSize;

        private int animationUniq;
        private ArrayList<Object> animations = new ArrayList<>();
        public AnimatedStatusView(Context context, int stateSize, int effectsSize) {
            super(context);
            this.stateSize = stateSize;
            this.effectsSize = effectsSize;
            this.renderedEffectsSize = effectsSize;
        }
        public AnimatedStatusView(Context context, int stateSize, int effectsSize, int renderedEffectsSize) {
            super(context);
            this.stateSize = stateSize;
            this.effectsSize = effectsSize;
            this.renderedEffectsSize = renderedEffectsSize;
        }

        @Override
        protected void onMeasure(int widthMeasureSpec, int heightMeasureSpec) {
            super.onMeasure(
                MeasureSpec.makeMeasureSpec(AndroidUtilities.dp(Math.max(renderedEffectsSize, Math.max(stateSize, effectsSize))), MeasureSpec.EXACTLY),
                MeasureSpec.makeMeasureSpec(AndroidUtilities.dp(Math.max(renderedEffectsSize, Math.max(stateSize, effectsSize))), MeasureSpec.EXACTLY)
            );
        }

        private float y1, y2;
        public void translate(float x, float y) {
            setTranslationX(x - getMeasuredWidth() / 2f);
            setTranslationY((this.y1 = y - getMeasuredHeight() / 2f) + this.y2);
        }

        public void translateY2(float y) {
            setTranslationY(this.y1 + (this.y2 = y));
        }

        @Override
        public void dispatchDraw(@NonNull Canvas canvas) {
            final int renderedEffectsSize = AndroidUtilities.dp(this.renderedEffectsSize);
            final int effectsSize = AndroidUtilities.dp(this.effectsSize);
            for (int i = 0; i < animations.size(); ++i) {
                Object animation = animations.get(i);
                if (animation instanceof ImageReceiver) {
                    ImageReceiver imageReceiver = (ImageReceiver) animation;
                    imageReceiver.setImageCoords(
                            (getMeasuredWidth() - effectsSize) / 2f,
                            (getMeasuredHeight() - effectsSize) / 2f,
                            effectsSize,
                            effectsSize
                    );
                    imageReceiver.draw(canvas);
//                    if (imageReceiver.getLottieAnimation() != null && imageReceiver.getLottieAnimation().isRunning() && imageReceiver.getLottieAnimation().isLastFrame()) {
//                        imageReceiver.onDetachedFromWindow();
//                        animations.remove(imageReceiver);
//                    }
                } else if (animation instanceof AnimatedEmojiEffect) {
                    AnimatedEmojiEffect effect = (AnimatedEmojiEffect) animation;
                    effect.setBounds(
                        (int) ((getMeasuredWidth() - renderedEffectsSize) / 2f),
                        (int) ((getMeasuredHeight() - renderedEffectsSize) / 2f),
                        (int) ((getMeasuredWidth() + renderedEffectsSize) / 2f),
                        (int) ((getMeasuredHeight() + renderedEffectsSize) / 2f)
                    );
                    effect.draw(canvas);
                    if (effect.done()) {
                        effect.removeView(this);
                        animations.remove(effect);
                    }
                }
            }
        }

        @Override
        protected void onDetachedFromWindow() {
            super.onDetachedFromWindow();
            detach();
        }

        private void detach() {
            if (!animations.isEmpty()) {
                for (Object obj : animations) {
                    if (obj instanceof ImageReceiver) {
                        ((ImageReceiver) obj).onDetachedFromWindow();
                    } else if (obj instanceof AnimatedEmojiEffect) {
                        ((AnimatedEmojiEffect) obj).removeView(this);
                    }
                }
            }
            animations.clear();
        }

        public void animateChange(ReactionsLayoutInBubble.VisibleReaction react) {
            if (react == null) {
                detach();
                return;
            }

            TLRPC.Document document = null;
            TLRPC.TL_availableReaction r = null;
            if (react.emojicon != null) {
                r = MediaDataController.getInstance(UserConfig.selectedAccount).getReactionsMap().get(react.emojicon);
            }
            if (r == null) {
                document = AnimatedEmojiDrawable.findDocument(UserConfig.selectedAccount, react.documentId);
                if (document != null) {
                    String emojicon = MessageObject.findAnimatedEmojiEmoticon(document, null);
                    if (emojicon != null) {
                        r = MediaDataController.getInstance(UserConfig.selectedAccount).getReactionsMap().get(emojicon);
                    }
                }
            }
            if (document == null && r != null) {
                ImageReceiver imageReceiver = new ImageReceiver();
                imageReceiver.setParentView(this);
                imageReceiver.setUniqKeyPrefix(Integer.toString(animationUniq++));
                imageReceiver.setImage(ImageLocation.getForDocument(r.around_animation), effectsSize + "_" + effectsSize + "_nolimit", null, "tgs", r, 1);
                imageReceiver.setAutoRepeat(0);
                imageReceiver.onAttachedToWindow();
                animations.add(imageReceiver);
                invalidate();
            } else {
                AnimatedEmojiDrawable drawable;
                if (document == null) {
                    drawable = AnimatedEmojiDrawable.make(AnimatedEmojiDrawable.CACHE_TYPE_KEYBOARD, UserConfig.selectedAccount, react.documentId);
                } else {
                    drawable = AnimatedEmojiDrawable.make(AnimatedEmojiDrawable.CACHE_TYPE_KEYBOARD, UserConfig.selectedAccount, document);
                }
                if (color != null) {
                    drawable.setColorFilter(new PorterDuffColorFilter(color, PorterDuff.Mode.MULTIPLY));
                }
                AnimatedEmojiEffect effect = AnimatedEmojiEffect.createFrom(drawable, false, !drawable.canOverrideColor());
                effect.setView(this);
                animations.add(effect);
                invalidate();
            }
        }

        private Integer color;
        public void setColor(int color) {
            this.color = color;
            final ColorFilter colorFilter = new PorterDuffColorFilter(color, PorterDuff.Mode.MULTIPLY);
            for (int i = 0; i < animations.size(); ++i) {
                Object animation = animations.get(i);
                if (animation instanceof ImageReceiver) {
                    ((ImageReceiver) animation).setColorFilter(colorFilter);
                } else if (animation instanceof AnimatedEmojiEffect) {
                    ((AnimatedEmojiEffect) animation).animatedEmojiDrawable.setColorFilter(colorFilter);
                }
            }
        }
    }

    public void animateStateChange(long documentId) {
        animatedStatus.animateChange(ReactionsLayoutInBubble.VisibleReaction.fromCustomEmoji(documentId));
        updateRightDrawable = true;
    }

    public void getEmojiStatusLocation(Rect rect) {
        if (nameTextView.getRightDrawable() == null) {
            rect.set(nameTextView.getWidth() - 1, nameTextView.getHeight() / 2 - 1, nameTextView.getWidth() + 1, nameTextView.getHeight() / 2 + 1);
            return;
        }
        rect.set(nameTextView.getRightDrawable().getBounds());
        rect.offset((int) nameTextView.getX(), (int) nameTextView.getY());
        animatedStatus.translate(rect.centerX(), rect.centerY());
    }

    private void switchTheme(Theme.ThemeInfo themeInfo, boolean toDark) {
        int[] pos = new int[2];
        darkThemeView.getLocationInWindow(pos);
        pos[0] += darkThemeView.getMeasuredWidth() / 2;
        pos[1] += darkThemeView.getMeasuredHeight() / 2;
        NotificationCenter.getGlobalInstance().postNotificationName(NotificationCenter.needSetDayNightTheme, themeInfo, false, pos, -1, toDark, darkThemeView);
    }

    @Override
    protected void onAttachedToWindow() {
        super.onAttachedToWindow();
        updateColors();
        NotificationCenter.getGlobalInstance().addObserver(this, NotificationCenter.emojiLoaded);
        for (int i = 0; i < UserConfig.MAX_ACCOUNT_COUNT; i++){
            NotificationCenter.getInstance(i).addObserver(this, NotificationCenter.currentUserPremiumStatusChanged);
        }
    }

    @Override
    protected void onDetachedFromWindow() {
        super.onDetachedFromWindow();
        NotificationCenter.getGlobalInstance().removeObserver(this, NotificationCenter.emojiLoaded);
        for (int i = 0; i < UserConfig.MAX_ACCOUNT_COUNT; i++){
            NotificationCenter.getInstance(i).removeObserver(this, NotificationCenter.currentUserPremiumStatusChanged);
        }
        if (lastAccount >= 0) {
            NotificationCenter.getInstance(lastAccount).removeObserver(this, NotificationCenter.userEmojiStatusUpdated);
            NotificationCenter.getInstance(lastAccount).removeObserver(this, NotificationCenter.updateInterfaces);
            lastAccount = -1;
        }

        if (nameTextView.getRightDrawable() instanceof AnimatedEmojiDrawable.WrapSizeDrawable) {
            Drawable drawable = ((AnimatedEmojiDrawable.WrapSizeDrawable) nameTextView.getRightDrawable()).getDrawable();
            if (drawable instanceof AnimatedEmojiDrawable) {
                ((AnimatedEmojiDrawable) drawable).removeView(nameTextView);
            }
        }
    }

    @Override
    protected void onMeasure(int widthMeasureSpec, int heightMeasureSpec) {
        int heightBase = NekoConfig.largeAvatarInDrawer.Int() == 2 ? MeasureSpec.getSize(widthMeasureSpec) : AndroidUtilities.dp(148);
        if (Build.VERSION.SDK_INT >= 21) {
            heightBase -= NekoConfig.largeAvatarInDrawer.Int() == 2 ? AndroidUtilities.statusBarHeight : 0;
            super.onMeasure(MeasureSpec.makeMeasureSpec(MeasureSpec.getSize(widthMeasureSpec), MeasureSpec.EXACTLY), MeasureSpec.makeMeasureSpec(heightBase + AndroidUtilities.statusBarHeight, MeasureSpec.EXACTLY));
        } else {
            try {
                super.onMeasure(MeasureSpec.makeMeasureSpec(MeasureSpec.getSize(widthMeasureSpec), MeasureSpec.EXACTLY), MeasureSpec.makeMeasureSpec(heightBase, MeasureSpec.EXACTLY));
            } catch (Exception e) {
                setMeasuredDimension(MeasureSpec.getSize(widthMeasureSpec), heightBase);
                FileLog.e(e);
            }
        }
    }

    private boolean useAdb() {
        return NekoConfig.largeAvatarInDrawer.Int() > 0 && ImageLocation.isUserHasPhoto(user);
    }

    @Override
    protected void onLayout(boolean changed, int left, int top, int right, int bottom) {
        super.onLayout(changed, left, top, right, bottom);
        if (drawPremium) {
            if (starParticlesDrawable == null) {
                starParticlesDrawable = new StarParticlesView.Drawable(15);
                starParticlesDrawable.init();
                starParticlesDrawable.speedScale = 0.8f;
                starParticlesDrawable.minLifeTime = 3000;
            }
            starParticlesDrawable.rect.set(avatarImageView.getLeft(), avatarImageView.getTop(), avatarImageView.getRight(), avatarImageView.getBottom());
            starParticlesDrawable.rect.inset(-AndroidUtilities.dp(20), -AndroidUtilities.dp(20));
            starParticlesDrawable.resetPositions();
        }
    }

    @Override
    protected void onDraw(Canvas canvas) {
        Drawable backgroundDrawable = Theme.getCachedWallpaper();
        String backgroundKey = applyBackground(false);
        boolean useImageBackground = !backgroundKey.equals(Theme.key_chats_menuTopBackground) && Theme.isCustomTheme() && !Theme.isPatternWallpaper() && backgroundDrawable != null && !(backgroundDrawable instanceof ColorDrawable) && !(backgroundDrawable instanceof GradientDrawable);
        boolean drawCatsShadow = false;
        int color;
        if (!useAdb() && !useImageBackground && Theme.hasThemeKey(Theme.key_chats_menuTopShadowCats)) {
            color = Theme.getColor(Theme.key_chats_menuTopShadowCats);
            drawCatsShadow = true;
        } else {
            if (Theme.hasThemeKey(Theme.key_chats_menuTopShadow)) {
                color = Theme.getColor(Theme.key_chats_menuTopShadow);
            } else {
                color = Theme.getServiceMessageColor() | 0xff000000;
            }
        }
        if (currentColor == null || currentColor != color) {
            currentColor = color;
            shadowView.getDrawable().setColorFilter(new PorterDuffColorFilter(color, PorterDuff.Mode.SRC_IN));
        }
        nameTextView.setTextColor(Theme.getColor(Theme.key_chats_menuName));
        phoneTextView.getTextView().setTextColor(Theme.getColor(Theme.key_chats_menuName));

        if (useAdb()) {
            phoneTextView.getTextView().setTextColor(Theme.getColor(Theme.key_chats_menuPhone));
            if (shadowView.getVisibility() != VISIBLE) {
                shadowView.setVisibility(VISIBLE);
            }
            imageReceiver.setImageCoords(0, 0, getWidth(), getHeight());
            imageReceiver.draw(canvas);
        } else if (useImageBackground) {
            phoneTextView.getTextView().setTextColor(Theme.getColor(Theme.key_chats_menuPhone));
            if (shadowView.getVisibility() != VISIBLE) {
                shadowView.setVisibility(VISIBLE);
            }
            if (backgroundDrawable instanceof ColorDrawable || backgroundDrawable instanceof GradientDrawable) {
                backgroundDrawable.setBounds(0, 0, getMeasuredWidth(), getMeasuredHeight());
                backgroundDrawable.draw(canvas);
            } else if (backgroundDrawable instanceof BitmapDrawable) {
                Bitmap bitmap = ((BitmapDrawable) backgroundDrawable).getBitmap();
                float scaleX = (float) getMeasuredWidth() / (float) bitmap.getWidth();
                float scaleY = (float) getMeasuredHeight() / (float) bitmap.getHeight();
                float scale = Math.max(scaleX, scaleY);
                int width = (int) (getMeasuredWidth() / scale);
                int height = (int) (getMeasuredHeight() / scale);
                int x = (bitmap.getWidth() - width) / 2;
                int y = (bitmap.getHeight() - height) / 2;
                srcRect.set(x, y, x + width, y + height);
                destRect.set(0, 0, getMeasuredWidth(), getMeasuredHeight());
                try {
                    canvas.drawBitmap(bitmap, srcRect, destRect, paint);
                } catch (Throwable e) {
                    FileLog.e(e);
                }
            }
        } else {
            int visibility = drawCatsShadow ? VISIBLE : INVISIBLE;
            if (shadowView.getVisibility() != visibility) {
                shadowView.setVisibility(visibility);
            }
            super.onDraw(canvas);
        }


//        if (darkBackColor != 0) {
//            if (darkBackColor != darkThemeBackgroundColor) {
//                backPaint.setColor(darkThemeBackgroundColor = darkBackColor);
//                if (Build.VERSION.SDK_INT >= 21) {
//                    Theme.setSelectorDrawableColor(darkThemeView.getBackground(), darkThemeBackgroundColor = darkBackColor, true);
//                }
//            }
//            if (useImageBackground && backgroundDrawable instanceof BitmapDrawable) {
//                canvas.drawCircle(darkThemeView.getX() + darkThemeView.getMeasuredWidth() / 2, darkThemeView.getY() + darkThemeView.getMeasuredHeight() / 2, AndroidUtilities.dp(17), backPaint);
//            }
//        }
        if(NekoConfig.largeAvatarInDrawer.Int() == 0) {
            if (drawPremium && drawPremiumProgress != 1f) {
                drawPremiumProgress += 16 / 220f;
            } else if (!drawPremium && drawPremiumProgress != 0) {
                drawPremiumProgress -= 16 / 220f;
            }
            drawPremiumProgress = Utilities.clamp(drawPremiumProgress, 1f, 0);
            if (drawPremiumProgress != 0) {
                if (gradientTools == null) {
                    gradientTools = new PremiumGradient.GradientTools(Theme.key_premiumGradientBottomSheet1, Theme.key_premiumGradientBottomSheet2, Theme.key_premiumGradientBottomSheet3, null);
                    gradientTools.x1 = 0;
                    gradientTools.y1 = 1.1f;
                    gradientTools.x2 = 1.5f;
                    gradientTools.y2 = -0.2f;
                    gradientTools.exactly = true;
                }
                gradientTools.gradientMatrix(0, 0, getMeasuredWidth(), getMeasuredHeight(), 0, 0);
                gradientTools.paint.setAlpha((int) (drawPremiumProgress * 255));
                canvas.drawRect(0, 0, getMeasuredWidth(), getMeasuredHeight(), gradientTools.paint);
                if (starParticlesDrawable != null) {
                    starParticlesDrawable.onDraw(canvas, drawPremiumProgress);
                }
                invalidate();
            }
        }

        if (snowflakesEffect != null) {
            snowflakesEffect.onDraw(this, canvas);
        } else if (fireworksEffect != null) {
            fireworksEffect.onDraw(this, canvas);
        }
    }

    public boolean isInAvatar(float x, float y) {
        if (useAdb()) {
            return y <= arrowView.getTop();
        } else {
            return x >= avatarImageView.getLeft() && x <= avatarImageView.getRight() && y >= avatarImageView.getTop() && y <= avatarImageView.getBottom();
        }
    }

    public boolean hasAvatar() {
        return avatarImageView.getImageReceiver().hasNotThumb();
    }

    public boolean isAccountsShown() {
        return accountsShown;
    }

    public void setAccountsShown(boolean value, boolean animated) {
        if (accountsShown == value) {
            return;
        }
        accountsShown = value;
        setArrowState(animated);
    }

<<<<<<< HEAD
    // called by onBindViewHolder
=======
    private int lastAccount = -1;
    private TLRPC.User lastUser = null;
    private Drawable premiumStar = null;
>>>>>>> e9a35cea
    public void setUser(TLRPC.User user, boolean accounts) {
        int account = UserConfig.selectedAccount;
        if (account != lastAccount) {
            if (lastAccount >= 0) {
                NotificationCenter.getInstance(lastAccount).removeObserver(this, NotificationCenter.userEmojiStatusUpdated);
                NotificationCenter.getInstance(lastAccount).removeObserver(this, NotificationCenter.updateInterfaces);
            }
            NotificationCenter.getInstance(lastAccount = account).addObserver(this, NotificationCenter.userEmojiStatusUpdated);
            NotificationCenter.getInstance(lastAccount = account).addObserver(this, NotificationCenter.updateInterfaces);
        }

        lastUser = user;
        if (user == null) {
            return;
        }
        this.user = user;
        accountsShown = accounts;
        setArrowState(false);
        CharSequence text = UserObject.getUserName(user);
        try {
            text = Emoji.replaceEmoji(text, nameTextView.getPaint().getFontMetricsInt(), AndroidUtilities.dp(22), false);
        } catch (Exception ignore) {}

<<<<<<< HEAD
        drawPremium = user.premium;
        // NekoX: test during merge, official value: false
        if (text != null && drawPremium) {
            SpannableStringBuilder spannableStringBuilder = SpannableStringBuilder.valueOf(text);
            spannableStringBuilder.append(" d");
            spannableStringBuilder.setSpan(new ColoredImageSpan(ContextCompat.getDrawable(getContext(), R.drawable.msg_premium_liststar)), spannableStringBuilder.length() - 1, spannableStringBuilder.length(), 0);
            text = spannableStringBuilder;
        }
        nameTextView.setText(text);
        if (!NekoConfig.hidePhone.Bool()) {
            phoneTextView.setText(PhoneFormat.getInstance().format("+" + user.phone));
        } else if (!TextUtils.isEmpty(user.username)) {
            phoneTextView.setText("@" + user.username);
        } else {
            phoneTextView.setText(LocaleController.getString("MobileHidden", R.string.MobileHidden));
        }
=======
        drawPremium = false;//user.premium;
        nameTextView.setText(text);
        if (user.emoji_status instanceof TLRPC.TL_emojiStatusUntil && ((TLRPC.TL_emojiStatusUntil) user.emoji_status).until > (int) (System.currentTimeMillis() / 1000)) {
            animatedStatus.animate().alpha(1).setDuration(200).start();
            nameTextView.setDrawablePadding(AndroidUtilities.dp(4));
            status.set(((TLRPC.TL_emojiStatusUntil) user.emoji_status).document_id, true);
        } else if (user.emoji_status instanceof TLRPC.TL_emojiStatus) {
            animatedStatus.animate().alpha(1).setDuration(200).start();
            nameTextView.setDrawablePadding(AndroidUtilities.dp(4));
            status.set(((TLRPC.TL_emojiStatus) user.emoji_status).document_id, true);
        } else if (user.premium) {
            animatedStatus.animate().alpha(1).setDuration(200).start();
            nameTextView.setDrawablePadding(AndroidUtilities.dp(4));
            if (premiumStar == null) {
                premiumStar = getResources().getDrawable(R.drawable.msg_premium_liststar).mutate();
            }
            premiumStar.setColorFilter(new PorterDuffColorFilter(Theme.getColor(Theme.key_chats_menuPhoneCats), PorterDuff.Mode.MULTIPLY));
            status.set(premiumStar, true);
        } else {
            animatedStatus.animateChange(null);
            animatedStatus.animate().alpha(0).setDuration(200).start();
            status.set((Drawable) null, true);
        }
        animatedStatus.setColor(Theme.getColor(Theme.isCurrentThemeDark() ? Theme.key_chats_verifiedBackground : Theme.key_chats_menuPhoneCats));
        status.setColor(Theme.getColor(Theme.isCurrentThemeDark() ? Theme.key_chats_verifiedBackground : Theme.key_chats_menuPhoneCats));
        phoneTextView.setText(PhoneFormat.getInstance().format("+" + user.phone));
>>>>>>> e9a35cea
        AvatarDrawable avatarDrawable = new AvatarDrawable(user);
        avatarDrawable.setColor(Theme.getColor(Theme.key_avatar_backgroundInProfileBlue));
        avatarImageView.setForUserOrChat(user, avatarDrawable);
        if (NekoConfig.largeAvatarInDrawer.Int() > 0) {
            ImageLocation imageLocation = ImageLocation.getForUser(user, ImageLocation.TYPE_BIG);
            allowInvalidate = !useAdb() || !(NekoConfig.avatarBackgroundDarken.Bool() || NekoConfig.avatarBackgroundBlur.Bool());
            imageReceiver.setImage(imageLocation, "512_512", null, null, new ColorDrawable(0x00000000), 0, null, user, 1);
            avatarImageView.setVisibility(INVISIBLE);
        } else {
            avatarImageView.setVisibility(VISIBLE);
        }
        if (NekoConfig.largeAvatarInDrawer.Int() == 2) {
            // add shadow
            nameTextView.setShadowLayer(6.0f, 2.0f, 2.0f, Color.BLACK);
            phoneTextView.getTextView().setShadowLayer(6.0f, 2.0f, 2.0f, Color.BLACK);

            // correct the position of night button
            LayoutParams lp = NekoConfig.largeAvatarInDrawer.Int() == 2 ?
                    LayoutHelper.createFrame(48, 48, Gravity.RIGHT | Gravity.TOP, 0, AndroidUtilities.statusBarHeight / getResources().getDisplayMetrics().density, 6, 0) :
                    LayoutHelper.createFrame(48, 48, Gravity.RIGHT | Gravity.BOTTOM, 0, 10, 6, 90);
            darkThemeView.setLayoutParams(lp);
        }

        applyBackground(true);
        updateRightDrawable = true;
    }

    public String applyBackground(boolean force) {
        String currentTag = (String) getTag();
        String backgroundKey = Theme.hasThemeKey(Theme.key_chats_menuTopBackground) && Theme.getColor(Theme.key_chats_menuTopBackground) != 0 ? Theme.key_chats_menuTopBackground : Theme.key_chats_menuTopBackgroundCats;
        if (force || !backgroundKey.equals(currentTag)) {
            setBackgroundColor(Theme.getColor(backgroundKey));
            setTag(backgroundKey);
        }
        return backgroundKey;
    }

    public void updateColors() {
        if (snowflakesEffect != null) {
            snowflakesEffect.updateColors();
        }
        if (animatedStatus != null) {
            animatedStatus.setColor(Theme.getColor(Theme.isCurrentThemeDark() ? Theme.key_chats_verifiedBackground : Theme.key_chats_menuPhoneCats));
        }
        if (status != null) {
            status.setColor(Theme.getColor(Theme.isCurrentThemeDark() ? Theme.key_chats_verifiedBackground : Theme.key_chats_menuPhoneCats));
        }
    }

    private void setArrowState(boolean animated) {
        final float rotation = accountsShown ? 180.0f : 0.0f;
        if (animated) {
            arrowView.animate().rotation(rotation).setDuration(220).setInterpolator(CubicBezierInterpolator.EASE_OUT).start();
        } else {
            arrowView.animate().cancel();
            arrowView.setRotation(rotation);
        }
        arrowView.setContentDescription(accountsShown ? LocaleController.getString("AccDescrHideAccounts", R.string.AccDescrHideAccounts) : LocaleController.getString("AccDescrShowAccounts", R.string.AccDescrShowAccounts));
    }

    @Override
    public void invalidate() {
        if (allowInvalidate) super.invalidate();
    }

    @Override
    public void didReceivedNotification(int id, int account, Object... args) {
        if (id == NotificationCenter.emojiLoaded) {
            nameTextView.invalidate();
        } else if (id == NotificationCenter.userEmojiStatusUpdated) {
            setUser((TLRPC.User) args[0], accountsShown);
        } else if (id == NotificationCenter.currentUserPremiumStatusChanged || id == NotificationCenter.updateInterfaces) {
            setUser(UserConfig.getInstance(UserConfig.selectedAccount).getCurrentUser(), accountsShown);
        }
    }

    public AnimatedEmojiDrawable.SwapAnimatedEmojiDrawable getEmojiStatusDrawable() {
        return status;
    }

    public View getEmojiStatusDrawableParent() {
        return nameTextView;
    }
}<|MERGE_RESOLUTION|>--- conflicted
+++ resolved
@@ -13,11 +13,8 @@
 import android.content.SharedPreferences;
 import android.graphics.Bitmap;
 import android.graphics.Canvas;
-<<<<<<< HEAD
 import android.graphics.Color;
-=======
 import android.graphics.ColorFilter;
->>>>>>> e9a35cea
 import android.graphics.Paint;
 import android.graphics.PixelFormat;
 import android.graphics.PorterDuff;
@@ -29,6 +26,7 @@
 import android.graphics.drawable.GradientDrawable;
 import android.graphics.drawable.RippleDrawable;
 import android.os.Build;
+import android.text.TextUtils;
 import android.util.TypedValue;
 import android.view.Gravity;
 import android.view.View;
@@ -40,14 +38,10 @@
 import android.widget.TextView;
 import android.widget.Toast;
 
-<<<<<<< HEAD
 import androidx.palette.graphics.Palette;
 
-import androidx.core.content.ContextCompat;
-=======
 import androidx.annotation.NonNull;
 import androidx.annotation.Nullable;
->>>>>>> e9a35cea
 
 import org.telegram.PhoneFormat.PhoneFormat;
 import org.telegram.messenger.AndroidUtilities;
@@ -91,23 +85,16 @@
 import org.telegram.ui.Components.Reactions.ReactionsLayoutInBubble;
 import org.telegram.ui.Components.SnowflakesEffect;
 import org.telegram.ui.ThemeActivity;
-
-<<<<<<< HEAD
+import java.util.ArrayList;
+
 import tw.nekomimi.nekogram.NekoConfig;
-=======
-import java.util.ArrayList;
->>>>>>> e9a35cea
+
 
 public class DrawerProfileCell extends FrameLayout implements NotificationCenter.NotificationCenterDelegate {
 
     private BackupImageView avatarImageView;
-<<<<<<< HEAD
-    private TextView nameTextView;
+    private SimpleTextView nameTextView;
     private AudioPlayerAlert.ClippingTextViewSwitcher phoneTextView;
-=======
-    private SimpleTextView nameTextView;
-    private TextView phoneTextView;
->>>>>>> e9a35cea
     private ImageView shadowView;
     protected ImageView arrowView;
     private final ImageReceiver imageReceiver;
@@ -199,10 +186,6 @@
         avatarImageView.getImageReceiver().setRoundRadius(AndroidUtilities.dp(32));
         addView(avatarImageView, LayoutHelper.createFrame(64, 64, Gravity.LEFT | Gravity.BOTTOM, 16, 0, 0, 67));
 
-<<<<<<< HEAD
-        nameTextView = new EmojiTextView(context);
-        nameTextView.setTextSize(TypedValue.COMPLEX_UNIT_DIP, 15);
-=======
         nameTextView = new SimpleTextView(context) {
             @Override
             protected void onDraw(Canvas canvas) {
@@ -221,7 +204,6 @@
         });
         nameTextView.setPadding(0, AndroidUtilities.dp(4), 0, AndroidUtilities.dp(4));
         nameTextView.setTextSize(15);
->>>>>>> e9a35cea
         nameTextView.setTypeface(AndroidUtilities.getTypeface("fonts/rmedium.ttf"));
         nameTextView.setGravity(Gravity.LEFT | Gravity.CENTER_VERTICAL);
         addView(nameTextView, LayoutHelper.createFrame(LayoutHelper.MATCH_PARENT, LayoutHelper.WRAP_CONTENT, Gravity.LEFT | Gravity.BOTTOM, 16, 0, 76, 28));
@@ -723,13 +705,10 @@
         setArrowState(animated);
     }
 
-<<<<<<< HEAD
-    // called by onBindViewHolder
-=======
     private int lastAccount = -1;
     private TLRPC.User lastUser = null;
     private Drawable premiumStar = null;
->>>>>>> e9a35cea
+    // called by onBindViewHolder
     public void setUser(TLRPC.User user, boolean accounts) {
         int account = UserConfig.selectedAccount;
         if (account != lastAccount) {
@@ -753,24 +732,6 @@
             text = Emoji.replaceEmoji(text, nameTextView.getPaint().getFontMetricsInt(), AndroidUtilities.dp(22), false);
         } catch (Exception ignore) {}
 
-<<<<<<< HEAD
-        drawPremium = user.premium;
-        // NekoX: test during merge, official value: false
-        if (text != null && drawPremium) {
-            SpannableStringBuilder spannableStringBuilder = SpannableStringBuilder.valueOf(text);
-            spannableStringBuilder.append(" d");
-            spannableStringBuilder.setSpan(new ColoredImageSpan(ContextCompat.getDrawable(getContext(), R.drawable.msg_premium_liststar)), spannableStringBuilder.length() - 1, spannableStringBuilder.length(), 0);
-            text = spannableStringBuilder;
-        }
-        nameTextView.setText(text);
-        if (!NekoConfig.hidePhone.Bool()) {
-            phoneTextView.setText(PhoneFormat.getInstance().format("+" + user.phone));
-        } else if (!TextUtils.isEmpty(user.username)) {
-            phoneTextView.setText("@" + user.username);
-        } else {
-            phoneTextView.setText(LocaleController.getString("MobileHidden", R.string.MobileHidden));
-        }
-=======
         drawPremium = false;//user.premium;
         nameTextView.setText(text);
         if (user.emoji_status instanceof TLRPC.TL_emojiStatusUntil && ((TLRPC.TL_emojiStatusUntil) user.emoji_status).until > (int) (System.currentTimeMillis() / 1000)) {
@@ -796,8 +757,15 @@
         }
         animatedStatus.setColor(Theme.getColor(Theme.isCurrentThemeDark() ? Theme.key_chats_verifiedBackground : Theme.key_chats_menuPhoneCats));
         status.setColor(Theme.getColor(Theme.isCurrentThemeDark() ? Theme.key_chats_verifiedBackground : Theme.key_chats_menuPhoneCats));
-        phoneTextView.setText(PhoneFormat.getInstance().format("+" + user.phone));
->>>>>>> e9a35cea
+
+        // NekoX: hidePhone
+        if (!NekoConfig.hidePhone.Bool()) {
+            phoneTextView.setText(PhoneFormat.getInstance().format("+" + user.phone));
+        } else if (!TextUtils.isEmpty(user.username)) {
+            phoneTextView.setText("@" + user.username);
+        } else {
+            phoneTextView.setText(LocaleController.getString("MobileHidden", R.string.MobileHidden));
+        }
         AvatarDrawable avatarDrawable = new AvatarDrawable(user);
         avatarDrawable.setColor(Theme.getColor(Theme.key_avatar_backgroundInProfileBlue));
         avatarImageView.setForUserOrChat(user, avatarDrawable);
