/*
 * This is the source code of Telegram for Android v. 5.x.x.
 * It is licensed under GNU GPL v. 2 or later.
 * You should have received a copy of the license in this archive (see LICENSE).
 *
 * Copyright Nikolai Kudashov, 2013-2018.
 */

package org.telegram.ui.Cells;

import android.app.Activity;
import android.content.Context;
import android.content.SharedPreferences;
import android.graphics.Bitmap;
import android.graphics.Canvas;
import android.graphics.Color;
import android.graphics.Paint;
import android.graphics.PorterDuff;
import android.graphics.PorterDuffColorFilter;
import android.graphics.Rect;
import android.graphics.drawable.BitmapDrawable;
import android.graphics.drawable.ColorDrawable;
import android.graphics.drawable.Drawable;
import android.graphics.drawable.GradientDrawable;
import android.graphics.drawable.RippleDrawable;
import android.os.Build;
import android.text.TextUtils;
import android.util.TypedValue;
import android.view.Gravity;
import android.view.accessibility.AccessibilityNodeInfo;
import android.widget.FrameLayout;
import android.widget.ImageView;
import android.widget.TextView;
import android.widget.Toast;

import androidx.palette.graphics.Palette;

import org.telegram.PhoneFormat.PhoneFormat;
import org.telegram.messenger.AndroidUtilities;
import org.telegram.messenger.FileLog;
import org.telegram.messenger.ImageLocation;
import org.telegram.messenger.ImageReceiver;
import org.telegram.messenger.ApplicationLoader;
import org.telegram.messenger.LocaleController;
import org.telegram.messenger.NotificationCenter;
import org.telegram.messenger.R;
import org.telegram.messenger.UserObject;
import org.telegram.messenger.Utilities;
import org.telegram.tgnet.TLRPC;
<<<<<<< HEAD
import org.telegram.ui.ActionBar.Theme;
import org.telegram.ui.Components.AudioPlayerAlert;
=======
import org.telegram.ui.ActionBar.ActionBarLayout;
import org.telegram.ui.ActionBar.BaseFragment;
import org.telegram.ui.ActionBar.DrawerLayoutContainer;
>>>>>>> 8283c123
import org.telegram.ui.Components.AvatarDrawable;
import org.telegram.ui.Components.BackupImageView;
import org.telegram.ui.Components.CubicBezierInterpolator;
import org.telegram.ui.Components.EmojiTextView;
import org.telegram.ui.Components.FireworksEffect;
import org.telegram.ui.Components.LayoutHelper;
import org.telegram.ui.Components.RLottieDrawable;
import org.telegram.ui.Components.RLottieImageView;
import org.telegram.ui.Components.SnowflakesEffect;
import org.telegram.ui.ThemeActivity;

import tw.nekomimi.nekogram.NekoConfig;

public class DrawerProfileCell extends FrameLayout {

    private BackupImageView avatarImageView;
    private TextView nameTextView;
    private AudioPlayerAlert.ClippingTextViewSwitcher phoneTextView;
    private ImageView shadowView;
    protected ImageView arrowView;
    private final ImageReceiver imageReceiver;
    private RLottieImageView darkThemeView;
    private RLottieDrawable sunDrawable;

    private Rect srcRect = new Rect();
    private Rect destRect = new Rect();
    private Paint paint = new Paint();
    private Paint backPaint = new Paint(Paint.ANTI_ALIAS_FLAG);
    private Integer currentColor;
    private Integer currentMoonColor;
    private SnowflakesEffect snowflakesEffect;
    private FireworksEffect fireworksEffect;
    private boolean accountsShown;
    private int darkThemeBackgroundColor;
    public static boolean switchingTheme;

<<<<<<< HEAD
    private Bitmap lastBitmap;
    private TLRPC.User user;
    private boolean allowInvalidate = true;

    public DrawerProfileCell(Context context) {
=======
    public DrawerProfileCell(Context context, DrawerLayoutContainer drawerLayoutContainer) {
>>>>>>> 8283c123
        super(context);

        imageReceiver = new ImageReceiver(this);
        imageReceiver.setCrossfadeWithOldImage(true);
        imageReceiver.setForceCrossfade(true);
        imageReceiver.setDelegate((imageReceiver, set, thumb, memCache) -> {
            if (NekoConfig.avatarBackgroundDarken.Bool() || NekoConfig.avatarBackgroundBlur.Bool()) {
                if (thumb || allowInvalidate) {
                    return;
                }
                ImageReceiver.BitmapHolder bmp = imageReceiver.getBitmapSafe();
                if (bmp != null) {
                    new Thread(() -> {
                        if (lastBitmap != null) {
                            imageReceiver.setCrossfadeWithOldImage(false);
                            imageReceiver.setImageBitmap(new BitmapDrawable(null, lastBitmap), false);
                        }
                        int width = NekoConfig.avatarBackgroundBlur.Bool() ? 150 : bmp.bitmap.getWidth();
                        int height = NekoConfig.avatarBackgroundBlur.Bool() ? 150 : bmp.bitmap.getHeight();
                        Bitmap bitmap = Bitmap.createBitmap(width, height, Bitmap.Config.ARGB_8888);
                        Canvas canvas = new Canvas(bitmap);
                        canvas.drawBitmap(bmp.bitmap, null, new Rect(0, 0, width, height), new Paint(Paint.FILTER_BITMAP_FLAG));
                        if (NekoConfig.avatarBackgroundBlur.Bool()) {
                            try {
                                Utilities.stackBlurBitmap(bitmap, 3);
                            } catch (Exception e) {
                                FileLog.e(e);
                            }
                        }
                        if (NekoConfig.avatarBackgroundDarken.Bool()) {
                            final Palette palette = Palette.from(bmp.bitmap).generate();
                            Paint paint = new Paint();
                            paint.setColor((palette.getDarkMutedColor(0xFF547499) & 0x00FFFFFF) | 0x44000000);
                            canvas.drawRect(0, 0, canvas.getWidth(), canvas.getHeight(), paint);
                        }
                        AndroidUtilities.runOnUIThread(() -> {
                            allowInvalidate = true;
                            imageReceiver.setCrossfadeWithOldImage(true);
                            imageReceiver.setImageBitmap(new BitmapDrawable(null, bitmap), false);
                            lastBitmap = bitmap;
                        });
                    }).start();
                }
            } else {
                lastBitmap = null;
            }
        });

        shadowView = new ImageView(context);
        shadowView.setVisibility(INVISIBLE);
        shadowView.setScaleType(ImageView.ScaleType.FIT_XY);
        shadowView.setImageResource(R.drawable.bottom_shadow);
        addView(shadowView, LayoutHelper.createFrame(LayoutHelper.MATCH_PARENT, 70, Gravity.LEFT | Gravity.BOTTOM));

        avatarImageView = new BackupImageView(context);
        avatarImageView.getImageReceiver().setRoundRadius(AndroidUtilities.dp(32));
        addView(avatarImageView, LayoutHelper.createFrame(64, 64, Gravity.LEFT | Gravity.BOTTOM, 16, 0, 0, 67));

        nameTextView = new EmojiTextView(context);
        nameTextView.setTextSize(TypedValue.COMPLEX_UNIT_DIP, 15);
        nameTextView.setTypeface(AndroidUtilities.getTypeface("fonts/rmedium.ttf"));
        nameTextView.setLines(1);
        nameTextView.setMaxLines(1);
        nameTextView.setSingleLine(true);
        nameTextView.setGravity(Gravity.LEFT);
        nameTextView.setEllipsize(TextUtils.TruncateAt.END);
        addView(nameTextView, LayoutHelper.createFrame(LayoutHelper.MATCH_PARENT, LayoutHelper.WRAP_CONTENT, Gravity.LEFT | Gravity.BOTTOM, 16, 0, 76, 28));

        phoneTextView = new AudioPlayerAlert.ClippingTextViewSwitcher(context) {
            @Override
            protected TextView createTextView() {
                TextView textView = new TextView(context);
                textView.setTextSize(TypedValue.COMPLEX_UNIT_DIP, 13);
                textView.setLines(1);
                textView.setMaxLines(1);
                textView.setSingleLine(true);
                textView.setGravity(Gravity.LEFT);
                return textView;
            }
        };
        addView(phoneTextView, LayoutHelper.createFrame(LayoutHelper.MATCH_PARENT, LayoutHelper.WRAP_CONTENT, Gravity.LEFT | Gravity.BOTTOM, 16, 0, 76, 9));

        arrowView = new ImageView(context);
        arrowView.setScaleType(ImageView.ScaleType.CENTER);
        arrowView.setImageResource(R.drawable.menu_expand);
        addView(arrowView, LayoutHelper.createFrame(59, 59, Gravity.RIGHT | Gravity.BOTTOM));
        setArrowState(false);

        sunDrawable = new RLottieDrawable(R.raw.sun, "" + R.raw.sun, AndroidUtilities.dp(28), AndroidUtilities.dp(28), true, null);
        if (Theme.isCurrentThemeDay()) {
            sunDrawable.setCustomEndFrame(36);
        } else {
            sunDrawable.setCustomEndFrame(0);
            sunDrawable.setCurrentFrame(36);
        }
        sunDrawable.setPlayInDirectionOfCustomEndFrame(true);
        darkThemeView = new RLottieImageView(context) {
            @Override
            public void onInitializeAccessibilityNodeInfo(AccessibilityNodeInfo info) {
                super.onInitializeAccessibilityNodeInfo(info);
                if (sunDrawable.getCustomEndFrame() != 0) {
                    info.setText(LocaleController.getString("AccDescrSwitchToNightTheme", R.string.AccDescrSwitchToNightTheme));
                } else {
                    info.setText(LocaleController.getString("AccDescrSwitchToDayTheme", R.string.AccDescrSwitchToDayTheme));
                }
            }
        };
        darkThemeView.setBackground(Theme.createCircleSelectorDrawable(Theme.getColor(Theme.key_dialogButtonSelector), 0, 0));
        sunDrawable.beginApplyLayerColors();
        int color = Theme.getColor(Theme.key_chats_menuName);
        sunDrawable.setLayerColor("Sunny.**", color);
        sunDrawable.setLayerColor("Path 6.**", color);
        sunDrawable.setLayerColor("Path.**", color);
        sunDrawable.setLayerColor("Path 5.**", color);
        sunDrawable.commitApplyLayerColors();
        darkThemeView.setScaleType(ImageView.ScaleType.CENTER);
        darkThemeView.setAnimation(sunDrawable);
        if (Build.VERSION.SDK_INT >= 21) {
            darkThemeView.setBackgroundDrawable(Theme.createSelectorDrawable(darkThemeBackgroundColor = Theme.getColor(Theme.key_listSelector), 1, AndroidUtilities.dp(17)));
            Theme.setRippleDrawableForceSoftware((RippleDrawable) darkThemeView.getBackground());
        }
        darkThemeView.setOnClickListener(v -> {
            if (switchingTheme) {
                return;
            }
            switchingTheme = true;
            SharedPreferences preferences = ApplicationLoader.applicationContext.getSharedPreferences("themeconfig", Activity.MODE_PRIVATE);
            String dayThemeName = preferences.getString("lastDayTheme", "Blue");
            if (Theme.getTheme(dayThemeName) == null || Theme.getTheme(dayThemeName).isDark()) {
                dayThemeName = "Blue";
            }
            String nightThemeName = preferences.getString("lastDarkTheme", "Dark Blue");
            if (Theme.getTheme(nightThemeName) == null || !Theme.getTheme(nightThemeName).isDark()) {
                nightThemeName = "Dark Blue";
            }
            Theme.ThemeInfo themeInfo = Theme.getActiveTheme();
            if (dayThemeName.equals(nightThemeName)) {
                if (themeInfo.isDark() || dayThemeName.equals("Dark Blue") || dayThemeName.equals("Night")) {
                    dayThemeName = "Blue";
                } else {
                    nightThemeName = "Dark Blue";
                }
            }

            boolean toDark;
            if (toDark = dayThemeName.equals(themeInfo.getKey())) {
                themeInfo = Theme.getTheme(nightThemeName);
                sunDrawable.setCustomEndFrame(36);
            } else {
                themeInfo = Theme.getTheme(dayThemeName);
                sunDrawable.setCustomEndFrame(0);
            }
            darkThemeView.playAnimation();
            if (Theme.selectedAutoNightType != Theme.AUTO_NIGHT_TYPE_NONE) {
                Toast.makeText(getContext(), LocaleController.getString("AutoNightModeOff", R.string.AutoNightModeOff), Toast.LENGTH_SHORT).show();
                Theme.selectedAutoNightType = Theme.AUTO_NIGHT_TYPE_NONE;
                Theme.saveAutoNightThemeConfig();
                Theme.cancelAutoNightThemeCallbacks();
            }
            switchTheme(themeInfo, toDark);
        });
<<<<<<< HEAD
        addView(darkThemeView, LayoutHelper.createFrame(48, 48, Gravity.RIGHT | Gravity.BOTTOM, 0, 10, 6, 90));
=======
        darkThemeView.setOnLongClickListener(e -> {
            if (drawerLayoutContainer != null) {
                drawerLayoutContainer.presentFragment(new ThemeActivity(ThemeActivity.THEME_TYPE_BASIC));
                return true;
            }
            return false;
        });
        addView(darkThemeView, LayoutHelper.createFrame(48, 48, Gravity.RIGHT | Gravity.BOTTOM, 0, 0, 6, 90));
>>>>>>> 8283c123

        if (Theme.getEventType() == 0 || NekoConfig.actionBarDecoration.Int() == 1) {
            snowflakesEffect = new SnowflakesEffect(0);
            snowflakesEffect.setColorKey(Theme.key_chats_menuName);
        } else if (NekoConfig.actionBarDecoration.Int() == 2) {
            fireworksEffect = new FireworksEffect();
        }
    }

    private void switchTheme(Theme.ThemeInfo themeInfo, boolean toDark) {
        int[] pos = new int[2];
        darkThemeView.getLocationInWindow(pos);
        pos[0] += darkThemeView.getMeasuredWidth() / 2;
        pos[1] += darkThemeView.getMeasuredHeight() / 2;
        NotificationCenter.getGlobalInstance().postNotificationName(NotificationCenter.needSetDayNightTheme, themeInfo, false, pos, -1, toDark, darkThemeView);
    }

    @Override
    protected void onAttachedToWindow() {
        super.onAttachedToWindow();
        updateColors();
    }

    @Override
    protected void onMeasure(int widthMeasureSpec, int heightMeasureSpec) {
        int heightBase = NekoConfig.largeAvatarInDrawer.Int() == 2 ? MeasureSpec.getSize(widthMeasureSpec) : AndroidUtilities.dp(148);
        if (Build.VERSION.SDK_INT >= 21) {
            heightBase -= NekoConfig.largeAvatarInDrawer.Int() == 2 ? AndroidUtilities.statusBarHeight : 0;
            super.onMeasure(MeasureSpec.makeMeasureSpec(MeasureSpec.getSize(widthMeasureSpec), MeasureSpec.EXACTLY), MeasureSpec.makeMeasureSpec(heightBase + AndroidUtilities.statusBarHeight, MeasureSpec.EXACTLY));
        } else {
            try {
                super.onMeasure(MeasureSpec.makeMeasureSpec(MeasureSpec.getSize(widthMeasureSpec), MeasureSpec.EXACTLY), MeasureSpec.makeMeasureSpec(heightBase, MeasureSpec.EXACTLY));
            } catch (Exception e) {
                setMeasuredDimension(MeasureSpec.getSize(widthMeasureSpec), heightBase);
                FileLog.e(e);
            }
        }
    }

    private boolean useAdb() {
        return NekoConfig.largeAvatarInDrawer.Int() > 0 && ImageLocation.isUserHasPhoto(user);
    }

    @Override
    protected void onDraw(Canvas canvas) {
        Drawable backgroundDrawable = Theme.getCachedWallpaper();
        String backgroundKey = applyBackground(false);
        boolean useImageBackground = !backgroundKey.equals(Theme.key_chats_menuTopBackground) && Theme.isCustomTheme() && !Theme.isPatternWallpaper() && backgroundDrawable != null && !(backgroundDrawable instanceof ColorDrawable) && !(backgroundDrawable instanceof GradientDrawable);
        boolean drawCatsShadow = false;
        int color;
        if (!useAdb() && !useImageBackground && Theme.hasThemeKey(Theme.key_chats_menuTopShadowCats)) {
            color = Theme.getColor(Theme.key_chats_menuTopShadowCats);
            drawCatsShadow = true;
        } else {
            if (Theme.hasThemeKey(Theme.key_chats_menuTopShadow)) {
                color = Theme.getColor(Theme.key_chats_menuTopShadow);
            } else {
                color = Theme.getServiceMessageColor() | 0xff000000;
            }
        }
        if (currentColor == null || currentColor != color) {
            currentColor = color;
            shadowView.getDrawable().setColorFilter(new PorterDuffColorFilter(color, PorterDuff.Mode.SRC_IN));
        }
        nameTextView.setTextColor(Theme.getColor(Theme.key_chats_menuName));
        phoneTextView.getTextView().setTextColor(Theme.getColor(Theme.key_chats_menuName));

        if (useAdb()) {
            phoneTextView.getTextView().setTextColor(Theme.getColor(Theme.key_chats_menuPhone));
            if (shadowView.getVisibility() != VISIBLE) {
                shadowView.setVisibility(VISIBLE);
            }
            imageReceiver.setImageCoords(0, 0, getWidth(), getHeight());
            imageReceiver.draw(canvas);
        } else if (useImageBackground) {
            phoneTextView.getTextView().setTextColor(Theme.getColor(Theme.key_chats_menuPhone));
            if (shadowView.getVisibility() != VISIBLE) {
                shadowView.setVisibility(VISIBLE);
            }
            if (backgroundDrawable instanceof ColorDrawable || backgroundDrawable instanceof GradientDrawable) {
                backgroundDrawable.setBounds(0, 0, getMeasuredWidth(), getMeasuredHeight());
                backgroundDrawable.draw(canvas);
            } else if (backgroundDrawable instanceof BitmapDrawable) {
                Bitmap bitmap = ((BitmapDrawable) backgroundDrawable).getBitmap();
                float scaleX = (float) getMeasuredWidth() / (float) bitmap.getWidth();
                float scaleY = (float) getMeasuredHeight() / (float) bitmap.getHeight();
                float scale = Math.max(scaleX, scaleY);
                int width = (int) (getMeasuredWidth() / scale);
                int height = (int) (getMeasuredHeight() / scale);
                int x = (bitmap.getWidth() - width) / 2;
                int y = (bitmap.getHeight() - height) / 2;
                srcRect.set(x, y, x + width, y + height);
                destRect.set(0, 0, getMeasuredWidth(), getMeasuredHeight());
                try {
                    canvas.drawBitmap(bitmap, srcRect, destRect, paint);
                } catch (Throwable e) {
                    FileLog.e(e);
                }
            }
        } else {
            int visibility = drawCatsShadow ? VISIBLE : INVISIBLE;
            if (shadowView.getVisibility() != visibility) {
                shadowView.setVisibility(visibility);
            }
            super.onDraw(canvas);
        }

        if (snowflakesEffect != null) {
            snowflakesEffect.onDraw(this, canvas);
        } else if (fireworksEffect != null) {
            fireworksEffect.onDraw(this, canvas);
        }
    }

    public boolean isInAvatar(float x, float y) {
        if (useAdb()) {
            return y <= arrowView.getTop();
        } else {
            return x >= avatarImageView.getLeft() && x <= avatarImageView.getRight() && y >= avatarImageView.getTop() && y <= avatarImageView.getBottom();
        }
    }

    public boolean hasAvatar() {
        return avatarImageView.getImageReceiver().hasNotThumb();
    }

    public boolean isAccountsShown() {
        return accountsShown;
    }

    public void setAccountsShown(boolean value, boolean animated) {
        if (accountsShown == value) {
            return;
        }
        accountsShown = value;
        setArrowState(animated);
    }

    // called by onBindViewHolder
    public void setUser(TLRPC.User user, boolean accounts) {
        if (user == null) {
            return;
        }
        this.user = user;
        accountsShown = accounts;
        setArrowState(false);
        nameTextView.setText(UserObject.getUserName(user));
        if (!NekoConfig.hidePhone.Bool()) {
            phoneTextView.setText(PhoneFormat.getInstance().format("+" + user.phone));
        } else if (!TextUtils.isEmpty(user.username)) {
            phoneTextView.setText("@" + user.username);
        } else {
            phoneTextView.setText(LocaleController.getString("MobileHidden", R.string.MobileHidden));
        }
        AvatarDrawable avatarDrawable = new AvatarDrawable(user);
        avatarDrawable.setColor(Theme.getColor(Theme.key_avatar_backgroundInProfileBlue));
        avatarImageView.setForUserOrChat(user, avatarDrawable);
        if (NekoConfig.largeAvatarInDrawer.Int() > 0) {
            ImageLocation imageLocation = ImageLocation.getForUser(user, ImageLocation.TYPE_BIG);
            allowInvalidate = !useAdb() || !(NekoConfig.avatarBackgroundDarken.Bool() || NekoConfig.avatarBackgroundBlur.Bool());
            imageReceiver.setImage(imageLocation, "512_512", null, null, new ColorDrawable(0x00000000), 0, null, user, 1);
            avatarImageView.setVisibility(INVISIBLE);
        } else {
            avatarImageView.setVisibility(VISIBLE);
        }
        if (NekoConfig.largeAvatarInDrawer.Int() == 2) {
            // add shadow
            nameTextView.setShadowLayer(6.0f, 2.0f, 2.0f, Color.BLACK);
            phoneTextView.getTextView().setShadowLayer(6.0f, 2.0f, 2.0f, Color.BLACK);

            // correct the position of night button
            LayoutParams lp = NekoConfig.largeAvatarInDrawer.Int() == 2 ?
                    LayoutHelper.createFrame(48, 48, Gravity.RIGHT | Gravity.TOP, 0, AndroidUtilities.statusBarHeight / getResources().getDisplayMetrics().density, 6, 0) :
                    LayoutHelper.createFrame(48, 48, Gravity.RIGHT | Gravity.BOTTOM, 0, 10, 6, 90);
            darkThemeView.setLayoutParams(lp);
        }

        applyBackground(true);
    }

    public String applyBackground(boolean force) {
        String currentTag = (String) getTag();
        String backgroundKey = Theme.hasThemeKey(Theme.key_chats_menuTopBackground) && Theme.getColor(Theme.key_chats_menuTopBackground) != 0 ? Theme.key_chats_menuTopBackground : Theme.key_chats_menuTopBackgroundCats;
        if (force || !backgroundKey.equals(currentTag)) {
            setBackgroundColor(Theme.getColor(backgroundKey));
            setTag(backgroundKey);
        }
        return backgroundKey;
    }

    public void updateColors() {
        if (snowflakesEffect != null) {
            snowflakesEffect.updateColors();
        }
    }

    private void setArrowState(boolean animated) {
        final float rotation = accountsShown ? 180.0f : 0.0f;
        if (animated) {
            arrowView.animate().rotation(rotation).setDuration(220).setInterpolator(CubicBezierInterpolator.EASE_OUT).start();
        } else {
            arrowView.animate().cancel();
            arrowView.setRotation(rotation);
        }
        arrowView.setContentDescription(accountsShown ? LocaleController.getString("AccDescrHideAccounts", R.string.AccDescrHideAccounts) : LocaleController.getString("AccDescrShowAccounts", R.string.AccDescrShowAccounts));
    }

    @Override
    public void invalidate() {
        if (allowInvalidate) super.invalidate();
    }

    @Override
    public void invalidate(int l, int t, int r, int b) {
        if (allowInvalidate) super.invalidate(l, t, r, b);
    }
}<|MERGE_RESOLUTION|>--- conflicted
+++ resolved
@@ -47,14 +47,11 @@
 import org.telegram.messenger.UserObject;
 import org.telegram.messenger.Utilities;
 import org.telegram.tgnet.TLRPC;
-<<<<<<< HEAD
 import org.telegram.ui.ActionBar.Theme;
 import org.telegram.ui.Components.AudioPlayerAlert;
-=======
 import org.telegram.ui.ActionBar.ActionBarLayout;
 import org.telegram.ui.ActionBar.BaseFragment;
 import org.telegram.ui.ActionBar.DrawerLayoutContainer;
->>>>>>> 8283c123
 import org.telegram.ui.Components.AvatarDrawable;
 import org.telegram.ui.Components.BackupImageView;
 import org.telegram.ui.Components.CubicBezierInterpolator;
@@ -91,15 +88,11 @@
     private int darkThemeBackgroundColor;
     public static boolean switchingTheme;
 
-<<<<<<< HEAD
     private Bitmap lastBitmap;
     private TLRPC.User user;
     private boolean allowInvalidate = true;
 
-    public DrawerProfileCell(Context context) {
-=======
     public DrawerProfileCell(Context context, DrawerLayoutContainer drawerLayoutContainer) {
->>>>>>> 8283c123
         super(context);
 
         imageReceiver = new ImageReceiver(this);
@@ -261,9 +254,6 @@
             }
             switchTheme(themeInfo, toDark);
         });
-<<<<<<< HEAD
-        addView(darkThemeView, LayoutHelper.createFrame(48, 48, Gravity.RIGHT | Gravity.BOTTOM, 0, 10, 6, 90));
-=======
         darkThemeView.setOnLongClickListener(e -> {
             if (drawerLayoutContainer != null) {
                 drawerLayoutContainer.presentFragment(new ThemeActivity(ThemeActivity.THEME_TYPE_BASIC));
@@ -271,8 +261,7 @@
             }
             return false;
         });
-        addView(darkThemeView, LayoutHelper.createFrame(48, 48, Gravity.RIGHT | Gravity.BOTTOM, 0, 0, 6, 90));
->>>>>>> 8283c123
+        addView(darkThemeView, LayoutHelper.createFrame(48, 48, Gravity.RIGHT | Gravity.BOTTOM, 0, 10, 6, 90));
 
         if (Theme.getEventType() == 0 || NekoConfig.actionBarDecoration.Int() == 1) {
             snowflakesEffect = new SnowflakesEffect(0);
