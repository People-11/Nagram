--- conflicted
+++ resolved
@@ -252,13 +252,8 @@
         });
         addView(darkThemeView, LayoutHelper.createFrame(48, 48, Gravity.RIGHT | Gravity.BOTTOM, 0, 10, 6, 90));
 
-<<<<<<< HEAD
         if (Theme.getEventType() == 0 || NekomuraConfig.actionBarDecoration.Int() == 1) {
-            snowflakesEffect = new SnowflakesEffect();
-=======
-        if (Theme.getEventType() == 0) {
             snowflakesEffect = new SnowflakesEffect(0);
->>>>>>> c1c2ebaf
             snowflakesEffect.setColorKey(Theme.key_chats_menuName);
         } else if (NekomuraConfig.actionBarDecoration.Int() == 2) {
             fireworksEffect = new FireworksEffect();
@@ -463,7 +458,6 @@
         arrowView.setContentDescription(accountsShown ? LocaleController.getString("AccDescrHideAccounts", R.string.AccDescrHideAccounts) : LocaleController.getString("AccDescrShowAccounts", R.string.AccDescrShowAccounts));
     }
 
-<<<<<<< HEAD
     @Override
     public void invalidate() {
         if (allowInvalidate) super.invalidate();
@@ -473,6 +467,4 @@
     public void invalidate(int l, int t, int r, int b) {
         if (allowInvalidate) super.invalidate(l, t, r, b);
     }
-=======
->>>>>>> c1c2ebaf
 }