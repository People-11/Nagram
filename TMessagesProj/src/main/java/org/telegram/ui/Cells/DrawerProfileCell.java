--- conflicted
+++ resolved
@@ -657,7 +657,6 @@
 //                canvas.drawCircle(darkThemeView.getX() + darkThemeView.getMeasuredWidth() / 2, darkThemeView.getY() + darkThemeView.getMeasuredHeight() / 2, AndroidUtilities.dp(17), backPaint);
 //            }
 //        }
-<<<<<<< HEAD
         if(NekoConfig.largeAvatarInDrawer.Int() == 0) {
             if (drawPremium && drawPremiumProgress != 1f) {
                 drawPremiumProgress += 16 / 220f;
@@ -667,7 +666,7 @@
             drawPremiumProgress = Utilities.clamp(drawPremiumProgress, 1f, 0);
             if (drawPremiumProgress != 0) {
                 if (gradientTools == null) {
-                    gradientTools = new PremiumGradient.GradientTools(Theme.key_premiumGradientBottomSheet1, Theme.key_premiumGradientBottomSheet2, Theme.key_premiumGradientBottomSheet3, null);
+                    gradientTools = new PremiumGradient.PremiumGradientTools(Theme.key_premiumGradientBottomSheet1, Theme.key_premiumGradientBottomSheet2, Theme.key_premiumGradientBottomSheet3, null);
                     gradientTools.x1 = 0;
                     gradientTools.y1 = 1.1f;
                     gradientTools.x2 = 1.5f;
@@ -682,30 +681,6 @@
                 }
                 invalidate();
             }
-=======
-        if (drawPremium && drawPremiumProgress != 1f) {
-            drawPremiumProgress += 16 / 220f;
-        } else if (!drawPremium && drawPremiumProgress != 0) {
-            drawPremiumProgress -= 16 / 220f;
-        }
-        drawPremiumProgress = Utilities.clamp(drawPremiumProgress, 1f, 0);
-        if (drawPremiumProgress != 0) {
-            if (gradientTools == null) {
-                gradientTools = new PremiumGradient.PremiumGradientTools(Theme.key_premiumGradientBottomSheet1, Theme.key_premiumGradientBottomSheet2, Theme.key_premiumGradientBottomSheet3, null);
-                gradientTools.x1 = 0;
-                gradientTools.y1 = 1.1f;
-                gradientTools.x2 = 1.5f;
-                gradientTools.y2 = -0.2f;
-                gradientTools.exactly = true;
-            }
-            gradientTools.gradientMatrix(0, 0, getMeasuredWidth(), getMeasuredHeight(), 0, 0);
-            gradientTools.paint.setAlpha((int) (drawPremiumProgress * 255));
-            canvas.drawRect(0, 0, getMeasuredWidth(), getMeasuredHeight(), gradientTools.paint);
-            if (starParticlesDrawable != null) {
-                starParticlesDrawable.onDraw(canvas, drawPremiumProgress);
-            }
-            invalidate();
->>>>>>> 07a2c9a3
         }
 
         if (snowflakesEffect != null) {
