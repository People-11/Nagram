--- conflicted
+++ resolved
@@ -88,7 +88,6 @@
         needDivider = divider;
     }
 
-<<<<<<< HEAD
     public void setLanguage(BaseFragment fragment,LocaleController.LocaleInfo language, String desc, boolean divider) {
         StrUtil.setText(fragment, textView, desc != null ? desc : language.name);
         StrUtil.setText(fragment, textView2, language.nameEnglish);
@@ -96,11 +95,7 @@
         needDivider = divider;
     }
 
-
-    public void setValue(String name, String nameEnglish) {
-=======
     public void setValue(CharSequence name, CharSequence nameEnglish) {
->>>>>>> 4a8efef9
         textView.setText(name);
         textView2.setText(nameEnglish);
         radioButton.setChecked(false, false);
