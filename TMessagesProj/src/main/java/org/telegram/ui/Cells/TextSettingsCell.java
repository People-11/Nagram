--- conflicted
+++ resolved
@@ -103,11 +103,7 @@
         valueImageView = new ImageView(context);
         valueImageView.setScaleType(ImageView.ScaleType.CENTER);
         valueImageView.setVisibility(INVISIBLE);
-<<<<<<< HEAD
-        valueImageView.setColorFilter(new PorterDuffColorFilter(Theme.getColor(Theme.key_windowBackgroundWhiteGrayIcon), PorterDuff.Mode.SRC_IN));
-=======
-        valueImageView.setColorFilter(new PorterDuffColorFilter(Theme.getColor(Theme.key_windowBackgroundWhiteGrayIcon, resourcesProvider), PorterDuff.Mode.MULTIPLY));
->>>>>>> 07a2c9a3
+        valueImageView.setColorFilter(new PorterDuffColorFilter(Theme.getColor(Theme.key_windowBackgroundWhiteGrayIcon, resourcesProvider), PorterDuff.Mode.SRC_IN));
         addView(valueImageView, LayoutHelper.createFrame(LayoutHelper.WRAP_CONTENT, LayoutHelper.WRAP_CONTENT, (LocaleController.isRTL ? Gravity.LEFT : Gravity.RIGHT) | Gravity.CENTER_VERTICAL, padding, 0, padding, 0));
     }
 
