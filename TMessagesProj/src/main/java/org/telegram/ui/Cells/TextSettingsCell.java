/*
 * This is the source code of Telegram for Android v. 5.x.x.
 * It is licensed under GNU GPL v. 2 or later.
 * You should have received a copy of the license in this archive (see LICENSE).
 *
 * Copyright Nikolai Kudashov, 2013-2018.
 */

package org.telegram.ui.Cells;

import android.animation.Animator;
import android.animation.ObjectAnimator;
import android.content.Context;
import android.graphics.Canvas;
import android.graphics.Paint;
import android.graphics.PorterDuff;
import android.graphics.PorterDuffColorFilter;
import android.text.TextUtils;
import android.util.TypedValue;
import android.view.Gravity;
import android.view.View;
import android.view.accessibility.AccessibilityNodeInfo;
import android.widget.FrameLayout;
import android.widget.ImageView;
import android.widget.TextView;

import org.telegram.messenger.AndroidUtilities;
import org.telegram.messenger.LocaleController;
import org.telegram.ui.ActionBar.Theme;
import org.telegram.ui.Components.AnimatedEmojiDrawable;
import org.telegram.ui.Components.AnimatedTextView;
import org.telegram.ui.Components.BackupImageView;
import org.telegram.ui.Components.CubicBezierInterpolator;
import org.telegram.ui.Components.LayoutHelper;
import org.telegram.ui.Components.RLottieImageView;

import java.util.ArrayList;

public class TextSettingsCell extends FrameLayout {

    private Theme.ResourcesProvider resourcesProvider;
    private TextView textView;
    private AnimatedTextView valueTextView;
    private ImageView imageView;
    private BackupImageView valueBackupImageView;
    private ImageView valueImageView;
    private boolean needDivider;
    private boolean canDisable;
    private boolean drawLoading;
    private int padding;

    private boolean incrementLoadingProgress;
    private float loadingProgress;
    private float drawLoadingProgress;
    private int loadingSize;
    private boolean measureDelay;
    private int changeProgressStartDelay;

    Paint paint;

    public TextSettingsCell(Context context) {
        this(context, 21);
    }

    public TextSettingsCell(Context context, Theme.ResourcesProvider resourcesProvider) {
        this(context, 21, resourcesProvider);
    }

    public TextSettingsCell(Context context, int padding) {
        this(context, padding, null);
    }

    public TextSettingsCell(Context context, int padding, Theme.ResourcesProvider resourcesProvider) {
        super(context);
        this.resourcesProvider = resourcesProvider;
        this.padding = padding;

        textView = new TextView(context);
        textView.setTextSize(TypedValue.COMPLEX_UNIT_DIP, 16);
        textView.setLines(1);
        textView.setMaxLines(1);
        textView.setSingleLine(true);
        textView.setEllipsize(TextUtils.TruncateAt.END);
        textView.setGravity((LocaleController.isRTL ? Gravity.RIGHT : Gravity.LEFT) | Gravity.CENTER_VERTICAL);
        textView.setTextColor(Theme.getColor(Theme.key_windowBackgroundWhiteBlackText, resourcesProvider));
        addView(textView, LayoutHelper.createFrame(LayoutHelper.MATCH_PARENT, LayoutHelper.MATCH_PARENT, (LocaleController.isRTL ? Gravity.RIGHT : Gravity.LEFT) | Gravity.TOP, padding, 0, padding, 0));

        valueTextView = new AnimatedTextView(context, true, true, !LocaleController.isRTL);
        valueTextView.setAnimationProperties(.55f, 0, 320, CubicBezierInterpolator.EASE_OUT_QUINT);
        valueTextView.setTextSize(AndroidUtilities.dp(16));
        valueTextView.setGravity((LocaleController.isRTL ? Gravity.LEFT : Gravity.RIGHT) | Gravity.CENTER_VERTICAL);
        valueTextView.setTextColor(Theme.getColor(Theme.key_windowBackgroundWhiteValueText, resourcesProvider));
        addView(valueTextView, LayoutHelper.createFrame(LayoutHelper.WRAP_CONTENT, LayoutHelper.MATCH_PARENT, (LocaleController.isRTL ? Gravity.LEFT : Gravity.RIGHT) | Gravity.TOP, padding, 0, padding, 0));

        imageView = new RLottieImageView(context);
        imageView.setScaleType(ImageView.ScaleType.CENTER);
        imageView.setColorFilter(new PorterDuffColorFilter(Theme.getColor(Theme.key_windowBackgroundWhiteGrayIcon), PorterDuff.Mode.MULTIPLY));
        imageView.setVisibility(GONE);
        addView(imageView, LayoutHelper.createFrame(LayoutHelper.WRAP_CONTENT, LayoutHelper.WRAP_CONTENT, (LocaleController.isRTL ? Gravity.RIGHT : Gravity.LEFT) | Gravity.CENTER_VERTICAL, 21, 0, 21, 0));

        valueImageView = new ImageView(context);
        valueImageView.setScaleType(ImageView.ScaleType.CENTER);
        valueImageView.setVisibility(INVISIBLE);
        valueImageView.setColorFilter(new PorterDuffColorFilter(Theme.getColor(Theme.key_windowBackgroundWhiteGrayIcon), PorterDuff.Mode.SRC_IN));
        addView(valueImageView, LayoutHelper.createFrame(LayoutHelper.WRAP_CONTENT, LayoutHelper.WRAP_CONTENT, (LocaleController.isRTL ? Gravity.LEFT : Gravity.RIGHT) | Gravity.CENTER_VERTICAL, padding, 0, padding, 0));
    }

    public ImageView getValueImageView() {
        return valueImageView;
    }

    @Override
    protected void onMeasure(int widthMeasureSpec, int heightMeasureSpec) {
        setMeasuredDimension(MeasureSpec.getSize(widthMeasureSpec), AndroidUtilities.dp(50) + (needDivider ? 1 : 0));

        int availableWidth = getMeasuredWidth() - getPaddingLeft() - getPaddingRight() - AndroidUtilities.dp(34);
        int width = availableWidth / 2;
        if (valueImageView.getVisibility() == VISIBLE) {
            valueImageView.measure(MeasureSpec.makeMeasureSpec(width, MeasureSpec.AT_MOST), MeasureSpec.makeMeasureSpec(getMeasuredHeight(), MeasureSpec.EXACTLY));
        }

        if (imageView.getVisibility() == VISIBLE) {
            imageView.measure(MeasureSpec.makeMeasureSpec(width, MeasureSpec.AT_MOST), MeasureSpec.makeMeasureSpec(getMeasuredHeight(), MeasureSpec.AT_MOST));
        }

        if (valueBackupImageView != null) {
            valueBackupImageView.measure(MeasureSpec.makeMeasureSpec(valueBackupImageView.getLayoutParams().height, MeasureSpec.EXACTLY), MeasureSpec.makeMeasureSpec(valueBackupImageView.getLayoutParams().width, MeasureSpec.EXACTLY));
        }
        if (valueTextView.getVisibility() == VISIBLE) {
            valueTextView.measure(MeasureSpec.makeMeasureSpec(width, MeasureSpec.AT_MOST), MeasureSpec.makeMeasureSpec(getMeasuredHeight(), MeasureSpec.EXACTLY));
            width = availableWidth - valueTextView.getMeasuredWidth() - AndroidUtilities.dp(8);

            if (valueImageView.getVisibility() == VISIBLE) {
                MarginLayoutParams params = (MarginLayoutParams) valueImageView.getLayoutParams();
                if (LocaleController.isRTL) {
                    params.leftMargin = AndroidUtilities.dp(padding + 4) + valueTextView.getMeasuredWidth();
                } else {
                    params.rightMargin = AndroidUtilities.dp(padding + 4) + valueTextView.getMeasuredWidth();
                }
            }
        } else {
            width = availableWidth;
        }
        textView.measure(MeasureSpec.makeMeasureSpec(width, MeasureSpec.EXACTLY), MeasureSpec.makeMeasureSpec(getMeasuredHeight(), MeasureSpec.EXACTLY));
    }

    @Override
    protected void onLayout(boolean changed, int left, int top, int right, int bottom) {
        super.onLayout(changed, left, top, right, bottom);
        if (measureDelay && getParent() != null) {
            changeProgressStartDelay = (int) ((getTop() / (float) ((View) getParent()).getMeasuredHeight()) * 150f);
        }
    }

    public TextView getTextView() {
        return textView;
    }

    public void setCanDisable(boolean value) {
        canDisable = value;
    }

    public AnimatedTextView getValueTextView() {
        return valueTextView;
    }

    public void setTextColor(int color) {
        textView.setTextColor(color);
    }

    public void setTextValueColor(int color) {
        valueTextView.setTextColor(color);
    }

    public void setText(CharSequence text, boolean divider) {
        textView.setText(text);
        valueTextView.setVisibility(INVISIBLE);
        valueImageView.setVisibility(INVISIBLE);
        needDivider = divider;
        setWillNotDraw(!divider);
    }

    public void setTextAndValue(CharSequence text, CharSequence value, boolean divider) {
        setTextAndValue(text, value, false, divider);
    }

    public void setTextAndValue(CharSequence text, CharSequence value, boolean animated, boolean divider) {
        textView.setText(text);
        valueImageView.setVisibility(INVISIBLE);
        if (value != null) {
            valueTextView.setText(value, animated);
            valueTextView.setVisibility(VISIBLE);
        } else {
            valueTextView.setVisibility(INVISIBLE);
        }
        needDivider = divider;
        setWillNotDraw(!divider);
        requestLayout();
    }

    public void setTextAndIcon(CharSequence text, int resId, boolean divider) {
        textView.setText(text);
        valueTextView.setVisibility(INVISIBLE);
        if (resId != 0) {
            valueImageView.setVisibility(VISIBLE);
            valueImageView.setImageResource(resId);
        } else {
            valueImageView.setVisibility(INVISIBLE);
        }
        needDivider = divider;
        setWillNotDraw(!divider);
    }

    public void setIcon(int resId) {
        MarginLayoutParams params = (MarginLayoutParams) textView.getLayoutParams();
        if (resId == 0) {
            imageView.setVisibility(GONE);
            if (LocaleController.isRTL) {
                params.rightMargin = AndroidUtilities.dp(this.padding);
            } else {
                params.leftMargin = AndroidUtilities.dp(this.padding);
            }
        } else {
            imageView.setImageResource(resId);
            imageView.setVisibility(VISIBLE);
            if (LocaleController.isRTL) {
                params.rightMargin = AndroidUtilities.dp(71);
            } else {
                params.leftMargin = AndroidUtilities.dp(71);
            }
        }
    }

    public void setEnabled(boolean value, ArrayList<Animator> animators) {
        setEnabled(value);
        if (animators != null) {
            animators.add(ObjectAnimator.ofFloat(textView, "alpha", value ? 1.0f : 0.5f));
            if (valueTextView.getVisibility() == VISIBLE) {
                animators.add(ObjectAnimator.ofFloat(valueTextView, "alpha", value ? 1.0f : 0.5f));
            }
            if (valueImageView.getVisibility() == VISIBLE) {
                animators.add(ObjectAnimator.ofFloat(valueImageView, "alpha", value ? 1.0f : 0.5f));
            }
        } else {
            textView.setAlpha(value ? 1.0f : 0.5f);
            if (valueTextView.getVisibility() == VISIBLE) {
                valueTextView.setAlpha(value ? 1.0f : 0.5f);
            }
            if (valueImageView.getVisibility() == VISIBLE) {
                valueImageView.setAlpha(value ? 1.0f : 0.5f);
            }
        }
    }

    @Override
    public void setEnabled(boolean value) {
        super.setEnabled(value);
        textView.setAlpha(value || !canDisable ? 1.0f : 0.5f);
        if (valueTextView.getVisibility() == VISIBLE) {
            valueTextView.setAlpha(value || !canDisable ? 1.0f : 0.5f);
        }
        if (valueImageView.getVisibility() == VISIBLE) {
            valueImageView.setAlpha(value || !canDisable ? 1.0f : 0.5f);
        }
    }

    @Override
    protected void dispatchDraw(Canvas canvas) {
        if (drawLoading || drawLoadingProgress != 0) {
            if (paint == null) {
                paint = new Paint(Paint.ANTI_ALIAS_FLAG);
                paint.setColor(Theme.getColor(Theme.key_dialogSearchBackground, resourcesProvider));
            }
            //LocaleController.isRTL ? Gravity.LEFT : Gravity.RIGHT;
            if (incrementLoadingProgress) {
                loadingProgress += 16 / 1000f;
                if (loadingProgress > 1f) {
                    loadingProgress = 1f;
                    incrementLoadingProgress = false;
                }
            } else {
                loadingProgress -= 16 / 1000f;
                if (loadingProgress < 0) {
                    loadingProgress = 0;
                    incrementLoadingProgress = true;
                }
            }

            if (changeProgressStartDelay > 0) {
                changeProgressStartDelay -= 15;
            } else if (drawLoading && drawLoadingProgress != 1f) {
                drawLoadingProgress += 16 / 150f;
                if (drawLoadingProgress > 1f) {
                    drawLoadingProgress = 1f;
                }
            } else if (!drawLoading && drawLoadingProgress != 0) {
                drawLoadingProgress -= 16 / 150f;
                if (drawLoadingProgress < 0) {
                    drawLoadingProgress = 0;
                }
            }

            float alpha = (0.6f + 0.4f * loadingProgress) * drawLoadingProgress;
            paint.setAlpha((int) (255 * alpha));
            int cy = getMeasuredHeight() >> 1;
            AndroidUtilities.rectTmp.set(getMeasuredWidth() - AndroidUtilities.dp(padding) - AndroidUtilities.dp(loadingSize), cy - AndroidUtilities.dp(3), getMeasuredWidth() - AndroidUtilities.dp(padding), cy + AndroidUtilities.dp(3));
            if (LocaleController.isRTL) {
                AndroidUtilities.rectTmp.left = getMeasuredWidth() - AndroidUtilities.rectTmp.left;
                AndroidUtilities.rectTmp.right = getMeasuredWidth() - AndroidUtilities.rectTmp.right;
            }
            canvas.drawRoundRect(AndroidUtilities.rectTmp, AndroidUtilities.dp(3), AndroidUtilities.dp(3), paint);
            invalidate();
        }
        valueTextView.setAlpha(1f - drawLoadingProgress);
        super.dispatchDraw(canvas);

        if (needDivider) {
<<<<<<< HEAD
            canvas.drawLine(0, getMeasuredHeight() - 1, getMeasuredWidth(), getMeasuredHeight() - 1, Theme.dividerPaint);
=======
            int offset = AndroidUtilities.dp(imageView.getVisibility() == View.VISIBLE ? 71 : 20);
            canvas.drawLine(LocaleController.isRTL ? 0 : offset, getMeasuredHeight() - 1, getMeasuredWidth() - (LocaleController.isRTL ? offset : 0), getMeasuredHeight() - 1, Theme.dividerPaint);
>>>>>>> 1c03d75e
        }
    }


    @Override
    public void onInitializeAccessibilityNodeInfo(AccessibilityNodeInfo info) {
        super.onInitializeAccessibilityNodeInfo(info);
        info.setText(textView.getText() + (valueTextView != null && valueTextView.getVisibility() == View.VISIBLE ? "\n" + valueTextView.getText() : ""));
        info.setEnabled(isEnabled());
    }

    public void setDrawLoading(boolean drawLoading, int size, boolean animated) {
        this.drawLoading = drawLoading;
        this.loadingSize = size;

        if (!animated) {
            drawLoadingProgress = drawLoading ? 1f : 0f;
        } else {
            measureDelay = true;
        }
        invalidate();
    }

    public BackupImageView getValueBackupImageView() {
        if (valueBackupImageView == null) {
            valueBackupImageView = new BackupImageView(getContext());
            addView(valueBackupImageView, LayoutHelper.createFrame(24, 24, (LocaleController.isRTL ? Gravity.LEFT : Gravity.RIGHT) | Gravity.CENTER_VERTICAL, padding, 0, padding, 0));
        }
        return valueBackupImageView;
    }

    @Override
    protected void onDetachedFromWindow() {
        super.onDetachedFromWindow();
        if (valueBackupImageView != null && valueBackupImageView.getImageReceiver() != null && valueBackupImageView.getImageReceiver().getDrawable() instanceof AnimatedEmojiDrawable) {
            ((AnimatedEmojiDrawable) valueBackupImageView.getImageReceiver().getDrawable()).removeView(this);
        }
    }

    public void updateRTL() {
        textView.setGravity((LocaleController.isRTL ? Gravity.RIGHT : Gravity.LEFT) | Gravity.CENTER_VERTICAL);
        removeView(textView);
        addView(textView, LayoutHelper.createFrame(LayoutHelper.MATCH_PARENT, LayoutHelper.MATCH_PARENT, (LocaleController.isRTL ? Gravity.RIGHT : Gravity.LEFT) | Gravity.TOP, padding, 0, padding, 0));

        valueTextView.setGravity((LocaleController.isRTL ? Gravity.LEFT : Gravity.RIGHT) | Gravity.CENTER_VERTICAL);
        removeView(valueTextView);
        addView(valueTextView, LayoutHelper.createFrame(LayoutHelper.WRAP_CONTENT, LayoutHelper.MATCH_PARENT, (LocaleController.isRTL ? Gravity.LEFT : Gravity.RIGHT) | Gravity.TOP, padding, 0, padding, 0));

        removeView(imageView);
        addView(imageView, LayoutHelper.createFrame(LayoutHelper.WRAP_CONTENT, LayoutHelper.WRAP_CONTENT, (LocaleController.isRTL ? Gravity.RIGHT : Gravity.LEFT) | Gravity.CENTER_VERTICAL, 21, 0, 21, 0));

        removeView(valueImageView);
        addView(valueImageView, LayoutHelper.createFrame(LayoutHelper.WRAP_CONTENT, LayoutHelper.WRAP_CONTENT, (LocaleController.isRTL ? Gravity.LEFT : Gravity.RIGHT) | Gravity.CENTER_VERTICAL, padding, 0, padding, 0));
    }
}<|MERGE_RESOLUTION|>--- conflicted
+++ resolved
@@ -315,12 +315,8 @@
         super.dispatchDraw(canvas);
 
         if (needDivider) {
-<<<<<<< HEAD
-            canvas.drawLine(0, getMeasuredHeight() - 1, getMeasuredWidth(), getMeasuredHeight() - 1, Theme.dividerPaint);
-=======
             int offset = AndroidUtilities.dp(imageView.getVisibility() == View.VISIBLE ? 71 : 20);
             canvas.drawLine(LocaleController.isRTL ? 0 : offset, getMeasuredHeight() - 1, getMeasuredWidth() - (LocaleController.isRTL ? offset : 0), getMeasuredHeight() - 1, Theme.dividerPaint);
->>>>>>> 1c03d75e
         }
     }
 
