/*
 * This is the source code of Telegram for Android v. 5.x.x.
 * It is licensed under GNU GPL v. 2 or later.
 * You should have received a copy of the license in this archive (see LICENSE).
 *
 * Copyright Nikolai Kudashov, 2013-2018.
 */

package org.telegram.ui.Cells;

import android.content.Context;
import android.graphics.Canvas;
import android.graphics.RectF;
import android.graphics.drawable.Drawable;
import android.text.Layout;
import android.text.StaticLayout;
import android.text.TextPaint;
import android.text.TextUtils;
import android.view.accessibility.AccessibilityNodeInfo;

import org.telegram.PhoneFormat.PhoneFormat;
import org.telegram.messenger.AndroidUtilities;
import org.telegram.messenger.ChatObject;
import org.telegram.messenger.DialogObject;
import org.telegram.messenger.Emoji;
import org.telegram.messenger.ImageLocation;
import org.telegram.messenger.ImageReceiver;
import org.telegram.messenger.LocaleController;
import org.telegram.messenger.MessagesController;
import org.telegram.messenger.NotificationCenter;
import org.telegram.messenger.R;
import org.telegram.messenger.UserConfig;
import org.telegram.messenger.UserObject;
import org.telegram.tgnet.ConnectionsManager;
import org.telegram.tgnet.TLObject;
import org.telegram.tgnet.TLRPC;
import org.telegram.ui.ActionBar.Theme;
import org.telegram.ui.Components.AvatarDrawable;
import org.telegram.ui.Components.CheckBox2;
import org.telegram.ui.Components.Premium.PremiumGradient;
import org.telegram.ui.NotificationsSettingsActivity;

public class ProfileSearchCell extends BaseCell implements NotificationCenter.NotificationCenterDelegate {

    private CharSequence currentName;
    private ImageReceiver avatarImage;
    private AvatarDrawable avatarDrawable;
    private CharSequence subLabel;
    private Theme.ResourcesProvider resourcesProvider;

    private TLRPC.User user;
    private TLRPC.Chat chat;
    private TLRPC.EncryptedChat encryptedChat;
    private long dialog_id;

    private String lastName;
    private int lastStatus;
    private TLRPC.FileLocation lastAvatar;

    private boolean savedMessages;

    public boolean useSeparator;

    private int currentAccount = UserConfig.selectedAccount;

    private int nameLeft;
    private int nameTop;
    private StaticLayout nameLayout;
    private boolean drawNameLock;
    private int nameLockLeft;
    private int nameLockTop;
    private int nameWidth;

    private int sublabelOffsetX;
    private int sublabelOffsetY;

    private boolean drawCount;
    private int lastUnreadCount;
    private int countTop = AndroidUtilities.dp(19);
    private int countLeft;
    private int countWidth;
    private StaticLayout countLayout;
    private boolean[] isOnline;

    private boolean drawCheck;
    private boolean drawPremium;

    private int statusLeft;
    private StaticLayout statusLayout;

    private RectF rect = new RectF();

    CheckBox2 checkBox;

    public ProfileSearchCell(Context context) {
        this(context, null);
    }

    public ProfileSearchCell(Context context, Theme.ResourcesProvider resourcesProvider) {
        super(context);
        this.resourcesProvider = resourcesProvider;

        avatarImage = new ImageReceiver(this);
        avatarImage.setRoundRadius(AndroidUtilities.dp(23));
        avatarDrawable = new AvatarDrawable();

        checkBox = new CheckBox2(context, 21, resourcesProvider);
        checkBox.setColor(null, Theme.key_windowBackgroundWhite, Theme.key_checkboxCheck);
        checkBox.setDrawUnchecked(false);
        checkBox.setDrawBackgroundAsArc(3);
        addView(checkBox);
    }

    public void setData(TLObject object, TLRPC.EncryptedChat ec, CharSequence n, CharSequence s, boolean needCount, boolean saved) {
        currentName = n;
        if (object instanceof TLRPC.User) {
            user = (TLRPC.User) object;
            chat = null;
        } else if (object instanceof TLRPC.Chat) {
            chat = (TLRPC.Chat) object;
            user = null;
        }
        encryptedChat = ec;
        subLabel = s;
        drawCount = needCount;
        savedMessages = saved;
        update(0);
    }

    public void setException(NotificationsSettingsActivity.NotificationException exception, CharSequence name) {
        String text;
        boolean enabled;
        boolean custom = exception.hasCustom;
        int value = exception.notify;
        int delta = exception.muteUntil;
        if (value == 3 && delta != Integer.MAX_VALUE) {
            delta -= ConnectionsManager.getInstance(currentAccount).getCurrentTime();
            if (delta <= 0) {
                if (custom) {
                    text = LocaleController.getString("NotificationsCustom", R.string.NotificationsCustom);
                } else {
                    text = LocaleController.getString("NotificationsUnmuted", R.string.NotificationsUnmuted);
                }
            } else if (delta < 60 * 60) {
                text = LocaleController.formatString("WillUnmuteIn", R.string.WillUnmuteIn, LocaleController.formatPluralString("Minutes", delta / 60));
            } else if (delta < 60 * 60 * 24) {
                text = LocaleController.formatString("WillUnmuteIn", R.string.WillUnmuteIn, LocaleController.formatPluralString("Hours", (int) Math.ceil(delta / 60.0f / 60)));
            } else if (delta < 60 * 60 * 24 * 365) {
                text = LocaleController.formatString("WillUnmuteIn", R.string.WillUnmuteIn, LocaleController.formatPluralString("Days", (int) Math.ceil(delta / 60.0f / 60 / 24)));
            } else {
                text = null;
            }
        } else {
            if (value == 0) {
                enabled = true;
            } else if (value == 1) {
                enabled = true;
            } else if (value == 2) {
                enabled = false;
            } else {
                enabled = false;
            }
            if (enabled && custom) {
                text = LocaleController.getString("NotificationsCustom", R.string.NotificationsCustom);
            } else {
                text = enabled ? LocaleController.getString("NotificationsUnmuted", R.string.NotificationsUnmuted) : LocaleController.getString("NotificationsMuted", R.string.NotificationsMuted);
            }
        }
        if (text == null) {
            text = LocaleController.getString("NotificationsOff", R.string.NotificationsOff);
        }

        if (DialogObject.isEncryptedDialog(exception.did)) {
            TLRPC.EncryptedChat encryptedChat = MessagesController.getInstance(currentAccount).getEncryptedChat(DialogObject.getEncryptedChatId(exception.did));
            if (encryptedChat != null) {
                TLRPC.User user = MessagesController.getInstance(currentAccount).getUser(encryptedChat.user_id);
                if (user != null) {
                    setData(user, encryptedChat, name, text, false, false);
                }
            }
        } else if (DialogObject.isUserDialog(exception.did)) {
            TLRPC.User user = MessagesController.getInstance(currentAccount).getUser(exception.did);
            if (user != null) {
                setData(user, null, name, text, false, false);
            }
        } else {
            TLRPC.Chat chat = MessagesController.getInstance(currentAccount).getChat(-exception.did);
            if (chat != null) {
                setData(chat, null, name, text, false, false);
            }
        }
    }

    @Override
    protected void onDetachedFromWindow() {
        super.onDetachedFromWindow();
        avatarImage.onDetachedFromWindow();
        NotificationCenter.getGlobalInstance().removeObserver(this, NotificationCenter.emojiLoaded);
    }

    @Override
    protected void onAttachedToWindow() {
        super.onAttachedToWindow();
        avatarImage.onAttachedToWindow();
        NotificationCenter.getGlobalInstance().addObserver(this, NotificationCenter.emojiLoaded);
    }

    @Override
    public void didReceivedNotification(int id, int account, Object... args) {
        if (id == NotificationCenter.emojiLoaded) {
            invalidate();
        }
    }

    @Override
    protected void onMeasure(int widthMeasureSpec, int heightMeasureSpec) {
        if (checkBox != null) {
            checkBox.measure(MeasureSpec.makeMeasureSpec(AndroidUtilities.dp(24), MeasureSpec.EXACTLY), MeasureSpec.makeMeasureSpec(AndroidUtilities.dp(24), MeasureSpec.EXACTLY));
        }
        setMeasuredDimension(MeasureSpec.getSize(widthMeasureSpec), AndroidUtilities.dp(60) + (useSeparator ? 1 : 0));
    }

    @Override
    protected void onLayout(boolean changed, int left, int top, int right, int bottom) {
        if (user == null && chat == null && encryptedChat == null) {
            return;
        }
        if (checkBox != null) {
            int x = LocaleController.isRTL ? (right - left) - AndroidUtilities.dp(42) : AndroidUtilities.dp(42);
            int y = AndroidUtilities.dp(36);
            checkBox.layout(x, y, x + checkBox.getMeasuredWidth(), y + checkBox.getMeasuredHeight());
        }
        if (changed) {
            buildLayout();
        }
    }

    public TLRPC.User getUser() {
        return user;
    }

    public TLRPC.Chat getChat() {
        return chat;
    }

    public void setSublabelOffset(int x, int y) {
        sublabelOffsetX = x;
        sublabelOffsetY = y;
    }

    public void buildLayout() {
        CharSequence nameString;
        TextPaint currentNamePaint;

        drawNameLock = false;
        drawCheck = false;
        drawPremium = false;

        if (encryptedChat != null) {
            drawNameLock = true;
            dialog_id = DialogObject.makeEncryptedDialogId(encryptedChat.id);
            if (!LocaleController.isRTL) {
                nameLockLeft = AndroidUtilities.dp(AndroidUtilities.leftBaseline);
                nameLeft = AndroidUtilities.dp(AndroidUtilities.leftBaseline + 4) + Theme.dialogs_lockDrawable.getIntrinsicWidth();
            } else {
                nameLockLeft = getMeasuredWidth() - AndroidUtilities.dp(AndroidUtilities.leftBaseline + 2) - Theme.dialogs_lockDrawable.getIntrinsicWidth();
                nameLeft = AndroidUtilities.dp(11);
            }
            nameLockTop = AndroidUtilities.dp(22.0f);
        } else {
            if (chat != null) {
                dialog_id = -chat.id;
<<<<<<< HEAD
                if (SharedConfig.drawDialogIcons) {
                    if (ChatObject.isChannel(chat) && !chat.megagroup) {
                        drawNameBroadcast = true;
                        nameLockTop = AndroidUtilities.dp(22.5f);
                    } else {
                        drawNameGroup = true;
                        nameLockTop = AndroidUtilities.dp(24);
                    }
                }
                drawCheck = chat.verifiedExtended();
                if (SharedConfig.drawDialogIcons) {
                    if (!LocaleController.isRTL) {
                        nameLockLeft = AndroidUtilities.dp(AndroidUtilities.leftBaseline);
                        nameLeft = AndroidUtilities.dp(AndroidUtilities.leftBaseline + 4) + (drawNameGroup ? Theme.dialogs_groupDrawable.getIntrinsicWidth() : Theme.dialogs_broadcastDrawable.getIntrinsicWidth());
                    } else {
                        nameLockLeft = getMeasuredWidth() - AndroidUtilities.dp(AndroidUtilities.leftBaseline + 2) - (drawNameGroup ? Theme.dialogs_groupDrawable.getIntrinsicWidth() : Theme.dialogs_broadcastDrawable.getIntrinsicWidth());
                        nameLeft = AndroidUtilities.dp(11);
                    }
=======
                drawCheck = chat.verified;
                if (!LocaleController.isRTL) {
                    nameLeft = AndroidUtilities.dp(AndroidUtilities.leftBaseline);
>>>>>>> 4a95c2fc
                } else {
                    nameLeft = AndroidUtilities.dp(11);
                }
            } else if (user != null) {
                dialog_id = user.id;
                if (!LocaleController.isRTL) {
                    nameLeft = AndroidUtilities.dp(AndroidUtilities.leftBaseline);
                } else {
                    nameLeft = AndroidUtilities.dp(11);
                }
<<<<<<< HEAD
                if (SharedConfig.drawDialogIcons && user.bot && !MessagesController.isSupportUser(user)) {
                    drawNameBot = true;
                    if (!LocaleController.isRTL) {
                        nameLockLeft = AndroidUtilities.dp(AndroidUtilities.leftBaseline);
                        nameLeft = AndroidUtilities.dp(AndroidUtilities.leftBaseline + 4) + Theme.dialogs_botDrawable.getIntrinsicWidth();
                    } else {
                        nameLockLeft = getMeasuredWidth() - AndroidUtilities.dp(AndroidUtilities.leftBaseline + 2) - Theme.dialogs_botDrawable.getIntrinsicWidth();
                        nameLeft = AndroidUtilities.dp(11);
                    }
                    nameLockTop = AndroidUtilities.dp(20.5f);
                } else {
                    nameLockTop = AndroidUtilities.dp(21);
                }
                drawCheck = user.verifiedExtended();
=======
                nameLockTop = AndroidUtilities.dp(21);
                drawCheck = user.verified;
                drawPremium = !user.self && MessagesController.getInstance(currentAccount).isPremiumUser(user);
>>>>>>> 4a95c2fc
            }
        }

        if (currentName != null) {
            nameString = currentName;
        } else {
            String nameString2 = "";
            if (chat != null) {
                nameString2 = chat.title;
            } else if (user != null) {
                nameString2 = UserObject.getUserName(user);
            }
            nameString = nameString2.replace('\n', ' ');
        }
        if (nameString.length() == 0) {
            if (user != null && user.phone != null && user.phone.length() != 0) {
                nameString = PhoneFormat.getInstance().format("+" + user.phone);
            } else {
                nameString = LocaleController.getString("HiddenName", R.string.HiddenName);
            }
        }
        if (encryptedChat != null) {
            currentNamePaint = Theme.dialogs_searchNameEncryptedPaint;
        } else {
            currentNamePaint = Theme.dialogs_searchNamePaint;
        }

        int statusWidth;
        if (!LocaleController.isRTL) {
            statusWidth = nameWidth = getMeasuredWidth() - nameLeft - AndroidUtilities.dp(14);
        } else {
            statusWidth = nameWidth = getMeasuredWidth() - nameLeft - AndroidUtilities.dp(AndroidUtilities.leftBaseline);
        }
        if (drawNameLock) {
            nameWidth -= AndroidUtilities.dp(6) + Theme.dialogs_lockDrawable.getIntrinsicWidth();
        }

        nameWidth -= getPaddingLeft() + getPaddingRight();
        statusWidth -= getPaddingLeft() + getPaddingRight();

        if (drawCount) {
            TLRPC.Dialog dialog = MessagesController.getInstance(currentAccount).dialogs_dict.get(dialog_id);
            if (dialog != null && dialog.unread_count != 0) {
                lastUnreadCount = dialog.unread_count;
                String countString = String.format("%d", dialog.unread_count);
                countWidth = Math.max(AndroidUtilities.dp(12), (int) Math.ceil(Theme.dialogs_countTextPaint.measureText(countString)));
                countLayout = new StaticLayout(countString, Theme.dialogs_countTextPaint, countWidth, Layout.Alignment.ALIGN_CENTER, 1.0f, 0.0f, false);
                int w = countWidth + AndroidUtilities.dp(18);
                nameWidth -= w;
                statusWidth -= w;
                if (!LocaleController.isRTL) {
                    countLeft = getMeasuredWidth() - countWidth - AndroidUtilities.dp(19);
                } else {
                    countLeft = AndroidUtilities.dp(19);
                    nameLeft += w;
                }
            } else {
                lastUnreadCount = 0;
                countLayout = null;
            }
        } else {
            lastUnreadCount = 0;
            countLayout = null;
        }

        if (nameWidth < 0) {
            nameWidth = 0;
        }
        CharSequence nameStringFinal = TextUtils.ellipsize(nameString, currentNamePaint, nameWidth - AndroidUtilities.dp(12), TextUtils.TruncateAt.END);
        if (nameStringFinal != null) {
            nameStringFinal = Emoji.replaceEmoji(nameStringFinal, currentNamePaint.getFontMetricsInt(), AndroidUtilities.dp(20), false);
        }
        nameLayout = new StaticLayout(nameStringFinal, currentNamePaint, nameWidth, Layout.Alignment.ALIGN_NORMAL, 1.0f, 0.0f, false);

        CharSequence statusString = null;
        TextPaint currentStatusPaint = Theme.dialogs_offlinePaint;
        if (!LocaleController.isRTL) {
            statusLeft = AndroidUtilities.dp(AndroidUtilities.leftBaseline);
        } else {
            statusLeft = AndroidUtilities.dp(11);
        }

        if (chat == null || subLabel != null) {
            if (subLabel != null) {
                statusString = subLabel;
            } else if (user != null) {
                if (MessagesController.isSupportUser(user)) {
                    statusString = LocaleController.getString("SupportStatus", R.string.SupportStatus);
                } else if (user.bot) {
                    statusString = LocaleController.getString("Bot", R.string.Bot);
                } else if (user.id == 333000 || user.id == 777000) {
                    statusString = LocaleController.getString("ServiceNotifications", R.string.ServiceNotifications);
                } else {
                    if (isOnline == null) {
                        isOnline = new boolean[1];
                    }
                    isOnline[0] = false;
                    statusString = LocaleController.formatUserStatus(currentAccount, user, isOnline);
                    if (isOnline[0]) {
                        currentStatusPaint = Theme.dialogs_onlinePaint;
                    }
                    if (user != null && (user.id == UserConfig.getInstance(currentAccount).getClientUserId() || user.status != null && user.status.expires > ConnectionsManager.getInstance(currentAccount).getCurrentTime())) {
                        currentStatusPaint = Theme.dialogs_onlinePaint;
                        statusString = LocaleController.getString("Online", R.string.Online);
                    }
                }
            }
            if (savedMessages || UserObject.isReplyUser(user)) {
                statusString = null;
                nameTop = AndroidUtilities.dp(20);
            }
        } else {
            if (ChatObject.isChannel(chat) && !chat.megagroup) {
                if (chat.participants_count != 0) {
                    statusString = LocaleController.formatPluralString("Subscribers", chat.participants_count);
                } else {
                    if (TextUtils.isEmpty(chat.username)) {
                        statusString = LocaleController.getString("ChannelPrivate", R.string.ChannelPrivate).toLowerCase();
                    } else {
                        statusString = LocaleController.getString("ChannelPublic", R.string.ChannelPublic).toLowerCase();
                    }
                }
            } else {
                if (chat.participants_count != 0) {
                    statusString = LocaleController.formatPluralString("Members", chat.participants_count);
                } else {
                    if (chat.has_geo) {
                        statusString = LocaleController.getString("MegaLocation", R.string.MegaLocation);
                    } else if (TextUtils.isEmpty(chat.username)) {
                        statusString = LocaleController.getString("MegaPrivate", R.string.MegaPrivate).toLowerCase();
                    } else {
                        statusString = LocaleController.getString("MegaPublic", R.string.MegaPublic).toLowerCase();
                    }
                }
            }
            nameTop = AndroidUtilities.dp(19);
        }

        if (!TextUtils.isEmpty(statusString)) {
            CharSequence statusStringFinal = TextUtils.ellipsize(statusString, currentStatusPaint, statusWidth - AndroidUtilities.dp(12), TextUtils.TruncateAt.END);
            statusLayout = new StaticLayout(statusStringFinal, currentStatusPaint, statusWidth, Layout.Alignment.ALIGN_NORMAL, 1.0f, 0.0f, false);
            nameTop = AndroidUtilities.dp(9);
            nameLockTop -= AndroidUtilities.dp(10);
        } else {
            nameTop = AndroidUtilities.dp(20);
            statusLayout = null;
        }

        int avatarLeft;
        if (LocaleController.isRTL) {
            avatarLeft = getMeasuredWidth() - AndroidUtilities.dp(57) - getPaddingRight();
        } else {
            avatarLeft = AndroidUtilities.dp(11) + getPaddingLeft();
        }

        avatarImage.setImageCoords(avatarLeft, AndroidUtilities.dp(7), AndroidUtilities.dp(46), AndroidUtilities.dp(46));

        double widthpx;
        float left;
        if (LocaleController.isRTL) {
            if (nameLayout.getLineCount() > 0) {
                left = nameLayout.getLineLeft(0);
                if (left == 0) {
                    widthpx = Math.ceil(nameLayout.getLineWidth(0));
                    if (widthpx < nameWidth) {
                        nameLeft += (nameWidth - widthpx);
                    }
                }
            }
            if (statusLayout != null && statusLayout.getLineCount() > 0) {
                left = statusLayout.getLineLeft(0);
                if (left == 0) {
                    widthpx = Math.ceil(statusLayout.getLineWidth(0));
                    if (widthpx < statusWidth) {
                        statusLeft += (statusWidth - widthpx);
                    }
                }
            }
        } else {
            if (nameLayout.getLineCount() > 0) {
                left = nameLayout.getLineRight(0);
                if (left == nameWidth) {
                    widthpx = Math.ceil(nameLayout.getLineWidth(0));
                    if (widthpx < nameWidth) {
                        nameLeft -= (nameWidth - widthpx);
                    }
                }
            }
            if (statusLayout != null && statusLayout.getLineCount() > 0) {
                left = statusLayout.getLineRight(0);
                if (left == statusWidth) {
                    widthpx = Math.ceil(statusLayout.getLineWidth(0));
                    if (widthpx < statusWidth) {
                        statusLeft -= (statusWidth - widthpx);
                    }
                }
            }
        }

        nameLeft += getPaddingLeft();
        statusLeft += getPaddingLeft();
        nameLockLeft += getPaddingLeft();
    }

    public void update(int mask) {
        TLRPC.FileLocation photo = null;
        if (user != null) {
            avatarDrawable.setInfo(user);
            if (UserObject.isReplyUser(user)) {
                avatarDrawable.setAvatarType(AvatarDrawable.AVATAR_TYPE_REPLIES);
                avatarImage.setImage(null, null, avatarDrawable, null, null, 0);
            } else if (savedMessages) {
                avatarDrawable.setAvatarType(AvatarDrawable.AVATAR_TYPE_SAVED);
                avatarImage.setImage(null, null, avatarDrawable, null, null, 0);
            } else {
                Drawable thumb = avatarDrawable;
                if (user.photo != null) {
                    photo = user.photo.photo_small;
                    if (user.photo.strippedBitmap != null) {
                        thumb = user.photo.strippedBitmap;
                    }
                }
                avatarImage.setImage(ImageLocation.getForUserOrChat(user, ImageLocation.TYPE_SMALL), "50_50", ImageLocation.getForUserOrChat(user, ImageLocation.TYPE_STRIPPED), "50_50", thumb, user, 0);
            }
        } else if (chat != null) {
            Drawable thumb = avatarDrawable;
            if (chat.photo != null) {
                photo = chat.photo.photo_small;
                if (chat.photo.strippedBitmap != null) {
                    thumb = chat.photo.strippedBitmap;
                }
            }
            avatarDrawable.setInfo(chat);
            avatarImage.setImage(ImageLocation.getForUserOrChat(chat, ImageLocation.TYPE_SMALL), "50_50", ImageLocation.getForUserOrChat(chat, ImageLocation.TYPE_STRIPPED), "50_50", thumb, chat, 0);
        } else {
            avatarDrawable.setInfo(0, null, null);
            avatarImage.setImage(null, null, avatarDrawable, null, null, 0);
        }

        if (mask != 0) {
            boolean continueUpdate = false;
            if ((mask & MessagesController.UPDATE_MASK_AVATAR) != 0 && user != null || (mask & MessagesController.UPDATE_MASK_CHAT_AVATAR) != 0 && chat != null) {
                if (lastAvatar != null && photo == null || lastAvatar == null && photo != null || lastAvatar != null && (lastAvatar.volume_id != photo.volume_id || lastAvatar.local_id != photo.local_id)) {
                    continueUpdate = true;
                }
            }
            if (!continueUpdate && (mask & MessagesController.UPDATE_MASK_STATUS) != 0 && user != null) {
                int newStatus = 0;
                if (user.status != null) {
                    newStatus = user.status.expires;
                }
                if (newStatus != lastStatus) {
                    continueUpdate = true;
                }
            }
            if (!continueUpdate && ((mask & MessagesController.UPDATE_MASK_NAME) != 0 && user != null) || (mask & MessagesController.UPDATE_MASK_CHAT_NAME) != 0 && chat != null) {
                String newName;
                if (user != null) {
                    newName = user.first_name + user.last_name;
                } else {
                    newName = chat.title;
                }
                if (!newName.equals(lastName)) {
                    continueUpdate = true;
                }
            }
            if (!continueUpdate && drawCount && (mask & MessagesController.UPDATE_MASK_READ_DIALOG_MESSAGE) != 0) {
                TLRPC.Dialog dialog = MessagesController.getInstance(currentAccount).dialogs_dict.get(dialog_id);
                if (dialog != null && dialog.unread_count != lastUnreadCount) {
                    continueUpdate = true;
                }
            }

            if (!continueUpdate) {
                return;
            }
        }

        if (user != null) {
            if (user.status != null) {
                lastStatus = user.status.expires;
            } else {
                lastStatus = 0;
            }
            lastName = user.first_name + user.last_name;
        } else if (chat != null) {
            lastName = chat.title;
        }

        lastAvatar = photo;

        if (getMeasuredWidth() != 0 || getMeasuredHeight() != 0) {
            buildLayout();
        } else {
            requestLayout();
        }
        postInvalidate();
    }

    @Override
    protected void onDraw(Canvas canvas) {
        if (user == null && chat == null && encryptedChat == null) {
            return;
        }

        if (useSeparator) {
            if (LocaleController.isRTL) {
                canvas.drawLine(0, getMeasuredHeight() - 1, getMeasuredWidth() - AndroidUtilities.dp(AndroidUtilities.leftBaseline), getMeasuredHeight() - 1, Theme.dividerPaint);
            } else {
                canvas.drawLine(AndroidUtilities.dp(AndroidUtilities.leftBaseline), getMeasuredHeight() - 1, getMeasuredWidth(), getMeasuredHeight() - 1, Theme.dividerPaint);
            }
        }

        if (drawNameLock) {
            setDrawableBounds(Theme.dialogs_lockDrawable, nameLockLeft, nameLockTop);
            Theme.dialogs_lockDrawable.draw(canvas);
        }

        if (nameLayout != null) {
            canvas.save();
            canvas.translate(nameLeft, nameTop);
            nameLayout.draw(canvas);
            canvas.restore();
            if (drawCheck || drawPremium) {
                int x;
                Drawable drawable = drawCheck ? Theme.dialogs_verifiedDrawable : PremiumGradient.getInstance().premiumStarDrawableMini;
                if (LocaleController.isRTL) {
                    if (nameLayout.getLineLeft(0) == 0) {
                        x = nameLeft - AndroidUtilities.dp(6) - drawable.getIntrinsicWidth();
                    } else {
                        float w = nameLayout.getLineWidth(0);
                        x = (int) (nameLeft + nameWidth - Math.ceil(w) - AndroidUtilities.dp(6) - drawable.getIntrinsicWidth());
                    }
                } else {
                    x = (int) (nameLeft + nameLayout.getLineRight(0) + AndroidUtilities.dp(6));
                }
                if (drawCheck) {
                    setDrawableBounds(Theme.dialogs_verifiedDrawable, x, nameTop + AndroidUtilities.dp(3));
                    setDrawableBounds(Theme.dialogs_verifiedCheckDrawable, x, nameTop + AndroidUtilities.dp(3));
                    Theme.dialogs_verifiedDrawable.draw(canvas);
                    Theme.dialogs_verifiedCheckDrawable.draw(canvas);
                } else if (drawPremium) {
                    setDrawableBounds(drawable, x, nameTop + AndroidUtilities.dp(1.5f));
                    drawable.draw(canvas);
                }
            }
        }

        if (statusLayout != null) {
            canvas.save();
            canvas.translate(statusLeft + sublabelOffsetX, AndroidUtilities.dp(33) + sublabelOffsetY);
            statusLayout.draw(canvas);
            canvas.restore();
        }

        if (countLayout != null) {
            int x = countLeft - AndroidUtilities.dp(5.5f);
            rect.set(x, countTop, x + countWidth + AndroidUtilities.dp(11), countTop + AndroidUtilities.dp(23));
            canvas.drawRoundRect(rect, 11.5f * AndroidUtilities.density, 11.5f * AndroidUtilities.density, MessagesController.getInstance(currentAccount).isDialogMuted(dialog_id) ? Theme.dialogs_countGrayPaint : Theme.dialogs_countPaint);
            canvas.save();
            canvas.translate(countLeft, countTop + AndroidUtilities.dp(4));
            countLayout.draw(canvas);
            canvas.restore();
        }

        avatarImage.draw(canvas);
    }

    @Override
    public void onInitializeAccessibilityNodeInfo(AccessibilityNodeInfo info) {
        super.onInitializeAccessibilityNodeInfo(info);
        StringBuilder builder = new StringBuilder();
        if (nameLayout != null) {
            builder.append(nameLayout.getText());
        }
        if (drawCheck) {
            builder.append(", ").append(LocaleController.getString("AccDescrVerified", R.string.AccDescrVerified)).append("\n");
        }
        if (statusLayout != null) {
            if (builder.length() > 0) {
                builder.append(", ");
            }
            builder.append(statusLayout.getText());
        }
        info.setText(builder.toString());
<<<<<<< HEAD
        if (checkBox != null) info.setSelected(checkBox.isChecked());
=======
        if (checkBox.isChecked()) {
            info.setCheckable(true);
            info.setChecked(checkBox.isChecked());
            info.setClassName("android.widget.CheckBox");
        }
>>>>>>> 4a95c2fc
    }

    public long getDialogId() {
        return dialog_id;
    }

    public void setChecked(boolean checked, boolean animated) {
        if (checkBox == null) {
            return;
        }
        checkBox.setChecked(checked, animated);
    }
}<|MERGE_RESOLUTION|>--- conflicted
+++ resolved
@@ -270,30 +270,9 @@
         } else {
             if (chat != null) {
                 dialog_id = -chat.id;
-<<<<<<< HEAD
-                if (SharedConfig.drawDialogIcons) {
-                    if (ChatObject.isChannel(chat) && !chat.megagroup) {
-                        drawNameBroadcast = true;
-                        nameLockTop = AndroidUtilities.dp(22.5f);
-                    } else {
-                        drawNameGroup = true;
-                        nameLockTop = AndroidUtilities.dp(24);
-                    }
-                }
                 drawCheck = chat.verifiedExtended();
-                if (SharedConfig.drawDialogIcons) {
-                    if (!LocaleController.isRTL) {
-                        nameLockLeft = AndroidUtilities.dp(AndroidUtilities.leftBaseline);
-                        nameLeft = AndroidUtilities.dp(AndroidUtilities.leftBaseline + 4) + (drawNameGroup ? Theme.dialogs_groupDrawable.getIntrinsicWidth() : Theme.dialogs_broadcastDrawable.getIntrinsicWidth());
-                    } else {
-                        nameLockLeft = getMeasuredWidth() - AndroidUtilities.dp(AndroidUtilities.leftBaseline + 2) - (drawNameGroup ? Theme.dialogs_groupDrawable.getIntrinsicWidth() : Theme.dialogs_broadcastDrawable.getIntrinsicWidth());
-                        nameLeft = AndroidUtilities.dp(11);
-                    }
-=======
-                drawCheck = chat.verified;
                 if (!LocaleController.isRTL) {
                     nameLeft = AndroidUtilities.dp(AndroidUtilities.leftBaseline);
->>>>>>> 4a95c2fc
                 } else {
                     nameLeft = AndroidUtilities.dp(11);
                 }
@@ -304,26 +283,9 @@
                 } else {
                     nameLeft = AndroidUtilities.dp(11);
                 }
-<<<<<<< HEAD
-                if (SharedConfig.drawDialogIcons && user.bot && !MessagesController.isSupportUser(user)) {
-                    drawNameBot = true;
-                    if (!LocaleController.isRTL) {
-                        nameLockLeft = AndroidUtilities.dp(AndroidUtilities.leftBaseline);
-                        nameLeft = AndroidUtilities.dp(AndroidUtilities.leftBaseline + 4) + Theme.dialogs_botDrawable.getIntrinsicWidth();
-                    } else {
-                        nameLockLeft = getMeasuredWidth() - AndroidUtilities.dp(AndroidUtilities.leftBaseline + 2) - Theme.dialogs_botDrawable.getIntrinsicWidth();
-                        nameLeft = AndroidUtilities.dp(11);
-                    }
-                    nameLockTop = AndroidUtilities.dp(20.5f);
-                } else {
-                    nameLockTop = AndroidUtilities.dp(21);
-                }
+                nameLockTop = AndroidUtilities.dp(21);
                 drawCheck = user.verifiedExtended();
-=======
-                nameLockTop = AndroidUtilities.dp(21);
-                drawCheck = user.verified;
                 drawPremium = !user.self && MessagesController.getInstance(currentAccount).isPremiumUser(user);
->>>>>>> 4a95c2fc
             }
         }
 
@@ -709,15 +671,12 @@
             builder.append(statusLayout.getText());
         }
         info.setText(builder.toString());
-<<<<<<< HEAD
         if (checkBox != null) info.setSelected(checkBox.isChecked());
-=======
-        if (checkBox.isChecked()) {
-            info.setCheckable(true);
-            info.setChecked(checkBox.isChecked());
-            info.setClassName("android.widget.CheckBox");
-        }
->>>>>>> 4a95c2fc
+//        if (checkBox.isChecked()) {
+//            info.setCheckable(true);
+//            info.setChecked(checkBox.isChecked());
+//            info.setClassName("android.widget.CheckBox");
+//        }
     }
 
     public long getDialogId() {
