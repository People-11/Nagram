/*
 * This is the source code of Telegram for Android v. 5.x.x.
 * It is licensed under GNU GPL v. 2 or later.
 * You should have received a copy of the license in this archive (see LICENSE).
 *
 * Copyright Nikolai Kudashov, 2013-2018.
 */

package org.telegram.ui.Cells;

import android.content.Context;
import android.graphics.Canvas;
import android.graphics.RectF;
import android.graphics.drawable.Drawable;
import android.text.Layout;
import android.text.StaticLayout;
import android.text.TextPaint;
import android.text.TextUtils;
import android.view.MotionEvent;
import android.view.accessibility.AccessibilityNodeInfo;

import org.telegram.PhoneFormat.PhoneFormat;
import org.telegram.messenger.AndroidUtilities;
import org.telegram.messenger.ChatObject;
import org.telegram.messenger.ContactsController;
import org.telegram.messenger.DialogObject;
import org.telegram.messenger.Emoji;
import org.telegram.messenger.ImageLocation;
import org.telegram.messenger.ImageReceiver;
import org.telegram.messenger.LocaleController;
import org.telegram.messenger.MessagesController;
import org.telegram.messenger.NotificationCenter;
import org.telegram.messenger.R;
import org.telegram.messenger.UserConfig;
import org.telegram.messenger.UserObject;
import org.telegram.tgnet.ConnectionsManager;
import org.telegram.tgnet.TLRPC;
import org.telegram.ui.ActionBar.Theme;
import org.telegram.ui.Components.AnimatedEmojiDrawable;
import org.telegram.ui.Components.AvatarDrawable;
import org.telegram.ui.Components.CanvasButton;
import org.telegram.ui.Components.CheckBox2;
import org.telegram.ui.Components.CombinedDrawable;
import org.telegram.ui.Components.Premium.PremiumGradient;
import org.telegram.ui.Components.RecyclerListView;
import org.telegram.ui.NotificationsSettingsActivity;

import java.util.Locale;

public class ProfileSearchCell extends BaseCell implements NotificationCenter.NotificationCenterDelegate {

    private CharSequence currentName;
    private ImageReceiver avatarImage;
    private AvatarDrawable avatarDrawable;
    private CharSequence subLabel;
    private Theme.ResourcesProvider resourcesProvider;

    private TLRPC.User user;
    private TLRPC.Chat chat;
    private TLRPC.EncryptedChat encryptedChat;
    private ContactsController.Contact contact;
    private long dialog_id;

    private String lastName;
    private int lastStatus;
    private TLRPC.FileLocation lastAvatar;

    private boolean savedMessages;

    public boolean useSeparator;

    private int currentAccount = UserConfig.selectedAccount;

    private int nameLeft;
    private int nameTop;
    private StaticLayout nameLayout;
    private boolean drawNameLock;
    private int nameLockLeft;
    private int nameLockTop;
    private int nameWidth;
    CanvasButton actionButton;
    private StaticLayout actionLayout;
    private int actionLeft;

    private int sublabelOffsetX;
    private int sublabelOffsetY;

    private boolean drawCount;
    private int lastUnreadCount;
    private int countTop = AndroidUtilities.dp(19);
    private int countLeft;
    private int countWidth;
    private StaticLayout countLayout;

    private boolean[] isOnline;

    private boolean drawCheck;
    private boolean drawPremium;

    private int statusLeft;
    private StaticLayout statusLayout;
    private AnimatedEmojiDrawable.SwapAnimatedEmojiDrawable statusDrawable;

    private RectF rect = new RectF();

    CheckBox2 checkBox;

    public ProfileSearchCell(Context context) {
        this(context, null);
    }

    public ProfileSearchCell(Context context, Theme.ResourcesProvider resourcesProvider) {
        super(context);
        this.resourcesProvider = resourcesProvider;

        avatarImage = new ImageReceiver(this);
        avatarImage.setRoundRadius(AndroidUtilities.dp(23));
        avatarDrawable = new AvatarDrawable();

        checkBox = new CheckBox2(context, 21, resourcesProvider);
        checkBox.setColor(null, Theme.key_windowBackgroundWhite, Theme.key_checkboxCheck);
        checkBox.setDrawUnchecked(false);
        checkBox.setDrawBackgroundAsArc(3);
        addView(checkBox);

        statusDrawable = new AnimatedEmojiDrawable.SwapAnimatedEmojiDrawable(this, AndroidUtilities.dp(20));
    }

    public void setData(Object object, TLRPC.EncryptedChat ec, CharSequence n, CharSequence s, boolean needCount, boolean saved) {
        currentName = n;
        if (object instanceof TLRPC.User) {
            user = (TLRPC.User) object;
            chat = null;
            contact = null;
        } else if (object instanceof TLRPC.Chat) {
            chat = (TLRPC.Chat) object;
            user = null;
            contact = null;
        } else if (object instanceof ContactsController.Contact) {
            contact = (ContactsController.Contact) object;
            chat = null;
            user = null;
        }
        encryptedChat = ec;
        subLabel = s;
        drawCount = needCount;
        savedMessages = saved;
        update(0);
    }

    public void setException(NotificationsSettingsActivity.NotificationException exception, CharSequence name) {
        String text;
        boolean enabled;
        boolean custom = exception.hasCustom;
        int value = exception.notify;
        int delta = exception.muteUntil;
        if (value == 3 && delta != Integer.MAX_VALUE) {
            delta -= ConnectionsManager.getInstance(currentAccount).getCurrentTime();
            if (delta <= 0) {
                if (custom) {
                    text = LocaleController.getString("NotificationsCustom", R.string.NotificationsCustom);
                } else {
                    text = LocaleController.getString("NotificationsUnmuted", R.string.NotificationsUnmuted);
                }
            } else if (delta < 60 * 60) {
                text = LocaleController.formatString("WillUnmuteIn", R.string.WillUnmuteIn, LocaleController.formatPluralString("Minutes", delta / 60));
            } else if (delta < 60 * 60 * 24) {
                text = LocaleController.formatString("WillUnmuteIn", R.string.WillUnmuteIn, LocaleController.formatPluralString("Hours", (int) Math.ceil(delta / 60.0f / 60)));
            } else if (delta < 60 * 60 * 24 * 365) {
                text = LocaleController.formatString("WillUnmuteIn", R.string.WillUnmuteIn, LocaleController.formatPluralString("Days", (int) Math.ceil(delta / 60.0f / 60 / 24)));
            } else {
                text = null;
            }
        } else {
            if (value == 0) {
                enabled = true;
            } else if (value == 1) {
                enabled = true;
            } else if (value == 2) {
                enabled = false;
            } else {
                enabled = false;
            }
            if (enabled && custom) {
                text = LocaleController.getString("NotificationsCustom", R.string.NotificationsCustom);
            } else {
                text = enabled ? LocaleController.getString("NotificationsUnmuted", R.string.NotificationsUnmuted) : LocaleController.getString("NotificationsMuted", R.string.NotificationsMuted);
            }
        }
        if (text == null) {
            text = LocaleController.getString("NotificationsOff", R.string.NotificationsOff);
        }

        if (DialogObject.isEncryptedDialog(exception.did)) {
            TLRPC.EncryptedChat encryptedChat = MessagesController.getInstance(currentAccount).getEncryptedChat(DialogObject.getEncryptedChatId(exception.did));
            if (encryptedChat != null) {
                TLRPC.User user = MessagesController.getInstance(currentAccount).getUser(encryptedChat.user_id);
                if (user != null) {
                    setData(user, encryptedChat, name, text, false, false);
                }
            }
        } else if (DialogObject.isUserDialog(exception.did)) {
            TLRPC.User user = MessagesController.getInstance(currentAccount).getUser(exception.did);
            if (user != null) {
                setData(user, null, name, text, false, false);
            }
        } else {
            TLRPC.Chat chat = MessagesController.getInstance(currentAccount).getChat(-exception.did);
            if (chat != null) {
                setData(chat, null, name, text, false, false);
            }
        }
    }

    @Override
    protected void onDetachedFromWindow() {
        super.onDetachedFromWindow();
        avatarImage.onDetachedFromWindow();
        NotificationCenter.getGlobalInstance().removeObserver(this, NotificationCenter.emojiLoaded);
    }

    @Override
    protected void onAttachedToWindow() {
        super.onAttachedToWindow();
        avatarImage.onAttachedToWindow();
        NotificationCenter.getGlobalInstance().addObserver(this, NotificationCenter.emojiLoaded);
    }

    @Override
    public void didReceivedNotification(int id, int account, Object... args) {
        if (id == NotificationCenter.emojiLoaded) {
            invalidate();
        }
    }

    @Override
    protected void onMeasure(int widthMeasureSpec, int heightMeasureSpec) {
        if (checkBox != null) {
            checkBox.measure(MeasureSpec.makeMeasureSpec(AndroidUtilities.dp(24), MeasureSpec.EXACTLY), MeasureSpec.makeMeasureSpec(AndroidUtilities.dp(24), MeasureSpec.EXACTLY));
        }
        setMeasuredDimension(MeasureSpec.getSize(widthMeasureSpec), AndroidUtilities.dp(60) + (useSeparator ? 1 : 0));
    }

    @Override
    protected void onLayout(boolean changed, int left, int top, int right, int bottom) {
        if (user == null && chat == null && encryptedChat == null && contact == null) {
            return;
        }
        if (checkBox != null) {
            int x = LocaleController.isRTL ? (right - left) - AndroidUtilities.dp(42) : AndroidUtilities.dp(42);
            int y = AndroidUtilities.dp(36);
            checkBox.layout(x, y, x + checkBox.getMeasuredWidth(), y + checkBox.getMeasuredHeight());
        }
        if (changed) {
            buildLayout();
        }
    }

    public TLRPC.User getUser() {
        return user;
    }

    public TLRPC.Chat getChat() {
        return chat;
    }

    public void setSublabelOffset(int x, int y) {
        sublabelOffsetX = x;
        sublabelOffsetY = y;
    }

    public void buildLayout() {
        CharSequence nameString;
        TextPaint currentNamePaint;

        drawNameLock = false;
        drawCheck = false;
        drawPremium = false;

        if (encryptedChat != null) {
            drawNameLock = true;
            dialog_id = DialogObject.makeEncryptedDialogId(encryptedChat.id);
            if (!LocaleController.isRTL) {
                nameLockLeft = AndroidUtilities.dp(AndroidUtilities.leftBaseline);
                nameLeft = AndroidUtilities.dp(AndroidUtilities.leftBaseline + 4) + Theme.dialogs_lockDrawable.getIntrinsicWidth();
            } else {
                nameLockLeft = getMeasuredWidth() - AndroidUtilities.dp(AndroidUtilities.leftBaseline + 2) - Theme.dialogs_lockDrawable.getIntrinsicWidth();
                nameLeft = AndroidUtilities.dp(11);
            }
            nameLockTop = AndroidUtilities.dp(22.0f);
            updateStatus(false, null, false);
<<<<<<< HEAD
        } else {
            if (chat != null) {
                dialog_id = -chat.id;
                drawCheck = chat.verifiedExtended();
                if (!LocaleController.isRTL) {
                    nameLeft = AndroidUtilities.dp(AndroidUtilities.leftBaseline);
                } else {
                    nameLeft = AndroidUtilities.dp(11);
                }
                updateStatus(drawCheck, null, false);
            } else if (user != null) {
                dialog_id = user.id;
                if (!LocaleController.isRTL) {
                    nameLeft = AndroidUtilities.dp(AndroidUtilities.leftBaseline);
                } else {
                    nameLeft = AndroidUtilities.dp(11);
                }
                nameLockTop = AndroidUtilities.dp(21);
                drawCheck = user.verifiedExtended();
                drawPremium = !user.self && MessagesController.getInstance(currentAccount).isPremiumUser(user);
                updateStatus(drawCheck, user, false);
            } else if (contact != null) {
                if (!LocaleController.isRTL) {
                    nameLeft = AndroidUtilities.dp(AndroidUtilities.leftBaseline);
                } else {
                    nameLeft = AndroidUtilities.dp(11);
                }
                if (actionButton == null) {
                    actionButton = new CanvasButton(this);
                    actionButton.setDelegate(() -> {
                        if (getParent() instanceof RecyclerListView) {
                            RecyclerListView parent = (RecyclerListView) getParent();
                            parent.getOnItemClickListener().onItemClick(this, parent.getChildAdapterPosition(this));
                        } else {
                            callOnClick();
                        }
                    });
                }
=======
        } else if (chat != null) {
            dialog_id = -chat.id;
            drawCheck = chat.verified;
            if (!LocaleController.isRTL) {
                nameLeft = AndroidUtilities.dp(AndroidUtilities.leftBaseline);
            } else {
                nameLeft = AndroidUtilities.dp(11);
            }
            updateStatus(drawCheck, null, false);
        } else if (user != null) {
            dialog_id = user.id;
            if (!LocaleController.isRTL) {
                nameLeft = AndroidUtilities.dp(AndroidUtilities.leftBaseline);
            } else {
                nameLeft = AndroidUtilities.dp(11);
            }
            nameLockTop = AndroidUtilities.dp(21);
            drawCheck = user.verified;
            drawPremium = !savedMessages && MessagesController.getInstance(currentAccount).isPremiumUser(user);
            updateStatus(drawCheck, user, false);
        } else if (contact != null) {
            if (!LocaleController.isRTL) {
                nameLeft = AndroidUtilities.dp(AndroidUtilities.leftBaseline);
            } else {
                nameLeft = AndroidUtilities.dp(11);
            }
            if (actionButton == null) {
                actionButton = new CanvasButton(this);
                actionButton.setDelegate(() -> {
                    if (getParent() instanceof RecyclerListView) {
                        RecyclerListView parent = (RecyclerListView) getParent();
                        parent.getOnItemClickListener().onItemClick(this, parent.getChildAdapterPosition(this));
                    } else {
                        callOnClick();
                    }
                });
>>>>>>> 07a2c9a3
            }
        }

        if (currentName != null) {
            nameString = currentName;
        } else {
            String nameString2 = "";
            if (chat != null) {
                nameString2 = chat.title;
            } else if (user != null) {
                nameString2 = UserObject.getUserName(user);
            }
            nameString = nameString2.replace('\n', ' ');
        }
        if (nameString.length() == 0) {
            if (user != null && user.phone != null && user.phone.length() != 0) {
                nameString = PhoneFormat.getInstance().format("+" + user.phone);
            } else {
                nameString = LocaleController.getString("HiddenName", R.string.HiddenName);
            }
        }
        if (encryptedChat != null) {
            currentNamePaint = Theme.dialogs_searchNameEncryptedPaint;
        } else {
            currentNamePaint = Theme.dialogs_searchNamePaint;
        }

        int statusWidth;
        if (!LocaleController.isRTL) {
            statusWidth = nameWidth = getMeasuredWidth() - nameLeft - AndroidUtilities.dp(14);
        } else {
            statusWidth = nameWidth = getMeasuredWidth() - nameLeft - AndroidUtilities.dp(AndroidUtilities.leftBaseline);
        }
        if (drawNameLock) {
            nameWidth -= AndroidUtilities.dp(6) + Theme.dialogs_lockDrawable.getIntrinsicWidth();
        }
        if (contact != null) {
            int w = (int) (Theme.dialogs_countTextPaint.measureText(LocaleController.getString(R.string.Invite)) + 1);

            actionLayout = new StaticLayout(LocaleController.getString(R.string.Invite), Theme.dialogs_countTextPaint, w, Layout.Alignment.ALIGN_NORMAL, 1.0f, 0.0f, false);
            if (!LocaleController.isRTL) {
                actionLeft = getMeasuredWidth() - w - AndroidUtilities.dp(19) - AndroidUtilities.dp(16);
            } else {
                actionLeft = AndroidUtilities.dp(19) + AndroidUtilities.dp(16);
                nameLeft += w;
            }
            nameWidth -= AndroidUtilities.dp(32) + w;
        }

        nameWidth -= getPaddingLeft() + getPaddingRight();
        statusWidth -= getPaddingLeft() + getPaddingRight();

        if (drawCount) {
            TLRPC.Dialog dialog = MessagesController.getInstance(currentAccount).dialogs_dict.get(dialog_id);
            int unreadCount = MessagesController.getInstance(currentAccount).getDialogUnreadCount(dialog);
            if (unreadCount != 0) {
                lastUnreadCount = unreadCount;
                String countString = String.format(Locale.US, "%d", unreadCount);
                countWidth = Math.max(AndroidUtilities.dp(12), (int) Math.ceil(Theme.dialogs_countTextPaint.measureText(countString)));
                countLayout = new StaticLayout(countString, Theme.dialogs_countTextPaint, countWidth, Layout.Alignment.ALIGN_CENTER, 1.0f, 0.0f, false);
                int w = countWidth + AndroidUtilities.dp(18);
                nameWidth -= w;
                statusWidth -= w;
                if (!LocaleController.isRTL) {
                    countLeft = getMeasuredWidth() - countWidth - AndroidUtilities.dp(19);
                } else {
                    countLeft = AndroidUtilities.dp(19);
                    nameLeft += w;
                }
            } else {
                lastUnreadCount = 0;
                countLayout = null;
            }
        } else {
            lastUnreadCount = 0;
            countLayout = null;
        }

        if (nameWidth < 0) {
            nameWidth = 0;
        }
        CharSequence nameStringFinal = TextUtils.ellipsize(nameString, currentNamePaint, nameWidth - AndroidUtilities.dp(12), TextUtils.TruncateAt.END);
        if (nameStringFinal != null) {
            nameStringFinal = Emoji.replaceEmoji(nameStringFinal, currentNamePaint.getFontMetricsInt(), AndroidUtilities.dp(20), false);
        }
        nameLayout = new StaticLayout(nameStringFinal, currentNamePaint, nameWidth, Layout.Alignment.ALIGN_NORMAL, 1.0f, 0.0f, false);

        CharSequence statusString = null;
        TextPaint currentStatusPaint = Theme.dialogs_offlinePaint;
        if (!LocaleController.isRTL) {
            statusLeft = AndroidUtilities.dp(AndroidUtilities.leftBaseline);
        } else {
            statusLeft = AndroidUtilities.dp(11);
        }

        if (chat == null || subLabel != null) {
            if (subLabel != null) {
                statusString = subLabel;
            } else if (user != null) {
                if (MessagesController.isSupportUser(user)) {
                    statusString = LocaleController.getString("SupportStatus", R.string.SupportStatus);
                } else if (user.bot) {
                    statusString = LocaleController.getString("Bot", R.string.Bot);
                } else if (user.id == 333000 || user.id == 777000) {
                    statusString = LocaleController.getString("ServiceNotifications", R.string.ServiceNotifications);
                } else {
                    if (isOnline == null) {
                        isOnline = new boolean[1];
                    }
                    isOnline[0] = false;
                    statusString = LocaleController.formatUserStatus(currentAccount, user, isOnline);
                    if (isOnline[0]) {
                        currentStatusPaint = Theme.dialogs_onlinePaint;
                    }
                    if (user != null && (user.id == UserConfig.getInstance(currentAccount).getClientUserId() || user.status != null && user.status.expires > ConnectionsManager.getInstance(currentAccount).getCurrentTime())) {
                        currentStatusPaint = Theme.dialogs_onlinePaint;
                        statusString = LocaleController.getString("Online", R.string.Online);
                    }
                }
            }
            if (savedMessages || UserObject.isReplyUser(user)) {
                statusString = null;
                nameTop = AndroidUtilities.dp(20);
            }
        } else {
            if (ChatObject.isChannel(chat) && !chat.megagroup) {
                if (chat.participants_count != 0) {
                    statusString = LocaleController.formatPluralStringComma("Subscribers", chat.participants_count);
                } else {
                    if (!ChatObject.isPublic(chat)) {
                        statusString = LocaleController.getString("ChannelPrivate", R.string.ChannelPrivate).toLowerCase();
                    } else {
                        statusString = LocaleController.getString("ChannelPublic", R.string.ChannelPublic).toLowerCase();
                    }
                }
            } else {
                if (chat.participants_count != 0) {
                    statusString = LocaleController.formatPluralStringComma("Members", chat.participants_count);
                } else {
                    if (chat.has_geo) {
                        statusString = LocaleController.getString("MegaLocation", R.string.MegaLocation);
                    } else if (!ChatObject.isPublic(chat)) {
                        statusString = LocaleController.getString("MegaPrivate", R.string.MegaPrivate).toLowerCase();
                    } else {
                        statusString = LocaleController.getString("MegaPublic", R.string.MegaPublic).toLowerCase();
                    }
                }
            }
            nameTop = AndroidUtilities.dp(19);
        }

        if (!TextUtils.isEmpty(statusString)) {
            CharSequence statusStringFinal = TextUtils.ellipsize(statusString, currentStatusPaint, statusWidth - AndroidUtilities.dp(12), TextUtils.TruncateAt.END);
            statusLayout = new StaticLayout(statusStringFinal, currentStatusPaint, statusWidth, Layout.Alignment.ALIGN_NORMAL, 1.0f, 0.0f, false);
            nameTop = AndroidUtilities.dp(9);
            nameLockTop -= AndroidUtilities.dp(10);
        } else {
            nameTop = AndroidUtilities.dp(20);
            statusLayout = null;
        }

        int avatarLeft;
        if (LocaleController.isRTL) {
            avatarLeft = getMeasuredWidth() - AndroidUtilities.dp(57) - getPaddingRight();
        } else {
            avatarLeft = AndroidUtilities.dp(11) + getPaddingLeft();
        }

        avatarImage.setImageCoords(avatarLeft, AndroidUtilities.dp(7), AndroidUtilities.dp(46), AndroidUtilities.dp(46));

        double widthpx;
        float left;
        if (LocaleController.isRTL) {
            if (nameLayout.getLineCount() > 0) {
                left = nameLayout.getLineLeft(0);
                if (left == 0) {
                    widthpx = Math.ceil(nameLayout.getLineWidth(0));
                    if (widthpx < nameWidth) {
                        nameLeft += (nameWidth - widthpx);
                    }
                }
            }
            if (statusLayout != null && statusLayout.getLineCount() > 0) {
                left = statusLayout.getLineLeft(0);
                if (left == 0) {
                    widthpx = Math.ceil(statusLayout.getLineWidth(0));
                    if (widthpx < statusWidth) {
                        statusLeft += (statusWidth - widthpx);
                    }
                }
            }
        } else {
            if (nameLayout.getLineCount() > 0) {
                left = nameLayout.getLineRight(0);
                if (left == nameWidth) {
                    widthpx = Math.ceil(nameLayout.getLineWidth(0));
                    if (widthpx < nameWidth) {
                        nameLeft -= (nameWidth - widthpx);
                    }
                }
            }
            if (statusLayout != null && statusLayout.getLineCount() > 0) {
                left = statusLayout.getLineRight(0);
                if (left == statusWidth) {
                    widthpx = Math.ceil(statusLayout.getLineWidth(0));
                    if (widthpx < statusWidth) {
                        statusLeft -= (statusWidth - widthpx);
                    }
                }
            }
        }

        nameLeft += getPaddingLeft();
        statusLeft += getPaddingLeft();
        nameLockLeft += getPaddingLeft();
    }

    public void updateStatus(boolean verified, TLRPC.User user, boolean animated) {
        if (verified) {
            statusDrawable.set(new CombinedDrawable(Theme.dialogs_verifiedDrawable, Theme.dialogs_verifiedCheckDrawable, 0, 0), animated);
            statusDrawable.setColor(null);
        } else if (user != null && !savedMessages && user.emoji_status instanceof TLRPC.TL_emojiStatusUntil && ((TLRPC.TL_emojiStatusUntil) user.emoji_status).until > (int) (System.currentTimeMillis() / 1000)) {
            statusDrawable.set(((TLRPC.TL_emojiStatusUntil) user.emoji_status).document_id, animated);
            statusDrawable.setColor(Theme.getColor(Theme.key_chats_verifiedBackground, resourcesProvider));
        } else if (user != null && !savedMessages && user.emoji_status instanceof TLRPC.TL_emojiStatus) {
            statusDrawable.set(((TLRPC.TL_emojiStatus) user.emoji_status).document_id, animated);
            statusDrawable.setColor(Theme.getColor(Theme.key_chats_verifiedBackground, resourcesProvider));
        } else if (user != null && !savedMessages && MessagesController.getInstance(currentAccount).isPremiumUser(user)) {
            statusDrawable.set(PremiumGradient.getInstance().premiumStarDrawableMini, animated);
            statusDrawable.setColor(Theme.getColor(Theme.key_chats_verifiedBackground, resourcesProvider));
        } else {
            statusDrawable.set((Drawable) null, animated);
            statusDrawable.setColor(Theme.getColor(Theme.key_chats_verifiedBackground, resourcesProvider));
        }
    }

    public void update(int mask) {
        TLRPC.FileLocation photo = null;
        if (user != null) {
            avatarDrawable.setInfo(user);
            if (UserObject.isReplyUser(user)) {
                avatarDrawable.setAvatarType(AvatarDrawable.AVATAR_TYPE_REPLIES);
                avatarImage.setImage(null, null, avatarDrawable, null, null, 0);
            } else if (savedMessages) {
                avatarDrawable.setAvatarType(AvatarDrawable.AVATAR_TYPE_SAVED);
                avatarImage.setImage(null, null, avatarDrawable, null, null, 0);
            } else {
                Drawable thumb = avatarDrawable;
                if (user.photo != null) {
                    photo = user.photo.photo_small;
                    if (user.photo.strippedBitmap != null) {
                        thumb = user.photo.strippedBitmap;
                    }
                }
                avatarImage.setImage(ImageLocation.getForUserOrChat(user, ImageLocation.TYPE_SMALL), "50_50", ImageLocation.getForUserOrChat(user, ImageLocation.TYPE_STRIPPED), "50_50", thumb, user, 0);
            }
        } else if (chat != null) {
            Drawable thumb = avatarDrawable;
            if (chat.photo != null) {
                photo = chat.photo.photo_small;
                if (chat.photo.strippedBitmap != null) {
                    thumb = chat.photo.strippedBitmap;
                }
            }
            avatarDrawable.setInfo(chat);
            avatarImage.setImage(ImageLocation.getForUserOrChat(chat, ImageLocation.TYPE_SMALL), "50_50", ImageLocation.getForUserOrChat(chat, ImageLocation.TYPE_STRIPPED), "50_50", thumb, chat, 0);
        } else if (contact != null) {
            avatarDrawable.setInfo(0, contact.first_name, contact.last_name);
            avatarImage.setImage(null, null, avatarDrawable, null, null, 0);
        } else {
            avatarDrawable.setInfo(0, null, null);
            avatarImage.setImage(null, null, avatarDrawable, null, null, 0);
        }

        avatarImage.setRoundRadius(chat != null && chat.forum ? AndroidUtilities.dp(16) : AndroidUtilities.dp(23));
        if (mask != 0) {
            boolean continueUpdate = false;
            if ((mask & MessagesController.UPDATE_MASK_AVATAR) != 0 && user != null || (mask & MessagesController.UPDATE_MASK_CHAT_AVATAR) != 0 && chat != null) {
                if (lastAvatar != null && photo == null || lastAvatar == null && photo != null || lastAvatar != null && (lastAvatar.volume_id != photo.volume_id || lastAvatar.local_id != photo.local_id)) {
                    continueUpdate = true;
                }
            }
            if (!continueUpdate && (mask & MessagesController.UPDATE_MASK_STATUS) != 0 && user != null) {
                int newStatus = 0;
                if (user.status != null) {
                    newStatus = user.status.expires;
                }
                if (newStatus != lastStatus) {
                    continueUpdate = true;
                }
            }
            if (!continueUpdate && (mask & MessagesController.UPDATE_MASK_EMOJI_STATUS) != 0 && user != null) {
                updateStatus(user.verified, user, true);
            }
            if (!continueUpdate && ((mask & MessagesController.UPDATE_MASK_NAME) != 0 && user != null) || (mask & MessagesController.UPDATE_MASK_CHAT_NAME) != 0 && chat != null) {
                String newName;
                if (user != null) {
                    newName = user.first_name + user.last_name;
                } else {
                    newName = chat.title;
                }
                if (!newName.equals(lastName)) {
                    continueUpdate = true;
                }
            }
            if (!continueUpdate && drawCount && (mask & MessagesController.UPDATE_MASK_READ_DIALOG_MESSAGE) != 0) {
                TLRPC.Dialog dialog = MessagesController.getInstance(currentAccount).dialogs_dict.get(dialog_id);
                if (dialog != null && MessagesController.getInstance(currentAccount).getDialogUnreadCount(dialog) != lastUnreadCount) {
                    continueUpdate = true;
                }
            }

            if (!continueUpdate) {
                return;
            }
        }

        if (user != null) {
            if (user.status != null) {
                lastStatus = user.status.expires;
            } else {
                lastStatus = 0;
            }
            lastName = user.first_name + user.last_name;
        } else if (chat != null) {
            lastName = chat.title;
        }

        lastAvatar = photo;

        if (getMeasuredWidth() != 0 || getMeasuredHeight() != 0) {
            buildLayout();
        } else {
            requestLayout();
        }
        postInvalidate();
    }

    @Override
    protected void onDraw(Canvas canvas) {
        if (user == null && chat == null && encryptedChat == null && contact == null) {
            return;
        }

        if (useSeparator) {
            if (LocaleController.isRTL) {
                canvas.drawLine(0, getMeasuredHeight() - 1, getMeasuredWidth() - AndroidUtilities.dp(AndroidUtilities.leftBaseline), getMeasuredHeight() - 1, Theme.dividerPaint);
            } else {
                canvas.drawLine(AndroidUtilities.dp(AndroidUtilities.leftBaseline), getMeasuredHeight() - 1, getMeasuredWidth(), getMeasuredHeight() - 1, Theme.dividerPaint);
            }
        }

        if (drawNameLock) {
            setDrawableBounds(Theme.dialogs_lockDrawable, nameLockLeft, nameLockTop);
            Theme.dialogs_lockDrawable.draw(canvas);
        }

        if (nameLayout != null) {
            canvas.save();
            canvas.translate(nameLeft, nameTop);
            nameLayout.draw(canvas);
            canvas.restore();

            int x;
            if (LocaleController.isRTL) {
                if (nameLayout.getLineLeft(0) == 0) {
                    x = nameLeft - AndroidUtilities.dp(6) - statusDrawable.getIntrinsicWidth();
                } else {
                    float w = nameLayout.getLineWidth(0);
                    x = (int) (nameLeft + nameWidth - Math.ceil(w) - AndroidUtilities.dp(6) - statusDrawable.getIntrinsicWidth());
                }
            } else {
                x = (int) (nameLeft + nameLayout.getLineRight(0) + AndroidUtilities.dp(6));
            }
            setDrawableBounds(statusDrawable, x, nameTop + (nameLayout.getHeight() - statusDrawable.getIntrinsicHeight()) / 2f);
            statusDrawable.draw(canvas);
        }

        if (statusLayout != null) {
            canvas.save();
            canvas.translate(statusLeft + sublabelOffsetX, AndroidUtilities.dp(33) + sublabelOffsetY);
            statusLayout.draw(canvas);
            canvas.restore();
        }

        if (countLayout != null) {
            int x = countLeft - AndroidUtilities.dp(5.5f);
            rect.set(x, countTop, x + countWidth + AndroidUtilities.dp(11), countTop + AndroidUtilities.dp(23));
            canvas.drawRoundRect(rect, 11.5f * AndroidUtilities.density, 11.5f * AndroidUtilities.density, MessagesController.getInstance(currentAccount).isDialogMuted(dialog_id, 0) ? Theme.dialogs_countGrayPaint : Theme.dialogs_countPaint);
            canvas.save();
            canvas.translate(countLeft, countTop + AndroidUtilities.dp(4));
            countLayout.draw(canvas);
            canvas.restore();
        }

        if (actionLayout != null) {
            actionButton.setColor(Theme.getColor(Theme.key_chats_unreadCounter), Theme.getColor(Theme.key_chats_unreadCounterText));
            AndroidUtilities.rectTmp.set(actionLeft, countTop, actionLeft + actionLayout.getWidth(), countTop + AndroidUtilities.dp(23));
            AndroidUtilities.rectTmp.inset(-AndroidUtilities.dp(16), -AndroidUtilities.dp(4));
            actionButton.setRect(AndroidUtilities.rectTmp);
            actionButton.setRounded(true);
            actionButton.draw(canvas);

            canvas.save();
            canvas.translate(actionLeft, countTop + AndroidUtilities.dp(4));
            actionLayout.draw(canvas);
            canvas.restore();
        }
        avatarImage.draw(canvas);
    }

    @Override
    public void onInitializeAccessibilityNodeInfo(AccessibilityNodeInfo info) {
        super.onInitializeAccessibilityNodeInfo(info);
        StringBuilder builder = new StringBuilder();
        if (nameLayout != null) {
            builder.append(nameLayout.getText());
        }
        if (drawCheck) {
            builder.append(", ").append(LocaleController.getString("AccDescrVerified", R.string.AccDescrVerified)).append("\n");
        }
        if (statusLayout != null) {
            if (builder.length() > 0) {
                builder.append(", ");
            }
            builder.append(statusLayout.getText());
        }
        info.setText(builder.toString());
        if (checkBox != null) info.setSelected(checkBox.isChecked());
//        if (checkBox.isChecked()) {
//            info.setCheckable(true);
//            info.setChecked(checkBox.isChecked());
//            info.setClassName("android.widget.CheckBox");
//        }
    }

    public long getDialogId() {
        return dialog_id;
    }

    public void setChecked(boolean checked, boolean animated) {
        if (checkBox == null) {
            return;
        }
        checkBox.setChecked(checked, animated);
    }

    @Override
    public boolean onInterceptTouchEvent(MotionEvent ev) {
        return onTouchEvent(ev);
    }

    @Override
    public boolean onTouchEvent(MotionEvent event) {
        if (actionButton != null && actionButton.checkTouchEvent(event)) {
            return true;
        }
        return super.onTouchEvent(event);
    }
}<|MERGE_RESOLUTION|>--- conflicted
+++ resolved
@@ -289,49 +289,9 @@
             }
             nameLockTop = AndroidUtilities.dp(22.0f);
             updateStatus(false, null, false);
-<<<<<<< HEAD
-        } else {
-            if (chat != null) {
-                dialog_id = -chat.id;
-                drawCheck = chat.verifiedExtended();
-                if (!LocaleController.isRTL) {
-                    nameLeft = AndroidUtilities.dp(AndroidUtilities.leftBaseline);
-                } else {
-                    nameLeft = AndroidUtilities.dp(11);
-                }
-                updateStatus(drawCheck, null, false);
-            } else if (user != null) {
-                dialog_id = user.id;
-                if (!LocaleController.isRTL) {
-                    nameLeft = AndroidUtilities.dp(AndroidUtilities.leftBaseline);
-                } else {
-                    nameLeft = AndroidUtilities.dp(11);
-                }
-                nameLockTop = AndroidUtilities.dp(21);
-                drawCheck = user.verifiedExtended();
-                drawPremium = !user.self && MessagesController.getInstance(currentAccount).isPremiumUser(user);
-                updateStatus(drawCheck, user, false);
-            } else if (contact != null) {
-                if (!LocaleController.isRTL) {
-                    nameLeft = AndroidUtilities.dp(AndroidUtilities.leftBaseline);
-                } else {
-                    nameLeft = AndroidUtilities.dp(11);
-                }
-                if (actionButton == null) {
-                    actionButton = new CanvasButton(this);
-                    actionButton.setDelegate(() -> {
-                        if (getParent() instanceof RecyclerListView) {
-                            RecyclerListView parent = (RecyclerListView) getParent();
-                            parent.getOnItemClickListener().onItemClick(this, parent.getChildAdapterPosition(this));
-                        } else {
-                            callOnClick();
-                        }
-                    });
-                }
-=======
         } else if (chat != null) {
             dialog_id = -chat.id;
-            drawCheck = chat.verified;
+            drawCheck = chat.verifiedExtended();
             if (!LocaleController.isRTL) {
                 nameLeft = AndroidUtilities.dp(AndroidUtilities.leftBaseline);
             } else {
@@ -346,7 +306,7 @@
                 nameLeft = AndroidUtilities.dp(11);
             }
             nameLockTop = AndroidUtilities.dp(21);
-            drawCheck = user.verified;
+            drawCheck = user.verifiedExtended();
             drawPremium = !savedMessages && MessagesController.getInstance(currentAccount).isPremiumUser(user);
             updateStatus(drawCheck, user, false);
         } else if (contact != null) {
@@ -365,7 +325,6 @@
                         callOnClick();
                     }
                 });
->>>>>>> 07a2c9a3
             }
         }
 
