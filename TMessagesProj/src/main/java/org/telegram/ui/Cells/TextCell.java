/*
 * This is the source code of Telegram for Android v. 5.x.x.
 * It is licensed under GNU GPL v. 2 or later.
 * You should have received a copy of the license in this archive (see LICENSE).
 *
 * Copyright Nikolai Kudashov, 2013-2018.
 */

package org.telegram.ui.Cells;

import android.content.Context;
import android.graphics.Canvas;
import android.graphics.Color;
import android.graphics.Paint;
import android.graphics.PorterDuff;
import android.graphics.PorterDuffColorFilter;
import android.graphics.drawable.Drawable;
import android.text.TextUtils;
import android.view.Gravity;
import android.view.View;
import android.view.accessibility.AccessibilityNodeInfo;
import android.widget.FrameLayout;
import android.widget.ImageView;

import org.telegram.messenger.AndroidUtilities;
import org.telegram.messenger.LocaleController;
import org.telegram.ui.ActionBar.SimpleTextView;
import org.telegram.ui.ActionBar.Theme;
import org.telegram.ui.Components.AnimatedTextView;
import org.telegram.ui.Components.LayoutHelper;
import org.telegram.ui.Components.RLottieDrawable;
import org.telegram.ui.Components.RLottieImageView;
import org.telegram.ui.Components.Switch;

public class TextCell extends FrameLayout {

    public final SimpleTextView textView;
    private final SimpleTextView subtitleView;
    public final AnimatedTextView valueTextView;
    public final SimpleTextView valueSpoilersTextView;
    public final RLottieImageView imageView;
    private Switch checkBox;
    private ImageView valueImageView;
    private int leftPadding;
    private boolean needDivider;
    public int offsetFromImage = 71;
    public int heightDp = 50;
    public int imageLeft = 21;
    private boolean inDialogs;
    private boolean prioritizeTitleOverValue;
    private Theme.ResourcesProvider resourcesProvider;
    private boolean attached;
    private int loadingSize;
    private boolean drawLoading;
    private boolean measureDelay;
    private float loadingProgress;
    private float drawLoadingProgress;

    private int lastWidth;

    public TextCell(Context context) {
        this(context, 23, false, false, null);
    }

    public TextCell(Context context, Theme.ResourcesProvider resourcesProvider) {
        this(context, 23, false, false, resourcesProvider);
    }

    public TextCell(Context context, int left, boolean dialog) {
        this(context, left, dialog, false, null);
    }

    public TextCell(Context context, int left, boolean dialog, boolean needCheck, Theme.ResourcesProvider resourcesProvider) {
        super(context);

        this.resourcesProvider = resourcesProvider;
        leftPadding = left;

        textView = new SimpleTextView(context);
        textView.setTextColor(Theme.getColor(dialog ? Theme.key_dialogTextBlack : Theme.key_windowBackgroundWhiteBlackText, resourcesProvider));
        textView.setTextSize(16);
        textView.setGravity(LocaleController.isRTL ? Gravity.RIGHT : Gravity.LEFT);
        textView.setImportantForAccessibility(IMPORTANT_FOR_ACCESSIBILITY_NO);
        addView(textView, LayoutHelper.createFrame(LayoutHelper.WRAP_CONTENT, LayoutHelper.MATCH_PARENT));

        subtitleView = new SimpleTextView(context);
        subtitleView.setTextColor(Theme.getColor(dialog ? Theme.key_dialogTextGray : Theme.key_windowBackgroundWhiteGrayText, resourcesProvider));
        subtitleView.setTextSize(13);
        subtitleView.setGravity(LocaleController.isRTL ? Gravity.RIGHT : Gravity.LEFT);
        subtitleView.setImportantForAccessibility(IMPORTANT_FOR_ACCESSIBILITY_NO);
        addView(subtitleView, LayoutHelper.createFrame(LayoutHelper.WRAP_CONTENT, LayoutHelper.MATCH_PARENT));

        valueTextView = new AnimatedTextView(context, false, false, true);
        valueTextView.setTextColor(Theme.getColor(dialog ? Theme.key_dialogTextBlue2 : Theme.key_windowBackgroundWhiteValueText, resourcesProvider));
        valueTextView.setPadding(0, AndroidUtilities.dp(18), 0, AndroidUtilities.dp(18));
        valueTextView.setTextSize(AndroidUtilities.dp(16));
        valueTextView.setGravity(LocaleController.isRTL ? Gravity.LEFT : Gravity.RIGHT);
        valueTextView.setImportantForAccessibility(IMPORTANT_FOR_ACCESSIBILITY_NO);
        valueTextView.setTranslationY(AndroidUtilities.dp(-2));
        addView(valueTextView);

        valueSpoilersTextView = new SimpleTextView(context);
        valueSpoilersTextView.setEllipsizeByGradient(18, false);
        valueSpoilersTextView.setTextColor(Theme.getColor(dialog ? Theme.key_dialogTextBlue2 : Theme.key_windowBackgroundWhiteValueText, resourcesProvider));
        valueSpoilersTextView.setGravity(LocaleController.isRTL ? Gravity.LEFT : Gravity.RIGHT);
        valueSpoilersTextView.setTextSize(16);
        valueSpoilersTextView.setImportantForAccessibility(IMPORTANT_FOR_ACCESSIBILITY_NO);
        valueSpoilersTextView.setVisibility(GONE);
        addView(valueSpoilersTextView);

        imageView = new RLottieImageView(context);
        imageView.setScaleType(ImageView.ScaleType.CENTER);
        imageView.setColorFilter(new PorterDuffColorFilter(Theme.getColor(dialog ? Theme.key_dialogIcon : Theme.key_windowBackgroundWhiteGrayIcon, resourcesProvider), PorterDuff.Mode.SRC_IN));
        addView(imageView);

        valueImageView = new ImageView(context);
        valueImageView.setScaleType(ImageView.ScaleType.CENTER);
        addView(valueImageView);

        if (needCheck) {
            checkBox = new Switch(context, resourcesProvider);
            checkBox.setColors(Theme.key_switchTrack, Theme.key_switchTrackChecked, Theme.key_windowBackgroundWhite, Theme.key_windowBackgroundWhite);
            addView(checkBox, LayoutHelper.createFrame(37, 20, (LocaleController.isRTL ? Gravity.LEFT : Gravity.RIGHT) | Gravity.CENTER_VERTICAL, 22, 0, 22, 0));
        }

        setFocusable(true);
    }

    public boolean isChecked() {
        return checkBox != null && checkBox.isChecked();
    }

    public Switch getCheckBox() {
        return checkBox;
    }

    public void setIsInDialogs() {
        inDialogs = true;
    }

    public SimpleTextView getTextView() {
        return textView;
    }

    public RLottieImageView getImageView() {
        return imageView;
    }

    public AnimatedTextView getValueTextView() {
        return valueTextView;
    }

    public ImageView getValueImageView() {
        return valueImageView;
    }

    public void setPrioritizeTitleOverValue(boolean prioritizeTitleOverValue) {
        if (this.prioritizeTitleOverValue != prioritizeTitleOverValue) {
            this.prioritizeTitleOverValue = prioritizeTitleOverValue;
            requestLayout();
        }
    }

    @Override
    protected void onMeasure(int widthMeasureSpec, int heightMeasureSpec) {
        int width = MeasureSpec.getSize(widthMeasureSpec);
        int height = AndroidUtilities.dp(heightDp);

        if (lastWidth != 0 && lastWidth != width && valueText != null) {
            valueTextView.setText(TextUtils.ellipsize(valueText, valueTextView.getPaint(), AndroidUtilities.displaySize.x / 2.5f, TextUtils.TruncateAt.END), false);
        }
        lastWidth = width;

        int valueWidth;
        if (prioritizeTitleOverValue) {
            textView.measure(MeasureSpec.makeMeasureSpec(width - AndroidUtilities.dp(71 + leftPadding), MeasureSpec.AT_MOST), MeasureSpec.makeMeasureSpec(AndroidUtilities.dp(20), MeasureSpec.EXACTLY));
            subtitleView.measure(MeasureSpec.makeMeasureSpec(width - AndroidUtilities.dp(71 + leftPadding), MeasureSpec.AT_MOST), MeasureSpec.makeMeasureSpec(AndroidUtilities.dp(20), MeasureSpec.EXACTLY));
            valueTextView.measure(MeasureSpec.makeMeasureSpec(width - AndroidUtilities.dp(103 + leftPadding) - textView.getTextWidth(), LocaleController.isRTL ? MeasureSpec.AT_MOST : MeasureSpec.EXACTLY), MeasureSpec.makeMeasureSpec(AndroidUtilities.dp(20), MeasureSpec.EXACTLY));
            valueSpoilersTextView.measure(MeasureSpec.makeMeasureSpec(width - AndroidUtilities.dp(103 + leftPadding) - textView.getTextWidth(), LocaleController.isRTL ? MeasureSpec.AT_MOST : MeasureSpec.EXACTLY), MeasureSpec.makeMeasureSpec(AndroidUtilities.dp(20), MeasureSpec.EXACTLY));
        } else {
            valueTextView.measure(MeasureSpec.makeMeasureSpec(width - AndroidUtilities.dp(leftPadding), LocaleController.isRTL ? MeasureSpec.AT_MOST : MeasureSpec.EXACTLY), MeasureSpec.makeMeasureSpec(AndroidUtilities.dp(20), MeasureSpec.EXACTLY));
            valueSpoilersTextView.measure(MeasureSpec.makeMeasureSpec(width - AndroidUtilities.dp(leftPadding), LocaleController.isRTL ? MeasureSpec.AT_MOST : MeasureSpec.EXACTLY), MeasureSpec.makeMeasureSpec(AndroidUtilities.dp(20), MeasureSpec.EXACTLY));
            valueWidth = Math.max(valueTextView.width(), valueSpoilersTextView.getTextWidth());
            textView.measure(MeasureSpec.makeMeasureSpec(Math.max(0, width - AndroidUtilities.dp(71 + leftPadding) - valueWidth), MeasureSpec.AT_MOST), MeasureSpec.makeMeasureSpec(AndroidUtilities.dp(20), MeasureSpec.EXACTLY));
            subtitleView.measure(MeasureSpec.makeMeasureSpec(width - AndroidUtilities.dp(71 + leftPadding) - valueWidth, MeasureSpec.AT_MOST), MeasureSpec.makeMeasureSpec(AndroidUtilities.dp(20), MeasureSpec.EXACTLY));
        }
        if (imageView.getVisibility() == VISIBLE) {
            imageView.measure(MeasureSpec.makeMeasureSpec(width, MeasureSpec.AT_MOST), MeasureSpec.makeMeasureSpec(height, MeasureSpec.AT_MOST));
        }
        if (valueImageView.getVisibility() == VISIBLE) {
            valueImageView.measure(MeasureSpec.makeMeasureSpec(width, MeasureSpec.AT_MOST), MeasureSpec.makeMeasureSpec(height, MeasureSpec.AT_MOST));
        }
        if (checkBox != null) {
            checkBox.measure(MeasureSpec.makeMeasureSpec(AndroidUtilities.dp(37), MeasureSpec.EXACTLY), MeasureSpec.makeMeasureSpec(AndroidUtilities.dp(20), MeasureSpec.EXACTLY));
        }
        setMeasuredDimension(width, height + (needDivider ? 1 : 0));
    }

    @Override
    public void setEnabled(boolean enabled) {
        super.setEnabled(enabled);
        if (checkBox != null) {
            checkBox.setEnabled(enabled);
        }
    }

    @Override
    protected void onLayout(boolean changed, int left, int top, int right, int bottom) {
        int height = bottom - top;
        int width = right - left;

        int viewTop = (height - Math.max(valueSpoilersTextView.getTextHeight(), valueTextView.getTextHeight())) / 2;
        int viewLeft = LocaleController.isRTL ? AndroidUtilities.dp(leftPadding) : width - valueTextView.getMeasuredWidth() - AndroidUtilities.dp(leftPadding);
        if (prioritizeTitleOverValue && !LocaleController.isRTL) {
            viewLeft = width - valueTextView.getMeasuredWidth() - AndroidUtilities.dp(leftPadding);
        }
        valueTextView.layout(viewLeft, viewTop, viewLeft + valueTextView.getMeasuredWidth(), viewTop + valueTextView.getMeasuredHeight());
        viewLeft = LocaleController.isRTL ? AndroidUtilities.dp(leftPadding) : width - valueSpoilersTextView.getMeasuredWidth() - AndroidUtilities.dp(leftPadding);
        valueSpoilersTextView.layout(viewLeft, viewTop, viewLeft + valueSpoilersTextView.getMeasuredWidth(), viewTop + valueSpoilersTextView.getMeasuredHeight());

        if (LocaleController.isRTL) {
            viewLeft = getMeasuredWidth() - textView.getMeasuredWidth() - AndroidUtilities.dp(imageView.getVisibility() == VISIBLE ? offsetFromImage : leftPadding);
        } else {
            viewLeft = AndroidUtilities.dp(imageView.getVisibility() == VISIBLE ? offsetFromImage : leftPadding);
        }
        if (subtitleView.getVisibility() == View.VISIBLE) {
            int margin = heightDp > 50 ? 4 : 2;
            viewTop = (height - textView.getTextHeight() - subtitleView.getTextHeight() - AndroidUtilities.dp(margin)) / 2;
            textView.layout(viewLeft, viewTop, viewLeft + textView.getMeasuredWidth(), viewTop + textView.getMeasuredHeight());
            viewTop = viewTop + textView.getTextHeight() + AndroidUtilities.dp(margin);
            subtitleView.layout(viewLeft, viewTop, viewLeft + subtitleView.getMeasuredWidth(), viewTop + subtitleView.getMeasuredHeight());
        } else {
            viewTop = (height - textView.getTextHeight()) / 2;
            textView.layout(viewLeft, viewTop, viewLeft + textView.getMeasuredWidth(), viewTop + textView.getMeasuredHeight());
        }
        if (imageView.getVisibility() == VISIBLE) {
            viewTop = AndroidUtilities.dp(heightDp > 50 ? 0 : 2) + (height - imageView.getMeasuredHeight()) / 2 - imageView.getPaddingTop();
            viewLeft = !LocaleController.isRTL ? AndroidUtilities.dp(imageLeft) : width - imageView.getMeasuredWidth() - AndroidUtilities.dp(imageLeft);
            imageView.layout(viewLeft, viewTop, viewLeft + imageView.getMeasuredWidth(), viewTop + imageView.getMeasuredHeight());
        }

        if (valueImageView.getVisibility() == VISIBLE) {
            viewTop = (height - valueImageView.getMeasuredHeight()) / 2;
            viewLeft = LocaleController.isRTL ? AndroidUtilities.dp(23) : width - valueImageView.getMeasuredWidth() - AndroidUtilities.dp(23);
            valueImageView.layout(viewLeft, viewTop, viewLeft + valueImageView.getMeasuredWidth(), viewTop + valueImageView.getMeasuredHeight());
        }
        if (checkBox != null && checkBox.getVisibility() == VISIBLE) {
            viewTop = (height - checkBox.getMeasuredHeight()) / 2;
            viewLeft = LocaleController.isRTL ? AndroidUtilities.dp(22) : width - checkBox.getMeasuredWidth() - AndroidUtilities.dp(22);
            checkBox.layout(viewLeft, viewTop, viewLeft + checkBox.getMeasuredWidth(), viewTop + checkBox.getMeasuredHeight());
        }
    }

    public void setTextColor(int color) {
        textView.setTextColor(color);
    }

    public void setColors(int icon, int text) {
        textView.setTextColor(Theme.getColor(text, resourcesProvider));
        textView.setTag(text);
<<<<<<< HEAD
        if (icon != null) {
            imageView.setColorFilter(new PorterDuffColorFilter(Theme.getColor(icon, resourcesProvider), PorterDuff.Mode.SRC_IN));
=======
        if (icon >= 0) {
            imageView.setColorFilter(new PorterDuffColorFilter(Theme.getColor(icon, resourcesProvider), PorterDuff.Mode.MULTIPLY));
>>>>>>> 0bcf4fe5
            imageView.setTag(icon);
        }
    }

    private CharSequence valueText;

    public void setText(CharSequence text, boolean divider) {
        imageLeft = 21;
        textView.setText(text);
        valueTextView.setText(valueText = null, false);
        imageView.setVisibility(GONE);
        valueTextView.setVisibility(GONE);
        valueSpoilersTextView.setVisibility(GONE);
        valueImageView.setVisibility(GONE);
        needDivider = divider;
        setWillNotDraw(!needDivider);
    }

    public void setTextAndIcon(CharSequence text, int resId, boolean divider) {
        imageLeft = 21;
        offsetFromImage = getOffsetFromImage(false);
        textView.setText(text);
        valueTextView.setText(valueText = null, false);
        if (resId != 0) {
            imageView.setImageResource(resId);
            imageView.setVisibility(VISIBLE);
            imageView.setPadding(0, AndroidUtilities.dp(7), 0, 0);
        } else {
            imageView.setVisibility(GONE);
        }
        valueTextView.setVisibility(GONE);
        valueSpoilersTextView.setVisibility(GONE);
        valueImageView.setVisibility(GONE);
        needDivider = divider;
        setWillNotDraw(!needDivider);
    }

    public void setTextAndColorfulIcon(String text, int resId, int color, boolean divider) {
        imageLeft = 21;
        offsetFromImage = 71;
        textView.setText(text);
        valueTextView.setText(valueText = null, false);
        setColorfulIcon(color, resId);
        valueTextView.setVisibility(GONE);
        valueImageView.setVisibility(GONE);
        needDivider = divider;
        setWillNotDraw(!needDivider);
    }

    public void setTextAndIcon(CharSequence text, Drawable drawable, boolean divider) {
        offsetFromImage = 68;
        imageLeft = 18;
        textView.setText(text);
        valueTextView.setText(valueText = null, false);
        imageView.setColorFilter(null);
        if (drawable instanceof RLottieDrawable) {
            imageView.setAnimation((RLottieDrawable) drawable);
        } else {
            imageView.setImageDrawable(drawable);
        }
        imageView.setVisibility(VISIBLE);
        valueTextView.setVisibility(GONE);
        valueImageView.setVisibility(GONE);
        imageView.setPadding(0, AndroidUtilities.dp(6), 0, 0);
        needDivider = divider;
        setWillNotDraw(!needDivider);
    }

    public void setOffsetFromImage(int value) {
        offsetFromImage = value;
    }

    public void setImageLeft(int imageLeft) {
        this.imageLeft = imageLeft;
    }

    public void setTextAndValue(CharSequence text, String value, boolean divider) {
        setTextAndValue(text, value, false, divider);
    }

    public void setTextAndValue(CharSequence text, String value, boolean animated, boolean divider) {
        imageLeft = 21;
        offsetFromImage = getOffsetFromImage(false);
        textView.setText(text);
        valueTextView.setText(TextUtils.ellipsize(valueText = value, valueTextView.getPaint(), AndroidUtilities.displaySize.x / 2.5f, TextUtils.TruncateAt.END), animated);
        valueTextView.setVisibility(VISIBLE);
        valueSpoilersTextView.setVisibility(GONE);
        imageView.setVisibility(GONE);
        valueImageView.setVisibility(GONE);
        needDivider = divider;
        setWillNotDraw(!needDivider);
        if (checkBox != null) {
            checkBox.setVisibility(GONE);
        }
    }

    public void setTextAndValueAndColorfulIcon(String text, CharSequence value, boolean animated, int resId, int color, boolean divider) {
        imageLeft = 21;
        offsetFromImage = getOffsetFromImage(false);
        textView.setText(text);
        valueTextView.setText(TextUtils.ellipsize(valueText = value, valueTextView.getPaint(), AndroidUtilities.displaySize.x / 2.5f, TextUtils.TruncateAt.END), animated);
        valueTextView.setVisibility(VISIBLE);
        valueSpoilersTextView.setVisibility(GONE);
        setColorfulIcon(color, resId);
        valueImageView.setVisibility(GONE);
        needDivider = divider;
        setWillNotDraw(!needDivider);
        if (checkBox != null) {
            checkBox.setVisibility(GONE);
        }
    }

    public void setTextAndSpoilersValueAndIcon(String text, CharSequence value, int resId, boolean divider) {
        imageLeft = 21;
        offsetFromImage = getOffsetFromImage(false);
        textView.setText(text);
        valueSpoilersTextView.setVisibility(VISIBLE);
        valueSpoilersTextView.setText(value);
        valueTextView.setVisibility(GONE);
        valueImageView.setVisibility(GONE);
        imageView.setVisibility(VISIBLE);
        imageView.setTranslationX(0);
        imageView.setTranslationY(0);
        imageView.setPadding(0, AndroidUtilities.dp(7), 0, 0);
        imageView.setImageResource(resId);
        needDivider = divider;
        setWillNotDraw(!needDivider);
        if (checkBox != null) {
            checkBox.setVisibility(GONE);
        }
    }

    public void setTextAndSpoilersValueAndColorfulIcon(String text, CharSequence value, int resId, int color, boolean divider) {
        imageLeft = 21;
        offsetFromImage = getOffsetFromImage(false);
        textView.setText(text);
        valueSpoilersTextView.setVisibility(VISIBLE);
        valueSpoilersTextView.setText(value);
        valueTextView.setVisibility(GONE);
        setColorfulIcon(color, resId);
        valueImageView.setVisibility(GONE);
        needDivider = divider;
        setWillNotDraw(!needDivider);
        if (checkBox != null) {
            checkBox.setVisibility(GONE);
        }
    }

    public void setTextAndValueAndIcon(CharSequence text, String value, int resId, boolean divider) {
        setTextAndValueAndIcon(text, value, false, resId, divider);
    }

    public void setTextAndValueAndIcon(CharSequence text, String value, boolean animated, int resId, boolean divider) {
        imageLeft = 21;
        offsetFromImage = getOffsetFromImage(false);
        textView.setText(text);
        valueTextView.setText(TextUtils.ellipsize(valueText = value, valueTextView.getPaint(), AndroidUtilities.displaySize.x / 2.5f, TextUtils.TruncateAt.END), animated);
        valueTextView.setVisibility(VISIBLE);
        valueSpoilersTextView.setVisibility(GONE);
        valueImageView.setVisibility(GONE);
        imageView.setVisibility(VISIBLE);
        imageView.setTranslationX(0);
        imageView.setTranslationY(0);
        imageView.setPadding(0, AndroidUtilities.dp(7), 0, 0);
        imageView.setImageResource(resId);
        needDivider = divider;
        setWillNotDraw(!needDivider);
        if (checkBox != null) {
            checkBox.setVisibility(GONE);
        }
    }

    public void setColorfulIcon(int color, int resId) {
        offsetFromImage = getOffsetFromImage(true);
        imageView.setVisibility(VISIBLE);
        imageView.setPadding(AndroidUtilities.dp(2), AndroidUtilities.dp(2), AndroidUtilities.dp(2), AndroidUtilities.dp(2));
        imageView.setTranslationX(AndroidUtilities.dp(LocaleController.isRTL ? 0 : -3));
        imageView.setImageResource(resId);
        imageView.setColorFilter(new PorterDuffColorFilter(Color.WHITE, PorterDuff.Mode.SRC_IN));
        imageView.setBackground(Theme.createRoundRectDrawable(AndroidUtilities.dp(9), color));
    }

    public void setTextAndCheck(CharSequence text, boolean checked, boolean divider) {
        imageLeft = 21;
        offsetFromImage = getOffsetFromImage(false);
        textView.setText(text);
        imageView.setVisibility(GONE);
        valueImageView.setVisibility(GONE);
        needDivider = divider;
        if (checkBox != null) {
            checkBox.setVisibility(VISIBLE);
            checkBox.setChecked(checked, false);
        }
        setWillNotDraw(!needDivider);
    }

    public void setTextAndCheckAndIcon(CharSequence text, boolean checked, int resId, boolean divider) {
        imageLeft = 21;
        offsetFromImage = getOffsetFromImage(false);
        textView.setText(text);
        valueTextView.setVisibility(GONE);
        valueSpoilersTextView.setVisibility(GONE);
        valueImageView.setVisibility(GONE);
        if (checkBox != null) {
            checkBox.setVisibility(VISIBLE);
            checkBox.setChecked(checked, false);
        }
        imageView.setVisibility(VISIBLE);
        imageView.setPadding(0, AndroidUtilities.dp(7), 0, 0);
        imageView.setImageResource(resId);
        needDivider = divider;
        setWillNotDraw(!needDivider);
    }

    public void setTextAndCheckAndIcon(CharSequence text, boolean checked, Drawable resDrawable, boolean divider) {
        imageLeft = 21;
        offsetFromImage = getOffsetFromImage(false);
        textView.setText(text);
        valueTextView.setVisibility(GONE);
        valueSpoilersTextView.setVisibility(GONE);
        valueImageView.setVisibility(GONE);
        if (checkBox != null) {
            checkBox.setVisibility(VISIBLE);
            checkBox.setChecked(checked, false);
        }
        imageView.setVisibility(VISIBLE);
        imageView.setPadding(0, AndroidUtilities.dp(7), 0, 0);
        imageView.setImageDrawable(resDrawable);
        needDivider = divider;
        setWillNotDraw(!needDivider);
    }

    public void setTextAndValueDrawable(CharSequence text, Drawable drawable, boolean divider) {
        imageLeft = 21;
        offsetFromImage = getOffsetFromImage(false);
        textView.setText(text);
        valueTextView.setText(valueText = null, false);
        valueImageView.setVisibility(VISIBLE);
        valueImageView.setImageDrawable(drawable);
        valueTextView.setVisibility(GONE);
        valueSpoilersTextView.setVisibility(GONE);
        imageView.setVisibility(GONE);
        imageView.setPadding(0, AndroidUtilities.dp(7), 0, 0);
        needDivider = divider;
        setWillNotDraw(!needDivider);
        if (checkBox != null) {
            checkBox.setVisibility(GONE);
        }
    }

    protected int getOffsetFromImage(boolean colourful) {
        return colourful ? 65 : 71;
    }

    @Override
    protected void onDraw(Canvas canvas) {
        if (needDivider) {
<<<<<<< HEAD
            canvas.drawLine(0, getMeasuredHeight() - 1, getMeasuredWidth(), getMeasuredHeight() - 1, Theme.dividerPaint);
=======
            Paint paint = resourcesProvider != null ? resourcesProvider.getPaint(Theme.key_paint_divider) : null;
            if (paint == null) {
                paint = Theme.dividerPaint;
            }
            canvas.drawLine(LocaleController.isRTL ? 0 : AndroidUtilities.dp(imageView.getVisibility() == VISIBLE ? (inDialogs ? 72 : 68) : 20), getMeasuredHeight() - 1, getMeasuredWidth() - (LocaleController.isRTL ? AndroidUtilities.dp(imageView.getVisibility() == VISIBLE ? (inDialogs ? 72 : 68) : 20) : 0), getMeasuredHeight() - 1, paint);
>>>>>>> 0bcf4fe5
        }
    }

    @Override
    public void onInitializeAccessibilityNodeInfo(AccessibilityNodeInfo info) {
        super.onInitializeAccessibilityNodeInfo(info);
        CharSequence text = textView.getText();
        if (!TextUtils.isEmpty(text)) {
            final CharSequence valueText = valueTextView.getText();
            if (!TextUtils.isEmpty(valueText)) {
                text = TextUtils.concat(text, ": ", valueText);
            }
        }
        if (checkBox != null) {
            info.setClassName("android.widget.Switch");
            info.setCheckable(true);
            info.setChecked(checkBox.isChecked());
            StringBuilder sb = new StringBuilder();
            sb.append(textView.getText());
            if (!TextUtils.isEmpty(valueTextView.getText())) {
                sb.append('\n');
                sb.append(valueTextView.getText());
            }
            info.setContentDescription(sb);
        } else {
            if (!TextUtils.isEmpty(text)) {
                info.setText(text);
            }
        }
        info.addAction(AccessibilityNodeInfo.ACTION_CLICK);
    }

    public void setNeedDivider(boolean needDivider) {
        if (this.needDivider != needDivider) {
            this.needDivider = needDivider;
            setWillNotDraw(!needDivider);
            invalidate();
        }
    }

    public void setChecked(boolean checked) {
        checkBox.setChecked(checked, true);
    }

    public void showEnabledAlpha(boolean show) {
        float alpha = show ? 0.5f : 1f;
        if (attached) {
            if (imageView != null) {
                imageView.animate().alpha(alpha).start();
            }
            if (textView != null) {
                textView.animate().alpha(alpha).start();
            }
            if (valueTextView != null) {
                valueTextView.animate().alpha(alpha).start();
            }
            if (valueSpoilersTextView != null) {
                valueSpoilersTextView.animate().alpha(alpha).start();
            }
            if (valueImageView != null) {
                valueImageView.animate().alpha(alpha).start();
            }
        } else {
            if (imageView != null) {
                imageView.setAlpha(alpha);
            }
            if (textView != null) {
                textView.setAlpha(alpha);
            }
            if (valueTextView != null) {
                valueTextView.setAlpha(alpha);
            }
            if (valueSpoilersTextView != null) {
                valueSpoilersTextView.setAlpha(alpha);
            }
            if (valueImageView != null) {
                valueImageView.setAlpha(alpha);
            }
        }
    }

    @Override
    protected void onAttachedToWindow() {
        super.onAttachedToWindow();
        attached = true;
    }

    @Override
    protected void onDetachedFromWindow() {
        super.onDetachedFromWindow();
        attached = false;
    }

    public void setDrawLoading(boolean drawLoading, int size, boolean animated) {
        this.drawLoading = drawLoading;
        this.loadingSize = size;

        if (!animated) {
            drawLoadingProgress = drawLoading ? 1f : 0f;
        } else {
            measureDelay = true;
        }
        invalidate();
    }

    Paint paint;
    private boolean incrementLoadingProgress;
    private int changeProgressStartDelay;

    @Override
    protected void dispatchDraw(Canvas canvas) {
        if (drawLoading || drawLoadingProgress != 0) {
            if (paint == null) {
                paint = new Paint(Paint.ANTI_ALIAS_FLAG);
                paint.setColor(Theme.getColor(Theme.key_dialogSearchBackground, resourcesProvider));
            }
            //LocaleController.isRTL ? Gravity.LEFT : Gravity.RIGHT;
            if (incrementLoadingProgress) {
                loadingProgress += 16 / 1000f;
                if (loadingProgress > 1f) {
                    loadingProgress = 1f;
                    incrementLoadingProgress = false;
                }
            } else {
                loadingProgress -= 16 / 1000f;
                if (loadingProgress < 0) {
                    loadingProgress = 0;
                    incrementLoadingProgress = true;
                }
            }

            if (changeProgressStartDelay > 0) {
                changeProgressStartDelay -= 15;
            } else if (drawLoading && drawLoadingProgress != 1f) {
                drawLoadingProgress += 16 / 150f;
                if (drawLoadingProgress > 1f) {
                    drawLoadingProgress = 1f;
                }
            } else if (!drawLoading && drawLoadingProgress != 0) {
                drawLoadingProgress -= 16 / 150f;
                if (drawLoadingProgress < 0) {
                    drawLoadingProgress = 0;
                }
            }

            float alpha = (0.6f + 0.4f * loadingProgress) * drawLoadingProgress;
            paint.setAlpha((int) (255 * alpha));
            int cy = getMeasuredHeight() >> 1;
            AndroidUtilities.rectTmp.set(
                getMeasuredWidth() - AndroidUtilities.dp(21) - AndroidUtilities.dp(loadingSize),
                cy - AndroidUtilities.dp(3),
                getMeasuredWidth() - AndroidUtilities.dp(21),
                cy + AndroidUtilities.dp(3)
            );
            if (LocaleController.isRTL) {
                AndroidUtilities.rectTmp.left = getMeasuredWidth() - AndroidUtilities.rectTmp.left;
                AndroidUtilities.rectTmp.right = getMeasuredWidth() - AndroidUtilities.rectTmp.right;
            }
            canvas.drawRoundRect(AndroidUtilities.rectTmp, AndroidUtilities.dp(3), AndroidUtilities.dp(3), paint);
            invalidate();
        }
        valueTextView.setAlpha(1f - drawLoadingProgress);
        valueSpoilersTextView.setAlpha(1f - drawLoadingProgress);
        super.dispatchDraw(canvas);
    }

    public void setSubtitle(CharSequence charSequence) {
        if (!TextUtils.isEmpty(charSequence)) {
            subtitleView.setVisibility(View.VISIBLE);
            subtitleView.setText(charSequence);
        } else {
            subtitleView.setVisibility(View.GONE);
        }
    }
}<|MERGE_RESOLUTION|>--- conflicted
+++ resolved
@@ -258,13 +258,8 @@
     public void setColors(int icon, int text) {
         textView.setTextColor(Theme.getColor(text, resourcesProvider));
         textView.setTag(text);
-<<<<<<< HEAD
-        if (icon != null) {
-            imageView.setColorFilter(new PorterDuffColorFilter(Theme.getColor(icon, resourcesProvider), PorterDuff.Mode.SRC_IN));
-=======
         if (icon >= 0) {
             imageView.setColorFilter(new PorterDuffColorFilter(Theme.getColor(icon, resourcesProvider), PorterDuff.Mode.MULTIPLY));
->>>>>>> 0bcf4fe5
             imageView.setTag(icon);
         }
     }
@@ -522,15 +517,11 @@
     @Override
     protected void onDraw(Canvas canvas) {
         if (needDivider) {
-<<<<<<< HEAD
-            canvas.drawLine(0, getMeasuredHeight() - 1, getMeasuredWidth(), getMeasuredHeight() - 1, Theme.dividerPaint);
-=======
             Paint paint = resourcesProvider != null ? resourcesProvider.getPaint(Theme.key_paint_divider) : null;
             if (paint == null) {
                 paint = Theme.dividerPaint;
             }
             canvas.drawLine(LocaleController.isRTL ? 0 : AndroidUtilities.dp(imageView.getVisibility() == VISIBLE ? (inDialogs ? 72 : 68) : 20), getMeasuredHeight() - 1, getMeasuredWidth() - (LocaleController.isRTL ? AndroidUtilities.dp(imageView.getVisibility() == VISIBLE ? (inDialogs ? 72 : 68) : 20) : 0), getMeasuredHeight() - 1, paint);
->>>>>>> 0bcf4fe5
         }
     }
 
