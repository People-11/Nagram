--- conflicted
+++ resolved
@@ -75,11 +75,7 @@
 
         imageView = new RLottieImageView(context);
         imageView.setScaleType(ImageView.ScaleType.CENTER);
-<<<<<<< HEAD
-        imageView.setColorFilter(new PorterDuffColorFilter(Theme.getColor(dialog ? Theme.key_dialogIcon : Theme.key_windowBackgroundWhiteGrayIcon), PorterDuff.Mode.SRC_IN));
-=======
-        imageView.setColorFilter(new PorterDuffColorFilter(Theme.getColor(dialog ? Theme.key_dialogIcon : Theme.key_windowBackgroundWhiteGrayIcon, resourcesProvider), PorterDuff.Mode.MULTIPLY));
->>>>>>> 4a95c2fc
+        imageView.setColorFilter(new PorterDuffColorFilter(Theme.getColor(dialog ? Theme.key_dialogIcon : Theme.key_windowBackgroundWhiteGrayIcon, resourcesProvider), PorterDuff.Mode.SRC_IN));
         addView(imageView);
 
         valueImageView = new ImageView(context);
@@ -176,11 +172,7 @@
         textView.setTextColor(Theme.getColor(text, resourcesProvider));
         textView.setTag(text);
         if (icon != null) {
-<<<<<<< HEAD
-            imageView.setColorFilter(new PorterDuffColorFilter(Theme.getColor(icon), PorterDuff.Mode.SRC_IN));
-=======
-            imageView.setColorFilter(new PorterDuffColorFilter(Theme.getColor(icon, resourcesProvider), PorterDuff.Mode.MULTIPLY));
->>>>>>> 4a95c2fc
+            imageView.setColorFilter(new PorterDuffColorFilter(Theme.getColor(icon, resourcesProvider), PorterDuff.Mode.SRC_IN));
             imageView.setTag(icon);
         }
     }
