/*
 * This is the source code of Telegram for Android v. 5.x.x.
 * It is licensed under GNU GPL v. 2 or later.
 * You should have received a copy of the license in this archive (see LICENSE).
 *
 * Copyright Nikolai Kudashov, 2013-2018.
 */

package org.telegram.ui.Cells;

import android.content.Context;
import android.graphics.Canvas;
import android.graphics.PorterDuff;
import android.graphics.PorterDuffColorFilter;
import android.graphics.drawable.Drawable;
import android.text.TextUtils;
import android.view.Gravity;
import android.view.accessibility.AccessibilityNodeInfo;
import android.widget.FrameLayout;
import android.widget.ImageView;

import org.telegram.messenger.AndroidUtilities;
import org.telegram.messenger.LocaleController;
import org.telegram.ui.ActionBar.SimpleTextView;
import org.telegram.ui.ActionBar.Theme;
import org.telegram.ui.Components.AnimatedTextView;
import org.telegram.ui.Components.LayoutHelper;
import org.telegram.ui.Components.RLottieDrawable;
import org.telegram.ui.Components.RLottieImageView;
import org.telegram.ui.Components.Switch;

public class TextCell extends FrameLayout {

    public final SimpleTextView textView;
    public final AnimatedTextView valueTextView;
    public final RLottieImageView imageView;
    private Switch checkBox;
    private ImageView valueImageView;
    private int leftPadding;
    private boolean needDivider;
    private int offsetFromImage = 71;
    public int imageLeft = 21;
    private boolean inDialogs;
    private boolean prioritizeTitleOverValue;
    private Theme.ResourcesProvider resourcesProvider;
    private boolean attached;


    public TextCell(Context context) {
        this(context, 23, false, false, null);
    }

    public TextCell(Context context, Theme.ResourcesProvider resourcesProvider) {
        this(context, 23, false, false, resourcesProvider);
    }

    public TextCell(Context context, int left, boolean dialog) {
        this(context, left, dialog, false, null);
    }

    public TextCell(Context context, int left, boolean dialog, boolean needCheck, Theme.ResourcesProvider resourcesProvider) {
        super(context);

        this.resourcesProvider = resourcesProvider;
        leftPadding = left;

        textView = new SimpleTextView(context);
        textView.setTextColor(Theme.getColor(dialog ? Theme.key_dialogTextBlack : Theme.key_windowBackgroundWhiteBlackText, resourcesProvider));
        textView.setTextSize(16);
        textView.setGravity(LocaleController.isRTL ? Gravity.RIGHT : Gravity.LEFT);
        textView.setImportantForAccessibility(IMPORTANT_FOR_ACCESSIBILITY_NO);
        addView(textView, LayoutHelper.createFrame(LayoutHelper.WRAP_CONTENT, LayoutHelper.MATCH_PARENT));

        valueTextView = new AnimatedTextView(context);
        valueTextView.setTextColor(Theme.getColor(dialog ? Theme.key_dialogTextBlue2 : Theme.key_windowBackgroundWhiteValueText, resourcesProvider));
        valueTextView.setPadding(0, AndroidUtilities.dp(18), 0, AndroidUtilities.dp(18));
        valueTextView.setTextSize(AndroidUtilities.dp(16));
        valueTextView.setGravity(LocaleController.isRTL ? Gravity.LEFT : Gravity.RIGHT);
        valueTextView.setImportantForAccessibility(IMPORTANT_FOR_ACCESSIBILITY_NO);
        addView(valueTextView);

        imageView = new RLottieImageView(context);
        imageView.setScaleType(ImageView.ScaleType.CENTER);
        imageView.setColorFilter(new PorterDuffColorFilter(Theme.getColor(dialog ? Theme.key_dialogIcon : Theme.key_windowBackgroundWhiteGrayIcon, resourcesProvider), PorterDuff.Mode.SRC_IN));
        addView(imageView);

        valueImageView = new ImageView(context);
        valueImageView.setScaleType(ImageView.ScaleType.CENTER);
        addView(valueImageView);

        if (needCheck) {
            checkBox = new Switch(context, resourcesProvider);
            checkBox.setColors(Theme.key_switchTrack, Theme.key_switchTrackChecked, Theme.key_windowBackgroundWhite, Theme.key_windowBackgroundWhite);
            addView(checkBox, LayoutHelper.createFrame(37, 20, (LocaleController.isRTL ? Gravity.LEFT : Gravity.RIGHT) | Gravity.CENTER_VERTICAL, 22, 0, 22, 0));
        }

        setFocusable(true);
    }

    public Switch getCheckBox() {
        return checkBox;
    }

    public void setIsInDialogs() {
        inDialogs = true;
    }

    public SimpleTextView getTextView() {
        return textView;
    }

    public RLottieImageView getImageView() {
        return imageView;
    }

    public AnimatedTextView getValueTextView() {
        return valueTextView;
    }

    public ImageView getValueImageView() {
        return valueImageView;
    }

    public void setPrioritizeTitleOverValue(boolean prioritizeTitleOverValue) {
        this.prioritizeTitleOverValue = prioritizeTitleOverValue;
        requestLayout();
    }

    @Override
    protected void onMeasure(int widthMeasureSpec, int heightMeasureSpec) {
        int width = MeasureSpec.getSize(widthMeasureSpec);
        int height = AndroidUtilities.dp(48);

        if (prioritizeTitleOverValue) {
            textView.measure(MeasureSpec.makeMeasureSpec(width - AndroidUtilities.dp(71 + leftPadding), MeasureSpec.AT_MOST), MeasureSpec.makeMeasureSpec(AndroidUtilities.dp(20), MeasureSpec.EXACTLY));
            valueTextView.measure(MeasureSpec.makeMeasureSpec(width - AndroidUtilities.dp(103 + leftPadding) - textView.getTextWidth(), LocaleController.isRTL ? MeasureSpec.AT_MOST : MeasureSpec.EXACTLY), MeasureSpec.makeMeasureSpec(AndroidUtilities.dp(20), MeasureSpec.EXACTLY));
        } else {
            valueTextView.measure(MeasureSpec.makeMeasureSpec(width - AndroidUtilities.dp(leftPadding), LocaleController.isRTL ? MeasureSpec.AT_MOST : MeasureSpec.EXACTLY), MeasureSpec.makeMeasureSpec(AndroidUtilities.dp(20), MeasureSpec.EXACTLY));
            textView.measure(MeasureSpec.makeMeasureSpec(width - AndroidUtilities.dp(71 + leftPadding) - valueTextView.width(), MeasureSpec.AT_MOST), MeasureSpec.makeMeasureSpec(AndroidUtilities.dp(20), MeasureSpec.EXACTLY));
        }
        if (imageView.getVisibility() == VISIBLE) {
            imageView.measure(MeasureSpec.makeMeasureSpec(width, MeasureSpec.AT_MOST), MeasureSpec.makeMeasureSpec(height, MeasureSpec.AT_MOST));
        }
        if (valueImageView.getVisibility() == VISIBLE) {
            valueImageView.measure(MeasureSpec.makeMeasureSpec(width, MeasureSpec.AT_MOST), MeasureSpec.makeMeasureSpec(height, MeasureSpec.AT_MOST));
        }
        if (checkBox != null) {
            checkBox.measure(MeasureSpec.makeMeasureSpec(AndroidUtilities.dp(37), MeasureSpec.EXACTLY), MeasureSpec.makeMeasureSpec(AndroidUtilities.dp(20), MeasureSpec.EXACTLY));
        }
        setMeasuredDimension(width, AndroidUtilities.dp(50) + (needDivider ? 1 : 0));
    }

    @Override
    public void setEnabled(boolean enabled) {
        super.setEnabled(enabled);
        if (checkBox != null) {
            checkBox.setEnabled(enabled);
        }
    }

    @Override
    protected void onLayout(boolean changed, int left, int top, int right, int bottom) {
        int height = bottom - top;
        int width = right - left;

        int viewTop = (height - valueTextView.getTextHeight()) / 2;
        int viewLeft = LocaleController.isRTL ? AndroidUtilities.dp(leftPadding) : 0;
        if (prioritizeTitleOverValue && !LocaleController.isRTL) {
             viewLeft = width - valueTextView.getMeasuredWidth() - AndroidUtilities.dp(leftPadding);
        }
        valueTextView.layout(viewLeft, viewTop, viewLeft + valueTextView.getMeasuredWidth(), viewTop + valueTextView.getMeasuredHeight());

        viewTop = (height - textView.getTextHeight()) / 2;
        if (LocaleController.isRTL) {
            viewLeft = getMeasuredWidth() - textView.getMeasuredWidth() - AndroidUtilities.dp(imageView.getVisibility() == VISIBLE ? offsetFromImage : leftPadding);
        } else {
            viewLeft = AndroidUtilities.dp(imageView.getVisibility() == VISIBLE ? offsetFromImage : leftPadding);
        }
        textView.layout(viewLeft, viewTop, viewLeft + textView.getMeasuredWidth(), viewTop + textView.getMeasuredHeight());

        if (imageView.getVisibility() == VISIBLE) {
            viewTop = AndroidUtilities.dp(5);
            viewLeft = !LocaleController.isRTL ? AndroidUtilities.dp(imageLeft) : width - imageView.getMeasuredWidth() - AndroidUtilities.dp(imageLeft);
            imageView.layout(viewLeft, viewTop, viewLeft + imageView.getMeasuredWidth(), viewTop + imageView.getMeasuredHeight());
        }

        if (valueImageView.getVisibility() == VISIBLE) {
            viewTop = (height - valueImageView.getMeasuredHeight()) / 2;
            viewLeft = LocaleController.isRTL ? AndroidUtilities.dp(23) : width - valueImageView.getMeasuredWidth() - AndroidUtilities.dp(23);
            valueImageView.layout(viewLeft, viewTop, viewLeft + valueImageView.getMeasuredWidth(), viewTop + valueImageView.getMeasuredHeight());
        }
        if (checkBox != null && checkBox.getVisibility() == VISIBLE) {
            viewTop = (height - checkBox.getMeasuredHeight()) / 2;
            viewLeft = LocaleController.isRTL ? AndroidUtilities.dp(22) : width - checkBox.getMeasuredWidth() - AndroidUtilities.dp(22);
            checkBox.layout(viewLeft, viewTop, viewLeft + checkBox.getMeasuredWidth(), viewTop + checkBox.getMeasuredHeight());
        }
    }

    public void setTextColor(int color) {
        textView.setTextColor(color);
    }

    public void setColors(String icon, String text) {
        textView.setTextColor(Theme.getColor(text, resourcesProvider));
        textView.setTag(text);
        if (icon != null) {
            imageView.setColorFilter(new PorterDuffColorFilter(Theme.getColor(icon, resourcesProvider), PorterDuff.Mode.SRC_IN));
            imageView.setTag(icon);
        }
    }

    public void setText(String text, boolean divider) {
        imageLeft = 21;
        textView.setText(text);
        valueTextView.setText(null, false);
        imageView.setVisibility(GONE);
        valueTextView.setVisibility(GONE);
        valueImageView.setVisibility(GONE);
        needDivider = divider;
        setWillNotDraw(!needDivider);
    }

    public void setTextAndIcon(String text, int resId, boolean divider) {
        imageLeft = 21;
        offsetFromImage = 71;
        textView.setText(text);
<<<<<<< HEAD
        valueTextView.setText(null);
        if (resId != 0) {
            imageView.setImageResource(resId);
            imageView.setVisibility(VISIBLE);
            imageView.setPadding(0, AndroidUtilities.dp(7), 0, 0);
        } else {
            imageView.setVisibility(GONE);
        }
=======
        valueTextView.setText(null, false);
        imageView.setImageResource(resId);
        imageView.setVisibility(VISIBLE);
>>>>>>> 23118a4a
        valueTextView.setVisibility(GONE);
        valueImageView.setVisibility(GONE);
        needDivider = divider;
        setWillNotDraw(!needDivider);
    }

    public void setTextAndIcon(String text, Drawable drawable, boolean divider) {
        offsetFromImage = 68;
        imageLeft = 18;
        textView.setText(text);
        valueTextView.setText(null, false);
        imageView.setColorFilter(null);
        if (drawable instanceof RLottieDrawable) {
            imageView.setAnimation((RLottieDrawable) drawable);
        } else {
            imageView.setImageDrawable(drawable);
        }
        imageView.setVisibility(VISIBLE);
        valueTextView.setVisibility(GONE);
        valueImageView.setVisibility(GONE);
        imageView.setPadding(0, AndroidUtilities.dp(6), 0, 0);
        needDivider = divider;
        setWillNotDraw(!needDivider);
    }

    public void setOffsetFromImage(int value) {
        offsetFromImage = value;
    }

    public void setImageLeft(int imageLeft) {
        this.imageLeft = imageLeft;
    }

    public void setTextAndValue(String text, String value, boolean divider) {
        setTextAndValue(text, value, false, divider);
    }

    public void setTextAndValue(String text, String value, boolean animated, boolean divider) {
        imageLeft = 21;
        offsetFromImage = 71;
        textView.setText(text);
        valueTextView.setText(value, animated);
        valueTextView.setVisibility(VISIBLE);
        imageView.setVisibility(GONE);
        valueImageView.setVisibility(GONE);
        needDivider = divider;
        setWillNotDraw(!needDivider);
        if (checkBox != null) {
            checkBox.setVisibility(GONE);
        }
    }

    public void setTextAndValueAndIcon(String text, String value, int resId, boolean divider) {
        setTextAndValueAndIcon(text, value, false, resId, divider);
    }

    public void setTextAndValueAndIcon(String text, String value, boolean animated, int resId, boolean divider) {
        imageLeft = 21;
        offsetFromImage = 71;
        textView.setText(text);
        valueTextView.setText(value, animated);
        valueTextView.setVisibility(VISIBLE);
        valueImageView.setVisibility(GONE);
        imageView.setVisibility(VISIBLE);
        imageView.setPadding(0, AndroidUtilities.dp(7), 0, 0);
        imageView.setImageResource(resId);
        needDivider = divider;
        setWillNotDraw(!needDivider);
        if (checkBox != null) {
            checkBox.setVisibility(GONE);
        }
    }

    public void setTextAndCheckAndIcon(String text, boolean checked, int resId, boolean divider) {
        imageLeft = 21;
        offsetFromImage = 71;
        textView.setText(text);
        valueTextView.setVisibility(GONE);
        valueImageView.setVisibility(GONE);
        if (checkBox != null) {
            checkBox.setVisibility(VISIBLE);
            checkBox.setChecked(checked, false);
        }
        imageView.setVisibility(VISIBLE);
        imageView.setPadding(0, AndroidUtilities.dp(7), 0, 0);
        imageView.setImageResource(resId);
        needDivider = divider;
        setWillNotDraw(!needDivider);
    }

    public void setTextAndValueDrawable(String text, Drawable drawable, boolean divider) {
        imageLeft = 21;
        offsetFromImage = 71;
        textView.setText(text);
        valueTextView.setText(null, false);
        valueImageView.setVisibility(VISIBLE);
        valueImageView.setImageDrawable(drawable);
        valueTextView.setVisibility(GONE);
        imageView.setVisibility(GONE);
        imageView.setPadding(0, AndroidUtilities.dp(7), 0, 0);
        needDivider = divider;
        setWillNotDraw(!needDivider);
        if (checkBox != null) {
            checkBox.setVisibility(GONE);
        }
    }

    @Override
    protected void onDraw(Canvas canvas) {
        if (needDivider) {
            canvas.drawLine(0, getMeasuredHeight() - 1, getMeasuredWidth(), getMeasuredHeight() - 1, Theme.dividerPaint);
        }
    }

    @Override
    public void onInitializeAccessibilityNodeInfo(AccessibilityNodeInfo info) {
        super.onInitializeAccessibilityNodeInfo(info);
        final CharSequence text = textView.getText();
        if (!TextUtils.isEmpty(text)) {
            final CharSequence valueText = valueTextView.getText();
            if (!TextUtils.isEmpty(valueText)) {
                info.setText(text + ": " + valueText);
            } else {
                info.setText(text);
            }
        }
        info.addAction(AccessibilityNodeInfo.ACTION_CLICK);
    }

    public void setNeedDivider(boolean needDivider) {
        if (this.needDivider != needDivider) {
            this.needDivider = needDivider;
            setWillNotDraw(!needDivider);
            invalidate();
        }
    }

    public void setChecked(boolean checked) {
        checkBox.setChecked(checked, true);
    }

    public void showEnabledAlpha(boolean show) {
        float alpha = show ? 0.5f : 1f;
        if (attached) {
            if (imageView != null) {
                imageView.animate().alpha(alpha).start();
            }
            if (textView != null) {
                textView.animate().alpha(alpha).start();
            }
            if (valueTextView != null) {
                valueTextView.animate().alpha(alpha).start();
            }
            if (valueImageView != null) {
                valueImageView.animate().alpha(alpha).start();
            }
        } else {
            if (imageView != null) {
                imageView.setAlpha(alpha);
            }
            if (textView != null) {
                textView.setAlpha(alpha);
            }
            if (valueTextView != null) {
                valueTextView.setAlpha(alpha);
            }
            if (valueImageView != null) {
                valueImageView.setAlpha(alpha);
            }
        }
    }

    @Override
    protected void onAttachedToWindow() {
        super.onAttachedToWindow();
        attached = true;
    }

    @Override
    protected void onDetachedFromWindow() {
        super.onDetachedFromWindow();
        attached = false;
    }
}<|MERGE_RESOLUTION|>--- conflicted
+++ resolved
@@ -224,8 +224,7 @@
         imageLeft = 21;
         offsetFromImage = 71;
         textView.setText(text);
-<<<<<<< HEAD
-        valueTextView.setText(null);
+        valueTextView.setText(null, false);
         if (resId != 0) {
             imageView.setImageResource(resId);
             imageView.setVisibility(VISIBLE);
@@ -233,11 +232,6 @@
         } else {
             imageView.setVisibility(GONE);
         }
-=======
-        valueTextView.setText(null, false);
-        imageView.setImageResource(resId);
-        imageView.setVisibility(VISIBLE);
->>>>>>> 23118a4a
         valueTextView.setVisibility(GONE);
         valueImageView.setVisibility(GONE);
         needDivider = divider;
