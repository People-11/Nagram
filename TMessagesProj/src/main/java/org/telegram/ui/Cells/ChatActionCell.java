--- conflicted
+++ resolved
@@ -865,7 +865,6 @@
                 } else {
                     text = AnimatedEmojiSpan.cloneSpans(messageObject.messageText);
                 }
-<<<<<<< HEAD
             } else {
                 text = AnimatedEmojiSpan.cloneSpans(messageObject.messageText);
                 if (currentMessageObject.messageOwner != null && NaConfig.INSTANCE.getShowServicesTime().Bool()) {
@@ -879,8 +878,6 @@
                         text += " " + timestamp;
                     }
                 }
-=======
->>>>>>> 8c043db2
             }
         } else {
             text = customText;
