--- conflicted
+++ resolved
@@ -487,67 +487,6 @@
             final int corner = AndroidUtilities.dp(11);
             final int cornerIn = AndroidUtilities.dp(8);
 
-<<<<<<< HEAD
-        final int count = textLayout.getLineCount();
-        final int corner = AndroidUtilities.dp(11);
-        final int cornerOffset = AndroidUtilities.dp(6);
-        final int cornerRest = corner - cornerOffset;
-        final int cornerIn = AndroidUtilities.dp(8);
-        int y = AndroidUtilities.dp(7);
-        int previousLineBottom = 0;
-        int previousLineHeight = 0;
-        int dx;
-        int dx2;
-        int dy;
-        int previousLineWidth = 0;
-        for (int a = 0; a < count; a++) {
-            int width = findMaxWidthAroundLine(a);
-            int nextWidth = a < count - 1 ? findMaxWidthAroundLine(a + 1) : 0;
-            int w1 = 0;
-            int w2 = 0;
-            if (previousLineWidth != 0) {
-                int dw = width - previousLineWidth;
-                if (dw > 0 && dw < AndroidUtilities.dp(15) * 2) {
-                    width = w1 = previousLineWidth + AndroidUtilities.dp(15) * 2;
-                }
-
-            }
-            if (nextWidth != 0) {
-                int dw = width - nextWidth;
-                if (dw > 0 && dw < AndroidUtilities.dp(15) * 2) {
-                    width = w2 = nextWidth + AndroidUtilities.dp(15) * 2;
-                }
-            }
-            if (w1 != 0 && w2 != 0) {
-                width = Math.max(w1, w2);
-            }
-            previousLineWidth = width;
-            int x = (getMeasuredWidth() - width - cornerRest) / 2;
-            width += cornerRest;
-            int lineBottom = textLayout.getLineBottom(a);
-            int height = lineBottom - previousLineBottom;
-            int additionalHeight = 0;
-            previousLineBottom = lineBottom;
-
-            boolean drawBottomCorners = a == count - 1;
-            boolean drawTopCorners = a == 0;
-
-            if (drawTopCorners) {
-                y -= AndroidUtilities.dp(3);
-                height += AndroidUtilities.dp(3);
-            }
-            if (drawBottomCorners) {
-                height += AndroidUtilities.dp(3);
-            }
-
-            int yOld = y;
-            int hOld = height;
-
-            int drawInnerBottom = 0;
-            int drawInnerTop = 0;
-            int nextLineWidth = 0;
-=======
->>>>>>> dd2b001b
             int prevLineWidth = 0;
             for (int a = 0; a < count; a++) {
                 int lineWidth = (int) Math.ceil(textLayout.getLineWidth(a));
