--- conflicted
+++ resolved
@@ -272,18 +272,10 @@
                     if (messageObject != null && messageObject.wasUnread || forceWasUnread) {
                         forceWasUnread = messageObject.wasUnread = false;
 
-<<<<<<< HEAD
-                        if (!NekoConfig.disableVibration.Bool()) {
-                            try {
-                                performHapticFeedback(HapticFeedbackConstants.KEYBOARD_TAP, HapticFeedbackConstants.FLAG_IGNORE_GLOBAL_SETTING);
-                            } catch (Exception ignored) {
-                            }
-=======
                         try {
                             if (!NekoConfig.disableVibration.Bool())
                             performHapticFeedback(HapticFeedbackConstants.KEYBOARD_TAP, HapticFeedbackConstants.FLAG_IGNORE_GLOBAL_SETTING);
                         } catch (Exception ignored) {
->>>>>>> b93a338a
                         }
 
                         if (getContext() instanceof LaunchActivity) {
