--- conflicted
+++ resolved
@@ -160,13 +160,8 @@
             deleteImageView.setBackgroundDrawable(Theme.createSelectorDrawable(Theme.getColor(Theme.key_stickers_menuSelector)));
             deleteImageView.setImageResource(R.drawable.poll_remove);
             deleteImageView.setOnClickListener(onDelete);
-<<<<<<< HEAD
-            deleteImageView.setColorFilter(new PorterDuffColorFilter(Theme.getColor(Theme.key_windowBackgroundWhiteGrayIcon), PorterDuff.Mode.SRC_IN));
-            deleteImageView.setContentDescription(LocaleController.getString("Delete", R.string.Delete));
-=======
             deleteImageView.setColorFilter(new PorterDuffColorFilter(Theme.getColor(Theme.key_windowBackgroundWhiteGrayIcon), PorterDuff.Mode.MULTIPLY));
             deleteImageView.setContentDescription(LocaleController.getString(R.string.Delete));
->>>>>>> 1e891826
             addView(deleteImageView, LayoutHelper.createFrame(48, 50, (LocaleController.isRTL ? Gravity.LEFT : Gravity.RIGHT) | Gravity.TOP, LocaleController.isRTL ? 3 : 0, 0, LocaleController.isRTL ? 0 : 3, 0));
 
             textView2 = new SimpleTextView(context);
