/*
 * This is the source code of Telegram for Android v. 5.x.x.
 * It is licensed under GNU GPL v. 2 or later.
 * You should have received a copy of the license in this archive (see LICENSE).
 *
 * Copyright Nikolai Kudashov, 2013-2018.
 */

package org.telegram.ui.Cells;

import android.content.Context;
import android.graphics.PorterDuff;
import android.graphics.PorterDuffColorFilter;
import android.text.SpannableStringBuilder;
import android.text.Spanned;
import android.text.TextUtils;
import android.text.style.ForegroundColorSpan;
import android.util.TypedValue;
import android.view.Gravity;
import android.view.View;
import android.widget.FrameLayout;
import android.widget.ImageView;
import android.widget.TextView;

import org.telegram.messenger.AndroidUtilities;
import org.telegram.messenger.Emoji;
import org.telegram.ui.ActionBar.Theme;
import org.telegram.ui.ActionBar.ThemeDescription;
import org.telegram.ui.Components.ColorSpanUnderline;
import org.telegram.ui.Components.EmojiTextView;
import org.telegram.ui.Components.LayoutHelper;
import org.telegram.ui.Components.RecyclerListView;

import java.util.List;

public class StickerSetNameCell extends FrameLayout {

    private TextView textView;
    private TextView urlTextView;
    private ImageView buttonView;
    private boolean empty;
    private boolean isEmoji;

    private CharSequence stickerSetName;
    private int stickerSetNameSearchIndex;
    private int stickerSetNameSearchLength;

    private CharSequence url;
    private int urlSearchLength;
    private final Theme.ResourcesProvider resourcesProvider;

    public StickerSetNameCell(Context context, boolean emoji, Theme.ResourcesProvider resourcesProvider) {
        this(context, emoji, false, resourcesProvider);
    }

    public StickerSetNameCell(Context context, boolean emoji, boolean supportRtl, Theme.ResourcesProvider resourcesProvider) {
        super(context);
        this.resourcesProvider = resourcesProvider;

        isEmoji = emoji;

        FrameLayout.LayoutParams lp;

<<<<<<< HEAD
        textView = new EmojiTextView(context);
        textView.setTextColor(Theme.getColor(Theme.key_chat_emojiPanelStickerSetName));
=======
        textView = new TextView(context);
        textView.setTextColor(getThemedColor(Theme.key_chat_emojiPanelStickerSetName));
>>>>>>> 418f478a
        textView.setTextSize(TypedValue.COMPLEX_UNIT_DIP, 15);
        textView.setTypeface(AndroidUtilities.getTypeface("fonts/rmedium.ttf"));
        textView.setEllipsize(TextUtils.TruncateAt.END);
        textView.setSingleLine(true);
        if (supportRtl) {
            lp = LayoutHelper.createFrameRelatively(LayoutHelper.WRAP_CONTENT, LayoutHelper.WRAP_CONTENT, Gravity.TOP | Gravity.START, emoji ? 15 : 17, 2, 57, 0);
        } else {
            lp = LayoutHelper.createFrame(LayoutHelper.WRAP_CONTENT, LayoutHelper.WRAP_CONTENT, Gravity.TOP | Gravity.LEFT, emoji ? 15 : 17, 2, 57, 0);
        }
        addView(textView, lp);

        urlTextView = new TextView(context);
        urlTextView.setTextColor(getThemedColor(Theme.key_chat_emojiPanelStickerSetName));
        urlTextView.setTextSize(TypedValue.COMPLEX_UNIT_DIP, 12);
        urlTextView.setEllipsize(TextUtils.TruncateAt.END);
        urlTextView.setSingleLine(true);
        urlTextView.setVisibility(INVISIBLE);
        if (supportRtl) {
            lp = LayoutHelper.createFrameRelatively(LayoutHelper.WRAP_CONTENT, LayoutHelper.WRAP_CONTENT, Gravity.TOP | Gravity.END, 17, 6, 17, 0);
        } else {
            lp = LayoutHelper.createFrame(LayoutHelper.WRAP_CONTENT, LayoutHelper.WRAP_CONTENT, Gravity.TOP | Gravity.RIGHT, 17, 6, 17, 0);
        }
        addView(urlTextView, lp);

        buttonView = new ImageView(context);
        buttonView.setScaleType(ImageView.ScaleType.CENTER);
<<<<<<< HEAD
        buttonView.setColorFilter(new PorterDuffColorFilter(Theme.getColor(Theme.key_chat_emojiPanelStickerSetNameIcon), PorterDuff.Mode.SRC_IN));
=======
        buttonView.setColorFilter(new PorterDuffColorFilter(getThemedColor(Theme.key_chat_emojiPanelStickerSetNameIcon), PorterDuff.Mode.MULTIPLY));
>>>>>>> 418f478a
        if (supportRtl) {
            lp = LayoutHelper.createFrameRelatively(24, 24, Gravity.TOP | Gravity.END, 0, 0, 16, 0);
        } else {
            lp = LayoutHelper.createFrame(24, 24, Gravity.TOP | Gravity.RIGHT, 0, 0, 16, 0);
        }
        addView(buttonView, lp);
    }

    public void setUrl(CharSequence text, int searchLength) {
        url = text;
        urlSearchLength = searchLength;
        urlTextView.setVisibility(text != null ? VISIBLE : GONE);
        updateUrlSearchSpan();
    }

    private void updateUrlSearchSpan() {
        if (url != null) {
            SpannableStringBuilder builder = new SpannableStringBuilder(url);
            try {
                builder.setSpan(new ColorSpanUnderline(getThemedColor(Theme.key_chat_emojiPanelStickerSetNameHighlight)), 0, urlSearchLength, Spanned.SPAN_EXCLUSIVE_EXCLUSIVE);
                builder.setSpan(new ColorSpanUnderline(getThemedColor(Theme.key_chat_emojiPanelStickerSetName)), urlSearchLength, url.length(), Spanned.SPAN_EXCLUSIVE_EXCLUSIVE);
            } catch (Exception ignore) {
            }
            urlTextView.setText(builder);
        }
    }

    public void setText(CharSequence text, int resId) {
        setText(text, resId, 0, 0);
    }

    public void setTitleColor(int color) {
        textView.setTextColor(color);
    }

    public void setText(CharSequence text, int resId, int index, int searchLength) {
        stickerSetName = text;
        stickerSetNameSearchIndex = index;
        stickerSetNameSearchLength = searchLength;
        if (text == null) {
            empty = true;
            textView.setText("");
            buttonView.setVisibility(INVISIBLE);
        } else {
            if (searchLength != 0) {
                updateTextSearchSpan();
            } else {
                textView.setText(text);
            }
            if (resId != 0) {
                buttonView.setImageResource(resId);
                buttonView.setVisibility(VISIBLE);
            } else {
                buttonView.setVisibility(INVISIBLE);
            }
        }
    }

    private void updateTextSearchSpan() {
        if (stickerSetName != null && stickerSetNameSearchLength != 0) {
            SpannableStringBuilder builder = new SpannableStringBuilder(stickerSetName);
            try {
                builder.setSpan(new ForegroundColorSpan(getThemedColor(Theme.key_chat_emojiPanelStickerSetNameHighlight)), stickerSetNameSearchIndex, stickerSetNameSearchIndex + stickerSetNameSearchLength, Spanned.SPAN_EXCLUSIVE_EXCLUSIVE);
            } catch (Exception ignore) {
            }
            textView.setText(builder);
        }
    }

    public void setOnIconClickListener(OnClickListener onIconClickListener) {
        buttonView.setOnClickListener(onIconClickListener);
    }

    @Override
    public void invalidate() {
        textView.invalidate();
        super.invalidate();
    }

    @Override
    protected void onMeasure(int widthMeasureSpec, int heightMeasureSpec) {
        if (empty) {
            super.onMeasure(MeasureSpec.makeMeasureSpec(MeasureSpec.getSize(widthMeasureSpec), MeasureSpec.EXACTLY), MeasureSpec.makeMeasureSpec(1, MeasureSpec.EXACTLY));
        } else {
            super.onMeasure(MeasureSpec.makeMeasureSpec(MeasureSpec.getSize(widthMeasureSpec), MeasureSpec.EXACTLY), MeasureSpec.makeMeasureSpec(AndroidUtilities.dp(isEmoji ? 28 : 24), MeasureSpec.EXACTLY));
        }
    }

    @Override
    protected void measureChildWithMargins(View child, int parentWidthMeasureSpec, int widthUsed, int parentHeightMeasureSpec, int heightUsed) {
        if (child == urlTextView) {
            widthUsed += textView.getMeasuredWidth() + AndroidUtilities.dp(16);
        }
        super.measureChildWithMargins(child, parentWidthMeasureSpec, widthUsed, parentHeightMeasureSpec, heightUsed);
    }

    public void updateColors() {
        updateTextSearchSpan();
        updateUrlSearchSpan();
    }

    public static void createThemeDescriptions(List<ThemeDescription> descriptions, RecyclerListView listView, ThemeDescription.ThemeDescriptionDelegate delegate) {
        descriptions.add(new ThemeDescription(listView, ThemeDescription.FLAG_TEXTCOLOR, new Class[]{StickerSetNameCell.class}, new String[]{"textView"}, null, null, null, Theme.key_chat_emojiPanelStickerSetName));
        descriptions.add(new ThemeDescription(listView, ThemeDescription.FLAG_TEXTCOLOR, new Class[]{StickerSetNameCell.class}, new String[]{"urlTextView"}, null, null, null, Theme.key_chat_emojiPanelStickerSetName));
        descriptions.add(new ThemeDescription(listView, ThemeDescription.FLAG_IMAGECOLOR, new Class[]{StickerSetNameCell.class}, new String[]{"buttonView"}, null, null, null, Theme.key_chat_emojiPanelStickerSetNameIcon));
        descriptions.add(new ThemeDescription(null, 0, null, null, null, delegate, Theme.key_chat_emojiPanelStickerSetNameHighlight));
        descriptions.add(new ThemeDescription(null, 0, null, null, null, delegate, Theme.key_chat_emojiPanelStickerSetName));
    }

    private int getThemedColor(String key) {
        Integer color = resourcesProvider != null ? resourcesProvider.getColor(key) : null;
        return color != null ? color : Theme.getColor(key);
    }
}<|MERGE_RESOLUTION|>--- conflicted
+++ resolved
@@ -61,13 +61,8 @@
 
         FrameLayout.LayoutParams lp;
 
-<<<<<<< HEAD
         textView = new EmojiTextView(context);
-        textView.setTextColor(Theme.getColor(Theme.key_chat_emojiPanelStickerSetName));
-=======
-        textView = new TextView(context);
         textView.setTextColor(getThemedColor(Theme.key_chat_emojiPanelStickerSetName));
->>>>>>> 418f478a
         textView.setTextSize(TypedValue.COMPLEX_UNIT_DIP, 15);
         textView.setTypeface(AndroidUtilities.getTypeface("fonts/rmedium.ttf"));
         textView.setEllipsize(TextUtils.TruncateAt.END);
@@ -94,11 +89,7 @@
 
         buttonView = new ImageView(context);
         buttonView.setScaleType(ImageView.ScaleType.CENTER);
-<<<<<<< HEAD
-        buttonView.setColorFilter(new PorterDuffColorFilter(Theme.getColor(Theme.key_chat_emojiPanelStickerSetNameIcon), PorterDuff.Mode.SRC_IN));
-=======
-        buttonView.setColorFilter(new PorterDuffColorFilter(getThemedColor(Theme.key_chat_emojiPanelStickerSetNameIcon), PorterDuff.Mode.MULTIPLY));
->>>>>>> 418f478a
+        buttonView.setColorFilter(new PorterDuffColorFilter(getThemedColor(Theme.key_chat_emojiPanelStickerSetNameIcon), PorterDuff.Mode.SRC_IN));
         if (supportRtl) {
             lp = LayoutHelper.createFrameRelatively(24, 24, Gravity.TOP | Gravity.END, 0, 0, 16, 0);
         } else {
