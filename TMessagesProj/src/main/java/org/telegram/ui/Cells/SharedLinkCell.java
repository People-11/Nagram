/*
 * This is the source code of Telegram for Android v. 5.x.x.
 * It is licensed under GNU GPL v. 2 or later.
 * You should have received a copy of the license in this archive (see LICENSE).
 *
 * Copyright Nikolai Kudashov, 2013-2018.
 */

package org.telegram.ui.Cells;

import android.annotation.SuppressLint;
import android.content.Context;
import android.graphics.Canvas;
import android.graphics.Paint;
import android.graphics.Path;
import android.graphics.Rect;
import android.graphics.Region;
import android.net.Uri;
import android.text.Layout;
import android.text.Spannable;
import android.text.SpannableString;
import android.text.SpannableStringBuilder;
import android.text.StaticLayout;
import android.text.TextPaint;
import android.text.TextUtils;
import android.util.SparseArray;
import android.view.Gravity;
import android.view.HapticFeedbackConstants;
import android.view.MotionEvent;
import android.view.ViewConfiguration;
import android.view.accessibility.AccessibilityNodeInfo;
import android.widget.FrameLayout;

import org.telegram.messenger.AndroidUtilities;
import org.telegram.messenger.Emoji;
import org.telegram.messenger.FileLoader;
import org.telegram.messenger.FileLog;
import org.telegram.messenger.ImageLocation;
import org.telegram.messenger.ImageReceiver;
import org.telegram.messenger.LocaleController;
import org.telegram.messenger.MediaDataController;
import org.telegram.messenger.MessageObject;
import org.telegram.tgnet.TLRPC;
import org.telegram.ui.ActionBar.Theme;
import org.telegram.ui.Components.AnimatedEmojiDrawable;
import org.telegram.ui.Components.AnimatedEmojiSpan;
import org.telegram.ui.Components.CheckBox2;
import org.telegram.ui.Components.LayoutHelper;
import org.telegram.ui.Components.LetterDrawable;
import org.telegram.ui.Components.LinkPath;
import org.telegram.ui.Components.LinkSpanDrawable;
import org.telegram.ui.Components.TextStyleSpan;
import org.telegram.ui.Components.spoilers.SpoilerEffect;
import org.telegram.ui.FilteredSearchView;

import java.util.ArrayList;
import java.util.List;
import java.util.Locale;
import java.util.Stack;
import java.util.concurrent.atomic.AtomicReference;

import tw.nekomimi.nekogram.NekoConfig;

public class SharedLinkCell extends FrameLayout {
    private final static int SPOILER_TYPE_LINK = 0,
            SPOILER_TYPE_DESCRIPTION = 1,
            SPOILER_TYPE_DESCRIPTION2 = 2;

    public interface SharedLinkCellDelegate {
        void needOpenWebView(TLRPC.WebPage webPage, MessageObject messageObject);
        boolean canPerformActions();
        void onLinkPress(final String urlFinal, boolean longPress);
    }

    private boolean checkingForLongPress = false;
    private CheckForLongPress pendingCheckForLongPress = null;
    private int pressCount = 0;
    private CheckForTap pendingCheckForTap = null;

    private final class CheckForTap implements Runnable {
        public void run() {
            if (pendingCheckForLongPress == null) {
                pendingCheckForLongPress = new CheckForLongPress();
            }
            pendingCheckForLongPress.currentPressCount = ++pressCount;
            postDelayed(pendingCheckForLongPress, ViewConfiguration.getLongPressTimeout() - ViewConfiguration.getTapTimeout());
        }
    }

    class CheckForLongPress implements Runnable {
        public int currentPressCount;

        public void run() {
            if (checkingForLongPress && getParent() != null && currentPressCount == pressCount) {
                checkingForLongPress = false;
<<<<<<< HEAD
                if (!NekoConfig.disableVibration.Bool())
                    performHapticFeedback(HapticFeedbackConstants.LONG_PRESS);
=======
                try {
                    performHapticFeedback(HapticFeedbackConstants.LONG_PRESS);
                } catch (Exception ignored) {}
>>>>>>> eee720ef
                if (pressedLinkIndex >= 0) {
                    delegate.onLinkPress(links.get(pressedLinkIndex).toString(), true);
                }
                MotionEvent event = MotionEvent.obtain(0, 0, MotionEvent.ACTION_CANCEL, 0, 0, 0);
                onTouchEvent(event);
                event.recycle();
            }
        }
    }

    protected void startCheckLongPress() {
        if (checkingForLongPress) {
            return;
        }
        checkingForLongPress = true;
        if (pendingCheckForTap == null) {
            pendingCheckForTap = new CheckForTap();
        }
        postDelayed(pendingCheckForTap, ViewConfiguration.getTapTimeout());
    }

    protected void cancelCheckLongPress() {
        checkingForLongPress = false;
        if (pendingCheckForLongPress != null) {
            removeCallbacks(pendingCheckForLongPress);
        }
        if (pendingCheckForTap != null) {
            removeCallbacks(pendingCheckForTap);
        }
    }

    private LinkSpanDrawable.LinkCollector linksCollector = new LinkSpanDrawable.LinkCollector(this);
    private boolean linkPreviewPressed;
    private int pressedLinkIndex;
    private LinkSpanDrawable pressedLink;

    private ImageReceiver linkImageView;
    private boolean drawLinkImageView;
    private LetterDrawable letterDrawable;
    private CheckBox2 checkBox;

    private SharedLinkCellDelegate delegate;

    private boolean needDivider;

    ArrayList<CharSequence> links = new ArrayList<>();
    private int linkY;
    private ArrayList<StaticLayout> linkLayout = new ArrayList<>();
    private SparseArray<List<SpoilerEffect>> linkSpoilers = new SparseArray<>();
    private List<SpoilerEffect> descriptionLayoutSpoilers = new ArrayList<>();
    private List<SpoilerEffect> descriptionLayout2Spoilers = new ArrayList<>();
    private Stack<SpoilerEffect> spoilersPool = new Stack<>();
    private Path path = new Path();
    private SpoilerEffect spoilerPressed;
    private int spoilerTypePressed = -1;

    private int titleY = AndroidUtilities.dp(10);
    private StaticLayout titleLayout;

    private int descriptionY = AndroidUtilities.dp(30);
    private StaticLayout descriptionLayout;
    private AtomicReference<Layout> patchedDescriptionLayout = new AtomicReference<>();

    private int description2Y = AndroidUtilities.dp(30);
    private StaticLayout descriptionLayout2;
    private AtomicReference<Layout> patchedDescriptionLayout2 = new AtomicReference<>();

    private int captionY = AndroidUtilities.dp(30);
    private StaticLayout captionLayout;

    private MessageObject message;

    private TextPaint titleTextPaint;
    private TextPaint descriptionTextPaint;
    private TextPaint description2TextPaint;
    private TextPaint captionTextPaint;

    private int dateLayoutX;
    private StaticLayout dateLayout;
    private int fromInfoLayoutY = AndroidUtilities.dp(30);
    private StaticLayout fromInfoLayout;
    private AnimatedEmojiSpan.EmojiGroupedSpans fromInfoLayoutEmojis;

    private Theme.ResourcesProvider resourcesProvider;
    private int viewType;
    public final static int VIEW_TYPE_DEFAULT = 0;
    public final static int VIEW_TYPE_GLOBAL_SEARCH = 1;

    public SharedLinkCell(Context context) {
        this(context, VIEW_TYPE_DEFAULT, null);
    }

    public SharedLinkCell(Context context, int viewType) {
        this(context, viewType, null);
    }

    public SharedLinkCell(Context context, int viewType, Theme.ResourcesProvider resourcesProvider) {
        super(context);
        this.resourcesProvider = resourcesProvider;
        this.viewType = viewType;
        setFocusable(true);

        titleTextPaint = new TextPaint(Paint.ANTI_ALIAS_FLAG);
        titleTextPaint.setTypeface(AndroidUtilities.bold());
        titleTextPaint.setColor(Theme.getColor(Theme.key_windowBackgroundWhiteBlackText, resourcesProvider));

        descriptionTextPaint = new TextPaint(Paint.ANTI_ALIAS_FLAG);

        titleTextPaint.setTextSize(AndroidUtilities.dp(14));
        descriptionTextPaint.setTextSize(AndroidUtilities.dp(14));

        setWillNotDraw(false);
        linkImageView = new ImageReceiver(this);
        linkImageView.setRoundRadius(AndroidUtilities.dp(4));
        letterDrawable = new LetterDrawable(resourcesProvider, LetterDrawable.STYLE_DEFAULT);

        checkBox = new CheckBox2(context, 21, resourcesProvider);
        checkBox.setVisibility(INVISIBLE);
        checkBox.setColor(-1, Theme.key_windowBackgroundWhite, Theme.key_checkboxCheck);
        checkBox.setDrawUnchecked(false);
        checkBox.setDrawBackgroundAsArc(2);
        addView(checkBox, LayoutHelper.createFrame(24, 24, (LocaleController.isRTL ? Gravity.RIGHT : Gravity.LEFT) | Gravity.TOP, LocaleController.isRTL ? 0 : 44, 44, LocaleController.isRTL ? 44 : 0, 0));

        if (viewType == VIEW_TYPE_GLOBAL_SEARCH) {
            description2TextPaint = new TextPaint(Paint.ANTI_ALIAS_FLAG);
            description2TextPaint.setTextSize(AndroidUtilities.dp(13));
        }

        captionTextPaint = new TextPaint(Paint.ANTI_ALIAS_FLAG);
        captionTextPaint.setTextSize(AndroidUtilities.dp(13));
    }

    @SuppressLint("DrawAllocation")
    @Override
    protected void onMeasure(int widthMeasureSpec, int heightMeasureSpec) {
        drawLinkImageView = false;
        descriptionLayout = null;
        titleLayout = null;
        descriptionLayout2 = null;
        captionLayout = null;
        linkLayout.clear();
        links.clear();

        int maxWidth = MeasureSpec.getSize(widthMeasureSpec) - AndroidUtilities.dp(AndroidUtilities.leftBaseline) - AndroidUtilities.dp(8);

        String title = null;
        CharSequence description = null;
        CharSequence description2 = null;
        String webPageLink = null;
        boolean hasPhoto = false;

        if (message.messageOwner.media instanceof TLRPC.TL_messageMediaWebPage && message.messageOwner.media.webpage instanceof TLRPC.TL_webPage) {
            TLRPC.WebPage webPage = message.messageOwner.media.webpage;
            if (message.photoThumbs == null && webPage.photo != null) {
                message.generateThumbs(true);
            }
            hasPhoto = webPage.photo != null && message.photoThumbs != null;
            title = webPage.title;
            if (title == null) {
                title = webPage.site_name;
            }
            description = webPage.description;
            webPageLink = webPage.url;
        }
        if (message != null && !message.messageOwner.entities.isEmpty()) {
            for (int a = 0; a < message.messageOwner.entities.size(); a++) {
                TLRPC.MessageEntity entity = message.messageOwner.entities.get(a);
                if (entity.length <= 0 || entity.offset < 0 || entity.offset >= message.messageOwner.message.length()) {
                    continue;
                } else if (entity.offset + entity.length > message.messageOwner.message.length()) {
                    entity.length = message.messageOwner.message.length() - entity.offset;
                }
                if (a == 0 && webPageLink != null && !(entity.offset == 0 && entity.length == message.messageOwner.message.length())) {
                    if (message.messageOwner.entities.size() == 1) {
                        if (description == null) {
                            SpannableStringBuilder st = SpannableStringBuilder.valueOf(message.messageOwner.message);
                            MediaDataController.addTextStyleRuns(message, st);
                            description2 = st;
                        }
                    } else {
                        SpannableStringBuilder st = SpannableStringBuilder.valueOf(message.messageOwner.message);
                        MediaDataController.addTextStyleRuns(message, st);
                        description2 = st;
                    }
                }
                try {
                    CharSequence link = null;
                    if (entity instanceof TLRPC.TL_messageEntityTextUrl || entity instanceof TLRPC.TL_messageEntityUrl) {
                        if (entity instanceof TLRPC.TL_messageEntityUrl) {
                            link = message.messageOwner.message.substring(entity.offset, entity.offset + entity.length);
                        } else {
                            link = entity.url;
                        }
                        if (title == null || title.length() == 0) {
                            title = link.toString();
                            Uri uri = Uri.parse(title);
                            title = uri.getHost();
                            if (title == null) {
                                title = link.toString();
                            }
                            int index;
                            if (title != null && (index = title.lastIndexOf('.')) >= 0) {
                                title = title.substring(0, index);
                                if ((index = title.lastIndexOf('.')) >= 0) {
                                    title = title.substring(index + 1);
                                }
                                title = title.substring(0, 1).toUpperCase() + title.substring(1);
                            }
                            if (entity.offset != 0 || entity.length != message.messageOwner.message.length()) {
                                SpannableStringBuilder st = SpannableStringBuilder.valueOf(message.messageOwner.message);
                                MediaDataController.addTextStyleRuns(message, st);
                                description = st;
                            }
                        }
                    } else if (entity instanceof TLRPC.TL_messageEntityEmail) {
                        if (title == null || title.length() == 0) {
                            link = "mailto:" + message.messageOwner.message.substring(entity.offset, entity.offset + entity.length);
                            title = message.messageOwner.message.substring(entity.offset, entity.offset + entity.length);
                            if (entity.offset != 0 || entity.length != message.messageOwner.message.length()) {
                                SpannableStringBuilder st = SpannableStringBuilder.valueOf(message.messageOwner.message);
                                MediaDataController.addTextStyleRuns(message, st);
                                description = st;
                            }
                        }
                    }
                    if (link != null) {
                        CharSequence lobj;
                        int offset = 0;
                        if (!AndroidUtilities.charSequenceContains(link, "://") && link.toString().toLowerCase().indexOf("http") != 0 && link.toString().toLowerCase().indexOf("mailto") != 0) {
                            String prefix = "http://";
                            lobj = prefix + link;
                            offset += prefix.length();
                        } else {
                            lobj = link;
                        }
                        SpannableString sb = SpannableString.valueOf(lobj);
                        int start = entity.offset, end = entity.offset + entity.length;
                        for (TLRPC.MessageEntity e : message.messageOwner.entities) {
                            int ss = e.offset, se = e.offset + e.length;
                            if (NekoConfig.showSpoilersDirectly.Bool() && e instanceof TLRPC.TL_messageEntitySpoiler && start <= se && end >= ss) {
                                TextStyleSpan.TextStyleRun run = new TextStyleSpan.TextStyleRun();
                                run.flags |= TextStyleSpan.FLAG_STYLE_SPOILER;
                                sb.setSpan(new TextStyleSpan(run), Math.max(start, ss), Math.min(end, se) + offset, Spannable.SPAN_EXCLUSIVE_EXCLUSIVE);
                            }
                        }
                        links.add(sb);
                    }
                } catch (Exception e) {
                    FileLog.e(e);
                }
            }
        }
        if (webPageLink != null && links.isEmpty()) {
            links.add(webPageLink);
        }

        int dateWidth = 0;
        if (viewType == VIEW_TYPE_GLOBAL_SEARCH) {
            String str = LocaleController.stringForMessageListDate(message.messageOwner.date);
            int width = (int) Math.ceil(description2TextPaint.measureText(str));
            dateLayout = ChatMessageCell.generateStaticLayout(str, description2TextPaint, width, width, 0, 1);
            dateLayoutX = maxWidth - width - AndroidUtilities.dp(8);
            dateWidth = width + AndroidUtilities.dp(12);
        }

        if (title != null) {
            try {
                CharSequence titleFinal = title;
                CharSequence titleH = AndroidUtilities.highlightText(titleFinal, message.highlightedWords, null);
                if (titleH != null) {
                    titleFinal = titleH;
                }

                titleLayout = ChatMessageCell.generateStaticLayout(titleFinal, titleTextPaint, maxWidth - dateWidth - AndroidUtilities.dp(4), maxWidth - dateWidth - AndroidUtilities.dp(4), 0, 3);
                if (titleLayout.getLineCount() > 0) {
                    descriptionY = titleY + titleLayout.getLineBottom(titleLayout.getLineCount() - 1) + AndroidUtilities.dp(4);
                }
            } catch (Exception e) {
                FileLog.e(e);
            }
            letterDrawable.setTitle(title);
        }
        description2Y = descriptionY;
        int desctiptionLines = Math.max(1, 4 - (titleLayout != null ? titleLayout.getLineCount() : 0));

        if (viewType == VIEW_TYPE_GLOBAL_SEARCH) {
            description = null;
            description2 = null;
        }

        if (description != null) {
            try {
                descriptionLayout = ChatMessageCell.generateStaticLayout(description, descriptionTextPaint, maxWidth, maxWidth, 0, desctiptionLines);
                if (descriptionLayout.getLineCount() > 0) {
                    description2Y = descriptionY + descriptionLayout.getLineBottom(descriptionLayout.getLineCount() - 1) + AndroidUtilities.dp(5);
                }
                spoilersPool.addAll(descriptionLayoutSpoilers);
                descriptionLayoutSpoilers.clear();
                if (!message.isSpoilersRevealed)
                    SpoilerEffect.addSpoilers(this, descriptionLayout, spoilersPool, descriptionLayoutSpoilers);
            } catch (Exception e) {
                FileLog.e(e);
            }
        }

        if (description2 != null) {
            try {
                descriptionLayout2 = ChatMessageCell.generateStaticLayout(description2, descriptionTextPaint, maxWidth, maxWidth, 0, desctiptionLines);
                if (descriptionLayout != null) {
                    description2Y += AndroidUtilities.dp(10);
                }
                spoilersPool.addAll(descriptionLayout2Spoilers);
                descriptionLayout2Spoilers.clear();
                if (!message.isSpoilersRevealed)
                    SpoilerEffect.addSpoilers(this, descriptionLayout2, spoilersPool, descriptionLayout2Spoilers);
            } catch (Exception e) {
                FileLog.e(e);
            }
        }

        if (message != null && !TextUtils.isEmpty(message.messageOwner.message)) {
            CharSequence caption = Emoji.replaceEmoji(message.messageOwner.message.replace("\n", " ").replaceAll(" +", " ").trim(), Theme.chat_msgTextPaint.getFontMetricsInt(), false);
            CharSequence sequence = AndroidUtilities.highlightText(caption, message.highlightedWords, null);
            if (sequence != null) {
                sequence = TextUtils.ellipsize(AndroidUtilities.ellipsizeCenterEnd(sequence, message.highlightedWords.get(0), maxWidth, captionTextPaint, 130), captionTextPaint, maxWidth, TextUtils.TruncateAt.END);
                captionLayout = new StaticLayout(sequence, captionTextPaint, maxWidth + AndroidUtilities.dp(4), Layout.Alignment.ALIGN_NORMAL, 1.0f, 0.0f, false);
            }
        }

        if (captionLayout != null) {
            captionY = descriptionY;
            descriptionY += captionLayout.getLineBottom(captionLayout.getLineCount() - 1) + AndroidUtilities.dp(5);
            description2Y = descriptionY;
        }

        if (!links.isEmpty()) {
            for (int i = 0; i < linkSpoilers.size(); i++)
                spoilersPool.addAll(linkSpoilers.get(i));
            linkSpoilers.clear();
            for (int a = 0; a < links.size(); a++) {
                try {
                    CharSequence link = links.get(a);
                    int width = (int) Math.ceil(descriptionTextPaint.measureText(link, 0, link.length()));
                    CharSequence linkFinal = TextUtils.ellipsize(AndroidUtilities.replaceNewLines(SpannableStringBuilder.valueOf(link)), descriptionTextPaint, Math.min(width, maxWidth), TextUtils.TruncateAt.MIDDLE);
                    StaticLayout layout = new StaticLayout(linkFinal, descriptionTextPaint, maxWidth, Layout.Alignment.ALIGN_NORMAL, 1.0f, 0.0f, false);
                    linkY = description2Y;
                    if (descriptionLayout2 != null && descriptionLayout2.getLineCount() != 0) {
                        linkY += descriptionLayout2.getLineBottom(descriptionLayout2.getLineCount() - 1) + AndroidUtilities.dp(5);
                    }
                    if (!message.isSpoilersRevealed) {
                        List<SpoilerEffect> l = new ArrayList<>();
                        if (linkFinal instanceof Spannable)
                            SpoilerEffect.addSpoilers(this, layout, (Spannable) linkFinal, spoilersPool, l);
                        linkSpoilers.put(a, l);
                    }
                    linkLayout.add(layout);
                } catch (Exception e) {
                    FileLog.e(e);
                }
            }
        }

        int maxPhotoWidth = AndroidUtilities.dp(52);
        int x = LocaleController.isRTL ? MeasureSpec.getSize(widthMeasureSpec) - AndroidUtilities.dp(10) - maxPhotoWidth : AndroidUtilities.dp(10);
        letterDrawable.setBounds(x, AndroidUtilities.dp(11), x + maxPhotoWidth, AndroidUtilities.dp(63));

        if (hasPhoto) {
            TLRPC.PhotoSize currentPhotoObject = FileLoader.getClosestPhotoSizeWithSize(message.photoThumbs, maxPhotoWidth, true);
            TLRPC.PhotoSize currentPhotoObjectThumb = FileLoader.getClosestPhotoSizeWithSize(message.photoThumbs, 80);
            if (currentPhotoObjectThumb == currentPhotoObject) {
                currentPhotoObjectThumb = null;
            }
            if (currentPhotoObject != null) {
                currentPhotoObject.size = -1;
            }
            if (currentPhotoObjectThumb != null) {
                currentPhotoObjectThumb.size = -1;
            }
            linkImageView.setImageCoords(x, AndroidUtilities.dp(11), maxPhotoWidth, maxPhotoWidth);
            String fileName = FileLoader.getAttachFileName(currentPhotoObject);
            String filter = String.format(Locale.US, "%d_%d", maxPhotoWidth, maxPhotoWidth);
            String thumbFilter = String.format(Locale.US, "%d_%d_b", maxPhotoWidth, maxPhotoWidth);
            linkImageView.setImage(ImageLocation.getForObject(currentPhotoObject, message.photoThumbsObject), filter, ImageLocation.getForObject(currentPhotoObjectThumb, message.photoThumbsObject), thumbFilter, 0, null, message, 0);
            drawLinkImageView = true;
        }

        if (viewType == VIEW_TYPE_GLOBAL_SEARCH) {
            fromInfoLayout = ChatMessageCell.generateStaticLayout(FilteredSearchView.createFromInfoString(message, true, 2, description2TextPaint), description2TextPaint, maxWidth, maxWidth, 0, desctiptionLines);
            fromInfoLayoutEmojis = AnimatedEmojiSpan.update(AnimatedEmojiDrawable.CACHE_TYPE_MESSAGES, this, fromInfoLayoutEmojis, fromInfoLayout);
        }

        int height = 0;
        if (titleLayout != null && titleLayout.getLineCount() != 0) {
            height += titleLayout.getLineBottom(titleLayout.getLineCount() - 1) + AndroidUtilities.dp(4);
        }
        if (captionLayout != null && captionLayout.getLineCount() != 0) {
            height += captionLayout.getLineBottom(captionLayout.getLineCount() - 1) + AndroidUtilities.dp(5);
        }
        if (descriptionLayout != null && descriptionLayout.getLineCount() != 0) {
            height += descriptionLayout.getLineBottom(descriptionLayout.getLineCount() - 1) + AndroidUtilities.dp(5);
        }
        if (descriptionLayout2 != null && descriptionLayout2.getLineCount() != 0) {
            height += descriptionLayout2.getLineBottom(descriptionLayout2.getLineCount() - 1) + AndroidUtilities.dp(5);
            if (descriptionLayout != null) {
                height += AndroidUtilities.dp(10);
            }
        }
        int linksHeight = 0;
        for (int a = 0; a < linkLayout.size(); a++) {
            StaticLayout layout = linkLayout.get(a);
            if (layout.getLineCount() > 0) {
                linksHeight += layout.getLineBottom(layout.getLineCount() - 1);
            }
        }
        height += linksHeight;

        if (fromInfoLayout != null) {
            fromInfoLayoutY = linkY + linksHeight + AndroidUtilities.dp(5);
            height += fromInfoLayout.getLineBottom(fromInfoLayout.getLineCount() - 1) + AndroidUtilities.dp(5);
        }
        checkBox.measure(MeasureSpec.makeMeasureSpec(AndroidUtilities.dp(24), MeasureSpec.EXACTLY), MeasureSpec.makeMeasureSpec(AndroidUtilities.dp(24), MeasureSpec.EXACTLY));
        setMeasuredDimension(MeasureSpec.getSize(widthMeasureSpec), Math.max(AndroidUtilities.dp(76), height + AndroidUtilities.dp(17)) + (needDivider ? 1 : 0));
    }

    public void setLink(MessageObject messageObject, boolean divider) {
        needDivider = divider;
        resetPressedLink();
        message = messageObject;

        requestLayout();
    }

    public ImageReceiver getLinkImageView() {
        return linkImageView;
    }

    public void setDelegate(SharedLinkCellDelegate sharedLinkCellDelegate) {
        delegate = sharedLinkCellDelegate;
    }

    public MessageObject getMessage() {
        return message;
    }

    @Override
    protected void onDetachedFromWindow() {
        super.onDetachedFromWindow();
        if (drawLinkImageView) {
            linkImageView.onDetachedFromWindow();
        }
        AnimatedEmojiSpan.release(this, fromInfoLayoutEmojis);
    }

    @Override
    protected void onAttachedToWindow() {
        super.onAttachedToWindow();
        if (drawLinkImageView) {
            linkImageView.onAttachedToWindow();
        }
        fromInfoLayoutEmojis = AnimatedEmojiSpan.update(AnimatedEmojiDrawable.CACHE_TYPE_MESSAGES, this, fromInfoLayoutEmojis, fromInfoLayout);
    }

    @Override
    public boolean onTouchEvent(MotionEvent event) {
        boolean result = false;
        if (message != null && !linkLayout.isEmpty() && delegate != null && delegate.canPerformActions()) {
            if (event.getAction() == MotionEvent.ACTION_DOWN || (linkPreviewPressed || spoilerPressed != null) && event.getAction() == MotionEvent.ACTION_UP) {
                int x = (int) event.getX();
                int y = (int) event.getY();
                int offset = 0;
                boolean ok = false;
                for (int a = 0; a < linkLayout.size(); a++) {
                    StaticLayout layout = linkLayout.get(a);
                    if (layout.getLineCount() > 0) {
                        int height = layout.getLineBottom(layout.getLineCount() - 1);
                        int linkPosX = AndroidUtilities.dp(LocaleController.isRTL ? 8 : AndroidUtilities.leftBaseline);
                        if (
                            x >= linkPosX + layout.getLineLeft(0) && x <= linkPosX + layout.getLineWidth(0) &&
                            y >= linkY + offset && y <= linkY + offset + height
                        ) {
                            ok = true;
                            if (event.getAction() == MotionEvent.ACTION_DOWN) {

                                spoilerPressed = null;
                                if (linkSpoilers.get(a, null) != null) {
                                    for (SpoilerEffect eff : linkSpoilers.get(a)) {
                                        if (eff.getBounds().contains(x - linkPosX, y - linkY - offset)) {
                                            resetPressedLink();
                                            spoilerPressed = eff;
                                            spoilerTypePressed = SPOILER_TYPE_LINK;
                                            break;
                                        }
                                    }
                                }

                                if (spoilerPressed != null) {
                                    result = true;
                                } else {
                                    if (pressedLinkIndex != a || pressedLink == null || !linkPreviewPressed) {
                                        resetPressedLink();
                                        pressedLinkIndex = a;
                                        pressedLink = new LinkSpanDrawable(null, resourcesProvider, x - linkPosX, y - linkY - offset);
                                        LinkPath urlPath = pressedLink.obtainNewPath();
                                        linkPreviewPressed = true;
                                        linksCollector.addLink(pressedLink);
                                        startCheckLongPress();
                                        try {
                                            urlPath.setCurrentLayout(layout, 0, linkPosX, linkY + offset);
                                            layout.getSelectionPath(0, layout.getText().length(), urlPath);
                                        } catch (Exception e) {
                                            FileLog.e(e);
                                        }
                                    }
                                    result = true;
                                }
                            } else if (linkPreviewPressed) {
                                try {
                                    TLRPC.WebPage webPage = pressedLinkIndex == 0 && message.messageOwner.media != null ? message.messageOwner.media.webpage : null;
                                    if (webPage != null && webPage.embed_url != null && webPage.embed_url.length() != 0) {
                                        delegate.needOpenWebView(webPage, message);
                                    } else {
                                        delegate.onLinkPress(links.get(pressedLinkIndex).toString(), false);
                                    }
                                } catch (Exception e) {
                                    FileLog.e(e);
                                }
                                resetPressedLink();
                                result = true;
                            } else if (spoilerPressed != null) {
                                startSpoilerRipples(x, y, offset);
                                result = true;
                            }
                            break;
                        }
                        offset += height;
                    }
                }
                if (event.getAction() == MotionEvent.ACTION_DOWN) {
                    int offX = AndroidUtilities.dp(LocaleController.isRTL ? 8 : AndroidUtilities.leftBaseline);
                    if (descriptionLayout != null && x >= offX && x <= offX + descriptionLayout.getWidth() && y >= descriptionY && y <= descriptionY + descriptionLayout.getHeight()) {
                        for (SpoilerEffect eff : descriptionLayoutSpoilers) {
                            if (eff.getBounds().contains(x - offX, y - descriptionY)) {
                                spoilerPressed = eff;
                                spoilerTypePressed = SPOILER_TYPE_DESCRIPTION;
                                ok = true;
                                result = true;
                                break;
                            }
                        }
                    }
                    if (descriptionLayout2 != null && x >= offX && x <= offX + descriptionLayout2.getWidth() && y >= description2Y && y <= description2Y + descriptionLayout2.getHeight()) {
                        for (SpoilerEffect eff : descriptionLayout2Spoilers) {
                            if (eff.getBounds().contains(x - offX, y - description2Y)) {
                                spoilerPressed = eff;
                                spoilerTypePressed = SPOILER_TYPE_DESCRIPTION2;
                                ok = true;
                                result = true;
                                break;
                            }
                        }
                    }
                } else if (event.getAction() == MotionEvent.ACTION_UP && spoilerPressed != null) {
                    startSpoilerRipples(x, y, 0);
                    ok = true;
                    result = true;
                }

                if (!ok) {
                    resetPressedLink();
                }
            } else if (event.getAction() == MotionEvent.ACTION_CANCEL) {
                resetPressedLink();
            }
        } else {
            resetPressedLink();
        }
        return result || super.onTouchEvent(event);
    }

    private void startSpoilerRipples(int x, int y, int offset) {
        int linkPosX = AndroidUtilities.dp(LocaleController.isRTL ? 8 : AndroidUtilities.leftBaseline);
        resetPressedLink();
        SpoilerEffect eff = spoilerPressed;
        eff.setOnRippleEndCallback(() -> post(() -> {
            message.isSpoilersRevealed = true;
            linkSpoilers.clear();
            descriptionLayoutSpoilers.clear();
            descriptionLayout2Spoilers.clear();
            invalidate();
        }));

        int nx = x - linkPosX;
        float rad = (float) Math.sqrt(Math.pow(getWidth(), 2) + Math.pow(getHeight(), 2));
        float offY = 0;
        switch (spoilerTypePressed) {
            case SPOILER_TYPE_LINK:
                for (int i = 0; i < linkLayout.size(); i++) {
                    Layout lt = linkLayout.get(i);
                    offY += lt.getLineBottom(lt.getLineCount() - 1);
                    for (SpoilerEffect e : linkSpoilers.get(i)) {
                        e.startRipple(nx, y - getYOffsetForType(SPOILER_TYPE_LINK) - offset + offY, rad);
                    }
                }
                break;
            case SPOILER_TYPE_DESCRIPTION:
                for (SpoilerEffect sp : descriptionLayoutSpoilers)
                    sp.startRipple(nx, y - getYOffsetForType(SPOILER_TYPE_DESCRIPTION), rad);
                break;
            case SPOILER_TYPE_DESCRIPTION2:
                for (SpoilerEffect sp : descriptionLayout2Spoilers)
                    sp.startRipple(nx, y - getYOffsetForType(SPOILER_TYPE_DESCRIPTION2), rad);
                break;
        }
        for (int i = SPOILER_TYPE_LINK; i <= SPOILER_TYPE_DESCRIPTION2; i++) {
            if (i != spoilerTypePressed) {
                switch (i) {
                    case SPOILER_TYPE_LINK:
                        for (int j = 0; j < linkLayout.size(); j++) {
                            Layout lt = linkLayout.get(j);
                            offY += lt.getLineBottom(lt.getLineCount() - 1);
                            for (SpoilerEffect e : linkSpoilers.get(j)) {
                                e.startRipple(e.getBounds().centerX(), e.getBounds().centerY(), rad);
                            }
                        }
                        break;
                    case SPOILER_TYPE_DESCRIPTION:
                        for (SpoilerEffect sp : descriptionLayoutSpoilers)
                            sp.startRipple(sp.getBounds().centerX(), sp.getBounds().centerY(), rad);
                        break;
                    case SPOILER_TYPE_DESCRIPTION2:
                        for (SpoilerEffect sp : descriptionLayout2Spoilers)
                            sp.startRipple(sp.getBounds().centerX(), sp.getBounds().centerY(), rad);
                        break;
                }
            }
        }

        spoilerTypePressed = -1;
        spoilerPressed = null;
    }

    private int getYOffsetForType(int type) {
        switch (type) {
            default:
            case SPOILER_TYPE_LINK:
                return linkY;
            case SPOILER_TYPE_DESCRIPTION:
                return descriptionY;
            case SPOILER_TYPE_DESCRIPTION2:
                return description2Y;
        }
    }

    public String getLink(int num) {
        if (num < 0 || num >= links.size()) {
            return null;
        }
        return links.get(num).toString();
    }

    protected void resetPressedLink() {
        linksCollector.clear(true);
        pressedLinkIndex = -1;
        pressedLink = null;
        linkPreviewPressed = false;
        cancelCheckLongPress();
        invalidate();
    }

    public void setChecked(boolean checked, boolean animated) {
        if (checkBox.getVisibility() != VISIBLE) {
            checkBox.setVisibility(VISIBLE);
        }
        checkBox.setChecked(checked, animated);
    }

    @Override
    protected void onDraw(Canvas canvas) {
        if (viewType == VIEW_TYPE_GLOBAL_SEARCH) {
            description2TextPaint.setColor(Theme.getColor(Theme.key_windowBackgroundWhiteGrayText3, resourcesProvider));
        }
        if (dateLayout != null) {
            canvas.save();
            canvas.translate(AndroidUtilities.dp(LocaleController.isRTL ? 8 : AndroidUtilities.leftBaseline) + (LocaleController.isRTL ? 0 : dateLayoutX), titleY);
            dateLayout.draw(canvas);
            canvas.restore();
        }
        if (titleLayout != null) {
            canvas.save();
            float x = AndroidUtilities.dp(LocaleController.isRTL ? 8 : AndroidUtilities.leftBaseline);
            if (LocaleController.isRTL) {
                x += dateLayout == null ? 0 : (dateLayout.getWidth() + AndroidUtilities.dp(4));
            }
            canvas.translate(x, titleY);
            titleLayout.draw(canvas);
            canvas.restore();
        }

        if (captionLayout != null) {
            captionTextPaint.setColor(Theme.getColor(Theme.key_windowBackgroundWhiteBlackText, resourcesProvider));
            canvas.save();
            canvas.translate(AndroidUtilities.dp(LocaleController.isRTL ? 8 : AndroidUtilities.leftBaseline), captionY);
            captionLayout.draw(canvas);
            canvas.restore();
        }
        if (descriptionLayout != null) {
            descriptionTextPaint.setColor(Theme.getColor(Theme.key_windowBackgroundWhiteBlackText, resourcesProvider));
            canvas.save();
            canvas.translate(AndroidUtilities.dp(LocaleController.isRTL ? 8 : AndroidUtilities.leftBaseline), descriptionY);
            SpoilerEffect.renderWithRipple(this, false, descriptionTextPaint.getColor(), -AndroidUtilities.dp(2), patchedDescriptionLayout, 0, descriptionLayout, descriptionLayoutSpoilers, canvas, false);
            canvas.restore();
        }

        if (descriptionLayout2 != null) {
            descriptionTextPaint.setColor(Theme.getColor(Theme.key_windowBackgroundWhiteBlackText, resourcesProvider));
            canvas.save();
            canvas.translate(AndroidUtilities.dp(LocaleController.isRTL ? 8 : AndroidUtilities.leftBaseline), description2Y);
            SpoilerEffect.renderWithRipple(this, false, descriptionTextPaint.getColor(), -AndroidUtilities.dp(2), patchedDescriptionLayout2, 0, descriptionLayout2, descriptionLayout2Spoilers, canvas, false);
            canvas.restore();
        }

        if (!linkLayout.isEmpty()) {
            descriptionTextPaint.setColor(Theme.getColor(Theme.key_windowBackgroundWhiteLinkText, resourcesProvider));
            int offset = 0;
            for (int a = 0; a < linkLayout.size(); a++) {
                StaticLayout layout = linkLayout.get(a);
                List<SpoilerEffect> spoilers = linkSpoilers.get(a);
                if (layout.getLineCount() > 0) {
                    canvas.save();
                    canvas.translate(AndroidUtilities.dp(LocaleController.isRTL ? 8 : AndroidUtilities.leftBaseline), linkY + offset);

                    path.rewind();
                    if (spoilers != null) {
                        for (SpoilerEffect eff : spoilers) {
                            Rect b = eff.getBounds();
                            path.addRect(b.left, b.top, b.right, b.bottom, Path.Direction.CW);
                        }
                    }
                    canvas.save();
                    canvas.clipPath(path, Region.Op.DIFFERENCE);
                    layout.draw(canvas);
                    canvas.restore();

                    canvas.save();
                    canvas.clipPath(path);
                    path.rewind();
                    if (spoilers != null && !spoilers.isEmpty())
                        spoilers.get(0).getRipplePath(path);
                    canvas.clipPath(path);
                    layout.draw(canvas);
                    canvas.restore();

                    if (spoilers != null)
                        for (SpoilerEffect eff : spoilers) eff.draw(canvas);

                    canvas.restore();
                    offset += layout.getLineBottom(layout.getLineCount() - 1);
                }
            }

            if (linksCollector.draw(canvas)) {
                invalidate();
            }
        }

        if (fromInfoLayout != null) {
            canvas.save();
            canvas.translate(AndroidUtilities.dp(LocaleController.isRTL ? 8 : AndroidUtilities.leftBaseline), fromInfoLayoutY );
            fromInfoLayout.draw(canvas);
            AnimatedEmojiSpan.drawAnimatedEmojis(canvas, fromInfoLayout, fromInfoLayoutEmojis, 0, null, 0, 0, 0, 1f);
            canvas.restore();
        }
        letterDrawable.draw(canvas);
        if (drawLinkImageView) {
            linkImageView.draw(canvas);
        }

        if (needDivider) {
            if (LocaleController.isRTL) {
                canvas.drawLine(0, getMeasuredHeight() - 1, getMeasuredWidth() - AndroidUtilities.dp(AndroidUtilities.leftBaseline), getMeasuredHeight() - 1, Theme.dividerPaint);
            } else {
                canvas.drawLine(AndroidUtilities.dp(AndroidUtilities.leftBaseline), getMeasuredHeight() - 1, getMeasuredWidth(), getMeasuredHeight() - 1, Theme.dividerPaint);
            }
        }
    }

    @Override
    public void onInitializeAccessibilityNodeInfo(AccessibilityNodeInfo info) {
        super.onInitializeAccessibilityNodeInfo(info);
        StringBuilder sb = new StringBuilder();
        if (titleLayout != null) {
            sb.append(titleLayout.getText());
        }
        if (descriptionLayout != null) {
            sb.append(", ");
            sb.append(descriptionLayout.getText());
        }
        if (descriptionLayout2 != null) {
            sb.append(", ");
            sb.append(descriptionLayout2.getText());
        }
        info.setText(sb.toString());
        if (checkBox.isChecked()) {
            info.setChecked(true);
            info.setCheckable(true);
        }
    }
}<|MERGE_RESOLUTION|>--- conflicted
+++ resolved
@@ -93,14 +93,11 @@
         public void run() {
             if (checkingForLongPress && getParent() != null && currentPressCount == pressCount) {
                 checkingForLongPress = false;
-<<<<<<< HEAD
-                if (!NekoConfig.disableVibration.Bool())
-                    performHapticFeedback(HapticFeedbackConstants.LONG_PRESS);
-=======
-                try {
-                    performHapticFeedback(HapticFeedbackConstants.LONG_PRESS);
-                } catch (Exception ignored) {}
->>>>>>> eee720ef
+                if (!NekoConfig.disableVibration.Bool()) {
+                    try {
+                        performHapticFeedback(HapticFeedbackConstants.LONG_PRESS);
+                    } catch (Exception ignored) {}
+                }
                 if (pressedLinkIndex >= 0) {
                     delegate.onLinkPress(links.get(pressedLinkIndex).toString(), true);
                 }
