--- conflicted
+++ resolved
@@ -93,14 +93,8 @@
         public void run() {
             if (checkingForLongPress && getParent() != null && currentPressCount == pressCount) {
                 checkingForLongPress = false;
-<<<<<<< HEAD
-                if (!NekoConfig.disableVibration.Bool()) {
-                    performHapticFeedback(HapticFeedbackConstants.LONG_PRESS);
-                }
-=======
                 if (!NekoConfig.disableVibration.Bool())
                     performHapticFeedback(HapticFeedbackConstants.LONG_PRESS);
->>>>>>> b93a338a
                 if (pressedLinkIndex >= 0) {
                     delegate.onLinkPress(links.get(pressedLinkIndex).toString(), true);
                 }
