package org.telegram.ui.Cells;

import android.animation.ArgbEvaluator;
import android.animation.ObjectAnimator;
import android.app.Activity;
import android.content.Context;
import android.content.SharedPreferences;
import android.graphics.Bitmap;
import android.graphics.BitmapShader;
import android.graphics.Canvas;
import android.graphics.Color;
import android.graphics.Matrix;
import android.graphics.Paint;
import android.graphics.PorterDuff;
import android.graphics.PorterDuffColorFilter;
import android.graphics.RectF;
import android.graphics.Shader;
import android.graphics.drawable.BitmapDrawable;
import android.graphics.drawable.Drawable;
import android.graphics.drawable.GradientDrawable;
import android.net.Uri;
import android.os.Build;
import android.os.SystemClock;
import android.text.TextPaint;
import android.text.TextUtils;
import android.view.Gravity;
import android.view.HapticFeedbackConstants;
import android.view.MotionEvent;
import android.view.View;
import android.view.ViewGroup;
import android.view.accessibility.AccessibilityNodeInfo;
import android.widget.Button;
import android.widget.FrameLayout;

import androidx.annotation.Keep;
import androidx.recyclerview.widget.LinearLayoutManager;
import androidx.recyclerview.widget.RecyclerView;

import org.telegram.messenger.AndroidUtilities;
import org.telegram.messenger.ApplicationLoader;
import org.telegram.messenger.FileLoader;
import org.telegram.messenger.FileLog;
import org.telegram.messenger.LocaleController;
import org.telegram.messenger.NotificationCenter;
import org.telegram.messenger.R;
import org.telegram.messenger.SharedConfig;
import org.telegram.messenger.Utilities;
import org.telegram.tgnet.ConnectionsManager;
import org.telegram.tgnet.TLRPC;
import org.telegram.tgnet.tl.TL_account;
import org.telegram.ui.ActionBar.BaseFragment;
import org.telegram.ui.ActionBar.EmojiThemes;
import org.telegram.ui.ActionBar.Theme;
import org.telegram.ui.ActionBar.ThemeColors;
import org.telegram.ui.Components.LayoutHelper;
import org.telegram.ui.Components.MotionBackgroundDrawable;
import org.telegram.ui.Components.RadioButton;
import org.telegram.ui.Components.RecyclerListView;
import org.telegram.ui.ThemeActivity;
import org.telegram.ui.ThemeSetUrlActivity;

import java.io.File;
import java.io.FileInputStream;
import java.util.ArrayList;
import java.util.HashMap;

import androidx.annotation.Keep;
import androidx.recyclerview.widget.LinearLayoutManager;
import androidx.recyclerview.widget.RecyclerView;

import tw.nekomimi.nekogram.NekoConfig;

public class ThemesHorizontalListCell extends RecyclerListView implements NotificationCenter.NotificationCenterDelegate {

    public static byte[] bytes = new byte[1024];

    private boolean drawDivider;
    private LinearLayoutManager horizontalLayoutManager;
    private HashMap<String, Theme.ThemeInfo> loadingThemes = new HashMap<>();
    private HashMap<Theme.ThemeInfo, String> loadingWallpapers = new HashMap<>();
    private Theme.ThemeInfo prevThemeInfo;
    private ThemesListAdapter adapter;

    private ArrayList<Theme.ThemeInfo> customThemes;
    private ArrayList<Theme.ThemeInfo> defaultThemes;
    private int currentType;
    private int prevCount;
    private BaseFragment fragment;

    private class ThemesListAdapter extends RecyclerListView.SelectionAdapter {

        private Context mContext;

        ThemesListAdapter(Context context) {
            mContext = context;
        }

        @Override
        public boolean isEnabled(RecyclerView.ViewHolder holder) {
            return false;
        }

        @Override
        public RecyclerView.ViewHolder onCreateViewHolder(ViewGroup parent, int viewType) {
            return new RecyclerListView.Holder(new InnerThemeView(mContext));
        }

        @Override
        public void onBindViewHolder(RecyclerView.ViewHolder holder, int position) {
            InnerThemeView view = (InnerThemeView) holder.itemView;
            ArrayList<Theme.ThemeInfo> arrayList;
            int p = position;
            if (position < defaultThemes.size()) {
                arrayList = defaultThemes;
            } else {
                arrayList = customThemes;
                p -= defaultThemes.size();
            }
            view.setTheme(arrayList.get(p), position == getItemCount() - 1, position == 0);
        }

        @Override
        public int getItemCount() {
            return prevCount = defaultThemes.size() + customThemes.size();
        }
    }

    private class InnerThemeView extends FrameLayout {

        private RadioButton button;
        private Theme.ThemeInfo themeInfo;
        private RectF rect = new RectF();
        private Paint paint = new Paint(Paint.ANTI_ALIAS_FLAG);
        private Drawable optionsDrawable;

        private TextPaint textPaint = new TextPaint(Paint.ANTI_ALIAS_FLAG);
        private Drawable inDrawable;
        private Drawable outDrawable;
        private boolean isLast;
        private boolean isFirst;

        private float placeholderAlpha;

        private int inColor;
        private int outColor;
        private int backColor;
        private int checkColor;
        private int accentId;

        private int oldInColor;
        private int oldOutColor;
        private int oldBackColor;
        private int oldCheckColor;

        private boolean accentColorChanged;

        private ObjectAnimator accentAnimator;
        private float accentState;
        private final ArgbEvaluator evaluator = new ArgbEvaluator();

        private Drawable backgroundDrawable;
        private Paint bitmapPaint = new Paint(Paint.ANTI_ALIAS_FLAG | Paint.FILTER_BITMAP_FLAG);
        private BitmapShader bitmapShader;
        private boolean hasWhiteBackground;
        private Matrix shaderMatrix = new Matrix();

        private Drawable loadingDrawable;
        private int loadingColor;

        private long lastDrawTime;

        private boolean pressed;

        public InnerThemeView(Context context) {
            super(context);
            setWillNotDraw(false);

            inDrawable = context.getResources().getDrawable(R.drawable.minibubble_in).mutate();
            outDrawable = context.getResources().getDrawable(R.drawable.minibubble_out).mutate();

            textPaint.setTextSize(AndroidUtilities.dp(13));

            button = new RadioButton(context);
            button.setSize(AndroidUtilities.dp(20));
            addView(button, LayoutHelper.createFrame(22, 22, Gravity.LEFT | Gravity.TOP, 27, 75, 0, 0));
        }

        @Override
        protected void onMeasure(int widthMeasureSpec, int heightMeasureSpec) {
            super.onMeasure(MeasureSpec.makeMeasureSpec(AndroidUtilities.dp(76 + (isLast ? 22 : 15) + (isFirst ? 22 : 0)), MeasureSpec.EXACTLY), MeasureSpec.makeMeasureSpec(AndroidUtilities.dp(148), MeasureSpec.EXACTLY));
        }

        @Override
        public boolean onTouchEvent(MotionEvent event) {
            if (optionsDrawable == null || themeInfo == null || themeInfo.info != null && !themeInfo.themeLoaded || currentType != ThemeActivity.THEME_TYPE_BASIC) {
                return super.onTouchEvent(event);
            }
            int action = event.getAction();
            if (action == MotionEvent.ACTION_DOWN || action == MotionEvent.ACTION_UP) {
                float x = event.getX();
                float y = event.getY();
                if (x > rect.centerX() && y < rect.centerY() - AndroidUtilities.dp(10)) {
                    if (action == MotionEvent.ACTION_DOWN) {
                        pressed = true;
                    } else {
<<<<<<< HEAD
                        if (!NekoConfig.disableVibration.Bool()) {
                            performHapticFeedback(HapticFeedbackConstants.KEYBOARD_TAP);
                        }
=======
                        try {
                            performHapticFeedback(HapticFeedbackConstants.KEYBOARD_TAP);
                        } catch (Exception ignored) {}
>>>>>>> eee720ef
                        showOptionsForTheme(themeInfo);
                    }
                }
                if (action == MotionEvent.ACTION_UP) {
                    pressed = false;
                }
            }
            return pressed;
        }

        private boolean parseTheme() {
            if (themeInfo == null || themeInfo.pathToFile == null) {
                return false;
            }
            boolean finished = false;
            File file = new File(themeInfo.pathToFile);
            try (FileInputStream stream = new FileInputStream(file)) {
                int currentPosition = 0;
                int idx;
                int read;
                int linesRead = 0;
                while ((read = stream.read(bytes)) != -1) {
                    int previousPosition = currentPosition;
                    int start = 0;
                    for (int a = 0; a < read; a++) {
                        if (bytes[a] == '\n') {
                            linesRead++;
                            int len = a - start + 1;
                            String line = new String(bytes, start, len - 1, "UTF-8");
                            if (line.startsWith("WLS=")) {
                                String wallpaperLink = line.substring(4);
                                Uri uri = Uri.parse(wallpaperLink);
                                themeInfo.slug = uri.getQueryParameter("slug");
                                themeInfo.pathToWallpaper = new File(ApplicationLoader.getFilesDirFixed(), Utilities.MD5(wallpaperLink) + ".wp").getAbsolutePath();

                                String mode = uri.getQueryParameter("mode");
                                if (mode != null) {
                                    mode = mode.toLowerCase();
                                    String[] modes = mode.split(" ");
                                    if (modes != null && modes.length > 0) {
                                        for (int b = 0; b < modes.length; b++) {
                                            if ("blur".equals(modes[b])) {
                                                themeInfo.isBlured = true;
                                                break;
                                            }
                                        }
                                    }
                                }
                                String pattern = uri.getQueryParameter("pattern");
                                if (!TextUtils.isEmpty(pattern)) {
                                    try {
                                        String bgColor = uri.getQueryParameter("bg_color");
                                        if (!TextUtils.isEmpty(bgColor)) {
                                            themeInfo.patternBgColor = Integer.parseInt(bgColor.substring(0, 6), 16) | 0xff000000;
                                            if (bgColor.length() >= 13 && AndroidUtilities.isValidWallChar(bgColor.charAt(6))) {
                                                themeInfo.patternBgGradientColor1 = Integer.parseInt(bgColor.substring(7, 13), 16) | 0xff000000;
                                            }
                                            if (bgColor.length() >= 20 && AndroidUtilities.isValidWallChar(bgColor.charAt(13))) {
                                                themeInfo.patternBgGradientColor2 = Integer.parseInt(bgColor.substring(14, 20), 16) | 0xff000000;
                                            }
                                            if (bgColor.length() == 27 && AndroidUtilities.isValidWallChar(bgColor.charAt(20))) {
                                                themeInfo.patternBgGradientColor3 = Integer.parseInt(bgColor.substring(21), 16) | 0xff000000;
                                            }
                                        }
                                    } catch (Exception ignore) {

                                    }
                                    try {
                                        String rotation = uri.getQueryParameter("rotation");
                                        if (!TextUtils.isEmpty(rotation)) {
                                            themeInfo.patternBgGradientRotation = Utilities.parseInt(rotation);
                                        }
                                    } catch (Exception ignore) {

                                    }
                                    String intensity = uri.getQueryParameter("intensity");
                                    if (!TextUtils.isEmpty(intensity)) {
                                        themeInfo.patternIntensity = Utilities.parseInt(intensity);
                                    }
                                    if (themeInfo.patternIntensity == 0) {
                                        themeInfo.patternIntensity = 50;
                                    }
                                }
                            } else if (line.startsWith("WPS")) {
                                themeInfo.previewWallpaperOffset = currentPosition + len;
                                finished = true;
                                break;
                            } else {
                                if ((idx = line.indexOf('=')) != -1) {
                                    int key = ThemeColors.stringKeyToInt(line.substring(0, idx));
                                    if (key == Theme.key_chat_inBubble || key == Theme.key_chat_outBubble || key == Theme.key_chat_wallpaper || key == Theme.key_chat_wallpaper_gradient_to1 || key == Theme.key_chat_wallpaper_gradient_to2 || key == Theme.key_chat_wallpaper_gradient_to3) {
                                        String param = line.substring(idx + 1);
                                        int value;
                                        if (param.length() > 0 && param.charAt(0) == '#') {
                                            try {
                                                value = Color.parseColor(param);
                                            } catch (Exception ignore) {
                                                value = Utilities.parseInt(param);
                                            }
                                        } else {
                                            value = Utilities.parseInt(param);
                                        }
                                        if (key == Theme.key_chat_inBubble) {
                                            themeInfo.setPreviewInColor(value);
                                        } else if (key == Theme.key_chat_outBubble){
                                            themeInfo.setPreviewOutColor(value);
                                        } else if (key == Theme.key_chat_wallpaper) {
                                            themeInfo.setPreviewBackgroundColor(value);
                                        } else if (key == Theme.key_chat_wallpaper_gradient_to1) {
                                            themeInfo.previewBackgroundGradientColor1 = value;
                                        } else if (key == Theme.key_chat_wallpaper_gradient_to2) {
                                            themeInfo.previewBackgroundGradientColor2 = value;
                                        } else if (key == Theme.key_chat_wallpaper_gradient_to3) {
                                            themeInfo.previewBackgroundGradientColor3 = value;
                                        }
                                    }
                                }
                            }
                            start += len;
                            currentPosition += len;
                        }
                    }
                    if (finished || previousPosition == currentPosition) {
                        break;
                    }
                    stream.getChannel().position(currentPosition);
                }
            } catch (Throwable e) {
                FileLog.e(e);
            }

            if (themeInfo.pathToWallpaper != null && !themeInfo.badWallpaper) {
                file = new File(themeInfo.pathToWallpaper);
                if (!file.exists()) {
                    if (!loadingWallpapers.containsKey(themeInfo)) {
                        loadingWallpapers.put(themeInfo, themeInfo.slug);
                        TL_account.getWallPaper req = new TL_account.getWallPaper();
                        TLRPC.TL_inputWallPaperSlug inputWallPaperSlug = new TLRPC.TL_inputWallPaperSlug();
                        inputWallPaperSlug.slug = themeInfo.slug;
                        req.wallpaper = inputWallPaperSlug;
                        ConnectionsManager.getInstance(themeInfo.account).sendRequest(req, (response, error) -> AndroidUtilities.runOnUIThread(() -> {
                            if (response instanceof TLRPC.TL_wallPaper) {
                                TLRPC.WallPaper wallPaper = (TLRPC.WallPaper) response;
                                String name = FileLoader.getAttachFileName(wallPaper.document);
                                if (!loadingThemes.containsKey(name)) {
                                    loadingThemes.put(name, themeInfo);
                                    FileLoader.getInstance(themeInfo.account).loadFile(wallPaper.document, wallPaper, FileLoader.PRIORITY_NORMAL, 1);
                                }
                            } else {
                                themeInfo.badWallpaper = true;
                            }
                        }));
                    }
                    return false;
                }
            }
            themeInfo.previewParsed = true;
            return true;
        }

        private void applyTheme() {
            inDrawable.setColorFilter(new PorterDuffColorFilter(themeInfo.getPreviewInColor(), PorterDuff.Mode.SRC_IN));
            outDrawable.setColorFilter(new PorterDuffColorFilter(themeInfo.getPreviewOutColor(), PorterDuff.Mode.SRC_IN));
            if (themeInfo.pathToFile == null) {
                updateColors(false);
                optionsDrawable = null;
            } else {
                optionsDrawable = getResources().getDrawable(R.drawable.preview_dots).mutate();
                oldBackColor = backColor = themeInfo.getPreviewBackgroundColor();
            }

            bitmapShader = null;
            backgroundDrawable = null;
            double[] hsv = null;
            if (themeInfo.previewBackgroundGradientColor1 != 0 && themeInfo.previewBackgroundGradientColor2 != 0) {
                final MotionBackgroundDrawable drawable = new MotionBackgroundDrawable(themeInfo.getPreviewBackgroundColor(), themeInfo.previewBackgroundGradientColor1, themeInfo.previewBackgroundGradientColor2, themeInfo.previewBackgroundGradientColor3, true);
                drawable.setRoundRadius(AndroidUtilities.dp(6));
                backgroundDrawable = drawable;
                hsv = AndroidUtilities.rgbToHsv(Color.red(themeInfo.getPreviewBackgroundColor()), Color.green(themeInfo.getPreviewBackgroundColor()), Color.blue(themeInfo.getPreviewBackgroundColor()));
            } else if (themeInfo.previewBackgroundGradientColor1 != 0) {
                final GradientDrawable drawable = new GradientDrawable(GradientDrawable.Orientation.BL_TR, new int[]{themeInfo.getPreviewBackgroundColor(), themeInfo.previewBackgroundGradientColor1});
                drawable.setCornerRadius(AndroidUtilities.dp(6));
                backgroundDrawable = drawable;
                hsv = AndroidUtilities.rgbToHsv(Color.red(themeInfo.getPreviewBackgroundColor()), Color.green(themeInfo.getPreviewBackgroundColor()), Color.blue(themeInfo.getPreviewBackgroundColor()));
            } else if (themeInfo.previewWallpaperOffset > 0 || themeInfo.pathToWallpaper != null) {
                Bitmap wallpaper = AndroidUtilities.getScaledBitmap(AndroidUtilities.dp(76), AndroidUtilities.dp(97), themeInfo.pathToWallpaper, themeInfo.pathToFile, themeInfo.previewWallpaperOffset);
                if (wallpaper != null) {
                    backgroundDrawable = new BitmapDrawable(wallpaper);
                    bitmapShader = new BitmapShader(wallpaper, Shader.TileMode.CLAMP, Shader.TileMode.CLAMP);
                    bitmapPaint.setShader(bitmapShader);
                    int[] colors = AndroidUtilities.calcDrawableColor(backgroundDrawable);
                    hsv = AndroidUtilities.rgbToHsv(Color.red(colors[0]), Color.green(colors[0]), Color.blue(colors[0]));
                }
            } else if (themeInfo.getPreviewBackgroundColor() != 0) {
                hsv = AndroidUtilities.rgbToHsv(Color.red(themeInfo.getPreviewBackgroundColor()), Color.green(themeInfo.getPreviewBackgroundColor()), Color.blue(themeInfo.getPreviewBackgroundColor()));
            }
            if (hsv != null && hsv[1] <= 0.1f && hsv[2] >= 0.96f) {
                hasWhiteBackground = true;
            } else {
                hasWhiteBackground = false;
            }
            if (themeInfo.getPreviewBackgroundColor() == 0 && themeInfo.previewParsed && backgroundDrawable == null) {
                backgroundDrawable = Theme.createDefaultWallpaper(100, 200);
                if (backgroundDrawable instanceof MotionBackgroundDrawable) {
                    ((MotionBackgroundDrawable) backgroundDrawable).setRoundRadius(AndroidUtilities.dp(6));
                }
            }
            invalidate();
        }

        public void setTheme(Theme.ThemeInfo theme, boolean last, boolean first) {
            themeInfo = theme;
            isFirst = first;
            isLast = last;
            accentId = theme.currentAccentId;
            FrameLayout.LayoutParams layoutParams = (FrameLayout.LayoutParams) button.getLayoutParams();
            layoutParams.leftMargin = AndroidUtilities.dp(isFirst ? 22 + 27 : 27);
            button.setLayoutParams(layoutParams);
            placeholderAlpha = 0.0f;

            if (themeInfo.pathToFile != null && !themeInfo.previewParsed) {
                themeInfo.setPreviewInColor(Theme.getDefaultColor(Theme.key_chat_inBubble));
                themeInfo.setPreviewOutColor(Theme.getDefaultColor(Theme.key_chat_outBubble));
                File file = new File(themeInfo.pathToFile);
                boolean fileExists = file.exists();
                boolean parsed = fileExists && parseTheme();
                if ((!parsed || !fileExists) && themeInfo.info != null) {
                    if (themeInfo.info.document != null) {
                        themeInfo.themeLoaded = false;
                        placeholderAlpha = 1.0f;
                        loadingDrawable = getResources().getDrawable(R.drawable.msg_theme).mutate();
                        Theme.setDrawableColor(loadingDrawable, loadingColor = Theme.getColor(Theme.key_windowBackgroundWhiteGrayText7));
                        if (!fileExists) {
                            String name = FileLoader.getAttachFileName(themeInfo.info.document);
                            if (!loadingThemes.containsKey(name)) {
                                loadingThemes.put(name, themeInfo);
                                FileLoader.getInstance(themeInfo.account).loadFile(themeInfo.info.document, themeInfo.info, FileLoader.PRIORITY_NORMAL, 1);
                            }
                        }
                    } else {
                        loadingDrawable = getResources().getDrawable(R.drawable.preview_custom).mutate();
                        Theme.setDrawableColor(loadingDrawable, loadingColor = Theme.getColor(Theme.key_windowBackgroundWhiteGrayText7));
                    }
                }
            }
            applyTheme();
        }

        @Override
        protected void onAttachedToWindow() {
            super.onAttachedToWindow();
            Theme.ThemeInfo t = currentType == ThemeActivity.THEME_TYPE_NIGHT ? Theme.getCurrentNightTheme() : Theme.getCurrentTheme();
            button.setChecked(themeInfo == t, false);
            if (themeInfo != null && themeInfo.info != null && !themeInfo.themeLoaded) {
                String name = FileLoader.getAttachFileName(themeInfo.info.document);
                if (!loadingThemes.containsKey(name) && !loadingWallpapers.containsKey(themeInfo)) {
                    themeInfo.themeLoaded = true;
                    placeholderAlpha = 0.0f;
                    parseTheme();
                    applyTheme();
                }
            }
        }

        public void updateCurrentThemeCheck() {
            Theme.ThemeInfo t = currentType == ThemeActivity.THEME_TYPE_NIGHT ? Theme.getCurrentNightTheme() : Theme.getCurrentTheme();
            button.setChecked(themeInfo == t, true);
        }

        void updateColors(boolean animate) {
            oldInColor = inColor;
            oldOutColor = outColor;
            oldBackColor = backColor;
            oldCheckColor = checkColor;

            Theme.ThemeAccent accent = themeInfo.getAccent(false);

            int accentColor;
            int myAccentColor;
            int backAccent;
            if (accent != null) {
                accentColor = accent.accentColor;
                myAccentColor = accent.myMessagesAccentColor != 0 ? accent.myMessagesAccentColor : accentColor;
                int backgroundOverrideColor = (int) accent.backgroundOverrideColor;
                backAccent = backgroundOverrideColor != 0 ? backgroundOverrideColor : accentColor;
            } else {
                accentColor = 0;
                myAccentColor = 0;
                backAccent = 0;
            }
            inColor = Theme.changeColorAccent(themeInfo, accentColor, themeInfo.getPreviewInColor());
            outColor = Theme.changeColorAccent(themeInfo, myAccentColor, themeInfo.getPreviewOutColor());
            backColor = Theme.changeColorAccent(themeInfo, backAccent, themeInfo.getPreviewBackgroundColor());
            checkColor = outColor;
            accentId = themeInfo.currentAccentId;

            if (accentAnimator != null) {
                accentAnimator.cancel();
            }

            if (animate) {
                accentAnimator = ObjectAnimator.ofFloat(this, "accentState", 0f, 1f);
                accentAnimator.setDuration(200);
                accentAnimator.start();
            } else {
                setAccentState(1f);
            }
        }

        @Keep
        public float getAccentState() {
            return accentState;
        }

        @Keep
        public void setAccentState(float state) {
            accentState = state;
            accentColorChanged = true;
            invalidate();
        }

        @Override
        protected void onDraw(Canvas canvas) {
            if (accentId != themeInfo.currentAccentId) {
                updateColors(true);
            }

            int x = isFirst ? AndroidUtilities.dp(22) : 0;
            int y = AndroidUtilities.dp(11);
            rect.set(x, y, x + AndroidUtilities.dp(76), y + AndroidUtilities.dp(97));

            String name = getThemeName();
            int maxWidth = getMeasuredWidth() - AndroidUtilities.dp(isFirst ? 10 : 15) - (isLast ? AndroidUtilities.dp(7) : 0);
            String text = TextUtils.ellipsize(name, textPaint, maxWidth, TextUtils.TruncateAt.END).toString();
            int width = (int) Math.ceil(textPaint.measureText(text));
            textPaint.setColor(Theme.getColor(Theme.key_windowBackgroundWhiteBlackText));
            canvas.drawText(text, x + (AndroidUtilities.dp(76) - width) / 2, AndroidUtilities.dp(131), textPaint);

            boolean drawContent = themeInfo.info == null || themeInfo.info.document != null && themeInfo.themeLoaded;

            if (drawContent) {
                paint.setColor(blend(oldBackColor, backColor));

                if (accentColorChanged) {
                    inDrawable.setColorFilter(new PorterDuffColorFilter(blend(oldInColor, inColor), PorterDuff.Mode.SRC_IN));
                    outDrawable.setColorFilter(new PorterDuffColorFilter(blend(oldOutColor, outColor), PorterDuff.Mode.SRC_IN));
                    accentColorChanged = false;
                }

                if (backgroundDrawable != null) {
                    if (bitmapShader != null) {
                        BitmapDrawable bitmapDrawable = (BitmapDrawable) backgroundDrawable;
                        float bitmapW = bitmapDrawable.getBitmap().getWidth();
                        float bitmapH = bitmapDrawable.getBitmap().getHeight();
                        float scaleW = bitmapW / rect.width();
                        float scaleH = bitmapH / rect.height();

                        shaderMatrix.reset();
                        float scale = 1.0f / Math.min(scaleW, scaleH);
                        if (bitmapW / scaleH > rect.width()) {
                            bitmapW /= scaleH;
                            shaderMatrix.setTranslate(x - (bitmapW - rect.width()) / 2, y);
                        } else {
                            bitmapH /= scaleW;
                            shaderMatrix.setTranslate(x, y - (bitmapH - rect.height()) / 2);
                        }
                        shaderMatrix.preScale(scale, scale);
                        bitmapShader.setLocalMatrix(shaderMatrix);
                        canvas.drawRoundRect(rect, AndroidUtilities.dp(6), AndroidUtilities.dp(6), bitmapPaint);
                    } else {
                        backgroundDrawable.setBounds((int) rect.left, (int) rect.top, (int) rect.right, (int) rect.bottom);
                        backgroundDrawable.draw(canvas);
                    }
                } else {
                    canvas.drawRoundRect(rect, AndroidUtilities.dp(6), AndroidUtilities.dp(6), paint);
                }

                button.setColor(0x66ffffff, 0xffffffff);

                if (themeInfo.accentBaseColor != 0) {
                    if ("Day".equals(themeInfo.name) || "Arctic Blue".equals(themeInfo.name)) {
                        button.setColor(0xffb3b3b3, blend(oldCheckColor, checkColor));
                        Theme.chat_instantViewRectPaint.setColor(0x2bb0b5ba);
                        canvas.drawRoundRect(rect, AndroidUtilities.dp(6), AndroidUtilities.dp(6), Theme.chat_instantViewRectPaint);
                    }
                } else if (hasWhiteBackground) {
                    button.setColor(0xffb3b3b3, themeInfo.getPreviewOutColor());
                    Theme.chat_instantViewRectPaint.setColor(0x2bb0b5ba);
                    canvas.drawRoundRect(rect, AndroidUtilities.dp(6), AndroidUtilities.dp(6), Theme.chat_instantViewRectPaint);
                }

                inDrawable.setBounds(x + AndroidUtilities.dp(6), AndroidUtilities.dp(22), x + AndroidUtilities.dp(6 + 43), AndroidUtilities.dp(22 + 14));
                inDrawable.draw(canvas);

                outDrawable.setBounds(x + AndroidUtilities.dp(27), AndroidUtilities.dp(41), x + AndroidUtilities.dp(27 + 43), AndroidUtilities.dp(41 + 14));
                outDrawable.draw(canvas);

                if (optionsDrawable != null && currentType == ThemeActivity.THEME_TYPE_BASIC) {
                    x = (int) rect.right - AndroidUtilities.dp(16);
                    y = (int) rect.top + AndroidUtilities.dp(6);
                    optionsDrawable.setBounds(x, y, x + optionsDrawable.getIntrinsicWidth(), y + optionsDrawable.getIntrinsicHeight());
                    optionsDrawable.draw(canvas);
                }
            }

            if (themeInfo.info != null && themeInfo.info.document == null) {
                button.setAlpha(0.0f);
                Theme.chat_instantViewRectPaint.setColor(0x2bb0b5ba);
                canvas.drawRoundRect(rect, AndroidUtilities.dp(6), AndroidUtilities.dp(6), Theme.chat_instantViewRectPaint);
                if (loadingDrawable != null) {
                    int newColor = Theme.getColor(Theme.key_windowBackgroundWhiteGrayText7);
                    if (loadingColor != newColor) {
                        Theme.setDrawableColor(loadingDrawable, loadingColor = newColor);
                    }
                    x = (int) (rect.centerX() - loadingDrawable.getIntrinsicWidth() / 2);
                    y = (int) (rect.centerY() - loadingDrawable.getIntrinsicHeight() / 2);
                    loadingDrawable.setBounds(x, y, x + loadingDrawable.getIntrinsicWidth(), y + loadingDrawable.getIntrinsicHeight());
                    loadingDrawable.draw(canvas);
                }
            } else if (themeInfo.info != null && !themeInfo.themeLoaded || placeholderAlpha > 0.0f) {
                button.setAlpha(1.0f - placeholderAlpha);
                paint.setColor(Theme.getColor(Theme.key_windowBackgroundGray));
                paint.setAlpha((int) (placeholderAlpha * 255));
                canvas.drawRoundRect(rect, AndroidUtilities.dp(6), AndroidUtilities.dp(6), paint);
                if (loadingDrawable != null) {
                    int newColor = Theme.getColor(Theme.key_windowBackgroundWhiteGrayText7);
                    if (loadingColor != newColor) {
                        Theme.setDrawableColor(loadingDrawable, loadingColor = newColor);
                    }
                    x = (int) (rect.centerX() - loadingDrawable.getIntrinsicWidth() / 2);
                    y = (int) (rect.centerY() - loadingDrawable.getIntrinsicHeight() / 2);
                    loadingDrawable.setAlpha((int) (placeholderAlpha * 255));
                    loadingDrawable.setBounds(x, y, x + loadingDrawable.getIntrinsicWidth(), y + loadingDrawable.getIntrinsicHeight());
                    loadingDrawable.draw(canvas);
                }
                if (themeInfo.themeLoaded) {
                    long newTime = SystemClock.elapsedRealtime();
                    long dt = Math.min(17, newTime - lastDrawTime);
                    lastDrawTime = newTime;
                    placeholderAlpha -= dt / 180.0f;
                    if (placeholderAlpha < 0.0f) {
                        placeholderAlpha = 0.0f;
                    }
                    invalidate();
                }
            } else if (button.getAlpha() != 1.0f) {
                button.setAlpha(1.0f);
            }
        }

        private String getThemeName() {
            String name = themeInfo.getName();
            if (name.toLowerCase().endsWith(".attheme")) {
                name = name.substring(0, name.lastIndexOf('.'));
            }
            return name;
        }

        private int blend(int color1, int color2) {
            if (accentState == 1.0f) {
                return color2;
            } else {
                return (int) evaluator.evaluate(accentState, color1, color2);
            }
        }

        @Override
        public void onInitializeAccessibilityNodeInfo(AccessibilityNodeInfo info) {
            super.onInitializeAccessibilityNodeInfo(info);
            info.setText(getThemeName());
            info.setClassName(Button.class.getName());
            info.setChecked(button.isChecked());
            info.setCheckable(true);
            info.setEnabled(true);
            if (Build.VERSION.SDK_INT >= Build.VERSION_CODES.LOLLIPOP) {
                info.addAction(AccessibilityNodeInfo.AccessibilityAction.ACTION_CLICK);
                info.addAction(new AccessibilityNodeInfo.AccessibilityAction(AccessibilityNodeInfo.ACTION_LONG_CLICK, LocaleController.getString(R.string.AccDescrMoreOptions)));
            }
        }
    }

    public ThemesHorizontalListCell(Context context, BaseFragment fragment, int type, ArrayList<Theme.ThemeInfo> def, ArrayList<Theme.ThemeInfo> custom) {
        super(context);

        customThemes = custom;
        defaultThemes = def;
        currentType = type;
        this.fragment = fragment;

        if (type == ThemeActivity.THEME_TYPE_OTHER) {
            setBackgroundColor(Theme.getColor(Theme.key_dialogBackground));
        } else {
            setBackgroundColor(Theme.getColor(Theme.key_windowBackgroundWhite));
        }
        setItemAnimator(null);
        setLayoutAnimation(null);
        horizontalLayoutManager = new LinearLayoutManager(context) {
            @Override
            public boolean supportsPredictiveItemAnimations() {
                return false;
            }
        };
        setPadding(0, 0, 0, 0);
        setClipToPadding(false);
        horizontalLayoutManager.setOrientation(LinearLayoutManager.HORIZONTAL);
        setLayoutManager(horizontalLayoutManager);
        setAdapter(adapter = new ThemesListAdapter(context));
        setOnItemClickListener((view1, position) -> {
            selectTheme(((InnerThemeView) view1).themeInfo);
            int left = view1.getLeft();
            int right = view1.getRight();
            if (left < 0) {
                smoothScrollBy(left - AndroidUtilities.dp(8), 0);
            } else if (right > getMeasuredWidth()) {
                smoothScrollBy(right - getMeasuredWidth(), 0);
            }
        });
        setOnItemLongClickListener((view12, position) -> {
            InnerThemeView innerThemeView = (InnerThemeView) view12;
            showOptionsForTheme(innerThemeView.themeInfo);
            return true;
        });
    }

    public void selectTheme(Theme.ThemeInfo themeInfo) {
        if (themeInfo.info != null) {
            if (!themeInfo.themeLoaded) {
                return;
            }
            if (themeInfo.info.document == null) {
                if (fragment != null) {
                    fragment.presentFragment(new ThemeSetUrlActivity(themeInfo, null, true));
                }
                return;
            }
        }
        if (!TextUtils.isEmpty(themeInfo.assetName)) {
            Theme.PatternsLoader.createLoader(false);
        }

        SharedPreferences.Editor editor = ApplicationLoader.applicationContext.getSharedPreferences("themeconfig", Activity.MODE_PRIVATE).edit();
        editor.putString(currentType == ThemeActivity.THEME_TYPE_NIGHT || themeInfo.isDark() ? "lastDarkTheme" : "lastDayTheme", themeInfo.getKey());
        editor.apply();

        if (currentType == ThemeActivity.THEME_TYPE_NIGHT) {
            if (themeInfo == Theme.getCurrentNightTheme()) {
                return;
            }
            Theme.setCurrentNightTheme(themeInfo);
        } else {
            if (themeInfo == Theme.getCurrentTheme()) {
                return;
            }
            NotificationCenter.getGlobalInstance().postNotificationName(NotificationCenter.needSetDayNightTheme, themeInfo, false, null, -1);
        }
        updateRows();

        int count = getChildCount();
        for (int a = 0; a < count; a++) {
            View child = getChildAt(a);
            if (child instanceof InnerThemeView) {
                ((InnerThemeView) child).updateCurrentThemeCheck();
            }
        }
        EmojiThemes.saveCustomTheme(themeInfo, themeInfo.currentAccentId);

        if (currentType != ThemeActivity.THEME_TYPE_NIGHT) {
            Theme.turnOffAutoNight(fragment);
        }
    }

    public void setDrawDivider(boolean draw) {
        drawDivider = draw;
    }

    public void notifyDataSetChanged(int width) {
        if (prevCount == adapter.getItemCount()) {
            return;
        }
        adapter.notifyDataSetChanged();
        Theme.ThemeInfo t = currentType == ThemeActivity.THEME_TYPE_NIGHT ? Theme.getCurrentNightTheme() : Theme.getCurrentTheme();
        if (prevThemeInfo != t) {
            scrollToCurrentTheme(width, false);
        }
    }

    @Override
    public boolean onInterceptTouchEvent(MotionEvent e) {
        if (getParent() != null && getParent().getParent() != null) {
            getParent().getParent().requestDisallowInterceptTouchEvent(canScrollHorizontally(-1));
        }
        return super.onInterceptTouchEvent(e);
    }

    @Override
    public void onDraw(Canvas canvas) {
        super.onDraw(canvas);
        if (drawDivider) {
            canvas.drawLine(0, getMeasuredHeight() - 1, getMeasuredWidth(), getMeasuredHeight() - 1, Theme.dividerPaint);
        }
    }

    @Override
    public void setBackgroundColor(int color) {
        super.setBackgroundColor(color);
        invalidateViews();
    }

    @Override
    protected void onAttachedToWindow() {
        super.onAttachedToWindow();
        for (int a : SharedConfig.activeAccounts) {
            NotificationCenter.getInstance(a).addObserver(this, NotificationCenter.fileLoaded);
            NotificationCenter.getInstance(a).addObserver(this, NotificationCenter.fileLoadFailed);
        }
    }

    @Override
    protected void onDetachedFromWindow() {
        super.onDetachedFromWindow();
        for (int a : SharedConfig.activeAccounts) {
            NotificationCenter.getInstance(a).removeObserver(this, NotificationCenter.fileLoaded);
            NotificationCenter.getInstance(a).removeObserver(this, NotificationCenter.fileLoadFailed);
        }
    }

    @Override
    public void didReceivedNotification(int id, int account, Object... args) {
        if (id == NotificationCenter.fileLoaded) {
            String fileName = (String) args[0];
            File file = (File) args[1];
            Theme.ThemeInfo info = loadingThemes.get(fileName);
            if (info != null) {
                loadingThemes.remove(fileName);
                if (loadingWallpapers.remove(info) != null) {
                    Utilities.globalQueue.postRunnable(() -> {
                        info.badWallpaper = !info.createBackground(file, info.pathToWallpaper);
                        AndroidUtilities.runOnUIThread(() -> checkVisibleTheme(info));
                    });
                } else {
                    checkVisibleTheme(info);
                }
            }
        } else if (id == NotificationCenter.fileLoadFailed) {
            String fileName = (String) args[0];
            loadingThemes.remove(fileName);
        }
    }

    private void checkVisibleTheme(Theme.ThemeInfo info) {
        int count = getChildCount();
        for (int a = 0; a < count; a++) {
            View child = getChildAt(a);
            if (child instanceof InnerThemeView) {
                InnerThemeView view = (InnerThemeView) child;
                if (view.themeInfo == info) {
                    if (view.parseTheme()) {
                        view.themeInfo.themeLoaded = true;
                        view.applyTheme();
                    }
                }
            }
        }
    }

    public void scrollToCurrentTheme(int width, boolean animated) {
        if (width == 0) {
            View parent = (View) getParent();
            if (parent != null) {
                width = parent.getMeasuredWidth();
            }
        }
        if (width == 0) {
            return;
        }
        prevThemeInfo = currentType == ThemeActivity.THEME_TYPE_NIGHT ? Theme.getCurrentNightTheme() : Theme.getCurrentTheme();
        int index = defaultThemes.indexOf(prevThemeInfo);
        if (index < 0) {
            index = customThemes.indexOf(prevThemeInfo) + defaultThemes.size();
            if (index < 0) {
                return;
            }
        }
        if (animated) {
            smoothScrollToPosition(index);
        } else {
            horizontalLayoutManager.scrollToPositionWithOffset(index, (width - AndroidUtilities.dp(76)) / 2);
        }
    }

    protected void showOptionsForTheme(Theme.ThemeInfo themeInfo) {

    }

    protected void updateRows() {

    }
}<|MERGE_RESOLUTION|>--- conflicted
+++ resolved
@@ -203,15 +203,11 @@
                     if (action == MotionEvent.ACTION_DOWN) {
                         pressed = true;
                     } else {
-<<<<<<< HEAD
                         if (!NekoConfig.disableVibration.Bool()) {
-                            performHapticFeedback(HapticFeedbackConstants.KEYBOARD_TAP);
+                            try {
+                                performHapticFeedback(HapticFeedbackConstants.KEYBOARD_TAP);
+                            } catch (Exception ignored) {}
                         }
-=======
-                        try {
-                            performHapticFeedback(HapticFeedbackConstants.KEYBOARD_TAP);
-                        } catch (Exception ignored) {}
->>>>>>> eee720ef
                         showOptionsForTheme(themeInfo);
                     }
                 }
