--- conflicted
+++ resolved
@@ -260,12 +260,8 @@
                     statusTextView.setText(LocaleController.formatUserStatus(currentAccount, currentUser));
                 }
             }
-<<<<<<< HEAD
             // TODO: NekoX: Wait for review
-            avatarImageView.setImage(ImageLocation.getForUserOrChat(currentUser, ImageLocation.TYPE_SMALL), "50_50", ImageLocation.getForUserOrChat(currentUser, ImageLocation.TYPE_STRIPPED), "50_50", avatarDrawable, currentUser);
-=======
             avatarImageView.setForUserOrChat(currentUser, avatarDrawable);
->>>>>>> c4ada53b
         } else if (currentChat != null) {
             statusTextView.setTextColor(statusColor);
             if (ChatObject.isChannel(currentChat) && !currentChat.megagroup) {
@@ -287,15 +283,11 @@
                     statusTextView.setText(LocaleController.getString("MegaPublic", R.string.MegaPublic));
                 }
             }
-<<<<<<< HEAD
         }
         if (currentUser != null) {
             avatarImageView.setImage(ImageLocation.getForUser(currentUser, ImageLocation.TYPE_SMALL), "50_50", avatarDrawable, currentUser);
         } else if (currentChat != null) {
-            avatarImageView.setImage(ImageLocation.getForUserOrChat(currentChat, ImageLocation.TYPE_SMALL), "50_50", ImageLocation.getForUserOrChat(currentChat, ImageLocation.TYPE_STRIPPED), "50_50", avatarDrawable, currentObject);
-=======
             avatarImageView.setForUserOrChat(currentChat, avatarDrawable);
->>>>>>> c4ada53b
         } else {
             avatarImageView.setImageDrawable(avatarDrawable);
         }
