/*
 * This is the source code of Telegram for Android v. 5.x.x
 * It is licensed under GNU GPL v. 2 or later.
 * You should have received a copy of the license in this archive (see LICENSE).
 *
 * Copyright Nikolai Kudashov, 2013-2018.
 */

package org.telegram.ui.Cells;

import android.content.Context;
import android.graphics.PorterDuff;
import android.graphics.PorterDuffColorFilter;
import android.util.TypedValue;
import android.view.Gravity;
import android.widget.FrameLayout;
import android.widget.ImageView;
import android.widget.LinearLayout;
import android.widget.TextView;

import org.telegram.messenger.AndroidUtilities;
import org.telegram.messenger.R;
import org.telegram.ui.ActionBar.Theme;
import org.telegram.ui.Components.LayoutHelper;

public class LocationPoweredCell extends FrameLayout {

    private TextView textView;
    private TextView textView2;
    private ImageView imageView;
    private final Theme.ResourcesProvider resourcesProvider;

    public LocationPoweredCell(Context context, Theme.ResourcesProvider resourcesProvider) {
        super(context);
        this.resourcesProvider = resourcesProvider;

        LinearLayout linearLayout = new LinearLayout(context);
        addView(linearLayout, LayoutHelper.createFrame(LayoutHelper.WRAP_CONTENT, LayoutHelper.WRAP_CONTENT, Gravity.CENTER));

        textView = new TextView(context);
        textView.setTextSize(TypedValue.COMPLEX_UNIT_DIP, 16);
        textView.setTextColor(getThemedColor(Theme.key_windowBackgroundWhiteGrayText3));
        textView.setText("Powered by");
        linearLayout.addView(textView, LayoutHelper.createLinear(LayoutHelper.WRAP_CONTENT, LayoutHelper.WRAP_CONTENT));

        imageView = new ImageView(context);
        imageView.setImageResource(R.drawable.foursquare);
<<<<<<< HEAD
        imageView.setColorFilter(new PorterDuffColorFilter(Theme.getColor(Theme.key_windowBackgroundWhiteGrayText3), PorterDuff.Mode.SRC_IN));
=======
        imageView.setColorFilter(new PorterDuffColorFilter(getThemedColor(Theme.key_windowBackgroundWhiteGrayText3), PorterDuff.Mode.MULTIPLY));
>>>>>>> 418f478a
        imageView.setPadding(0, AndroidUtilities.dp(2), 0, 0);
        linearLayout.addView(imageView, LayoutHelper.createLinear(35, LayoutHelper.WRAP_CONTENT));

        textView2 = new TextView(context);
        textView2.setTextSize(TypedValue.COMPLEX_UNIT_DIP, 16);
        textView2.setTextColor(getThemedColor(Theme.key_windowBackgroundWhiteGrayText3));
        textView2.setText("Foursquare");
        linearLayout.addView(textView2, LayoutHelper.createLinear(LayoutHelper.WRAP_CONTENT, LayoutHelper.WRAP_CONTENT));
    }

    @Override
    protected void onMeasure(int widthMeasureSpec, int heightMeasureSpec) {
        super.onMeasure(MeasureSpec.makeMeasureSpec(MeasureSpec.getSize(widthMeasureSpec), MeasureSpec.EXACTLY), MeasureSpec.makeMeasureSpec(AndroidUtilities.dp(56), MeasureSpec.EXACTLY));
    }

    private int getThemedColor(String key) {
        Integer color = resourcesProvider != null ? resourcesProvider.getColor(key) : null;
        return color != null ? color : Theme.getColor(key);
    }
}<|MERGE_RESOLUTION|>--- conflicted
+++ resolved
@@ -45,11 +45,7 @@
 
         imageView = new ImageView(context);
         imageView.setImageResource(R.drawable.foursquare);
-<<<<<<< HEAD
-        imageView.setColorFilter(new PorterDuffColorFilter(Theme.getColor(Theme.key_windowBackgroundWhiteGrayText3), PorterDuff.Mode.SRC_IN));
-=======
-        imageView.setColorFilter(new PorterDuffColorFilter(getThemedColor(Theme.key_windowBackgroundWhiteGrayText3), PorterDuff.Mode.MULTIPLY));
->>>>>>> 418f478a
+        imageView.setColorFilter(new PorterDuffColorFilter(getThemedColor(Theme.key_windowBackgroundWhiteGrayText3), PorterDuff.Mode.SRC_IN));
         imageView.setPadding(0, AndroidUtilities.dp(2), 0, 0);
         linearLayout.addView(imageView, LayoutHelper.createLinear(35, LayoutHelper.WRAP_CONTENT));
 
