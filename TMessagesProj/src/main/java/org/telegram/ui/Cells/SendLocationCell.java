/*
 * This is the source code of Telegram for Android v. 5.x.x
 * It is licensed under GNU GPL v. 2 or later.
 * You should have received a copy of the license in this archive (see LICENSE).
 *
 * Copyright Nikolai Kudashov, 2013-2018.
 */

package org.telegram.ui.Cells;

import android.content.Context;
import android.graphics.Canvas;
import android.graphics.PorterDuff;
import android.graphics.PorterDuffColorFilter;
import android.graphics.RectF;
import android.graphics.drawable.Drawable;
import android.view.Gravity;
import android.widget.FrameLayout;
import android.widget.ImageView;

import org.telegram.messenger.AndroidUtilities;
import org.telegram.messenger.LocaleController;
import org.telegram.messenger.LocationController;
import org.telegram.messenger.R;
import org.telegram.messenger.UserConfig;
import org.telegram.tgnet.ConnectionsManager;
import org.telegram.ui.ActionBar.Theme;
import org.telegram.ui.Components.CombinedDrawable;
import org.telegram.ui.Components.LayoutHelper;
import org.telegram.ui.ActionBar.SimpleTextView;
import org.telegram.ui.Components.ShareLocationDrawable;

public class SendLocationCell extends FrameLayout {

    private int currentAccount = UserConfig.selectedAccount;
    private SimpleTextView accurateTextView;
    private SimpleTextView titleTextView;
    private ImageView imageView;
    private long dialogId;
    private RectF rect;
    private final Theme.ResourcesProvider resourcesProvider;

    private Runnable invalidateRunnable = new Runnable() {
        @Override
        public void run() {
            checkText();
            invalidate((int) rect.left - 5, (int) rect.top - 5, (int) rect.right + 5, (int) rect.bottom + 5);
            AndroidUtilities.runOnUIThread(invalidateRunnable, 1000);
        }
    };

    public SendLocationCell(Context context, boolean live, Theme.ResourcesProvider resourcesProvider) {
        super(context);
        this.resourcesProvider = resourcesProvider;

        imageView = new ImageView(context);

        imageView.setTag(live ? Theme.key_location_sendLiveLocationBackground + Theme.key_location_sendLiveLocationIcon : Theme.key_location_sendLocationBackground + Theme.key_location_sendLocationIcon);
        Drawable circle = Theme.createSimpleSelectorCircleDrawable(AndroidUtilities.dp(42), getThemedColor(live ? Theme.key_location_sendLiveLocationBackground : Theme.key_location_sendLocationBackground), getThemedColor(live ? Theme.key_location_sendLiveLocationBackground : Theme.key_location_sendLocationBackground));
        if (live) {
            rect = new RectF();
            Drawable drawable = new ShareLocationDrawable(context, 4);
<<<<<<< HEAD
            drawable.setColorFilter(new PorterDuffColorFilter(Theme.getColor(Theme.key_location_sendLiveLocationIcon), PorterDuff.Mode.SRC_IN));
=======
            drawable.setColorFilter(new PorterDuffColorFilter(getThemedColor(Theme.key_location_sendLiveLocationIcon), PorterDuff.Mode.MULTIPLY));
>>>>>>> 418f478a
            CombinedDrawable combinedDrawable = new CombinedDrawable(circle, drawable);
            combinedDrawable.setCustomSize(AndroidUtilities.dp(42), AndroidUtilities.dp(42));
            imageView.setBackgroundDrawable(combinedDrawable);
            AndroidUtilities.runOnUIThread(invalidateRunnable, 1000);
            setWillNotDraw(false);
        } else {
            Drawable drawable = getResources().getDrawable(R.drawable.pin);
<<<<<<< HEAD
            drawable.setColorFilter(new PorterDuffColorFilter(Theme.getColor(Theme.key_location_sendLocationIcon), PorterDuff.Mode.SRC_IN));
=======
            drawable.setColorFilter(new PorterDuffColorFilter(getThemedColor(Theme.key_location_sendLocationIcon), PorterDuff.Mode.MULTIPLY));
>>>>>>> 418f478a
            CombinedDrawable combinedDrawable = new CombinedDrawable(circle, drawable);
            combinedDrawable.setCustomSize(AndroidUtilities.dp(42), AndroidUtilities.dp(42));
            combinedDrawable.setIconSize(AndroidUtilities.dp(24), AndroidUtilities.dp(24));
            imageView.setBackgroundDrawable(combinedDrawable);
        }
        addView(imageView, LayoutHelper.createFrame(42, 42, Gravity.TOP | (LocaleController.isRTL ? Gravity.RIGHT : Gravity.LEFT), LocaleController.isRTL ? 0 : 15, 12, LocaleController.isRTL ? 15 : 0, 0));

        titleTextView = new SimpleTextView(context);
        titleTextView.setTextSize(16);
        titleTextView.setTag(live ? Theme.key_location_sendLiveLocationText : Theme.key_location_sendLocationText);
        titleTextView.setTextColor(getThemedColor(live ? Theme.key_location_sendLiveLocationText : Theme.key_location_sendLocationText));
        titleTextView.setGravity(LocaleController.isRTL ? Gravity.RIGHT : Gravity.LEFT);
        titleTextView.setTypeface(AndroidUtilities.getTypeface("fonts/rmedium.ttf"));
        addView(titleTextView, LayoutHelper.createFrame(LayoutHelper.MATCH_PARENT, 20, Gravity.TOP | (LocaleController.isRTL ? Gravity.RIGHT : Gravity.LEFT), LocaleController.isRTL ? 16 : 73, 12, LocaleController.isRTL ? 73 : 16, 0));

        accurateTextView = new SimpleTextView(context);
        accurateTextView.setTextSize(14);
        accurateTextView.setTextColor(getThemedColor(Theme.key_windowBackgroundWhiteGrayText3));
        accurateTextView.setGravity(LocaleController.isRTL ? Gravity.RIGHT : Gravity.LEFT);
        addView(accurateTextView, LayoutHelper.createFrame(LayoutHelper.MATCH_PARENT, 20, Gravity.TOP | (LocaleController.isRTL ? Gravity.RIGHT : Gravity.LEFT), LocaleController.isRTL ? 16 : 73, 37, LocaleController.isRTL ? 73 : 16, 0));
    }

    private ImageView getImageView() {
        return imageView;
    }

    public void setHasLocation(boolean value) {
        LocationController.SharingLocationInfo info = LocationController.getInstance(currentAccount).getSharingLocationInfo(dialogId);
        if (info == null) {
            titleTextView.setAlpha(value ? 1.0f : 0.5f);
            accurateTextView.setAlpha(value ? 1.0f : 0.5f);
            imageView.setAlpha(value ? 1.0f : 0.5f);
        }
        checkText();
    }

    @Override
    protected void onMeasure(int widthMeasureSpec, int heightMeasureSpec) {
        super.onMeasure(MeasureSpec.makeMeasureSpec(MeasureSpec.getSize(widthMeasureSpec), MeasureSpec.EXACTLY), MeasureSpec.makeMeasureSpec(AndroidUtilities.dp(66), MeasureSpec.EXACTLY));
    }

    @Override
    protected void onDetachedFromWindow() {
        super.onDetachedFromWindow();
        AndroidUtilities.cancelRunOnUIThread(invalidateRunnable);
    }

    @Override
    protected void onAttachedToWindow() {
        super.onAttachedToWindow();
        if (rect != null) {
            AndroidUtilities.runOnUIThread(invalidateRunnable, 1000);
        }
    }

    public void setText(String title, String text) {
        titleTextView.setText(title);
        accurateTextView.setText(text);
    }

    public void setDialogId(long did) {
        dialogId = did;
        checkText();
    }

    private void checkText() {
        LocationController.SharingLocationInfo info = LocationController.getInstance(currentAccount).getSharingLocationInfo(dialogId);
        if (info != null) {
            setText(LocaleController.getString("StopLiveLocation", R.string.StopLiveLocation), LocaleController.formatLocationUpdateDate(info.messageObject.messageOwner.edit_date != 0 ? info.messageObject.messageOwner.edit_date : info.messageObject.messageOwner.date));
        } else {
            setText(LocaleController.getString("SendLiveLocation", R.string.SendLiveLocation), LocaleController.getString("SendLiveLocationInfo", R.string.SendLiveLocationInfo));
        }
    }

    @Override
    protected void onDraw(Canvas canvas) {
        LocationController.SharingLocationInfo currentInfo = LocationController.getInstance(currentAccount).getSharingLocationInfo(dialogId);
        if (currentInfo == null) {
            return;
        }
        int currentTime = ConnectionsManager.getInstance(currentAccount).getCurrentTime();
        if (currentInfo.stopTime < currentTime) {
            return;
        }

        float progress = Math.abs(currentInfo.stopTime - currentTime) / (float) currentInfo.period;
        if (LocaleController.isRTL) {
            rect.set(AndroidUtilities.dp(13), AndroidUtilities.dp(18), AndroidUtilities.dp(43), AndroidUtilities.dp(48));
        } else {
            rect.set(getMeasuredWidth() - AndroidUtilities.dp(43), AndroidUtilities.dp(18), getMeasuredWidth() - AndroidUtilities.dp(13), AndroidUtilities.dp(48));
        }

        int color = getThemedColor(Theme.key_location_liveLocationProgress);
        Theme.chat_radialProgress2Paint.setColor(color);
        Theme.chat_livePaint.setColor(color);

        canvas.drawArc(rect, -90, -360 * progress, false, Theme.chat_radialProgress2Paint);

        String text = LocaleController.formatLocationLeftTime(Math.abs(currentInfo.stopTime - currentTime));

        float size = Theme.chat_livePaint.measureText(text);

        canvas.drawText(text, rect.centerX() - size / 2, AndroidUtilities.dp(37), Theme.chat_livePaint);
    }

    private int getThemedColor(String key) {
        Integer color = resourcesProvider != null ? resourcesProvider.getColor(key) : null;
        return color != null ? color : Theme.getColor(key);
    }
}<|MERGE_RESOLUTION|>--- conflicted
+++ resolved
@@ -60,11 +60,7 @@
         if (live) {
             rect = new RectF();
             Drawable drawable = new ShareLocationDrawable(context, 4);
-<<<<<<< HEAD
-            drawable.setColorFilter(new PorterDuffColorFilter(Theme.getColor(Theme.key_location_sendLiveLocationIcon), PorterDuff.Mode.SRC_IN));
-=======
-            drawable.setColorFilter(new PorterDuffColorFilter(getThemedColor(Theme.key_location_sendLiveLocationIcon), PorterDuff.Mode.MULTIPLY));
->>>>>>> 418f478a
+            drawable.setColorFilter(new PorterDuffColorFilter(getThemedColor(Theme.key_location_sendLiveLocationIcon), PorterDuff.Mode.SRC_IN));
             CombinedDrawable combinedDrawable = new CombinedDrawable(circle, drawable);
             combinedDrawable.setCustomSize(AndroidUtilities.dp(42), AndroidUtilities.dp(42));
             imageView.setBackgroundDrawable(combinedDrawable);
@@ -72,11 +68,7 @@
             setWillNotDraw(false);
         } else {
             Drawable drawable = getResources().getDrawable(R.drawable.pin);
-<<<<<<< HEAD
-            drawable.setColorFilter(new PorterDuffColorFilter(Theme.getColor(Theme.key_location_sendLocationIcon), PorterDuff.Mode.SRC_IN));
-=======
-            drawable.setColorFilter(new PorterDuffColorFilter(getThemedColor(Theme.key_location_sendLocationIcon), PorterDuff.Mode.MULTIPLY));
->>>>>>> 418f478a
+            drawable.setColorFilter(new PorterDuffColorFilter(getThemedColor(Theme.key_location_sendLocationIcon), PorterDuff.Mode.SRC_IN));
             CombinedDrawable combinedDrawable = new CombinedDrawable(circle, drawable);
             combinedDrawable.setCustomSize(AndroidUtilities.dp(42), AndroidUtilities.dp(42));
             combinedDrawable.setIconSize(AndroidUtilities.dp(24), AndroidUtilities.dp(24));
