/*
 * This is the source code of Telegram for Android v. 5.x.x.
 * It is licensed under GNU GPL v. 2 or later.
 * You should have received a copy of the license in this archive (see LICENSE).
 *
 * Copyright Nikolai Kudashov, 2013-2018.
 */

package org.telegram.ui.Cells;

import android.animation.Animator;
import android.animation.AnimatorListenerAdapter;
import android.annotation.SuppressLint;
import android.content.Context;
import android.graphics.Canvas;
import android.graphics.PorterDuff;
import android.graphics.PorterDuffColorFilter;
import android.graphics.Rect;
import android.os.Build;
import android.text.SpannableString;
import android.text.TextUtils;
import android.util.TypedValue;
import android.view.Gravity;
import android.view.MotionEvent;
import android.view.accessibility.AccessibilityNodeInfo;
import android.widget.FrameLayout;
import android.widget.ImageView;
import android.widget.TextView;

import org.telegram.messenger.AndroidUtilities;
import org.telegram.messenger.DocumentObject;
import org.telegram.messenger.FileLoader;
import org.telegram.messenger.ImageLocation;
import org.telegram.messenger.LocaleController;
import org.telegram.messenger.MessageObject;
import org.telegram.messenger.R;
import org.telegram.messenger.SvgHelper;
import org.telegram.messenger.UserConfig;
import org.telegram.tgnet.TLObject;
import org.telegram.tgnet.TLRPC;
import org.telegram.ui.ActionBar.Theme;
import org.telegram.ui.Components.BackupImageView;
import org.telegram.ui.Components.CheckBox2;
import org.telegram.ui.Components.Easings;
import org.telegram.ui.Components.ForegroundColorSpanThemable;
import org.telegram.ui.Components.LayoutHelper;
import org.telegram.ui.Components.RadialProgressView;

import java.util.ArrayList;
import java.util.Locale;

import tw.nekomimi.nekogram.NekoConfig;
import tw.nekomimi.nekogram.ui.PinnedStickerHelper;

public class StickerSetCell extends FrameLayout {
    private final static String LINK_PREFIX = "t.me/addstickers/";

    private final int option;

    private TextView textView;
    private TextView valueTextView;
    private BackupImageView imageView;
    private RadialProgressView progressView;
    private CheckBox2 checkBox;
    private boolean needDivider;
    private ImageView optionsButton;
    private ImageView pinnedImageView;      // NekoX: Pinned Sticker Mark
    private ImageView reorderButton;
    private TLRPC.TL_messages_stickerSet stickersSet;
    private Rect rect = new Rect();

    public StickerSetCell(Context context, int option) {
        super(context);
        this.option = option;

        textView = new TextView(context);
        textView.setTextColor(Theme.getColor(Theme.key_windowBackgroundWhiteBlackText));
        textView.setTextSize(TypedValue.COMPLEX_UNIT_DIP, 16);
        textView.setTypeface(AndroidUtilities.getTypeface("fonts/rmedium.ttf"));
        textView.setLines(1);
        textView.setMaxLines(1);
        textView.setSingleLine(true);
        textView.setEllipsize(TextUtils.TruncateAt.END);
        textView.setGravity(LayoutHelper.getAbsoluteGravityStart());
        addView(textView, LayoutHelper.createFrameRelatively(LayoutHelper.WRAP_CONTENT, LayoutHelper.WRAP_CONTENT, Gravity.START, 71, 9, 46, 0));

        valueTextView = new TextView(context);
        valueTextView.setTextColor(Theme.getColor(Theme.key_windowBackgroundWhiteGrayText2));
        valueTextView.setTextSize(TypedValue.COMPLEX_UNIT_DIP, 13);
        valueTextView.setLines(1);
        valueTextView.setMaxLines(1);
        valueTextView.setSingleLine(true);
        valueTextView.setGravity(LayoutHelper.getAbsoluteGravityStart());
        addView(valueTextView, LayoutHelper.createFrameRelatively(LayoutHelper.WRAP_CONTENT, LayoutHelper.WRAP_CONTENT, Gravity.START, 71, 32, 46, 0));

        imageView = new BackupImageView(context);
        imageView.setAspectFit(true);
        imageView.setLayerNum(1);
        addView(imageView, LayoutHelper.createFrame(40, 40, (LocaleController.isRTL ? Gravity.RIGHT : Gravity.LEFT) | Gravity.TOP, LocaleController.isRTL ? 0 : 13, 9, LocaleController.isRTL ? 13 : 0, 0));

        pinnedImageView = new ImageView(context);
        pinnedImageView.setVisibility(GONE);

        if (option == 2) {
            progressView = new RadialProgressView(getContext());
            progressView.setProgressColor(Theme.getColor(Theme.key_dialogProgressCircle));
            progressView.setSize(AndroidUtilities.dp(30));
            addView(progressView, LayoutHelper.createFrame(48, 48, (LocaleController.isRTL ? Gravity.RIGHT : Gravity.LEFT) | Gravity.TOP, LocaleController.isRTL ? 0 : 12, 5, LocaleController.isRTL ? 12 : 0, 0));
        } else if (option != 0) {
            optionsButton = new ImageView(context);
            optionsButton.setFocusable(false);
            optionsButton.setScaleType(ImageView.ScaleType.CENTER);
            if (option != 3) {
                optionsButton.setBackground(Theme.createSelectorDrawable(Theme.getColor(Theme.key_stickers_menuSelector)));
            }
            if (option == 1) {
                optionsButton.setColorFilter(new PorterDuffColorFilter(Theme.getColor(Theme.key_stickers_menu), PorterDuff.Mode.SRC_IN));
                optionsButton.setImageResource(R.drawable.msg_actions);
                optionsButton.setContentDescription(LocaleController.getString("AccDescrMoreOptions", R.string.AccDescrMoreOptions));
                addView(optionsButton, LayoutHelper.createFrame(40, 40, (LocaleController.isRTL ? Gravity.LEFT : Gravity.RIGHT) | Gravity.CENTER_VERTICAL));

                // NekoX: Pinned Sticker Mark
                pinnedImageView.setImageResource(R.drawable.msg_pin_mini);
                pinnedImageView.setColorFilter(0xFF808080);
                addView(pinnedImageView, LayoutHelper.createFrame(20, 20, (LocaleController.isRTL ? Gravity.LEFT : Gravity.RIGHT) | Gravity.CENTER_VERTICAL, 0.0f, 0.0f, 40.0f, 0.0f));
                pinnedImageView.setVisibility(INVISIBLE);

                reorderButton = new ImageView(context);
                reorderButton.setAlpha(0f);
                reorderButton.setVisibility(GONE);
                reorderButton.setScaleType(ImageView.ScaleType.CENTER);
                reorderButton.setImageResource(R.drawable.list_reorder);
                reorderButton.setColorFilter(new PorterDuffColorFilter(Theme.getColor(Theme.key_stickers_menu), PorterDuff.Mode.SRC_IN));
                addView(reorderButton, LayoutHelper.createFrameRelatively(58, 58, Gravity.END));

                checkBox = new CheckBox2(context, 21);
                checkBox.setColor(null, Theme.key_windowBackgroundWhite, Theme.key_checkboxCheck);
                checkBox.setDrawUnchecked(false);
                checkBox.setDrawBackgroundAsArc(3);
                addView(checkBox, LayoutHelper.createFrameRelatively(24, 24, Gravity.START, 34, 30, 0, 0));
            } else if (option == 3) {
<<<<<<< HEAD
                optionsButton.setColorFilter(new PorterDuffColorFilter(Theme.getColor(Theme.key_featuredStickers_addedIcon), PorterDuff.Mode.SRC_IN));
                optionsButton.setImageResource(R.drawable.sticker_added);
=======
                optionsButton.setColorFilter(new PorterDuffColorFilter(Theme.getColor(Theme.key_featuredStickers_addedIcon), PorterDuff.Mode.MULTIPLY));
                optionsButton.setImageResource(R.drawable.floating_check);
>>>>>>> 4a95c2fc
                addView(optionsButton, LayoutHelper.createFrame(40, 40, (LocaleController.isRTL ? Gravity.LEFT : Gravity.RIGHT) | Gravity.TOP, (LocaleController.isRTL ? 10 : 0), 9, (LocaleController.isRTL ? 0 : 10), 0));
            }
        }
    }

    @Override
    protected void onMeasure(int widthMeasureSpec, int heightMeasureSpec) {
        super.onMeasure(MeasureSpec.makeMeasureSpec(MeasureSpec.getSize(widthMeasureSpec), MeasureSpec.EXACTLY), MeasureSpec.makeMeasureSpec(AndroidUtilities.dp(58) + (needDivider ? 1 : 0), MeasureSpec.EXACTLY));
    }

    public void setText(String title, String subtitle, int icon, boolean divider) {
        needDivider = divider;
        stickersSet = null;
        textView.setText(title);
        valueTextView.setText(subtitle);
        if (TextUtils.isEmpty(subtitle)) {
            textView.setTranslationY(AndroidUtilities.dp(10));
        } else {
            textView.setTranslationY(0);
        }
        if (icon != 0) {
            imageView.setImageResource(icon, Theme.getColor(Theme.key_windowBackgroundWhiteGrayIcon));
            imageView.setVisibility(VISIBLE);
            if (progressView != null) {
                progressView.setVisibility(INVISIBLE);
            }
        } else {
            imageView.setVisibility(INVISIBLE);
            if (progressView != null) {
                progressView.setVisibility(VISIBLE);
            }
        }
    }

    public void setNeedDivider(boolean needDivider) {
        this.needDivider = needDivider;
    }

    public void setStickersSet(TLRPC.TL_messages_stickerSet set, boolean divider) {
        setStickersSet(set, divider, false);
    }

    public void setSearchQuery(TLRPC.TL_messages_stickerSet tlSet, String query, Theme.ResourcesProvider resourcesProvider) {
        TLRPC.StickerSet set = tlSet.set;
        int titleIndex = set.title.toLowerCase(Locale.ROOT).indexOf(query);
        if (titleIndex != -1) {
            SpannableString spannableString = new SpannableString(set.title);
            spannableString.setSpan(new ForegroundColorSpanThemable(Theme.key_windowBackgroundWhiteBlueText4, resourcesProvider), titleIndex, titleIndex + query.length(), 0);
            textView.setText(spannableString);
        }
        int linkIndex = set.short_name.toLowerCase(Locale.ROOT).indexOf(query);
        if (linkIndex != -1) {
            linkIndex += LINK_PREFIX.length();
            SpannableString spannableString = new SpannableString(LINK_PREFIX + set.short_name);
            spannableString.setSpan(new ForegroundColorSpanThemable(Theme.key_windowBackgroundWhiteBlueText4, resourcesProvider), linkIndex, linkIndex + query.length(), 0);
            valueTextView.setText(spannableString);
        }
    }

    @SuppressLint("SetTextI18n")
    public void setStickersSet(TLRPC.TL_messages_stickerSet set, boolean divider, boolean groupSearch) {
        needDivider = divider;
        stickersSet = set;

        imageView.setVisibility(VISIBLE);
        if (progressView != null) {
            progressView.setVisibility(INVISIBLE);
        }

        textView.setTranslationY(0);
        textView.setText(stickersSet.set.title);
        if (stickersSet.set.archived) {
            textView.setAlpha(0.5f);
            valueTextView.setAlpha(0.5f);
            imageView.setAlpha(0.5f);
        } else {
            textView.setAlpha(1.0f);
            valueTextView.setAlpha(1.0f);
            imageView.setAlpha(1.0f);
        }

        // NekoX: Pinned Sticker Mark
        if (NekoConfig.enableStickerPin.Bool() && PinnedStickerHelper.getInstance(UserConfig.selectedAccount).isPinned(set.set.id)) {
            pinnedImageView.setVisibility(VISIBLE);
        } else {
            pinnedImageView.setVisibility(INVISIBLE);
        }

        ArrayList<TLRPC.Document> documents = set.documents;
        if (documents != null && !documents.isEmpty()) {
            valueTextView.setText(LocaleController.formatPluralString("Stickers", documents.size()));

            TLRPC.Document sticker = documents.get(0);
            TLObject object = FileLoader.getClosestPhotoSizeWithSize(set.set.thumbs, 90);
            if (object == null) {
                object = sticker;
            }
            SvgHelper.SvgDrawable svgThumb = DocumentObject.getSvgThumb(set.set.thumbs, Theme.key_windowBackgroundGray, 1.0f);
            ImageLocation imageLocation;

            if (object instanceof TLRPC.Document) {
                TLRPC.PhotoSize thumb = FileLoader.getClosestPhotoSizeWithSize(sticker.thumbs, 90);
                imageLocation = ImageLocation.getForDocument(thumb, sticker);
            } else {
                TLRPC.PhotoSize thumb = (TLRPC.PhotoSize) object;
                imageLocation = ImageLocation.getForSticker(thumb, sticker, set.set.thumb_version);
            }

            if (object instanceof TLRPC.Document && MessageObject.isAnimatedStickerDocument(sticker, true) || MessageObject.isVideoSticker(sticker)) {
                if (svgThumb != null) {
                    imageView.setImage(ImageLocation.getForDocument(sticker), "50_50", svgThumb, 0, set);
                } else {
                    imageView.setImage(ImageLocation.getForDocument(sticker), "50_50", imageLocation, null, 0, set);
                }
            } else if (imageLocation != null && imageLocation.imageType == FileLoader.IMAGE_TYPE_LOTTIE) {
                imageView.setImage(imageLocation, "50_50", "tgs", svgThumb, set);
            } else {
                imageView.setImage(imageLocation, "50_50", "webp", svgThumb, set);
            }
        } else {
            valueTextView.setText(LocaleController.formatPluralString("Stickers", 0));
            imageView.setImageDrawable(null);
        }
        if (groupSearch) {
            valueTextView.setText(LINK_PREFIX + set.set.short_name);
        }
    }

    // NekoX: Pinned Sticker Mark -> Change Visibility
    public void setPinnedMarkVisibility(boolean visible) {
        if (!NekoConfig.enableStickerPin.Bool()) {
            pinnedImageView.setVisibility(INVISIBLE);
            return;
        }
        if (visible) {
            pinnedImageView.setVisibility(VISIBLE);
        } else {
            pinnedImageView.setVisibility(INVISIBLE);
        }
    }

    public void setChecked(boolean checked) {
        setChecked(checked, true);
    }

    public boolean isChecked() {
        return option == 1 ? checkBox.isChecked() : option == 3 && optionsButton.getVisibility() == VISIBLE;
    }

    public void setChecked(boolean checked, boolean animated) {
        switch (option) {
            case 1:
                checkBox.setChecked(checked, animated);
                break;
            case 3:
                if (animated) {
                    optionsButton.animate().cancel();
                    optionsButton.animate().setListener(new AnimatorListenerAdapter() {
                        @Override
                        public void onAnimationEnd(Animator animation) {
                            if (!checked) {
                                optionsButton.setVisibility(INVISIBLE);
                            }
                        }

                        @Override
                        public void onAnimationStart(Animator animation) {
                            if (checked) {
                                optionsButton.setVisibility(VISIBLE);
                            }
                        }
                    }).alpha(checked ? 1 : 0).scaleX(checked ? 1 : 0.1f).scaleY(checked ? 1 : 0.1f).setDuration(150).start();
                } else {
                    optionsButton.setVisibility(checked ? VISIBLE : INVISIBLE);
                    if (!checked) {
                        optionsButton.setScaleX(0.1f);
                        optionsButton.setScaleY(0.1f);
                    }
                }
                break;
        }
    }

    public void setReorderable(boolean reorderable) {
        setReorderable(reorderable, true);
    }

    public void setReorderable(boolean reorderable, boolean animated) {
        if (option == 1) {

            final float[] alphaValues = {reorderable ? 1f : 0f, reorderable ? 0f : 1f};
            final float[] scaleValues = {reorderable ? 1f : .66f, reorderable ? .66f : 1f};

            if (animated) {
                reorderButton.setVisibility(VISIBLE);
                reorderButton.animate()
                        .alpha(alphaValues[0])
                        .scaleX(scaleValues[0])
                        .scaleY(scaleValues[0])
                        .setDuration(200)
                        .setInterpolator(Easings.easeOutSine)
                        .withEndAction(() -> {
                            if (!reorderable) {
                                reorderButton.setVisibility(GONE);
                            }
                        }).start();

                optionsButton.setVisibility(VISIBLE);
                optionsButton.animate()
                        .alpha(alphaValues[1])
                        .scaleX(scaleValues[1])
                        .scaleY(scaleValues[1])
                        .setDuration(200)
                        .setInterpolator(Easings.easeOutSine)
                        .withEndAction(() -> {
                            if (reorderable) {
                                optionsButton.setVisibility(GONE);
                            }
                        }).start();
            } else {
                reorderButton.setVisibility(reorderable ? VISIBLE : GONE);
                reorderButton.setAlpha(alphaValues[0]);
                reorderButton.setScaleX(scaleValues[0]);
                reorderButton.setScaleY(scaleValues[0]);

                optionsButton.setVisibility(reorderable ? GONE : VISIBLE);
                optionsButton.setAlpha(alphaValues[1]);
                optionsButton.setScaleX(scaleValues[1]);
                optionsButton.setScaleY(scaleValues[1]);
            }

            ((LayoutParams) pinnedImageView.getLayoutParams()).rightMargin = AndroidUtilities.dp(reorderable ? 58 : 40);
            pinnedImageView.requestLayout();
        }
    }

    @SuppressLint("ClickableViewAccessibility")
    public void setOnReorderButtonTouchListener(OnTouchListener listener) {
        reorderButton.setOnTouchListener(listener);
    }

    public void setOnOptionsClick(OnClickListener listener) {
        if (optionsButton == null) {
            return;
        }
        optionsButton.setOnClickListener(listener);
    }

    public TLRPC.TL_messages_stickerSet getStickersSet() {
        return stickersSet;
    }

    @Override
    public boolean onTouchEvent(MotionEvent event) {
        if (Build.VERSION.SDK_INT >= 21 && getBackground() != null && optionsButton != null) {
            optionsButton.getHitRect(rect);
            if (rect.contains((int) event.getX(), (int) event.getY())) {
                return true;
            }
        }
        return super.onTouchEvent(event);
    }

    @Override
    protected void onDraw(Canvas canvas) {
        if (needDivider) {
            canvas.drawLine(LocaleController.isRTL ? 0 : AndroidUtilities.dp(71), getHeight() - 1, getWidth() - getPaddingRight() - (LocaleController.isRTL ? AndroidUtilities.dp(71) : 0), getHeight() - 1, Theme.dividerPaint);
        }
    }

    @Override
    public void onInitializeAccessibilityNodeInfo(AccessibilityNodeInfo info) {
        super.onInitializeAccessibilityNodeInfo(info);
        if (checkBox != null && checkBox.isChecked()) {
            info.setCheckable(true);
            info.setChecked(true);
        }
    }
}<|MERGE_RESOLUTION|>--- conflicted
+++ resolved
@@ -139,13 +139,8 @@
                 checkBox.setDrawBackgroundAsArc(3);
                 addView(checkBox, LayoutHelper.createFrameRelatively(24, 24, Gravity.START, 34, 30, 0, 0));
             } else if (option == 3) {
-<<<<<<< HEAD
                 optionsButton.setColorFilter(new PorterDuffColorFilter(Theme.getColor(Theme.key_featuredStickers_addedIcon), PorterDuff.Mode.SRC_IN));
-                optionsButton.setImageResource(R.drawable.sticker_added);
-=======
-                optionsButton.setColorFilter(new PorterDuffColorFilter(Theme.getColor(Theme.key_featuredStickers_addedIcon), PorterDuff.Mode.MULTIPLY));
                 optionsButton.setImageResource(R.drawable.floating_check);
->>>>>>> 4a95c2fc
                 addView(optionsButton, LayoutHelper.createFrame(40, 40, (LocaleController.isRTL ? Gravity.LEFT : Gravity.RIGHT) | Gravity.TOP, (LocaleController.isRTL ? 10 : 0), 9, (LocaleController.isRTL ? 0 : 10), 0));
             }
         }
