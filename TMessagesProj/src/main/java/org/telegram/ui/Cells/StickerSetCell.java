/*
 * This is the source code of Telegram for Android v. 5.x.x.
 * It is licensed under GNU GPL v. 2 or later.
 * You should have received a copy of the license in this archive (see LICENSE).
 *
 * Copyright Nikolai Kudashov, 2013-2018.
 */

package org.telegram.ui.Cells;

import android.animation.Animator;
import android.animation.AnimatorListenerAdapter;
import android.animation.AnimatorSet;
import android.animation.ObjectAnimator;
import android.annotation.SuppressLint;
import android.content.Context;
import android.graphics.Canvas;
import android.graphics.PorterDuff;
import android.graphics.PorterDuffColorFilter;
import android.graphics.Rect;
import android.os.Build;
import android.text.SpannableString;
import android.text.TextUtils;
import android.util.TypedValue;
import android.view.Gravity;
import android.view.MotionEvent;
import android.view.View;
import android.view.accessibility.AccessibilityNodeInfo;
import android.view.animation.OvershootInterpolator;
import android.widget.FrameLayout;
import android.widget.ImageView;
import android.widget.TextView;

import org.telegram.messenger.AndroidUtilities;
import org.telegram.messenger.DocumentObject;
import org.telegram.messenger.FileLoader;
import org.telegram.messenger.ImageLocation;
import org.telegram.messenger.LocaleController;
import org.telegram.messenger.MediaDataController;
import org.telegram.messenger.MessageObject;
import org.telegram.messenger.NotificationCenter;
import org.telegram.messenger.R;
import org.telegram.messenger.SvgHelper;
import org.telegram.messenger.UserConfig;
import org.telegram.tgnet.TLObject;
import org.telegram.tgnet.TLRPC;
import org.telegram.ui.ActionBar.Theme;
import org.telegram.ui.Components.BackupImageView;
import org.telegram.ui.Components.CheckBox2;
import org.telegram.ui.Components.Easings;
import org.telegram.ui.Components.ForegroundColorSpanThemable;
import org.telegram.ui.Components.LayoutHelper;
import org.telegram.ui.Components.Premium.PremiumButtonView;
import org.telegram.ui.Components.Premium.PremiumFeatureBottomSheet;
import org.telegram.ui.Components.RadialProgressView;
import org.telegram.ui.LaunchActivity;
import org.telegram.ui.PremiumPreviewFragment;

import java.util.ArrayList;
import java.util.Locale;

import tw.nekomimi.nekogram.NekoConfig;
import tw.nekomimi.nekogram.ui.PinnedStickerHelper;

public class StickerSetCell extends FrameLayout {
    private final static String LINK_PREFIX = "t.me/addstickers/";
    private final static String LINK_PREFIX_EMOJI = "t.me/addemoji/";

    private final int option;

    private TextView textView;
    private TextView valueTextView;
    private BackupImageView imageView;
    private RadialProgressView progressView;
    private CheckBox2 checkBox;
    private boolean needDivider;
    private ImageView optionsButton;
    private ImageView pinnedImageView;      // NekoX: Pinned Sticker Mark
    private ImageView reorderButton;
    private TLRPC.TL_messages_stickerSet stickersSet;
    private Rect rect = new Rect();

    private boolean emojis;
    private FrameLayout sideButtons;
    private TextView addButtonView;
    private TextView removeButtonView;
    private PremiumButtonView premiumButtonView;

    public StickerSetCell(Context context, int option) {
        this(context, null, option);
    }

    public StickerSetCell(Context context, Theme.ResourcesProvider resourcesProvider, int option) {
        super(context);
        this.option = option;

        imageView = new BackupImageView(context);
        imageView.setAspectFit(true);
        imageView.setLayerNum(1);
        addView(imageView, LayoutHelper.createFrame(40, 40, (LocaleController.isRTL ? Gravity.RIGHT : Gravity.LEFT) | Gravity.TOP, LocaleController.isRTL ? 0 : 13, 9, LocaleController.isRTL ? 13 : 0, 0));

        pinnedImageView = new ImageView(context);
        pinnedImageView.setVisibility(GONE);

        if (option == 2) {
            progressView = new RadialProgressView(getContext());
            progressView.setProgressColor(Theme.getColor(Theme.key_dialogProgressCircle));
            progressView.setSize(AndroidUtilities.dp(30));
            addView(progressView, LayoutHelper.createFrame(48, 48, (LocaleController.isRTL ? Gravity.RIGHT : Gravity.LEFT) | Gravity.TOP, LocaleController.isRTL ? 0 : 12, 5, LocaleController.isRTL ? 12 : 0, 0));
        } else if (option != 0) {
            optionsButton = new ImageView(context);
            optionsButton.setFocusable(false);
            optionsButton.setScaleType(ImageView.ScaleType.CENTER);
            if (option != 3) {
                optionsButton.setBackground(Theme.createSelectorDrawable(Theme.getColor(Theme.key_stickers_menuSelector)));
            }
            if (option == 1) {
                optionsButton.setColorFilter(new PorterDuffColorFilter(Theme.getColor(Theme.key_stickers_menu), PorterDuff.Mode.SRC_IN));
                optionsButton.setImageResource(R.drawable.msg_actions);
                optionsButton.setContentDescription(LocaleController.getString("AccDescrMoreOptions", R.string.AccDescrMoreOptions));
                addView(optionsButton, LayoutHelper.createFrame(40, 40, (LocaleController.isRTL ? Gravity.LEFT : Gravity.RIGHT) | Gravity.CENTER_VERTICAL));

                // NekoX: Pinned Sticker Mark
                pinnedImageView.setImageResource(R.drawable.msg_pin_mini);
                pinnedImageView.setColorFilter(0xFF808080);
                addView(pinnedImageView, LayoutHelper.createFrame(20, 20, (LocaleController.isRTL ? Gravity.LEFT : Gravity.RIGHT) | Gravity.CENTER_VERTICAL, 0.0f, 0.0f, 40.0f, 0.0f));
                pinnedImageView.setVisibility(INVISIBLE);

                reorderButton = new ImageView(context);
                reorderButton.setAlpha(0f);
                reorderButton.setVisibility(GONE);
                reorderButton.setScaleType(ImageView.ScaleType.CENTER);
                reorderButton.setImageResource(R.drawable.list_reorder);
                reorderButton.setColorFilter(new PorterDuffColorFilter(Theme.getColor(Theme.key_stickers_menu), PorterDuff.Mode.SRC_IN));
                addView(reorderButton, LayoutHelper.createFrameRelatively(58, 58, Gravity.END));

                checkBox = new CheckBox2(context, 21);
                checkBox.setColor(null, Theme.key_windowBackgroundWhite, Theme.key_checkboxCheck);
                checkBox.setDrawUnchecked(false);
                checkBox.setDrawBackgroundAsArc(3);
                addView(checkBox, LayoutHelper.createFrameRelatively(24, 24, Gravity.START, 34, 30, 0, 0));
            } else if (option == 3) {
                optionsButton.setColorFilter(new PorterDuffColorFilter(Theme.getColor(Theme.key_featuredStickers_addedIcon), PorterDuff.Mode.SRC_IN));
                optionsButton.setImageResource(R.drawable.floating_check);
                addView(optionsButton, LayoutHelper.createFrame(40, 40, (LocaleController.isRTL ? Gravity.LEFT : Gravity.RIGHT) | Gravity.TOP, (LocaleController.isRTL ? 10 : 0), 9, (LocaleController.isRTL ? 0 : 10), 0));
            }
        }

        sideButtons = new FrameLayout(getContext());

        addButtonView = new TextView(context);
        addButtonView.setTextSize(TypedValue.COMPLEX_UNIT_DIP, 14);
        addButtonView.setTypeface(AndroidUtilities.getTypeface("fonts/rmedium.ttf"));
        addButtonView.setText(LocaleController.getString("Add", R.string.Add));
        addButtonView.setTextColor(Theme.getColor(Theme.key_featuredStickers_buttonText, resourcesProvider));
        addButtonView.setBackground(Theme.AdaptiveRipple.createRect(Theme.getColor(Theme.key_featuredStickers_addButton, resourcesProvider), Theme.getColor(Theme.key_featuredStickers_addButtonPressed, resourcesProvider), 4));
        addButtonView.setPadding(AndroidUtilities.dp(14), 0, AndroidUtilities.dp(14), 0);
        addButtonView.setGravity(Gravity.CENTER);
        addButtonView.setOnClickListener(e -> onAddButtonClick());
        sideButtons.addView(addButtonView, LayoutHelper.createFrameRelatively(LayoutHelper.WRAP_CONTENT, 28, (LocaleController.isRTL ? Gravity.LEFT : Gravity.RIGHT) | Gravity.CENTER_VERTICAL));

        removeButtonView = new TextView(context);
        removeButtonView.setTextSize(TypedValue.COMPLEX_UNIT_DIP, 14);
        removeButtonView.setTypeface(AndroidUtilities.getTypeface("fonts/rmedium.ttf"));
        removeButtonView.setText(LocaleController.getString("StickersRemove", R.string.StickersRemove));
        removeButtonView.setTextColor(Theme.getColor(Theme.key_featuredStickers_removeButtonText, resourcesProvider));
        removeButtonView.setBackground(Theme.AdaptiveRipple.createRect(0, Theme.getColor(Theme.key_featuredStickers_addButton, resourcesProvider) & 0x1affffff, 4));
        removeButtonView.setPadding(AndroidUtilities.dp(12), 0, AndroidUtilities.dp(12), 0);
        removeButtonView.setGravity(Gravity.CENTER);
        removeButtonView.setOnClickListener(e -> onRemoveButtonClick());
        sideButtons.addView(removeButtonView, LayoutHelper.createFrameRelatively(LayoutHelper.WRAP_CONTENT, 32, (LocaleController.isRTL ? Gravity.LEFT : Gravity.RIGHT) | Gravity.CENTER_VERTICAL, 0, -2, 0, 0));

        premiumButtonView = new PremiumButtonView(context, AndroidUtilities.dp(4), false);
        premiumButtonView.setIcon(R.raw.unlock_icon);
        premiumButtonView.setButton(LocaleController.getString("Unlock", R.string.Unlock), e -> onPremiumButtonClick());
        try {
            MarginLayoutParams iconLayout = (MarginLayoutParams) premiumButtonView.getIconView().getLayoutParams();
            iconLayout.leftMargin = AndroidUtilities.dp(1);
            iconLayout.topMargin = AndroidUtilities.dp(1);
            iconLayout.width = iconLayout.height = AndroidUtilities.dp(20);
            MarginLayoutParams layout = (MarginLayoutParams) premiumButtonView.getTextView().getLayoutParams();
            layout.leftMargin = AndroidUtilities.dp(3);
            premiumButtonView.getChildAt(0).setPadding(AndroidUtilities.dp(8), 0, AndroidUtilities.dp(8), 0);
        } catch (Exception ev) {}
        sideButtons.addView(premiumButtonView, LayoutHelper.createFrameRelatively(LayoutHelper.WRAP_CONTENT, 28, (LocaleController.isRTL ? Gravity.LEFT : Gravity.RIGHT) | Gravity.CENTER_VERTICAL));

        sideButtons.setPadding(AndroidUtilities.dp(10), 0, AndroidUtilities.dp(10), 0);
        addView(sideButtons, LayoutHelper.createFrame(LayoutHelper.WRAP_CONTENT, LayoutHelper.MATCH_PARENT, (LocaleController.isRTL ? Gravity.LEFT : Gravity.RIGHT), 0, 0, 0, 0));
        sideButtons.setOnClickListener(e -> {
            if (premiumButtonView.getVisibility() == View.VISIBLE && premiumButtonView.isEnabled()) {
                premiumButtonView.performClick();
            } else if (addButtonView.getVisibility() == View.VISIBLE && addButtonView.isEnabled()) {
                addButtonView.performClick();
            } else if (removeButtonView.getVisibility() == View.VISIBLE && removeButtonView.isEnabled()) {
                removeButtonView.performClick();
            }
        });

        textView = new TextView(context);
        textView.setTextColor(Theme.getColor(Theme.key_windowBackgroundWhiteBlackText));
        textView.setTextSize(TypedValue.COMPLEX_UNIT_DIP, 16);
        textView.setTypeface(AndroidUtilities.getTypeface("fonts/rmedium.ttf"));
        textView.setLines(1);
        textView.setMaxLines(1);
        textView.setSingleLine(true);
        textView.setEllipsize(TextUtils.TruncateAt.END);
        textView.setGravity(LayoutHelper.getAbsoluteGravityStart());
        addView(textView, LayoutHelper.createFrameRelatively(LayoutHelper.WRAP_CONTENT, LayoutHelper.WRAP_CONTENT, Gravity.START, 71, 9, 70, 0));

        valueTextView = new TextView(context);
        valueTextView.setTextColor(Theme.getColor(Theme.key_windowBackgroundWhiteGrayText2));
        valueTextView.setTextSize(TypedValue.COMPLEX_UNIT_DIP, 13);
        valueTextView.setLines(1);
        valueTextView.setMaxLines(1);
        valueTextView.setSingleLine(true);
        valueTextView.setGravity(LayoutHelper.getAbsoluteGravityStart());
        addView(valueTextView, LayoutHelper.createFrameRelatively(LayoutHelper.WRAP_CONTENT, LayoutHelper.WRAP_CONTENT, Gravity.START, 71, 32, 70, 0));

        updateButtonState(BUTTON_STATE_EMPTY, false);
    }

    protected void onAddButtonClick() {

    }

    protected void onRemoveButtonClick() {

    }

    protected void onPremiumButtonClick() {

    }

    @Override
    protected void onMeasure(int widthMeasureSpec, int heightMeasureSpec) {
        super.onMeasure(MeasureSpec.makeMeasureSpec(MeasureSpec.getSize(widthMeasureSpec), MeasureSpec.EXACTLY), MeasureSpec.makeMeasureSpec(AndroidUtilities.dp(58) + (needDivider ? 1 : 0), MeasureSpec.EXACTLY));
    }

    public void setText(String title, String subtitle, int icon, boolean divider) {
        needDivider = divider;
        stickersSet = null;
        textView.setText(title);
        valueTextView.setText(subtitle);
        if (TextUtils.isEmpty(subtitle)) {
            textView.setTranslationY(AndroidUtilities.dp(10));
        } else {
            textView.setTranslationY(0);
        }
        if (icon != 0) {
            imageView.setImageResource(icon, Theme.getColor(Theme.key_windowBackgroundWhiteGrayIcon));
            imageView.setVisibility(VISIBLE);
            if (progressView != null) {
                progressView.setVisibility(INVISIBLE);
            }
        } else {
            imageView.setVisibility(INVISIBLE);
            if (progressView != null) {
                progressView.setVisibility(VISIBLE);
            }
        }
    }

    public void setNeedDivider(boolean needDivider) {
        this.needDivider = needDivider;
    }

    public void setStickersSet(TLRPC.TL_messages_stickerSet set, boolean divider) {
        setStickersSet(set, divider, false);
    }

    public void setSearchQuery(TLRPC.TL_messages_stickerSet tlSet, String query, Theme.ResourcesProvider resourcesProvider) {
        TLRPC.StickerSet set = tlSet.set;
        int titleIndex = set.title.toLowerCase(Locale.ROOT).indexOf(query);
        if (titleIndex != -1) {
            SpannableString spannableString = new SpannableString(set.title);
            spannableString.setSpan(new ForegroundColorSpanThemable(Theme.key_windowBackgroundWhiteBlueText4, resourcesProvider), titleIndex, titleIndex + query.length(), 0);
            textView.setText(spannableString);
        }
        int linkIndex = set.short_name.toLowerCase(Locale.ROOT).indexOf(query);
        if (linkIndex != -1) {
            String linkPrefix = LINK_PREFIX;
            if (set.emojis) {
                linkPrefix = LINK_PREFIX_EMOJI;
            }
            linkIndex += linkPrefix.length();
            SpannableString spannableString = new SpannableString(linkPrefix + set.short_name);
            spannableString.setSpan(new ForegroundColorSpanThemable(Theme.key_windowBackgroundWhiteBlueText4, resourcesProvider), linkIndex, linkIndex + query.length(), 0);
            valueTextView.setText(spannableString);
        }
    }

    @SuppressLint("SetTextI18n")
    public void setStickersSet(TLRPC.TL_messages_stickerSet set, boolean divider, boolean groupSearch) {
        needDivider = divider;
        stickersSet = set;

        imageView.setVisibility(VISIBLE);
        if (progressView != null) {
            progressView.setVisibility(INVISIBLE);
        }

        textView.setTranslationY(0);
        textView.setText(stickersSet.set.title);
        if (stickersSet.set.archived) {
            textView.setAlpha(0.5f);
            valueTextView.setAlpha(0.5f);
            imageView.setAlpha(0.5f);
        } else {
            textView.setAlpha(1.0f);
            valueTextView.setAlpha(1.0f);
            imageView.setAlpha(1.0f);
        }

<<<<<<< HEAD
        // NekoX: Pinned Sticker Mark
        if (NekoConfig.enableStickerPin.Bool() && PinnedStickerHelper.getInstance(UserConfig.selectedAccount).isPinned(set.set.id)) {
            pinnedImageView.setVisibility(VISIBLE);
        } else {
            pinnedImageView.setVisibility(INVISIBLE);
        }
=======
        emojis = set.set.emojis;
        sideButtons.setVisibility(emojis ? View.VISIBLE : View.GONE);
        optionsButton.setVisibility(emojis ? View.GONE : View.VISIBLE);
>>>>>>> 43fe75b4

        ArrayList<TLRPC.Document> documents = set.documents;
        if (documents != null && !documents.isEmpty()) {
            valueTextView.setText(LocaleController.formatPluralString(emojis ? "EmojiCount" : "Stickers", documents.size()));

            TLRPC.Document sticker = documents.get(0);
            TLObject object = FileLoader.getClosestPhotoSizeWithSize(set.set.thumbs, 90);
            if (object == null) {
                object = sticker;
            }
            SvgHelper.SvgDrawable svgThumb = DocumentObject.getSvgThumb(set.set.thumbs, Theme.key_windowBackgroundGray, 1.0f);
            ImageLocation imageLocation;

            if (object instanceof TLRPC.Document) {
                TLRPC.PhotoSize thumb = FileLoader.getClosestPhotoSizeWithSize(sticker.thumbs, 90);
                imageLocation = ImageLocation.getForDocument(thumb, sticker);
            } else {
                TLRPC.PhotoSize thumb = (TLRPC.PhotoSize) object;
                imageLocation = ImageLocation.getForSticker(thumb, sticker, set.set.thumb_version);
            }

            if (object instanceof TLRPC.Document && MessageObject.isAnimatedStickerDocument(sticker, true) || MessageObject.isVideoSticker(sticker)) {
                if (svgThumb != null) {
                    imageView.setImage(ImageLocation.getForDocument(sticker), "50_50", svgThumb, 0, set);
                } else {
                    imageView.setImage(ImageLocation.getForDocument(sticker), "50_50", imageLocation, null, 0, set);
                }
            } else if (imageLocation != null && imageLocation.imageType == FileLoader.IMAGE_TYPE_LOTTIE) {
                imageView.setImage(imageLocation, "50_50", "tgs", svgThumb, set);
            } else {
                imageView.setImage(imageLocation, "50_50", "webp", svgThumb, set);
            }
        } else {
            valueTextView.setText(LocaleController.formatPluralString(set.set.emojis ? "EmojiCount" : "Stickers", 0));
            imageView.setImageDrawable(null);
        }
        if (groupSearch) {
            valueTextView.setText((set.set.emojis ? LINK_PREFIX_EMOJI : LINK_PREFIX) + set.set.short_name);
        }
    }

    // NekoX: Pinned Sticker Mark -> Change Visibility
    public void setPinnedMarkVisibility(boolean visible) {
        if (!NekoConfig.enableStickerPin.Bool()) {
            pinnedImageView.setVisibility(INVISIBLE);
            return;
        }
        if (visible) {
            pinnedImageView.setVisibility(VISIBLE);
        } else {
            pinnedImageView.setVisibility(INVISIBLE);
        }
    }

    public void setChecked(boolean checked) {
        setChecked(checked, true);
    }

    public boolean isChecked() {
        if (option == 1) {
            return checkBox.isChecked();
        }
        if (option == 3) {
            return optionsButton.getVisibility() == VISIBLE;
        }
        if (emojis) {
            return sideButtons.getVisibility() == VISIBLE;
        }
        return false;
    }

    public void setChecked(boolean checked, boolean animated) {
        if (option == 1) {
            checkBox.setChecked(checked, animated);
        } else if (emojis) {
            if (animated) {
                sideButtons.animate().cancel();
                sideButtons.animate().setListener(new AnimatorListenerAdapter() {
                    @Override
                    public void onAnimationEnd(Animator animation) {
                        if (!checked) {
                            sideButtons.setVisibility(INVISIBLE);
                        }
                    }

                    @Override
                    public void onAnimationStart(Animator animation) {
                        if (checked) {
                            sideButtons.setVisibility(VISIBLE);
                        }
                    }
                }).alpha(checked ? 1 : 0).scaleX(checked ? 1 : 0.1f).scaleY(checked ? 1 : 0.1f).setDuration(150).start();
            } else {
                sideButtons.setVisibility(checked ? VISIBLE : INVISIBLE);
                if (!checked) {
                    sideButtons.setScaleX(0.1f);
                    sideButtons.setScaleY(0.1f);
                }
            }
        } else if (option == 3) {
            if (animated) {
                optionsButton.animate().cancel();
                optionsButton.animate().setListener(new AnimatorListenerAdapter() {
                    @Override
                    public void onAnimationEnd(Animator animation) {
                        if (!checked) {
                            optionsButton.setVisibility(INVISIBLE);
                        }
                    }

                    @Override
                    public void onAnimationStart(Animator animation) {
                        if (checked) {
                            optionsButton.setVisibility(VISIBLE);
                        }
                    }
                }).alpha(checked ? 1 : 0).scaleX(checked ? 1 : 0.1f).scaleY(checked ? 1 : 0.1f).setDuration(150).start();
            } else {
                optionsButton.setVisibility(checked ? VISIBLE : INVISIBLE);
                if (!checked) {
                    optionsButton.setScaleX(0.1f);
                    optionsButton.setScaleY(0.1f);
                }
            }
        }
    }

    public void setReorderable(boolean reorderable) {
        setReorderable(reorderable, true);
    }

    public void setReorderable(boolean reorderable, boolean animated) {
        if (option == 1) {

            final float[] alphaValues = {reorderable ? 1f : 0f, reorderable ? 0f : 1f};
            final float[] scaleValues = {reorderable ? 1f : .66f, reorderable ? .66f : 1f};

            if (animated) {
                reorderButton.setVisibility(VISIBLE);
                reorderButton.animate()
                        .alpha(alphaValues[0])
                        .scaleX(scaleValues[0])
                        .scaleY(scaleValues[0])
                        .setDuration(200)
                        .setInterpolator(Easings.easeOutSine)
                        .withEndAction(() -> {
                            if (!reorderable) {
                                reorderButton.setVisibility(GONE);
                            }
                        }).start();

                if (emojis) {
                    sideButtons.setVisibility(VISIBLE);
                    sideButtons.animate()
                        .alpha(alphaValues[1])
                        .scaleX(scaleValues[1])
                        .scaleY(scaleValues[1])
                        .setDuration(200)
                        .setInterpolator(Easings.easeOutSine)
                        .withEndAction(() -> {
                            if (reorderable) {
                                sideButtons.setVisibility(GONE);
                            }
                        }).start();
                } else {
                    optionsButton.setVisibility(VISIBLE);
                    optionsButton.animate()
                        .alpha(alphaValues[1])
                        .scaleX(scaleValues[1])
                        .scaleY(scaleValues[1])
                        .setDuration(200)
                        .setInterpolator(Easings.easeOutSine)
                        .withEndAction(() -> {
                            if (reorderable) {
                                optionsButton.setVisibility(GONE);
                            }
                        }).start();
                }

            } else {
                reorderButton.setVisibility(reorderable ? VISIBLE : GONE);
                reorderButton.setAlpha(alphaValues[0]);
                reorderButton.setScaleX(scaleValues[0]);
                reorderButton.setScaleY(scaleValues[0]);

                if (emojis) {
                    sideButtons.setVisibility(reorderable ? GONE : VISIBLE);
                    sideButtons.setAlpha(alphaValues[1]);
                    sideButtons.setScaleX(scaleValues[1]);
                    sideButtons.setScaleY(scaleValues[1]);
                } else {
                    optionsButton.setVisibility(reorderable ? GONE : VISIBLE);
                    optionsButton.setAlpha(alphaValues[1]);
                    optionsButton.setScaleX(scaleValues[1]);
                    optionsButton.setScaleY(scaleValues[1]);
                }

            }

            ((LayoutParams) pinnedImageView.getLayoutParams()).rightMargin = AndroidUtilities.dp(reorderable ? 58 : 40);
            pinnedImageView.requestLayout();
        }
    }

    @SuppressLint("ClickableViewAccessibility")
    public void setOnReorderButtonTouchListener(OnTouchListener listener) {
        reorderButton.setOnTouchListener(listener);
    }

    public void setOnOptionsClick(OnClickListener listener) {
        if (optionsButton == null) {
            return;
        }
        optionsButton.setOnClickListener(listener);
    }

    public TLRPC.TL_messages_stickerSet getStickersSet() {
        return stickersSet;
    }

    @Override
    public boolean onTouchEvent(MotionEvent event) {
        if (Build.VERSION.SDK_INT >= 21 && getBackground() != null && optionsButton != null) {
            optionsButton.getHitRect(rect);
            if (rect.contains((int) event.getX(), (int) event.getY())) {
                return true;
            }
        }
        if (Build.VERSION.SDK_INT >= 21 && getBackground() != null && emojis && sideButtons != null) {
            sideButtons.getHitRect(rect);
            if (rect.contains((int) event.getX(), (int) event.getY())) {
                return true;
            }
        }
        return super.onTouchEvent(event);
    }

    @Override
    protected void onDraw(Canvas canvas) {
        if (needDivider) {
            canvas.drawLine(LocaleController.isRTL ? 0 : AndroidUtilities.dp(71), getHeight() - 1, getWidth() - getPaddingRight() - (LocaleController.isRTL ? AndroidUtilities.dp(71) : 0), getHeight() - 1, Theme.dividerPaint);
        }
    }

    public void updateRightMargin() {
        sideButtons.measure(MeasureSpec.makeMeasureSpec(999999, MeasureSpec.AT_MOST), MeasureSpec.makeMeasureSpec(AndroidUtilities.dp(58), MeasureSpec.EXACTLY));
        final int margin = sideButtons.getMeasuredWidth();
        if (LocaleController.isRTL) {
            ((MarginLayoutParams) textView.getLayoutParams()).leftMargin = margin;
            ((MarginLayoutParams) valueTextView.getLayoutParams()).leftMargin = margin;
        } else {
            ((MarginLayoutParams) textView.getLayoutParams()).rightMargin = margin;
            ((MarginLayoutParams) valueTextView.getLayoutParams()).rightMargin = margin;
        }
    }

    public static final int BUTTON_STATE_EMPTY = 0;
    public static final int BUTTON_STATE_LOCKED = 1;
    public static final int BUTTON_STATE_LOCKED_RESTORE = 2;
    public static final int BUTTON_STATE_ADD = 3;
    public static final int BUTTON_STATE_REMOVE = 4;

    private AnimatorSet stateAnimator;
    public void updateButtonState(int state, boolean animated) {
        if (stateAnimator != null) {
            stateAnimator.cancel();
            stateAnimator = null;
        }
        if (state == BUTTON_STATE_LOCKED) {
            premiumButtonView.setButton(LocaleController.getString("Unlock", R.string.Unlock), e -> onPremiumButtonClick());
        } else if (state == BUTTON_STATE_LOCKED_RESTORE) {
            premiumButtonView.setButton(LocaleController.getString("Restore", R.string.Restore), e -> onPremiumButtonClick());
        }
        premiumButtonView.setEnabled(state == BUTTON_STATE_LOCKED || state == BUTTON_STATE_LOCKED_RESTORE);
        addButtonView.setEnabled(state == BUTTON_STATE_ADD);
        removeButtonView.setEnabled(state == BUTTON_STATE_REMOVE);
        if (animated) {
            stateAnimator = new AnimatorSet();
            stateAnimator.playTogether(
                    ObjectAnimator.ofFloat(premiumButtonView, ALPHA, state == BUTTON_STATE_LOCKED || state == BUTTON_STATE_LOCKED_RESTORE ? 1 : 0),
                    ObjectAnimator.ofFloat(premiumButtonView, SCALE_X, state == BUTTON_STATE_LOCKED || state == BUTTON_STATE_LOCKED_RESTORE ? 1 : .6f),
                    ObjectAnimator.ofFloat(premiumButtonView, SCALE_Y, state == BUTTON_STATE_LOCKED || state == BUTTON_STATE_LOCKED_RESTORE ? 1 : .6f),
                    ObjectAnimator.ofFloat(addButtonView, ALPHA, state == BUTTON_STATE_ADD ? 1 : 0),
                    ObjectAnimator.ofFloat(addButtonView, SCALE_X, state == BUTTON_STATE_ADD ? 1 : .6f),
                    ObjectAnimator.ofFloat(addButtonView, SCALE_Y, state == BUTTON_STATE_ADD ? 1 : .6f),
                    ObjectAnimator.ofFloat(removeButtonView, ALPHA, state == BUTTON_STATE_REMOVE ? 1 : 0),
                    ObjectAnimator.ofFloat(removeButtonView, SCALE_X, state == BUTTON_STATE_REMOVE ? 1 : .6f),
                    ObjectAnimator.ofFloat(removeButtonView, SCALE_Y, state == BUTTON_STATE_REMOVE ? 1 : .6f)
            );
            stateAnimator.addListener(new AnimatorListenerAdapter() {
                @Override
                public void onAnimationStart(Animator animation) {
                    premiumButtonView.setVisibility(View.VISIBLE);
                    addButtonView.setVisibility(View.VISIBLE);
                    removeButtonView.setVisibility(View.VISIBLE);
                }

                @Override
                public void onAnimationEnd(Animator animation) {
                    premiumButtonView.setVisibility(state == BUTTON_STATE_LOCKED || state == BUTTON_STATE_LOCKED_RESTORE ? View.VISIBLE : View.GONE);
                    addButtonView.setVisibility(state == BUTTON_STATE_ADD ? View.VISIBLE : View.GONE);
                    removeButtonView.setVisibility(state == BUTTON_STATE_REMOVE ? View.VISIBLE : View.GONE);
                    updateRightMargin();
                }
            });
            stateAnimator.setDuration(250);
            stateAnimator.setInterpolator(new OvershootInterpolator(1.02f));
            stateAnimator.start();
        } else {
            premiumButtonView.setAlpha(state == BUTTON_STATE_LOCKED || state == BUTTON_STATE_LOCKED_RESTORE ? 1 : 0);
            premiumButtonView.setScaleX(state == BUTTON_STATE_LOCKED || state == BUTTON_STATE_LOCKED_RESTORE ? 1 : .6f);
            premiumButtonView.setScaleY(state == BUTTON_STATE_LOCKED || state == BUTTON_STATE_LOCKED_RESTORE ? 1 : .6f);
            premiumButtonView.setVisibility(state == BUTTON_STATE_LOCKED || state == BUTTON_STATE_LOCKED_RESTORE ? View.VISIBLE : View.GONE);
            addButtonView.setAlpha(state == BUTTON_STATE_ADD ? 1 : 0);
            addButtonView.setScaleX(state == BUTTON_STATE_ADD ? 1 : .6f);
            addButtonView.setScaleY(state == BUTTON_STATE_ADD ? 1 : .6f);
            addButtonView.setVisibility(state == BUTTON_STATE_ADD ? View.VISIBLE : View.GONE);
            removeButtonView.setAlpha(state == BUTTON_STATE_REMOVE ? 1 : 0);
            removeButtonView.setScaleX(state == BUTTON_STATE_REMOVE ? 1 : .6f);
            removeButtonView.setScaleY(state == BUTTON_STATE_REMOVE ? 1 : .6f);
            removeButtonView.setVisibility(state == BUTTON_STATE_REMOVE ? View.VISIBLE : View.GONE);
            updateRightMargin();
        }
    }

    @Override
    public void onInitializeAccessibilityNodeInfo(AccessibilityNodeInfo info) {
        super.onInitializeAccessibilityNodeInfo(info);
        if (checkBox != null && checkBox.isChecked()) {
            info.setCheckable(true);
            info.setChecked(true);
        }
    }
}<|MERGE_RESOLUTION|>--- conflicted
+++ resolved
@@ -311,18 +311,16 @@
             imageView.setAlpha(1.0f);
         }
 
-<<<<<<< HEAD
         // NekoX: Pinned Sticker Mark
         if (NekoConfig.enableStickerPin.Bool() && PinnedStickerHelper.getInstance(UserConfig.selectedAccount).isPinned(set.set.id)) {
             pinnedImageView.setVisibility(VISIBLE);
         } else {
             pinnedImageView.setVisibility(INVISIBLE);
         }
-=======
+
         emojis = set.set.emojis;
         sideButtons.setVisibility(emojis ? View.VISIBLE : View.GONE);
         optionsButton.setVisibility(emojis ? View.GONE : View.VISIBLE);
->>>>>>> 43fe75b4
 
         ArrayList<TLRPC.Document> documents = set.documents;
         if (documents != null && !documents.isEmpty()) {
