--- conflicted
+++ resolved
@@ -96,19 +96,10 @@
         imageView.setLayerNum(1);
         addView(imageView, LayoutHelper.createFrame(40, 40, (LocaleController.isRTL ? Gravity.RIGHT : Gravity.LEFT) | Gravity.TOP, LocaleController.isRTL ? 0 : 13, 9, LocaleController.isRTL ? 13 : 0, 0));
 
-<<<<<<< HEAD
         pinnedImageView = new ImageView(context);
         pinnedImageView.setVisibility(GONE);
 
-        if (option == 2) {
-            progressView = new RadialProgressView(getContext());
-            progressView.setProgressColor(Theme.getColor(Theme.key_dialogProgressCircle));
-            progressView.setSize(AndroidUtilities.dp(30));
-            addView(progressView, LayoutHelper.createFrame(48, 48, (LocaleController.isRTL ? Gravity.RIGHT : Gravity.LEFT) | Gravity.TOP, LocaleController.isRTL ? 0 : 12, 5, LocaleController.isRTL ? 12 : 0, 0));
-        } else if (option != 0) {
-=======
         if (option != 0) {
->>>>>>> 07a2c9a3
             optionsButton = new ImageView(context);
             optionsButton.setFocusable(false);
             optionsButton.setScaleType(ImageView.ScaleType.CENTER);
