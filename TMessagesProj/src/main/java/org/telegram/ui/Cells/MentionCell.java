/*
 * This is the source code of Telegram for Android v. 5.x.x
 * It is licensed under GNU GPL v. 2 or later.
 * You should have received a copy of the license in this archive (see LICENSE).
 *
 * Copyright Nikolai Kudashov, 2013-2018.
 */

package org.telegram.ui.Cells;

import android.content.Context;
import android.graphics.Canvas;
import android.graphics.drawable.Drawable;
import android.text.TextUtils;
import android.util.Log;
import android.util.TypedValue;
import android.view.Gravity;
import android.widget.LinearLayout;
import android.widget.TextView;

import org.telegram.messenger.AndroidUtilities;
import org.telegram.messenger.MediaDataController;
import org.telegram.messenger.Emoji;
import org.telegram.messenger.UserConfig;
import org.telegram.messenger.UserObject;
import org.telegram.tgnet.TLRPC;
import org.telegram.ui.ActionBar.Theme;
import org.telegram.ui.Components.AnimatedEmojiDrawable;
import org.telegram.ui.Components.AvatarDrawable;
import org.telegram.ui.Components.BackupImageView;
import org.telegram.ui.Components.EmojiTextView;
import org.telegram.ui.Components.LayoutHelper;

public class MentionCell extends LinearLayout {

    private BackupImageView imageView;
    private TextView nameTextView;
    private TextView usernameTextView;
    private AvatarDrawable avatarDrawable;
    private Theme.ResourcesProvider resourcesProvider;

    private Drawable emojiDrawable;

    public MentionCell(Context context, Theme.ResourcesProvider resourcesProvider) {
        super(context);
        this.resourcesProvider = resourcesProvider;

        setOrientation(HORIZONTAL);

        avatarDrawable = new AvatarDrawable();
        avatarDrawable.setTextSize(AndroidUtilities.dp(12));

        imageView = new BackupImageView(context);
        imageView.setRoundRadius(AndroidUtilities.dp(14));
        addView(imageView, LayoutHelper.createLinear(28, 28, 12, 4, 0, 0));

        nameTextView = new EmojiTextView(context);
        nameTextView.setTextColor(getThemedColor(Theme.key_windowBackgroundWhiteBlackText));
        nameTextView.setTextSize(TypedValue.COMPLEX_UNIT_DIP, 15);
        nameTextView.setSingleLine(true);
        nameTextView.setGravity(Gravity.LEFT);
        nameTextView.setEllipsize(TextUtils.TruncateAt.END);
        addView(nameTextView, LayoutHelper.createLinear(LayoutHelper.WRAP_CONTENT, LayoutHelper.WRAP_CONTENT, Gravity.CENTER_VERTICAL, 12, 0, 0, 0));

        usernameTextView = new EmojiTextView(context);
        usernameTextView.setTextColor(getThemedColor(Theme.key_windowBackgroundWhiteGrayText3));
        usernameTextView.setTextSize(TypedValue.COMPLEX_UNIT_DIP, 15);
        usernameTextView.setSingleLine(true);
        usernameTextView.setGravity(Gravity.LEFT);
        usernameTextView.setEllipsize(TextUtils.TruncateAt.END);
        addView(usernameTextView, LayoutHelper.createLinear(LayoutHelper.WRAP_CONTENT, LayoutHelper.WRAP_CONTENT, Gravity.CENTER_VERTICAL, 12, 0, 8, 0));
    }

    @Override
    protected void onMeasure(int widthMeasureSpec, int heightMeasureSpec) {
        super.onMeasure(MeasureSpec.makeMeasureSpec(MeasureSpec.getSize(widthMeasureSpec), MeasureSpec.EXACTLY), MeasureSpec.makeMeasureSpec(AndroidUtilities.dp(36), MeasureSpec.EXACTLY));
    }

    public void setUser(TLRPC.User user) {
        resetEmojiSuggestion();
        if (user == null) {
            nameTextView.setText("");
            usernameTextView.setText("");
            imageView.setImageDrawable(null);
            return;
        }
        avatarDrawable.setInfo(user);
        if (user.photo != null && user.photo.photo_small != null) {
            imageView.setForUserOrChat(user, avatarDrawable);
        } else {
            imageView.setImageDrawable(avatarDrawable);
        }
        nameTextView.setText(UserObject.getUserName(user));
        if (user.username != null) {
            usernameTextView.setText("@" + user.username);
        } else {
            usernameTextView.setText("");
        }
        imageView.setVisibility(VISIBLE);
        usernameTextView.setVisibility(VISIBLE);
    }

    private boolean needsDivider = false;
    public void setDivider(boolean enabled) {
        if (enabled != needsDivider) {
            needsDivider = enabled;
            setWillNotDraw(!needsDivider);
            invalidate();
        }
    }

    @Override
    protected void onDraw(Canvas canvas) {
        super.onDraw(canvas);
        if (needsDivider) {
            canvas.drawLine(AndroidUtilities.dp(52), getHeight() - 1, getWidth() - AndroidUtilities.dp(8), getHeight() - 1, Theme.dividerPaint);
        }
    }

    public void setChat(TLRPC.Chat chat) {
        if (chat == null) {
            nameTextView.setText("");
            usernameTextView.setText("");
            imageView.setImageDrawable(null);
            return;
        }
        avatarDrawable.setInfo(chat);
        if (chat.photo != null && chat.photo.photo_small != null) {
            imageView.setForUserOrChat(chat, avatarDrawable);
        } else {
            imageView.setImageDrawable(avatarDrawable);
        }
        nameTextView.setText(chat.title);
        if (chat.username != null) {
            usernameTextView.setText("@" + chat.username);
        } else {
            usernameTextView.setText("");
        }
        imageView.setVisibility(VISIBLE);
        usernameTextView.setVisibility(VISIBLE);
    }

    public void setText(String text) {
        resetEmojiSuggestion();
        imageView.setVisibility(INVISIBLE);
        usernameTextView.setVisibility(INVISIBLE);
        nameTextView.setText(text);
    }

    @Override
    public void invalidate() {
        super.invalidate();
        nameTextView.invalidate();
    }

    public void resetEmojiSuggestion() {
        nameTextView.setPadding(0, 0, 0, 0);
        if (emojiDrawable instanceof AnimatedEmojiDrawable) {
            ((AnimatedEmojiDrawable) emojiDrawable).removeView(this);
            emojiDrawable = null;
        }
    }

    public void setEmojiSuggestion(MediaDataController.KeywordResult suggestion) {
        imageView.setVisibility(INVISIBLE);
        usernameTextView.setVisibility(INVISIBLE);
<<<<<<< HEAD
        StringBuilder stringBuilder = new StringBuilder(suggestion.emoji.length() + suggestion.keyword.length() + 4);
        stringBuilder.append(suggestion.emoji);
        stringBuilder.append("   :");
        stringBuilder.append(suggestion.keyword);
        nameTextView.setText(stringBuilder);
=======
        if (suggestion.emoji != null && suggestion.emoji.startsWith("animated_")) {
            try {
                if (emojiDrawable instanceof AnimatedEmojiDrawable) {
                    ((AnimatedEmojiDrawable) emojiDrawable).removeView(this);
                    emojiDrawable = null;
                }
                long documentId = Long.parseLong(suggestion.emoji.substring(9));
                emojiDrawable = AnimatedEmojiDrawable.make(UserConfig.selectedAccount, AnimatedEmojiDrawable.CACHE_TYPE_MESSAGES, documentId);
                if (attached) {
                    ((AnimatedEmojiDrawable) emojiDrawable).addView(this);
                }
            } catch (Exception ignore) {
                emojiDrawable = Emoji.getEmojiDrawable(suggestion.emoji);
            }
        } else {
            emojiDrawable = Emoji.getEmojiDrawable(suggestion.emoji);
        }
        if (emojiDrawable == null) {
            nameTextView.setPadding(0, 0, 0, 0);
            nameTextView.setText(new StringBuilder().append(suggestion.emoji).append(":  ").append(suggestion.keyword));
        } else {
            nameTextView.setPadding(AndroidUtilities.dp(22), 0, 0, 0);
            nameTextView.setText(new StringBuilder().append(":  ").append(suggestion.keyword));
        }
    }

    @Override
    protected void dispatchDraw(Canvas canvas) {
        super.dispatchDraw(canvas);

        if (emojiDrawable != null) {
            final int sz = AndroidUtilities.dp(emojiDrawable instanceof AnimatedEmojiDrawable ? 24 : 20);
            final int offsetX = AndroidUtilities.dp(emojiDrawable instanceof AnimatedEmojiDrawable ? -2 : 0);
            emojiDrawable.setBounds(
                nameTextView.getLeft() + offsetX,
                (nameTextView.getTop() + nameTextView.getBottom() - sz) / 2,
                nameTextView.getLeft() + offsetX + sz,
                (nameTextView.getTop() + nameTextView.getBottom() + sz) / 2
            );
            if (emojiDrawable instanceof AnimatedEmojiDrawable) {
                ((AnimatedEmojiDrawable) emojiDrawable).setTime(System.currentTimeMillis());
            }
            emojiDrawable.draw(canvas);
        }
>>>>>>> 43fe75b4
    }

    public void setBotCommand(String command, String help, TLRPC.User user) {
        resetEmojiSuggestion();
        if (user != null) {
            imageView.setVisibility(VISIBLE);
            avatarDrawable.setInfo(user);
            if (user.photo != null && user.photo.photo_small != null) {
                imageView.setForUserOrChat(user, avatarDrawable);
            } else {
                imageView.setImageDrawable(avatarDrawable);
            }
        } else {
            imageView.setVisibility(INVISIBLE);
        }
        usernameTextView.setVisibility(VISIBLE);
        nameTextView.setText(command);
        usernameTextView.setText(help);
    }

    public void setIsDarkTheme(boolean isDarkTheme) {
        if (isDarkTheme) {
            nameTextView.setTextColor(0xffffffff);
            usernameTextView.setTextColor(0xffbbbbbb);
        } else {
            nameTextView.setTextColor(getThemedColor(Theme.key_windowBackgroundWhiteBlackText));
            usernameTextView.setTextColor(getThemedColor(Theme.key_windowBackgroundWhiteGrayText3));
        }
    }

    private int getThemedColor(String key) {
        Integer color = resourcesProvider != null ? resourcesProvider.getColor(key) : null;
        return color != null ? color : Theme.getColor(key);
    }

    private boolean attached;

    @Override
    protected void onDetachedFromWindow() {
        super.onDetachedFromWindow();
        attached = false;
        if (emojiDrawable instanceof AnimatedEmojiDrawable) {
            ((AnimatedEmojiDrawable) emojiDrawable).removeView(this);
        }
    }

    @Override
    protected void onAttachedToWindow() {
        super.onAttachedToWindow();
        attached = true;
        if (emojiDrawable instanceof AnimatedEmojiDrawable) {
            ((AnimatedEmojiDrawable) emojiDrawable).addView(this);
        }
    }
}<|MERGE_RESOLUTION|>--- conflicted
+++ resolved
@@ -164,13 +164,6 @@
     public void setEmojiSuggestion(MediaDataController.KeywordResult suggestion) {
         imageView.setVisibility(INVISIBLE);
         usernameTextView.setVisibility(INVISIBLE);
-<<<<<<< HEAD
-        StringBuilder stringBuilder = new StringBuilder(suggestion.emoji.length() + suggestion.keyword.length() + 4);
-        stringBuilder.append(suggestion.emoji);
-        stringBuilder.append("   :");
-        stringBuilder.append(suggestion.keyword);
-        nameTextView.setText(stringBuilder);
-=======
         if (suggestion.emoji != null && suggestion.emoji.startsWith("animated_")) {
             try {
                 if (emojiDrawable instanceof AnimatedEmojiDrawable) {
@@ -215,7 +208,6 @@
             }
             emojiDrawable.draw(canvas);
         }
->>>>>>> 43fe75b4
     }
 
     public void setBotCommand(String command, String help, TLRPC.User user) {
