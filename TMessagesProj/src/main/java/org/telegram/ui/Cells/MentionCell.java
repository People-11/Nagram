--- conflicted
+++ resolved
@@ -241,11 +241,7 @@
         }
         usernameTextView.setVisibility(VISIBLE);
         nameTextView.setText(command);
-<<<<<<< HEAD
         usernameTextView.setText(help);
-=======
-        usernameTextView.setText(Emoji.replaceEmoji(help, usernameTextView.getPaint().getFontMetricsInt(), false));
->>>>>>> eee720ef
     }
 
     public void setIsDarkTheme(boolean isDarkTheme) {
