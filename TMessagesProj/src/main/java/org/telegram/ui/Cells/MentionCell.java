/*
 * This is the source code of Telegram for Android v. 5.x.x
 * It is licensed under GNU GPL v. 2 or later.
 * You should have received a copy of the license in this archive (see LICENSE).
 *
 * Copyright Nikolai Kudashov, 2013-2018.
 */

package org.telegram.ui.Cells;

import android.content.Context;
import android.graphics.Canvas;
import android.text.TextUtils;
import android.util.TypedValue;
import android.view.Gravity;
import android.widget.LinearLayout;
import android.widget.TextView;

import org.telegram.messenger.AndroidUtilities;
import org.telegram.messenger.MediaDataController;
import org.telegram.messenger.Emoji;
import org.telegram.messenger.ImageLocation;
import org.telegram.messenger.UserObject;
import org.telegram.tgnet.TLRPC;
import org.telegram.ui.ActionBar.Theme;
import org.telegram.ui.Components.AvatarDrawable;
import org.telegram.ui.Components.BackupImageView;
import org.telegram.ui.Components.EmojiTextView;
import org.telegram.ui.Components.LayoutHelper;

public class MentionCell extends LinearLayout {

    private BackupImageView imageView;
    private TextView nameTextView;
    private TextView usernameTextView;
    private AvatarDrawable avatarDrawable;
    private Theme.ResourcesProvider resourcesProvider;

    public MentionCell(Context context, Theme.ResourcesProvider resourcesProvider) {
        super(context);

        setOrientation(HORIZONTAL);

        avatarDrawable = new AvatarDrawable();
        avatarDrawable.setTextSize(AndroidUtilities.dp(12));

        imageView = new BackupImageView(context);
        imageView.setRoundRadius(AndroidUtilities.dp(14));
        addView(imageView, LayoutHelper.createLinear(28, 28, 12, 4, 0, 0));

<<<<<<< HEAD
        nameTextView = new EmojiTextView(context);
        nameTextView.setTextColor(Theme.getColor(Theme.key_windowBackgroundWhiteBlackText));
=======
        nameTextView = new TextView(context);
        nameTextView.setTextColor(getThemedColor(Theme.key_windowBackgroundWhiteBlackText));
>>>>>>> 4a95c2fc
        nameTextView.setTextSize(TypedValue.COMPLEX_UNIT_DIP, 15);
        nameTextView.setSingleLine(true);
        nameTextView.setGravity(Gravity.LEFT);
        nameTextView.setEllipsize(TextUtils.TruncateAt.END);
        addView(nameTextView, LayoutHelper.createLinear(LayoutHelper.WRAP_CONTENT, LayoutHelper.WRAP_CONTENT, Gravity.CENTER_VERTICAL, 12, 0, 0, 0));

<<<<<<< HEAD
        usernameTextView = new EmojiTextView(context);
        usernameTextView.setTextColor(Theme.getColor(Theme.key_windowBackgroundWhiteGrayText3));
=======
        usernameTextView = new TextView(context);
        usernameTextView.setTextColor(getThemedColor(Theme.key_windowBackgroundWhiteGrayText3));
>>>>>>> 4a95c2fc
        usernameTextView.setTextSize(TypedValue.COMPLEX_UNIT_DIP, 15);
        usernameTextView.setSingleLine(true);
        usernameTextView.setGravity(Gravity.LEFT);
        usernameTextView.setEllipsize(TextUtils.TruncateAt.END);
        addView(usernameTextView, LayoutHelper.createLinear(LayoutHelper.WRAP_CONTENT, LayoutHelper.WRAP_CONTENT, Gravity.CENTER_VERTICAL, 12, 0, 8, 0));
    }

    @Override
    protected void onMeasure(int widthMeasureSpec, int heightMeasureSpec) {
        super.onMeasure(MeasureSpec.makeMeasureSpec(MeasureSpec.getSize(widthMeasureSpec), MeasureSpec.EXACTLY), MeasureSpec.makeMeasureSpec(AndroidUtilities.dp(36), MeasureSpec.EXACTLY));
    }

    public void setUser(TLRPC.User user) {
        if (user == null) {
            nameTextView.setText("");
            usernameTextView.setText("");
            imageView.setImageDrawable(null);
            return;
        }
        avatarDrawable.setInfo(user);
        if (user.photo != null && user.photo.photo_small != null) {
            imageView.setForUserOrChat(user, avatarDrawable);
        } else {
            imageView.setImageDrawable(avatarDrawable);
        }
        nameTextView.setText(UserObject.getUserName(user));
        if (user.username != null) {
            usernameTextView.setText("@" + user.username);
        } else {
            usernameTextView.setText("");
        }
        imageView.setVisibility(VISIBLE);
        usernameTextView.setVisibility(VISIBLE);
    }

    private boolean needsDivider = false;
    public void setDivider(boolean enabled) {
        if (enabled != needsDivider) {
            needsDivider = enabled;
            setWillNotDraw(!needsDivider);
            invalidate();
        }
    }

    @Override
    protected void onDraw(Canvas canvas) {
        super.onDraw(canvas);
        if (needsDivider) {
            canvas.drawLine(AndroidUtilities.dp(52), getHeight() - 1, getWidth() - AndroidUtilities.dp(8), getHeight() - 1, Theme.dividerPaint);
        }
    }

    public void setChat(TLRPC.Chat chat) {
        if (chat == null) {
            nameTextView.setText("");
            usernameTextView.setText("");
            imageView.setImageDrawable(null);
            return;
        }
        avatarDrawable.setInfo(chat);
        if (chat.photo != null && chat.photo.photo_small != null) {
            imageView.setForUserOrChat(chat, avatarDrawable);
        } else {
            imageView.setImageDrawable(avatarDrawable);
        }
        nameTextView.setText(chat.title);
        if (chat.username != null) {
            usernameTextView.setText("@" + chat.username);
        } else {
            usernameTextView.setText("");
        }
        imageView.setVisibility(VISIBLE);
        usernameTextView.setVisibility(VISIBLE);
    }

    public void setText(String text) {
        imageView.setVisibility(INVISIBLE);
        usernameTextView.setVisibility(INVISIBLE);
        nameTextView.setText(text);
    }

    @Override
    public void invalidate() {
        super.invalidate();
        nameTextView.invalidate();
    }

    public void setEmojiSuggestion(MediaDataController.KeywordResult suggestion) {
        imageView.setVisibility(INVISIBLE);
        usernameTextView.setVisibility(INVISIBLE);
        StringBuilder stringBuilder = new StringBuilder(suggestion.emoji.length() + suggestion.keyword.length() + 4);
        stringBuilder.append(suggestion.emoji);
        stringBuilder.append("   :");
        stringBuilder.append(suggestion.keyword);
        nameTextView.setText(stringBuilder);
    }

    public void setBotCommand(String command, String help, TLRPC.User user) {
        if (user != null) {
            imageView.setVisibility(VISIBLE);
            avatarDrawable.setInfo(user);
            if (user.photo != null && user.photo.photo_small != null) {
                imageView.setForUserOrChat(user, avatarDrawable);
            } else {
                imageView.setImageDrawable(avatarDrawable);
            }
        } else {
            imageView.setVisibility(INVISIBLE);
        }
        usernameTextView.setVisibility(VISIBLE);
        nameTextView.setText(command);
        usernameTextView.setText(help);
    }

    public void setIsDarkTheme(boolean isDarkTheme) {
        if (isDarkTheme) {
            nameTextView.setTextColor(0xffffffff);
            usernameTextView.setTextColor(0xffbbbbbb);
        } else {
            nameTextView.setTextColor(getThemedColor(Theme.key_windowBackgroundWhiteBlackText));
            usernameTextView.setTextColor(getThemedColor(Theme.key_windowBackgroundWhiteGrayText3));
        }
    }

    private int getThemedColor(String key) {
        Integer color = resourcesProvider != null ? resourcesProvider.getColor(key) : null;
        return color != null ? color : Theme.getColor(key);
    }
}<|MERGE_RESOLUTION|>--- conflicted
+++ resolved
@@ -48,26 +48,16 @@
         imageView.setRoundRadius(AndroidUtilities.dp(14));
         addView(imageView, LayoutHelper.createLinear(28, 28, 12, 4, 0, 0));
 
-<<<<<<< HEAD
         nameTextView = new EmojiTextView(context);
-        nameTextView.setTextColor(Theme.getColor(Theme.key_windowBackgroundWhiteBlackText));
-=======
-        nameTextView = new TextView(context);
         nameTextView.setTextColor(getThemedColor(Theme.key_windowBackgroundWhiteBlackText));
->>>>>>> 4a95c2fc
         nameTextView.setTextSize(TypedValue.COMPLEX_UNIT_DIP, 15);
         nameTextView.setSingleLine(true);
         nameTextView.setGravity(Gravity.LEFT);
         nameTextView.setEllipsize(TextUtils.TruncateAt.END);
         addView(nameTextView, LayoutHelper.createLinear(LayoutHelper.WRAP_CONTENT, LayoutHelper.WRAP_CONTENT, Gravity.CENTER_VERTICAL, 12, 0, 0, 0));
 
-<<<<<<< HEAD
         usernameTextView = new EmojiTextView(context);
-        usernameTextView.setTextColor(Theme.getColor(Theme.key_windowBackgroundWhiteGrayText3));
-=======
-        usernameTextView = new TextView(context);
         usernameTextView.setTextColor(getThemedColor(Theme.key_windowBackgroundWhiteGrayText3));
->>>>>>> 4a95c2fc
         usernameTextView.setTextSize(TypedValue.COMPLEX_UNIT_DIP, 15);
         usernameTextView.setSingleLine(true);
         usernameTextView.setGravity(Gravity.LEFT);
