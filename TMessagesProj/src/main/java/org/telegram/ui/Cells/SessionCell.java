/*
 * This is the source code of Telegram for Android v. 5.x.x
 * It is licensed under GNU GPL v. 2 or later.
 * You should have received a copy of the license in this archive (see LICENSE).
 *
 * Copyright Nikolai Kudashov, 2013-2018.
 */

package org.telegram.ui.Cells;

import android.content.Context;
import android.graphics.Canvas;
import android.graphics.PorterDuff;
import android.graphics.PorterDuffColorFilter;
import android.graphics.drawable.Drawable;
import android.text.SpannableStringBuilder;
import android.text.TextUtils;
import android.util.TypedValue;
import android.view.Gravity;
import android.view.View;
import android.widget.FrameLayout;
import android.widget.LinearLayout;
import android.widget.TextView;

import androidx.core.content.ContextCompat;

import org.telegram.messenger.AndroidUtilities;
<<<<<<< HEAD
import org.telegram.messenger.BuildConfig;
=======
import org.telegram.messenger.ApplicationLoader;
>>>>>>> dcf1c6d4
import org.telegram.messenger.ImageLocation;
import org.telegram.messenger.LocaleController;
import org.telegram.messenger.MessagesController;
import org.telegram.messenger.R;
import org.telegram.messenger.UserConfig;
import org.telegram.messenger.UserObject;
import org.telegram.tgnet.TLObject;
import org.telegram.tgnet.TLRPC;
import org.telegram.ui.ActionBar.Theme;
import org.telegram.ui.Components.AvatarDrawable;
import org.telegram.ui.Components.BackupImageView;
import org.telegram.ui.Components.CombinedDrawable;
import org.telegram.ui.Components.DotDividerSpan;
import org.telegram.ui.Components.FlickerLoadingView;
import org.telegram.ui.Components.LayoutHelper;

import java.util.Locale;

public class SessionCell extends FrameLayout {

    private TextView nameTextView;
    private TextView onlineTextView;
    private TextView detailTextView;
    private TextView detailExTextView;
    private BackupImageView imageView;
    private AvatarDrawable avatarDrawable;
    private boolean needDivider;
    private boolean showStub;
    FlickerLoadingView globalGradient;
    LinearLayout linearLayout;

    private int currentAccount = UserConfig.selectedAccount;

    public SessionCell(Context context, int type) {
        super(context);

        linearLayout = new LinearLayout(context);
        linearLayout.setOrientation(LinearLayout.HORIZONTAL);
        linearLayout.setWeightSum(1);

        if (type == 1) {
            addView(linearLayout, LayoutHelper.createFrame(LayoutHelper.MATCH_PARENT, 30, (LocaleController.isRTL ? Gravity.RIGHT : Gravity.LEFT) | Gravity.TOP, (LocaleController.isRTL ? 15 : 49), 11, (LocaleController.isRTL ? 49 : 15), 0));

            avatarDrawable = new AvatarDrawable();
            avatarDrawable.setTextSize(AndroidUtilities.dp(10));
            imageView = new BackupImageView(context);
            imageView.setRoundRadius(AndroidUtilities.dp(10));
            addView(imageView, LayoutHelper.createFrame(20, 20, (LocaleController.isRTL ? Gravity.RIGHT : Gravity.LEFT) | Gravity.TOP, (LocaleController.isRTL ? 0 : 21), 13, (LocaleController.isRTL ? 21 : 0), 0));
        } else {
            imageView = new BackupImageView(context);
            imageView.setRoundRadius(AndroidUtilities.dp(10));
            addView(imageView, LayoutHelper.createFrame(42, 42, (LocaleController.isRTL ? Gravity.RIGHT : Gravity.LEFT) | Gravity.TOP, (LocaleController.isRTL ? 0 : 16), 13, (LocaleController.isRTL ? 16 : 0), 0));

            addView(linearLayout, LayoutHelper.createFrame(LayoutHelper.MATCH_PARENT, 30, (LocaleController.isRTL ? Gravity.RIGHT : Gravity.LEFT) | Gravity.TOP, (LocaleController.isRTL ? 15 : 72), 11, (LocaleController.isRTL ? 72 : 15), 0));
        }


        nameTextView = new TextView(context);
        nameTextView.setTextColor(Theme.getColor(Theme.key_windowBackgroundWhiteBlackText));
        nameTextView.setTextSize(TypedValue.COMPLEX_UNIT_DIP, 16);
        nameTextView.setLines(1);
        nameTextView.setTypeface(AndroidUtilities.getTypeface("fonts/rmedium.ttf"));
        nameTextView.setMaxLines(1);
        nameTextView.setSingleLine(true);
        nameTextView.setEllipsize(TextUtils.TruncateAt.END);
        nameTextView.setGravity((LocaleController.isRTL ? Gravity.RIGHT : Gravity.LEFT) | Gravity.TOP);

        onlineTextView = new TextView(context);
        onlineTextView.setTextSize(TypedValue.COMPLEX_UNIT_DIP, 14);
        onlineTextView.setGravity((LocaleController.isRTL ? Gravity.LEFT : Gravity.RIGHT) | Gravity.TOP);

        if (LocaleController.isRTL) {
            linearLayout.addView(onlineTextView, LayoutHelper.createLinear(LayoutHelper.WRAP_CONTENT, LayoutHelper.MATCH_PARENT, Gravity.LEFT | Gravity.TOP, 0, 2, 0, 0));
            linearLayout.addView(nameTextView, LayoutHelper.createLinear(0, LayoutHelper.MATCH_PARENT, 1.0f, Gravity.RIGHT | Gravity.TOP, 10, 0, 0, 0));
        } else {
            linearLayout.addView(nameTextView, LayoutHelper.createLinear(0, LayoutHelper.MATCH_PARENT, 1.0f, Gravity.LEFT | Gravity.TOP, 0, 0, 10, 0));
            linearLayout.addView(onlineTextView, LayoutHelper.createLinear(LayoutHelper.WRAP_CONTENT, LayoutHelper.MATCH_PARENT, Gravity.RIGHT | Gravity.TOP, 0, 2, 0, 0));
        }

        detailTextView = new TextView(context);
        detailTextView.setTextColor(Theme.getColor(Theme.key_windowBackgroundWhiteBlackText));
        detailTextView.setTextSize(TypedValue.COMPLEX_UNIT_DIP, 14);
        detailTextView.setLines(1);
        detailTextView.setMaxLines(1);
        //detailTextView.setSingleLine(true);
        //detailTextView.setEllipsize(TextUtils.TruncateAt.END);
        detailTextView.setGravity((LocaleController.isRTL ? Gravity.RIGHT : Gravity.LEFT) | Gravity.TOP);
        addView(detailTextView, LayoutHelper.createFrame(LayoutHelper.MATCH_PARENT, LayoutHelper.WRAP_CONTENT, (LocaleController.isRTL ? Gravity.RIGHT : Gravity.LEFT) | Gravity.TOP, type == 0 ? 72 : 21, 36, 21, 0));

        detailExTextView = new TextView(context);
        detailExTextView.setTextColor(Theme.getColor(Theme.key_windowBackgroundWhiteGrayText3));
        detailExTextView.setTextSize(TypedValue.COMPLEX_UNIT_DIP, 14);
        detailExTextView.setLines(1);
        detailExTextView.setMaxLines(1);
        detailExTextView.setSingleLine(true);
        detailExTextView.setEllipsize(TextUtils.TruncateAt.END);
        detailExTextView.setGravity((LocaleController.isRTL ? Gravity.RIGHT : Gravity.LEFT) | Gravity.TOP);
        addView(detailExTextView, LayoutHelper.createFrame(LayoutHelper.MATCH_PARENT, LayoutHelper.WRAP_CONTENT, (LocaleController.isRTL ? Gravity.RIGHT : Gravity.LEFT) | Gravity.TOP, type == 0 ? 72 : 21, 59, 21, 0));
    }

    @Override
    protected void onMeasure(int widthMeasureSpec, int heightMeasureSpec) {
        super.onMeasure(MeasureSpec.makeMeasureSpec(MeasureSpec.getSize(widthMeasureSpec), MeasureSpec.EXACTLY), MeasureSpec.makeMeasureSpec(AndroidUtilities.dp(90) + (needDivider ? 1 : 0), MeasureSpec.EXACTLY));
    }

    public void setSession(TLObject object, boolean divider) {
        needDivider = divider;

        if (object instanceof TLRPC.TL_authorization) {
            TLRPC.TL_authorization session = (TLRPC.TL_authorization) object;


            imageView.setImageDrawable(createDrawable(session));
          //  nameTextView.setText(String.format(Locale.US, "%s %s", session.app_name, session.app_version));


            StringBuilder stringBuilder = new StringBuilder();
            if (session.device_model.length() != 0) {
                stringBuilder.append(session.device_model);
            }
            if (stringBuilder.length() == 0) {
                if (session.platform.length() != 0) {
                    stringBuilder.append(session.platform);
                }
                if (session.system_version.length() != 0) {
                    if (session.platform.length() != 0) {
                        stringBuilder.append(" ");
                    }
                    stringBuilder.append(session.system_version);
                }
            }
            nameTextView.setText(stringBuilder);

<<<<<<< HEAD
            if (!session.official_app && session.api_id != BuildConfig.APP_ID) {
                if (stringBuilder.length() != 0) {
                    stringBuilder.append(", ");
                }
                stringBuilder.append(LocaleController.getString("UnofficialApp", R.string.UnofficialApp));
                stringBuilder.append(" (ID: ");
                stringBuilder.append(session.api_id);
                stringBuilder.append(")");
=======
            String timeText;
            if ((session.flags & 1) != 0) {
                setTag(Theme.key_windowBackgroundWhiteValueText);
                timeText = LocaleController.getString("Online", R.string.Online);
            } else {
                setTag(Theme.key_windowBackgroundWhiteGrayText3);
                timeText = LocaleController.stringForMessageListDate(session.date_active);
>>>>>>> dcf1c6d4
            }

            SpannableStringBuilder spannableStringBuilder = new SpannableStringBuilder();
            if (session.country.length() != 0) {
                spannableStringBuilder.append(session.country);
            }
            if (spannableStringBuilder.length() != 0) {
                DotDividerSpan dotDividerSpan = new DotDividerSpan();
                dotDividerSpan.setTopPadding(AndroidUtilities.dp(1.5f));
                spannableStringBuilder.append(" . ").setSpan(dotDividerSpan, spannableStringBuilder.length() - 2, spannableStringBuilder.length() - 1, 0);
            }
            spannableStringBuilder.append(timeText);
            detailExTextView.setText(spannableStringBuilder);

            stringBuilder = new StringBuilder();
            stringBuilder.append(session.app_name);
            stringBuilder.append(" ").append(session.app_version);

            detailTextView.setText(stringBuilder);
        } else if (object instanceof TLRPC.TL_webAuthorization) {
            TLRPC.TL_webAuthorization session = (TLRPC.TL_webAuthorization) object;
            TLRPC.User user = MessagesController.getInstance(currentAccount).getUser(session.bot_id);
            nameTextView.setText(session.domain);
            String name;
            if (user != null) {
                avatarDrawable.setInfo(user);
                name = UserObject.getFirstName(user);
                imageView.setForUserOrChat(user, avatarDrawable);
            } else {
                name = "";
            }

            setTag(Theme.key_windowBackgroundWhiteGrayText3);
            onlineTextView.setText(LocaleController.stringForMessageListDate(session.date_active));
            onlineTextView.setTextColor(Theme.getColor(Theme.key_windowBackgroundWhiteGrayText3));

            StringBuilder stringBuilder = new StringBuilder();
            if (session.ip.length() != 0) {
                stringBuilder.append(session.ip);
            }
            if (session.region.length() != 0) {
                if (stringBuilder.length() != 0) {
                    stringBuilder.append(" ");
                }
                stringBuilder.append("— ");
                stringBuilder.append(session.region);
            }
            detailExTextView.setText(stringBuilder);

            stringBuilder = new StringBuilder();
            if (!TextUtils.isEmpty(name)) {
                stringBuilder.append(name);
            }
            if (session.browser.length() != 0 ) {
                if (stringBuilder.length() != 0) {
                    stringBuilder.append(", ");
                }
                stringBuilder.append(session.browser);
            }
            if (session.platform.length() != 0) {
                if (stringBuilder.length() != 0) {
                    stringBuilder.append(", ");
                }
                stringBuilder.append(session.platform);
            }

            detailTextView.setText(stringBuilder);
        }

        if (showStub) {
            showStub = false;
            invalidate();
        }
    }

    public static Drawable createDrawable(TLRPC.TL_authorization session) {
        String platform = session.platform.toLowerCase();
        if (platform.isEmpty()) {
            platform = session.system_version.toLowerCase();
        }
        String deviceModel = session.device_model.toLowerCase();
        int iconId;
        String colorKey;
        if (deviceModel.contains("safari")) {
            iconId = R.drawable.device_web_safari;
            colorKey = Theme.key_avatar_backgroundPink;
        } else  if (deviceModel.contains("edge")) {
            iconId = R.drawable.device_web_edge;
            colorKey = Theme.key_avatar_backgroundPink;
        } else if (deviceModel.contains("chrome")) {
            iconId = R.drawable.device_web_chrome;
            colorKey = Theme.key_avatar_backgroundPink;
        } else if (deviceModel.contains("opera")) {
            iconId = R.drawable.device_web_opera;
            colorKey = Theme.key_avatar_backgroundPink;
        } else if (deviceModel.contains("firefox")) {
            iconId = R.drawable.device_web_firefox;
            colorKey = Theme.key_avatar_backgroundPink;
        } else if (deviceModel.contains("vivaldi")) {
            iconId = R.drawable.device_web_other;
            colorKey = Theme.key_avatar_backgroundPink;
        } else if (platform.contains("ios")) {
            iconId = deviceModel.contains("ipad") ? R.drawable.device_tablet_ios : R.drawable.device_phone_ios;
            colorKey = Theme.key_avatar_backgroundBlue;
        } else if (platform.contains("windows")) {
            iconId = R.drawable.device_desktop_win;
            colorKey = Theme.key_avatar_backgroundCyan;
        } else if (platform.contains("macos")) {
            iconId = R.drawable.device_desktop_osx;
            colorKey = Theme.key_avatar_backgroundCyan;
        } else if (platform.contains("android")) {
            iconId = deviceModel.contains("tab") ? R.drawable.device_tablet_android : R.drawable.device_phone_android;
            colorKey = Theme.key_avatar_backgroundGreen;
        } else {
            if (session.app_name.toLowerCase().contains("desktop")) {
                iconId = R.drawable.device_desktop_other;
                colorKey = Theme.key_avatar_backgroundCyan;
            } else {
                iconId = R.drawable.device_web_other;
                colorKey = Theme.key_avatar_backgroundPink;
            }
        }
        Drawable iconDrawable = ContextCompat.getDrawable(ApplicationLoader.applicationContext, iconId).mutate();
        iconDrawable.setColorFilter(new PorterDuffColorFilter(Theme.getColor(Theme.key_avatar_text), PorterDuff.Mode.SRC_IN));
        CombinedDrawable combinedDrawable = new CombinedDrawable(Theme.createCircleDrawable(AndroidUtilities.dp(42), Theme.getColor(colorKey)), iconDrawable);
        return combinedDrawable;
    }

    @Override
    protected void onDraw(Canvas canvas) {
        if (showStub && globalGradient != null) {
            globalGradient.updateColors();
            globalGradient.updateGradient();
            if (getParent() != null) {
                View parent = (View) getParent();
                globalGradient.setParentSize(parent.getMeasuredWidth(), parent.getMeasuredHeight(), -getX());
            }
            float y = linearLayout.getTop() + nameTextView.getTop() + AndroidUtilities.dp(12);
            float x = linearLayout.getX();

            AndroidUtilities.rectTmp.set(x, y - AndroidUtilities.dp(4), x + getMeasuredWidth() * 0.2f, y + AndroidUtilities.dp(4));
            canvas.drawRoundRect(AndroidUtilities.rectTmp, AndroidUtilities.dp(4), AndroidUtilities.dp(4), globalGradient.getPaint());

            y = linearLayout.getTop() + detailTextView.getTop() - AndroidUtilities.dp(1);
            x = linearLayout.getX();

            AndroidUtilities.rectTmp.set(x, y - AndroidUtilities.dp(4), x + getMeasuredWidth() * 0.4f, y + AndroidUtilities.dp(4));
            canvas.drawRoundRect(AndroidUtilities.rectTmp, AndroidUtilities.dp(4), AndroidUtilities.dp(4), globalGradient.getPaint());

            y = linearLayout.getTop() + detailExTextView.getTop() - AndroidUtilities.dp(1);
            x = linearLayout.getX();

            AndroidUtilities.rectTmp.set(x, y - AndroidUtilities.dp(4), x + getMeasuredWidth() * 0.3f, y + AndroidUtilities.dp(4));
            canvas.drawRoundRect(AndroidUtilities.rectTmp, AndroidUtilities.dp(4), AndroidUtilities.dp(4), globalGradient.getPaint());
            invalidate();
        }
        if (needDivider) {
            canvas.drawLine(0, getMeasuredHeight() - 1, getMeasuredWidth(), getMeasuredHeight() - 1, Theme.dividerPaint);
        }
    }

    public void showStub(FlickerLoadingView globalGradient) {
        this.globalGradient = globalGradient;
        showStub = true;

        Drawable iconDrawable = ContextCompat.getDrawable(ApplicationLoader.applicationContext, AndroidUtilities.isTablet() ?  R.drawable.device_tablet_android : R.drawable.device_phone_android).mutate();
        iconDrawable.setColorFilter(new PorterDuffColorFilter(Theme.getColor(Theme.key_avatar_text), PorterDuff.Mode.SRC_IN));
        CombinedDrawable combinedDrawable = new CombinedDrawable(Theme.createCircleDrawable(AndroidUtilities.dp(42), Theme.getColor(Theme.key_avatar_backgroundGreen)), iconDrawable);
        imageView.setImageDrawable(combinedDrawable);
        invalidate();
    }

    public boolean isStub() {
        return showStub;
    }
}<|MERGE_RESOLUTION|>--- conflicted
+++ resolved
@@ -25,11 +25,8 @@
 import androidx.core.content.ContextCompat;
 
 import org.telegram.messenger.AndroidUtilities;
-<<<<<<< HEAD
 import org.telegram.messenger.BuildConfig;
-=======
 import org.telegram.messenger.ApplicationLoader;
->>>>>>> dcf1c6d4
 import org.telegram.messenger.ImageLocation;
 import org.telegram.messenger.LocaleController;
 import org.telegram.messenger.MessagesController;
@@ -163,16 +160,6 @@
             }
             nameTextView.setText(stringBuilder);
 
-<<<<<<< HEAD
-            if (!session.official_app && session.api_id != BuildConfig.APP_ID) {
-                if (stringBuilder.length() != 0) {
-                    stringBuilder.append(", ");
-                }
-                stringBuilder.append(LocaleController.getString("UnofficialApp", R.string.UnofficialApp));
-                stringBuilder.append(" (ID: ");
-                stringBuilder.append(session.api_id);
-                stringBuilder.append(")");
-=======
             String timeText;
             if ((session.flags & 1) != 0) {
                 setTag(Theme.key_windowBackgroundWhiteValueText);
@@ -180,8 +167,22 @@
             } else {
                 setTag(Theme.key_windowBackgroundWhiteGrayText3);
                 timeText = LocaleController.stringForMessageListDate(session.date_active);
->>>>>>> dcf1c6d4
-            }
+            }
+
+            if (!session.official_app && session.api_id != BuildConfig.APP_ID) {
+                if (stringBuilder.length() != 0) {
+                    stringBuilder.append(", ");
+                }
+                stringBuilder.append(LocaleController.getString("UnofficialApp", R.string.UnofficialApp));
+                stringBuilder.append(" (ID: ");
+                stringBuilder.append(session.api_id);
+                stringBuilder.append(")");
+            }
+            stringBuilder = new StringBuilder();
+            stringBuilder.append(session.app_name);
+            stringBuilder.append(" ").append(session.app_version);
+
+            detailTextView.setText(stringBuilder);
 
             SpannableStringBuilder spannableStringBuilder = new SpannableStringBuilder();
             if (session.country.length() != 0) {
@@ -195,11 +196,6 @@
             spannableStringBuilder.append(timeText);
             detailExTextView.setText(spannableStringBuilder);
 
-            stringBuilder = new StringBuilder();
-            stringBuilder.append(session.app_name);
-            stringBuilder.append(" ").append(session.app_version);
-
-            detailTextView.setText(stringBuilder);
         } else if (object instanceof TLRPC.TL_webAuthorization) {
             TLRPC.TL_webAuthorization session = (TLRPC.TL_webAuthorization) object;
             TLRPC.User user = MessagesController.getInstance(currentAccount).getUser(session.bot_id);
