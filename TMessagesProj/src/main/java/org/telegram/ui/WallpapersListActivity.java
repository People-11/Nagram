--- conflicted
+++ resolved
@@ -1806,11 +1806,7 @@
                     if (position == uploadImageRow) {
                         textCell.setTextAndIcon(LocaleController.getString("SelectFromGallery", R.string.SelectFromGallery), R.drawable.baseline_image_24, true);
                     } else if (position == setColorRow) {
-<<<<<<< HEAD
-                        textCell.setTextAndIcon(LocaleController.getString("SetColor", R.string.SetColor), R.drawable.baseline_palette_24, false);
-=======
-                        textCell.setTextAndIcon(LocaleController.getString("SetColor", R.string.SetColor), R.drawable.menu_palette, true);
->>>>>>> dd2b001b
+                        textCell.setTextAndIcon(LocaleController.getString("SetColor", R.string.SetColor), R.drawable.baseline_palette_24, true);
                     } else if (position == resetRow) {
                         textCell.setText(LocaleController.getString("ResetChatBackgrounds", R.string.ResetChatBackgrounds), false);
                     }
