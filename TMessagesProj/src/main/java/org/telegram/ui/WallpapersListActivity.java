/*
 * This is the source code of Telegram for Android v. 5.x.x.
 * It is licensed under GNU GPL v. 2 or later.
 * You should have received a copy of the license in this archive (see LICENSE).
 *
 * Copyright Nikolai Kudashov, 2013-2018.
 */

package org.telegram.ui;

import android.animation.Animator;
import android.animation.AnimatorSet;
import android.animation.ObjectAnimator;
import android.app.Activity;
import android.content.Context;
import android.content.DialogInterface;
import android.content.Intent;
import android.content.SharedPreferences;
import android.graphics.Bitmap;
import android.graphics.Canvas;
import android.graphics.Paint;
import android.graphics.drawable.ColorDrawable;
import android.graphics.drawable.Drawable;
import android.os.Bundle;
import android.text.Spannable;
import android.text.SpannableString;
import android.text.Spanned;
import android.text.TextUtils;
import android.text.style.ForegroundColorSpan;
import android.util.LongSparseArray;
import android.view.Gravity;
import android.view.MotionEvent;
import android.view.Surface;
import android.view.View;
import android.view.ViewGroup;
import android.view.ViewTreeObserver;
import android.view.WindowManager;
import android.widget.EditText;
import android.widget.FrameLayout;
import android.widget.TextView;

import org.telegram.messenger.AndroidUtilities;
import org.telegram.messenger.ApplicationLoader;
import org.telegram.messenger.FileLoader;
import org.telegram.messenger.LocaleController;
import org.telegram.messenger.MediaController;
import org.telegram.messenger.MessagesController;
import org.telegram.messenger.MessagesStorage;
import org.telegram.messenger.NotificationCenter;
import org.telegram.messenger.R;
import org.telegram.messenger.SendMessagesHelper;
import org.telegram.messenger.UserConfig;
import org.telegram.tgnet.ConnectionsManager;
import org.telegram.tgnet.TLObject;
import org.telegram.tgnet.TLRPC;
import org.telegram.ui.ActionBar.ActionBar;
import org.telegram.ui.ActionBar.ActionBarMenu;
import org.telegram.ui.ActionBar.ActionBarMenuItem;
import org.telegram.ui.ActionBar.AlertDialog;
import org.telegram.ui.ActionBar.BaseFragment;
import org.telegram.ui.ActionBar.Theme;
import org.telegram.ui.ActionBar.ThemeDescription;
import org.telegram.ui.Cells.GraySectionCell;
import org.telegram.ui.Cells.ShadowSectionCell;
import org.telegram.ui.Cells.TextCell;
import org.telegram.ui.Cells.TextInfoPrivacyCell;
import org.telegram.ui.Cells.WallpaperCell;
import org.telegram.ui.Components.CombinedDrawable;
import org.telegram.ui.Components.EmptyTextProgressView;
import org.telegram.ui.Components.LayoutHelper;
import org.telegram.ui.Components.NumberTextView;
import org.telegram.ui.Components.RecyclerListView;
import org.telegram.ui.Components.WallpaperUpdater;

import java.io.File;
import java.util.ArrayList;
import java.util.Collections;
import java.util.HashMap;

import androidx.recyclerview.widget.LinearLayoutManager;
import androidx.recyclerview.widget.RecyclerView;

public class WallpapersListActivity extends BaseFragment implements NotificationCenter.NotificationCenterDelegate {

    private int rowCount;
    private int uploadImageRow;
    private int setColorRow;
    private int sectionRow;
    private int wallPaperStartRow;
    private int totalWallpaperRows;
    private int resetSectionRow;
    private int resetRow;
    private int resetInfoRow;

    private int currentType;

    private Paint colorPaint;
    private Paint colorFramePaint;

    private ColorWallpaper addedColorWallpaper;
    private FileWallpaper addedFileWallpaper;
    private FileWallpaper catsWallpaper;
    private FileWallpaper themeWallpaper;

    private RecyclerListView listView;
    private ListAdapter listAdapter;
    private SearchAdapter searchAdapter;
    private LinearLayoutManager layoutManager;
    private ActionBarMenuItem searchItem;
    private NumberTextView selectedMessagesCountTextView;
    private EmptyTextProgressView searchEmptyView;
    private ArrayList<View> actionModeViews = new ArrayList<>();
    private AlertDialog progressDialog;

    private WallpaperUpdater updater;

    private int columnsCount = 3;

    private String selectedBackgroundSlug = "";
    private int selectedColor;
    private int selectedGradientColor;
    private int selectedGradientRotation;
    private float selectedIntensity;
    private boolean selectedBackgroundMotion;
    private boolean selectedBackgroundBlurred;

    private ArrayList<Object> allWallPapers = new ArrayList<>();
    private HashMap<String, Object> allWallPapersDict = new HashMap<>();
    private ArrayList<Object> wallPapers = new ArrayList<>();
    private ArrayList<Object> patterns = new ArrayList<>();
    private boolean loadingWallpapers;

    private LongSparseArray<Object> selectedWallPapers = new LongSparseArray<>();
    private boolean scrolling;

    private final static int forward = 3;
    private final static int delete = 4;

    private static final int[] defaultColors = new int[]{
            0xffffffff,
            0xffd4dfea,
            0xffb3cde1,
            0xff6ab7ea,
            0xff008dd0,
            0xffd3e2da,
            0xffc8e6c9,
            0xffc5e1a5,
            0xff61b06e,
            0xffcdcfaf,
            0xffa7a895,
            0xff7c6f72,
            0xffffd7ae,
            0xffffb66d,
            0xffde8751,
            0xffefd5e0,
            0xffdba1b9,
            0xffffafaf,
            0xfff16a60,
            0xffe8bcea,
            0xff9592ed,
            0xffd9bc60,
            0xffb17e49,
            0xffd5cef7,
            0xffdf506b,
            0xff8bd2cc,
            0xff3c847e,
            0xff22612c,
            0xff244d7c,
            0xff3d3b85,
            0xff65717d,
            0xff18222d,
            0xff000000
    };

    private static final int[] searchColors = new int[]{
            0xff0076ff,
            0xffff0000,
            0xffff8a00,
            0xffffca00,
            0xff00e432,
            0xff1fa9ab,
            0xff7300aa,
            0xfff9bec5,
            0xff734021,
            0xff000000,
            0xff5c585f,
            0xffffffff
    };

    private static final String[] searchColorsNames = new String[]{
            "Blue",
            "Red",
            "Orange",
            "Yellow",
            "Green",
            "Teal",
            "Purple",
            "Pink",
            "Brown",
            "Black",
            "Gray",
            "White"
    };

    private static final int[] searchColorsNamesR = new int[]{
            R.string.Blue,
            R.string.Red,
            R.string.Orange,
            R.string.Yellow,
            R.string.Green,
            R.string.Teal,
            R.string.Purple,
            R.string.Pink,
            R.string.Brown,
            R.string.Black,
            R.string.Gray,
            R.string.White
    };

    public final static int TYPE_ALL = 0;
    public final static int TYPE_COLOR = 1;

    public static class ColorWallpaper {

        public String slug;
        public int color;
        public int gradientColor;
        public int gradientRotation;
        public long patternId;
        public TLRPC.TL_wallPaper pattern;
        public float intensity;
        public File path;
        public boolean motion;

        public ColorWallpaper(String s, int c, int gc, int r) {
            slug = s;
            color = c | 0xff000000;
            gradientColor = gc == 0 ? 0 : gc | 0xff000000;
            gradientRotation = gradientColor != 0 ? r : 45;
            intensity = 1.0f;
        }

        public ColorWallpaper(String s, int c, int gc, int r, float in, boolean m, File ph) {
            slug = s;
            color = c | 0xff000000;
            gradientColor = gc == 0 ? 0 : gc | 0xff000000;
            gradientRotation = gradientColor != 0 ? r : 45;
            intensity = in;
            path = ph;
            motion = m;
        }

        public String getUrl() {
            String color2 = gradientColor != 0 ? String.format("%02x%02x%02x", (byte) (gradientColor >> 16) & 0xff, (byte) (gradientColor >> 8) & 0xff, (byte) (gradientColor & 0xff)).toLowerCase() : null;
            String color1 = String.format("%02x%02x%02x", (byte) (color >> 16) & 0xff, (byte) (color >> 8) & 0xff, (byte) (color & 0xff)).toLowerCase();
            if (color2 != null) {
                color1 += "-" + color2;
                if (pattern != null) {
                    color1 += "&rotation=" + AndroidUtilities.getWallpaperRotation(gradientRotation, true);
                } else {
                    color1 += "?rotation=" + AndroidUtilities.getWallpaperRotation(gradientRotation, true);
                }
            }
            if (pattern != null) {
                String link = "https://" + MessagesController.getInstance(UserConfig.selectedAccount).linkPrefix + "/bg/" + pattern.slug + "?intensity=" + (int) (intensity * 100) + "&bg_color=" + color1;
                if (motion) {
                    link += "&mode=motion";
                }
                return link;
            } else {
                return "https://" + MessagesController.getInstance(UserConfig.selectedAccount).linkPrefix + "/bg/" + color1;
            }
        }
    }

    public static class FileWallpaper {

        public String slug;
        public int resId;
        public int thumbResId;
        public File path;
        public File originalPath;

        public FileWallpaper(String s, File f, File of) {
            slug = s;
            path = f;
            originalPath = of;
        }

        public FileWallpaper(String s, String f) {
            slug = s;
            path = new File(f);
        }

        public FileWallpaper(String s, int r, int t) {
            slug = s;
            resId = r;
            thumbResId = t;
        }
    }

    public WallpapersListActivity(int type) {
        super();
        currentType = type;
    }

    @Override
    public boolean onFragmentCreate() {
        if (currentType == TYPE_ALL) {
            NotificationCenter.getGlobalInstance().addObserver(this, NotificationCenter.wallpapersDidLoad);
            NotificationCenter.getGlobalInstance().addObserver(this, NotificationCenter.didSetNewWallpapper);
            NotificationCenter.getGlobalInstance().addObserver(this, NotificationCenter.wallpapersNeedReload);
            MessagesStorage.getInstance(currentAccount).getWallpapers();
        } else {
            for (int a = 0; a < defaultColors.length; a++) {
                wallPapers.add(new ColorWallpaper(Theme.COLOR_BACKGROUND_SLUG, defaultColors[a], 0, 45));
            }
            if (currentType == TYPE_COLOR && patterns.isEmpty()) {
                NotificationCenter.getGlobalInstance().addObserver(this, NotificationCenter.wallpapersDidLoad);
                MessagesStorage.getInstance(currentAccount).getWallpapers();
            }
        }
        return super.onFragmentCreate();
    }

    @Override
    public void onFragmentDestroy() {
        if (currentType == TYPE_ALL) {
            searchAdapter.onDestroy();
            NotificationCenter.getGlobalInstance().removeObserver(this, NotificationCenter.wallpapersDidLoad);
            NotificationCenter.getGlobalInstance().removeObserver(this, NotificationCenter.didSetNewWallpapper);
            NotificationCenter.getGlobalInstance().removeObserver(this, NotificationCenter.wallpapersNeedReload);
        } else if (currentType == TYPE_COLOR) {
            NotificationCenter.getGlobalInstance().removeObserver(this, NotificationCenter.wallpapersDidLoad);
        }
        updater.cleanup();
        super.onFragmentDestroy();
    }

    @Override
    public View createView(Context context) {
        colorPaint = new Paint(Paint.ANTI_ALIAS_FLAG);
        colorFramePaint = new Paint(Paint.ANTI_ALIAS_FLAG);
        colorFramePaint.setStrokeWidth(AndroidUtilities.dp(1));
        colorFramePaint.setStyle(Paint.Style.STROKE);
        colorFramePaint.setColor(0x33000000);

        updater = new WallpaperUpdater(getParentActivity(), this, new WallpaperUpdater.WallpaperUpdaterDelegate() {
            @Override
            public void didSelectWallpaper(File file, Bitmap bitmap, boolean gallery) {
                presentFragment(new ThemePreviewActivity(new FileWallpaper("", file, file), bitmap), gallery);
            }

            @Override
            public void needOpenColorPicker() {

            }
        });

        hasOwnBackground = true;
        actionBar.setBackButtonImage(R.drawable.ic_ab_back);
        actionBar.setAllowOverlayTitle(true);
        if (currentType == TYPE_ALL) {
            actionBar.setTitle(LocaleController.getString("ChatBackground", R.string.ChatBackground));
        } else if (currentType == TYPE_COLOR) {
            actionBar.setTitle(LocaleController.getString("SelectColorTitle", R.string.SelectColorTitle));
        }
        actionBar.setActionBarMenuOnItemClick(new ActionBar.ActionBarMenuOnItemClick() {
            @Override
            public void onItemClick(int id) {
                if (id == -1) {
                    if (actionBar.isActionModeShowed()) {
                        selectedWallPapers.clear();
                        actionBar.hideActionMode();
                        updateRowsSelection();
                    } else {
                        finishFragment();
                    }
                } else if (id == delete) {
                    if (getParentActivity() == null) {
                        return;
                    }
                    AlertDialog.Builder builder = new AlertDialog.Builder(getParentActivity());
                    builder.setTitle(LocaleController.formatPluralString("DeleteBackground", selectedWallPapers.size()));
                    builder.setMessage(LocaleController.formatString("DeleteChatBackgroundsAlert", R.string.DeleteChatBackgroundsAlert));
                    builder.setPositiveButton(LocaleController.getString("Delete", R.string.Delete), (dialogInterface, i) -> {
                        progressDialog = new AlertDialog(getParentActivity(), 3);
                        progressDialog.setCanCacnel(false);
                        progressDialog.show();

                        ArrayList<Integer> ids = new ArrayList<>();
                        int[] deleteCount = new int[]{selectedWallPapers.size()};
                        for (int b = 0; b < selectedWallPapers.size(); b++) {
                            TLRPC.TL_wallPaper wallPaper = (TLRPC.TL_wallPaper) selectedWallPapers.valueAt(b);

                            TLRPC.TL_account_saveWallPaper req = new TLRPC.TL_account_saveWallPaper();
                            req.settings = new TLRPC.TL_wallPaperSettings();
                            req.unsave = true;

                            TLRPC.TL_inputWallPaper inputWallPaper = new TLRPC.TL_inputWallPaper();
                            inputWallPaper.id = wallPaper.id;
                            inputWallPaper.access_hash = wallPaper.access_hash;
                            req.wallpaper = inputWallPaper;

                            if (wallPaper.slug.equals(selectedBackgroundSlug)) {
                                selectedBackgroundSlug = Theme.hasWallpaperFromTheme() ? Theme.THEME_BACKGROUND_SLUG : Theme.DEFAULT_BACKGROUND_SLUG;
                                Theme.getActiveTheme().setOverrideWallpaper(null);
                                Theme.reloadWallpaper();
                            }

                            ConnectionsManager.getInstance(currentAccount).sendRequest(req, (response, error) -> AndroidUtilities.runOnUIThread(() -> {
                                deleteCount[0]--;
                                if (deleteCount[0] == 0) {
                                    loadWallpapers();
                                }
                            }));
                        }
                        selectedWallPapers.clear();
                        actionBar.hideActionMode();
                        actionBar.closeSearchField();
                    });
                    builder.setNegativeButton(LocaleController.getString("Cancel", R.string.Cancel), null);
                    AlertDialog alertDialog = builder.create();
                    showDialog(alertDialog);
                    TextView button = (TextView) alertDialog.getButton(DialogInterface.BUTTON_POSITIVE);
                    if (button != null) {
                        button.setTextColor(Theme.getColor(Theme.key_dialogTextRed2));
                    }
                } else if (id == forward) {
                    Bundle args = new Bundle();
                    args.putBoolean("onlySelect", true);
                    args.putInt("dialogsType", 3);
                    DialogsActivity fragment = new DialogsActivity(args);
                    fragment.setDelegate((fragment1, dids, message, param) -> {
                        StringBuilder fmessage = new StringBuilder();
                        for (int b = 0; b < selectedWallPapers.size(); b++) {
                            TLRPC.TL_wallPaper wallPaper = (TLRPC.TL_wallPaper) selectedWallPapers.valueAt(b);
                            String link = AndroidUtilities.getWallPaperUrl(wallPaper);
                            if (!TextUtils.isEmpty(link)) {
                                if (fmessage.length() > 0) {
                                    fmessage.append('\n');
                                }
                                fmessage.append(link);
                            }
                        }
                        selectedWallPapers.clear();
                        actionBar.hideActionMode();
                        actionBar.closeSearchField();

                        if (dids.size() > 1 || dids.get(0) == UserConfig.getInstance(currentAccount).getClientUserId() || message != null) {
                            updateRowsSelection();
                            for (int a = 0; a < dids.size(); a++) {
                                long did = dids.get(a);
                                if (message != null) {
                                    SendMessagesHelper.getInstance(currentAccount).sendMessage(message.toString(), did, null, null, null, true, null, null, null, true, 0);
                                }
                                SendMessagesHelper.getInstance(currentAccount).sendMessage(fmessage.toString(), did, null, null, null, true, null, null, null, true, 0);
                            }
                            fragment1.finishFragment();
                        } else {
                            long did = dids.get(0);
                            int lower_part = (int) did;
                            int high_part = (int) (did >> 32);
                            Bundle args1 = new Bundle();
                            args1.putBoolean("scrollToTopOnResume", true);
                            if (lower_part != 0) {
                                if (lower_part > 0) {
                                    args1.putInt("user_id", lower_part);
                                } else if (lower_part < 0) {
                                    args1.putInt("chat_id", -lower_part);
                                }
                            } else {
                                args1.putInt("enc_id", high_part);
                            }
                            if (lower_part != 0) {
                                if (!MessagesController.getInstance(currentAccount).checkCanOpenChat(args1, fragment1)) {
                                    return;
                                }
                            }
                            NotificationCenter.getInstance(currentAccount).postNotificationName(NotificationCenter.closeChats);

                            ChatActivity chatActivity = new ChatActivity(args1);
                            presentFragment(chatActivity, true);
                            SendMessagesHelper.getInstance(currentAccount).sendMessage(fmessage.toString(), did, null, null, null, true, null, null, null, true, 0);
                        }
                    });
                    presentFragment(fragment);
                }
            }
        });

        if (currentType == TYPE_ALL) {
            ActionBarMenu menu = actionBar.createMenu();
            searchItem = menu.addItem(0, R.drawable.ic_ab_search).setIsSearchField(true).setActionBarMenuItemSearchListener(new ActionBarMenuItem.ActionBarMenuItemSearchListener() {
                @Override
                public void onSearchExpand() {
                    listView.setAdapter(searchAdapter);
                    listView.invalidate();
                }

                @Override
                public void onSearchCollapse() {
                    listView.setAdapter(listAdapter);
                    listView.invalidate();
                    searchAdapter.processSearch(null, true);
                    searchItem.setSearchFieldCaption(null);
                    onCaptionCleared();
                }

                @Override
                public void onTextChanged(EditText editText) {
                    searchAdapter.processSearch(editText.getText().toString(), false);
                }

                @Override
                public void onCaptionCleared() {
                    searchAdapter.clearColor();
                    searchItem.setSearchFieldHint(LocaleController.getString("SearchBackgrounds", R.string.SearchBackgrounds));
                }
            });
            searchItem.setSearchFieldHint(LocaleController.getString("SearchBackgrounds", R.string.SearchBackgrounds));

            final ActionBarMenu actionMode = actionBar.createActionMode(false, null);
            actionMode.setBackgroundColor(Theme.getColor(Theme.key_actionBarDefault));
            actionBar.setItemsColor(Theme.getColor(Theme.key_actionBarDefaultIcon), true);
            actionBar.setItemsBackgroundColor(Theme.getColor(Theme.key_actionBarDefaultSelector), true);

            selectedMessagesCountTextView = new NumberTextView(actionMode.getContext());
            selectedMessagesCountTextView.setTextSize(18);
            selectedMessagesCountTextView.setTypeface(AndroidUtilities.getTypeface("fonts/rmedium.ttf"));
            selectedMessagesCountTextView.setTextColor(Theme.getColor(Theme.key_actionBarDefaultIcon));
            selectedMessagesCountTextView.setOnTouchListener((v, event) -> true);
            actionMode.addView(selectedMessagesCountTextView, LayoutHelper.createLinear(0, LayoutHelper.MATCH_PARENT, 1.0f, 65, 0, 0, 0));

<<<<<<< HEAD
            actionModeViews.add(actionMode.addItemWithWidth(forward, R.drawable.msg_forward, AndroidUtilities.dp(54)));
            actionModeViews.add(actionMode.addItemWithWidth(delete, R.drawable.baseline_delete_24, AndroidUtilities.dp(54)));
=======
            actionModeViews.add(actionMode.addItemWithWidth(forward, R.drawable.msg_forward, AndroidUtilities.dp(54), LocaleController.getString("Forward", R.string.Forward)));
            actionModeViews.add(actionMode.addItemWithWidth(delete, R.drawable.msg_delete, AndroidUtilities.dp(54), LocaleController.getString("Delete", R.string.Delete)));
>>>>>>> 4b588b90

            selectedWallPapers.clear();
        }

        fragmentView = new FrameLayout(context);

        FrameLayout frameLayout = (FrameLayout) fragmentView;

        listView = new RecyclerListView(context) {

            private Paint paint = new Paint();

            @Override
            public boolean hasOverlappingRendering() {
                return false;
            }

            @Override
            public void onDraw(Canvas c) {
                ViewHolder holder;
                if (getAdapter() == listAdapter && resetInfoRow != -1) {
                    holder = findViewHolderForAdapterPosition(resetInfoRow);
                } else {
                    holder = null;
                }
                int bottom;
                int height = getMeasuredHeight();
                if (holder != null) {
                    bottom = holder.itemView.getBottom();
                    if (holder.itemView.getBottom() >= height) {
                        bottom = height;
                    }
                } else {
                    bottom = height;
                }

                paint.setColor(Theme.getColor(Theme.key_windowBackgroundWhite));
                c.drawRect(0, 0, getMeasuredWidth(), bottom, paint);
                if (bottom != height) {
                    paint.setColor(Theme.getColor(Theme.key_windowBackgroundGray));
                    c.drawRect(0, bottom, getMeasuredWidth(), height, paint);
                }
            }
        };
        listView.setClipToPadding(false);
        listView.setHorizontalScrollBarEnabled(false);
        listView.setVerticalScrollBarEnabled(false);
        listView.setItemAnimator(null);
        listView.setLayoutAnimation(null);
        listView.setLayoutManager(layoutManager = new LinearLayoutManager(context, LinearLayoutManager.VERTICAL, false) {
            @Override
            public boolean supportsPredictiveItemAnimations() {
                return false;
            }
        });
        frameLayout.addView(listView, LayoutHelper.createFrame(LayoutHelper.MATCH_PARENT, LayoutHelper.MATCH_PARENT, Gravity.LEFT | Gravity.TOP));
        listView.setAdapter(listAdapter = new ListAdapter(context));
        searchAdapter = new SearchAdapter(context);
        listView.setGlowColor(Theme.getColor(Theme.key_avatar_backgroundActionBarBlue));
        listView.setOnItemClickListener((view, position) -> {
            if (getParentActivity() == null || listView.getAdapter() == searchAdapter) {
                return;
            }
            if (position == uploadImageRow) {
                updater.openGallery();
            } else if (position == setColorRow) {
                WallpapersListActivity activity = new WallpapersListActivity(TYPE_COLOR);
                activity.patterns = patterns;
                presentFragment(activity);
            } else if (position == resetRow) {
                AlertDialog.Builder builder = new AlertDialog.Builder(getParentActivity());
                builder.setTitle(LocaleController.getString("ResetChatBackgroundsAlertTitle", R.string.ResetChatBackgroundsAlertTitle));
                builder.setMessage(LocaleController.getString("ResetChatBackgroundsAlert", R.string.ResetChatBackgroundsAlert));
                builder.setPositiveButton(LocaleController.getString("Reset", R.string.Reset), (dialogInterface, i) -> {
                    if (actionBar.isActionModeShowed()) {
                        selectedWallPapers.clear();
                        actionBar.hideActionMode();
                        updateRowsSelection();
                    }
                    progressDialog = new AlertDialog(getParentActivity(), 3);
                    progressDialog.setCanCacnel(false);
                    progressDialog.show();
                    TLRPC.TL_account_resetWallPapers req = new TLRPC.TL_account_resetWallPapers();
                    ConnectionsManager.getInstance(currentAccount).sendRequest(req, (response, error) -> AndroidUtilities.runOnUIThread(this::loadWallpapers));
                });
                builder.setNegativeButton(LocaleController.getString("Cancel", R.string.Cancel), null);
                AlertDialog dialog = builder.create();
                showDialog(dialog);
                TextView button = (TextView) dialog.getButton(DialogInterface.BUTTON_POSITIVE);
                if (button != null) {
                    button.setTextColor(Theme.getColor(Theme.key_dialogTextRed2));
                }
            }
        });

        listView.setOnScrollListener(new RecyclerView.OnScrollListener() {
            @Override
            public void onScrollStateChanged(RecyclerView recyclerView, int newState) {
                if (newState == RecyclerView.SCROLL_STATE_DRAGGING) {
                    AndroidUtilities.hideKeyboard(getParentActivity().getCurrentFocus());
                }
                scrolling = newState != RecyclerView.SCROLL_STATE_IDLE;
            }

            @Override
            public void onScrolled(RecyclerView recyclerView, int dx, int dy) {
                if (listView.getAdapter() == searchAdapter) {
                    int firstVisibleItem = layoutManager.findFirstVisibleItemPosition();
                    int visibleItemCount = firstVisibleItem == RecyclerView.NO_POSITION ? 0 : Math.abs(layoutManager.findLastVisibleItemPosition() - firstVisibleItem) + 1;
                    if (visibleItemCount > 0) {
                        int totalItemCount = layoutManager.getItemCount();
                        if (visibleItemCount != 0 && firstVisibleItem + visibleItemCount > totalItemCount - 2) {
                            searchAdapter.loadMoreResults();
                        }
                    }
                }
            }
        });

        searchEmptyView = new EmptyTextProgressView(context);
        searchEmptyView.setVisibility(View.GONE);
        searchEmptyView.setShowAtCenter(true);
        searchEmptyView.setBackgroundColor(Theme.getColor(Theme.key_windowBackgroundWhite));
        searchEmptyView.setText(LocaleController.getString("NoResult", R.string.NoResult));
        listView.setEmptyView(searchEmptyView);
        frameLayout.addView(searchEmptyView, LayoutHelper.createFrame(LayoutHelper.MATCH_PARENT, LayoutHelper.MATCH_PARENT));

        updateRows();

        return fragmentView;
    }

    @Override
    public void onResume() {
        super.onResume();
        SharedPreferences preferences = MessagesController.getGlobalMainSettings();
        Theme.ThemeInfo themeInfo = Theme.getActiveTheme();
        Theme.OverrideWallpaperInfo overrideWallpaper = themeInfo.overrideWallpaper;
        if (overrideWallpaper != null) {
            selectedBackgroundSlug = overrideWallpaper.slug;
            selectedColor = overrideWallpaper.color;
            selectedGradientColor = overrideWallpaper.gradientColor;
            selectedGradientRotation = overrideWallpaper.rotation;
            selectedIntensity = overrideWallpaper.intensity;
            selectedBackgroundMotion = overrideWallpaper.isMotion;
            selectedBackgroundBlurred = overrideWallpaper.isBlurred;
        } else {
            selectedBackgroundSlug = Theme.hasWallpaperFromTheme() ? Theme.THEME_BACKGROUND_SLUG :  Theme.DEFAULT_BACKGROUND_SLUG;
            selectedColor = 0;
            selectedGradientColor = 0;
            selectedGradientRotation = 45;
            selectedIntensity = 1.0f;
            selectedBackgroundMotion = false;
            selectedBackgroundBlurred = false;
        }
        fillWallpapersWithCustom();
        fixLayout();
    }

    @Override
    public void onConfigurationChanged(android.content.res.Configuration newConfig) {
        super.onConfigurationChanged(newConfig);
        fixLayout();
    }

    @Override
    public void onActivityResultFragment(int requestCode, int resultCode, Intent data) {
        updater.onActivityResult(requestCode, resultCode, data);
    }

    @Override
    public void saveSelfArgs(Bundle args) {
        String currentPicturePath = updater.getCurrentPicturePath();
        if (currentPicturePath != null) {
            args.putString("path", currentPicturePath);
        }
    }

    @Override
    public void restoreSelfArgs(Bundle args) {
        updater.setCurrentPicturePath(args.getString("path"));
    }

    private boolean onItemLongClick(WallpaperCell view, Object object, int index) {
        if (actionBar.isActionModeShowed() || getParentActivity() == null || !(object instanceof TLRPC.TL_wallPaper)) {
            return false;
        }
        TLRPC.TL_wallPaper wallPaper = (TLRPC.TL_wallPaper) object;
        AndroidUtilities.hideKeyboard(getParentActivity().getCurrentFocus());
        selectedWallPapers.put(wallPaper.id, wallPaper);
        selectedMessagesCountTextView.setNumber(1, false);
        AnimatorSet animatorSet = new AnimatorSet();
        ArrayList<Animator> animators = new ArrayList<>();
        for (int i = 0; i < actionModeViews.size(); i++) {
            View view2 = actionModeViews.get(i);
            AndroidUtilities.clearDrawableAnimation(view2);
            animators.add(ObjectAnimator.ofFloat(view2, View.SCALE_Y, 0.1f, 1.0f));
        }
        animatorSet.playTogether(animators);
        animatorSet.setDuration(250);
        animatorSet.start();
        scrolling = false;
        actionBar.showActionMode();
        view.setChecked(index, true, true);
        return true;
    }

    private void onItemClick(WallpaperCell view, Object object, int index) {
        if (actionBar.isActionModeShowed()) {
            if (!(object instanceof TLRPC.TL_wallPaper)) {
                return;
            }
            TLRPC.TL_wallPaper wallPaper = (TLRPC.TL_wallPaper) object;
            if (selectedWallPapers.indexOfKey(wallPaper.id) >= 0) {
                selectedWallPapers.remove(wallPaper.id);
            } else {
                selectedWallPapers.put(wallPaper.id, wallPaper);
            }
            if (selectedWallPapers.size() == 0) {
                actionBar.hideActionMode();
            } else {
                selectedMessagesCountTextView.setNumber(selectedWallPapers.size(), true);
            }
            scrolling = false;
            view.setChecked(index, selectedWallPapers.indexOfKey(wallPaper.id) >= 0, true);
        } else {
            String slug = getWallPaperSlug(object);
            if (object instanceof TLRPC.TL_wallPaper) {
                TLRPC.TL_wallPaper wallPaper = (TLRPC.TL_wallPaper) object;
                if (wallPaper.pattern) {
                    ColorWallpaper colorWallpaper = new ColorWallpaper(wallPaper.slug, wallPaper.settings.background_color, wallPaper.settings.second_background_color, AndroidUtilities.getWallpaperRotation(wallPaper.settings.rotation, false), wallPaper.settings.intensity / 100.0f, wallPaper.settings.motion, null);
                    colorWallpaper.pattern = wallPaper;
                    object = colorWallpaper;
                }
            }
            ThemePreviewActivity wallpaperActivity = new ThemePreviewActivity(object, null);
            if (currentType == TYPE_COLOR) {
                wallpaperActivity.setDelegate(WallpapersListActivity.this::removeSelfFromStack);
            }
            if (selectedBackgroundSlug.equals(slug)) {
                wallpaperActivity.setInitialModes(selectedBackgroundBlurred, selectedBackgroundMotion);
            }
            wallpaperActivity.setPatterns(patterns);
            presentFragment(wallpaperActivity);
        }
    }

    private String getWallPaperSlug(Object object) {
        if (object instanceof TLRPC.TL_wallPaper) {
            return ((TLRPC.TL_wallPaper) object).slug;
        } else if (object instanceof ColorWallpaper) {
            return ((ColorWallpaper) object).slug;
        } else if (object instanceof FileWallpaper) {
            return ((FileWallpaper) object).slug;
        } else {
            return null;
        }
    }

    private void updateRowsSelection() {
        int count = listView.getChildCount();
        for (int a = 0; a < count; a++) {
            View child = listView.getChildAt(a);
            if (child instanceof WallpaperCell) {
                WallpaperCell cell = (WallpaperCell) child;
                for (int b = 0; b < 5; b++) {
                    cell.setChecked(b, false, true);
                }
            }
        }
    }

    @SuppressWarnings("unchecked")
    @Override
    public void didReceivedNotification(int id, int account, Object... args) {
        if (id == NotificationCenter.wallpapersDidLoad) {
            ArrayList<TLRPC.TL_wallPaper> arrayList = (ArrayList<TLRPC.TL_wallPaper>) args[0];
            patterns.clear();
            if (currentType != TYPE_COLOR) {
                wallPapers.clear();
                allWallPapers.clear();
                allWallPapersDict.clear();
                allWallPapers.addAll(arrayList);
            }
            for (int a = 0, N = arrayList.size(); a < N; a++) {
                TLRPC.TL_wallPaper wallPaper = arrayList.get(a);
                if (wallPaper.pattern) {
                    patterns.add(wallPaper);
                }
                if (currentType != TYPE_COLOR && (!wallPaper.pattern || wallPaper.settings != null && wallPaper.settings.background_color != 0)) {
                    allWallPapersDict.put(wallPaper.slug, wallPaper);
                    wallPapers.add(wallPaper);
                }
            }
            selectedBackgroundSlug = Theme.getSelectedBackgroundSlug();
            fillWallpapersWithCustom();
            loadWallpapers();
        } else if (id == NotificationCenter.didSetNewWallpapper) {
            if (listView != null) {
                listView.invalidateViews();
            }
            if (actionBar != null) {
                actionBar.closeSearchField();
            }
        } else if (id == NotificationCenter.wallpapersNeedReload) {
            MessagesStorage.getInstance(currentAccount).getWallpapers();
        }
    }

    private void loadWallpapers() {
        long acc = 0;
        for (int a = 0, N = allWallPapers.size(); a < N; a++) {
            Object object = allWallPapers.get(a);
            if (!(object instanceof TLRPC.TL_wallPaper)) {
                continue;
            }
            TLRPC.TL_wallPaper wallPaper = (TLRPC.TL_wallPaper) object;
            int high_id = (int) (wallPaper.id >> 32);
            int lower_id = (int) wallPaper.id;
            acc = ((acc * 20261) + 0x80000000L + high_id) % 0x80000000L;
            acc = ((acc * 20261) + 0x80000000L + lower_id) % 0x80000000L;
        }
        TLRPC.TL_account_getWallPapers req = new TLRPC.TL_account_getWallPapers();
        req.hash = (int) acc;
        int reqId = ConnectionsManager.getInstance(currentAccount).sendRequest(req, (response, error) -> AndroidUtilities.runOnUIThread(() -> {
            if (response instanceof TLRPC.TL_account_wallPapers) {
                TLRPC.TL_account_wallPapers res = (TLRPC.TL_account_wallPapers) response;
                patterns.clear();
                if (currentType != TYPE_COLOR) {
                    wallPapers.clear();
                    allWallPapersDict.clear();
                    allWallPapers.clear();
                    allWallPapers.addAll(res.wallpapers);
                }
                for (int a = 0, N = res.wallpapers.size(); a < N; a++) {
                    TLRPC.TL_wallPaper wallPaper = (TLRPC.TL_wallPaper) res.wallpapers.get(a);
                    allWallPapersDict.put(wallPaper.slug, wallPaper);
                    if (wallPaper.pattern) {
                        patterns.add(wallPaper);
                    }
                    if (currentType != TYPE_COLOR && (!wallPaper.pattern || wallPaper.settings != null && wallPaper.settings.background_color != 0)) {
                        wallPapers.add(wallPaper);
                    }
                }
                fillWallpapersWithCustom();
                MessagesStorage.getInstance(currentAccount).putWallpapers(res.wallpapers, 1);
            }
            if (progressDialog != null) {
                progressDialog.dismiss();
                listView.smoothScrollToPosition(0);
            }
        }));
        ConnectionsManager.getInstance(currentAccount).bindRequestToGuid(reqId, classGuid);
    }

    private void fillWallpapersWithCustom() {
        if (currentType != TYPE_ALL) {
            return;
        }
        SharedPreferences preferences = MessagesController.getGlobalMainSettings();
        if (addedColorWallpaper != null) {
            wallPapers.remove(addedColorWallpaper);
            addedColorWallpaper = null;
        }
        if (addedFileWallpaper != null) {
            wallPapers.remove(addedFileWallpaper);
            addedFileWallpaper = null;
        }
        if (catsWallpaper == null) {
            catsWallpaper = new FileWallpaper(Theme.DEFAULT_BACKGROUND_SLUG, R.drawable.background_hd, R.drawable.catstile);
        } else {
            wallPapers.remove(catsWallpaper);
        }
        if (themeWallpaper != null) {
            wallPapers.remove(themeWallpaper);
        }
        Object object = allWallPapersDict.get(selectedBackgroundSlug);
        TLRPC.TL_wallPaper pattern = null;
        String slugFinal;
        if (object instanceof TLRPC.TL_wallPaper) {
            TLRPC.TL_wallPaper wallPaper = (TLRPC.TL_wallPaper) object;
            Theme.OverrideWallpaperInfo info = Theme.getActiveTheme().overrideWallpaper;
            if (wallPaper.settings != null &&
                    (selectedColor != wallPaper.settings.background_color ||
                    selectedGradientColor != wallPaper.settings.second_background_color ||
                    (selectedGradientColor != 0 && selectedGradientRotation != AndroidUtilities.getWallpaperRotation(wallPaper.settings.rotation, false)) &&
                    (wallPaper.settings.intensity - selectedIntensity) > 0.001f)) {
                pattern = wallPaper;
                object = null;
                slugFinal = "";
            } else {
                slugFinal = selectedBackgroundSlug;
            }
        } else {
            slugFinal = selectedBackgroundSlug;
        }
        boolean currentThemeDark = Theme.getCurrentTheme().isDark();
        Collections.sort(wallPapers, (o1, o2) -> {
            if (o1 instanceof TLRPC.TL_wallPaper && o2 instanceof TLRPC.TL_wallPaper) {
                TLRPC.TL_wallPaper wallPaper1 = (TLRPC.TL_wallPaper) o1;
                TLRPC.TL_wallPaper wallPaper2 = (TLRPC.TL_wallPaper) o2;
                if (slugFinal.equals(wallPaper1.slug)) {
                    return -1;
                } else if (slugFinal.equals(wallPaper2.slug)) {
                    return 1;
                }
                int index1 = allWallPapers.indexOf(wallPaper1);
                int index2 = allWallPapers.indexOf(wallPaper2);
                if (wallPaper1.dark && wallPaper2.dark || !wallPaper1.dark && !wallPaper2.dark) {
                    if (index1 > index2) {
                        return 1;
                    } else if (index1 < index2) {
                        return -1;
                    } else {
                        return 0;
                    }
                } else if (wallPaper1.dark && !wallPaper2.dark) {
                    if (currentThemeDark) {
                        return -1;
                    } else {
                        return 1;
                    }
                } else {
                    if (currentThemeDark) {
                        return 1;
                    } else {
                        return -1;
                    }
                }
            }
            return 0;
        });
        if (Theme.hasWallpaperFromTheme() && !Theme.isThemeWallpaperPublic()) {
            if (themeWallpaper == null) {
                themeWallpaper = new FileWallpaper(Theme.THEME_BACKGROUND_SLUG, -2, -2);
            }
            wallPapers.add(0, themeWallpaper);
        } else {
            themeWallpaper = null;
        }
        Theme.ThemeInfo themeInfo = Theme.getActiveTheme();
        if (TextUtils.isEmpty(selectedBackgroundSlug) || !Theme.DEFAULT_BACKGROUND_SLUG.equals(selectedBackgroundSlug) && object == null) {
            if (!Theme.COLOR_BACKGROUND_SLUG.equals(selectedBackgroundSlug) && selectedColor != 0) {
                if (themeInfo.overrideWallpaper != null) {
                    addedColorWallpaper = new ColorWallpaper(selectedBackgroundSlug, selectedColor, selectedGradientColor, selectedGradientRotation, selectedIntensity, selectedBackgroundMotion, new File(ApplicationLoader.getFilesDirFixed(), themeInfo.overrideWallpaper.fileName));
                    addedColorWallpaper.pattern = pattern;
                    wallPapers.add(0, addedColorWallpaper);
                }
            } else if (selectedColor != 0) {
                addedColorWallpaper = new ColorWallpaper(selectedBackgroundSlug, selectedColor, selectedGradientColor, selectedGradientRotation);
                wallPapers.add(0, addedColorWallpaper);
            } else {
                if (themeInfo.overrideWallpaper != null) {
                    addedFileWallpaper = new FileWallpaper(selectedBackgroundSlug, new File(ApplicationLoader.getFilesDirFixed(), themeInfo.overrideWallpaper.fileName), new File(ApplicationLoader.getFilesDirFixed(), themeInfo.overrideWallpaper.originalFileName));
                    wallPapers.add(0, addedFileWallpaper);
                }
            }
        } else if (selectedColor != 0 && Theme.COLOR_BACKGROUND_SLUG.equals(selectedBackgroundSlug)) {
            addedColorWallpaper = new ColorWallpaper(selectedBackgroundSlug, selectedColor, selectedGradientColor, selectedGradientRotation);
            wallPapers.add(0, addedColorWallpaper);
        }
        if (Theme.DEFAULT_BACKGROUND_SLUG.equals(selectedBackgroundSlug)) {
            wallPapers.add(0, catsWallpaper);
        } else {
            wallPapers.add(catsWallpaper);
        }
        updateRows();
    }

    private void updateRows() {
        rowCount = 0;
        if (currentType == TYPE_ALL) {
            uploadImageRow = rowCount++;
            setColorRow = rowCount++;
            sectionRow = rowCount++;
        } else {
            uploadImageRow = -1;
            setColorRow = -1;
            sectionRow = -1;
        }
        if (!wallPapers.isEmpty()) {
            totalWallpaperRows = (int) Math.ceil(wallPapers.size() / (float) columnsCount);
            wallPaperStartRow = rowCount;
            rowCount += totalWallpaperRows;
        } else {
            wallPaperStartRow = -1;
        }
        if (currentType == TYPE_ALL) {
            resetSectionRow = rowCount++;
            resetRow = rowCount++;
            resetInfoRow = rowCount++;
        } else {
            resetSectionRow = -1;
            resetRow = -1;
            resetInfoRow = -1;
        }
        if (listAdapter != null) {
            scrolling = true;
            listAdapter.notifyDataSetChanged();
        }
    }

    private void fixLayout() {
        if (listView != null) {
            ViewTreeObserver obs = listView.getViewTreeObserver();
            obs.addOnPreDrawListener(new ViewTreeObserver.OnPreDrawListener() {
                @Override
                public boolean onPreDraw() {
                    fixLayoutInternal();
                    if (listView != null) {
                        listView.getViewTreeObserver().removeOnPreDrawListener(this);
                    }
                    return true;
                }
            });
        }
    }

    private void fixLayoutInternal() {
        if (getParentActivity() == null) {
            return;
        }
        WindowManager manager = (WindowManager) ApplicationLoader.applicationContext.getSystemService(Activity.WINDOW_SERVICE);
        int rotation = manager.getDefaultDisplay().getRotation();

        if (AndroidUtilities.isTablet()) {
            columnsCount = 3;
        } else {
            if (rotation == Surface.ROTATION_270 || rotation == Surface.ROTATION_90) {
                columnsCount = 5;
            } else {
                columnsCount = 3;
            }
        }
        updateRows();
    }

    private class ColorCell extends View {

        private int color;

        public ColorCell(Context context) {
            super(context);
        }

        @Override
        protected void onMeasure(int widthMeasureSpec, int heightMeasureSpec) {
            setMeasuredDimension(AndroidUtilities.dp(50), AndroidUtilities.dp(62));
        }

        public void setColor(int value) {
            color = value;
        }

        @Override
        protected void onDraw(Canvas canvas) {
            colorPaint.setColor(color);
            canvas.drawCircle(AndroidUtilities.dp(25), AndroidUtilities.dp(31), AndroidUtilities.dp(18), colorPaint);
            if (color == Theme.getColor(Theme.key_windowBackgroundWhite)) {
                canvas.drawCircle(AndroidUtilities.dp(25), AndroidUtilities.dp(31), AndroidUtilities.dp(18), colorFramePaint);
            }
        }
    }

    private class SearchAdapter extends RecyclerListView.SelectionAdapter {

        private Context mContext;
        private RecyclerListView innerListView;

        private ArrayList<MediaController.SearchImage> searchResult = new ArrayList<>();
        private HashMap<String, MediaController.SearchImage> searchResultKeys = new HashMap<>();
        private boolean bingSearchEndReached = true;
        private String lastSearchString;
        private String selectedColor;
        private String nextImagesSearchOffset;
        private int imageReqId;
        private int lastSearchToken;
        private boolean searchingUser;
        private String lastSearchImageString;
        private Runnable searchRunnable;

        private class CategoryAdapterRecycler extends RecyclerListView.SelectionAdapter {
            @Override
            public RecyclerView.ViewHolder onCreateViewHolder(ViewGroup parent, int viewType) {
                View view = new ColorCell(mContext);
                return new RecyclerListView.Holder(view);
            }

            @Override
            public boolean isEnabled(RecyclerView.ViewHolder holder) {
                return true;
            }

            @Override
            public void onBindViewHolder(RecyclerView.ViewHolder holder, int position) {
                ColorCell cell = (ColorCell) holder.itemView;
                cell.setColor(searchColors[position]);
            }

            @Override
            public int getItemCount() {
                return searchColors.length;
            }
        }

        public SearchAdapter(Context context) {
            mContext = context;
        }

        public RecyclerListView getInnerListView() {
            return innerListView;
        }

        public void onDestroy() {
            if (imageReqId != 0) {
                ConnectionsManager.getInstance(currentAccount).cancelRequest(imageReqId, true);
                imageReqId = 0;
            }
        }

        public void clearColor() {
            selectedColor = null;
            processSearch(null, true);
        }

        private void processSearch(String text, boolean now) {
            if (text != null && selectedColor != null) {
                text = "#color" + selectedColor + " " + text;
            }
            if (searchRunnable != null) {
                AndroidUtilities.cancelRunOnUIThread(searchRunnable);
                searchRunnable = null;
            }
            if (TextUtils.isEmpty(text)) {
                searchResult.clear();
                searchResultKeys.clear();
                bingSearchEndReached = true;
                lastSearchString = null;
                if (imageReqId != 0) {
                    ConnectionsManager.getInstance(currentAccount).cancelRequest(imageReqId, true);
                    imageReqId = 0;
                }
                searchEmptyView.showTextView();
            } else {
                searchEmptyView.showProgress();
                final String textFinal = text;
                if (now) {
                    doSearch(textFinal);
                } else {
                    searchRunnable = () -> {
                        doSearch(textFinal);
                        searchRunnable = null;
                    };
                    AndroidUtilities.runOnUIThread(searchRunnable, 500);
                }
            }
            notifyDataSetChanged();
        }

        private void doSearch(String textFinal) {
            searchResult.clear();
            searchResultKeys.clear();
            bingSearchEndReached = true;
            searchImages(textFinal, "", true);
            lastSearchString = textFinal;
            notifyDataSetChanged();
        }

        private void searchBotUser() {
            if (searchingUser) {
                return;
            }
            searchingUser = true;
            TLRPC.TL_contacts_resolveUsername req = new TLRPC.TL_contacts_resolveUsername();
            req.username = MessagesController.getInstance(currentAccount).imageSearchBot;
            ConnectionsManager.getInstance(currentAccount).sendRequest(req, (response, error) -> {
                if (response != null) {
                    AndroidUtilities.runOnUIThread(() -> {
                        TLRPC.TL_contacts_resolvedPeer res = (TLRPC.TL_contacts_resolvedPeer) response;
                        MessagesController.getInstance(currentAccount).putUsers(res.users, false);
                        MessagesController.getInstance(currentAccount).putChats(res.chats, false);
                        MessagesStorage.getInstance(currentAccount).putUsersAndChats(res.users, res.chats, true, true);
                        String str = lastSearchImageString;
                        lastSearchImageString = null;
                        searchImages(str, "", false);
                    });
                }
            });
        }

        public void loadMoreResults() {
            if (bingSearchEndReached || imageReqId != 0) {
                return;
            }
            searchImages(lastSearchString, nextImagesSearchOffset, true);
        }

        private void searchImages(final String query, final String offset, boolean searchUser) {
            if (imageReqId != 0) {
                ConnectionsManager.getInstance(currentAccount).cancelRequest(imageReqId, true);
                imageReqId = 0;
            }
            lastSearchImageString = query;

            TLObject object = MessagesController.getInstance(currentAccount).getUserOrChat(MessagesController.getInstance(currentAccount).imageSearchBot);
            if (!(object instanceof TLRPC.User)) {
                if (searchUser) {
                    searchBotUser();
                }
                return;
            }
            TLRPC.User user = (TLRPC.User) object;

            TLRPC.TL_messages_getInlineBotResults req = new TLRPC.TL_messages_getInlineBotResults();
            req.query = "#wallpaper " + query;
            req.bot = MessagesController.getInstance(currentAccount).getInputUser(user);
            req.offset = offset;
            req.peer = new TLRPC.TL_inputPeerEmpty();

            final int token = ++lastSearchToken;
            imageReqId = ConnectionsManager.getInstance(currentAccount).sendRequest(req, (response, error) -> AndroidUtilities.runOnUIThread(() -> {
                if (token != lastSearchToken) {
                    return;
                }
                imageReqId = 0;
                int oldCount = searchResult.size();
                if (response != null) {
                    TLRPC.messages_BotResults res = (TLRPC.messages_BotResults) response;
                    nextImagesSearchOffset = res.next_offset;

                    for (int a = 0, count = res.results.size(); a < count; a++) {
                        TLRPC.BotInlineResult result = res.results.get(a);
                        if (!"photo".equals(result.type)) {
                            continue;
                        }
                        if (searchResultKeys.containsKey(result.id)) {
                            continue;
                        }

                        MediaController.SearchImage bingImage = new MediaController.SearchImage();
                        if (result.photo != null) {
                            TLRPC.PhotoSize size = FileLoader.getClosestPhotoSizeWithSize(result.photo.sizes, AndroidUtilities.getPhotoSize());
                            TLRPC.PhotoSize size2 = FileLoader.getClosestPhotoSizeWithSize(result.photo.sizes, 320);
                            if (size == null) {
                                continue;
                            }
                            bingImage.width = size.w;
                            bingImage.height = size.h;
                            bingImage.photoSize = size;
                            bingImage.photo = result.photo;
                            bingImage.size = size.size;
                            bingImage.thumbPhotoSize = size2;
                        } else {
                            if (result.content == null) {
                                continue;
                            }
                            for (int b = 0; b < result.content.attributes.size(); b++) {
                                TLRPC.DocumentAttribute attribute = result.content.attributes.get(b);
                                if (attribute instanceof TLRPC.TL_documentAttributeImageSize) {
                                    bingImage.width = attribute.w;
                                    bingImage.height = attribute.h;
                                    break;
                                }
                            }
                            if (result.thumb != null) {
                                bingImage.thumbUrl = result.thumb.url;
                            } else {
                                bingImage.thumbUrl = null;
                            }
                            bingImage.imageUrl = result.content.url;
                            bingImage.size = result.content.size;
                        }

                        bingImage.id = result.id;
                        bingImage.type = 0;

                        searchResult.add(bingImage);
                        searchResultKeys.put(bingImage.id, bingImage);
                    }
                    bingSearchEndReached = oldCount == searchResult.size() || nextImagesSearchOffset == null;
                }
                if (oldCount != searchResult.size()) {
                    int prevLastRow = oldCount % columnsCount;
                    int oldRowCount = (int) Math.ceil(oldCount / (float) columnsCount);
                    if (prevLastRow != 0) {
                        notifyItemChanged((int) Math.ceil(oldCount / (float) columnsCount) - 1);
                    }
                    int newRowCount = (int) Math.ceil(searchResult.size() / (float) columnsCount);
                    searchAdapter.notifyItemRangeInserted(oldRowCount, newRowCount - oldRowCount);
                }
                searchEmptyView.showTextView();
            }));
            ConnectionsManager.getInstance(currentAccount).bindRequestToGuid(imageReqId, classGuid);
        }

        @Override
        public int getItemCount() {
            if (TextUtils.isEmpty(lastSearchString)) {
                return 2;
            }
            return (int) Math.ceil(searchResult.size() / (float) columnsCount);
        }

        @Override
        public boolean isEnabled(RecyclerView.ViewHolder holder) {
            return holder.getItemViewType() != 2;
        }

        @Override
        public RecyclerView.ViewHolder onCreateViewHolder(ViewGroup parent, int viewType) {
            View view = null;
            switch (viewType) {
                case 0:
                    view = new WallpaperCell(mContext) {
                        @Override
                        protected void onWallpaperClick(Object wallPaper, int index) {
                            presentFragment(new ThemePreviewActivity(wallPaper, null));
                        }
                    };
                    break;
                case 1:
                    RecyclerListView horizontalListView = new RecyclerListView(mContext) {
                        @Override
                        public boolean onInterceptTouchEvent(MotionEvent e) {
                            if (getParent() != null && getParent().getParent() != null) {
                                getParent().getParent().requestDisallowInterceptTouchEvent(canScrollHorizontally(-1));
                            }
                            return super.onInterceptTouchEvent(e);
                        }
                    };
                    horizontalListView.setItemAnimator(null);
                    horizontalListView.setLayoutAnimation(null);
                    LinearLayoutManager layoutManager = new LinearLayoutManager(mContext) {
                        @Override
                        public boolean supportsPredictiveItemAnimations() {
                            return false;
                        }
                    };
                    horizontalListView.setPadding(AndroidUtilities.dp(7), 0, AndroidUtilities.dp(7), 0);
                    horizontalListView.setClipToPadding(false);
                    layoutManager.setOrientation(LinearLayoutManager.HORIZONTAL);
                    horizontalListView.setLayoutManager(layoutManager);
                    horizontalListView.setAdapter(new CategoryAdapterRecycler());
                    horizontalListView.setOnItemClickListener((view1, position) -> {
                        String color = LocaleController.getString("BackgroundSearchColor", R.string.BackgroundSearchColor);
                        Spannable spannable = new SpannableString(color + " " + LocaleController.getString(searchColorsNames[position], searchColorsNamesR[position]));
                        spannable.setSpan(new ForegroundColorSpan(Theme.getColor(Theme.key_actionBarDefaultSubtitle)), color.length(), spannable.length(), Spanned.SPAN_EXCLUSIVE_EXCLUSIVE);
                        searchItem.setSearchFieldCaption(spannable);
                        searchItem.setSearchFieldHint(null);
                        searchItem.setSearchFieldText("", true);
                        selectedColor = searchColorsNames[position];
                        processSearch("", true);
                    });
                    view = horizontalListView;
                    innerListView = horizontalListView;
                    break;
                case 2:
                    view = new GraySectionCell(mContext);
                    break;
            }
            if (viewType == 1) {
                view.setLayoutParams(new RecyclerView.LayoutParams(RecyclerView.LayoutParams.MATCH_PARENT, AndroidUtilities.dp(60)));
            } else {
                view.setLayoutParams(new RecyclerView.LayoutParams(RecyclerView.LayoutParams.MATCH_PARENT, RecyclerView.LayoutParams.WRAP_CONTENT));
            }
            return new RecyclerListView.Holder(view);
        }

        @Override
        public void onBindViewHolder(RecyclerView.ViewHolder holder, int position) {
            switch (holder.getItemViewType()) {
                case 0: {
                    WallpaperCell wallpaperCell = (WallpaperCell) holder.itemView;
                    position *= columnsCount;
                    int totalRows = (int) Math.ceil(searchResult.size() / (float) columnsCount);
                    wallpaperCell.setParams(columnsCount, position == 0, position / columnsCount == totalRows - 1);
                    for (int a = 0; a < columnsCount; a++) {
                        int p = position + a;
                        Object wallPaper = p < searchResult.size() ? searchResult.get(p) : null;
                        wallpaperCell.setWallpaper(currentType, a, wallPaper, "", null, false);
                    }
                    break;
                }
                case 2: {
                    GraySectionCell cell = (GraySectionCell) holder.itemView;
                    cell.setText(LocaleController.getString("SearchByColor", R.string.SearchByColor));
                    break;
                }
            }
        }

        @Override
        public int getItemViewType(int position) {
            if (TextUtils.isEmpty(lastSearchString)) {
                if (position == 0) {
                    return 2;
                } else {
                    return 1;
                }
            }
            return 0;
        }
    }

    private class ListAdapter extends RecyclerListView.SelectionAdapter {

        private Context mContext;

        public ListAdapter(Context context) {
            mContext = context;
        }

        @Override
        public boolean isEnabled(RecyclerView.ViewHolder holder) {
            return holder.getItemViewType() == 0;
        }

        @Override
        public int getItemCount() {
            return rowCount;
        }

        @Override
        public RecyclerView.ViewHolder onCreateViewHolder(ViewGroup parent, int viewType) {
            View view;
            switch (viewType) {
                case 0: {
                    view = new TextCell(mContext);
                    break;
                }
                case 1: {
                    view = new ShadowSectionCell(mContext);
                    Drawable drawable = Theme.getThemedDrawable(mContext, wallPaperStartRow == -1 ? R.drawable.greydivider_bottom : R.drawable.greydivider, Theme.key_windowBackgroundGrayShadow);
                    CombinedDrawable combinedDrawable = new CombinedDrawable(new ColorDrawable(Theme.getColor(Theme.key_windowBackgroundGray)), drawable);
                    combinedDrawable.setFullsize(true);
                    view.setBackgroundDrawable(combinedDrawable);
                    break;
                }
                case 3: {
                    view = new TextInfoPrivacyCell(mContext);
                    Drawable drawable = Theme.getThemedDrawable(mContext, R.drawable.greydivider_bottom, Theme.key_windowBackgroundGrayShadow);
                    CombinedDrawable combinedDrawable = new CombinedDrawable(new ColorDrawable(Theme.getColor(Theme.key_windowBackgroundGray)), drawable);
                    combinedDrawable.setFullsize(true);
                    view.setBackgroundDrawable(combinedDrawable);
                    break;
                }
                case 2:
                default: {
                    view = new WallpaperCell(mContext) {
                        @Override
                        protected void onWallpaperClick(Object wallPaper, int index) {
                            onItemClick(this, wallPaper, index);
                        }

                        @Override
                        protected boolean onWallpaperLongClick(Object wallPaper, int index) {
                            return onItemLongClick(this, wallPaper, index);
                        }
                    };
                    break;
                }
            }
            return new RecyclerListView.Holder(view);
        }

        @Override
        public void onBindViewHolder(RecyclerView.ViewHolder holder, int position) {
            switch (holder.getItemViewType()) {
                case 0: {
                    TextCell textCell = (TextCell) holder.itemView;
                    if (position == uploadImageRow) {
                        textCell.setTextAndIcon(LocaleController.getString("SelectFromGallery", R.string.SelectFromGallery), R.drawable.baseline_image_24, true);
                    } else if (position == setColorRow) {
                        textCell.setTextAndIcon(LocaleController.getString("SetColor", R.string.SetColor), R.drawable.baseline_palette_24, false);
                    } else if (position == resetRow) {
                        textCell.setText(LocaleController.getString("ResetChatBackgrounds", R.string.ResetChatBackgrounds), false);
                    }
                    break;
                }
                case 3: {
                    TextInfoPrivacyCell cell = (TextInfoPrivacyCell) holder.itemView;
                    if (position == resetInfoRow) {
                        cell.setText(LocaleController.getString("ResetChatBackgroundsInfo", R.string.ResetChatBackgroundsInfo));
                    }
                    break;
                }
                case 2: {
                    WallpaperCell wallpaperCell = (WallpaperCell) holder.itemView;
                    position = (position - wallPaperStartRow) * columnsCount;
                    wallpaperCell.setParams(columnsCount, position == 0, position / columnsCount == totalWallpaperRows - 1);
                    for (int a = 0; a < columnsCount; a++) {
                        int p = position + a;
                        Object object = p < wallPapers.size() ? wallPapers.get(p) : null;
                        String slugFinal;
                        long id;
                        if (object instanceof TLRPC.TL_wallPaper) {
                            TLRPC.TL_wallPaper wallPaper = (TLRPC.TL_wallPaper) object;
                            Theme.OverrideWallpaperInfo info = Theme.getActiveTheme().overrideWallpaper;
                            if (selectedBackgroundSlug.equals(wallPaper.slug) && wallPaper.settings != null &&
                                    (selectedColor != wallPaper.settings.background_color ||
                                    selectedGradientColor != wallPaper.settings.second_background_color ||
                                    (selectedGradientColor != 0 && selectedGradientRotation != AndroidUtilities.getWallpaperRotation(wallPaper.settings.rotation, false)) &&
                                    (wallPaper.settings.intensity - selectedIntensity) > 0.001f)) {
                                slugFinal = "";
                            } else {
                                slugFinal = selectedBackgroundSlug;
                            }
                            id = wallPaper.id;
                        } else {
                            if (object instanceof ColorWallpaper) {
                                ColorWallpaper colorWallpaper = (ColorWallpaper) object;
                                if (colorWallpaper.color != selectedColor || colorWallpaper.gradientColor != selectedGradientColor) {
                                    slugFinal = "";
                                } else {
                                    slugFinal = selectedBackgroundSlug;
                                }
                            } else {
                                slugFinal = selectedBackgroundSlug;
                            }
                            id = 0;
                        }
                        wallpaperCell.setWallpaper(currentType, a, object, slugFinal, null, false);
                        if (actionBar.isActionModeShowed()) {
                            wallpaperCell.setChecked(a, selectedWallPapers.indexOfKey(id) >= 0, !scrolling);
                        } else {
                            wallpaperCell.setChecked(a, false, !scrolling);
                        }
                    }
                    break;
                }
            }
        }

        @Override
        public int getItemViewType(int position) {
            if (position == uploadImageRow || position == setColorRow || position == resetRow) {
                return 0;
            } else if (position == sectionRow || position == resetSectionRow) {
                return 1;
            } else if (position == resetInfoRow) {
                return 3;
            } else {
                return 2;
            }
        }
    }

    @Override
    public ArrayList<ThemeDescription> getThemeDescriptions() {
        ArrayList<ThemeDescription> themeDescriptions = new ArrayList<>();

        themeDescriptions.add(new ThemeDescription(fragmentView, 0, null, null, null, null, Theme.key_windowBackgroundWhite));
        themeDescriptions.add(new ThemeDescription(fragmentView, 0, null, null, null, null, Theme.key_windowBackgroundGray));

        themeDescriptions.add(new ThemeDescription(actionBar, ThemeDescription.FLAG_BACKGROUND, null, null, null, null, Theme.key_actionBarDefault));
        themeDescriptions.add(new ThemeDescription(listView, ThemeDescription.FLAG_LISTGLOWCOLOR, null, null, null, null, Theme.key_actionBarDefault));
        themeDescriptions.add(new ThemeDescription(actionBar, ThemeDescription.FLAG_AB_ITEMSCOLOR, null, null, null, null, Theme.key_actionBarDefaultIcon));
        themeDescriptions.add(new ThemeDescription(actionBar, ThemeDescription.FLAG_AB_TITLECOLOR, null, null, null, null, Theme.key_actionBarDefaultTitle));
        themeDescriptions.add(new ThemeDescription(actionBar, ThemeDescription.FLAG_AB_SELECTORCOLOR, null, null, null, null, Theme.key_actionBarDefaultSelector));

        themeDescriptions.add(new ThemeDescription(listView, ThemeDescription.FLAG_SELECTOR, null, null, null, null, Theme.key_listSelector));

        themeDescriptions.add(new ThemeDescription(listView, ThemeDescription.FLAG_BACKGROUNDFILTER, new Class[]{TextInfoPrivacyCell.class}, null, null, null, Theme.key_windowBackgroundGrayShadow));
        themeDescriptions.add(new ThemeDescription(listView, ThemeDescription.FLAG_BACKGROUNDFILTER | ThemeDescription.FLAG_CELLBACKGROUNDCOLOR, new Class[]{TextInfoPrivacyCell.class}, null, null, null, Theme.key_windowBackgroundGray));
        themeDescriptions.add(new ThemeDescription(listView, 0, new Class[]{TextInfoPrivacyCell.class}, new String[]{"textView"}, null, null, null, Theme.key_windowBackgroundWhiteGrayText4));

        themeDescriptions.add(new ThemeDescription(listView, ThemeDescription.FLAG_BACKGROUNDFILTER, new Class[]{ShadowSectionCell.class}, null, null, null, Theme.key_windowBackgroundGrayShadow));
        themeDescriptions.add(new ThemeDescription(listView, ThemeDescription.FLAG_BACKGROUNDFILTER | ThemeDescription.FLAG_CELLBACKGROUNDCOLOR, new Class[]{ShadowSectionCell.class}, null, null, null, Theme.key_windowBackgroundGray));

        themeDescriptions.add(new ThemeDescription(listView, 0, new Class[]{TextCell.class}, new String[]{"textView"}, null, null, null, Theme.key_windowBackgroundWhiteBlackText));
        themeDescriptions.add(new ThemeDescription(listView, 0, new Class[]{TextCell.class}, new String[]{"valueTextView"}, null, null, null, Theme.key_windowBackgroundWhiteValueText));
        themeDescriptions.add(new ThemeDescription(listView, 0, new Class[]{TextCell.class}, new String[]{"imageView"}, null, null, null, Theme.key_windowBackgroundWhiteGrayIcon));

        themeDescriptions.add(new ThemeDescription(listView, 0, new Class[]{GraySectionCell.class}, new String[]{"textView"}, null, null, null, Theme.key_graySectionText));
        themeDescriptions.add(new ThemeDescription(listView, ThemeDescription.FLAG_CELLBACKGROUNDCOLOR, new Class[]{GraySectionCell.class}, null, null, null, Theme.key_graySection));

        themeDescriptions.add(new ThemeDescription(searchEmptyView, ThemeDescription.FLAG_TEXTCOLOR, null, null, null, null, Theme.key_emptyListPlaceholder));
        themeDescriptions.add(new ThemeDescription(searchEmptyView, ThemeDescription.FLAG_PROGRESSBAR, null, null, null, null, Theme.key_progressCircle));
        themeDescriptions.add(new ThemeDescription(searchEmptyView, ThemeDescription.FLAG_BACKGROUND, null, null, null, null, Theme.key_windowBackgroundWhite));

        return themeDescriptions;
    }
}<|MERGE_RESOLUTION|>--- conflicted
+++ resolved
@@ -532,13 +532,8 @@
             selectedMessagesCountTextView.setOnTouchListener((v, event) -> true);
             actionMode.addView(selectedMessagesCountTextView, LayoutHelper.createLinear(0, LayoutHelper.MATCH_PARENT, 1.0f, 65, 0, 0, 0));
 
-<<<<<<< HEAD
-            actionModeViews.add(actionMode.addItemWithWidth(forward, R.drawable.msg_forward, AndroidUtilities.dp(54)));
-            actionModeViews.add(actionMode.addItemWithWidth(delete, R.drawable.baseline_delete_24, AndroidUtilities.dp(54)));
-=======
             actionModeViews.add(actionMode.addItemWithWidth(forward, R.drawable.msg_forward, AndroidUtilities.dp(54), LocaleController.getString("Forward", R.string.Forward)));
-            actionModeViews.add(actionMode.addItemWithWidth(delete, R.drawable.msg_delete, AndroidUtilities.dp(54), LocaleController.getString("Delete", R.string.Delete)));
->>>>>>> 4b588b90
+            actionModeViews.add(actionMode.addItemWithWidth(delete, R.drawable.baseline_delete_24, AndroidUtilities.dp(54), LocaleController.getString("Delete", R.string.Delete)));
 
             selectedWallPapers.clear();
         }
