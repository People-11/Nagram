/*
 * This is the source code of Telegram for Android v. 5.x.x.
 * It is licensed under GNU GPL v. 2 or later.
 * You should have received a copy of the license in this archive (see LICENSE).
 *
 * Copyright Nikolai Kudashov, 2013-2018.
 */

package org.telegram.ui.ActionBar;

import android.annotation.SuppressLint;
import android.annotation.TargetApi;
import android.app.Activity;
import android.content.Context;
import android.content.SharedPreferences;
import android.content.res.ColorStateList;
import android.content.res.Configuration;
import android.content.res.Resources;
import android.graphics.Bitmap;
import android.graphics.BitmapFactory;
import android.graphics.Canvas;
import android.graphics.Color;
import android.graphics.ColorFilter;
import android.graphics.LinearGradient;
import android.graphics.Matrix;
import android.graphics.Paint;
import android.graphics.Path;
import android.graphics.PixelFormat;
import android.graphics.PorterDuff;
import android.graphics.PorterDuffColorFilter;
import android.graphics.PorterDuffXfermode;
import android.graphics.Rect;
import android.graphics.RectF;
import android.graphics.Shader;
import android.graphics.drawable.BitmapDrawable;
import android.graphics.drawable.ColorDrawable;
import android.graphics.drawable.Drawable;
import android.graphics.drawable.GradientDrawable;
import android.graphics.drawable.NinePatchDrawable;
import android.graphics.drawable.RippleDrawable;
import android.graphics.drawable.ShapeDrawable;
import android.graphics.drawable.StateListDrawable;
import android.graphics.drawable.shapes.OvalShape;
import android.graphics.drawable.shapes.RoundRectShape;
import android.hardware.Sensor;
import android.hardware.SensorEvent;
import android.hardware.SensorEventListener;
import android.hardware.SensorManager;
import android.net.Uri;
import android.os.Build;
import android.os.SystemClock;
import android.text.TextPaint;
import android.text.TextUtils;
import android.util.Base64;
import android.util.LongSparseArray;
import android.util.SparseArray;
import android.util.StateSet;
import android.view.View;

import org.json.JSONArray;
import org.json.JSONObject;
import org.telegram.messenger.AndroidUtilities;
import org.telegram.messenger.ApplicationLoader;
import org.telegram.messenger.Bitmaps;
import org.telegram.messenger.BuildVars;
import org.telegram.messenger.FileLoader;
import org.telegram.messenger.FileLog;
import org.telegram.messenger.ImageLocation;
import org.telegram.messenger.LocaleController;
import org.telegram.messenger.MediaController;
import org.telegram.messenger.MessagesController;
import org.telegram.messenger.NotificationCenter;
import org.telegram.messenger.R;
import org.telegram.messenger.SharedConfig;
import org.telegram.messenger.UserConfig;
import org.telegram.messenger.Utilities;
import org.telegram.messenger.time.SunDate;
import org.telegram.tgnet.ConnectionsManager;
import org.telegram.tgnet.SerializedData;
import org.telegram.tgnet.TLRPC;
import org.telegram.ui.Cells.ThemesHorizontalListCell;
import org.telegram.ui.Components.BackgroundGradientDrawable;
import org.telegram.ui.Components.CombinedDrawable;
import org.telegram.ui.Components.RLottieDrawable;
import org.telegram.ui.Components.ScamDrawable;
import org.telegram.ui.Components.SvgHelper;
import org.telegram.ui.Components.ThemeEditorView;

import java.io.File;
import java.io.FileInputStream;
import java.io.FileOutputStream;
import java.io.InputStream;
import java.lang.reflect.Field;
import java.lang.reflect.Method;
import java.util.ArrayList;
import java.util.Arrays;
import java.util.Calendar;
import java.util.Collections;
import java.util.HashMap;
import java.util.HashSet;
import java.util.Locale;

import androidx.annotation.UiThread;

import tw.nekomimi.nekogram.NekoConfig;

public class Theme {

    public static final String DEFAULT_BACKGROUND_SLUG = "d";
    public static final String THEME_BACKGROUND_SLUG = "t";
    public static final String COLOR_BACKGROUND_SLUG = "c";

    public static class MessageDrawable extends Drawable {

        private LinearGradient gradientShader;
        private int currentBackgroundHeight;
        private Paint paint = new Paint(Paint.ANTI_ALIAS_FLAG);
        private Paint selectedPaint;
        private int currentColor;
        private int currentGradientColor;

        private RectF rect = new RectF();
        private Matrix matrix = new Matrix();
        private int currentType;
        private boolean isSelected;
        private Path path;

        private int topY;

        public static final int TYPE_TEXT = 0;
        public static final int TYPE_MEDIA = 1;
        public static final int TYPE_PREVIEW = 2;

        public MessageDrawable(int type, boolean selected) {
            super();
            currentType = type;
            isSelected = selected;
            if (currentType != TYPE_MEDIA) {
                path = new Path();
            }
            selectedPaint = new Paint(Paint.ANTI_ALIAS_FLAG);
        }

        public boolean hasGradient() {
            return gradientShader != null && shouldDrawGradientIcons;
        }

        public LinearGradient getGradientShader() {
            return gradientShader;
        }

        public Matrix getMatrix() {
            return matrix;
        }

        protected int getColor(String key) {
            return Theme.getColor(key);
        }

        protected Integer getCurrentColor(String key) {
            return Theme.currentColors.get(key);
        }

        public void setTop(int top, int backgroundHeight) {
            int color = getColor(isSelected ? key_chat_outBubbleSelected : key_chat_outBubble);
            Integer gradientColor = getCurrentColor(key_chat_outBubbleGradient);
            if (gradientColor != null) {
                color = getColor(key_chat_outBubble);
            }
            if (gradientColor == null) {
                gradientColor = 0;
            }
            if (gradientColor != 0 && (gradientShader == null || backgroundHeight != currentBackgroundHeight || currentColor != color || currentGradientColor != gradientColor)) {
                gradientShader = new LinearGradient(0, 0, 0, backgroundHeight, new int[]{gradientColor, color}, null, Shader.TileMode.CLAMP);
                paint.setShader(gradientShader);
                currentBackgroundHeight = backgroundHeight;
                currentColor = color;
                currentGradientColor = gradientColor;
                paint.setColor(0xffffffff);
            } else if (gradientColor == 0) {
                if (gradientShader != null) {
                    gradientShader = null;
                    paint.setShader(null);
                }
                paint.setColor(color);
            }

            topY = top;
        }

        private int dp(float value) {
            if (currentType == TYPE_PREVIEW) {
                return (int) Math.ceil(3 * value);
            } else {
                return AndroidUtilities.dp(value);
            }
        }

        @Override
        public void draw(Canvas canvas) {
            Rect bounds = getBounds();
            int padding = dp(2);
            int rad = dp(6);

            if (gradientShader != null) {
                matrix.reset();
                matrix.postTranslate(0, -topY);
                gradientShader.setLocalMatrix(matrix);
            }

            if (currentType == TYPE_MEDIA) {
                rect.set(bounds.left + padding, bounds.top + padding, bounds.right - padding, bounds.bottom - padding);
                canvas.drawRoundRect(rect, rad, rad, paint);
                if (gradientShader != null && isSelected) {
                    selectedPaint.setColor(getColor(key_chat_outBubbleGradientSelectedOverlay));
                    canvas.drawRoundRect(rect, rad, rad, selectedPaint);
                }
            } else {
                path.reset();
                path.moveTo(bounds.right - dp(2.6f), bounds.bottom - padding);
                path.lineTo(bounds.left + padding + rad, bounds.bottom - padding);
                rect.set(bounds.left + padding, bounds.bottom - padding - rad * 2, bounds.left + padding + rad * 2, bounds.bottom - padding);
                path.arcTo(rect, 90, 90, false);
                path.lineTo(bounds.left + padding, bounds.top + padding + rad);
                rect.set(bounds.left + padding, bounds.top + padding, bounds.left + padding + rad * 2, bounds.top + padding + rad * 2);
                path.arcTo(rect, 180, 90, false);
                path.lineTo(bounds.right - dp(8) - rad, bounds.top + padding);
                rect.set(bounds.right - dp(8) - rad * 2, bounds.top + padding, bounds.right - dp(8), bounds.top + padding + rad * 2);
                path.arcTo(rect, 270, 90, false);
                path.lineTo(bounds.right - dp(8), bounds.bottom - padding - rad - dp(1));
                rect.set(bounds.right - dp(8), bounds.bottom - padding - rad * 2 - dp(9), bounds.right - dp(7) + rad * 2, bounds.bottom - padding - dp(1));
                path.arcTo(rect, 180, -83, false);
                path.close();

                canvas.drawPath(path, paint);
                if (gradientShader != null && isSelected) {
                    selectedPaint.setColor(getColor(key_chat_outBubbleGradientSelectedOverlay));
                    canvas.drawPath(path, selectedPaint);
                }
            }
        }

        @Override
        public void setAlpha(int alpha) {
            paint.setAlpha(alpha);
            selectedPaint.setAlpha((int) (Color.alpha(getColor(key_chat_outBubbleGradientSelectedOverlay)) * (alpha / 255.0f)));
        }

        @Override
        public void setColorFilter(int color, PorterDuff.Mode mode) {

        }

        @Override
        public void setColorFilter(ColorFilter colorFilter) {

        }

        @Override
        public int getOpacity() {
            return PixelFormat.TRANSPARENT;
        }
    }

    public static class PatternsLoader implements NotificationCenter.NotificationCenterDelegate {

        private class LoadingPattern {
            public TLRPC.TL_wallPaper pattern;
            public ArrayList<ThemeAccent> accents = new ArrayList<>();
        }

        private int account = UserConfig.selectedAccount;
        private HashMap<String, LoadingPattern> watingForLoad;
        private static PatternsLoader loader;

        public static void createLoader(boolean force) {
            if (loader != null && !force) {
                return;
            }
            ArrayList<ThemeAccent> accentsToLoad = null;
            for (int b = 0; b < 5; b++) {
                String key;
                switch (b) {
                    case 0:
                        key = "Blue";
                        break;
                    case 1:
                        key = "Dark Blue";
                        break;
                    case 2:
                        key = "Arctic Blue";
                        break;
                    case 3:
                        key = "Day";
                        break;
                    case 4:
                    default:
                        key = "Night";
                        break;
                }
                ThemeInfo info = themesDict.get(key);
                if (info == null || info.themeAccents == null || info.themeAccents.isEmpty()) {
                    continue;
                }
                for (int a = 0, N = info.themeAccents.size(); a < N; a++) {
                    ThemeAccent accent = info.themeAccents.get(a);
                    if (accent.id == DEFALT_THEME_ACCENT_ID || TextUtils.isEmpty(accent.patternSlug)) {
                        continue;
                    }
                    if (accentsToLoad == null) {
                        accentsToLoad = new ArrayList<>();
                    }
                    accentsToLoad.add(accent);
                }
            }
            loader = new PatternsLoader(accentsToLoad);
        }

        private PatternsLoader(ArrayList<ThemeAccent> accents) {
            if (accents == null) {
                return;
            }
            Utilities.globalQueue.postRunnable(() -> {
                ArrayList<String> slugs = null;
                for (int a = 0, N = accents.size(); a < N; a++) {
                    ThemeAccent accent = accents.get(a);
                    File wallpaper = accent.getPathToWallpaper();
                    if (wallpaper != null && wallpaper.exists()) {
                        accents.remove(a);
                        a--;
                        N--;
                        continue;
                    }
                    if (slugs == null) {
                        slugs = new ArrayList<>();
                    }
                    if (slugs.contains(accent.patternSlug)) {
                        continue;
                    }
                    slugs.add(accent.patternSlug);
                }
                if (slugs == null) {
                    return;
                }
                TLRPC.TL_account_getMultiWallPapers req = new TLRPC.TL_account_getMultiWallPapers();
                for (int a = 0, N = slugs.size(); a < N; a++) {
                    TLRPC.TL_inputWallPaperSlug slug = new TLRPC.TL_inputWallPaperSlug();
                    slug.slug = slugs.get(a);
                    req.wallpapers.add(slug);
                }
                ConnectionsManager.getInstance(account).sendRequest(req, (response, error) -> {
                    if (response instanceof TLRPC.Vector) {
                        TLRPC.Vector res = (TLRPC.Vector) response;
                        ArrayList<ThemeAccent> createdAccents = null;
                        for (int b = 0, N2 = res.objects.size(); b < N2; b++) {
                            TLRPC.WallPaper object = (TLRPC.WallPaper) res.objects.get(b);
                            if (!(object instanceof TLRPC.TL_wallPaper)) {
                                continue;
                            }
                            TLRPC.TL_wallPaper wallPaper = (TLRPC.TL_wallPaper) object;
                            if (wallPaper.pattern) {
                                File patternPath = FileLoader.getPathToAttach(wallPaper.document, true);
                                Boolean exists = null;
                                Bitmap patternBitmap = null;
                                for (int a = 0, N = accents.size(); a < N; a++) {
                                    ThemeAccent accent = accents.get(a);
                                    if (accent.patternSlug.equals(wallPaper.slug)) {
                                        if (exists == null) {
                                            exists = patternPath.exists();
                                        }
                                        if (patternBitmap != null || exists) {
                                            patternBitmap = createWallpaperForAccent(patternBitmap, "application/x-tgwallpattern".equals(wallPaper.document.mime_type), patternPath, accent);
                                            if (createdAccents == null) {
                                                createdAccents = new ArrayList<>();
                                            }
                                            createdAccents.add(accent);
                                        } else {
                                            String key = FileLoader.getAttachFileName(wallPaper.document);
                                            if (watingForLoad == null) {
                                                watingForLoad = new HashMap<>();
                                            }
                                            LoadingPattern loadingPattern = watingForLoad.get(key);
                                            if (loadingPattern == null) {
                                                loadingPattern = new LoadingPattern();
                                                loadingPattern.pattern = wallPaper;
                                                watingForLoad.put(key, loadingPattern);
                                            }
                                            loadingPattern.accents.add(accent);
                                        }
                                    }
                                }
                                if (patternBitmap != null) {
                                    patternBitmap.recycle();
                                }
                            }
                        }
                        checkCurrentWallpaper(createdAccents, true);
                    }
                });
            });
        }

        private void checkCurrentWallpaper(ArrayList<ThemeAccent> accents, boolean load) {
            AndroidUtilities.runOnUIThread(() -> checkCurrentWallpaperInternal(accents, load));
        }

        private void checkCurrentWallpaperInternal(ArrayList<ThemeAccent> accents, boolean load) {
            if (accents != null && currentTheme.themeAccents != null && !currentTheme.themeAccents.isEmpty()) {
                if (accents.contains(currentTheme.getAccent(false))) {
                    reloadWallpaper();
                }
            }
            if (load) {
                if (watingForLoad != null) {
                    NotificationCenter.getInstance(account).addObserver(this, NotificationCenter.fileDidLoad);
                    NotificationCenter.getInstance(account).addObserver(this, NotificationCenter.fileDidFailToLoad);
                    for (HashMap.Entry<String, LoadingPattern> entry : watingForLoad.entrySet()) {
                        LoadingPattern loadingPattern = entry.getValue();
                        FileLoader.getInstance(account).loadFile(ImageLocation.getForDocument(loadingPattern.pattern.document), "wallpaper", null, 0, 1);
                    }
                }
            } else {
                if (watingForLoad == null || watingForLoad.isEmpty()) {
                    NotificationCenter.getInstance(account).removeObserver(this, NotificationCenter.fileDidLoad);
                    NotificationCenter.getInstance(account).removeObserver(this, NotificationCenter.fileDidFailToLoad);
                }
            }
        }

        private Bitmap createWallpaperForAccent(Bitmap patternBitmap, boolean svg, File patternPath, ThemeAccent accent) {
            try {
                File toFile = accent.getPathToWallpaper();
                if (toFile == null) {
                    return null;
                }
                ThemeInfo themeInfo = accent.parentTheme;
                HashMap<String, Integer> values = getThemeFileValues(null, themeInfo.assetName, null);

                int backgroundAccent = accent.accentColor;

                int backgroundColor = (int) accent.backgroundOverrideColor;
                int backgroundGradientColor = (int) accent.backgroundGradientOverrideColor;
                if (backgroundGradientColor == 0 && accent.backgroundGradientOverrideColor == 0) {
                    if (backgroundColor != 0) {
                        backgroundAccent = backgroundColor;
                    }
                    Integer color = values.get(key_chat_wallpaper_gradient_to);
                    if (color != null) {
                        backgroundGradientColor = changeColorAccent(themeInfo, backgroundAccent, color);
                    }
                } else {
                    backgroundAccent = 0;
                }

                if (backgroundColor == 0) {
                    Integer color = values.get(key_chat_wallpaper);
                    if (color != null) {
                        backgroundColor = changeColorAccent(themeInfo, backgroundAccent, color);
                    }
                }

                Drawable background;
                int patternColor;
                if (backgroundGradientColor != 0) {
                    BackgroundGradientDrawable.Orientation orientation = BackgroundGradientDrawable.getGradientOrientation(accent.backgroundRotation);
                    background = new BackgroundGradientDrawable(orientation, new int[]{backgroundColor, backgroundGradientColor});
                    patternColor = AndroidUtilities.getPatternColor(AndroidUtilities.getAverageColor(backgroundColor, backgroundGradientColor));
                } else {
                    background = new ColorDrawable(backgroundColor);
                    patternColor = AndroidUtilities.getPatternColor(backgroundColor);
                }

                if (patternBitmap == null) {
                    if (svg) {
                        patternBitmap = SvgHelper.getBitmap(patternPath, AndroidUtilities.dp(360), AndroidUtilities.dp(640), false);
                    } else {
                        BitmapFactory.Options opts = new BitmapFactory.Options();
                        opts.inSampleSize = 1;
                        opts.inJustDecodeBounds = true;
                        BitmapFactory.decodeFile(patternPath.getAbsolutePath(), opts);
                        float photoW = opts.outWidth;
                        float photoH = opts.outHeight;
                        float scaleFactor;
                        int w_filter = AndroidUtilities.dp(360);
                        int h_filter = AndroidUtilities.dp(640);
                        if (w_filter >= h_filter && photoW > photoH) {
                            scaleFactor = Math.max(photoW / w_filter, photoH / h_filter);
                        } else {
                            scaleFactor = Math.min(photoW / w_filter, photoH / h_filter);
                        }
                        if (scaleFactor < 1.2f) {
                            scaleFactor = 1;
                        }
                        opts.inJustDecodeBounds = false;
                        if (scaleFactor > 1.0f && (photoW > w_filter || photoH > h_filter)) {
                            int sample = 1;
                            do {
                                sample *= 2;
                            } while (sample * 2 < scaleFactor);
                            opts.inSampleSize = sample;
                        } else {
                            opts.inSampleSize = (int) scaleFactor;
                        }
                        patternBitmap = BitmapFactory.decodeFile(patternPath.getAbsolutePath(), opts);
                    }
                }

                Bitmap dst = Bitmap.createBitmap(patternBitmap.getWidth(), patternBitmap.getHeight(), Bitmap.Config.ARGB_8888);
                Canvas canvas = new Canvas(dst);
                background.setBounds(0, 0, patternBitmap.getWidth(), patternBitmap.getHeight());
                background.draw(canvas);

                Paint paint = new Paint(Paint.FILTER_BITMAP_FLAG);
                paint.setColorFilter(new PorterDuffColorFilter(patternColor, PorterDuff.Mode.SRC_IN));
                paint.setAlpha((int) (255 * accent.patternIntensity));
                canvas.drawBitmap(patternBitmap, 0, 0, paint);

                FileOutputStream stream = new FileOutputStream(toFile);
                dst.compress(Bitmap.CompressFormat.JPEG, 87, stream);
                stream.close();
            } catch (Throwable e) {
                FileLog.e(e);
            }
            return patternBitmap;
        }

        @Override
        public void didReceivedNotification(int id, int account, Object... args) {
            if (watingForLoad == null) {
                return;
            }
            if (id == NotificationCenter.fileDidLoad) {
                String location = (String) args[0];
                LoadingPattern loadingPattern = watingForLoad.remove(location);
                if (loadingPattern != null) {
                    Utilities.globalQueue.postRunnable(() -> {
                        ArrayList<ThemeAccent> createdAccents = null;
                        TLRPC.TL_wallPaper wallPaper = loadingPattern.pattern;
                        File patternPath = FileLoader.getPathToAttach(wallPaper.document, true);
                        Bitmap patternBitmap = null;
                        for (int a = 0, N = loadingPattern.accents.size(); a < N; a++) {
                            ThemeAccent accent = loadingPattern.accents.get(a);
                            if (accent.patternSlug.equals(wallPaper.slug)) {
                                patternBitmap = createWallpaperForAccent(patternBitmap, "application/x-tgwallpattern".equals(wallPaper.document.mime_type), patternPath, accent);
                                if (createdAccents == null) {
                                    createdAccents = new ArrayList<>();
                                    createdAccents.add(accent);
                                }
                            }
                        }
                        if (patternBitmap != null) {
                            patternBitmap.recycle();
                        }
                        checkCurrentWallpaper(createdAccents, false);
                    });
                }
            } else if (id == NotificationCenter.fileDidFailToLoad) {
                String location = (String) args[0];
                if (watingForLoad.remove(location) != null) {
                    checkCurrentWallpaper(null, false);
                }
            }
        }
    }

    public static class ThemeAccent {
        public int id;

        public ThemeInfo parentTheme;

        public int accentColor;
        public int myMessagesAccentColor;
        public int myMessagesGradientAccentColor;
        public long backgroundOverrideColor;
        public long backgroundGradientOverrideColor;
        public int backgroundRotation = 45;
        public String patternSlug = "";
        public float patternIntensity;
        public boolean patternMotion;

        public TLRPC.TL_theme info;
        public TLRPC.TL_wallPaper pattern;
        public int account;

        public String pathToFile;
        public String uploadingThumb;
        public String uploadingFile;
        public TLRPC.InputFile uploadedThumb;
        public TLRPC.InputFile uploadedFile;

        public OverrideWallpaperInfo overrideWallpaper;

        public boolean fillAccentColors(HashMap<String, Integer> currentColorsNoAccent, HashMap<String, Integer> currentColors) {
            boolean isMyMessagesGradientColorsNear = false;

            float[] hsvTemp1 = getTempHsv(1);
            float[] hsvTemp2 = getTempHsv(2);

            Color.colorToHSV(parentTheme.accentBaseColor, hsvTemp1);
            Color.colorToHSV(accentColor, hsvTemp2);
            boolean isDarkTheme = parentTheme.isDark();

            if (accentColor != parentTheme.accentBaseColor) {
                HashSet<String> keys = new HashSet<>(currentColorsNoAccent.keySet());
                keys.addAll(defaultColors.keySet());
                keys.removeAll(themeAccentExclusionKeys);

                for (String key : keys) {
                    Integer color = currentColorsNoAccent.get(key);
                    if (color == null) {
                        String fallbackKey = fallbackKeys.get(key);
                        if (fallbackKey != null && currentColorsNoAccent.get(fallbackKey) != null) {
                            continue;
                        }
                    }
                    if (color == null) {
                        color = defaultColors.get(key);
                    }

                    int newColor = changeColorAccent(hsvTemp1, hsvTemp2, color, isDarkTheme);
                    if (newColor != color) {
                        currentColors.put(key, newColor);
                    }
                }
            }
            int myMessagesAccent = myMessagesAccentColor;
            if ((myMessagesAccentColor != 0 || accentColor != 0) && myMessagesGradientAccentColor != 0) {
                int firstColor = myMessagesAccentColor != 0 ? myMessagesAccentColor : accentColor;
                Integer color = currentColorsNoAccent.get(key_chat_outBubble);
                if (color == null) {
                    color = defaultColors.get(key_chat_outBubble);
                }
                int newColor = changeColorAccent(hsvTemp1, hsvTemp2, color, isDarkTheme);
                int distance1 = AndroidUtilities.getColorDistance(firstColor, newColor);
                int distance2 = AndroidUtilities.getColorDistance(firstColor, myMessagesGradientAccentColor);
                isMyMessagesGradientColorsNear = distance1 <= 35000 && distance2 <= 35000;
                myMessagesAccent = getAccentColor(hsvTemp1, color, firstColor);
            }

            if (myMessagesAccent != 0 && (parentTheme.accentBaseColor != 0 && myMessagesAccent != parentTheme.accentBaseColor || accentColor != 0 && accentColor != myMessagesAccent)) {
                Color.colorToHSV(myMessagesAccent, hsvTemp2);
                for (String key : myMessagesColorKeys) {
                    Integer color = currentColorsNoAccent.get(key);
                    if (color == null) {
                        String fallbackKey = fallbackKeys.get(key);
                        if (fallbackKey != null && currentColorsNoAccent.get(fallbackKey) != null) {
                            continue;
                        }
                    }
                    if (color == null) {
                        color = defaultColors.get(key);
                    }
                    if (color == null) {
                        continue;
                    }
                    int newColor = changeColorAccent(hsvTemp1, hsvTemp2, color, isDarkTheme);
                    if (newColor != color) {
                        currentColors.put(key, newColor);
                    }
                }
            }
            if (!isMyMessagesGradientColorsNear) {
                if (myMessagesGradientAccentColor != 0) {
                    int textColor;
                    int subTextColor;
                    int seekbarColor;
                    if (useBlackText(myMessagesAccentColor, myMessagesGradientAccentColor)) {
                        textColor = 0xff000000;
                        subTextColor = 0xff555555;
                        seekbarColor = 0x4d000000;
                    } else {
                        textColor = 0xffffffff;
                        subTextColor = 0xffeeeeee;
                        seekbarColor = 0x4dffffff;
                    }

                    currentColors.put(key_chat_outAudioProgress, seekbarColor);
                    currentColors.put(key_chat_outAudioSelectedProgress, seekbarColor);
                    currentColors.put(key_chat_outAudioSeekbar, seekbarColor);
                    currentColors.put(key_chat_outAudioCacheSeekbar, seekbarColor);
                    currentColors.put(key_chat_outAudioSeekbarSelected, seekbarColor);
                    currentColors.put(key_chat_outAudioSeekbarFill, textColor);

                    currentColors.put(key_chat_outVoiceSeekbar, seekbarColor);
                    currentColors.put(key_chat_outVoiceSeekbarSelected, seekbarColor);
                    currentColors.put(key_chat_outVoiceSeekbarFill, textColor);

                    currentColors.put(key_chat_messageTextOut, textColor);
                    currentColors.put(key_chat_messageLinkOut, textColor);
                    currentColors.put(key_chat_outForwardedNameText, textColor);
                    currentColors.put(key_chat_outViaBotNameText, textColor);
                    currentColors.put(key_chat_outReplyLine, textColor);
                    currentColors.put(key_chat_outReplyNameText, textColor);

                    currentColors.put(key_chat_outPreviewLine, textColor);
                    currentColors.put(key_chat_outSiteNameText, textColor);
                    currentColors.put(key_chat_outInstant, textColor);
                    currentColors.put(key_chat_outInstantSelected, textColor);
                    currentColors.put(key_chat_outPreviewInstantText, textColor);
                    currentColors.put(key_chat_outPreviewInstantSelectedText, textColor);

                    currentColors.put(key_chat_outViews, textColor);

                    currentColors.put(key_chat_outAudioTitleText, textColor);
                    currentColors.put(key_chat_outFileNameText, textColor);
                    currentColors.put(key_chat_outContactNameText, textColor);

                    currentColors.put(key_chat_outAudioPerformerText, textColor);
                    currentColors.put(key_chat_outAudioPerformerSelectedText, textColor);

                    currentColors.put(key_chat_outSentCheck, textColor);
                    currentColors.put(key_chat_outSentCheckSelected, textColor);

                    currentColors.put(key_chat_outSentCheckRead, textColor);
                    currentColors.put(key_chat_outSentCheckReadSelected, textColor);

                    currentColors.put(key_chat_outSentClock, textColor);
                    currentColors.put(key_chat_outSentClockSelected, textColor);

                    currentColors.put(key_chat_outMenu, textColor);
                    currentColors.put(key_chat_outMenuSelected, textColor);

                    currentColors.put(key_chat_outTimeText, textColor);
                    currentColors.put(key_chat_outTimeSelectedText, textColor);

                    currentColors.put(key_chat_outAudioDurationText, subTextColor);
                    currentColors.put(key_chat_outAudioDurationSelectedText, subTextColor);

                    currentColors.put(key_chat_outContactPhoneText, subTextColor);
                    currentColors.put(key_chat_outContactPhoneSelectedText, subTextColor);

                    currentColors.put(key_chat_outFileInfoText, subTextColor);
                    currentColors.put(key_chat_outFileInfoSelectedText, subTextColor);

                    currentColors.put(key_chat_outVenueInfoText, subTextColor);
                    currentColors.put(key_chat_outVenueInfoSelectedText, subTextColor);

                    currentColors.put(key_chat_outReplyMessageText, textColor);
                    currentColors.put(key_chat_outReplyMediaMessageText, textColor);
                    currentColors.put(key_chat_outReplyMediaMessageSelectedText, textColor);

                    currentColors.put(key_chat_outLoader, textColor);
                    currentColors.put(key_chat_outLoaderSelected, textColor);
                    currentColors.put(key_chat_outFileProgress, myMessagesAccentColor);
                    currentColors.put(key_chat_outFileProgressSelected, myMessagesAccentColor);
                    currentColors.put(key_chat_outMediaIcon, myMessagesAccentColor);
                    currentColors.put(key_chat_outMediaIconSelected, myMessagesAccentColor);
                }
            }
            if (isMyMessagesGradientColorsNear) {
                int outColor = currentColors.get(key_chat_outLoader);
                if (AndroidUtilities.getColorDistance(0xffffffff, outColor) < 5000) {
                    isMyMessagesGradientColorsNear = false;
                }
            }
            if (myMessagesAccentColor != 0 && myMessagesGradientAccentColor != 0) {
                currentColors.put(key_chat_outBubble, myMessagesAccentColor);
                currentColors.put(key_chat_outBubbleGradient, myMessagesGradientAccentColor);
            }
            int backgroundOverride = (int) backgroundOverrideColor;
            if (backgroundOverride != 0) {
                currentColors.put(key_chat_wallpaper, backgroundOverride);
            } else if (backgroundOverrideColor != 0) {
                currentColors.remove(key_chat_wallpaper);
            }
            int backgroundGradientOverride = (int) backgroundGradientOverrideColor;
            if (backgroundGradientOverride != 0) {
                currentColors.put(key_chat_wallpaper_gradient_to, backgroundGradientOverride);
            } else if (backgroundGradientOverrideColor != 0) {
                currentColors.remove(key_chat_wallpaper_gradient_to);
            }
            if (backgroundRotation != 45) {
                currentColors.put(key_chat_wallpaper_gradient_rotation, backgroundRotation);
            }
            return !isMyMessagesGradientColorsNear;
        }

        public File getPathToWallpaper() {
            return !TextUtils.isEmpty(patternSlug) ? new File(ApplicationLoader.getFilesDirFixed(), String.format(Locale.US, "%s_%d_%s.jpg", parentTheme.getKey(), id, patternSlug)) : null;
        }

        public File saveToFile() {
            File dir = AndroidUtilities.getSharingDirectory();
            dir.mkdirs();
            File path = new File(dir, String.format(Locale.US, "%s_%d.attheme", parentTheme.getKey(), id));

            HashMap<String, Integer> currentColorsNoAccent = getThemeFileValues(null, parentTheme.assetName, null);
            HashMap<String, Integer> currentColors = new HashMap<>(currentColorsNoAccent);
            fillAccentColors(currentColorsNoAccent, currentColors);

            String wallpaperLink = null;

            if (!TextUtils.isEmpty(patternSlug)) {
                StringBuilder modes = new StringBuilder();
                if (patternMotion) {
                    modes.append("motion");
                }
                Integer selectedColor = currentColors.get(key_chat_wallpaper);
                if (selectedColor == null) {
                    selectedColor = 0xffffffff;
                }
                Integer selectedGradientColor = currentColors.get(key_chat_wallpaper_gradient_to);
                if (selectedGradientColor == null) {
                    selectedGradientColor = 0;
                }
                Integer selectedGradientRotation = currentColors.get(key_chat_wallpaper_gradient_rotation);
                if (selectedGradientRotation == null) {
                    selectedGradientRotation = 45;
                }
                String color = String.format("%02x%02x%02x", (byte) (selectedColor >> 16) & 0xff, (byte) (selectedColor >> 8) & 0xff, (byte) (selectedColor & 0xff)).toLowerCase();
                String color2 = selectedGradientColor != 0 ? String.format("%02x%02x%02x", (byte) (selectedGradientColor >> 16) & 0xff, (byte) (selectedGradientColor >> 8) & 0xff, (byte) (selectedGradientColor & 0xff)).toLowerCase() : null;
                if (color2 != null) {
                    color += "-" + color2;
                    color += "&rotation=" + selectedGradientRotation;
                }
                wallpaperLink = "https://attheme.org?slug=" + patternSlug + "&intensity=" + (int) (patternIntensity * 100) + "&bg_color=" + color;
                if (modes.length() > 0) {
                    wallpaperLink += "&mode=" + modes.toString();
                }
            }

            StringBuilder result = new StringBuilder();
            for (HashMap.Entry<String, Integer> entry : currentColors.entrySet()) {
                String key = entry.getKey();
                if (wallpaperLink != null) {
                    if (key_chat_wallpaper.equals(key) || key_chat_wallpaper_gradient_to.equals(key)) {
                        continue;
                    }
                }
                result.append(key).append("=").append(entry.getValue()).append("\n");
            }
            FileOutputStream stream = null;
            try {
                stream = new FileOutputStream(path);
                stream.write(AndroidUtilities.getStringBytes(result.toString()));
                if (!TextUtils.isEmpty(wallpaperLink)) {
                    stream.write(AndroidUtilities.getStringBytes("WLS=" + wallpaperLink + "\n"));
                }
            } catch (Exception e) {
                FileLog.e(e);
            } finally {
                try {
                    if (stream != null) {
                        stream.close();
                    }
                } catch (Exception e) {
                    FileLog.e(e);
                }
            }
            return path;
        }
    }

    public static class OverrideWallpaperInfo {
        public String fileName = "";
        public String originalFileName = "";
        public String slug = "";
        public int color;
        public int gradientColor;
        public int rotation;
        public boolean isBlurred;
        public boolean isMotion;
        public float intensity;

        public ThemeInfo parentTheme;
        public ThemeAccent parentAccent;

        public OverrideWallpaperInfo() {

        }

        public OverrideWallpaperInfo(OverrideWallpaperInfo info, ThemeInfo themeInfo, ThemeAccent accent) {
            slug = info.slug;
            color = info.color;
            gradientColor = info.gradientColor;
            rotation = info.rotation;
            isBlurred = info.isBlurred;
            isMotion = info.isMotion;
            intensity = info.intensity;
            parentTheme = themeInfo;
            parentAccent = accent;
            if (!TextUtils.isEmpty(info.fileName)) {
                try {
                    File fromFile = new File(ApplicationLoader.getFilesDirFixed(), info.fileName);
                    File toFile = new File(ApplicationLoader.getFilesDirFixed(), fileName = parentTheme.generateWallpaperName(parentAccent, false));
                    AndroidUtilities.copyFile(fromFile, toFile);
                } catch (Exception e) {
                    fileName = "";
                    FileLog.e(e);
                }
            } else {
                fileName = "";
            }
            if (!TextUtils.isEmpty(info.originalFileName)) {
                if (!info.originalFileName.equals(info.fileName)){
                    try {
                        File fromFile = new File(ApplicationLoader.getFilesDirFixed(), info.originalFileName);
                        File toFile = new File(ApplicationLoader.getFilesDirFixed(), originalFileName = parentTheme.generateWallpaperName(parentAccent, true));
                        AndroidUtilities.copyFile(fromFile, toFile);
                    } catch (Exception e) {
                        originalFileName = "";
                        FileLog.e(e);
                    }
                } else {
                    originalFileName = fileName;
                }
            } else {
                originalFileName = "";
            }
        }

        public boolean isDefault() {
            return DEFAULT_BACKGROUND_SLUG.equals(slug);
        }

        public boolean isColor() {
            return COLOR_BACKGROUND_SLUG.equals(slug);
        }

        public boolean isTheme() {
            return THEME_BACKGROUND_SLUG.equals(slug);
        }

        public void saveOverrideWallpaper() {
            if (parentTheme == null || parentAccent == null && parentTheme.overrideWallpaper != this || parentAccent != null && parentAccent.overrideWallpaper != this) {
                return;
            }
            save();
        }

        private String getKey() {
            if (parentAccent != null) {
                return parentTheme.name + "_" + parentAccent.id + "_owp";
            } else {
                return parentTheme.name + "_owp";
            }
        }

        private void save() {
            try {
                String key = getKey();
                SharedPreferences themeConfig = ApplicationLoader.applicationContext.getSharedPreferences("themeconfig", Activity.MODE_PRIVATE);
                SharedPreferences.Editor editor = themeConfig.edit();
                JSONObject jsonObject = new JSONObject();
                jsonObject.put("wall", fileName);
                jsonObject.put("owall", originalFileName);
                jsonObject.put("pColor", color);
                jsonObject.put("pGrColor", gradientColor);
                jsonObject.put("pGrAngle", rotation);
                jsonObject.put("wallSlug", slug != null ? slug : "");
                jsonObject.put("wBlur", isBlurred);
                jsonObject.put("wMotion", isMotion);
                jsonObject.put("pIntensity", intensity);
                editor.putString(key, jsonObject.toString());
                editor.commit();
            } catch (Throwable e) {
                FileLog.e(e);
            }
        }

        private void delete() {
            String key = getKey();
            SharedPreferences themeConfig = ApplicationLoader.applicationContext.getSharedPreferences("themeconfig", Activity.MODE_PRIVATE);
            themeConfig.edit().remove(key).commit();
            new File(ApplicationLoader.getFilesDirFixed(), fileName).delete();
            new File(ApplicationLoader.getFilesDirFixed(), originalFileName).delete();
        }
    }

    public static class ThemeInfo implements NotificationCenter.NotificationCenterDelegate {
        public String name;
        public String pathToFile;
        public String pathToWallpaper;
        public String assetName;
        public String slug;
        public boolean badWallpaper;
        public boolean isBlured;
        public boolean isMotion;
        public int patternBgColor;
        public int patternBgGradientColor;
        public int patternBgGradientRotation = 45;
        public int patternIntensity;

        public int account;

        public TLRPC.TL_theme info;
        public boolean loaded = true;

        public String uploadingThumb;
        public String uploadingFile;
        public TLRPC.InputFile uploadedThumb;
        public TLRPC.InputFile uploadedFile;

        private int previewBackgroundColor;
        public int previewBackgroundGradientColor;
        public int previewWallpaperOffset;
        private int previewInColor;
        private int previewOutColor;
        public boolean firstAccentIsDefault;
        public boolean previewParsed;
        public boolean themeLoaded = true;

        public int sortIndex;

        public int defaultAccentCount;

        public int accentBaseColor;

        public int currentAccentId;
        public int prevAccentId = -1;
        public SparseArray<ThemeAccent> themeAccentsMap;
        public ArrayList<ThemeAccent> themeAccents;
        public LongSparseArray<ThemeAccent> accentsByThemeId;
        public int lastAccentId = 100;

        private String loadingThemeWallpaperName;
        private String newPathToWallpaper;

        public OverrideWallpaperInfo overrideWallpaper;

        ThemeInfo() {

        }

        JSONObject getSaveJson() {
            try {
                JSONObject jsonObject = new JSONObject();
                jsonObject.put("name", name);
                jsonObject.put("path", pathToFile);
                jsonObject.put("account", account);
                if (info != null) {
                    SerializedData data = new SerializedData(info.getObjectSize());
                    info.serializeToStream(data);
                    jsonObject.put("info", Utilities.bytesToHex(data.toByteArray()));
                }
                jsonObject.put("loaded", loaded);
                return jsonObject;
            } catch (Exception e) {
                FileLog.e(e);
            }
            return null;
        }

        private void loadWallpapers(SharedPreferences sharedPreferences) {
            if (themeAccents != null && !themeAccents.isEmpty()) {
                for (int a = 0, N = themeAccents.size(); a < N; a++) {
                    ThemeAccent accent = themeAccents.get(a);
                    loadOverrideWallpaper(sharedPreferences, accent, name + "_" + accent.id + "_owp");
                }
            } else {
                loadOverrideWallpaper(sharedPreferences, null, name + "_owp");
            }
        }

        private void loadOverrideWallpaper(SharedPreferences sharedPreferences, ThemeAccent accent, String key) {
            try {
                String json = sharedPreferences.getString(key,  null);
                if (TextUtils.isEmpty(json)) {
                    return;
                }
                JSONObject object = new JSONObject(json);
                OverrideWallpaperInfo wallpaperInfo = new OverrideWallpaperInfo();
                wallpaperInfo.fileName = object.getString("wall");
                wallpaperInfo.originalFileName = object.getString("owall");
                wallpaperInfo.color = object.getInt("pColor");
                wallpaperInfo.gradientColor = object.getInt("pGrColor");
                wallpaperInfo.rotation = object.getInt("pGrAngle");
                wallpaperInfo.slug = object.getString("wallSlug");
                wallpaperInfo.isBlurred = object.getBoolean("wBlur");
                wallpaperInfo.isMotion = object.getBoolean("wMotion");
                wallpaperInfo.intensity = (float) object.getDouble("pIntensity");
                wallpaperInfo.parentTheme = this;
                wallpaperInfo.parentAccent = accent;
                if (accent != null) {
                    accent.overrideWallpaper = wallpaperInfo;
                } else {
                    overrideWallpaper = wallpaperInfo;
                }
                if (object.has("wallId")) {
                    long id = object.getLong("wallId");
                    if (id == 1000001) {
                        wallpaperInfo.slug = DEFAULT_BACKGROUND_SLUG;
                    }
                }
            } catch (Throwable e) {
                FileLog.e(e);
            }
        }

        public void setOverrideWallpaper(OverrideWallpaperInfo info) {
            if (overrideWallpaper == info) {
                return;
            }
            ThemeAccent accent = getAccent(false);
            if (overrideWallpaper != null) {
                overrideWallpaper.delete();
            }
            if (info != null) {
                info.parentAccent = accent;
                info.parentTheme = this;
                info.save();
            }
            overrideWallpaper = info;
            if (accent != null) {
                accent.overrideWallpaper = info;
            }
        }

        public String getName() {
            if ("Blue".equals(name)) {
                return LocaleController.getString("ThemeClassic", R.string.ThemeClassic);
            } else if ("Dark Blue".equals(name)) {
                return LocaleController.getString("ThemeDark", R.string.ThemeDark);
            } else if ("Arctic Blue".equals(name)) {
                return LocaleController.getString("ThemeArcticBlue", R.string.ThemeArcticBlue);
            } else if ("Day".equals(name)) {
                return LocaleController.getString("ThemeDay", R.string.ThemeDay);
            } else if ("Night".equals(name)) {
                return LocaleController.getString("ThemeNight", R.string.ThemeNight);
            }
            return info != null ? info.title : name;
        }

        public void setCurrentAccentId(int id) {
            currentAccentId = id;
            ThemeAccent accent = getAccent(false);
            if (accent != null) {
                overrideWallpaper = accent.overrideWallpaper;
            }
        }

        public String generateWallpaperName(ThemeAccent accent, boolean original) {
            if (accent == null) {
                accent = getAccent(false);
            }
            if (accent != null) {
                return (original ? name + "_" + accent.id + "_wp_o" : name + "_" + accent.id + "_wp") + Utilities.random.nextInt() + ".jpg";
            } else {
                return (original ? name + "_wp_o" : name + "_wp") + Utilities.random.nextInt() + ".jpg";
            }
        }

        public void setPreviewInColor(int color) {
            previewInColor = color;
        }

        public void setPreviewOutColor(int color) {
            previewOutColor = color;
        }

        public void setPreviewBackgroundColor(int color) {
            previewBackgroundColor = color;
        }

        public int getPreviewInColor() {
            if (firstAccentIsDefault && currentAccentId == DEFALT_THEME_ACCENT_ID) {
                return 0xffffffff;
            }
            return previewInColor;
        }

        public int getPreviewOutColor() {
            if (firstAccentIsDefault && currentAccentId == DEFALT_THEME_ACCENT_ID) {
                return 0xfff0fee0;
            }
            return previewOutColor;
        }

        public int getPreviewBackgroundColor() {
            if (firstAccentIsDefault && currentAccentId == DEFALT_THEME_ACCENT_ID) {
                return 0xffcfd9e3;
            }
            return previewBackgroundColor;
        }

        private boolean isDefaultMyMessages() {
            if (!firstAccentIsDefault) {
                return false;
            }
            if (currentAccentId == DEFALT_THEME_ACCENT_ID) {
                return true;
            }
            ThemeAccent defaultAccent = themeAccentsMap.get(DEFALT_THEME_ACCENT_ID);
            ThemeAccent accent = themeAccentsMap.get(currentAccentId);
            return defaultAccent.myMessagesAccentColor == accent.myMessagesAccentColor && defaultAccent.myMessagesGradientAccentColor == accent.myMessagesGradientAccentColor;
        }

        private boolean isDefaultMainAccent() {
            if (!firstAccentIsDefault) {
                return false;
            }
            if (currentAccentId == DEFALT_THEME_ACCENT_ID) {
                return true;
            }
            ThemeAccent defaultAccent = themeAccentsMap.get(DEFALT_THEME_ACCENT_ID);
            ThemeAccent accent = themeAccentsMap.get(currentAccentId);
            return accent != null && defaultAccent.accentColor == accent.accentColor;
        }

        public boolean hasAccentColors() {
            return defaultAccentCount != 0;
        }

        public boolean isDark() {
            return "Dark Blue".equals(name) || "Night".equals(name);
        }

        public boolean isLight() {
            return pathToFile == null && !isDark();
        }

        public String getKey() {
            if (info != null) {
                return "remote" + info.id;
            }
            return name;
        }

        static ThemeInfo createWithJson(JSONObject object) {
            if (object == null) {
                return null;
            }
            try {
                ThemeInfo themeInfo = new ThemeInfo();
                themeInfo.name = object.getString("name");
                themeInfo.pathToFile = object.getString("path");
                if (object.has("account")) {
                    themeInfo.account = object.getInt("account");
                }
                if (object.has("info")) {
                    try {
                        SerializedData serializedData = new SerializedData(Utilities.hexToBytes(object.getString("info")));
                        themeInfo.info = (TLRPC.TL_theme) TLRPC.Theme.TLdeserialize(serializedData, serializedData.readInt32(true), true);
                    } catch (Throwable e) {
                        FileLog.e(e);
                    }
                }
                if (object.has("loaded")) {
                    themeInfo.loaded = object.getBoolean("loaded");
                }
                return themeInfo;
            } catch (Exception e) {
                FileLog.e(e);
            }
            return null;
        }

        static ThemeInfo createWithString(String string) {
            if (TextUtils.isEmpty(string)) {
                return null;
            }
            String[] args = string.split("\\|");
            if (args.length != 2) {
                return null;
            }
            ThemeInfo themeInfo = new ThemeInfo();
            themeInfo.name = args[0];
            themeInfo.pathToFile = args[1];
            return themeInfo;
        }

        private void setAccentColorOptions(int[] options) {
            setAccentColorOptions(options, null, null, null, null, null, null, null, null);
        }

        private void setAccentColorOptions(int[] accent, int[] myMessages, int[] myMessagesGradient, int[] background, int[] backgroundGradient, int[] ids, String[] patternSlugs, int[] patternRotations, int[] patternIntensities) {
            defaultAccentCount = accent.length;
            themeAccents = new ArrayList<>();
            themeAccentsMap = new SparseArray<>();
            accentsByThemeId = new LongSparseArray<>();
            for (int a = 0; a < accent.length; a++) {
                ThemeAccent themeAccent = new ThemeAccent();
                themeAccent.id = ids != null ? ids[a] : a;
                themeAccent.accentColor = accent[a];
                themeAccent.parentTheme = this;
                if (myMessages != null) {
                    themeAccent.myMessagesAccentColor = myMessages[a];
                }
                if (myMessagesGradient != null) {
                    themeAccent.myMessagesGradientAccentColor = myMessagesGradient[a];
                }
                if (background != null) {
                    themeAccent.backgroundOverrideColor = background[a];
                    if (firstAccentIsDefault && themeAccent.id == DEFALT_THEME_ACCENT_ID) {
                        themeAccent.backgroundOverrideColor = 0x100000000L;
                    } else {
                        themeAccent.backgroundOverrideColor = background[a];
                    }
                }
                if (backgroundGradient != null) {
                    if (firstAccentIsDefault && themeAccent.id == DEFALT_THEME_ACCENT_ID) {
                        themeAccent.backgroundGradientOverrideColor = 0x100000000L;
                    } else {
                        themeAccent.backgroundGradientOverrideColor = backgroundGradient[a];
                    }
                }
                if (patternSlugs != null) {
                    themeAccent.patternIntensity = patternIntensities[a] / 100.0f;
                    themeAccent.backgroundRotation = patternRotations[a];
                    themeAccent.patternSlug = patternSlugs[a];
                }
                themeAccentsMap.put(themeAccent.id, themeAccent);
                themeAccents.add(themeAccent);
            }
            accentBaseColor = themeAccentsMap.get(0).accentColor;
        }

        @UiThread
        private void loadThemeDocument() {
            loaded = false;
            loadingThemeWallpaperName = null;
            newPathToWallpaper = null;
            addObservers();
            FileLoader.getInstance(account).loadFile(info.document, info, 1, 1);
        }

        private void addObservers() {
            NotificationCenter.getInstance(account).addObserver(this, NotificationCenter.fileDidLoad);
            NotificationCenter.getInstance(account).addObserver(this, NotificationCenter.fileDidFailToLoad);
        }


        @UiThread
        private void removeObservers() {
            NotificationCenter.getInstance(account).removeObserver(this, NotificationCenter.fileDidLoad);
            NotificationCenter.getInstance(account).removeObserver(this, NotificationCenter.fileDidFailToLoad);
        }

        private void onFinishLoadingRemoteTheme() {
            loaded = true;
            previewParsed = false;
            saveOtherThemes(true);
            if (this == currentTheme && previousTheme == null) {
                NotificationCenter.getGlobalInstance().postNotificationName(NotificationCenter.needSetDayNightTheme, this, this == currentNightTheme, null, -1);
            }
        }

        public static boolean accentEquals(ThemeAccent accent, TLRPC.TL_themeSettings settings) {
            int myMessagesGradientAccentColor = settings.message_top_color;
            if (settings.message_bottom_color == myMessagesGradientAccentColor) {
                myMessagesGradientAccentColor = 0;
            }
            int backgroundOverrideColor = 0;
            long backgroundGradientOverrideColor = 0;
            int backgroundRotation = 0;
            String patternSlug = null;
            float patternIntensity = 0;
            if (settings.wallpaper != null && settings.wallpaper.settings != null) {
                backgroundOverrideColor = settings.wallpaper.settings.background_color;
                if (settings.wallpaper.settings.second_background_color == 0) {
                    backgroundGradientOverrideColor = 0x100000000L;
                } else {
                    backgroundGradientOverrideColor = settings.wallpaper.settings.second_background_color;
                }
                backgroundRotation = AndroidUtilities.getWallpaperRotation(settings.wallpaper.settings.rotation, false);
                if (!(settings.wallpaper instanceof TLRPC.TL_wallPaperNoFile) && settings.wallpaper.pattern) {
                    patternSlug = settings.wallpaper.slug;
                    patternIntensity = settings.wallpaper.settings.intensity / 100.0f;
                }
            }
            return settings.accent_color == accent.accentColor &&
                    settings.message_bottom_color == accent.myMessagesAccentColor &&
                    myMessagesGradientAccentColor == accent.myMessagesGradientAccentColor &&
                    backgroundOverrideColor == accent.backgroundOverrideColor &&
                    backgroundGradientOverrideColor == accent.backgroundGradientOverrideColor &&
                    backgroundRotation == accent.backgroundRotation &&
                    TextUtils.equals(patternSlug, accent.patternSlug) &&
                    Math.abs(patternIntensity - accent.patternIntensity) < 0.001;
        }

        public static void fillAccentValues(ThemeAccent themeAccent, TLRPC.TL_themeSettings settings) {
            themeAccent.accentColor = settings.accent_color;
            themeAccent.myMessagesAccentColor = settings.message_bottom_color;
            themeAccent.myMessagesGradientAccentColor = settings.message_top_color;
            if (themeAccent.myMessagesAccentColor == themeAccent.myMessagesGradientAccentColor) {
                themeAccent.myMessagesGradientAccentColor = 0;
            }
            if (settings.wallpaper != null && settings.wallpaper.settings != null) {
                themeAccent.backgroundOverrideColor = settings.wallpaper.settings.background_color;
                if (settings.wallpaper.settings.second_background_color == 0) {
                    themeAccent.backgroundGradientOverrideColor = 0x100000000L;
                } else {
                    themeAccent.backgroundGradientOverrideColor = settings.wallpaper.settings.second_background_color;
                }
                themeAccent.backgroundRotation = AndroidUtilities.getWallpaperRotation(settings.wallpaper.settings.rotation, false);
                if (!(settings.wallpaper instanceof TLRPC.TL_wallPaperNoFile) && settings.wallpaper.pattern) {
                    themeAccent.patternSlug = settings.wallpaper.slug;
                    themeAccent.patternIntensity = settings.wallpaper.settings.intensity / 100.0f;
                    themeAccent.patternMotion = settings.wallpaper.settings.motion;
                }
            }
        }

        public ThemeAccent createNewAccent(TLRPC.TL_themeSettings settings) {
            ThemeAccent themeAccent = new ThemeAccent();
            fillAccentValues(themeAccent, settings);
            themeAccent.parentTheme = this;
            return themeAccent;
        }

        public ThemeAccent createNewAccent(TLRPC.TL_theme info, int account) {
            if (info == null) {
                return null;
            }
            ThemeAccent themeAccent = accentsByThemeId.get(info.id);
            if (themeAccent != null) {
                return themeAccent;
            }
            int id = ++lastAccentId;
            themeAccent = createNewAccent(info.settings);
            themeAccent.id = id;
            themeAccent.info = info;
            themeAccent.account = account;
            themeAccentsMap.put(id, themeAccent);
            themeAccents.add(0, themeAccent);
            accentsByThemeId.put(info.id, themeAccent);
            return themeAccent;
        }

        public ThemeAccent getAccent(boolean createNew) {
            if (themeAccents == null) {
                return null;
            }
            ThemeAccent accent = themeAccentsMap.get(currentAccentId);
            if (createNew) {
                int id = ++lastAccentId;
                ThemeAccent themeAccent = new ThemeAccent();
                themeAccent.accentColor = accent.accentColor;
                themeAccent.myMessagesAccentColor = accent.myMessagesAccentColor;
                themeAccent.myMessagesGradientAccentColor = accent.myMessagesGradientAccentColor;
                themeAccent.backgroundOverrideColor = accent.backgroundOverrideColor;
                themeAccent.backgroundGradientOverrideColor = accent.backgroundGradientOverrideColor;
                themeAccent.backgroundRotation = accent.backgroundRotation;
                themeAccent.patternSlug = accent.patternSlug;
                themeAccent.patternIntensity = accent.patternIntensity;
                themeAccent.patternMotion = accent.patternMotion;
                themeAccent.parentTheme = this;
                if (overrideWallpaper != null) {
                    themeAccent.overrideWallpaper = new OverrideWallpaperInfo(overrideWallpaper, this, themeAccent);
                }
                prevAccentId = currentAccentId;
                currentAccentId = themeAccent.id = id;
                overrideWallpaper = themeAccent.overrideWallpaper;
                themeAccentsMap.put(id, themeAccent);
                themeAccents.add(0, themeAccent);
                return themeAccent;
            } else {
                return accent;
            }
        }

        public int getAccentColor(int id) {
            ThemeAccent accent = themeAccentsMap.get(id);
            return accent != null ? accent.accentColor : 0;
        }

        public boolean createBackground(File file, String toPath) {
            try {
                Bitmap bitmap = ThemesHorizontalListCell.getScaledBitmap(AndroidUtilities.dp(640), AndroidUtilities.dp(360), file.getAbsolutePath(), null, 0);
                if (bitmap != null && patternBgColor != 0) {
                    Bitmap finalBitmap = Bitmap.createBitmap(bitmap.getWidth(), bitmap.getHeight(), bitmap.getConfig());
                    Canvas canvas = new Canvas(finalBitmap);
                    int patternColor;
                    if (patternBgGradientColor != 0) {
                        patternColor = AndroidUtilities.getAverageColor(patternBgColor, patternBgGradientColor);
                        GradientDrawable gradientDrawable = new GradientDrawable(BackgroundGradientDrawable.getGradientOrientation(patternBgGradientRotation), new int[]{patternBgColor, patternBgGradientColor});
                        gradientDrawable.setBounds(0, 0, finalBitmap.getWidth(), finalBitmap.getHeight());
                        gradientDrawable.draw(canvas);
                    } else {
                        patternColor = AndroidUtilities.getPatternColor(patternBgColor);
                        canvas.drawColor(patternBgColor);
                    }
                    Paint paint = new Paint(Paint.FILTER_BITMAP_FLAG);
                    paint.setColorFilter(new PorterDuffColorFilter(patternColor, PorterDuff.Mode.SRC_IN));
                    paint.setAlpha((int) (patternIntensity / 100.0f * 255));
                    canvas.drawBitmap(bitmap, 0, 0, paint);
                    bitmap = finalBitmap;
                    canvas.setBitmap(null);
                }
                if (isBlured) {
                    bitmap = Utilities.blurWallpaper(bitmap);
                }
                FileOutputStream stream = new FileOutputStream(toPath);
                bitmap.compress(Bitmap.CompressFormat.JPEG, 87, stream);
                stream.close();
                return true;
            } catch (Throwable e) {
                FileLog.e(e);
            }
            return false;
        }

        @Override
        public void didReceivedNotification(int id, int account, Object... args) {
            if (id == NotificationCenter.fileDidLoad || id == NotificationCenter.fileDidFailToLoad) {
                String location = (String) args[0];
                if (info != null && info.document != null) {
                    if (location.equals(loadingThemeWallpaperName)) {
                        loadingThemeWallpaperName = null;
                        File file = (File) args[1];
                        Utilities.globalQueue.postRunnable(() -> {
                            createBackground(file, newPathToWallpaper);
                            AndroidUtilities.runOnUIThread(this::onFinishLoadingRemoteTheme);
                        });
                    } else {
                        String name = FileLoader.getAttachFileName(info.document);
                        if (location.equals(name)) {
                            removeObservers();
                            if (id == NotificationCenter.fileDidLoad) {
                                File locFile = new File(pathToFile);
                                ThemeInfo themeInfo = fillThemeValues(locFile, info.title, info);
                                if (themeInfo != null && themeInfo.pathToWallpaper != null) {
                                    File file = new File(themeInfo.pathToWallpaper);
                                    if (!file.exists()) {
                                        patternBgColor = themeInfo.patternBgColor;
                                        patternBgGradientColor = themeInfo.patternBgGradientColor;
                                        patternBgGradientRotation = themeInfo.patternBgGradientRotation;
                                        isBlured = themeInfo.isBlured;
                                        patternIntensity = themeInfo.patternIntensity;
                                        newPathToWallpaper = themeInfo.pathToWallpaper;

                                        TLRPC.TL_account_getWallPaper req = new TLRPC.TL_account_getWallPaper();
                                        TLRPC.TL_inputWallPaperSlug inputWallPaperSlug = new TLRPC.TL_inputWallPaperSlug();
                                        inputWallPaperSlug.slug = themeInfo.slug;
                                        req.wallpaper = inputWallPaperSlug;
                                        ConnectionsManager.getInstance(themeInfo.account).sendRequest(req, (response, error) -> AndroidUtilities.runOnUIThread(() -> {
                                            if (response instanceof TLRPC.TL_wallPaper) {
                                                TLRPC.TL_wallPaper wallPaper = (TLRPC.TL_wallPaper) response;
                                                loadingThemeWallpaperName = FileLoader.getAttachFileName(wallPaper.document);
                                                addObservers();
                                                FileLoader.getInstance(themeInfo.account).loadFile(wallPaper.document, wallPaper, 1, 1);
                                            } else {
                                                onFinishLoadingRemoteTheme();
                                            }
                                        }));
                                        return;
                                    }
                                }
                                onFinishLoadingRemoteTheme();
                            }
                        }
                    }
                }
            }
        }
    }

    private static final Object sync = new Object();
    private static final Object wallpaperSync = new Object();

    public static final int ACTION_BAR_PHOTO_VIEWER_COLOR = 0x7f000000;
    public static final int ACTION_BAR_MEDIA_PICKER_COLOR = 0xff333333;
    public static final int ACTION_BAR_VIDEO_EDIT_COLOR = 0xff000000;
    public static final int ACTION_BAR_PLAYER_COLOR = 0xffffffff;
    public static final int ACTION_BAR_PICKER_SELECTOR_COLOR = 0xff3d3d3d;
    public static final int ACTION_BAR_WHITE_SELECTOR_COLOR = 0x40ffffff;
    public static final int ACTION_BAR_AUDIO_SELECTOR_COLOR = 0x2f000000;
    public static final int ARTICLE_VIEWER_MEDIA_PROGRESS_COLOR = 0xffffffff;

    public static final int AUTO_NIGHT_TYPE_NONE = 0;
    public static final int AUTO_NIGHT_TYPE_SCHEDULED = 1;
    public static final int AUTO_NIGHT_TYPE_AUTOMATIC = 2;
    public static final int AUTO_NIGHT_TYPE_SYSTEM = 3;

    private static final int LIGHT_SENSOR_THEME_SWITCH_DELAY = 1800;
    private static final int LIGHT_SENSOR_THEME_SWITCH_NEAR_DELAY = 12000;
    private static final int LIGHT_SENSOR_THEME_SWITCH_NEAR_THRESHOLD = 12000;
    private static SensorManager sensorManager;
    private static Sensor lightSensor;
    private static boolean lightSensorRegistered;
    private static float lastBrightnessValue = 1.0f;
    private static long lastThemeSwitchTime;
    private static boolean switchDayRunnableScheduled;
    private static boolean switchNightRunnableScheduled;
    private static Runnable switchDayBrightnessRunnable = new Runnable() {
        @Override
        public void run() {
            switchDayRunnableScheduled = false;
            applyDayNightThemeMaybe(false);
        }
    };
    private static Runnable switchNightBrightnessRunnable = new Runnable() {
        @Override
        public void run() {
            switchNightRunnableScheduled = false;
            applyDayNightThemeMaybe(true);
        }
    };

    public static int DEFALT_THEME_ACCENT_ID = 99;
    public static int selectedAutoNightType = AUTO_NIGHT_TYPE_NONE;
    public static boolean autoNightScheduleByLocation;
    public static float autoNightBrighnessThreshold = 0.25f;
    public static int autoNightDayStartTime = 22 * 60;
    public static int autoNightDayEndTime = 8 * 60;
    public static int autoNightSunsetTime = 22 * 60;
    public static int autoNightLastSunCheckDay = -1;
    public static int autoNightSunriseTime = 8 * 60;
    public static String autoNightCityName = "";
    public static double autoNightLocationLatitude = 10000;
    public static double autoNightLocationLongitude = 10000;

    private static Paint maskPaint = new Paint(Paint.ANTI_ALIAS_FLAG);

    private static int loadingCurrentTheme;
    private static int lastLoadingCurrentThemeTime;
    private static boolean[] loadingRemoteThemes = new boolean[UserConfig.MAX_ACCOUNT_COUNT];
    private static int[] lastLoadingThemesTime = new int[UserConfig.MAX_ACCOUNT_COUNT];
    private static int[] remoteThemesHash = new int[UserConfig.MAX_ACCOUNT_COUNT];

    public static ArrayList<ThemeInfo> themes;
    private static ArrayList<ThemeInfo> otherThemes;
    private static HashMap<String, ThemeInfo> themesDict;
    private static ThemeInfo currentTheme;
    private static ThemeInfo currentNightTheme;
    private static ThemeInfo currentDayTheme;
    private static ThemeInfo defaultTheme;
    private static ThemeInfo previousTheme;
    private static boolean hasPreviousTheme;
    private static boolean isApplyingAccent;
    private static boolean switchingNightTheme;
    private static boolean isInNigthMode;

    private static int switchNightThemeDelay;
    private static long lastDelayUpdateTime;

    private static BackgroundGradientDrawable.Disposable backgroundGradientDisposable;
    public static PorterDuffColorFilter colorFilter;
    public static PorterDuffColorFilter colorPressedFilter;
    public static PorterDuffColorFilter colorFilter2;
    public static PorterDuffColorFilter colorPressedFilter2;
    private static boolean isCustomTheme;
    private static int serviceMessageColor;
    private static int serviceSelectedMessageColor;
    public static int serviceMessageColorBackup;
    public static int serviceSelectedMessageColorBackup;
    private static int serviceMessage2Color;
    private static int serviceSelectedMessage2Color;
    private static int currentColor;
    private static int currentSelectedColor;
    private static Drawable wallpaper;
    private static Drawable themedWallpaper;
    private static int themedWallpaperFileOffset;
    private static String themedWallpaperLink;
    private static boolean isWallpaperMotion;
    private static boolean isPatternWallpaper;

    public static Paint dividerPaint;
    public static Paint linkSelectionPaint;
    public static Paint checkboxSquare_eraserPaint;
    public static Paint checkboxSquare_checkPaint;
    public static Paint checkboxSquare_backgroundPaint;
    public static Paint avatar_backgroundPaint;

    public static Drawable listSelector;
    public static Drawable avatar_savedDrawable;
    public static Drawable avatar_ghostDrawable;

    public static Drawable moveUpDrawable;

    public static Paint dialogs_onlineCirclePaint;
    public static Paint dialogs_tabletSeletedPaint;
    public static Paint dialogs_pinnedPaint;
    public static Paint dialogs_countPaint;
    public static Paint dialogs_errorPaint;
    public static Paint dialogs_countGrayPaint;
    public static TextPaint[] dialogs_namePaint;
    public static TextPaint[] dialogs_nameEncryptedPaint;
    public static TextPaint dialogs_searchNamePaint;
    public static TextPaint dialogs_searchNameEncryptedPaint;
    public static TextPaint[] dialogs_messagePaint;
    public static TextPaint dialogs_messageNamePaint;
    public static TextPaint[] dialogs_messagePrintingPaint;
    public static TextPaint dialogs_timePaint;
    public static TextPaint dialogs_countTextPaint;
    public static TextPaint dialogs_archiveTextPaint;
    public static TextPaint dialogs_onlinePaint;
    public static TextPaint dialogs_offlinePaint;
    public static Drawable dialogs_checkDrawable;
    public static Drawable dialogs_checkReadDrawable;
    public static Drawable dialogs_halfCheckDrawable;
    public static Drawable dialogs_clockDrawable;
    public static Drawable dialogs_errorDrawable;
    public static Drawable dialogs_reorderDrawable;
    public static Drawable dialogs_lockDrawable;
    public static Drawable dialogs_groupDrawable;
    public static Drawable dialogs_broadcastDrawable;
    public static Drawable dialogs_botDrawable;
    public static Drawable dialogs_muteDrawable;
    public static Drawable dialogs_verifiedDrawable;
    public static ScamDrawable dialogs_scamDrawable;
    public static Drawable dialogs_verifiedCheckDrawable;
    public static Drawable dialogs_pinnedDrawable;
    public static Drawable dialogs_mentionDrawable;
    public static Drawable dialogs_holidayDrawable;
    public static RLottieDrawable dialogs_archiveAvatarDrawable;
    public static RLottieDrawable dialogs_archiveDrawable;
    public static RLottieDrawable dialogs_unarchiveDrawable;
    public static RLottieDrawable dialogs_pinArchiveDrawable;
    public static RLottieDrawable dialogs_unpinArchiveDrawable;
    public static boolean dialogs_archiveDrawableRecolored;
    public static boolean dialogs_archiveAvatarDrawableRecolored;
    private static int dialogs_holidayDrawableOffsetX;
    private static int dialogs_holidayDrawableOffsetY;
    private static long lastHolidayCheckTime;
    private static boolean canStartHolidayAnimation;

    public static TextPaint profile_aboutTextPaint;
    public static Drawable profile_verifiedDrawable;
    public static Drawable profile_verifiedCheckDrawable;

    public static Paint chat_docBackPaint;
    public static Paint chat_deleteProgressPaint;
    public static Paint chat_botProgressPaint;
    public static Paint chat_urlPaint;
    public static Paint chat_textSearchSelectionPaint;
    public static Paint chat_instantViewRectPaint;
    public static Paint chat_replyLinePaint;
    public static Paint chat_msgErrorPaint;
    public static Paint chat_statusPaint;
    public static Paint chat_statusRecordPaint;
    public static Paint chat_actionBackgroundPaint;
    public static Paint chat_timeBackgroundPaint;
    public static Paint chat_composeBackgroundPaint;
    public static Paint chat_radialProgressPaint;
    public static Paint chat_radialProgress2Paint;
    public static TextPaint chat_msgTextPaint;
    public static TextPaint chat_actionTextPaint;
    public static TextPaint chat_msgBotButtonPaint;
    public static TextPaint chat_msgGameTextPaint;
    public static TextPaint chat_msgTextPaintOneEmoji;
    public static TextPaint chat_msgTextPaintTwoEmoji;
    public static TextPaint chat_msgTextPaintThreeEmoji;
    public static TextPaint chat_infoPaint;
    public static TextPaint chat_livePaint;
    public static TextPaint chat_docNamePaint;
    public static TextPaint chat_locationTitlePaint;
    public static TextPaint chat_locationAddressPaint;
    public static TextPaint chat_durationPaint;
    public static TextPaint chat_gamePaint;
    public static TextPaint chat_shipmentPaint;
    public static TextPaint chat_instantViewPaint;
    public static TextPaint chat_audioTimePaint;
    public static TextPaint chat_audioTitlePaint;
    public static TextPaint chat_audioPerformerPaint;
    public static TextPaint chat_botButtonPaint;
    public static TextPaint chat_contactNamePaint;
    public static TextPaint chat_contactPhonePaint;
    public static TextPaint chat_timePaint;
    public static TextPaint chat_adminPaint;
    public static TextPaint chat_namePaint;
    public static TextPaint chat_forwardNamePaint;
    public static TextPaint chat_replyNamePaint;
    public static TextPaint chat_replyTextPaint;
    public static TextPaint chat_contextResult_titleTextPaint;
    public static TextPaint chat_contextResult_descriptionTextPaint;

    public static Drawable chat_msgNoSoundDrawable;
    public static Drawable chat_composeShadowDrawable;
    public static Drawable chat_roundVideoShadow;
    public static Drawable chat_msgInDrawable;
    public static Drawable chat_msgInSelectedDrawable;
    public static Drawable chat_msgInShadowDrawable;
    public static MessageDrawable chat_msgOutDrawable;
    public static MessageDrawable chat_msgOutSelectedDrawable;
    public static Drawable chat_msgOutShadowDrawable;
    public static Drawable chat_msgInMediaDrawable;
    public static Drawable chat_msgInMediaSelectedDrawable;
    public static Drawable chat_msgInMediaShadowDrawable;
    public static MessageDrawable chat_msgOutMediaDrawable;
    public static MessageDrawable chat_msgOutMediaSelectedDrawable;
    public static Drawable chat_msgOutMediaShadowDrawable;
    public static Drawable chat_msgOutCheckDrawable;
    public static Drawable chat_msgOutCheckSelectedDrawable;
    public static Drawable chat_msgOutCheckReadDrawable;
    public static Drawable chat_msgOutCheckReadSelectedDrawable;
    public static Drawable chat_msgOutHalfCheckDrawable;
    public static Drawable chat_msgOutHalfCheckSelectedDrawable;
    public static Drawable chat_msgOutClockDrawable;
    public static Drawable chat_msgOutSelectedClockDrawable;
    public static Drawable chat_msgInClockDrawable;
    public static Drawable chat_msgInSelectedClockDrawable;
    public static Drawable chat_msgMediaCheckDrawable;
    public static Drawable chat_msgMediaHalfCheckDrawable;
    public static Drawable chat_msgMediaClockDrawable;
    public static Drawable chat_msgStickerCheckDrawable;
    public static Drawable chat_msgStickerHalfCheckDrawable;
    public static Drawable chat_msgStickerClockDrawable;
    public static Drawable chat_msgStickerViewsDrawable;
    public static Drawable chat_msgInViewsDrawable;
    public static Drawable chat_msgInViewsSelectedDrawable;
    public static Drawable chat_msgOutViewsDrawable;
    public static Drawable chat_msgOutViewsSelectedDrawable;
    public static Drawable chat_msgMediaViewsDrawable;
    public static Drawable chat_msgInMenuDrawable;
    public static Drawable chat_msgInMenuSelectedDrawable;
    public static Drawable chat_msgOutMenuDrawable;
    public static Drawable chat_msgOutMenuSelectedDrawable;
    public static Drawable chat_msgMediaMenuDrawable;
    public static Drawable chat_msgInInstantDrawable;
    public static Drawable chat_msgOutInstantDrawable;
    public static Drawable chat_msgErrorDrawable;
    public static Drawable chat_muteIconDrawable;
    public static Drawable chat_lockIconDrawable;
    public static Drawable chat_inlineResultFile;
    public static Drawable chat_inlineResultAudio;
    public static Drawable chat_inlineResultLocation;
    public static Drawable chat_redLocationIcon;
    public static Drawable chat_msgOutBroadcastDrawable;
    public static Drawable chat_msgMediaBroadcastDrawable;
    public static Drawable chat_msgOutLocationDrawable;
    public static Drawable chat_msgBroadcastDrawable;
    public static Drawable chat_msgBroadcastMediaDrawable;
    public static Drawable chat_contextResult_shadowUnderSwitchDrawable;
    public static Drawable chat_shareDrawable;
    public static Drawable chat_shareIconDrawable;
    public static Drawable chat_replyIconDrawable;
    public static Drawable chat_goIconDrawable;
    public static Drawable chat_botLinkDrawalbe;
    public static Drawable chat_botInlineDrawable;
    public static Drawable chat_systemDrawable;
    public static Drawable chat_msgInCallDrawable;
    public static Drawable chat_msgInCallSelectedDrawable;
    public static Drawable chat_msgOutCallDrawable;
    public static Drawable chat_msgOutCallSelectedDrawable;

    public static Drawable chat_msgCallUpGreenDrawable;
    public static Drawable chat_msgCallDownRedDrawable;
    public static Drawable chat_msgCallDownGreenDrawable;

    public static Drawable chat_msgAvatarLiveLocationDrawable;
    public static Drawable chat_attachEmptyDrawable;
    public static Drawable[] chat_attachButtonDrawables = new Drawable[6];
    public static Drawable[] chat_locationDrawable = new Drawable[2];
    public static Drawable[] chat_contactDrawable = new Drawable[2];
    public static Drawable[] chat_cornerOuter = new Drawable[4];
    public static Drawable[] chat_cornerInner = new Drawable[4];
    public static Drawable[][] chat_fileStatesDrawable = new Drawable[10][2];
    public static CombinedDrawable[][] chat_fileMiniStatesDrawable = new CombinedDrawable[6][2];
    public static Drawable[][] chat_photoStatesDrawables = new Drawable[13][2];

    public static Drawable calllog_msgCallUpRedDrawable;
    public static Drawable calllog_msgCallUpGreenDrawable;
    public static Drawable calllog_msgCallDownRedDrawable;
    public static Drawable calllog_msgCallDownGreenDrawable;

    public static Path[] chat_filePath = new Path[2];
    public static Drawable chat_flameIcon;
    public static Drawable chat_gifIcon;

    public static final String key_dialogBackground = "dialogBackground";
    public static final String key_dialogBackgroundGray = "dialogBackgroundGray";
    public static final String key_dialogTextBlack = "dialogTextBlack";
    public static final String key_dialogTextLink = "dialogTextLink";
    public static final String key_dialogLinkSelection = "dialogLinkSelection";
    public static final String key_dialogTextRed = "dialogTextRed";
    public static final String key_dialogTextRed2 = "dialogTextRed2";
    public static final String key_dialogTextBlue = "dialogTextBlue";
    public static final String key_dialogTextBlue2 = "dialogTextBlue2";
    public static final String key_dialogTextBlue3 = "dialogTextBlue3";
    public static final String key_dialogTextBlue4 = "dialogTextBlue4";
    public static final String key_dialogTextGray = "dialogTextGray";
    public static final String key_dialogTextGray2 = "dialogTextGray2";
    public static final String key_dialogTextGray3 = "dialogTextGray3";
    public static final String key_dialogTextGray4 = "dialogTextGray4";
    public static final String key_dialogTextHint = "dialogTextHint";
    public static final String key_dialogInputField = "dialogInputField";
    public static final String key_dialogInputFieldActivated = "dialogInputFieldActivated";
    public static final String key_dialogCheckboxSquareBackground = "dialogCheckboxSquareBackground";
    public static final String key_dialogCheckboxSquareCheck = "dialogCheckboxSquareCheck";
    public static final String key_dialogCheckboxSquareUnchecked = "dialogCheckboxSquareUnchecked";
    public static final String key_dialogCheckboxSquareDisabled = "dialogCheckboxSquareDisabled";
    public static final String key_dialogScrollGlow = "dialogScrollGlow";
    public static final String key_dialogRoundCheckBox = "dialogRoundCheckBox";
    public static final String key_dialogRoundCheckBoxCheck = "dialogRoundCheckBoxCheck";
    public static final String key_dialogBadgeBackground = "dialogBadgeBackground";
    public static final String key_dialogBadgeText = "dialogBadgeText";
    public static final String key_dialogRadioBackground = "dialogRadioBackground";
    public static final String key_dialogRadioBackgroundChecked = "dialogRadioBackgroundChecked";
    public static final String key_dialogProgressCircle = "dialogProgressCircle";
    public static final String key_dialogLineProgress = "dialogLineProgress";
    public static final String key_dialogLineProgressBackground = "dialogLineProgressBackground";
    public static final String key_dialogButton = "dialogButton";
    public static final String key_dialogButtonSelector = "dialogButtonSelector";
    public static final String key_dialogIcon = "dialogIcon";
    public static final String key_dialogRedIcon = "dialogRedIcon";
    public static final String key_dialogGrayLine = "dialogGrayLine";
    public static final String key_dialogTopBackground = "dialogTopBackground";
    public static final String key_dialogCameraIcon = "dialogCameraIcon";
    public static final String key_dialog_inlineProgressBackground = "dialog_inlineProgressBackground";
    public static final String key_dialog_inlineProgress = "dialog_inlineProgress";
    public static final String key_dialogSearchBackground = "dialogSearchBackground";
    public static final String key_dialogSearchHint = "dialogSearchHint";
    public static final String key_dialogSearchIcon = "dialogSearchIcon";
    public static final String key_dialogSearchText = "dialogSearchText";
    public static final String key_dialogFloatingButton = "dialogFloatingButton";
    public static final String key_dialogFloatingButtonPressed = "dialogFloatingButtonPressed";
    public static final String key_dialogFloatingIcon = "dialogFloatingIcon";
    public static final String key_dialogShadowLine = "dialogShadowLine";
    public static final String key_dialogEmptyImage = "dialogEmptyImage";
    public static final String key_dialogEmptyText = "dialogEmptyText";

    public static final String key_windowBackgroundWhite = "windowBackgroundWhite";
    public static final String key_windowBackgroundUnchecked = "windowBackgroundUnchecked";
    public static final String key_windowBackgroundChecked = "windowBackgroundChecked";
    public static final String key_windowBackgroundCheckText = "windowBackgroundCheckText";
    public static final String key_progressCircle = "progressCircle";
    public static final String key_listSelector = "listSelectorSDK21";
    public static final String key_windowBackgroundWhiteInputField = "windowBackgroundWhiteInputField";
    public static final String key_windowBackgroundWhiteInputFieldActivated = "windowBackgroundWhiteInputFieldActivated";
    public static final String key_windowBackgroundWhiteGrayIcon = "windowBackgroundWhiteGrayIcon";
    public static final String key_windowBackgroundWhiteBlueText = "windowBackgroundWhiteBlueText";
    public static final String key_windowBackgroundWhiteBlueText2 = "windowBackgroundWhiteBlueText2";
    public static final String key_windowBackgroundWhiteBlueText3 = "windowBackgroundWhiteBlueText3";
    public static final String key_windowBackgroundWhiteBlueText4 = "windowBackgroundWhiteBlueText4";
    public static final String key_windowBackgroundWhiteBlueText5 = "windowBackgroundWhiteBlueText5";
    public static final String key_windowBackgroundWhiteBlueText6 = "windowBackgroundWhiteBlueText6";
    public static final String key_windowBackgroundWhiteBlueText7 = "windowBackgroundWhiteBlueText7";
    public static final String key_windowBackgroundWhiteBlueButton = "windowBackgroundWhiteBlueButton";
    public static final String key_windowBackgroundWhiteBlueIcon = "windowBackgroundWhiteBlueIcon";
    public static final String key_windowBackgroundWhiteGreenText = "windowBackgroundWhiteGreenText";
    public static final String key_windowBackgroundWhiteGreenText2 = "windowBackgroundWhiteGreenText2";
    public static final String key_windowBackgroundWhiteRedText = "windowBackgroundWhiteRedText";
    public static final String key_windowBackgroundWhiteRedText2 = "windowBackgroundWhiteRedText2";
    public static final String key_windowBackgroundWhiteRedText3 = "windowBackgroundWhiteRedText3";
    public static final String key_windowBackgroundWhiteRedText4 = "windowBackgroundWhiteRedText4";
    public static final String key_windowBackgroundWhiteRedText5 = "windowBackgroundWhiteRedText5";
    public static final String key_windowBackgroundWhiteRedText6 = "windowBackgroundWhiteRedText6";
    public static final String key_windowBackgroundWhiteGrayText = "windowBackgroundWhiteGrayText";
    public static final String key_windowBackgroundWhiteGrayText2 = "windowBackgroundWhiteGrayText2";
    public static final String key_windowBackgroundWhiteGrayText3 = "windowBackgroundWhiteGrayText3";
    public static final String key_windowBackgroundWhiteGrayText4 = "windowBackgroundWhiteGrayText4";
    public static final String key_windowBackgroundWhiteGrayText5 = "windowBackgroundWhiteGrayText5";
    public static final String key_windowBackgroundWhiteGrayText6 = "windowBackgroundWhiteGrayText6";
    public static final String key_windowBackgroundWhiteGrayText7 = "windowBackgroundWhiteGrayText7";
    public static final String key_windowBackgroundWhiteGrayText8 = "windowBackgroundWhiteGrayText8";
    public static final String key_windowBackgroundWhiteGrayLine = "windowBackgroundWhiteGrayLine";
    public static final String key_windowBackgroundWhiteBlackText = "windowBackgroundWhiteBlackText";
    public static final String key_windowBackgroundWhiteHintText = "windowBackgroundWhiteHintText";
    public static final String key_windowBackgroundWhiteValueText = "windowBackgroundWhiteValueText";
    public static final String key_windowBackgroundWhiteLinkText = "windowBackgroundWhiteLinkText";
    public static final String key_windowBackgroundWhiteLinkSelection = "windowBackgroundWhiteLinkSelection";
    public static final String key_windowBackgroundWhiteBlueHeader = "windowBackgroundWhiteBlueHeader";
    public static final String key_switchTrack = "switchTrack";
    public static final String key_switchTrackChecked = "switchTrackChecked";
    public static final String key_switchTrackBlue = "switchTrackBlue";
    public static final String key_switchTrackBlueChecked = "switchTrackBlueChecked";
    public static final String key_switchTrackBlueThumb = "switchTrackBlueThumb";
    public static final String key_switchTrackBlueThumbChecked = "switchTrackBlueThumbChecked";
    public static final String key_switchTrackBlueSelector = "switchTrackBlueSelector";
    public static final String key_switchTrackBlueSelectorChecked = "switchTrackBlueSelectorChecked";
    public static final String key_switch2Track = "switch2Track";
    public static final String key_switch2TrackChecked = "switch2TrackChecked";
    public static final String key_checkboxSquareBackground = "checkboxSquareBackground";
    public static final String key_checkboxSquareCheck = "checkboxSquareCheck";
    public static final String key_checkboxSquareUnchecked = "checkboxSquareUnchecked";
    public static final String key_checkboxSquareDisabled = "checkboxSquareDisabled";
    public static final String key_windowBackgroundGray = "windowBackgroundGray";
    public static final String key_windowBackgroundGrayShadow = "windowBackgroundGrayShadow";
    public static final String key_emptyListPlaceholder = "emptyListPlaceholder";
    public static final String key_divider = "divider";
    public static final String key_graySection = "graySection";
    public static final String key_graySectionText = "key_graySectionText";
    public static final String key_radioBackground = "radioBackground";
    public static final String key_radioBackgroundChecked = "radioBackgroundChecked";
    public static final String key_checkbox = "checkbox";
    public static final String key_checkboxDisabled = "checkboxDisabled";
    public static final String key_checkboxCheck = "checkboxCheck";
    public static final String key_fastScrollActive = "fastScrollActive";
    public static final String key_fastScrollInactive = "fastScrollInactive";
    public static final String key_fastScrollText = "fastScrollText";

    public static final String key_inappPlayerPerformer = "inappPlayerPerformer";
    public static final String key_inappPlayerTitle = "inappPlayerTitle";
    public static final String key_inappPlayerBackground = "inappPlayerBackground";
    public static final String key_inappPlayerPlayPause = "inappPlayerPlayPause";
    public static final String key_inappPlayerClose = "inappPlayerClose";

    public static final String key_returnToCallBackground = "returnToCallBackground";
    public static final String key_returnToCallText = "returnToCallText";

    public static final String key_contextProgressInner1 = "contextProgressInner1";
    public static final String key_contextProgressOuter1 = "contextProgressOuter1";
    public static final String key_contextProgressInner2 = "contextProgressInner2";
    public static final String key_contextProgressOuter2 = "contextProgressOuter2";
    public static final String key_contextProgressInner3 = "contextProgressInner3";
    public static final String key_contextProgressOuter3 = "contextProgressOuter3";
    public static final String key_contextProgressInner4 = "contextProgressInner4";
    public static final String key_contextProgressOuter4 = "contextProgressOuter4";

    public static final String key_avatar_text = "avatar_text";
    public static final String key_avatar_backgroundSaved = "avatar_backgroundSaved";
    public static final String key_avatar_backgroundArchived = "avatar_backgroundArchived";
    public static final String key_avatar_backgroundArchivedHidden = "avatar_backgroundArchivedHidden";
    public static final String key_avatar_backgroundRed = "avatar_backgroundRed";
    public static final String key_avatar_backgroundOrange = "avatar_backgroundOrange";
    public static final String key_avatar_backgroundViolet = "avatar_backgroundViolet";
    public static final String key_avatar_backgroundGreen = "avatar_backgroundGreen";
    public static final String key_avatar_backgroundCyan = "avatar_backgroundCyan";
    public static final String key_avatar_backgroundBlue = "avatar_backgroundBlue";
    public static final String key_avatar_backgroundPink = "avatar_backgroundPink";
    public static final String key_avatar_backgroundGroupCreateSpanBlue = "avatar_backgroundGroupCreateSpanBlue";

    public static final String key_avatar_backgroundInProfileBlue = "avatar_backgroundInProfileBlue";
    public static final String key_avatar_backgroundActionBarBlue = "avatar_backgroundActionBarBlue";
    public static final String key_avatar_actionBarSelectorBlue = "avatar_actionBarSelectorBlue";
    public static final String key_avatar_actionBarIconBlue = "avatar_actionBarIconBlue";
    public static final String key_avatar_subtitleInProfileBlue = "avatar_subtitleInProfileBlue";

    public static final String key_avatar_nameInMessageRed = "avatar_nameInMessageRed";
    public static final String key_avatar_nameInMessageOrange = "avatar_nameInMessageOrange";
    public static final String key_avatar_nameInMessageViolet = "avatar_nameInMessageViolet";
    public static final String key_avatar_nameInMessageGreen = "avatar_nameInMessageGreen";
    public static final String key_avatar_nameInMessageCyan = "avatar_nameInMessageCyan";
    public static final String key_avatar_nameInMessageBlue = "avatar_nameInMessageBlue";
    public static final String key_avatar_nameInMessagePink = "avatar_nameInMessagePink";

    public static String[] keys_avatar_background = {key_avatar_backgroundRed, key_avatar_backgroundOrange, key_avatar_backgroundViolet, key_avatar_backgroundGreen, key_avatar_backgroundCyan, key_avatar_backgroundBlue, key_avatar_backgroundPink};
    public static String[] keys_avatar_nameInMessage = {key_avatar_nameInMessageRed, key_avatar_nameInMessageOrange, key_avatar_nameInMessageViolet, key_avatar_nameInMessageGreen, key_avatar_nameInMessageCyan, key_avatar_nameInMessageBlue, key_avatar_nameInMessagePink};

    public static final String key_actionBarDefault = "actionBarDefault";
    public static final String key_actionBarDefaultSelector = "actionBarDefaultSelector";
    public static final String key_actionBarWhiteSelector = "actionBarWhiteSelector";
    public static final String key_actionBarDefaultIcon = "actionBarDefaultIcon";
    public static final String key_actionBarActionModeDefault = "actionBarActionModeDefault";
    public static final String key_actionBarActionModeDefaultTop = "actionBarActionModeDefaultTop";
    public static final String key_actionBarActionModeDefaultIcon = "actionBarActionModeDefaultIcon";
    public static final String key_actionBarActionModeDefaultSelector = "actionBarActionModeDefaultSelector";
    public static final String key_actionBarDefaultTitle = "actionBarDefaultTitle";
    public static final String key_actionBarDefaultSubtitle = "actionBarDefaultSubtitle";
    public static final String key_actionBarDefaultSearch = "actionBarDefaultSearch";
    public static final String key_actionBarDefaultSearchPlaceholder = "actionBarDefaultSearchPlaceholder";
    public static final String key_actionBarDefaultSubmenuItem = "actionBarDefaultSubmenuItem";
    public static final String key_actionBarDefaultSubmenuItemIcon = "actionBarDefaultSubmenuItemIcon";
    public static final String key_actionBarDefaultSubmenuBackground = "actionBarDefaultSubmenuBackground";
    public static final String key_actionBarTabActiveText = "actionBarTabActiveText";
    public static final String key_actionBarTabUnactiveText = "actionBarTabUnactiveText";
    public static final String key_actionBarTabLine = "actionBarTabLine";
    public static final String key_actionBarTabSelector = "actionBarTabSelector";
    public static final String key_actionBarDefaultArchived = "actionBarDefaultArchived";
    public static final String key_actionBarDefaultArchivedSelector = "actionBarDefaultArchivedSelector";
    public static final String key_actionBarDefaultArchivedIcon = "actionBarDefaultArchivedIcon";
    public static final String key_actionBarDefaultArchivedTitle = "actionBarDefaultArchivedTitle";
    public static final String key_actionBarDefaultArchivedSearch = "actionBarDefaultArchivedSearch";
    public static final String key_actionBarDefaultArchivedSearchPlaceholder = "actionBarDefaultSearchArchivedPlaceholder";

    public static final String key_actionBarBrowser = "actionBarBrowser";

    public static final String key_chats_onlineCircle = "chats_onlineCircle";
    public static final String key_chats_unreadCounter = "chats_unreadCounter";
    public static final String key_chats_unreadCounterMuted = "chats_unreadCounterMuted";
    public static final String key_chats_unreadCounterText = "chats_unreadCounterText";
    public static final String key_chats_name = "chats_name";
    public static final String key_chats_nameArchived = "chats_nameArchived";
    public static final String key_chats_secretName = "chats_secretName";
    public static final String key_chats_secretIcon = "chats_secretIcon";
    public static final String key_chats_nameIcon = "chats_nameIcon";
    public static final String key_chats_pinnedIcon = "chats_pinnedIcon";
    public static final String key_chats_archiveBackground = "chats_archiveBackground";
    public static final String key_chats_archivePinBackground = "chats_archivePinBackground";
    public static final String key_chats_archiveIcon = "chats_archiveIcon";
    public static final String key_chats_archiveText = "chats_archiveText";
    public static final String key_chats_message = "chats_message";
    public static final String key_chats_messageArchived = "chats_messageArchived";
    public static final String key_chats_message_threeLines = "chats_message_threeLines";
    public static final String key_chats_draft = "chats_draft";
    public static final String key_chats_nameMessage = "chats_nameMessage";
    public static final String key_chats_nameMessageArchived = "chats_nameMessageArchived";
    public static final String key_chats_nameMessage_threeLines = "chats_nameMessage_threeLines";
    public static final String key_chats_nameMessageArchived_threeLines = "chats_nameMessageArchived_threeLines";
    public static final String key_chats_attachMessage = "chats_attachMessage";
    public static final String key_chats_actionMessage = "chats_actionMessage";
    public static final String key_chats_date = "chats_date";
    public static final String key_chats_pinnedOverlay = "chats_pinnedOverlay";
    public static final String key_chats_tabletSelectedOverlay = "chats_tabletSelectedOverlay";
    public static final String key_chats_sentCheck = "chats_sentCheck";
    public static final String key_chats_sentReadCheck = "chats_sentReadCheck";
    public static final String key_chats_sentClock = "chats_sentClock";
    public static final String key_chats_sentError = "chats_sentError";
    public static final String key_chats_sentErrorIcon = "chats_sentErrorIcon";
    public static final String key_chats_verifiedBackground = "chats_verifiedBackground";
    public static final String key_chats_verifiedCheck = "chats_verifiedCheck";
    public static final String key_chats_muteIcon = "chats_muteIcon";
    public static final String key_chats_mentionIcon = "chats_mentionIcon";
    public static final String key_chats_menuTopShadow = "chats_menuTopShadow";
    public static final String key_chats_menuTopShadowCats = "chats_menuTopShadowCats";
    public static final String key_chats_menuBackground = "chats_menuBackground";
    public static final String key_chats_menuItemText = "chats_menuItemText";
    public static final String key_chats_menuItemCheck = "chats_menuItemCheck";
    public static final String key_chats_menuItemIcon = "chats_menuItemIcon";
    public static final String key_chats_menuName = "chats_menuName";
    public static final String key_chats_menuPhone = "chats_menuPhone";
    public static final String key_chats_menuPhoneCats = "chats_menuPhoneCats";
    public static final String key_chats_menuTopBackgroundCats = "chats_menuTopBackgroundCats";
    public static final String key_chats_menuTopBackground = "chats_menuTopBackground";
    public static final String key_chats_menuCloud = "chats_menuCloud";
    public static final String key_chats_menuCloudBackgroundCats = "chats_menuCloudBackgroundCats";
    public static final String key_chats_actionIcon = "chats_actionIcon";
    public static final String key_chats_actionBackground = "chats_actionBackground";
    public static final String key_chats_actionPressedBackground = "chats_actionPressedBackground";
    public static final String key_chats_actionUnreadIcon = "chats_actionUnreadIcon";
    public static final String key_chats_actionUnreadBackground = "chats_actionUnreadBackground";
    public static final String key_chats_actionUnreadPressedBackground = "chats_actionUnreadPressedBackground";
    public static final String key_chats_archivePullDownBackground = "chats_archivePullDownBackground";
    public static final String key_chats_archivePullDownBackgroundActive = "chats_archivePullDownBackgroundActive";

    public static final String key_chat_attachMediaBanBackground = "chat_attachMediaBanBackground";
    public static final String key_chat_attachMediaBanText = "chat_attachMediaBanText";
    public static final String key_chat_attachCheckBoxCheck = "chat_attachCheckBoxCheck";
    public static final String key_chat_attachCheckBoxBackground = "chat_attachCheckBoxBackground";
    public static final String key_chat_attachPhotoBackground = "chat_attachPhotoBackground";
    public static final String key_chat_attachActiveTab = "chat_attachActiveTab";
    public static final String key_chat_attachUnactiveTab = "chat_attachUnactiveTab";
    public static final String key_chat_attachPermissionImage = "chat_attachPermissionImage";
    public static final String key_chat_attachPermissionMark = "chat_attachPermissionMark";
    public static final String key_chat_attachPermissionText = "chat_attachPermissionText";
    public static final String key_chat_attachEmptyImage = "chat_attachEmptyImage";

    public static final String key_chat_attachGalleryBackground = "chat_attachGalleryBackground";
    public static final String key_chat_attachGalleryIcon = "chat_attachGalleryIcon";
    public static final String key_chat_attachAudioBackground = "chat_attachAudioBackground";
    public static final String key_chat_attachAudioIcon = "chat_attachAudioIcon";
    public static final String key_chat_attachFileBackground = "chat_attachFileBackground";
    public static final String key_chat_attachFileIcon = "chat_attachFileIcon";
    public static final String key_chat_attachContactBackground = "chat_attachContactBackground";
    public static final String key_chat_attachContactIcon = "chat_attachContactIcon";
    public static final String key_chat_attachLocationBackground = "chat_attachLocationBackground";
    public static final String key_chat_attachLocationIcon = "chat_attachLocationIcon";
    public static final String key_chat_attachPollBackground = "chat_attachPollBackground";
    public static final String key_chat_attachPollIcon = "chat_attachPollIcon";

    public static final String key_chat_status = "chat_status";
    public static final String key_chat_inRedCall = "chat_inUpCall";
    public static final String key_chat_inGreenCall = "chat_inDownCall";
    public static final String key_chat_outGreenCall = "chat_outUpCall";
    public static final String key_chat_inBubble = "chat_inBubble";
    public static final String key_chat_inBubbleSelected = "chat_inBubbleSelected";
    public static final String key_chat_inBubbleShadow = "chat_inBubbleShadow";
    public static final String key_chat_outBubble = "chat_outBubble";
    public static final String key_chat_outBubbleGradient = "chat_outBubbleGradient";
    public static final String key_chat_outBubbleGradientSelectedOverlay = "chat_outBubbleGradientSelectedOverlay";
    public static final String key_chat_outBubbleSelected = "chat_outBubbleSelected";
    public static final String key_chat_outBubbleShadow = "chat_outBubbleShadow";
    public static final String key_chat_messageTextIn = "chat_messageTextIn";
    public static final String key_chat_messageTextOut = "chat_messageTextOut";
    public static final String key_chat_messageLinkIn = "chat_messageLinkIn";
    public static final String key_chat_messageLinkOut = "chat_messageLinkOut";
    public static final String key_chat_serviceText = "chat_serviceText";
    public static final String key_chat_serviceLink = "chat_serviceLink";
    public static final String key_chat_serviceIcon = "chat_serviceIcon";
    public static final String key_chat_serviceBackground = "chat_serviceBackground";
    public static final String key_chat_serviceBackgroundSelected = "chat_serviceBackgroundSelected";
    public static final String key_chat_shareBackground = "chat_shareBackground";
    public static final String key_chat_shareBackgroundSelected = "chat_shareBackgroundSelected";
    public static final String key_chat_muteIcon = "chat_muteIcon";
    public static final String key_chat_lockIcon = "chat_lockIcon";
    public static final String key_chat_outSentCheck = "chat_outSentCheck";
    public static final String key_chat_outSentCheckSelected = "chat_outSentCheckSelected";
    public static final String key_chat_outSentCheckRead = "chat_outSentCheckRead";
    public static final String key_chat_outSentCheckReadSelected = "chat_outSentCheckReadSelected";
    public static final String key_chat_outSentClock = "chat_outSentClock";
    public static final String key_chat_outSentClockSelected = "chat_outSentClockSelected";
    public static final String key_chat_inSentClock = "chat_inSentClock";
    public static final String key_chat_inSentClockSelected = "chat_inSentClockSelected";
    public static final String key_chat_mediaSentCheck = "chat_mediaSentCheck";
    public static final String key_chat_mediaSentClock = "chat_mediaSentClock";
    public static final String key_chat_inMediaIcon = "chat_inMediaIcon";
    public static final String key_chat_outMediaIcon = "chat_outMediaIcon";
    public static final String key_chat_inMediaIconSelected = "chat_inMediaIconSelected";
    public static final String key_chat_outMediaIconSelected = "chat_outMediaIconSelected";
    public static final String key_chat_mediaTimeBackground = "chat_mediaTimeBackground";
    public static final String key_chat_outViews = "chat_outViews";
    public static final String key_chat_outViewsSelected = "chat_outViewsSelected";
    public static final String key_chat_inViews = "chat_inViews";
    public static final String key_chat_inViewsSelected = "chat_inViewsSelected";
    public static final String key_chat_mediaViews = "chat_mediaViews";
    public static final String key_chat_outMenu = "chat_outMenu";
    public static final String key_chat_outMenuSelected = "chat_outMenuSelected";
    public static final String key_chat_inMenu = "chat_inMenu";
    public static final String key_chat_inMenuSelected = "chat_inMenuSelected";
    public static final String key_chat_mediaMenu = "chat_mediaMenu";
    public static final String key_chat_outInstant = "chat_outInstant";
    public static final String key_chat_outInstantSelected = "chat_outInstantSelected";
    public static final String key_chat_inInstant = "chat_inInstant";
    public static final String key_chat_inInstantSelected = "chat_inInstantSelected";
    public static final String key_chat_sentError = "chat_sentError";
    public static final String key_chat_sentErrorIcon = "chat_sentErrorIcon";
    public static final String key_chat_selectedBackground = "chat_selectedBackground";
    public static final String key_chat_previewDurationText = "chat_previewDurationText";
    public static final String key_chat_previewGameText = "chat_previewGameText";
    public static final String key_chat_inPreviewInstantText = "chat_inPreviewInstantText";
    public static final String key_chat_outPreviewInstantText = "chat_outPreviewInstantText";
    public static final String key_chat_inPreviewInstantSelectedText = "chat_inPreviewInstantSelectedText";
    public static final String key_chat_outPreviewInstantSelectedText = "chat_outPreviewInstantSelectedText";
    public static final String key_chat_secretTimeText = "chat_secretTimeText";
    public static final String key_chat_stickerNameText = "chat_stickerNameText";
    public static final String key_chat_botButtonText = "chat_botButtonText";
    public static final String key_chat_botProgress = "chat_botProgress";
    public static final String key_chat_inForwardedNameText = "chat_inForwardedNameText";
    public static final String key_chat_outForwardedNameText = "chat_outForwardedNameText";
    public static final String key_chat_inViaBotNameText = "chat_inViaBotNameText";
    public static final String key_chat_outViaBotNameText = "chat_outViaBotNameText";
    public static final String key_chat_stickerViaBotNameText = "chat_stickerViaBotNameText";
    public static final String key_chat_inReplyLine = "chat_inReplyLine";
    public static final String key_chat_outReplyLine = "chat_outReplyLine";
    public static final String key_chat_stickerReplyLine = "chat_stickerReplyLine";
    public static final String key_chat_inReplyNameText = "chat_inReplyNameText";
    public static final String key_chat_outReplyNameText = "chat_outReplyNameText";
    public static final String key_chat_stickerReplyNameText = "chat_stickerReplyNameText";
    public static final String key_chat_inReplyMessageText = "chat_inReplyMessageText";
    public static final String key_chat_outReplyMessageText = "chat_outReplyMessageText";
    public static final String key_chat_inReplyMediaMessageText = "chat_inReplyMediaMessageText";
    public static final String key_chat_outReplyMediaMessageText = "chat_outReplyMediaMessageText";
    public static final String key_chat_inReplyMediaMessageSelectedText = "chat_inReplyMediaMessageSelectedText";
    public static final String key_chat_outReplyMediaMessageSelectedText = "chat_outReplyMediaMessageSelectedText";
    public static final String key_chat_stickerReplyMessageText = "chat_stickerReplyMessageText";
    public static final String key_chat_inPreviewLine = "chat_inPreviewLine";
    public static final String key_chat_outPreviewLine = "chat_outPreviewLine";
    public static final String key_chat_inSiteNameText = "chat_inSiteNameText";
    public static final String key_chat_outSiteNameText = "chat_outSiteNameText";
    public static final String key_chat_inContactNameText = "chat_inContactNameText";
    public static final String key_chat_outContactNameText = "chat_outContactNameText";
    public static final String key_chat_inContactPhoneText = "chat_inContactPhoneText";
    public static final String key_chat_inContactPhoneSelectedText = "chat_inContactPhoneSelectedText";
    public static final String key_chat_outContactPhoneText = "chat_outContactPhoneText";
    public static final String key_chat_outContactPhoneSelectedText = "chat_outContactPhoneSelectedText";
    public static final String key_chat_mediaProgress = "chat_mediaProgress";
    public static final String key_chat_inAudioProgress = "chat_inAudioProgress";
    public static final String key_chat_outAudioProgress = "chat_outAudioProgress";
    public static final String key_chat_inAudioSelectedProgress = "chat_inAudioSelectedProgress";
    public static final String key_chat_outAudioSelectedProgress = "chat_outAudioSelectedProgress";
    public static final String key_chat_mediaTimeText = "chat_mediaTimeText";
    public static final String key_chat_adminText = "chat_adminText";
    public static final String key_chat_adminSelectedText = "chat_adminSelectedText";
    public static final String key_chat_inTimeText = "chat_inTimeText";
    public static final String key_chat_outTimeText = "chat_outTimeText";
    public static final String key_chat_inTimeSelectedText = "chat_inTimeSelectedText";
    public static final String key_chat_outTimeSelectedText = "chat_outTimeSelectedText";
    public static final String key_chat_inAudioPerformerText = "chat_inAudioPerfomerText";
    public static final String key_chat_inAudioPerformerSelectedText = "chat_inAudioPerfomerSelectedText";
    public static final String key_chat_outAudioPerformerText = "chat_outAudioPerfomerText";
    public static final String key_chat_outAudioPerformerSelectedText = "chat_outAudioPerfomerSelectedText";
    public static final String key_chat_inAudioTitleText = "chat_inAudioTitleText";
    public static final String key_chat_outAudioTitleText = "chat_outAudioTitleText";
    public static final String key_chat_inAudioDurationText = "chat_inAudioDurationText";
    public static final String key_chat_outAudioDurationText = "chat_outAudioDurationText";
    public static final String key_chat_inAudioDurationSelectedText = "chat_inAudioDurationSelectedText";
    public static final String key_chat_outAudioDurationSelectedText = "chat_outAudioDurationSelectedText";
    public static final String key_chat_inAudioSeekbar = "chat_inAudioSeekbar";
    public static final String key_chat_inAudioCacheSeekbar = "chat_inAudioCacheSeekbar";
    public static final String key_chat_outAudioSeekbar = "chat_outAudioSeekbar";
    public static final String key_chat_outAudioCacheSeekbar = "chat_outAudioCacheSeekbar";
    public static final String key_chat_inAudioSeekbarSelected = "chat_inAudioSeekbarSelected";
    public static final String key_chat_outAudioSeekbarSelected = "chat_outAudioSeekbarSelected";
    public static final String key_chat_inAudioSeekbarFill = "chat_inAudioSeekbarFill";
    public static final String key_chat_outAudioSeekbarFill = "chat_outAudioSeekbarFill";
    public static final String key_chat_inVoiceSeekbar = "chat_inVoiceSeekbar";
    public static final String key_chat_outVoiceSeekbar = "chat_outVoiceSeekbar";
    public static final String key_chat_inVoiceSeekbarSelected = "chat_inVoiceSeekbarSelected";
    public static final String key_chat_outVoiceSeekbarSelected = "chat_outVoiceSeekbarSelected";
    public static final String key_chat_inVoiceSeekbarFill = "chat_inVoiceSeekbarFill";
    public static final String key_chat_outVoiceSeekbarFill = "chat_outVoiceSeekbarFill";
    public static final String key_chat_inFileProgress = "chat_inFileProgress";
    public static final String key_chat_outFileProgress = "chat_outFileProgress";
    public static final String key_chat_inFileProgressSelected = "chat_inFileProgressSelected";
    public static final String key_chat_outFileProgressSelected = "chat_outFileProgressSelected";
    public static final String key_chat_inFileNameText = "chat_inFileNameText";
    public static final String key_chat_outFileNameText = "chat_outFileNameText";
    public static final String key_chat_inFileInfoText = "chat_inFileInfoText";
    public static final String key_chat_outFileInfoText = "chat_outFileInfoText";
    public static final String key_chat_inFileInfoSelectedText = "chat_inFileInfoSelectedText";
    public static final String key_chat_outFileInfoSelectedText = "chat_outFileInfoSelectedText";
    public static final String key_chat_inFileBackground = "chat_inFileBackground";
    public static final String key_chat_outFileBackground = "chat_outFileBackground";
    public static final String key_chat_inFileBackgroundSelected = "chat_inFileBackgroundSelected";
    public static final String key_chat_outFileBackgroundSelected = "chat_outFileBackgroundSelected";
    public static final String key_chat_inVenueInfoText = "chat_inVenueInfoText";
    public static final String key_chat_outVenueInfoText = "chat_outVenueInfoText";
    public static final String key_chat_inVenueInfoSelectedText = "chat_inVenueInfoSelectedText";
    public static final String key_chat_outVenueInfoSelectedText = "chat_outVenueInfoSelectedText";
    public static final String key_chat_mediaInfoText = "chat_mediaInfoText";
    public static final String key_chat_linkSelectBackground = "chat_linkSelectBackground";
    public static final String key_chat_textSelectBackground = "chat_textSelectBackground";
    public static final String key_chat_wallpaper = "chat_wallpaper";
    public static final String key_chat_wallpaper_gradient_to = "chat_wallpaper_gradient_to";
    public static final String key_chat_wallpaper_gradient_rotation = "chat_wallpaper_gradient_rotation";
    public static final String key_chat_messagePanelBackground = "chat_messagePanelBackground";
    public static final String key_chat_messagePanelShadow = "chat_messagePanelShadow";
    public static final String key_chat_messagePanelText = "chat_messagePanelText";
    public static final String key_chat_messagePanelHint = "chat_messagePanelHint";
    public static final String key_chat_messagePanelCursor = "chat_messagePanelCursor";
    public static final String key_chat_messagePanelIcons = "chat_messagePanelIcons";
    public static final String key_chat_messagePanelSend = "chat_messagePanelSend";
    public static final String key_chat_messagePanelVoiceLock = "key_chat_messagePanelVoiceLock";
    public static final String key_chat_messagePanelVoiceLockBackground = "key_chat_messagePanelVoiceLockBackground";
    public static final String key_chat_messagePanelVoiceLockShadow = "key_chat_messagePanelVoiceLockShadow";
    public static final String key_chat_messagePanelVideoFrame = "chat_messagePanelVideoFrame";
    public static final String key_chat_topPanelBackground = "chat_topPanelBackground";
    public static final String key_chat_topPanelClose = "chat_topPanelClose";
    public static final String key_chat_topPanelLine = "chat_topPanelLine";
    public static final String key_chat_topPanelTitle = "chat_topPanelTitle";
    public static final String key_chat_topPanelMessage = "chat_topPanelMessage";
    public static final String key_chat_reportSpam = "chat_reportSpam";
    public static final String key_chat_addContact = "chat_addContact";
    public static final String key_chat_inLoader = "chat_inLoader";
    public static final String key_chat_inLoaderSelected = "chat_inLoaderSelected";
    public static final String key_chat_outLoader = "chat_outLoader";
    public static final String key_chat_outLoaderSelected = "chat_outLoaderSelected";
    public static final String key_chat_inLoaderPhoto = "chat_inLoaderPhoto";
    public static final String key_chat_inLoaderPhotoSelected = "chat_inLoaderPhotoSelected";
    public static final String key_chat_inLoaderPhotoIcon = "chat_inLoaderPhotoIcon";
    public static final String key_chat_inLoaderPhotoIconSelected = "chat_inLoaderPhotoIconSelected";
    public static final String key_chat_outLoaderPhoto = "chat_outLoaderPhoto";
    public static final String key_chat_outLoaderPhotoSelected = "chat_outLoaderPhotoSelected";
    public static final String key_chat_outLoaderPhotoIcon = "chat_outLoaderPhotoIcon";
    public static final String key_chat_outLoaderPhotoIconSelected = "chat_outLoaderPhotoIconSelected";
    public static final String key_chat_mediaLoaderPhoto = "chat_mediaLoaderPhoto";
    public static final String key_chat_mediaLoaderPhotoSelected = "chat_mediaLoaderPhotoSelected";
    public static final String key_chat_mediaLoaderPhotoIcon = "chat_mediaLoaderPhotoIcon";
    public static final String key_chat_mediaLoaderPhotoIconSelected = "chat_mediaLoaderPhotoIconSelected";
    public static final String key_chat_inLocationBackground = "chat_inLocationBackground";
    public static final String key_chat_inLocationIcon = "chat_inLocationIcon";
    public static final String key_chat_outLocationBackground = "chat_outLocationBackground";
    public static final String key_chat_outLocationIcon = "chat_outLocationIcon";
    public static final String key_chat_inContactBackground = "chat_inContactBackground";
    public static final String key_chat_inContactIcon = "chat_inContactIcon";
    public static final String key_chat_outContactBackground = "chat_outContactBackground";
    public static final String key_chat_outContactIcon = "chat_outContactIcon";
    public static final String key_chat_inFileIcon = "chat_inFileIcon";
    public static final String key_chat_inFileSelectedIcon = "chat_inFileSelectedIcon";
    public static final String key_chat_outFileIcon = "chat_outFileIcon";
    public static final String key_chat_outFileSelectedIcon = "chat_outFileSelectedIcon";
    public static final String key_chat_replyPanelIcons = "chat_replyPanelIcons";
    public static final String key_chat_replyPanelClose = "chat_replyPanelClose";
    public static final String key_chat_replyPanelName = "chat_replyPanelName";
    public static final String key_chat_replyPanelMessage = "chat_replyPanelMessage";
    public static final String key_chat_replyPanelLine = "chat_replyPanelLine";
    public static final String key_chat_searchPanelIcons = "chat_searchPanelIcons";
    public static final String key_chat_searchPanelText = "chat_searchPanelText";
    public static final String key_chat_secretChatStatusText = "chat_secretChatStatusText";
    public static final String key_chat_fieldOverlayText = "chat_fieldOverlayText";
    public static final String key_chat_stickersHintPanel = "chat_stickersHintPanel";
    public static final String key_chat_botSwitchToInlineText = "chat_botSwitchToInlineText";
    public static final String key_chat_unreadMessagesStartArrowIcon = "chat_unreadMessagesStartArrowIcon";
    public static final String key_chat_unreadMessagesStartText = "chat_unreadMessagesStartText";
    public static final String key_chat_unreadMessagesStartBackground = "chat_unreadMessagesStartBackground";
    public static final String key_chat_inlineResultIcon = "chat_inlineResultIcon";
    public static final String key_chat_emojiPanelBackground = "chat_emojiPanelBackground";
    public static final String key_chat_emojiPanelBadgeBackground = "chat_emojiPanelBadgeBackground";
    public static final String key_chat_emojiPanelBadgeText = "chat_emojiPanelBadgeText";
    public static final String key_chat_emojiSearchBackground = "chat_emojiSearchBackground";
    public static final String key_chat_emojiSearchIcon = "chat_emojiSearchIcon";
    public static final String key_chat_emojiPanelShadowLine = "chat_emojiPanelShadowLine";
    public static final String key_chat_emojiPanelEmptyText = "chat_emojiPanelEmptyText";
    public static final String key_chat_emojiPanelIcon = "chat_emojiPanelIcon";
    public static final String key_chat_emojiBottomPanelIcon = "chat_emojiBottomPanelIcon";
    public static final String key_chat_emojiPanelIconSelected = "chat_emojiPanelIconSelected";
    public static final String key_chat_emojiPanelStickerPackSelector = "chat_emojiPanelStickerPackSelector";
    public static final String key_chat_emojiPanelStickerPackSelectorLine = "chat_emojiPanelStickerPackSelectorLine";
    public static final String key_chat_emojiPanelBackspace = "chat_emojiPanelBackspace";
    public static final String key_chat_emojiPanelMasksIcon = "chat_emojiPanelMasksIcon";
    public static final String key_chat_emojiPanelMasksIconSelected = "chat_emojiPanelMasksIconSelected";
    public static final String key_chat_emojiPanelTrendingTitle = "chat_emojiPanelTrendingTitle";
    public static final String key_chat_emojiPanelStickerSetName = "chat_emojiPanelStickerSetName";
    public static final String key_chat_emojiPanelStickerSetNameHighlight = "chat_emojiPanelStickerSetNameHighlight";
    public static final String key_chat_emojiPanelStickerSetNameIcon = "chat_emojiPanelStickerSetNameIcon";
    public static final String key_chat_emojiPanelTrendingDescription = "chat_emojiPanelTrendingDescription";
    public static final String key_chat_botKeyboardButtonText = "chat_botKeyboardButtonText";
    public static final String key_chat_botKeyboardButtonBackground = "chat_botKeyboardButtonBackground";
    public static final String key_chat_botKeyboardButtonBackgroundPressed = "chat_botKeyboardButtonBackgroundPressed";
    public static final String key_chat_emojiPanelNewTrending = "chat_emojiPanelNewTrending";
    public static final String key_chat_messagePanelVoicePressed = "chat_messagePanelVoicePressed";
    public static final String key_chat_messagePanelVoiceBackground = "chat_messagePanelVoiceBackground";
    public static final String key_chat_messagePanelVoiceShadow = "chat_messagePanelVoiceShadow";
    public static final String key_chat_messagePanelVoiceDelete = "chat_messagePanelVoiceDelete";
    public static final String key_chat_messagePanelVoiceDuration = "chat_messagePanelVoiceDuration";
    public static final String key_chat_recordedVoicePlayPause = "chat_recordedVoicePlayPause";
    public static final String key_chat_recordedVoicePlayPausePressed = "chat_recordedVoicePlayPausePressed";
    public static final String key_chat_recordedVoiceProgress = "chat_recordedVoiceProgress";
    public static final String key_chat_recordedVoiceProgressInner = "chat_recordedVoiceProgressInner";
    public static final String key_chat_recordedVoiceDot = "chat_recordedVoiceDot";
    public static final String key_chat_recordedVoiceBackground = "chat_recordedVoiceBackground";
    public static final String key_chat_recordVoiceCancel = "chat_recordVoiceCancel";
    public static final String key_chat_recordTime = "chat_recordTime";
    public static final String key_chat_messagePanelCancelInlineBot = "chat_messagePanelCancelInlineBot";
    public static final String key_chat_gifSaveHintText = "chat_gifSaveHintText";
    public static final String key_chat_gifSaveHintBackground = "chat_gifSaveHintBackground";
    public static final String key_chat_goDownButton = "chat_goDownButton";
    public static final String key_chat_goDownButtonShadow = "chat_goDownButtonShadow";
    public static final String key_chat_goDownButtonIcon = "chat_goDownButtonIcon";
    public static final String key_chat_goDownButtonCounter = "chat_goDownButtonCounter";
    public static final String key_chat_goDownButtonCounterBackground = "chat_goDownButtonCounterBackground";
    public static final String key_chat_secretTimerBackground = "chat_secretTimerBackground";
    public static final String key_chat_secretTimerText = "chat_secretTimerText";
    public static final String key_chat_outTextSelectionHighlight = "chat_outTextSelectionHighlight";
    public static final String key_chat_inTextSelectionHighlight = "chat_inTextSelectionHighlight";
    public static final String key_chat_TextSelectionCursor = "chat_TextSelectionCursor";

    public static final String key_passport_authorizeBackground = "passport_authorizeBackground";
    public static final String key_passport_authorizeBackgroundSelected = "passport_authorizeBackgroundSelected";
    public static final String key_passport_authorizeText = "passport_authorizeText";

    public static final String key_profile_creatorIcon = "profile_creatorIcon";
    public static final String key_profile_title = "profile_title";
    public static final String key_profile_actionIcon = "profile_actionIcon";
    public static final String key_profile_actionBackground = "profile_actionBackground";
    public static final String key_profile_actionPressedBackground = "profile_actionPressedBackground";
    public static final String key_profile_verifiedBackground = "profile_verifiedBackground";
    public static final String key_profile_verifiedCheck = "profile_verifiedCheck";
    public static final String key_profile_status = "profile_status";

    public static final String key_sharedMedia_startStopLoadIcon = "sharedMedia_startStopLoadIcon";
    public static final String key_sharedMedia_linkPlaceholder = "sharedMedia_linkPlaceholder";
    public static final String key_sharedMedia_linkPlaceholderText = "sharedMedia_linkPlaceholderText";
    public static final String key_sharedMedia_photoPlaceholder = "sharedMedia_photoPlaceholder";
    public static final String key_sharedMedia_actionMode = "sharedMedia_actionMode";

    public static final String key_featuredStickers_addedIcon = "featuredStickers_addedIcon";
    public static final String key_featuredStickers_buttonProgress = "featuredStickers_buttonProgress";
    public static final String key_featuredStickers_addButton = "featuredStickers_addButton";
    public static final String key_featuredStickers_addButtonPressed = "featuredStickers_addButtonPressed";
    public static final String key_featuredStickers_removeButtonText = "featuredStickers_removeButtonText";
    public static final String key_featuredStickers_buttonText = "featuredStickers_buttonText";
    public static final String key_featuredStickers_unread = "featuredStickers_unread";

    public static final String key_stickers_menu = "stickers_menu";
    public static final String key_stickers_menuSelector = "stickers_menuSelector";

    public static final String key_changephoneinfo_image = "changephoneinfo_image";
    public static final String key_changephoneinfo_image2 = "changephoneinfo_image2";

    public static final String key_groupcreate_hintText = "groupcreate_hintText";
    public static final String key_groupcreate_cursor = "groupcreate_cursor";
    public static final String key_groupcreate_sectionShadow = "groupcreate_sectionShadow";
    public static final String key_groupcreate_sectionText = "groupcreate_sectionText";
    public static final String key_groupcreate_spanText = "groupcreate_spanText";
    public static final String key_groupcreate_spanBackground = "groupcreate_spanBackground";
    public static final String key_groupcreate_spanDelete = "groupcreate_spanDelete";

    public static final String key_contacts_inviteBackground = "contacts_inviteBackground";
    public static final String key_contacts_inviteText = "contacts_inviteText";

    public static final String key_login_progressInner = "login_progressInner";
    public static final String key_login_progressOuter = "login_progressOuter";

    public static final String key_musicPicker_checkbox = "musicPicker_checkbox";
    public static final String key_musicPicker_checkboxCheck = "musicPicker_checkboxCheck";
    public static final String key_musicPicker_buttonBackground = "musicPicker_buttonBackground";
    public static final String key_musicPicker_buttonIcon = "musicPicker_buttonIcon";

    public static final String key_picker_enabledButton = "picker_enabledButton";
    public static final String key_picker_disabledButton = "picker_disabledButton";
    public static final String key_picker_badge = "picker_badge";
    public static final String key_picker_badgeText = "picker_badgeText";

    public static final String key_location_sendLocationBackground = "location_sendLocationBackground";
    public static final String key_location_sendLocationIcon = "location_sendLocationIcon";
    public static final String key_location_sendLocationText = "location_sendLocationText";
    public static final String key_location_sendLiveLocationBackground = "location_sendLiveLocationBackground";
    public static final String key_location_sendLiveLocationIcon = "location_sendLiveLocationIcon";
    public static final String key_location_sendLiveLocationText = "location_sendLiveLocationText";
    public static final String key_location_liveLocationProgress = "location_liveLocationProgress";
    public static final String key_location_placeLocationBackground = "location_placeLocationBackground";
    public static final String key_location_actionIcon = "location_actionIcon";
    public static final String key_location_actionActiveIcon = "location_actionActiveIcon";
    public static final String key_location_actionBackground = "location_actionBackground";
    public static final String key_location_actionPressedBackground = "location_actionPressedBackground";

    public static final String key_dialog_liveLocationProgress = "dialog_liveLocationProgress";

    public static final String key_files_folderIcon = "files_folderIcon";
    public static final String key_files_folderIconBackground = "files_folderIconBackground";
    public static final String key_files_iconText = "files_iconText";

    public static final String key_sessions_devicesImage = "sessions_devicesImage";

    public static final String key_calls_callReceivedGreenIcon = "calls_callReceivedGreenIcon";
    public static final String key_calls_callReceivedRedIcon = "calls_callReceivedRedIcon";

    public static final String key_undo_background = "undo_background";
    public static final String key_undo_cancelColor = "undo_cancelColor";
    public static final String key_undo_infoColor = "undo_infoColor";

    public static final String key_sheet_scrollUp = "key_sheet_scrollUp";
    public static final String key_sheet_other = "key_sheet_other";

    public static final String key_wallet_blackBackground = "wallet_blackBackground";
    public static final String key_wallet_graySettingsBackground = "wallet_graySettingsBackground";
    public static final String key_wallet_grayBackground = "wallet_grayBackground";
    public static final String key_wallet_whiteBackground = "wallet_whiteBackground";
    public static final String key_wallet_blackBackgroundSelector = "wallet_blackBackgroundSelector";
    public static final String key_wallet_whiteText = "wallet_whiteText";
    public static final String key_wallet_blackText = "wallet_blackText";
    public static final String key_wallet_statusText = "wallet_statusText";
    public static final String key_wallet_grayText = "wallet_grayText";
    public static final String key_wallet_grayText2 = "wallet_grayText2";
    public static final String key_wallet_greenText = "wallet_greenText";
    public static final String key_wallet_redText = "wallet_redText";
    public static final String key_wallet_dateText = "wallet_dateText";
    public static final String key_wallet_commentText = "wallet_commentText";
    public static final String key_wallet_releaseBackground = "wallet_releaseBackground";
    public static final String key_wallet_pullBackground = "wallet_pullBackground";
    public static final String key_wallet_buttonBackground = "wallet_buttonBackground";
    public static final String key_wallet_buttonPressedBackground = "wallet_buttonPressedBackground";
    public static final String key_wallet_buttonText = "wallet_buttonText";
    public static final String key_wallet_addressConfirmBackground = "wallet_addressConfirmBackground";

    //ununsed
    public static final String key_chat_outBroadcast = "chat_outBroadcast";
    public static final String key_chat_mediaBroadcast = "chat_mediaBroadcast";

    public static final String key_player_actionBar = "player_actionBar";
    public static final String key_player_actionBarSelector = "player_actionBarSelector";
    public static final String key_player_actionBarTitle = "player_actionBarTitle";
    public static final String key_player_actionBarTop = "player_actionBarTop";
    public static final String key_player_actionBarSubtitle = "player_actionBarSubtitle";
    public static final String key_player_actionBarItems = "player_actionBarItems";
    public static final String key_player_background = "player_background";
    public static final String key_player_time = "player_time";
    public static final String key_player_progressBackground = "player_progressBackground";
    public static final String key_player_progressCachedBackground = "key_player_progressCachedBackground";
    public static final String key_player_progress = "player_progress";
    public static final String key_player_placeholder = "player_placeholder";
    public static final String key_player_placeholderBackground = "player_placeholderBackground";
    public static final String key_player_button = "player_button";
    public static final String key_player_buttonActive = "player_buttonActive";

    private static HashSet<String> myMessagesColorKeys = new HashSet<>();
    private static HashMap<String, Integer> defaultColors = new HashMap<>();
    private static HashMap<String, String> fallbackKeys = new HashMap<>();
    private static HashSet<String> themeAccentExclusionKeys = new HashSet<>();
    private static HashMap<String, Integer> currentColorsNoAccent;
    private static HashMap<String, Integer> currentColors;
    private static HashMap<String, Integer> animatingColors;
    private static boolean shouldDrawGradientIcons;

    private static ThreadLocal<float[]> hsvTemp1Local = new ThreadLocal<>();
    private static ThreadLocal<float[]> hsvTemp2Local = new ThreadLocal<>();
    private static ThreadLocal<float[]> hsvTemp3Local = new ThreadLocal<>();
    private static ThreadLocal<float[]> hsvTemp4Local = new ThreadLocal<>();
    private static ThreadLocal<float[]> hsvTemp5Local = new ThreadLocal<>();

    static {
        defaultColors.put(key_dialogBackground, 0xffffffff);
        defaultColors.put(key_dialogBackgroundGray, 0xfff0f0f0);
        defaultColors.put(key_dialogTextBlack, 0xff222222);
        defaultColors.put(key_dialogTextLink, 0xff2678b6);
        defaultColors.put(key_dialogLinkSelection, 0x3362a9e3);
        defaultColors.put(key_dialogTextRed, 0xffcd5a5a);
        defaultColors.put(key_dialogTextRed2, 0xffde3a3a);
        defaultColors.put(key_dialogTextBlue, 0xff2f8cc9);
        defaultColors.put(key_dialogTextBlue2, 0xff3a95d5);
        defaultColors.put(key_dialogTextBlue3, 0xff3ec1f9);
        defaultColors.put(key_dialogTextBlue4, 0xff19a7e8);
        defaultColors.put(key_dialogTextGray, 0xff348bc1);
        defaultColors.put(key_dialogTextGray2, 0xff757575);
        defaultColors.put(key_dialogTextGray3, 0xff999999);
        defaultColors.put(key_dialogTextGray4, 0xffb3b3b3);
        defaultColors.put(key_dialogTextHint, 0xff979797);
        defaultColors.put(key_dialogIcon, 0xff676b70);
        defaultColors.put(key_dialogRedIcon, 0xffe14d4d);
        defaultColors.put(key_dialogGrayLine, 0xffd2d2d2);
        defaultColors.put(key_dialogTopBackground, 0xff6fb2e5);
        defaultColors.put(key_dialogInputField, 0xffdbdbdb);
        defaultColors.put(key_dialogInputFieldActivated, 0xff37a9f0);
        defaultColors.put(key_dialogCheckboxSquareBackground, 0xff43a0df);
        defaultColors.put(key_dialogCheckboxSquareCheck, 0xffffffff);
        defaultColors.put(key_dialogCheckboxSquareUnchecked, 0xff737373);
        defaultColors.put(key_dialogCheckboxSquareDisabled, 0xffb0b0b0);
        defaultColors.put(key_dialogRadioBackground, 0xffb3b3b3);
        defaultColors.put(key_dialogRadioBackgroundChecked, 0xff37a9f0);
        defaultColors.put(key_dialogProgressCircle, 0xff289deb);
        defaultColors.put(key_dialogLineProgress, 0xff527da3);
        defaultColors.put(key_dialogLineProgressBackground, 0xffdbdbdb);
        defaultColors.put(key_dialogButton, 0xff4991cc);
        defaultColors.put(key_dialogButtonSelector, 0x0f000000);
        defaultColors.put(key_dialogScrollGlow, 0xfff5f6f7);
        defaultColors.put(key_dialogRoundCheckBox, 0xff4cb4f5);
        defaultColors.put(key_dialogRoundCheckBoxCheck, 0xffffffff);
        defaultColors.put(key_dialogBadgeBackground, 0xff3ec1f9);
        defaultColors.put(key_dialogBadgeText, 0xffffffff);
        defaultColors.put(key_dialogCameraIcon, 0xffffffff);
        defaultColors.put(key_dialog_inlineProgressBackground, 0xf6f0f2f5);
        defaultColors.put(key_dialog_inlineProgress, 0xff6b7378);
        defaultColors.put(key_dialogSearchBackground, 0xfff2f4f5);
        defaultColors.put(key_dialogSearchHint, 0xff98a0a7);
        defaultColors.put(key_dialogSearchIcon, 0xffa1a8af);
        defaultColors.put(key_dialogSearchText, 0xff222222);
        defaultColors.put(key_dialogFloatingButton, 0xff4cb4f5);
        defaultColors.put(key_dialogFloatingButtonPressed, 0x0f000000);
        defaultColors.put(key_dialogFloatingIcon, 0xffffffff);
        defaultColors.put(key_dialogShadowLine, 0x12000000);
        defaultColors.put(key_dialogEmptyImage, 0xff9fa4a8);
        defaultColors.put(key_dialogEmptyText, 0xff8c9094);

        defaultColors.put(key_windowBackgroundWhite, 0xffffffff);
        defaultColors.put(key_windowBackgroundUnchecked, 0xff9da7b1);
        defaultColors.put(key_windowBackgroundChecked, 0xff579ed9);
        defaultColors.put(key_windowBackgroundCheckText, 0xffffffff);
        defaultColors.put(key_progressCircle, 0xff1c93e3);
        defaultColors.put(key_windowBackgroundWhiteGrayIcon, 0xff81868b);
        defaultColors.put(key_windowBackgroundWhiteBlueText, 0xff4092cd);
        defaultColors.put(key_windowBackgroundWhiteBlueText2, 0xff3a95d5);
        defaultColors.put(key_windowBackgroundWhiteBlueText3, 0xff2678b6);
        defaultColors.put(key_windowBackgroundWhiteBlueText4, 0xff1c93e3);
        defaultColors.put(key_windowBackgroundWhiteBlueText5, 0xff4c8eca);
        defaultColors.put(key_windowBackgroundWhiteBlueText6, 0xff3a8ccf);
        defaultColors.put(key_windowBackgroundWhiteBlueText7, 0xff377aae);
        defaultColors.put(key_windowBackgroundWhiteBlueButton, 0xff1e88d3);
        defaultColors.put(key_windowBackgroundWhiteBlueIcon, 0xff379de5);
        defaultColors.put(key_windowBackgroundWhiteGreenText, 0xff26972c);
        defaultColors.put(key_windowBackgroundWhiteGreenText2, 0xff37a818);
        defaultColors.put(key_windowBackgroundWhiteRedText, 0xffcd5a5a);
        defaultColors.put(key_windowBackgroundWhiteRedText2, 0xffdb5151);
        defaultColors.put(key_windowBackgroundWhiteRedText3, 0xffd24949);
        defaultColors.put(key_windowBackgroundWhiteRedText4, 0xffcf3030);
        defaultColors.put(key_windowBackgroundWhiteRedText5, 0xffed3939);
        defaultColors.put(key_windowBackgroundWhiteRedText6, 0xffff6666);
        defaultColors.put(key_windowBackgroundWhiteGrayText, 0xff838c96);
        defaultColors.put(key_windowBackgroundWhiteGrayText2, 0xff8a8a8a);
        defaultColors.put(key_windowBackgroundWhiteGrayText3, 0xff999999);
        defaultColors.put(key_windowBackgroundWhiteGrayText4, 0xff808080);
        defaultColors.put(key_windowBackgroundWhiteGrayText5, 0xffa3a3a3);
        defaultColors.put(key_windowBackgroundWhiteGrayText6, 0xff757575);
        defaultColors.put(key_windowBackgroundWhiteGrayText7, 0xffc6c6c6);
        defaultColors.put(key_windowBackgroundWhiteGrayText8, 0xff6d6d72);
        defaultColors.put(key_windowBackgroundWhiteGrayLine, 0xffdbdbdb);
        defaultColors.put(key_windowBackgroundWhiteBlackText, 0xff222222);
        defaultColors.put(key_windowBackgroundWhiteHintText, 0xffa8a8a8);
        defaultColors.put(key_windowBackgroundWhiteValueText, 0xff3a95d5);
        defaultColors.put(key_windowBackgroundWhiteLinkText, 0xff2678b6);
        defaultColors.put(key_windowBackgroundWhiteLinkSelection, 0x3362a9e3);
        defaultColors.put(key_windowBackgroundWhiteBlueHeader, 0xff3a95d5);
        defaultColors.put(key_windowBackgroundWhiteInputField, 0xffdbdbdb);
        defaultColors.put(key_windowBackgroundWhiteInputFieldActivated, 0xff37a9f0);
        defaultColors.put(key_switchTrack, 0xffb0b5ba);
        defaultColors.put(key_switchTrackChecked, 0xff52ade9);
        defaultColors.put(key_switchTrackBlue, 0xff828e99);
        defaultColors.put(key_switchTrackBlueChecked, 0xff3c88c7);
        defaultColors.put(key_switchTrackBlueThumb, 0xffffffff);
        defaultColors.put(key_switchTrackBlueThumbChecked, 0xffffffff);
        defaultColors.put(key_switchTrackBlueSelector, 0x17404a53);
        defaultColors.put(key_switchTrackBlueSelectorChecked, 0x21024781);
        defaultColors.put(key_switch2Track, 0xfff57e7e);
        defaultColors.put(key_switch2TrackChecked, 0xff52ade9);
        defaultColors.put(key_checkboxSquareBackground, 0xff43a0df);
        defaultColors.put(key_checkboxSquareCheck, 0xffffffff);
        defaultColors.put(key_checkboxSquareUnchecked, 0xff737373);
        defaultColors.put(key_checkboxSquareDisabled, 0xffb0b0b0);
        defaultColors.put(key_listSelector, 0x0f000000);
        defaultColors.put(key_radioBackground, 0xffb3b3b3);
        defaultColors.put(key_radioBackgroundChecked, 0xff37a9f0);
        defaultColors.put(key_windowBackgroundGray, 0xfff0f0f0);
        defaultColors.put(key_windowBackgroundGrayShadow, 0xff000000);
        defaultColors.put(key_emptyListPlaceholder, 0xff959595);
        defaultColors.put(key_divider, 0xffd9d9d9);
        defaultColors.put(key_graySection, 0xffeef3f5);
        defaultColors.put(key_graySectionText, 0xff7f8991);
        defaultColors.put(key_contextProgressInner1, 0xffbfdff6);
        defaultColors.put(key_contextProgressOuter1, 0xff2b96e2);
        defaultColors.put(key_contextProgressInner2, 0xffbfdff6);
        defaultColors.put(key_contextProgressOuter2, 0xffffffff);
        defaultColors.put(key_contextProgressInner3, 0xffb3b3b3);
        defaultColors.put(key_contextProgressOuter3, 0xffffffff);
        defaultColors.put(key_contextProgressInner4, 0xffcacdd0);
        defaultColors.put(key_contextProgressOuter4, 0xff2f3438);
        defaultColors.put(key_fastScrollActive, 0xff52a3db);
        defaultColors.put(key_fastScrollInactive, 0xffc9cdd1);
        defaultColors.put(key_fastScrollText, 0xffffffff);

        defaultColors.put(key_avatar_text, 0xffffffff);

        defaultColors.put(key_avatar_backgroundSaved, 0xff66bffa);
        defaultColors.put(key_avatar_backgroundArchived, 0xffa9b6c1);
        defaultColors.put(key_avatar_backgroundArchivedHidden, 0xff66bffa);
        defaultColors.put(key_avatar_backgroundRed, 0xffe56555);
        defaultColors.put(key_avatar_backgroundOrange, 0xfff28c48);
        defaultColors.put(key_avatar_backgroundViolet, 0xff8e85ee);
        defaultColors.put(key_avatar_backgroundGreen, 0xff76c84d);
        defaultColors.put(key_avatar_backgroundCyan, 0xff5fbed5);
        defaultColors.put(key_avatar_backgroundBlue, 0xff549cdd);
        defaultColors.put(key_avatar_backgroundPink, 0xfff2749a);
        defaultColors.put(key_avatar_backgroundGroupCreateSpanBlue, 0xffe6eff7);

        defaultColors.put(key_avatar_backgroundInProfileBlue, 0xff5085b1);
        defaultColors.put(key_avatar_backgroundActionBarBlue, 0xff598fba);
        defaultColors.put(key_avatar_subtitleInProfileBlue, 0xffd7eafa);
        defaultColors.put(key_avatar_actionBarSelectorBlue, 0xff4981ad);
        defaultColors.put(key_avatar_actionBarIconBlue, 0xffffffff);

        defaultColors.put(key_avatar_nameInMessageRed, 0xffca5650);
        defaultColors.put(key_avatar_nameInMessageOrange, 0xffd87b29);
        defaultColors.put(key_avatar_nameInMessageViolet, 0xff4e92cc);
        defaultColors.put(key_avatar_nameInMessageGreen, 0xff50b232);
        defaultColors.put(key_avatar_nameInMessageCyan, 0xff379eb8);
        defaultColors.put(key_avatar_nameInMessageBlue, 0xff4e92cc);
        defaultColors.put(key_avatar_nameInMessagePink, 0xff4e92cc);

        defaultColors.put(key_actionBarDefault, 0xff527da3);
        defaultColors.put(key_actionBarDefaultIcon, 0xffffffff);
        defaultColors.put(key_actionBarActionModeDefault, 0xffffffff);
        defaultColors.put(key_actionBarActionModeDefaultTop, 0x10000000);
        defaultColors.put(key_actionBarActionModeDefaultIcon, 0xff676a6f);
        defaultColors.put(key_actionBarDefaultTitle, 0xffffffff);
        defaultColors.put(key_actionBarDefaultSubtitle, 0xffd5e8f7);
        defaultColors.put(key_actionBarDefaultSelector, 0xff406d94);
        defaultColors.put(key_actionBarWhiteSelector, 0x2f000000);
        defaultColors.put(key_actionBarDefaultSearch, 0xffffffff);
        defaultColors.put(key_actionBarDefaultSearchPlaceholder, 0x88ffffff);
        defaultColors.put(key_actionBarDefaultSubmenuItem, 0xff222222);
        defaultColors.put(key_actionBarDefaultSubmenuItemIcon, 0xff676b70);
        defaultColors.put(key_actionBarDefaultSubmenuBackground, 0xffffffff);
        defaultColors.put(key_actionBarActionModeDefaultSelector, 0xffe2e2e2);
        defaultColors.put(key_actionBarTabActiveText, 0xffffffff);
        defaultColors.put(key_actionBarTabUnactiveText, 0xffd5e8f7);
        defaultColors.put(key_actionBarTabLine, 0xffffffff);
        defaultColors.put(key_actionBarTabSelector, 0xff406d94);

        defaultColors.put(key_actionBarBrowser, 0xffffffff);

        defaultColors.put(key_actionBarDefaultArchived, 0xff6f7a87);
        defaultColors.put(key_actionBarDefaultArchivedSelector, 0xff5e6772);
        defaultColors.put(key_actionBarDefaultArchivedIcon, 0xffffffff);
        defaultColors.put(key_actionBarDefaultArchivedTitle, 0xffffffff);
        defaultColors.put(key_actionBarDefaultArchivedSearch, 0xffffffff);
        defaultColors.put(key_actionBarDefaultArchivedSearchPlaceholder, 0x88ffffff);

        defaultColors.put(key_chats_onlineCircle, 0xff4bcb1c);
        defaultColors.put(key_chats_unreadCounter, 0xff4ecc5e);
        defaultColors.put(key_chats_unreadCounterMuted, 0xffc6c9cc);
        defaultColors.put(key_chats_unreadCounterText, 0xffffffff);
        defaultColors.put(key_chats_archiveBackground, 0xff66a9e0);
        defaultColors.put(key_chats_archivePinBackground, 0xff9faab3);
        defaultColors.put(key_chats_archiveIcon, 0xffffffff);
        defaultColors.put(key_chats_archiveText, 0xffffffff);
        defaultColors.put(key_chats_name, 0xff222222);
        defaultColors.put(key_chats_nameArchived, 0xff525252);
        defaultColors.put(key_chats_secretName, 0xff00a60e);
        defaultColors.put(key_chats_secretIcon, 0xff19b126);
        defaultColors.put(key_chats_nameIcon, 0xff242424);
        defaultColors.put(key_chats_pinnedIcon, 0xffa8a8a8);
        defaultColors.put(key_chats_message, 0xff8b8d8f);
        defaultColors.put(key_chats_messageArchived, 0xff919191);
        defaultColors.put(key_chats_message_threeLines, 0xff8e9091);
        defaultColors.put(key_chats_draft, 0xffdd4b39);
        defaultColors.put(key_chats_nameMessage, 0xff3c7eb0);
        defaultColors.put(key_chats_nameMessageArchived, 0xff8b8d8f);
        defaultColors.put(key_chats_nameMessage_threeLines, 0xff424449);
        defaultColors.put(key_chats_nameMessageArchived_threeLines, 0xff5e5e5e);
        defaultColors.put(key_chats_attachMessage, 0xff3c7eb0);
        defaultColors.put(key_chats_actionMessage, 0xff3c7eb0);
        defaultColors.put(key_chats_date, 0xff95999C);
        defaultColors.put(key_chats_pinnedOverlay, 0x08000000);
        defaultColors.put(key_chats_tabletSelectedOverlay, 0x0f000000);
        defaultColors.put(key_chats_sentCheck, 0xff46aa36);
        defaultColors.put(key_chats_sentReadCheck, 0xff46aa36);
        defaultColors.put(key_chats_sentClock, 0xff75bd5e);
        defaultColors.put(key_chats_sentError, 0xffd55252);
        defaultColors.put(key_chats_sentErrorIcon, 0xffffffff);
        defaultColors.put(key_chats_verifiedBackground, 0xff33a8e6);
        defaultColors.put(key_chats_verifiedCheck, 0xffffffff);
        defaultColors.put(key_chats_muteIcon, 0xffbdc1c4);
        defaultColors.put(key_chats_mentionIcon, 0xffffffff);
        defaultColors.put(key_chats_menuBackground, 0xffffffff);
        defaultColors.put(key_chats_menuItemText, 0xff444444);
        defaultColors.put(key_chats_menuItemCheck, 0xff598fba);
        defaultColors.put(key_chats_menuItemIcon, 0xff889198);
        defaultColors.put(key_chats_menuName, 0xffffffff);
        defaultColors.put(key_chats_menuPhone, 0xffffffff);
        defaultColors.put(key_chats_menuPhoneCats, 0xffc2e5ff);
        defaultColors.put(key_chats_menuCloud, 0xffffffff);
        defaultColors.put(key_chats_menuCloudBackgroundCats, 0xff427ba9);
        defaultColors.put(key_chats_actionIcon, 0xffffffff);
        defaultColors.put(key_chats_actionBackground, 0xff65a9e0);
        defaultColors.put(key_chats_actionPressedBackground, 0xff569dd6);
        defaultColors.put(key_chats_actionUnreadIcon, 0xff737373);
        defaultColors.put(key_chats_actionUnreadBackground, 0xffffffff);
        defaultColors.put(key_chats_actionUnreadPressedBackground, 0xfff2f2f2);
        defaultColors.put(key_chats_menuTopBackgroundCats, 0xff598fba);
        defaultColors.put(key_chats_archivePullDownBackground, 0xffc6c9cc);
        defaultColors.put(key_chats_archivePullDownBackgroundActive, 0xff66a9e0);

        defaultColors.put(key_chat_attachMediaBanBackground, 0xff464646);
        defaultColors.put(key_chat_attachMediaBanText, 0xffffffff);
        defaultColors.put(key_chat_attachCheckBoxCheck, 0xffffffff);
        defaultColors.put(key_chat_attachCheckBoxBackground, 0xff39b2f7);
        defaultColors.put(key_chat_attachPhotoBackground, 0x08000000);
        defaultColors.put(key_chat_attachActiveTab, 0xff33a7f5);
        defaultColors.put(key_chat_attachUnactiveTab, 0xff92999e);
        defaultColors.put(key_chat_attachPermissionImage, 0xff333333);
        defaultColors.put(key_chat_attachPermissionMark, 0xffe25050);
        defaultColors.put(key_chat_attachPermissionText, 0xff6f777a);
        defaultColors.put(key_chat_attachEmptyImage, 0xffcccccc);

        defaultColors.put(key_chat_attachGalleryBackground, 0xff459df5);
        defaultColors.put(key_chat_attachGalleryIcon, 0xffffffff);
        defaultColors.put(key_chat_attachAudioBackground, 0xffeb6060);
        defaultColors.put(key_chat_attachAudioIcon, 0xffffffff);
        defaultColors.put(key_chat_attachFileBackground, 0xff34b9f1);
        defaultColors.put(key_chat_attachFileIcon, 0xffffffff);
        defaultColors.put(key_chat_attachContactBackground, 0xfff2c04b);
        defaultColors.put(key_chat_attachContactIcon, 0xffffffff);
        defaultColors.put(key_chat_attachLocationBackground, 0xff36c766);
        defaultColors.put(key_chat_attachLocationIcon, 0xffffffff);
        defaultColors.put(key_chat_attachPollBackground, 0xfff2c04b);
        defaultColors.put(key_chat_attachPollIcon, 0xffffffff);


        defaultColors.put(key_chat_status, 0xffd5e8f7);
        defaultColors.put(key_chat_inGreenCall, 0xff00c853);
        defaultColors.put(key_chat_inRedCall, 0xffff4848);
        defaultColors.put(key_chat_outGreenCall, 0xff00c853);
        defaultColors.put(key_chat_shareBackground, 0x66728fa6);
        defaultColors.put(key_chat_shareBackgroundSelected, 0x99728fa6);
        defaultColors.put(key_chat_lockIcon, 0xffffffff);
        defaultColors.put(key_chat_muteIcon, 0xffb1cce3);
        defaultColors.put(key_chat_inBubble, 0xffffffff);
        defaultColors.put(key_chat_inBubbleSelected, 0xffecf7fd);
        defaultColors.put(key_chat_inBubbleShadow, 0xff1d3753);
        defaultColors.put(key_chat_outBubble, 0xffefffde);
        defaultColors.put(key_chat_outBubbleGradientSelectedOverlay, 0x14000000);
        defaultColors.put(key_chat_outBubbleSelected, 0xffd9f7c5);
        defaultColors.put(key_chat_outBubbleShadow, 0xff1e750c);
        defaultColors.put(key_chat_inMediaIcon, 0xffffffff);
        defaultColors.put(key_chat_inMediaIconSelected, 0xffeff8fe);
        defaultColors.put(key_chat_outMediaIcon, 0xffefffde);
        defaultColors.put(key_chat_outMediaIconSelected, 0xffe1f8cf);
        defaultColors.put(key_chat_messageTextIn, 0xff000000);
        defaultColors.put(key_chat_messageTextOut, 0xff000000);
        defaultColors.put(key_chat_messageLinkIn, 0xff2678b6);
        defaultColors.put(key_chat_messageLinkOut, 0xff2678b6);
        defaultColors.put(key_chat_serviceText, 0xffffffff);
        defaultColors.put(key_chat_serviceLink, 0xffffffff);
        defaultColors.put(key_chat_serviceIcon, 0xffffffff);
        defaultColors.put(key_chat_mediaTimeBackground, 0x66000000);
        defaultColors.put(key_chat_outSentCheck, 0xff5db050);
        defaultColors.put(key_chat_outSentCheckSelected, 0xff5db050);
        defaultColors.put(key_chat_outSentCheckRead, 0xff5db050);
        defaultColors.put(key_chat_outSentCheckReadSelected, 0xff5db050);
        defaultColors.put(key_chat_outSentClock, 0xff75bd5e);
        defaultColors.put(key_chat_outSentClockSelected, 0xff75bd5e);
        defaultColors.put(key_chat_inSentClock, 0xffa1aab3);
        defaultColors.put(key_chat_inSentClockSelected, 0xff93bdca);
        defaultColors.put(key_chat_mediaSentCheck, 0xffffffff);
        defaultColors.put(key_chat_mediaSentClock, 0xffffffff);
        defaultColors.put(key_chat_inViews, 0xffa1aab3);
        defaultColors.put(key_chat_inViewsSelected, 0xff93bdca);
        defaultColors.put(key_chat_outViews, 0xff6eb257);
        defaultColors.put(key_chat_outViewsSelected, 0xff6eb257);
        defaultColors.put(key_chat_mediaViews, 0xffffffff);
        defaultColors.put(key_chat_inMenu, 0xffb6bdc5);
        defaultColors.put(key_chat_inMenuSelected, 0xff98c1ce);
        defaultColors.put(key_chat_outMenu, 0xff91ce7e);
        defaultColors.put(key_chat_outMenuSelected, 0xff91ce7e);
        defaultColors.put(key_chat_mediaMenu, 0xffffffff);
        defaultColors.put(key_chat_outInstant, 0xff55ab4f);
        defaultColors.put(key_chat_outInstantSelected, 0xff489943);
        defaultColors.put(key_chat_inInstant, 0xff3a8ccf);
        defaultColors.put(key_chat_inInstantSelected, 0xff3079b5);
        defaultColors.put(key_chat_sentError, 0xffdb3535);
        defaultColors.put(key_chat_sentErrorIcon, 0xffffffff);
        defaultColors.put(key_chat_selectedBackground, 0x280a90f0);
        defaultColors.put(key_chat_previewDurationText, 0xffffffff);
        defaultColors.put(key_chat_previewGameText, 0xffffffff);
        defaultColors.put(key_chat_inPreviewInstantText, 0xff3a8ccf);
        defaultColors.put(key_chat_outPreviewInstantText, 0xff55ab4f);
        defaultColors.put(key_chat_inPreviewInstantSelectedText, 0xff3079b5);
        defaultColors.put(key_chat_outPreviewInstantSelectedText, 0xff489943);
        defaultColors.put(key_chat_secretTimeText, 0xffe4e2e0);
        defaultColors.put(key_chat_stickerNameText, 0xffffffff);
        defaultColors.put(key_chat_botButtonText, 0xffffffff);
        defaultColors.put(key_chat_botProgress, 0xffffffff);
        defaultColors.put(key_chat_inForwardedNameText, 0xff3886c7);
        defaultColors.put(key_chat_outForwardedNameText, 0xff55ab4f);
        defaultColors.put(key_chat_inViaBotNameText, 0xff3a8ccf);
        defaultColors.put(key_chat_outViaBotNameText, 0xff55ab4f);
        defaultColors.put(key_chat_stickerViaBotNameText, 0xffffffff);
        defaultColors.put(key_chat_inReplyLine, 0xff599fd8);
        defaultColors.put(key_chat_outReplyLine, 0xff6eb969);
        defaultColors.put(key_chat_stickerReplyLine, 0xffffffff);
        defaultColors.put(key_chat_inReplyNameText, 0xff3a8ccf);
        defaultColors.put(key_chat_outReplyNameText, 0xff55ab4f);
        defaultColors.put(key_chat_stickerReplyNameText, 0xffffffff);
        defaultColors.put(key_chat_inReplyMessageText, 0xff000000);
        defaultColors.put(key_chat_outReplyMessageText, 0xff000000);
        defaultColors.put(key_chat_inReplyMediaMessageText, 0xffa1aab3);
        defaultColors.put(key_chat_outReplyMediaMessageText, 0xff65b05b);
        defaultColors.put(key_chat_inReplyMediaMessageSelectedText, 0xff89b4c1);
        defaultColors.put(key_chat_outReplyMediaMessageSelectedText, 0xff65b05b);
        defaultColors.put(key_chat_stickerReplyMessageText, 0xffffffff);
        defaultColors.put(key_chat_inPreviewLine, 0xff70b4e8);
        defaultColors.put(key_chat_outPreviewLine, 0xff88c97b);
        defaultColors.put(key_chat_inSiteNameText, 0xff3a8ccf);
        defaultColors.put(key_chat_outSiteNameText, 0xff55ab4f);
        defaultColors.put(key_chat_inContactNameText, 0xff4e9ad4);
        defaultColors.put(key_chat_outContactNameText, 0xff55ab4f);
        defaultColors.put(key_chat_inContactPhoneText, 0xff2f3438);
        defaultColors.put(key_chat_inContactPhoneSelectedText, 0xff2f3438);
        defaultColors.put(key_chat_outContactPhoneText, 0xff354234);
        defaultColors.put(key_chat_outContactPhoneSelectedText, 0xff354234);
        defaultColors.put(key_chat_mediaProgress, 0xffffffff);
        defaultColors.put(key_chat_inAudioProgress, 0xffffffff);
        defaultColors.put(key_chat_outAudioProgress, 0xffefffde);
        defaultColors.put(key_chat_inAudioSelectedProgress, 0xffeff8fe);
        defaultColors.put(key_chat_outAudioSelectedProgress, 0xffe1f8cf);
        defaultColors.put(key_chat_mediaTimeText, 0xffffffff);
        defaultColors.put(key_chat_inTimeText, 0xffa1aab3);
        defaultColors.put(key_chat_outTimeText, 0xff70b15c);
        defaultColors.put(key_chat_adminText, 0xffc0c6cb);
        defaultColors.put(key_chat_adminSelectedText, 0xff89b4c1);
        defaultColors.put(key_chat_inTimeSelectedText, 0xff89b4c1);
        defaultColors.put(key_chat_outTimeSelectedText, 0xff70b15c);
        defaultColors.put(key_chat_inAudioPerformerText, 0xff2f3438);
        defaultColors.put(key_chat_inAudioPerformerSelectedText, 0xff2f3438);
        defaultColors.put(key_chat_outAudioPerformerText, 0xff354234);
        defaultColors.put(key_chat_outAudioPerformerSelectedText, 0xff354234);
        defaultColors.put(key_chat_inAudioTitleText, 0xff4e9ad4);
        defaultColors.put(key_chat_outAudioTitleText, 0xff55ab4f);
        defaultColors.put(key_chat_inAudioDurationText, 0xffa1aab3);
        defaultColors.put(key_chat_outAudioDurationText, 0xff65b05b);
        defaultColors.put(key_chat_inAudioDurationSelectedText, 0xff89b4c1);
        defaultColors.put(key_chat_outAudioDurationSelectedText, 0xff65b05b);
        defaultColors.put(key_chat_inAudioSeekbar, 0xffe4eaf0);
        defaultColors.put(key_chat_inAudioCacheSeekbar, 0x3fe4eaf0);
        defaultColors.put(key_chat_outAudioSeekbar, 0xffbbe3ac);
        defaultColors.put(key_chat_outAudioCacheSeekbar, 0x3fbbe3ac);
        defaultColors.put(key_chat_inAudioSeekbarSelected, 0xffbcdee8);
        defaultColors.put(key_chat_outAudioSeekbarSelected, 0xffa9dd96);
        defaultColors.put(key_chat_inAudioSeekbarFill, 0xff72b5e8);
        defaultColors.put(key_chat_outAudioSeekbarFill, 0xff78c272);
        defaultColors.put(key_chat_inVoiceSeekbar, 0xffdee5eb);
        defaultColors.put(key_chat_outVoiceSeekbar, 0xffbbe3ac);
        defaultColors.put(key_chat_inVoiceSeekbarSelected, 0xffbcdee8);
        defaultColors.put(key_chat_outVoiceSeekbarSelected, 0xffa9dd96);
        defaultColors.put(key_chat_inVoiceSeekbarFill, 0xff72b5e8);
        defaultColors.put(key_chat_outVoiceSeekbarFill, 0xff78c272);
        defaultColors.put(key_chat_inFileProgress, 0xffebf0f5);
        defaultColors.put(key_chat_outFileProgress, 0xffdaf5c3);
        defaultColors.put(key_chat_inFileProgressSelected, 0xffcbeaf6);
        defaultColors.put(key_chat_outFileProgressSelected, 0xffc5eca7);
        defaultColors.put(key_chat_inFileNameText, 0xff4e9ad4);
        defaultColors.put(key_chat_outFileNameText, 0xff55ab4f);
        defaultColors.put(key_chat_inFileInfoText, 0xffa1aab3);
        defaultColors.put(key_chat_outFileInfoText, 0xff65b05b);
        defaultColors.put(key_chat_inFileInfoSelectedText, 0xff89b4c1);
        defaultColors.put(key_chat_outFileInfoSelectedText, 0xff65b05b);
        defaultColors.put(key_chat_inFileBackground, 0xffebf0f5);
        defaultColors.put(key_chat_outFileBackground, 0xffdaf5c3);
        defaultColors.put(key_chat_inFileBackgroundSelected, 0xffcbeaf6);
        defaultColors.put(key_chat_outFileBackgroundSelected, 0xffc5eca7);
        defaultColors.put(key_chat_inVenueInfoText, 0xffa1aab3);
        defaultColors.put(key_chat_outVenueInfoText, 0xff65b05b);
        defaultColors.put(key_chat_inVenueInfoSelectedText, 0xff89b4c1);
        defaultColors.put(key_chat_outVenueInfoSelectedText, 0xff65b05b);
        defaultColors.put(key_chat_mediaInfoText, 0xffffffff);
        defaultColors.put(key_chat_linkSelectBackground, 0x3362a9e3);
        defaultColors.put(key_chat_textSelectBackground, 0x6662a9e3);
        defaultColors.put(key_chat_emojiPanelBackground, 0xfff0f2f5);
        defaultColors.put(key_chat_emojiPanelBadgeBackground, 0xff4da6ea);
        defaultColors.put(key_chat_emojiPanelBadgeText, 0xffffffff);
        defaultColors.put(key_chat_emojiSearchBackground, 0xffe5e9ee);
        defaultColors.put(key_chat_emojiSearchIcon, 0xff94a1af);
        defaultColors.put(key_chat_emojiPanelShadowLine, 0x12000000);
        defaultColors.put(key_chat_emojiPanelEmptyText, 0xff949ba1);
        defaultColors.put(key_chat_emojiPanelIcon, 0xff9da4ab);
        defaultColors.put(key_chat_emojiBottomPanelIcon, 0xff8c9197);
        defaultColors.put(key_chat_emojiPanelIconSelected, 0xff2b97e2);
        defaultColors.put(key_chat_emojiPanelStickerPackSelector, 0xffe2e5e7);
        defaultColors.put(key_chat_emojiPanelStickerPackSelectorLine, 0xff56abf0);
        defaultColors.put(key_chat_emojiPanelBackspace, 0xff8c9197);
        defaultColors.put(key_chat_emojiPanelMasksIcon, 0xffffffff);
        defaultColors.put(key_chat_emojiPanelMasksIconSelected, 0xff62bfe8);
        defaultColors.put(key_chat_emojiPanelTrendingTitle, 0xff222222);
        defaultColors.put(key_chat_emojiPanelStickerSetName, 0xff828b94);
        defaultColors.put(key_chat_emojiPanelStickerSetNameHighlight, 0xff278ddb);
        defaultColors.put(key_chat_emojiPanelStickerSetNameIcon, 0xffb1b6bc);
        defaultColors.put(key_chat_emojiPanelTrendingDescription, 0xff8a8a8a);
        defaultColors.put(key_chat_botKeyboardButtonText, 0xff36474f);
        defaultColors.put(key_chat_botKeyboardButtonBackground, 0xffe4e7e9);
        defaultColors.put(key_chat_botKeyboardButtonBackgroundPressed, 0xffccd1d4);
        defaultColors.put(key_chat_unreadMessagesStartArrowIcon, 0xffa2b5c7);
        defaultColors.put(key_chat_unreadMessagesStartText, 0xff5695cc);
        defaultColors.put(key_chat_unreadMessagesStartBackground, 0xffffffff);
        defaultColors.put(key_chat_inFileIcon, 0xffa2b5c7);
        defaultColors.put(key_chat_inFileSelectedIcon, 0xff87b6c5);
        defaultColors.put(key_chat_outFileIcon, 0xff85bf78);
        defaultColors.put(key_chat_outFileSelectedIcon, 0xff85bf78);
        defaultColors.put(key_chat_inLocationBackground, 0xffebf0f5);
        defaultColors.put(key_chat_inLocationIcon, 0xffa2b5c7);
        defaultColors.put(key_chat_outLocationBackground, 0xffdaf5c3);
        defaultColors.put(key_chat_outLocationIcon, 0xff87bf78);
        defaultColors.put(key_chat_inContactBackground, 0xff72b5e8);
        defaultColors.put(key_chat_inContactIcon, 0xffffffff);
        defaultColors.put(key_chat_outContactBackground, 0xff78c272);
        defaultColors.put(key_chat_outContactIcon, 0xffefffde);
        defaultColors.put(key_chat_outBroadcast, 0xff46aa36);
        defaultColors.put(key_chat_mediaBroadcast, 0xffffffff);
        defaultColors.put(key_chat_searchPanelIcons, 0xff676a6f);
        defaultColors.put(key_chat_searchPanelText, 0xff676a6f);
        defaultColors.put(key_chat_secretChatStatusText, 0xff7f7f7f);
        defaultColors.put(key_chat_fieldOverlayText, 0xff3a8ccf);
        defaultColors.put(key_chat_stickersHintPanel, 0xffffffff);
        defaultColors.put(key_chat_replyPanelIcons, 0xff57a8e6);
        defaultColors.put(key_chat_replyPanelClose, 0xff8e959b);
        defaultColors.put(key_chat_replyPanelName, 0xff3a8ccf);
        defaultColors.put(key_chat_replyPanelMessage, 0xff222222);
        defaultColors.put(key_chat_replyPanelLine, 0xffe8e8e8);
        defaultColors.put(key_chat_messagePanelBackground, 0xffffffff);
        defaultColors.put(key_chat_messagePanelText, 0xff000000);
        defaultColors.put(key_chat_messagePanelHint, 0xffa4acb3);
        defaultColors.put(key_chat_messagePanelCursor, 0xff54a1db);
        defaultColors.put(key_chat_messagePanelShadow, 0xff000000);
        defaultColors.put(key_chat_messagePanelIcons, 0xff8e959b);
        defaultColors.put(key_chat_messagePanelVideoFrame, 0xff4badf7);
        defaultColors.put(key_chat_recordedVoicePlayPause, 0xffffffff);
        defaultColors.put(key_chat_recordedVoicePlayPausePressed, 0xffd9eafb);
        defaultColors.put(key_chat_recordedVoiceDot, 0xffda564d);
        defaultColors.put(key_chat_recordedVoiceBackground, 0xff67b2eb);
        defaultColors.put(key_chat_recordedVoiceProgress, 0xffa2cef8);
        defaultColors.put(key_chat_recordedVoiceProgressInner, 0xffffffff);
        defaultColors.put(key_chat_recordVoiceCancel, 0xff999999);
        defaultColors.put(key_chat_messagePanelSend, 0xff62b0eb);
        defaultColors.put(key_chat_messagePanelVoiceLock, 0xffa4a4a4);
        defaultColors.put(key_chat_messagePanelVoiceLockBackground, 0xffffffff);
        defaultColors.put(key_chat_messagePanelVoiceLockShadow, 0xff000000);
        defaultColors.put(key_chat_recordTime, 0xff4d4c4b);
        defaultColors.put(key_chat_emojiPanelNewTrending, 0xff4da6ea);
        defaultColors.put(key_chat_gifSaveHintText, 0xffffffff);
        defaultColors.put(key_chat_gifSaveHintBackground, 0xcc111111);
        defaultColors.put(key_chat_goDownButton, 0xffffffff);
        defaultColors.put(key_chat_goDownButtonShadow, 0xff000000);
        defaultColors.put(key_chat_goDownButtonIcon, 0xff8e959b);
        defaultColors.put(key_chat_goDownButtonCounter, 0xffffffff);
        defaultColors.put(key_chat_goDownButtonCounterBackground, 0xff4da2e8);
        defaultColors.put(key_chat_messagePanelCancelInlineBot, 0xffadadad);
        defaultColors.put(key_chat_messagePanelVoicePressed, 0xffffffff);
        defaultColors.put(key_chat_messagePanelVoiceBackground, 0xff5795cc);
        defaultColors.put(key_chat_messagePanelVoiceShadow, 0x0d000000);
        defaultColors.put(key_chat_messagePanelVoiceDelete, 0xff737373);
        defaultColors.put(key_chat_messagePanelVoiceDuration, 0xffffffff);
        defaultColors.put(key_chat_inlineResultIcon, 0xff5795cc);
        defaultColors.put(key_chat_topPanelBackground, 0xffffffff);
        defaultColors.put(key_chat_topPanelClose, 0xff8c959a);
        defaultColors.put(key_chat_topPanelLine, 0xff6c9fd2);
        defaultColors.put(key_chat_topPanelTitle, 0xff3a8ccf);
        defaultColors.put(key_chat_topPanelMessage, 0xff999999);
        defaultColors.put(key_chat_reportSpam, 0xffcf5957);
        defaultColors.put(key_chat_addContact, 0xff4a82b5);
        defaultColors.put(key_chat_inLoader, 0xff72b5e8);
        defaultColors.put(key_chat_inLoaderSelected, 0xff65abe0);
        defaultColors.put(key_chat_outLoader, 0xff78c272);
        defaultColors.put(key_chat_outLoaderSelected, 0xff6ab564);
        defaultColors.put(key_chat_inLoaderPhoto, 0xffa2b8c8);
        defaultColors.put(key_chat_inLoaderPhotoSelected, 0xffa2b5c7);
        defaultColors.put(key_chat_inLoaderPhotoIcon, 0xfffcfcfc);
        defaultColors.put(key_chat_inLoaderPhotoIconSelected, 0xffebf0f5);
        defaultColors.put(key_chat_outLoaderPhoto, 0xff85bf78);
        defaultColors.put(key_chat_outLoaderPhotoSelected, 0xff7db870);
        defaultColors.put(key_chat_outLoaderPhotoIcon, 0xffdaf5c3);
        defaultColors.put(key_chat_outLoaderPhotoIconSelected, 0xffc0e8a4);
        defaultColors.put(key_chat_mediaLoaderPhoto, 0x66000000);
        defaultColors.put(key_chat_mediaLoaderPhotoSelected, 0x7f000000);
        defaultColors.put(key_chat_mediaLoaderPhotoIcon, 0xffffffff);
        defaultColors.put(key_chat_mediaLoaderPhotoIconSelected, 0xffd9d9d9);
        defaultColors.put(key_chat_secretTimerBackground, 0xcc3e648e);
        defaultColors.put(key_chat_secretTimerText, 0xffffffff);

        defaultColors.put(key_profile_creatorIcon, 0xff3a95d5);
        defaultColors.put(key_profile_actionIcon, 0xff81868a);
        defaultColors.put(key_profile_actionBackground, 0xffffffff);
        defaultColors.put(key_profile_actionPressedBackground, 0xfff2f2f2);
        defaultColors.put(key_profile_verifiedBackground, 0xffb2d6f8);
        defaultColors.put(key_profile_verifiedCheck, 0xff4983b8);
        defaultColors.put(key_profile_title, 0xffffffff);
        defaultColors.put(key_profile_status, 0xffd7eafa);

        defaultColors.put(key_player_actionBar, 0xffffffff);
        defaultColors.put(key_player_actionBarSelector, 0x0f000000);
        defaultColors.put(key_player_actionBarTitle, 0xff2f3438);
        defaultColors.put(key_player_actionBarTop, 0x99000000);
        defaultColors.put(key_player_actionBarSubtitle, 0xff8a8a8a);
        defaultColors.put(key_player_actionBarItems, 0xff8a8a8a);
        defaultColors.put(key_player_background, 0xffffffff);
        defaultColors.put(key_player_time, 0xff8c9296);
        defaultColors.put(key_player_progressBackground, 0xffe9eff5);
        defaultColors.put(key_player_progressCachedBackground, 0xffe9eff5);
        defaultColors.put(key_player_progress, 0xff4b9fe3);
        defaultColors.put(key_player_placeholder, 0xffa8a8a8);
        defaultColors.put(key_player_placeholderBackground, 0xfff0f0f0);
        defaultColors.put(key_player_button, 0xff333333);
        defaultColors.put(key_player_buttonActive, 0xff4ca8ea);

        defaultColors.put(key_sheet_scrollUp, 0xffe1e4e8);
        defaultColors.put(key_sheet_other, 0xffc9cdd3);

        defaultColors.put(key_files_folderIcon, 0xffffffff);
        defaultColors.put(key_files_folderIconBackground, 0xff5dafeb);
        defaultColors.put(key_files_iconText, 0xffffffff);

        defaultColors.put(key_sessions_devicesImage, 0xff969696);

        defaultColors.put(key_passport_authorizeBackground, 0xff45abef);
        defaultColors.put(key_passport_authorizeBackgroundSelected, 0xff409ddb);
        defaultColors.put(key_passport_authorizeText, 0xffffffff);

        defaultColors.put(key_location_sendLocationBackground, 0xff469df6);
        defaultColors.put(key_location_sendLocationIcon, 0xffffffff);
        defaultColors.put(key_location_sendLocationText, 0xff1c8ad8);
        defaultColors.put(key_location_sendLiveLocationBackground, 0xff4fc244);
        defaultColors.put(key_location_sendLiveLocationIcon, 0xffffffff);
        defaultColors.put(key_location_sendLiveLocationText, 0xff36ab24);
        defaultColors.put(key_location_liveLocationProgress, 0xff359fe5);
        defaultColors.put(key_location_placeLocationBackground, 0xff4ca8ea);
        defaultColors.put(key_location_actionIcon, 0xff3a4045);
        defaultColors.put(key_location_actionActiveIcon, 0xff4290e6);
        defaultColors.put(key_location_actionBackground, 0xffffffff);
        defaultColors.put(key_location_actionPressedBackground, 0xfff2f2f2);

        defaultColors.put(key_dialog_liveLocationProgress, 0xff359fe5);

        defaultColors.put(key_calls_callReceivedGreenIcon, 0xff00c853);
        defaultColors.put(key_calls_callReceivedRedIcon, 0xffff4848);

        defaultColors.put(key_featuredStickers_addedIcon, 0xff50a8eb);
        defaultColors.put(key_featuredStickers_buttonProgress, 0xffffffff);
        defaultColors.put(key_featuredStickers_addButton, 0xff50a8eb);
        defaultColors.put(key_featuredStickers_addButtonPressed, 0xff439bde);
        defaultColors.put(key_featuredStickers_removeButtonText, 0xff5093d3);
        defaultColors.put(key_featuredStickers_buttonText, 0xffffffff);
        defaultColors.put(key_featuredStickers_unread, 0xff4da6ea);

        defaultColors.put(key_inappPlayerPerformer, 0xff2f3438);
        defaultColors.put(key_inappPlayerTitle, 0xff2f3438);
        defaultColors.put(key_inappPlayerBackground, 0xffffffff);
        defaultColors.put(key_inappPlayerPlayPause, 0xff62b0eb);
        defaultColors.put(key_inappPlayerClose, 0xffa8a8a8);

        defaultColors.put(key_returnToCallBackground, 0xff44a1e3);
        defaultColors.put(key_returnToCallText, 0xffffffff);

        defaultColors.put(key_sharedMedia_startStopLoadIcon, 0xff36a2ee);
        defaultColors.put(key_sharedMedia_linkPlaceholder, 0xfff0f3f5);
        defaultColors.put(key_sharedMedia_linkPlaceholderText, 0xffb7bec3);
        defaultColors.put(key_sharedMedia_photoPlaceholder, 0xffedf3f7);
        defaultColors.put(key_sharedMedia_actionMode, 0xff4687b3);

        defaultColors.put(key_checkbox, 0xff5ec245);
        defaultColors.put(key_checkboxCheck, 0xffffffff);
        defaultColors.put(key_checkboxDisabled, 0xffb0b9c2);

        defaultColors.put(key_stickers_menu, 0xffb6bdc5);
        defaultColors.put(key_stickers_menuSelector, 0x0f000000);

        defaultColors.put(key_changephoneinfo_image, 0xffb8bfc5);
        defaultColors.put(key_changephoneinfo_image2, 0xff50a7ea);

        defaultColors.put(key_groupcreate_hintText, 0xffa1aab3);
        defaultColors.put(key_groupcreate_cursor, 0xff52a3db);
        defaultColors.put(key_groupcreate_sectionShadow, 0xff000000);
        defaultColors.put(key_groupcreate_sectionText, 0xff7c8288);
        defaultColors.put(key_groupcreate_spanText, 0xff222222);
        defaultColors.put(key_groupcreate_spanBackground, 0xfff2f2f2);
        defaultColors.put(key_groupcreate_spanDelete, 0xffffffff);

        defaultColors.put(key_contacts_inviteBackground, 0xff55be61);
        defaultColors.put(key_contacts_inviteText, 0xffffffff);

        defaultColors.put(key_login_progressInner, 0xffe1eaf2);
        defaultColors.put(key_login_progressOuter, 0xff62a0d0);

        defaultColors.put(key_musicPicker_checkbox, 0xff29b6f7);
        defaultColors.put(key_musicPicker_checkboxCheck, 0xffffffff);
        defaultColors.put(key_musicPicker_buttonBackground, 0xff5cafea);
        defaultColors.put(key_musicPicker_buttonIcon, 0xffffffff);
        defaultColors.put(key_picker_enabledButton, 0xff19a7e8);
        defaultColors.put(key_picker_disabledButton, 0xff999999);
        defaultColors.put(key_picker_badge, 0xff29b6f7);
        defaultColors.put(key_picker_badgeText, 0xffffffff);

        defaultColors.put(key_chat_botSwitchToInlineText, 0xff4391cc);

        defaultColors.put(key_undo_background, 0xea272f38);
        defaultColors.put(key_undo_cancelColor, 0xff85caff);
        defaultColors.put(key_undo_infoColor, 0xffffffff);

        defaultColors.put(key_wallet_blackBackground, 0xff000000);
        defaultColors.put(key_wallet_graySettingsBackground, 0xfff0f0f0);
        defaultColors.put(key_wallet_grayBackground, 0xff292929);
        defaultColors.put(key_wallet_whiteBackground, 0xffffffff);
        defaultColors.put(key_wallet_blackBackgroundSelector, 0x40ffffff);
        defaultColors.put(key_wallet_whiteText, 0xffffffff);
        defaultColors.put(key_wallet_blackText, 0xff222222);
        defaultColors.put(key_wallet_statusText, 0xff808080);
        defaultColors.put(key_wallet_grayText, 0xff777777);
        defaultColors.put(key_wallet_grayText2, 0xff666666);
        defaultColors.put(key_wallet_greenText, 0xff37a818);
        defaultColors.put(key_wallet_redText, 0xffdb4040);
        defaultColors.put(key_wallet_dateText, 0xff999999);
        defaultColors.put(key_wallet_commentText, 0xff999999);
        defaultColors.put(key_wallet_releaseBackground, 0xff307cbb);
        defaultColors.put(key_wallet_pullBackground, 0xff212121);
        defaultColors.put(key_wallet_buttonBackground, 0xff47a1e6);
        defaultColors.put(key_wallet_buttonPressedBackground, 0xff2b8cd6);
        defaultColors.put(key_wallet_buttonText, 0xffffffff);
        defaultColors.put(key_wallet_addressConfirmBackground, 0x0d000000);
        defaultColors.put(key_chat_outTextSelectionHighlight, 0x2E3F9923);
        defaultColors.put(key_chat_inTextSelectionHighlight, 0x5062A9E3);
        defaultColors.put(key_chat_TextSelectionCursor, 0xFF419FE8);

        fallbackKeys.put(key_chat_adminText, key_chat_inTimeText);
        fallbackKeys.put(key_chat_adminSelectedText, key_chat_inTimeSelectedText);
        fallbackKeys.put(key_player_progressCachedBackground, key_player_progressBackground);
        fallbackKeys.put(key_chat_inAudioCacheSeekbar, key_chat_inAudioSeekbar);
        fallbackKeys.put(key_chat_outAudioCacheSeekbar, key_chat_outAudioSeekbar);
        fallbackKeys.put(key_chat_emojiSearchBackground, key_chat_emojiPanelStickerPackSelector);
        fallbackKeys.put(key_location_sendLiveLocationIcon, key_location_sendLocationIcon);
        fallbackKeys.put(key_changephoneinfo_image2, key_featuredStickers_addButton);
        fallbackKeys.put(key_graySectionText, key_windowBackgroundWhiteGrayText2);
        fallbackKeys.put(key_chat_inMediaIcon, key_chat_inBubble);
        fallbackKeys.put(key_chat_outMediaIcon, key_chat_outBubble);
        fallbackKeys.put(key_chat_inMediaIconSelected, key_chat_inBubbleSelected);
        fallbackKeys.put(key_chat_outMediaIconSelected, key_chat_outBubbleSelected);
        fallbackKeys.put(key_chats_actionUnreadIcon, key_profile_actionIcon);
        fallbackKeys.put(key_chats_actionUnreadBackground, key_profile_actionBackground);
        fallbackKeys.put(key_chats_actionUnreadPressedBackground, key_profile_actionPressedBackground);
        fallbackKeys.put(key_dialog_inlineProgressBackground, key_windowBackgroundGray);
        fallbackKeys.put(key_dialog_inlineProgress, key_chats_menuItemIcon);
        fallbackKeys.put(key_groupcreate_spanDelete, key_chats_actionIcon);
        fallbackKeys.put(key_sharedMedia_photoPlaceholder, key_windowBackgroundGray);
        fallbackKeys.put(key_chat_attachPollBackground, key_chat_attachAudioBackground);
        fallbackKeys.put(key_chat_attachPollIcon, key_chat_attachAudioIcon);
        fallbackKeys.put(key_chats_onlineCircle, key_windowBackgroundWhiteBlueText);
        fallbackKeys.put(key_windowBackgroundWhiteBlueButton, key_windowBackgroundWhiteValueText);
        fallbackKeys.put(key_windowBackgroundWhiteBlueIcon, key_windowBackgroundWhiteValueText);
        fallbackKeys.put(key_undo_background, key_chat_gifSaveHintBackground);
        fallbackKeys.put(key_undo_cancelColor, key_chat_gifSaveHintText);
        fallbackKeys.put(key_undo_infoColor, key_chat_gifSaveHintText);
        fallbackKeys.put(key_windowBackgroundUnchecked, key_windowBackgroundWhite);
        fallbackKeys.put(key_windowBackgroundChecked, key_windowBackgroundWhite);
        fallbackKeys.put(key_switchTrackBlue, key_switchTrack);
        fallbackKeys.put(key_switchTrackBlueChecked, key_switchTrackChecked);
        fallbackKeys.put(key_switchTrackBlueThumb, key_windowBackgroundWhite);
        fallbackKeys.put(key_switchTrackBlueThumbChecked, key_windowBackgroundWhite);
        fallbackKeys.put(key_windowBackgroundCheckText, key_windowBackgroundWhiteBlackText);
        fallbackKeys.put(key_contextProgressInner4, key_contextProgressInner1);
        fallbackKeys.put(key_contextProgressOuter4, key_contextProgressOuter1);
        fallbackKeys.put(key_switchTrackBlueSelector, key_listSelector);
        fallbackKeys.put(key_switchTrackBlueSelectorChecked, key_listSelector);
        fallbackKeys.put(key_chat_emojiBottomPanelIcon, key_chat_emojiPanelIcon);
        fallbackKeys.put(key_chat_emojiSearchIcon, key_chat_emojiPanelIcon);
        fallbackKeys.put(key_chat_emojiPanelStickerSetNameHighlight, key_windowBackgroundWhiteBlueText4);
        fallbackKeys.put(key_chat_emojiPanelStickerPackSelectorLine, key_chat_emojiPanelIconSelected);
        fallbackKeys.put(key_sharedMedia_actionMode, key_actionBarDefault);
        fallbackKeys.put(key_sheet_scrollUp, key_chat_emojiPanelStickerPackSelector);
        fallbackKeys.put(key_sheet_other, key_player_actionBarItems);
        fallbackKeys.put(key_dialogSearchBackground, key_chat_emojiPanelStickerPackSelector);
        fallbackKeys.put(key_dialogSearchHint, key_chat_emojiPanelIcon);
        fallbackKeys.put(key_dialogSearchIcon, key_chat_emojiPanelIcon);
        fallbackKeys.put(key_dialogSearchText, key_windowBackgroundWhiteBlackText);
        fallbackKeys.put(key_dialogFloatingButton, key_dialogRoundCheckBox);
        fallbackKeys.put(key_dialogFloatingButtonPressed, key_dialogRoundCheckBox);
        fallbackKeys.put(key_dialogFloatingIcon, key_dialogRoundCheckBoxCheck);
        fallbackKeys.put(key_dialogShadowLine, key_chat_emojiPanelShadowLine);
        fallbackKeys.put(key_actionBarDefaultArchived, key_actionBarDefault);
        fallbackKeys.put(key_actionBarDefaultArchivedSelector, key_actionBarDefaultSelector);
        fallbackKeys.put(key_actionBarDefaultArchivedIcon, key_actionBarDefaultIcon);
        fallbackKeys.put(key_actionBarDefaultArchivedTitle, key_actionBarDefaultTitle);
        fallbackKeys.put(key_actionBarDefaultArchivedSearch, key_actionBarDefaultSearch);
        fallbackKeys.put(key_actionBarDefaultArchivedSearchPlaceholder, key_actionBarDefaultSearchPlaceholder);
        fallbackKeys.put(key_chats_message_threeLines, key_chats_message);
        fallbackKeys.put(key_chats_nameMessage_threeLines, key_chats_nameMessage);
        fallbackKeys.put(key_chats_nameArchived, key_chats_name);
        fallbackKeys.put(key_chats_nameMessageArchived, key_chats_nameMessage);
        fallbackKeys.put(key_chats_nameMessageArchived_threeLines, key_chats_nameMessage);
        fallbackKeys.put(key_chats_messageArchived, key_chats_message);
        fallbackKeys.put(key_avatar_backgroundArchived, key_chats_unreadCounterMuted);
        fallbackKeys.put(key_chats_archiveBackground, key_chats_actionBackground);
        fallbackKeys.put(key_chats_archivePinBackground, key_chats_unreadCounterMuted);
        fallbackKeys.put(key_chats_archiveIcon, key_chats_actionIcon);
        fallbackKeys.put(key_chats_archiveText, key_chats_actionIcon);
        fallbackKeys.put(key_actionBarDefaultSubmenuItemIcon, key_dialogIcon);
        fallbackKeys.put(key_checkboxDisabled, key_chats_unreadCounterMuted);
        fallbackKeys.put(key_chat_status, key_actionBarDefaultSubtitle);
        fallbackKeys.put(key_chat_inGreenCall, key_calls_callReceivedGreenIcon);
        fallbackKeys.put(key_chat_inRedCall, key_calls_callReceivedRedIcon);
        fallbackKeys.put(key_chat_outGreenCall, key_calls_callReceivedGreenIcon);
        fallbackKeys.put(key_actionBarTabActiveText, key_actionBarDefaultTitle);
        fallbackKeys.put(key_actionBarTabUnactiveText, key_actionBarDefaultSubtitle);
        fallbackKeys.put(key_actionBarTabLine, key_actionBarDefaultTitle);
        fallbackKeys.put(key_actionBarTabSelector, key_actionBarDefaultSelector);
        fallbackKeys.put(key_profile_status, key_avatar_subtitleInProfileBlue);
        fallbackKeys.put(key_chats_menuTopBackgroundCats, key_avatar_backgroundActionBarBlue);
        //fallbackKeys.put(key_chat_attachActiveTab, 0xff33a7f5);
        //fallbackKeys.put(key_chat_attachUnactiveTab, 0xff92999e);
        fallbackKeys.put(key_chat_attachPermissionImage, key_dialogTextBlack);
        fallbackKeys.put(key_chat_attachPermissionMark, key_chat_sentError);
        fallbackKeys.put(key_chat_attachPermissionText, key_dialogTextBlack);
        fallbackKeys.put(key_chat_attachEmptyImage, key_emptyListPlaceholder);
        fallbackKeys.put(key_actionBarBrowser, key_actionBarDefault);
        fallbackKeys.put(key_chats_sentReadCheck, key_chats_sentCheck);
        fallbackKeys.put(key_chat_outSentCheckRead, key_chat_outSentCheck);
        fallbackKeys.put(key_chat_outSentCheckReadSelected, key_chat_outSentCheckSelected);
        fallbackKeys.put(key_chats_archivePullDownBackground, key_chats_unreadCounterMuted);
        fallbackKeys.put(key_chats_archivePullDownBackgroundActive, key_chats_actionBackground);
        fallbackKeys.put(key_avatar_backgroundArchivedHidden, key_avatar_backgroundSaved);
        fallbackKeys.put(key_featuredStickers_removeButtonText, key_featuredStickers_addButtonPressed);
        fallbackKeys.put(key_dialogEmptyImage, key_player_time);
        fallbackKeys.put(key_dialogEmptyText, key_player_time);
        fallbackKeys.put(key_location_actionIcon, key_dialogTextBlack);
        fallbackKeys.put(key_location_actionActiveIcon, key_windowBackgroundWhiteBlueText7);
        fallbackKeys.put(key_location_actionBackground, key_dialogBackground);
        fallbackKeys.put(key_location_actionPressedBackground, key_dialogBackgroundGray);
        fallbackKeys.put(key_location_sendLocationText, key_windowBackgroundWhiteBlueText7);
        fallbackKeys.put(key_location_sendLiveLocationText, key_windowBackgroundWhiteGreenText);
        fallbackKeys.put(key_chat_outTextSelectionHighlight, key_chat_textSelectBackground);
        fallbackKeys.put(key_chat_inTextSelectionHighlight, key_chat_textSelectBackground);
        fallbackKeys.put(key_chat_TextSelectionCursor, key_chat_messagePanelCursor);

        themeAccentExclusionKeys.addAll(Arrays.asList(keys_avatar_background));
        themeAccentExclusionKeys.addAll(Arrays.asList(keys_avatar_nameInMessage));
        themeAccentExclusionKeys.add(key_chat_attachFileBackground);
        themeAccentExclusionKeys.add(key_chat_attachGalleryBackground);
        themeAccentExclusionKeys.add(key_chat_shareBackground);
        themeAccentExclusionKeys.add(key_chat_shareBackgroundSelected);

        myMessagesColorKeys.add(key_chat_outGreenCall);
        myMessagesColorKeys.add(key_chat_outBubble);
        myMessagesColorKeys.add(key_chat_outBubbleSelected);
        myMessagesColorKeys.add(key_chat_outBubbleShadow);
        myMessagesColorKeys.add(key_chat_outBubbleGradient);
        myMessagesColorKeys.add(key_chat_outSentCheck);
        myMessagesColorKeys.add(key_chat_outSentCheckSelected);
        myMessagesColorKeys.add(key_chat_outSentCheckRead);
        myMessagesColorKeys.add(key_chat_outSentCheckReadSelected);
        myMessagesColorKeys.add(key_chat_outSentClock);
        myMessagesColorKeys.add(key_chat_outSentClockSelected);
        myMessagesColorKeys.add(key_chat_outMediaIcon);
        myMessagesColorKeys.add(key_chat_outMediaIconSelected);
        myMessagesColorKeys.add(key_chat_outViews);
        myMessagesColorKeys.add(key_chat_outViewsSelected);
        myMessagesColorKeys.add(key_chat_outMenu);
        myMessagesColorKeys.add(key_chat_outMenuSelected);
        myMessagesColorKeys.add(key_chat_outInstant);
        myMessagesColorKeys.add(key_chat_outInstantSelected);
        myMessagesColorKeys.add(key_chat_outPreviewInstantText);
        myMessagesColorKeys.add(key_chat_outPreviewInstantSelectedText);
        myMessagesColorKeys.add(key_chat_outForwardedNameText);
        myMessagesColorKeys.add(key_chat_outViaBotNameText);
        myMessagesColorKeys.add(key_chat_outReplyLine);
        myMessagesColorKeys.add(key_chat_outReplyNameText);
        myMessagesColorKeys.add(key_chat_outReplyMessageText);
        myMessagesColorKeys.add(key_chat_outReplyMediaMessageText);
        myMessagesColorKeys.add(key_chat_outReplyMediaMessageSelectedText);
        myMessagesColorKeys.add(key_chat_outPreviewLine);
        myMessagesColorKeys.add(key_chat_outSiteNameText);
        myMessagesColorKeys.add(key_chat_outContactNameText);
        myMessagesColorKeys.add(key_chat_outContactPhoneText);
        myMessagesColorKeys.add(key_chat_outContactPhoneSelectedText);
        myMessagesColorKeys.add(key_chat_outAudioProgress);
        myMessagesColorKeys.add(key_chat_outAudioSelectedProgress);
        myMessagesColorKeys.add(key_chat_outTimeText);
        myMessagesColorKeys.add(key_chat_outTimeSelectedText);
        myMessagesColorKeys.add(key_chat_outAudioPerformerText);
        myMessagesColorKeys.add(key_chat_outAudioPerformerSelectedText);
        myMessagesColorKeys.add(key_chat_outAudioTitleText);
        myMessagesColorKeys.add(key_chat_outAudioDurationText);
        myMessagesColorKeys.add(key_chat_outAudioDurationSelectedText);
        myMessagesColorKeys.add(key_chat_outAudioSeekbar);
        myMessagesColorKeys.add(key_chat_outAudioCacheSeekbar);
        myMessagesColorKeys.add(key_chat_outAudioSeekbarSelected);
        myMessagesColorKeys.add(key_chat_outAudioSeekbarFill);
        myMessagesColorKeys.add(key_chat_outVoiceSeekbar);
        myMessagesColorKeys.add(key_chat_outVoiceSeekbarSelected);
        myMessagesColorKeys.add(key_chat_outVoiceSeekbarFill);
        myMessagesColorKeys.add(key_chat_outFileProgress);
        myMessagesColorKeys.add(key_chat_outFileProgressSelected);
        myMessagesColorKeys.add(key_chat_outFileNameText);
        myMessagesColorKeys.add(key_chat_outFileInfoText);
        myMessagesColorKeys.add(key_chat_outFileInfoSelectedText);
        myMessagesColorKeys.add(key_chat_outFileBackground);
        myMessagesColorKeys.add(key_chat_outFileBackgroundSelected);
        myMessagesColorKeys.add(key_chat_outVenueInfoText);
        myMessagesColorKeys.add(key_chat_outVenueInfoSelectedText);
        myMessagesColorKeys.add(key_chat_outLoader);
        myMessagesColorKeys.add(key_chat_outLoaderSelected);
        myMessagesColorKeys.add(key_chat_outLoaderPhoto);
        myMessagesColorKeys.add(key_chat_outLoaderPhotoSelected);
        myMessagesColorKeys.add(key_chat_outLoaderPhotoIcon);
        myMessagesColorKeys.add(key_chat_outLoaderPhotoIconSelected);
        myMessagesColorKeys.add(key_chat_outLocationBackground);
        myMessagesColorKeys.add(key_chat_outLocationIcon);
        myMessagesColorKeys.add(key_chat_outContactBackground);
        myMessagesColorKeys.add(key_chat_outContactIcon);
        myMessagesColorKeys.add(key_chat_outFileIcon);
        myMessagesColorKeys.add(key_chat_outFileSelectedIcon);
        myMessagesColorKeys.add(key_chat_outBroadcast);
        myMessagesColorKeys.add(key_chat_messageTextOut);
        myMessagesColorKeys.add(key_chat_messageLinkOut);

        themes = new ArrayList<>();
        otherThemes = new ArrayList<>();
        themesDict = new HashMap<>();
        currentColorsNoAccent = new HashMap<>();
        currentColors = new HashMap<>();

        SharedPreferences themeConfig = ApplicationLoader.applicationContext.getSharedPreferences("themeconfig", Activity.MODE_PRIVATE);

        ThemeInfo themeInfo = new ThemeInfo();
        themeInfo.name = "Blue";
        themeInfo.assetName = "bluebubbles.attheme";
        themeInfo.previewBackgroundColor = 0xff95beec;
        themeInfo.previewInColor = 0xffffffff;
        themeInfo.previewOutColor = 0xffd0e6ff;
        themeInfo.firstAccentIsDefault = true;
        themeInfo.currentAccentId = DEFALT_THEME_ACCENT_ID;
        themeInfo.sortIndex = 1;
        themeInfo.setAccentColorOptions(
                new int[]    { 0xFF5890C5,                     0xFF239853,                    0xFFCE5E82,                    0xFF7F63C3,                    0xFF2491AD,                    0xFF299C2F,                    0xFF8854B4, 0xFF328ACF, 0xFF43ACC7, 0xFF52AC44, 0xFFCD5F93, 0xFFD28036, 0xFF8366CC, 0xFFCE4E57, 0xFFD3AE40, 0xFF7B88AB },
                new int[]    { 0xFFB8E18D,                     0xFFFAFBCC,                    0xFFFFF9DC,                    0xFFC14F6E,                    0xFFD1BD1B,                    0xFFFFFAC9,                    0xFFFCF6D8, 0x00000000, 0x00000000, 0x00000000, 0x00000000, 0x00000000, 0x00000000, 0x00000000, 0x00000000, 0x00000000 },
                new int[]    { 0x00000000,                     0xFFF2FBC9,                    0xFFFBF4DF, 	                         0,	                             0,                    0xFFFDEDB4,                    0xFFFCF7B6, 0x00000000, 0x00000000, 0x00000000, 0x00000000, 0x00000000, 0x00000000, 0x00000000, 0x00000000, 0x00000000 },
                new int[]    { 0x00000000,                     0xFFDFE2A0,                    0xFFE2B991,                    0xFFD7C1E9,                    0xFFDCD1C0,                    0xFFEFB576,                    0xFFC0A2D1, 0x00000000, 0x00000000, 0x00000000, 0x00000000, 0x00000000, 0x00000000, 0x00000000, 0x00000000, 0x00000000 },
                new int[]    { 0x00000000,                     0xFFC1E1A3,                    0xFFEBE2BA,                    0xFFE8CDD6,                    0xFFE0DFC6,                    0xFFECE771,                    0xFFDECCDE, 0x00000000, 0x00000000, 0x00000000, 0x00000000, 0x00000000, 0x00000000, 0x00000000, 0x00000000, 0x00000000 },
                new int[]    {         99,                              9,                            10,                            11,                            12,                            13,                            14,          0,          1,          2,          3,          4,          5,          6,          7,          8 },
                new String[] {         "",  "p-pXcflrmFIBAAAAvXYQk-mCwZU", "JqSUrO0-mFIBAAAAWwTvLzoWGQI", "O-wmAfBPSFADAAAA4zINVfD_bro", "RepJ5uE_SVABAAAAr4d0YhgB850", "-Xc-np9y2VMCAAAARKr0yNNPYW0", "dhf9pceaQVACAAAAbzdVo4SCiZA",         "",         "",         "",         "",         "",         "",         "",         "",         "" },
                new int[]    {          0,                            180,                            45,                             0,                            45,                           180,                             0,          0,          0,          0,          0,          0,          0,          0,          0,          0 },
                new int[]    {          0,                             52,                            46,                            57,                            45,                            64,                            52,          0,          0,          0,          0,          0,          0,          0,          0,          0 }
                );
        themes.add(currentDayTheme = currentTheme = defaultTheme = themeInfo);
        themesDict.put("Blue", themeInfo);

        themeInfo = new ThemeInfo();
        themeInfo.name = "Dark Blue";
        themeInfo.assetName = "darkblue.attheme";
        themeInfo.previewBackgroundColor = 0xff5f6e82;
        themeInfo.previewInColor = 0xff76869c;
        themeInfo.previewOutColor = 0xff82a8e3;
        themeInfo.sortIndex = 3;
        themeInfo.setAccentColorOptions(
                new int[]    {                    0xFF927BD4,                    0xFF698AFB,                    0xFF23A7F0,                    0xFF7B71D1,                    0xFF69B955,                    0xFF2990EA,                    0xFF7082E9,                    0xFF66BAED, 0xff3685fa, 0xff46c8ed, 0xff4ab841, 0xffeb7cb1, 0xffee902a, 0xffa281f0, 0xffd34324, 0xffeebd34, 0xff7f8fab, 0xff3581e3 },
                new int[]    {                    0xFF9D5C99,                    0xFF635545,                    0xFF31818B,                    0xFFAD6426,                    0xFF4A7034,                    0xFF335D82,                    0xFF36576F,                    0xFF597563, 0x00000000, 0x00000000, 0x00000000, 0x00000000, 0x00000000, 0x00000000, 0x00000000, 0x00000000, 0x00000000, 0x00000000 },
                new int[]    {                    0xFF604DA8,                    0xFF685D4C,                    0xFF1B6080,                    0xFF99354E,                    0xFF275D3B,                    0xFF317A98,                    0xFF376E87,                    0xFF5E7370, 0x00000000, 0x00000000, 0x00000000, 0x00000000, 0x00000000, 0x00000000, 0x00000000, 0x00000000, 0x00000000, 0x00000000 },
                new int[]    {                    0xFF28212E,                    0xFF171A22,                    0xFF071E1F,                    0xFF100F13,                    0xFF141D12,                    0xFF07121C,                    0xFF1E2029,                    0xFF020403, 0x00000000, 0x00000000, 0x00000000, 0x00000000, 0x00000000, 0x00000000, 0x00000000, 0x00000000, 0x00000000, 0x00000000 },
                new int[]    {                    0xFF121013,                    0xFF26262E,                    0xFF141D26,                    0xFF221E24,                    0xFF1A2114,                    0xFF1C2630,                    0xFF141518,                    0xFF151C1F, 0x00000000, 0x00000000, 0x00000000, 0x00000000, 0x00000000, 0x00000000, 0x00000000, 0x00000000, 0x00000000, 0x00000000 },
                new int[]    {                            11,                            12,                            13,                            14,                            15,                            16,                            17,                            18,          0,          1,          2,          3,          4,          5,          6,          7,          8,          9 },
                new String[] { "O-wmAfBPSFADAAAA4zINVfD_bro", "RepJ5uE_SVABAAAAr4d0YhgB850", "dk_wwlghOFACAAAAfz9xrxi6euw", "9LW_RcoOSVACAAAAFTk3DTyXN-M", "PllZ-bf_SFAEAAAA8crRfwZiDNg", "-Xc-np9y2VMCAAAARKr0yNNPYW0", "kO4jyq55SFABAAAA0WEpcLfahXk", "CJNyxPMgSVAEAAAAvW9sMwc51cw",         "",         "",         "",         "",         "",         "",         "",         "",         "",         "" },
                new int[]    {                           225,                            45,                           225,                           135,                            45,                           225,                            45,                             0,          0,          0,          0,          0,          0,          0,          0,          0,          0,          0 },
                new int[]    {                            40,                            40,                            31,                            50,                            25,                            34,                            35,                            50,          0,          0,          0,          0,          0,          0,          0,          0,          0,          0 }
                );
        themes.add(themeInfo);
        themesDict.put("Dark Blue", currentNightTheme = themeInfo);

<<<<<<< HEAD
        if (true) {
            themeInfo = new ThemeInfo();
            themeInfo.name = "Graphite";
            themeInfo.assetName = "graphite.attheme";
            themeInfo.previewBackgroundColor = 0xff7a7e89;
            themeInfo.previewInColor = 0xff989ba3;
            themeInfo.previewOutColor = 0xffa4bff9;
            themeInfo.sortIndex = 3;
            themes.add(themeInfo);
            themesDict.put("Graphite", themeInfo);
        }

=======
>>>>>>> cc1dc357
        themeInfo = new ThemeInfo();
        themeInfo.name = "Arctic Blue";
        themeInfo.assetName = "arctic.attheme";
        themeInfo.previewBackgroundColor = 0xffe1e9f0;
        themeInfo.previewInColor = 0xffffffff;
        themeInfo.previewOutColor = 0xff6ca1eb;
        themeInfo.sortIndex = 5;
        themeInfo.setAccentColorOptions(
                new int[]    {                    0xFF40B1E2,                    0xFF41B05D,                    0xFFCE8C20,                    0xFF57A3EB,                    0xFFDE8534,                    0xFFCC6189, 0xFF3490EB, 0xFF43ACC7, 0xFF52AC44, 0xFFCD5F93, 0xFFD28036, 0xFF8366CC, 0xFFCE4E57, 0xFFD3AE40, 0xFF7B88AB },
                new int[]    {                    0xFF319FCA,                    0xFF28A359,                    0xFF8C5A3F,                    0xFF3085D3,                    0xFFC95870,                    0xFF7871CD, 0x00000000, 0x00000000, 0x00000000, 0x00000000, 0x00000000, 0x00000000, 0x00000000, 0x00000000, 0x00000000 },
                new int[]    {                    0xFF4EBEE2,                    0xFF6BBC59,                    0xFF9E563C,                    0xFF48C2D8,                    0xFFD87047,                    0xFFBE6EAF, 0x00000000, 0x00000000, 0x00000000, 0x00000000, 0x00000000, 0x00000000, 0x00000000, 0x00000000, 0x00000000 },
                new int[]    {                    0xFFB4E3F0,                    0xFFDDDEAA,                    0xFFDACCA1,                    0xFFE3F3F3,                    0xFFEEE5B0,                    0xFFE5DFEC, 0x00000000, 0x00000000, 0x00000000, 0x00000000, 0x00000000, 0x00000000, 0x00000000, 0x00000000, 0x00000000 },
                new int[]    {                    0xFFF1FDFC,                    0xFFC9E9B6,                    0xFFE2E1BE,                    0xFFC8E6EE,                    0xFFEEBEAA,                    0xFFE1C6EC, 0x00000000, 0x00000000, 0x00000000, 0x00000000, 0x00000000, 0x00000000, 0x00000000, 0x00000000, 0x00000000 },
                new int[]    {                             9,                            10,                            11,                            12,                            13,                            14,          0,          1,          2,          3,          4,          5,          6,          7,          8 },
                new String[] { "MIo6r0qGSFAFAAAAtL8TsDzNX60", "dhf9pceaQVACAAAAbzdVo4SCiZA", "fqv01SQemVIBAAAApND8LDRUhRU", "p-pXcflrmFIBAAAAvXYQk-mCwZU", "JqSUrO0-mFIBAAAAWwTvLzoWGQI", "F5oWoCs7QFACAAAAgf2bD_mg8Bw",         "",         "",         "",         "",         "",         "",         "",         "",         "" },
                new int[]    {                           315,                           315,                           225,                           315,                             0,                          180 ,          0,          0,          0,          0,          0,          0,          0,          0,          0 },
                new int[]    {                            50,                            50,                            58,                            47,                            46,                            50,          0,          0,          0,          0,          0,          0,          0,          0,          0 }
                );
        themes.add(themeInfo);
        themesDict.put("Arctic Blue", themeInfo);

        themeInfo = new ThemeInfo();
        themeInfo.name = "Day";
        themeInfo.assetName = "day.attheme";
        themeInfo.previewBackgroundColor = 0xffffffff;
        themeInfo.previewInColor = 0xffebeef4;
        themeInfo.previewOutColor = 0xff7cb2fe;
        themeInfo.sortIndex = 2;
        themeInfo.setAccentColorOptions(
                new int[]    { 0xFF56A2C9, 0xFFCC6E83, 0xFFD08E47, 0xFFCC6462, 0xFF867CD2, 0xFF4C91DF, 0xFF57B4D9, 0xFF54B169, 0xFFD9BF3F, 0xFFCC6462, 0xFFCC6E83, 0xFF9B7BD2, 0xFFD79144, 0xFF7B88AB },
                new int[]    { 0xFF6580DC, 0xFF6C6DD2, 0xFFCB5481, 0xFFC34A4A, 0xFF5C8EDF, 0x00000000, 0x00000000, 0x00000000, 0x00000000, 0x00000000, 0x00000000, 0x00000000, 0x00000000, 0x00000000 },
                new int[]    { 0xFF3EC1D6, 0xFFC86994, 0xFFDBA12F, 0xFFD08E3B, 0xFF51B5CB, 0x00000000, 0x00000000, 0x00000000, 0x00000000, 0x00000000, 0x00000000, 0x00000000, 0x00000000, 0x00000000 },
                new int[]    { 0x00000000, 0x00000000, 0x00000000, 0x00000000, 0x00000000, 0x00000000, 0x00000000, 0x00000000, 0x00000000, 0x00000000, 0x00000000, 0x00000000, 0x00000000, 0x00000000 },
                new int[]    { 0x00000000, 0x00000000, 0x00000000, 0x00000000, 0x00000000, 0x00000000, 0x00000000, 0x00000000, 0x00000000, 0x00000000, 0x00000000, 0x00000000, 0x00000000, 0x00000000 },
                new int[]    {          9,         10,         11,         12,         13,          0,          1,          2,          3,          4,          5,          6,          7,          8 },
                new String[] {         "",         "",         "",         "",         "",         "",         "",         "",         "",         "",         "",         "",         "",         "" },
                new int[]    {          0,          0,          0,          0,          0,          0,          0,          0,          0,          0,          0,          0,          0,          0 },
                new int[]    {          0,          0,          0,          0,          0,          0,          0,          0,          0,          0,          0,          0,          0,          0 }
                );
        themes.add(themeInfo);
        themesDict.put("Day", themeInfo);

        themeInfo = new ThemeInfo();
        themeInfo.name = "Night";
        themeInfo.assetName = "night.attheme";
        themeInfo.previewBackgroundColor = 0xff535659;
        themeInfo.previewInColor = 0xff747A84;
        themeInfo.previewOutColor = 0xff75A2E6;
        themeInfo.sortIndex = 4;
        themeInfo.setAccentColorOptions(
                new int[]    {                    0xFF6ABE3F,                    0xFF8D78E3,                    0xFFDE5E7E,                    0xFF5977E8,                    0xFFDBC11A, 0xff3e88f7, 0xff4ab5d3, 0xff4ab841, 0xffd95576, 0xffe27d2b, 0xff936cda, 0xffd04336, 0xffe8ae1c, 0xff7988a3 },
                new int[]    {                    0xFF8A5294,                    0xFFB46C1B,                    0xFFAF4F6F,                    0xFF266E8D,                    0xFF744EB7, 0x00000000, 0x00000000, 0x00000000, 0x00000000, 0x00000000, 0x00000000, 0x00000000, 0x00000000, 0x00000000 },
                new int[]    {                    0xFF6855BB,                    0xFFA53B4A,                    0xFF62499C,                    0xFF2F919D,                    0xFF298B95, 0x00000000, 0x00000000, 0x00000000, 0x00000000, 0x00000000, 0x00000000, 0x00000000, 0x00000000, 0x00000000 },
                new int[]    {                    0xFF020702,                    0xFF111314,                    0xFF040304,                    0xFF0B0C0C,                    0xFF060607, 0x00000000, 0x00000000, 0x00000000, 0x00000000, 0x00000000, 0x00000000, 0x00000000, 0x00000000, 0x00000000 },
                new int[]    {                    0xFF0F0E10,                    0xFF080809,                    0xFF050505,                    0xFF0E0E10,                    0xFF0D0D10, 0x00000000, 0x00000000, 0x00000000, 0x00000000, 0x00000000, 0x00000000, 0x00000000, 0x00000000, 0x00000000 },
                new int[]    {                             9,                            10,                            11,                            12,                            13,          0,          1,          2,          3,          4,          5,          6,          7,          8 },
                new String[] { "YIxYGEALQVADAAAAA3QbEH0AowY", "9LW_RcoOSVACAAAAFTk3DTyXN-M", "O-wmAfBPSFADAAAA4zINVfD_bro", "F5oWoCs7QFACAAAAgf2bD_mg8Bw", "-Xc-np9y2VMCAAAARKr0yNNPYW0",         "",         "",         "",         "",         "",         "",         "",         "",         "" },
                new int[]    {                            45,                           135,                             0,                           180,                             0,          0,          0,          0,          0,          0,          0,          0,          0,          0 },
                new int[]    {                            34,                            47,                            52,                            48,                            54,          0,          0,          0,          0,          0,          0,          0,          0,          0 }
                );
        themes.add(themeInfo);
        themesDict.put("Night", currentNightTheme = themeInfo);

        String themesString = themeConfig.getString("themes2", null);

        for (int a = 0; a < UserConfig.MAX_ACCOUNT_COUNT; a++) {
            remoteThemesHash[a] = themeConfig.getInt("remoteThemesHash" + (a != 0 ? a : ""), 0);
            lastLoadingThemesTime[a] = themeConfig.getInt("lastLoadingThemesTime" + (a != 0 ? a : ""), 0);
        }
        if (!TextUtils.isEmpty(themesString)) {
            try {
                JSONArray jsonArray = new JSONArray(themesString);
                for (int a = 0; a < jsonArray.length(); a++) {
                    themeInfo = ThemeInfo.createWithJson(jsonArray.getJSONObject(a));
                    if (themeInfo != null) {
                        otherThemes.add(themeInfo);
                        themes.add(themeInfo);
                        themesDict.put(themeInfo.getKey(), themeInfo);
                        themeInfo.loadWallpapers(themeConfig);
                    }
                }
            } catch (Exception e) {
                FileLog.e(e);
            }
        } else {
            themesString = themeConfig.getString("themes", null);
            if (!TextUtils.isEmpty(themesString)) {
                String[] themesArr = themesString.split("&");
                for (int a = 0; a < themesArr.length; a++) {
                    themeInfo = ThemeInfo.createWithString(themesArr[a]);
                    if (themeInfo != null) {
                        otherThemes.add(themeInfo);
                        themes.add(themeInfo);
                        themesDict.put(themeInfo.getKey(), themeInfo);
                    }
                }
                saveOtherThemes(true, true);
                themeConfig.edit().remove("themes").commit();
            }
        }

        sortThemes();

        ThemeInfo applyingTheme = null;
        SharedPreferences preferences = MessagesController.getGlobalMainSettings();
        try {
            final ThemeInfo themeDarkBlue = themesDict.get("Dark Blue");

            String theme = preferences.getString("theme", null);
            if ("Default".equals(theme)) {
                applyingTheme = themesDict.get("Blue");
                applyingTheme.currentAccentId = DEFALT_THEME_ACCENT_ID;
            } else if ("Dark".equals(theme)) {
                applyingTheme = themeDarkBlue;
                applyingTheme.currentAccentId = 9;
            } else if (theme != null) {
                applyingTheme = themesDict.get(theme);
                if (applyingTheme != null && !themeConfig.contains("lastDayTheme")) {
                    SharedPreferences.Editor editor = themeConfig.edit();
                    editor.putString("lastDayTheme", applyingTheme.getKey());
                    editor.commit();
                }
            }

            theme = preferences.getString("nighttheme", null);
            if ("Default".equals(theme)) {
                applyingTheme = themesDict.get("Blue");
                applyingTheme.currentAccentId = DEFALT_THEME_ACCENT_ID;
            } else if ("Dark".equals(theme)) {
                currentNightTheme = themeDarkBlue;
                themeDarkBlue.currentAccentId = 9;
            } else if (theme != null) {
                ThemeInfo t = themesDict.get(theme);
                if (t != null) {
                    currentNightTheme = t;
                }
            }

            if (currentNightTheme != null && !themeConfig.contains("lastDarkTheme")) {
                SharedPreferences.Editor editor = themeConfig.edit();
                editor.putString("lastDarkTheme", currentNightTheme.getKey());
                editor.commit();
            }

            SharedPreferences.Editor oldEditor = null;
            SharedPreferences.Editor oldEditorNew = null;
            for (ThemeInfo info : themesDict.values()) {
                if (info.assetName != null && info.accentBaseColor != 0) {
                    String accents = themeConfig.getString("accents_" + info.assetName, null);
                    info.currentAccentId = themeConfig.getInt("accent_current_" + info.assetName, info.firstAccentIsDefault ? DEFALT_THEME_ACCENT_ID : 0);
                    ArrayList<ThemeAccent> newAccents = new ArrayList<>();
                    if (!TextUtils.isEmpty(accents)) {
                        try {
                            SerializedData data = new SerializedData(Base64.decode(accents, Base64.NO_WRAP | Base64.NO_PADDING));
                            int version = data.readInt32(true);
                            int count = data.readInt32(true);
                            for (int a = 0; a < count; a++) {
                                ThemeAccent accent = new ThemeAccent();
                                accent.id = data.readInt32(true);
                                accent.accentColor = data.readInt32(true);
                                accent.parentTheme = info;
                                accent.myMessagesAccentColor = data.readInt32(true);
                                accent.myMessagesGradientAccentColor = data.readInt32(true);
                                if (version >= 3) {
                                    accent.backgroundOverrideColor = data.readInt64(true);
                                } else {
                                    accent.backgroundOverrideColor = data.readInt32(true);
                                }
                                if (version >= 2) {
                                    accent.backgroundGradientOverrideColor = data.readInt64(true);
                                } else {
                                    accent.backgroundGradientOverrideColor = data.readInt32(true);
                                }
                                if (version >= 1) {
                                    accent.backgroundRotation = data.readInt32(true);
                                }
                                if (version >= 4) {
                                    data.readInt64(true); //unused
                                    accent.patternIntensity = (float) data.readDouble(true);
                                    accent.patternMotion = data.readBool(true);
                                    if (version >= 5) {
                                        accent.patternSlug = data.readString(true);
                                    }
                                }
                                if (version >= 5) {
                                    if (data.readBool(true)) {
                                        accent.account = data.readInt32(true);
                                        accent.info = (TLRPC.TL_theme) TLRPC.Theme.TLdeserialize(data, data.readInt32(true), true);
                                    }
                                }
                                info.themeAccentsMap.put(accent.id, accent);
                                if (accent.info != null) {
                                    info.accentsByThemeId.put(accent.info.id, accent);
                                }
                                newAccents.add(accent);
                                info.lastAccentId = Math.max(info.lastAccentId, accent.id);
                            }
                        } catch (Throwable e) {
                            FileLog.e(e);
                        }
                    } else {
                        String key = "accent_for_" + info.assetName;
                        int oldAccentColor = preferences.getInt(key, 0);
                        if (oldAccentColor != 0) {
                            if (oldEditor == null) {
                                oldEditor = preferences.edit();
                                oldEditorNew = themeConfig.edit();
                            }
                            oldEditor.remove(key);
                            boolean found = false;
                            for (int a = 0, N = info.themeAccents.size(); a < N; a++) {
                                ThemeAccent accent = info.themeAccents.get(a);
                                if (accent.accentColor == oldAccentColor) {
                                    info.currentAccentId = accent.id;
                                    found = true;
                                    break;
                                }
                            }
                            if (!found) {
                                ThemeAccent accent = new ThemeAccent();
                                accent.id = 100;
                                accent.accentColor = oldAccentColor;
                                accent.parentTheme = info;
                                info.themeAccentsMap.put(accent.id, accent);
                                newAccents.add(0, accent);
                                info.currentAccentId = 100;
                                info.lastAccentId = 101;

                                SerializedData data = new SerializedData(4 * (15 + 2));
                                data.writeInt32(5);
                                data.writeInt32(1);

                                data.writeInt32(accent.id);
                                data.writeInt32(accent.accentColor);
                                data.writeInt32(accent.myMessagesAccentColor);
                                data.writeInt32(accent.myMessagesGradientAccentColor);
                                data.writeInt64(accent.backgroundOverrideColor);
                                data.writeInt64(accent.backgroundGradientOverrideColor);
                                data.writeInt32(accent.backgroundRotation);
                                data.writeInt64(0);
                                data.writeDouble(accent.patternIntensity);
                                data.writeBool(accent.patternMotion);
                                data.writeString(accent.patternSlug);
                                data.writeBool(false);

                                oldEditorNew.putString("accents_" + info.assetName, Base64.encodeToString(data.toByteArray(), Base64.NO_WRAP | Base64.NO_PADDING));
                            }
                            oldEditorNew.putInt("accent_current_" + info.assetName, info.currentAccentId);
                        }
                    }
                    if (!newAccents.isEmpty()) {
                        Collections.sort(newAccents, (o1, o2) -> {
                            if (o1.id > o2.id) {
                                return -1;
                            } else if (o1.id < o2.id) {
                                return 1;
                            }
                            return 0;
                        });
                        info.themeAccents.addAll(0, newAccents);
                    }
                    if (info.themeAccentsMap != null && info.themeAccentsMap.get(info.currentAccentId) == null) {
                        info.currentAccentId = info.firstAccentIsDefault ? DEFALT_THEME_ACCENT_ID : 0;
                    }
                    info.loadWallpapers(themeConfig);
                    ThemeAccent accent = info.getAccent(false);
                    if (accent != null) {
                        info.overrideWallpaper = accent.overrideWallpaper;
                    }
                }
            }
            if (oldEditor != null) {
                oldEditor.commit();
                oldEditorNew.commit();
            }

            selectedAutoNightType = preferences.getInt("selectedAutoNightType", AUTO_NIGHT_TYPE_NONE);
            autoNightScheduleByLocation = preferences.getBoolean("autoNightScheduleByLocation", false);
            autoNightBrighnessThreshold = preferences.getFloat("autoNightBrighnessThreshold", 0.25f);
            autoNightDayStartTime = preferences.getInt("autoNightDayStartTime", 22 * 60);
            autoNightDayEndTime = preferences.getInt("autoNightDayEndTime", 8 * 60);
            autoNightSunsetTime = preferences.getInt("autoNightSunsetTime", 22 * 60);
            autoNightSunriseTime = preferences.getInt("autoNightSunriseTime", 8 * 60);
            autoNightCityName = preferences.getString("autoNightCityName", "");
            long val = preferences.getLong("autoNightLocationLatitude3", 10000);
            if (val != 10000) {
                autoNightLocationLatitude = Double.longBitsToDouble(val);
            } else {
                autoNightLocationLatitude = 10000;
            }
            val = preferences.getLong("autoNightLocationLongitude3", 10000);
            if (val != 10000) {
                autoNightLocationLongitude = Double.longBitsToDouble(val);
            } else {
                autoNightLocationLongitude = 10000;
            }
            autoNightLastSunCheckDay = preferences.getInt("autoNightLastSunCheckDay", -1);
        } catch (Exception e) {
            FileLog.e(e);
        }
        if (applyingTheme == null) {
            applyingTheme = defaultTheme;
        } else {
            currentDayTheme = applyingTheme;
        }

        if (preferences.contains("overrideThemeWallpaper") || preferences.contains("selectedBackground2")) {
            boolean override = preferences.getBoolean("overrideThemeWallpaper", false);
            long id = preferences.getLong("selectedBackground2", 1000001);
            if (id != -2 && (override || id != 1000001)) {
                OverrideWallpaperInfo overrideWallpaper = new OverrideWallpaperInfo();
                overrideWallpaper.color = preferences.getInt("selectedColor", 0);
                overrideWallpaper.slug = preferences.getString("selectedBackgroundSlug", "");
                if (id >= -100 && id <= -1 && TextUtils.isEmpty(overrideWallpaper.slug)) {
                    overrideWallpaper.slug = COLOR_BACKGROUND_SLUG;
                    overrideWallpaper.fileName = "";
                    overrideWallpaper.originalFileName = "";
                } else {
                    overrideWallpaper.fileName = "wallpaper.jpg";
                    overrideWallpaper.originalFileName = "wallpaper_original.jpg";
                }
                overrideWallpaper.gradientColor = preferences.getInt("selectedGradientColor", 0);
                overrideWallpaper.rotation = preferences.getInt("selectedGradientRotation", 45);
                overrideWallpaper.isBlurred = preferences.getBoolean("selectedBackgroundBlurred", false);
                overrideWallpaper.isMotion = preferences.getBoolean("selectedBackgroundMotion", false);
                overrideWallpaper.intensity = preferences.getFloat("selectedIntensity", 0.5f);
                currentDayTheme.setOverrideWallpaper(overrideWallpaper);
                if (selectedAutoNightType != AUTO_NIGHT_TYPE_NONE) {
                    currentNightTheme.setOverrideWallpaper(overrideWallpaper);
                }
            }
            preferences.edit().remove("overrideThemeWallpaper").remove("selectedBackground2").commit();
        }

        int switchToTheme = needSwitchToTheme();
        if (switchToTheme == 2) {
            applyingTheme = currentNightTheme;
        }
        applyTheme(applyingTheme, false, false, switchToTheme == 2);
        AndroidUtilities.runOnUIThread(Theme::checkAutoNightThemeConditions);
    }

    private static Method StateListDrawable_getStateDrawableMethod;
    private static Field BitmapDrawable_mColorFilter;

    public static void saveAutoNightThemeConfig() {
        SharedPreferences.Editor editor = MessagesController.getGlobalMainSettings().edit();
        editor.putInt("selectedAutoNightType", selectedAutoNightType);
        editor.putBoolean("autoNightScheduleByLocation", autoNightScheduleByLocation);
        editor.putFloat("autoNightBrighnessThreshold", autoNightBrighnessThreshold);
        editor.putInt("autoNightDayStartTime", autoNightDayStartTime);
        editor.putInt("autoNightDayEndTime", autoNightDayEndTime);
        editor.putInt("autoNightSunriseTime", autoNightSunriseTime);
        editor.putString("autoNightCityName", autoNightCityName);
        editor.putInt("autoNightSunsetTime", autoNightSunsetTime);
        editor.putLong("autoNightLocationLatitude3", Double.doubleToRawLongBits(autoNightLocationLatitude));
        editor.putLong("autoNightLocationLongitude3", Double.doubleToRawLongBits(autoNightLocationLongitude));
        editor.putInt("autoNightLastSunCheckDay", autoNightLastSunCheckDay);
        if (currentNightTheme != null) {
            editor.putString("nighttheme", currentNightTheme.getKey());
        } else {
            editor.remove("nighttheme");
        }
        editor.commit();
    }

    @SuppressLint("PrivateApi")
    private static Drawable getStateDrawable(Drawable drawable, int index) {
        if (Build.VERSION.SDK_INT >= 29 && drawable instanceof StateListDrawable) {
            return ((StateListDrawable) drawable).getStateDrawable(index);
        } else {
            if (StateListDrawable_getStateDrawableMethod == null) {
                try {
                    StateListDrawable_getStateDrawableMethod = StateListDrawable.class.getDeclaredMethod("getStateDrawable", int.class);
                } catch (Throwable ignore) {

                }
            }
            if (StateListDrawable_getStateDrawableMethod == null) {
                return null;
            }
            try {
                return (Drawable) StateListDrawable_getStateDrawableMethod.invoke(drawable, index);
            } catch (Exception ignore) {

            }
            return null;
        }
    }

    public static Drawable createEmojiIconSelectorDrawable(Context context, int resource, int defaultColor, int pressedColor) {
        Resources resources = context.getResources();
        Drawable defaultDrawable = resources.getDrawable(resource).mutate();
        if (defaultColor != 0) {
            defaultDrawable.setColorFilter(new PorterDuffColorFilter(defaultColor, PorterDuff.Mode.MULTIPLY));
        }
        Drawable pressedDrawable = resources.getDrawable(resource).mutate();
        if (pressedColor != 0) {
            pressedDrawable.setColorFilter(new PorterDuffColorFilter(pressedColor, PorterDuff.Mode.MULTIPLY));
        }
        StateListDrawable stateListDrawable = new StateListDrawable() {
            @Override
            public boolean selectDrawable(int index) {
                if (Build.VERSION.SDK_INT < 21) {
                    Drawable drawable = Theme.getStateDrawable(this, index);
                    ColorFilter colorFilter = null;
                    if (drawable instanceof BitmapDrawable) {
                        colorFilter = ((BitmapDrawable) drawable).getPaint().getColorFilter();
                    } else if (drawable instanceof NinePatchDrawable) {
                        colorFilter = ((NinePatchDrawable) drawable).getPaint().getColorFilter();
                    }
                    boolean result = super.selectDrawable(index);
                    if (colorFilter != null) {
                        drawable.setColorFilter(colorFilter);
                    }
                    return result;
                }
                return super.selectDrawable(index);
            }
        };
        stateListDrawable.setEnterFadeDuration(1);
        stateListDrawable.setExitFadeDuration(200);
        stateListDrawable.addState(new int[]{android.R.attr.state_selected}, pressedDrawable);
        stateListDrawable.addState(new int[]{}, defaultDrawable);
        return stateListDrawable;
    }

    public static Drawable createEditTextDrawable(Context context, boolean alert) {
        Resources resources = context.getResources();
        Drawable defaultDrawable = resources.getDrawable(R.drawable.search_dark).mutate();
        defaultDrawable.setColorFilter(new PorterDuffColorFilter(getColor(alert ? key_dialogInputField : key_windowBackgroundWhiteInputField), PorterDuff.Mode.MULTIPLY));
        Drawable pressedDrawable = resources.getDrawable(R.drawable.search_dark_activated).mutate();
        pressedDrawable.setColorFilter(new PorterDuffColorFilter(getColor(alert ? key_dialogInputFieldActivated : key_windowBackgroundWhiteInputFieldActivated), PorterDuff.Mode.MULTIPLY));
        StateListDrawable stateListDrawable = new StateListDrawable() {
            @Override
            public boolean selectDrawable(int index) {
                if (Build.VERSION.SDK_INT < 21) {
                    Drawable drawable = Theme.getStateDrawable(this, index);
                    ColorFilter colorFilter = null;
                    if (drawable instanceof BitmapDrawable) {
                        colorFilter = ((BitmapDrawable) drawable).getPaint().getColorFilter();
                    } else if (drawable instanceof NinePatchDrawable) {
                        colorFilter = ((NinePatchDrawable) drawable).getPaint().getColorFilter();
                    }
                    boolean result = super.selectDrawable(index);
                    if (colorFilter != null) {
                        drawable.setColorFilter(colorFilter);
                    }
                    return result;
                }
                return super.selectDrawable(index);
            }
        };
        stateListDrawable.addState(new int[]{android.R.attr.state_enabled, android.R.attr.state_focused}, pressedDrawable);
        stateListDrawable.addState(new int[]{android.R.attr.state_focused}, pressedDrawable);
        stateListDrawable.addState(StateSet.WILD_CARD, defaultDrawable);
        return stateListDrawable;
    }

    public static boolean canStartHolidayAnimation() {
        return canStartHolidayAnimation;
    }

    public static int getEventType() {
        Calendar calendar = Calendar.getInstance();
        calendar.setTimeInMillis(System.currentTimeMillis());
        int monthOfYear = calendar.get(Calendar.MONTH);
        int dayOfMonth = calendar.get(Calendar.DAY_OF_MONTH);
        int minutes = calendar.get(Calendar.MINUTE);
        int hour = calendar.get(Calendar.HOUR_OF_DAY);

        int eventType = -1;
        if (NekoConfig.xmas || (monthOfYear == 11 && dayOfMonth >= 24 && dayOfMonth <= 31 || monthOfYear == 0 && dayOfMonth == 1)) {
            eventType = 0;
        }
        return eventType;
    }

    public static Drawable getCurrentHolidayDrawable() {
        if ((System.currentTimeMillis() - lastHolidayCheckTime) >= 60 * 1000) {
            lastHolidayCheckTime = System.currentTimeMillis();
            Calendar calendar = Calendar.getInstance();
            calendar.setTimeInMillis(System.currentTimeMillis());
            int monthOfYear = calendar.get(Calendar.MONTH);
            int dayOfMonth = calendar.get(Calendar.DAY_OF_MONTH);
            int minutes = calendar.get(Calendar.MINUTE);
            int hour = calendar.get(Calendar.HOUR_OF_DAY);
            if (NekoConfig.newYearEve || (monthOfYear == 0 && dayOfMonth == 1 && minutes <= 10 && hour == 0)) {
                canStartHolidayAnimation = true;
            } else {
                canStartHolidayAnimation = false;
            }
            if (dialogs_holidayDrawable == null) {
                if (NekoConfig.newYear || (monthOfYear == 11 && dayOfMonth >= (BuildVars.DEBUG_PRIVATE_VERSION ? 29 : 31) && dayOfMonth <= 31 || monthOfYear == 0 && dayOfMonth == 1)) {
                    dialogs_holidayDrawable = ApplicationLoader.applicationContext.getResources().getDrawable(R.drawable.newyear);
                    dialogs_holidayDrawableOffsetX = -AndroidUtilities.dp(3);
                    dialogs_holidayDrawableOffsetY = +AndroidUtilities.dp(1);
                }
            }
        }
        return dialogs_holidayDrawable;
    }

    public static int getCurrentHolidayDrawableXOffset() {
        return dialogs_holidayDrawableOffsetX;
    }

    public static int getCurrentHolidayDrawableYOffset() {
        return dialogs_holidayDrawableOffsetY;
    }

    public static Drawable createSimpleSelectorDrawable(Context context, int resource, int defaultColor, int pressedColor) {
        Resources resources = context.getResources();
        Drawable defaultDrawable = resources.getDrawable(resource).mutate();
        if (defaultColor != 0) {
            defaultDrawable.setColorFilter(new PorterDuffColorFilter(defaultColor, PorterDuff.Mode.MULTIPLY));
        }
        Drawable pressedDrawable = resources.getDrawable(resource).mutate();
        if (pressedColor != 0) {
            pressedDrawable.setColorFilter(new PorterDuffColorFilter(pressedColor, PorterDuff.Mode.MULTIPLY));
        }
        StateListDrawable stateListDrawable = new StateListDrawable() {
            @Override
            public boolean selectDrawable(int index) {
                if (Build.VERSION.SDK_INT < 21) {
                    Drawable drawable = Theme.getStateDrawable(this, index);
                    ColorFilter colorFilter = null;
                    if (drawable instanceof BitmapDrawable) {
                        colorFilter = ((BitmapDrawable) drawable).getPaint().getColorFilter();
                    } else if (drawable instanceof NinePatchDrawable) {
                        colorFilter = ((NinePatchDrawable) drawable).getPaint().getColorFilter();
                    }
                    boolean result = super.selectDrawable(index);
                    if (colorFilter != null) {
                        drawable.setColorFilter(colorFilter);
                    }
                    return result;
                }
                return super.selectDrawable(index);
            }
        };
        stateListDrawable.addState(new int[]{android.R.attr.state_pressed}, pressedDrawable);
        stateListDrawable.addState(new int[]{android.R.attr.state_selected}, pressedDrawable);
        stateListDrawable.addState(StateSet.WILD_CARD, defaultDrawable);
        return stateListDrawable;
    }

    public static ShapeDrawable createCircleDrawable(int size, int color) {
        OvalShape ovalShape = new OvalShape();
        ovalShape.resize(size, size);
        ShapeDrawable defaultDrawable = new ShapeDrawable(ovalShape);
        defaultDrawable.getPaint().setColor(color);
        return defaultDrawable;
    }

    public static CombinedDrawable createCircleDrawableWithIcon(int size, int iconRes) {
        return createCircleDrawableWithIcon(size, iconRes, 0);
    }

    public static CombinedDrawable createCircleDrawableWithIcon(int size, int iconRes, int stroke) {
        Drawable drawable;
        if (iconRes != 0) {
            drawable = ApplicationLoader.applicationContext.getResources().getDrawable(iconRes).mutate();
        } else {
            drawable = null;
        }
        return createCircleDrawableWithIcon(size, drawable, stroke);
    }

    public static CombinedDrawable createCircleDrawableWithIcon(int size, Drawable drawable, int stroke) {
        OvalShape ovalShape = new OvalShape();
        ovalShape.resize(size, size);
        ShapeDrawable defaultDrawable = new ShapeDrawable(ovalShape);
        Paint paint = defaultDrawable.getPaint();
        paint.setColor(0xffffffff);
        if (stroke == 1) {
            paint.setStyle(Paint.Style.STROKE);
            paint.setStrokeWidth(AndroidUtilities.dp(2));
        } else if (stroke == 2) {
            paint.setAlpha(0);
        }
        CombinedDrawable combinedDrawable = new CombinedDrawable(defaultDrawable, drawable);
        combinedDrawable.setCustomSize(size, size);
        return combinedDrawable;
    }

    public static Drawable createRoundRectDrawableWithIcon(int rad, int iconRes) {
        ShapeDrawable defaultDrawable = new ShapeDrawable(new RoundRectShape(new float[]{rad, rad, rad, rad, rad, rad, rad, rad}, null, null));
        defaultDrawable.getPaint().setColor(0xffffffff);
        Drawable drawable = ApplicationLoader.applicationContext.getResources().getDrawable(iconRes).mutate();
        return new CombinedDrawable(defaultDrawable, drawable);
    }

    public static void setCombinedDrawableColor(Drawable combinedDrawable, int color, boolean isIcon) {
        if (!(combinedDrawable instanceof CombinedDrawable)) {
            return;
        }
        Drawable drawable;
        if (isIcon) {
            drawable = ((CombinedDrawable) combinedDrawable).getIcon();
        } else {
            drawable = ((CombinedDrawable) combinedDrawable).getBackground();
        }
        if (drawable instanceof ColorDrawable) {
            ((ColorDrawable) drawable).setColor(color);
        } else {
            drawable.setColorFilter(new PorterDuffColorFilter(color, PorterDuff.Mode.MULTIPLY));
        }
    }

    public static Drawable createSimpleSelectorCircleDrawable(int size, int defaultColor, int pressedColor) {
        OvalShape ovalShape = new OvalShape();
        ovalShape.resize(size, size);
        ShapeDrawable defaultDrawable = new ShapeDrawable(ovalShape);
        defaultDrawable.getPaint().setColor(defaultColor);
        ShapeDrawable pressedDrawable = new ShapeDrawable(ovalShape);
        if (Build.VERSION.SDK_INT >= 21) {
            pressedDrawable.getPaint().setColor(0xffffffff);
            ColorStateList colorStateList = new ColorStateList(
                    new int[][]{StateSet.WILD_CARD},
                    new int[]{pressedColor}
            );
            return new RippleDrawable(colorStateList, defaultDrawable, pressedDrawable);
        } else {
            pressedDrawable.getPaint().setColor(pressedColor);
            StateListDrawable stateListDrawable = new StateListDrawable();
            stateListDrawable.addState(new int[]{android.R.attr.state_pressed}, pressedDrawable);
            stateListDrawable.addState(new int[]{android.R.attr.state_focused}, pressedDrawable);
            stateListDrawable.addState(StateSet.WILD_CARD, defaultDrawable);
            return stateListDrawable;
        }
    }

    public static Drawable createRoundRectDrawable(int rad, int defaultColor) {
        ShapeDrawable defaultDrawable = new ShapeDrawable(new RoundRectShape(new float[]{rad, rad, rad, rad, rad, rad, rad, rad}, null, null));
        defaultDrawable.getPaint().setColor(defaultColor);
        return defaultDrawable;
    }

    public static Drawable createSimpleSelectorRoundRectDrawable(int rad, int defaultColor, int pressedColor) {
        ShapeDrawable defaultDrawable = new ShapeDrawable(new RoundRectShape(new float[]{rad, rad, rad, rad, rad, rad, rad, rad}, null, null));
        defaultDrawable.getPaint().setColor(defaultColor);
        ShapeDrawable pressedDrawable = new ShapeDrawable(new RoundRectShape(new float[]{rad, rad, rad, rad, rad, rad, rad, rad}, null, null));
        pressedDrawable.getPaint().setColor(pressedColor);
        if (Build.VERSION.SDK_INT >= 21) {
            ColorStateList colorStateList = new ColorStateList(
                    new int[][]{StateSet.WILD_CARD},
                    new int[]{pressedColor}
            );
            return new RippleDrawable(colorStateList, defaultDrawable, pressedDrawable);
        } else {
            StateListDrawable stateListDrawable = new StateListDrawable();
            stateListDrawable.addState(new int[]{android.R.attr.state_pressed}, pressedDrawable);
            stateListDrawable.addState(new int[]{android.R.attr.state_selected}, pressedDrawable);
            stateListDrawable.addState(StateSet.WILD_CARD, defaultDrawable);
            return stateListDrawable;
        }
    }

    public static Drawable createSelectorDrawableFromDrawables(Drawable normal, Drawable pressed) {
        StateListDrawable stateListDrawable = new StateListDrawable();
        stateListDrawable.addState(new int[]{android.R.attr.state_pressed}, pressed);
        stateListDrawable.addState(new int[]{android.R.attr.state_selected}, pressed);
        stateListDrawable.addState(StateSet.WILD_CARD, normal);
        return stateListDrawable;
    }

    public static Drawable getRoundRectSelectorDrawable(int color) {
        if (Build.VERSION.SDK_INT >= 21) {
            Drawable maskDrawable = createRoundRectDrawable(AndroidUtilities.dp(3), 0xffffffff);
            ColorStateList colorStateList = new ColorStateList(
                    new int[][]{StateSet.WILD_CARD},
                    new int[]{(color & 0x00ffffff) | 0x19000000}
            );
            return new RippleDrawable(colorStateList, null, maskDrawable);
        } else {
            StateListDrawable stateListDrawable = new StateListDrawable();
            stateListDrawable.addState(new int[]{android.R.attr.state_pressed}, createRoundRectDrawable(AndroidUtilities.dp(3), (color & 0x00ffffff) | 0x19000000));
            stateListDrawable.addState(new int[]{android.R.attr.state_selected}, createRoundRectDrawable(AndroidUtilities.dp(3), (color & 0x00ffffff) | 0x19000000));
            stateListDrawable.addState(StateSet.WILD_CARD, new ColorDrawable(0x00000000));
            return stateListDrawable;
        }
    }

    public static Drawable createSelectorWithBackgroundDrawable(int backgroundColor, int color) {
        if (Build.VERSION.SDK_INT >= 21) {
            Drawable maskDrawable = new ColorDrawable(backgroundColor);
            ColorStateList colorStateList = new ColorStateList(
                    new int[][]{StateSet.WILD_CARD},
                    new int[]{color}
            );
            return new RippleDrawable(colorStateList, new ColorDrawable(backgroundColor), maskDrawable);
        } else {
            StateListDrawable stateListDrawable = new StateListDrawable();
            stateListDrawable.addState(new int[]{android.R.attr.state_pressed}, new ColorDrawable(color));
            stateListDrawable.addState(new int[]{android.R.attr.state_selected}, new ColorDrawable(color));
            stateListDrawable.addState(StateSet.WILD_CARD, new ColorDrawable(backgroundColor));
            return stateListDrawable;
        }
    }

    public static Drawable getSelectorDrawable(boolean whiteBackground) {
        return getSelectorDrawable(getColor(key_listSelector), whiteBackground);
    }

    public static Drawable getSelectorDrawable(int color, boolean whiteBackground) {
        if (whiteBackground) {
            if (Build.VERSION.SDK_INT >= 21) {
                Drawable maskDrawable = new ColorDrawable(0xffffffff);
                ColorStateList colorStateList = new ColorStateList(
                        new int[][]{StateSet.WILD_CARD},
                        new int[]{color}
                );
                return new RippleDrawable(colorStateList, new ColorDrawable(getColor(key_windowBackgroundWhite)), maskDrawable);
            } else {
                StateListDrawable stateListDrawable = new StateListDrawable();
                stateListDrawable.addState(new int[]{android.R.attr.state_pressed}, new ColorDrawable(color));
                stateListDrawable.addState(new int[]{android.R.attr.state_selected}, new ColorDrawable(color));
                stateListDrawable.addState(StateSet.WILD_CARD, new ColorDrawable(getColor(key_windowBackgroundWhite)));
                return stateListDrawable;
            }
        } else {
            return createSelectorDrawable(color, 2);
        }
    }

    public static Drawable createSelectorDrawable(int color) {
        return createSelectorDrawable(color, 1, -1);
    }

    public static Drawable createSelectorDrawable(int color, int maskType) {
        return createSelectorDrawable(color, maskType, -1);
    }

    public static Drawable createSelectorDrawable(int color, int maskType, int radius) {
        Drawable drawable;
        if (Build.VERSION.SDK_INT >= 21) {
            Drawable maskDrawable = null;
            if ((maskType == 1 || maskType == 5) && Build.VERSION.SDK_INT >= 23) {
                maskDrawable = null;
            } else if (maskType == 1 || maskType == 3 || maskType == 4 || maskType == 5 || maskType == 6 || maskType == 7) {
                maskPaint.setColor(0xffffffff);
                maskDrawable = new Drawable() {

                    RectF rect;

                    @Override
                    public void draw(Canvas canvas) {
                        android.graphics.Rect bounds = getBounds();
                        if (maskType == 7) {
                            if (rect == null) {
                                rect = new RectF();
                            }
                            rect.set(bounds);
                            canvas.drawRoundRect(rect, AndroidUtilities.dp(6), AndroidUtilities.dp(6), maskPaint);
                        } else {
                            int rad;
                            if (maskType == 1 || maskType == 6) {
                                rad = AndroidUtilities.dp(20);
                            } else if (maskType == 3) {
                                rad = (Math.max(bounds.width(), bounds.height()) / 2);
                            } else {
                                rad = (int) Math.ceil(Math.sqrt((bounds.left - bounds.centerX()) * (bounds.left - bounds.centerX()) + (bounds.top - bounds.centerY()) * (bounds.top - bounds.centerY())));
                            }
                            canvas.drawCircle(bounds.centerX(), bounds.centerY(), rad, maskPaint);
                        }
                    }

                    @Override
                    public void setAlpha(int alpha) {

                    }

                    @Override
                    public void setColorFilter(ColorFilter colorFilter) {

                    }

                    @Override
                    public int getOpacity() {
                        return PixelFormat.UNKNOWN;
                    }
                };
            } else if (maskType == 2) {
                maskDrawable = new ColorDrawable(0xffffffff);
            }
            ColorStateList colorStateList = new ColorStateList(
                    new int[][]{StateSet.WILD_CARD},
                    new int[]{color}
            );
            RippleDrawable rippleDrawable = new RippleDrawable(colorStateList, null, maskDrawable);
            if (Build.VERSION.SDK_INT >= 23) {
                if (maskType == 1) {
                    rippleDrawable.setRadius(radius <= 0 ? AndroidUtilities.dp(20) : radius);
                } else if (maskType == 5) {
                    rippleDrawable.setRadius(RippleDrawable.RADIUS_AUTO);
                }
            }
            return rippleDrawable;
        } else {
            StateListDrawable stateListDrawable = new StateListDrawable();
            stateListDrawable.addState(new int[]{android.R.attr.state_pressed}, new ColorDrawable(color));
            stateListDrawable.addState(new int[]{android.R.attr.state_selected}, new ColorDrawable(color));
            stateListDrawable.addState(StateSet.WILD_CARD, new ColorDrawable(0x00000000));
            return stateListDrawable;
        }
    }

    public static void applyPreviousTheme() {
        if (previousTheme == null) {
            return;
        }
        hasPreviousTheme = false;
        if (isInNigthMode && currentNightTheme != null) {
            applyTheme(currentNightTheme, true, false, true);
        } else if (!isApplyingAccent) {
            applyTheme(previousTheme, true, false, false);
        }
        isApplyingAccent = false;
        previousTheme = null;
        checkAutoNightThemeConditions();
    }

    public static void clearPreviousTheme() {
        if (previousTheme == null) {
            return;
        }
        hasPreviousTheme = false;
        isApplyingAccent = false;
        previousTheme = null;
    }

    private static void sortThemes() {
        Collections.sort(themes, (o1, o2) -> {
            if (o1.pathToFile == null && o1.assetName == null) {
                return -1;
            } else if (o2.pathToFile == null && o2.assetName == null) {
                return 1;
            }
            return o1.name.compareTo(o2.name);
        });
    }

    public static void applyThemeTemporary(ThemeInfo themeInfo, boolean accent) {
        previousTheme = getCurrentTheme();
        hasPreviousTheme = true;
        isApplyingAccent = accent;
        applyTheme(themeInfo, false, false, false);
    }

    public static boolean hasCustomWallpaper() {
        return isApplyingAccent && currentTheme.overrideWallpaper != null;
    }

    public static void resetCustomWallpaper(boolean temporary) {
        if (temporary) {
            isApplyingAccent = false;
            reloadWallpaper();
        } else {
            currentTheme.setOverrideWallpaper(null);
        }
    }

    public static ThemeInfo fillThemeValues(File file, String themeName, TLRPC.TL_theme theme) {
        try {
            ThemeInfo themeInfo = new ThemeInfo();
            themeInfo.name = themeName;
            themeInfo.info = theme;
            themeInfo.pathToFile = file.getAbsolutePath();
            themeInfo.account = UserConfig.selectedAccount;

            String[] wallpaperLink = new String[1];
            getThemeFileValues(new File(themeInfo.pathToFile), null, wallpaperLink);

            if (!TextUtils.isEmpty(wallpaperLink[0])) {
                String ling = wallpaperLink[0];
                themeInfo.pathToWallpaper = new File(ApplicationLoader.getFilesDirFixed(), Utilities.MD5(ling) + ".wp").getAbsolutePath();
                try {
                    Uri data = Uri.parse(ling);
                    themeInfo.slug = data.getQueryParameter("slug");
                    String mode = data.getQueryParameter("mode");
                    if (mode != null) {
                        mode = mode.toLowerCase();
                        String[] modes = mode.split(" ");
                        if (modes != null && modes.length > 0) {
                            for (int a = 0; a < modes.length; a++) {
                                if ("blur".equals(modes[a])) {
                                    themeInfo.isBlured = true;
                                } else if ("motion".equals(modes[a])) {
                                    themeInfo.isMotion = true;
                                }
                            }
                        }
                    }
                    String intensity = data.getQueryParameter("intensity");
                    if (!TextUtils.isEmpty(intensity)) {
                        try {
                            String bgColor = data.getQueryParameter("bg_color");
                            if (!TextUtils.isEmpty(bgColor)) {
                                themeInfo.patternBgColor = Integer.parseInt(bgColor, 16) | 0xff000000;
                                if (bgColor.length() > 6) {
                                    themeInfo.patternBgGradientColor = Integer.parseInt(bgColor.substring(7), 16) | 0xff000000;
                                }
                            }
                        } catch (Exception ignore) {

                        }
                        try {
                            String rotation = data.getQueryParameter("rotation");
                            if (!TextUtils.isEmpty(rotation)) {
                                themeInfo.patternBgGradientRotation = Utilities.parseInt(rotation);
                            }
                        } catch (Exception ignore) {

                        }

                        if (!TextUtils.isEmpty(intensity)) {
                            themeInfo.patternIntensity = Utilities.parseInt(intensity);
                        }
                        if (themeInfo.patternIntensity == 0) {
                            themeInfo.patternIntensity = 50;
                        }
                    }
                } catch (Throwable e) {
                    FileLog.e(e);
                }
            } else {
                themedWallpaperLink = null;
            }

            return themeInfo;
        } catch (Exception e) {
            FileLog.e(e);
        }
        return null;
    }

    public static ThemeInfo applyThemeFile(File file, String themeName, TLRPC.TL_theme theme, boolean temporary) {
        try {
            if (!themeName.toLowerCase().endsWith(".attheme")) {
                themeName += ".attheme";
            }
            if (temporary) {
                NotificationCenter.getGlobalInstance().postNotificationName(NotificationCenter.goingToPreviewTheme);
                ThemeInfo themeInfo = new ThemeInfo();
                themeInfo.name = themeName;
                themeInfo.info = theme;
                themeInfo.pathToFile = file.getAbsolutePath();
                themeInfo.account = UserConfig.selectedAccount;
                applyThemeTemporary(themeInfo, false);
                return themeInfo;
            } else {
                String key;
                File finalFile;
                if (theme != null) {
                    key = "remote" + theme.id;
                    finalFile = new File(ApplicationLoader.getFilesDirFixed(), key + ".attheme");
                } else {
                    key = themeName;
                    finalFile = new File(ApplicationLoader.getFilesDirFixed(), key);
                }
                if (!AndroidUtilities.copyFile(file, finalFile)) {
                    applyPreviousTheme();
                    return null;
                }

                previousTheme = null;
                hasPreviousTheme = false;
                isApplyingAccent = false;

                ThemeInfo themeInfo = themesDict.get(key);
                if (themeInfo == null) {
                    themeInfo = new ThemeInfo();
                    themeInfo.name = themeName;
                    themeInfo.account = UserConfig.selectedAccount;
                    themes.add(themeInfo);
                    otherThemes.add(themeInfo);
                    sortThemes();
                } else {
                    themesDict.remove(key);
                }
                themeInfo.info = theme;
                themeInfo.pathToFile = finalFile.getAbsolutePath();
                themesDict.put(themeInfo.getKey(), themeInfo);
                saveOtherThemes(true);

                applyTheme(themeInfo, true, true, false);
                return themeInfo;
            }
        } catch (Exception e) {
            FileLog.e(e);
        }
        return null;
    }

    public static ThemeInfo getTheme(String key) {
        return themesDict.get(key);
    }

    public static void applyTheme(ThemeInfo themeInfo) {
        applyTheme(themeInfo, true, true, false);
    }

    public static void applyTheme(ThemeInfo themeInfo, boolean nightTheme) {
        applyTheme(themeInfo, true, true, nightTheme);
    }

    private static void applyTheme(ThemeInfo themeInfo, boolean save, boolean removeWallpaperOverride, final boolean nightTheme) {
        if (themeInfo == null) {
            return;
        }
        ThemeEditorView editorView = ThemeEditorView.getInstance();
        if (editorView != null) {
            editorView.destroy();
        }
        try {
            if (themeInfo.pathToFile != null || themeInfo.assetName != null) {
                if (!nightTheme && save) {
                    SharedPreferences preferences = MessagesController.getGlobalMainSettings();
                    SharedPreferences.Editor editor = preferences.edit();
                    editor.putString("theme", themeInfo.getKey());
                    editor.commit();
                }
                String[] wallpaperLink = new String[1];
                if (themeInfo.assetName != null) {
                    currentColorsNoAccent = getThemeFileValues(null, themeInfo.assetName, null);
                } else {
                    currentColorsNoAccent = getThemeFileValues(new File(themeInfo.pathToFile), null, wallpaperLink);
                }
                Integer offset = currentColorsNoAccent.get("wallpaperFileOffset");
                themedWallpaperFileOffset = offset != null ? offset : -1;
                if (!TextUtils.isEmpty(wallpaperLink[0])) {
                    themedWallpaperLink = wallpaperLink[0];
                    String newPathToFile = new File(ApplicationLoader.getFilesDirFixed(), Utilities.MD5(themedWallpaperLink) + ".wp").getAbsolutePath();
                    try {
                        if (themeInfo.pathToWallpaper != null && !themeInfo.pathToWallpaper.equals(newPathToFile)) {
                            new File(themeInfo.pathToWallpaper).delete();
                        }
                    } catch (Exception ignore) {

                    }
                    themeInfo.pathToWallpaper = newPathToFile;
                    try {
                        Uri data = Uri.parse(themedWallpaperLink);
                        themeInfo.slug = data.getQueryParameter("slug");

                        String mode = data.getQueryParameter("mode");
                        if (mode != null) {
                            mode = mode.toLowerCase();
                            String[] modes = mode.split(" ");
                            if (modes != null && modes.length > 0) {
                                for (int a = 0; a < modes.length; a++) {
                                    if ("blur".equals(modes[a])) {
                                        themeInfo.isBlured = true;
                                    } else if ("motion".equals(modes[a])) {
                                        themeInfo.isMotion = true;
                                    }
                                }
                            }
                        }
                        int intensity = Utilities.parseInt(data.getQueryParameter("intensity"));
                        themeInfo.patternBgGradientRotation = 45;
                        try {
                            String bgColor = data.getQueryParameter("bg_color");
                            if (!TextUtils.isEmpty(bgColor)) {
                                themeInfo.patternBgColor = Integer.parseInt(bgColor.substring(0, 6), 16) | 0xff000000;
                                if (bgColor.length() > 6) {
                                    themeInfo.patternBgGradientColor = Integer.parseInt(bgColor.substring(7), 16) | 0xff000000;
                                }
                            }
                        } catch (Exception ignore) {

                        }
                        try {
                            String rotation = data.getQueryParameter("rotation");
                            if (!TextUtils.isEmpty(rotation)) {
                                themeInfo.patternBgGradientRotation = Utilities.parseInt(rotation);
                            }
                        } catch (Exception ignore) {

                        }
                    } catch (Throwable e) {
                        FileLog.e(e);
                    }
                } else {
                    try {
                        if (themeInfo.pathToWallpaper != null) {
                            new File(themeInfo.pathToWallpaper).delete();
                        }
                    } catch (Exception ignore) {

                    }
                    themeInfo.pathToWallpaper = null;
                    themedWallpaperLink = null;
                }
            } else {
                if (!nightTheme && save) {
                    SharedPreferences preferences = MessagesController.getGlobalMainSettings();
                    SharedPreferences.Editor editor = preferences.edit();
                    editor.remove("theme");
                    editor.commit();
                }
                currentColorsNoAccent.clear();
                themedWallpaperFileOffset = 0;
                themedWallpaperLink = null;
                wallpaper = null;
                themedWallpaper = null;
            }
            if (!nightTheme && previousTheme == null) {
                currentDayTheme = themeInfo;
                if (isCurrentThemeNight()) {
                    switchNightThemeDelay = 2000;
                    lastDelayUpdateTime = SystemClock.uptimeMillis();
                }
            }
            currentTheme = themeInfo;
            refreshThemeColors();
        } catch (Exception e) {
            FileLog.e(e);
        }
        if (previousTheme == null && save && !switchingNightTheme) {
            MessagesController.getInstance(themeInfo.account).saveTheme(themeInfo, themeInfo.getAccent(false), nightTheme, false);
        }
    }

    private static boolean useBlackText(int color1, int color2) {
        float r1 = Color.red(color1) / 255.0f;
        float r2 = Color.red(color2) / 255.0f;
        float g1 = Color.green(color1) / 255.0f;
        float g2 = Color.green(color2) / 255.0f;
        float b1 = Color.blue(color1) / 255.0f;
        float b2 = Color.blue(color2) / 255.0f;
        float r = (r1 * 0.5f + r2 * 0.5f);
        float g = (g1 * 0.5f + g2 * 0.5f);
        float b = (b1 * 0.5f + b2 * 0.5f);

        float lightness = 0.2126f * r + 0.7152f * g + 0.0722f * b;
        float lightness2 = 0.2126f * r1 + 0.7152f * g1 + 0.0722f * b1;
        return lightness > 0.705f || lightness2 > 0.705f;
    }

    public static void refreshThemeColors() {
        currentColors.clear();
        currentColors.putAll(currentColorsNoAccent);
        shouldDrawGradientIcons = true;
        ThemeAccent accent = currentTheme.getAccent(false);
        if (accent != null) {
            shouldDrawGradientIcons = accent.fillAccentColors(currentColorsNoAccent, currentColors);
        }
        reloadWallpaper();
        applyCommonTheme();
        applyDialogsTheme();
        applyProfileTheme();
        applyChatTheme(false);
        AndroidUtilities.runOnUIThread(() -> NotificationCenter.getGlobalInstance().postNotificationName(NotificationCenter.didSetNewTheme, false));
    }

    public static int changeColorAccent(ThemeInfo themeInfo, int accent, int color) {
        if (accent == 0 || themeInfo.accentBaseColor == 0 || accent == themeInfo.accentBaseColor || themeInfo.firstAccentIsDefault && themeInfo.currentAccentId == DEFALT_THEME_ACCENT_ID) {
            return color;
        }
        float[] hsvTemp3 = getTempHsv(3);
        float[] hsvTemp4 = getTempHsv(4);

        Color.colorToHSV(themeInfo.accentBaseColor, hsvTemp3);
        Color.colorToHSV(accent, hsvTemp4);
        return changeColorAccent(hsvTemp3, hsvTemp4, color, themeInfo.isDark());
    }

    private static float[] getTempHsv(int num) {
        ThreadLocal<float[]> local;
        switch (num) {
            case 1:
                local = hsvTemp1Local;
                break;
            case 2:
                local = hsvTemp2Local;
                break;
            case 3:
                local = hsvTemp3Local;
                break;
            case 4:
                local = hsvTemp4Local;
                break;
            case 5:
            default:
                local = hsvTemp5Local;
                break;
        }
        float[] hsvTemp = local.get();
        if (hsvTemp == null) {
            hsvTemp = new float[3];
            local.set(hsvTemp);
        }
        return hsvTemp;
    }

    private static int getAccentColor(float[] baseHsv, int baseColor, int elementColor) {
        float[] hsvTemp3 = getTempHsv(3);
        float[] hsvTemp4 = getTempHsv(4);
        Color.colorToHSV(baseColor, hsvTemp3);
        Color.colorToHSV(elementColor, hsvTemp4);

        float dist = Math.min(1.5f * hsvTemp3[1] / baseHsv[1], 1f);

        hsvTemp3[0] = hsvTemp4[0] - hsvTemp3[0] + baseHsv[0];
        hsvTemp3[1] = hsvTemp4[1] * baseHsv[1] / hsvTemp3[1];
        hsvTemp3[2] = (hsvTemp4[2] / hsvTemp3[2] + dist - 1f) * baseHsv[2] / dist;
        if (hsvTemp3[2] < 0.3f) {
            return elementColor;
        }
        return Color.HSVToColor(255, hsvTemp3);
    }

    public static int changeColorAccent(int color) {
        ThemeAccent accent = currentTheme.getAccent(false);
        return changeColorAccent(currentTheme, accent != null ? accent.accentColor : 0, color);
    }

    public static int changeColorAccent(float[] baseHsv, float[] accentHsv, int color, boolean isDarkTheme) {
        float[] colorHsv = getTempHsv(5);
        Color.colorToHSV(color, colorHsv);

        final float diffH = Math.min(Math.abs(colorHsv[0] - baseHsv[0]), Math.abs(colorHsv[0] - baseHsv[0] - 360f));
        if (diffH > 30f) {
            return color;
        }

        float dist = Math.min(1.5f * colorHsv[1] / baseHsv[1], 1f);

        colorHsv[0] = colorHsv[0] + accentHsv[0] - baseHsv[0];
        colorHsv[1] = colorHsv[1] * accentHsv[1] / baseHsv[1];
        colorHsv[2] = colorHsv[2] * (1f - dist + dist * accentHsv[2] / baseHsv[2]);

        int newColor = Color.HSVToColor(Color.alpha(color), colorHsv);

        float origBrightness = AndroidUtilities.computePerceivedBrightness(color);
        float newBrightness = AndroidUtilities.computePerceivedBrightness(newColor);

        // We need to keep colors lighter in dark themes and darker in light themes
        boolean needRevertBrightness = isDarkTheme ? origBrightness > newBrightness : origBrightness < newBrightness;

        if (needRevertBrightness) {
            float amountOfNew = 0.6f;
            float fallbackAmount = (1f - amountOfNew) * origBrightness / newBrightness + amountOfNew;
            newColor = changeBrightness(newColor, fallbackAmount);
        }

        return newColor;
    }

    private static int changeBrightness(int color, float amount) {
        int r = (int) (Color.red(color) * amount);
        int g = (int) (Color.green(color) * amount);
        int b = (int) (Color.blue(color) * amount);

        r = r < 0 ? 0 : r > 255 ? 255 : r;
        g = g < 0 ? 0 : g > 255 ? 255 : g;
        b = b < 0 ? 0 : b > 255 ? 255 : b;
        return Color.argb(Color.alpha(color), r, g, b);
    }

    public static void onUpdateThemeAccents() {
        refreshThemeColors();
    }

    public static boolean deleteThemeAccent(ThemeInfo theme, ThemeAccent accent, boolean save) {
        if (accent == null || theme == null || theme.themeAccents == null) {
            return false;
        }
        boolean current = accent.id == theme.currentAccentId;
        File wallpaperFile = accent.getPathToWallpaper();
        if (wallpaperFile != null) {
            wallpaperFile.delete();
        }
        theme.themeAccentsMap.remove(accent.id);
        theme.themeAccents.remove(accent);
        if (accent.info != null) {
            theme.accentsByThemeId.remove(accent.info.id);
        }
        if (accent.overrideWallpaper != null) {
            accent.overrideWallpaper.delete();
        }
        if (current) {
            ThemeAccent themeAccent = theme.themeAccents.get(0);
            theme.setCurrentAccentId(themeAccent.id);
        }
        if (save) {
            saveThemeAccents(theme, true, false, false, false);
            if (accent.info != null) {
                MessagesController.getInstance(accent.account).saveTheme(theme, accent, current && theme == currentNightTheme, true);
            }
        }
        return current;
    }

    public static void saveThemeAccents(ThemeInfo theme, boolean save, boolean remove, boolean indexOnly, boolean upload) {
        saveThemeAccents(theme, save, remove, indexOnly, upload, false);
    }

    public static void saveThemeAccents(ThemeInfo theme, boolean save, boolean remove, boolean indexOnly, boolean upload, boolean migration) {
        if (save) {
            SharedPreferences preferences = ApplicationLoader.applicationContext.getSharedPreferences("themeconfig", Activity.MODE_PRIVATE);
            SharedPreferences.Editor editor = preferences.edit();
            if (!indexOnly) {
                int N = theme.themeAccents.size();
                int count = N - theme.defaultAccentCount;
                SerializedData data = new SerializedData(4 * (count * 15 + 2));
                data.writeInt32(5);
                data.writeInt32(count);
                for (int a = 0; a < N; a++) {
                    ThemeAccent accent = theme.themeAccents.get(a);
                    if (accent.id < 100) {
                        continue;
                    }
                    data.writeInt32(accent.id);
                    data.writeInt32(accent.accentColor);
                    data.writeInt32(accent.myMessagesAccentColor);
                    data.writeInt32(accent.myMessagesGradientAccentColor);
                    data.writeInt64(accent.backgroundOverrideColor);
                    data.writeInt64(accent.backgroundGradientOverrideColor);
                    data.writeInt32(accent.backgroundRotation);
                    data.writeInt64(0);
                    data.writeDouble(accent.patternIntensity);
                    data.writeBool(accent.patternMotion);
                    data.writeString(accent.patternSlug);
                    data.writeBool(accent.info != null);
                    if (accent.info != null) {
                        data.writeInt32(accent.account);
                        accent.info.serializeToStream(data);
                    }
                }
                editor.putString("accents_" + theme.assetName, Base64.encodeToString(data.toByteArray(), Base64.NO_WRAP | Base64.NO_PADDING));
                if (!migration) {
                    NotificationCenter.getGlobalInstance().postNotificationName(NotificationCenter.themeAccentListUpdated);
                }
                if (upload) {
                    MessagesController.getInstance(UserConfig.selectedAccount).saveThemeToServer(theme, theme.getAccent(false));
                }
            }
            editor.putInt("accent_current_" + theme.assetName, theme.currentAccentId);
            editor.commit();
        } else {
            if (theme.prevAccentId != -1) {
                if (remove) {
                    ThemeAccent accent = theme.themeAccentsMap.get(theme.currentAccentId);
                    theme.themeAccentsMap.remove(accent.id);
                    theme.themeAccents.remove(accent);
                    if (accent.info != null) {
                        theme.accentsByThemeId.remove(accent.info.id);
                    }
                }
                theme.currentAccentId = theme.prevAccentId;
                ThemeAccent accent = theme.getAccent(false);
                if (accent != null) {
                    theme.overrideWallpaper = accent.overrideWallpaper;
                } else {
                    theme.overrideWallpaper = null;
                }
            }
            if (currentTheme == theme) {
                refreshThemeColors();
            }
        }
        theme.prevAccentId = -1;
    }

    private static void saveOtherThemes(boolean full) {
        saveOtherThemes(full, false);
    }

    private static void saveOtherThemes(boolean full, boolean migration) {
        SharedPreferences preferences = ApplicationLoader.applicationContext.getSharedPreferences("themeconfig", Activity.MODE_PRIVATE);
        SharedPreferences.Editor editor = preferences.edit();
        if (full) {
            JSONArray array = new JSONArray();
            for (int a = 0; a < otherThemes.size(); a++) {
                JSONObject jsonObject = otherThemes.get(a).getSaveJson();
                if (jsonObject != null) {
                    array.put(jsonObject);
                }
            }
            editor.putString("themes2", array.toString());
        }
        for (int a = 0; a < UserConfig.MAX_ACCOUNT_COUNT; a++) {
            editor.putInt("remoteThemesHash" + (a != 0 ? a : ""), remoteThemesHash[a]);
            editor.putInt("lastLoadingThemesTime" + (a != 0 ? a : ""), lastLoadingThemesTime[a]);
        }

        editor.putInt("lastLoadingCurrentThemeTime", lastLoadingCurrentThemeTime);
        editor.commit();

        if (full) {
            for (int b = 0; b < 5; b++) {
                String key;
                switch (b) {
                    case 0:
                        key = "Blue";
                        break;
                    case 1:
                        key = "Dark Blue";
                        break;
                    case 2:
                        key = "Arctic Blue";
                        break;
                    case 3:
                        key = "Day";
                        break;
                    case 4:
                    default:
                        key = "Night";
                        break;
                }
                ThemeInfo info = themesDict.get(key);
                if (info == null || info.themeAccents == null || info.themeAccents.isEmpty()) {
                    continue;
                }
                saveThemeAccents(info, true, false, false, false, migration);
            }
        }
    }

    public static HashMap<String, Integer> getDefaultColors() {
        return defaultColors;
    }

    public static ThemeInfo getPreviousTheme() {
        return previousTheme;
    }

    public static String getCurrentThemeName() {
        String text = currentDayTheme.getName();
        if (text.toLowerCase().endsWith(".attheme")) {
            text = text.substring(0, text.lastIndexOf('.'));
        }
        return text;
    }

    public static String getCurrentNightThemeName() {
        if (currentNightTheme == null) {
            return "";
        }
        String text = currentNightTheme.getName();
        if (text.toLowerCase().endsWith(".attheme")) {
            text = text.substring(0, text.lastIndexOf('.'));
        }
        return text;
    }

    public static ThemeInfo getCurrentTheme() {
        return currentDayTheme != null ? currentDayTheme : defaultTheme;
    }

    public static ThemeInfo getCurrentNightTheme() {
        return currentNightTheme;
    }

    public static boolean isCurrentThemeNight() {
        return currentTheme == currentNightTheme;
    }

    public static ThemeInfo getActiveTheme() {
        return currentTheme;
    }

    private static long getAutoNightSwitchThemeDelay() {
        long newTime = SystemClock.elapsedRealtime();
        if (Math.abs(lastThemeSwitchTime - newTime) >= LIGHT_SENSOR_THEME_SWITCH_NEAR_THRESHOLD) {
            return LIGHT_SENSOR_THEME_SWITCH_DELAY;
        }
        return LIGHT_SENSOR_THEME_SWITCH_NEAR_DELAY;
    }

    private static final float MAXIMUM_LUX_BREAKPOINT = 500.0f;
    private static SensorEventListener ambientSensorListener = new SensorEventListener() {
        @Override
        public void onSensorChanged(SensorEvent event) {
            float lux = event.values[0];
            if (lux <= 0) {
                lux = 0.1f;
            }
            if (ApplicationLoader.mainInterfacePaused || !ApplicationLoader.isScreenOn) {
                return;
            }
            if (lux > MAXIMUM_LUX_BREAKPOINT) {
                lastBrightnessValue = 1.0f;
            } else {
                lastBrightnessValue = (float) Math.ceil(9.9323f * Math.log(lux) + 27.059f) / 100.0f;
            }
            if (lastBrightnessValue <= autoNightBrighnessThreshold) {
                if (!MediaController.getInstance().isRecordingOrListeningByProximity()) {
                    if (switchDayRunnableScheduled) {
                        switchDayRunnableScheduled = false;
                        AndroidUtilities.cancelRunOnUIThread(switchDayBrightnessRunnable);
                    }
                    if (!switchNightRunnableScheduled) {
                        switchNightRunnableScheduled = true;
                        AndroidUtilities.runOnUIThread(switchNightBrightnessRunnable, getAutoNightSwitchThemeDelay());
                    }
                }
            } else {
                if (switchNightRunnableScheduled) {
                    switchNightRunnableScheduled = false;
                    AndroidUtilities.cancelRunOnUIThread(switchNightBrightnessRunnable);
                }
                if (!switchDayRunnableScheduled) {
                    switchDayRunnableScheduled = true;
                    AndroidUtilities.runOnUIThread(switchDayBrightnessRunnable, getAutoNightSwitchThemeDelay());
                }
            }
        }

        @Override
        public void onAccuracyChanged(Sensor sensor, int accuracy) {

        }
    };

    public static void setCurrentNightTheme(ThemeInfo theme) {
        boolean apply = currentTheme == currentNightTheme;
        currentNightTheme = theme;
        if (apply) {
            applyDayNightThemeMaybe(true);
        }
    }

    public static void checkAutoNightThemeConditions() {
        checkAutoNightThemeConditions(false);
    }

    public static void cancelAutoNightThemeCallbacks() {
        if (selectedAutoNightType != AUTO_NIGHT_TYPE_AUTOMATIC) {
            if (switchNightRunnableScheduled) {
                switchNightRunnableScheduled = false;
                AndroidUtilities.cancelRunOnUIThread(switchNightBrightnessRunnable);
            }
            if (switchDayRunnableScheduled) {
                switchDayRunnableScheduled = false;
                AndroidUtilities.cancelRunOnUIThread(switchDayBrightnessRunnable);
            }
            if (lightSensorRegistered) {
                lastBrightnessValue = 1.0f;
                sensorManager.unregisterListener(ambientSensorListener, lightSensor);
                lightSensorRegistered = false;
                if (BuildVars.LOGS_ENABLED) {
                    FileLog.d("light sensor unregistered");
                }
            }
        }
    }

    private static int needSwitchToTheme() {
        if (selectedAutoNightType == AUTO_NIGHT_TYPE_SCHEDULED) {
            Calendar calendar = Calendar.getInstance();
            calendar.setTimeInMillis(System.currentTimeMillis());
            int time = calendar.get(Calendar.HOUR_OF_DAY) * 60 + calendar.get(Calendar.MINUTE);
            int timeStart;
            int timeEnd;
            if (autoNightScheduleByLocation) {
                int day = calendar.get(Calendar.DAY_OF_MONTH);
                if (autoNightLastSunCheckDay != day && autoNightLocationLatitude != 10000 && autoNightLocationLongitude != 10000) {
                    int[] t = SunDate.calculateSunriseSunset(autoNightLocationLatitude, autoNightLocationLongitude);
                    autoNightSunriseTime = t[0];
                    autoNightSunsetTime = t[1];
                    autoNightLastSunCheckDay = day;
                    saveAutoNightThemeConfig();
                }
                timeStart = autoNightSunsetTime;
                timeEnd = autoNightSunriseTime;
            } else {
                timeStart = autoNightDayStartTime;
                timeEnd = autoNightDayEndTime;
            }
            if (timeStart < timeEnd) {
                if (timeStart <= time && time <= timeEnd) {
                    return 2;
                } else {
                    return 1;
                }
            } else {
                if (timeStart <= time && time <= 24 * 60 || 0 <= time && time <= timeEnd) {
                    return 2;
                } else {
                    return 1;
                }
            }
        } else if (selectedAutoNightType == AUTO_NIGHT_TYPE_AUTOMATIC) {
            if (lightSensor == null) {
                sensorManager = (SensorManager) ApplicationLoader.applicationContext.getSystemService(Context.SENSOR_SERVICE);
                lightSensor = sensorManager.getDefaultSensor(Sensor.TYPE_LIGHT);
            }
            if (!lightSensorRegistered && lightSensor != null && ambientSensorListener != null) {
                sensorManager.registerListener(ambientSensorListener, lightSensor, 500000);
                lightSensorRegistered = true;
                if (BuildVars.LOGS_ENABLED) {
                    FileLog.d("light sensor registered");
                }
            }
            if (lastBrightnessValue <= autoNightBrighnessThreshold) {
                if (!switchNightRunnableScheduled) {
                    return 2;
                }
            } else {
                if (!switchDayRunnableScheduled) {
                    return 1;
                }
            }
        } else if (selectedAutoNightType == AUTO_NIGHT_TYPE_SYSTEM) {
            Configuration configuration = ApplicationLoader.applicationContext.getResources().getConfiguration();
            int currentNightMode = configuration.uiMode & Configuration.UI_MODE_NIGHT_MASK;
            switch (currentNightMode) {
                case Configuration.UI_MODE_NIGHT_NO:
                case Configuration.UI_MODE_NIGHT_UNDEFINED:
                    return 1;
                case Configuration.UI_MODE_NIGHT_YES:
                    return 2;
            }
        } else if (selectedAutoNightType == AUTO_NIGHT_TYPE_NONE) {
            return 1;
        }
        return 0;
    }

    public static void checkAutoNightThemeConditions(boolean force) {
        if (previousTheme != null) {
            return;
        }
        if (!force && switchNightThemeDelay > 0) {
            long newTime = SystemClock.uptimeMillis();
            long dt = newTime - lastDelayUpdateTime;
            lastDelayUpdateTime = newTime;
            switchNightThemeDelay -= dt;
            if (switchNightThemeDelay > 0) {
                return;
            }
        }
        if (force) {
            if (switchNightRunnableScheduled) {
                switchNightRunnableScheduled = false;
                AndroidUtilities.cancelRunOnUIThread(switchNightBrightnessRunnable);
            }
            if (switchDayRunnableScheduled) {
                switchDayRunnableScheduled = false;
                AndroidUtilities.cancelRunOnUIThread(switchDayBrightnessRunnable);
            }
        }
        cancelAutoNightThemeCallbacks();
        int switchToTheme = needSwitchToTheme();
        if (switchToTheme != 0) {
            applyDayNightThemeMaybe(switchToTheme == 2);
        }
        if (force) {
            lastThemeSwitchTime = 0;
        }
    }

    private static void applyDayNightThemeMaybe(boolean night) {
        if (previousTheme != null) {
            return;
        }

        if (night) {
            if (currentTheme != currentNightTheme) {
                isInNigthMode = true;
                lastThemeSwitchTime = SystemClock.elapsedRealtime();
                switchingNightTheme = true;
                NotificationCenter.getGlobalInstance().postNotificationName(NotificationCenter.needSetDayNightTheme, currentNightTheme, true, null, -1);
                switchingNightTheme = false;
            }
        } else {
            if (currentTheme != currentDayTheme) {
                isInNigthMode = false;
                lastThemeSwitchTime = SystemClock.elapsedRealtime();
                switchingNightTheme = true;
                NotificationCenter.getGlobalInstance().postNotificationName(NotificationCenter.needSetDayNightTheme, currentDayTheme, true, null, -1);
                switchingNightTheme = false;
            }
        }
    }

    public static boolean deleteTheme(ThemeInfo themeInfo) {
        if (themeInfo.pathToFile == null) {
            return false;
        }
        boolean currentThemeDeleted = false;
        if (currentTheme == themeInfo) {
            applyTheme(defaultTheme, true, false, false);
            currentThemeDeleted = true;
        }
        if (themeInfo == currentNightTheme) {
            currentNightTheme = themesDict.get("Dark Blue");
        }

        themeInfo.removeObservers();
        otherThemes.remove(themeInfo);
        themesDict.remove(themeInfo.name);
        if (themeInfo.overrideWallpaper != null) {
            themeInfo.overrideWallpaper.delete();
        }
        themes.remove(themeInfo);
        File file = new File(themeInfo.pathToFile);
        file.delete();
        saveOtherThemes(true);
        return currentThemeDeleted;
    }

    public static ThemeInfo createNewTheme(String name) {
        ThemeInfo newTheme = new ThemeInfo();
        newTheme.pathToFile = new File(ApplicationLoader.getFilesDirFixed(), "theme" + Utilities.random.nextLong() + ".attheme").getAbsolutePath();
        newTheme.name = name;
        themedWallpaperLink = getWallpaperUrl(currentTheme.overrideWallpaper);
        newTheme.account = UserConfig.selectedAccount;
        saveCurrentTheme(newTheme, true, true, false);
        return newTheme;
    }

    private static String getWallpaperUrl(OverrideWallpaperInfo wallpaperInfo) {
        if (wallpaperInfo == null || TextUtils.isEmpty(wallpaperInfo.slug) || wallpaperInfo.slug.equals(DEFAULT_BACKGROUND_SLUG)) {
            return null;
        }
        StringBuilder modes = new StringBuilder();
        if (wallpaperInfo.isBlurred) {
            modes.append("blur");
        }
        if (wallpaperInfo.isMotion) {
            if (modes.length() > 0) {
                modes.append("+");
            }
            modes.append("motion");
        }
        String wallpaperLink;
        if (wallpaperInfo.color == 0) {
            wallpaperLink = "https://attheme.org?slug=" + wallpaperInfo.slug;
        } else {
            String color = String.format("%02x%02x%02x", (byte) (wallpaperInfo.color >> 16) & 0xff, (byte) (wallpaperInfo.color >> 8) & 0xff, (byte) (wallpaperInfo.color & 0xff)).toLowerCase();
            String color2 = wallpaperInfo.gradientColor != 0 ? String.format("%02x%02x%02x", (byte) (wallpaperInfo.gradientColor >> 16) & 0xff, (byte) (wallpaperInfo.gradientColor >> 8) & 0xff, (byte) (wallpaperInfo.gradientColor & 0xff)).toLowerCase() : null;
            if (color2 != null) {
                color += "-" + color2;
                color += "&rotation=" + wallpaperInfo.rotation;
            }
            wallpaperLink = "https://attheme.org?slug=" + wallpaperInfo.slug + "&intensity=" + (int) (wallpaperInfo.intensity * 100) + "&bg_color=" + color;
        }
        if (modes.length() > 0) {
            wallpaperLink += "&mode=" + modes.toString();
        }
        return wallpaperLink;
    }

    public static void saveCurrentTheme(ThemeInfo themeInfo, boolean finalSave, boolean newTheme, boolean upload) {
        String wallpaperLink;
        OverrideWallpaperInfo wallpaperInfo = themeInfo.overrideWallpaper;
        if (wallpaperInfo != null) {
            wallpaperLink = getWallpaperUrl(wallpaperInfo);
        } else {
            wallpaperLink = themedWallpaperLink;
        }

        Drawable wallpaperToSave = newTheme ? wallpaper : themedWallpaper;
        if (newTheme && wallpaperToSave != null) {
            themedWallpaper = wallpaper;
        }
        ThemeAccent accent = currentTheme.getAccent(false);
        HashMap<String, Integer> colorsMap = currentTheme.firstAccentIsDefault && accent.id == DEFALT_THEME_ACCENT_ID ? defaultColors : currentColors;

        StringBuilder result = new StringBuilder();
        if (colorsMap != defaultColors) {
            int outBubbleColor = accent != null ? accent.myMessagesAccentColor : 0;
            int outBubbleGradient = accent != null ? accent.myMessagesGradientAccentColor : 0;
            if (outBubbleColor != 0 && outBubbleGradient != 0) {
                colorsMap.put(key_chat_outBubble, outBubbleColor);
                colorsMap.put(key_chat_outBubbleGradient, outBubbleGradient);
            }
        }
        for (HashMap.Entry<String, Integer> entry : colorsMap.entrySet()) {
            String key = entry.getKey();
            if (wallpaperToSave instanceof BitmapDrawable || wallpaperLink != null) {
                if (key_chat_wallpaper.equals(key) || key_chat_wallpaper_gradient_to.equals(key)) {
                    continue;
                }
            }
            result.append(key).append("=").append(entry.getValue()).append("\n");
        }
        FileOutputStream stream = null;
        try {
            stream = new FileOutputStream(themeInfo.pathToFile);
            if (result.length() == 0 && !(wallpaperToSave instanceof BitmapDrawable) && TextUtils.isEmpty(wallpaperLink)) {
                result.append(' ');
            }
            stream.write(AndroidUtilities.getStringBytes(result.toString()));
            if (!TextUtils.isEmpty(wallpaperLink)) {
                stream.write(AndroidUtilities.getStringBytes("WLS=" + wallpaperLink + "\n"));
                if (newTheme) {
                    try {
                        Bitmap bitmap = ((BitmapDrawable) wallpaperToSave).getBitmap();
                        FileOutputStream wallpaperStream = new FileOutputStream(new File(ApplicationLoader.getFilesDirFixed(), Utilities.MD5(wallpaperLink) + ".wp"));
                        bitmap.compress(Bitmap.CompressFormat.JPEG, 87, wallpaperStream);
                        wallpaperStream.close();
                    } catch (Throwable e) {
                        FileLog.e(e);
                    }
                }
            } else if (wallpaperToSave instanceof BitmapDrawable) {
                Bitmap bitmap = ((BitmapDrawable) wallpaperToSave).getBitmap();
                if (bitmap != null) {
                    stream.write(new byte[]{'W', 'P', 'S', '\n'});
                    bitmap.compress(Bitmap.CompressFormat.JPEG, 87, stream);
                    stream.write(new byte[]{'\n', 'W', 'P', 'E', '\n'});
                }
                if (finalSave && !upload) {
                    wallpaper = wallpaperToSave;
                    calcBackgroundColor(wallpaperToSave, 2);
                }
            }
            if (!upload) {
                if (themesDict.get(themeInfo.getKey()) == null) {
                    themes.add(themeInfo);
                    themesDict.put(themeInfo.getKey(), themeInfo);
                    otherThemes.add(themeInfo);
                    saveOtherThemes(true);
                    sortThemes();
                }
                currentTheme = themeInfo;
                if (currentTheme != currentNightTheme) {
                    currentDayTheme = currentTheme;
                }
                if (colorsMap == defaultColors) {
                    currentColorsNoAccent.clear();
                    refreshThemeColors();
                }
                SharedPreferences preferences = MessagesController.getGlobalMainSettings();
                SharedPreferences.Editor editor = preferences.edit();
                editor.putString("theme", currentDayTheme.getKey());
                editor.commit();
            }
        } catch (Exception e) {
            FileLog.e(e);
        } finally {
            try {
                if (stream != null) {
                    stream.close();
                }
            } catch (Exception e) {
                FileLog.e(e);
            }
        }
        if (finalSave) {
            MessagesController.getInstance(themeInfo.account).saveThemeToServer(themeInfo, themeInfo.getAccent(false));
        }
    }

    public static void checkCurrentRemoteTheme(boolean force) {
        if (loadingCurrentTheme != 0 || !force && Math.abs(System.currentTimeMillis() / 1000 - lastLoadingCurrentThemeTime) < 60 * 60) {
            return;
        }
        for (int a = 0; a < 2; a++) {
            ThemeInfo themeInfo = a == 0 ? currentDayTheme : currentNightTheme;
            if (themeInfo == null || !UserConfig.getInstance(themeInfo.account).isClientActivated()) {
                continue;
            }
            ThemeAccent accent = themeInfo.getAccent(false);
            TLRPC.TL_theme info;
            int account;
            if (themeInfo.info != null) {
                info = themeInfo.info;
                account = themeInfo.account;
            } else if (accent != null && accent.info != null) {
                info = accent.info;
                account = UserConfig.selectedAccount;
            } else {
                continue;
            }
            if (info == null || info.document == null) {
                continue;
            }

            loadingCurrentTheme++;
            TLRPC.TL_account_getTheme req = new TLRPC.TL_account_getTheme();
            req.document_id = info.document.id;
            req.format = "android";
            TLRPC.TL_inputTheme inputTheme = new TLRPC.TL_inputTheme();
            inputTheme.access_hash = info.access_hash;
            inputTheme.id = info.id;
            req.theme = inputTheme;
            ConnectionsManager.getInstance(account).sendRequest(req, (response, error) -> AndroidUtilities.runOnUIThread(() -> {
                loadingCurrentTheme--;
                boolean changed = false;
                if (response instanceof TLRPC.TL_theme) {
                    TLRPC.TL_theme theme = (TLRPC.TL_theme) response;
                    if (accent != null && theme.settings != null) {
                        if (!ThemeInfo.accentEquals(accent, theme.settings)) {
                            File file = accent.getPathToWallpaper();
                            if (file != null) {
                                file.delete();
                            }
                            ThemeInfo.fillAccentValues(accent, theme.settings);
                            if (currentTheme == themeInfo && currentTheme.currentAccentId == accent.id) {
                                refreshThemeColors();
                                NotificationCenter.getGlobalInstance().postNotificationName(NotificationCenter.needSetDayNightTheme, currentTheme, currentNightTheme == currentTheme, null, -1);
                            }
                            PatternsLoader.createLoader(true);
                            changed = true;
                        }
                        accent.patternMotion = theme.settings.wallpaper != null && theme.settings.wallpaper.settings != null && theme.settings.wallpaper.settings.motion;
                    } else if (theme.document != null && theme.document.id != info.document.id) {
                        if (accent != null) {
                            accent.info = theme;
                        } else {
                            themeInfo.info = theme;
                            themeInfo.loadThemeDocument();
                        }
                        changed = true;
                    }
                }
                if (loadingCurrentTheme == 0) {
                    lastLoadingCurrentThemeTime = (int) (System.currentTimeMillis() / 1000);
                    saveOtherThemes(changed);
                }
            }));
        }
    }

    public static void loadRemoteThemes(final int currentAccount, boolean force) {
        if (loadingRemoteThemes[currentAccount] || !force && Math.abs(System.currentTimeMillis() / 1000 - lastLoadingThemesTime[currentAccount]) < 60 * 60 || !UserConfig.getInstance(currentAccount).isClientActivated()) {
            return;
        }
        loadingRemoteThemes[currentAccount] = true;
        TLRPC.TL_account_getThemes req = new TLRPC.TL_account_getThemes();
        req.format = "android";
        req.hash = remoteThemesHash[currentAccount];
        ConnectionsManager.getInstance(currentAccount).sendRequest(req, (response, error) -> AndroidUtilities.runOnUIThread(() -> {
            loadingRemoteThemes[currentAccount] = false;
            if (response instanceof TLRPC.TL_account_themes) {
                TLRPC.TL_account_themes res = (TLRPC.TL_account_themes) response;
                remoteThemesHash[currentAccount] = res.hash;
                lastLoadingThemesTime[currentAccount] = (int) (System.currentTimeMillis() / 1000);
                ArrayList<Object> oldServerThemes = new ArrayList<>();
                for (int a = 0, N = themes.size(); a < N; a++) {
                    ThemeInfo info = themes.get(a);
                    if (info.info != null && info.account == currentAccount) {
                        oldServerThemes.add(info);
                    } else if (info.themeAccents != null) {
                        for (int b = 0; b < info.themeAccents.size(); b++) {
                            ThemeAccent accent = info.themeAccents.get(b);
                            if (accent.info != null && accent.account == currentAccount) {
                                oldServerThemes.add(accent);
                            }
                        }
                    }
                }
                boolean loadPatterns = false;
                boolean added = false;
                for (int a = 0, N = res.themes.size(); a < N; a++) {
                    TLRPC.Theme t = res.themes.get(a);
                    if (!(t instanceof TLRPC.TL_theme)) {
                        continue;
                    }
                    TLRPC.TL_theme theme = (TLRPC.TL_theme) t;
                    if (theme.settings != null) {
                        String key = getBaseThemeKey(theme.settings);
                        if (key == null) {
                            continue;
                        }
                        ThemeInfo info = themesDict.get(key);
                        if (info == null || info.themeAccents == null) {
                            continue;
                        }
                        ThemeAccent accent = info.accentsByThemeId.get(theme.id);
                        if (accent != null) {
                            if (!ThemeInfo.accentEquals(accent, theme.settings)) {
                                File file = accent.getPathToWallpaper();
                                if (file != null) {
                                    file.delete();
                                }
                                ThemeInfo.fillAccentValues(accent, theme.settings);
                                loadPatterns = true;
                                added = true;
                                if (currentTheme == info && currentTheme.currentAccentId == accent.id) {
                                    refreshThemeColors();
                                    NotificationCenter.getGlobalInstance().postNotificationName(NotificationCenter.needSetDayNightTheme, currentTheme, currentNightTheme == currentTheme, null, -1);
                                }
                            }
                            accent.patternMotion = theme.settings.wallpaper != null && theme.settings.wallpaper.settings != null && theme.settings.wallpaper.settings.motion;
                            oldServerThemes.remove(accent);
                        } else {
                            accent = info.createNewAccent(theme, currentAccount);
                            if (!TextUtils.isEmpty(accent.patternSlug)) {
                                loadPatterns = true;
                            }
                        }
                    } else {
                        String key = "remote" + theme.id;
                        ThemeInfo info = themesDict.get(key);
                        if (info == null) {
                            info = new ThemeInfo();
                            info.account = currentAccount;
                            info.pathToFile = new File(ApplicationLoader.getFilesDirFixed(), key + ".attheme").getAbsolutePath();
                            themes.add(info);
                            otherThemes.add(info);
                            added = true;
                        } else {
                            oldServerThemes.remove(info);
                        }
                        info.name = theme.title;
                        info.info = theme;
                        themesDict.put(info.getKey(), info);
                    }
                }
                for (int a = 0, N = oldServerThemes.size(); a < N; a++) {
                    Object object = oldServerThemes.get(a);
                    if (object instanceof ThemeInfo) {
                        ThemeInfo info = (ThemeInfo) object;
                        info.removeObservers();
                        otherThemes.remove(info);
                        themesDict.remove(info.name);
                        if (info.overrideWallpaper != null) {
                            info.overrideWallpaper.delete();
                        }
                        themes.remove(info);
                        File file = new File(info.pathToFile);
                        file.delete();
                        boolean isNightTheme = false;
                        if (currentDayTheme == info) {
                            currentDayTheme = defaultTheme;
                        } else if (currentNightTheme == info) {
                            currentNightTheme = themesDict.get("Dark Blue");
                            isNightTheme = true;
                        }
                        if (currentTheme == info) {
                            applyTheme(isNightTheme ? currentNightTheme : currentDayTheme, true, false, isNightTheme);
                        }
                    } else if (object instanceof ThemeAccent) {
                        ThemeAccent accent = (ThemeAccent) object;
                        if (deleteThemeAccent(accent.parentTheme, accent, false) && currentTheme == accent.parentTheme) {
                            Theme.refreshThemeColors();
                            NotificationCenter.getGlobalInstance().postNotificationName(NotificationCenter.needSetDayNightTheme, currentTheme, currentNightTheme == currentTheme, null, -1);
                        }
                    }
                }
                saveOtherThemes(true);
                sortThemes();
                if (added) {
                    NotificationCenter.getGlobalInstance().postNotificationName(NotificationCenter.themeListUpdated);
                }
                if (loadPatterns) {
                    PatternsLoader.createLoader(true);
                }
            }
        }));
    }

    public static String getBaseThemeKey(TLRPC.TL_themeSettings settings) {
        if (settings.base_theme instanceof TLRPC.TL_baseThemeClassic) {
            return "Blue";
        } else if (settings.base_theme instanceof TLRPC.TL_baseThemeDay) {
            return "Day";
        } else if (settings.base_theme instanceof TLRPC.TL_baseThemeTinted) {
            return "Dark Blue";
        } else if (settings.base_theme instanceof TLRPC.TL_baseThemeArctic) {
            return "Arctic Blue";
        } else if (settings.base_theme instanceof TLRPC.TL_baseThemeNight) {
            return "Night";
        }
        return null;
    }

    public static TLRPC.BaseTheme getBaseThemeByKey(String key) {
        if ("Blue".equals(key)) {
            return new TLRPC.TL_baseThemeClassic();
        } else if ("Day".equals(key)) {
            return new TLRPC.TL_baseThemeDay();
        } else if ("Dark Blue".equals(key)) {
            return new TLRPC.TL_baseThemeTinted();
        } else if ("Arctic Blue".equals(key)) {
            return new TLRPC.TL_baseThemeArctic();
        } else if ("Night".equals(key)) {
            return new TLRPC.TL_baseThemeNight();
        }
        return null;
    }

    public static void setThemeFileReference(TLRPC.TL_theme info) {
        for (int a = 0, N = themes.size(); a < N; a++) {
            ThemeInfo themeInfo = themes.get(a);
            if (themeInfo.info != null && themeInfo.info.id == info.id) {
                if (themeInfo.info.document != null && info.document != null) {
                    themeInfo.info.document.file_reference = info.document.file_reference;
                    saveOtherThemes(true);
                }
                break;
            }
        }
    }

    public static boolean isThemeInstalled(ThemeInfo themeInfo) {
        return themeInfo != null && themesDict.get(themeInfo.getKey()) != null;
    }

    public static void setThemeUploadInfo(ThemeInfo theme, ThemeAccent accent, TLRPC.TL_theme info, int account, boolean update) {
        if (info == null) {
            return;
        }
        if (info.settings != null) {
            if (theme == null) {
                String key = getBaseThemeKey(info.settings);
                if (key == null) {
                    return;
                }
                theme = themesDict.get(key);
                if (theme == null) {
                    return;
                }
                accent = theme.accentsByThemeId.get(info.id);
            }
            if (accent == null) {
                return;
            }
            if (accent.info != null) {
                theme.accentsByThemeId.remove(accent.info.id);
            }
            accent.info = info;
            accent.account = account;
            theme.accentsByThemeId.put(info.id, accent);
            if (!ThemeInfo.accentEquals(accent, info.settings)) {
                File file = accent.getPathToWallpaper();
                if (file != null) {
                    file.delete();
                }
                ThemeInfo.fillAccentValues(accent, info.settings);
                if (currentTheme == theme && currentTheme.currentAccentId == accent.id) {
                    refreshThemeColors();
                    NotificationCenter.getGlobalInstance().postNotificationName(NotificationCenter.needSetDayNightTheme, currentTheme, currentNightTheme == currentTheme, null, -1);
                }
                PatternsLoader.createLoader(true);
            }
            accent.patternMotion = info.settings.wallpaper != null && info.settings.wallpaper.settings != null && info.settings.wallpaper.settings.motion;
            theme.previewParsed = false;
        } else {
            String key;
            if (theme != null) {
                themesDict.remove(key = theme.getKey());
            } else {
                theme = themesDict.get(key = "remote" + info.id);
            }
            if (theme == null) {
                return;
            }
            theme.info = info;
            theme.name = info.title;
            File oldPath = new File(theme.pathToFile);
            File newPath = new File(ApplicationLoader.getFilesDirFixed(), key + ".attheme");
            if (!oldPath.equals(newPath)) {
                try {
                    AndroidUtilities.copyFile(oldPath, newPath);
                    theme.pathToFile = newPath.getAbsolutePath();
                } catch (Exception e) {
                    FileLog.e(e);
                }
            }
            if (update) {
                theme.loadThemeDocument();
            } else {
                theme.previewParsed = false;
            }
            themesDict.put(theme.getKey(), theme);
        }
        saveOtherThemes(true);
    }

    public static File getAssetFile(String assetName) {
        File file = new File(ApplicationLoader.getFilesDirFixed(), assetName);
        long size;
        try {
            InputStream stream = ApplicationLoader.applicationContext.getAssets().open(assetName);
            size = stream.available();
            stream.close();
        } catch (Exception e) {
            size = 0;
            FileLog.e(e);
        }
        if (!file.exists() || size != 0 && file.length() != size) {
            try (InputStream in = ApplicationLoader.applicationContext.getAssets().open(assetName)) {
                AndroidUtilities.copyFile(in, file);
            } catch (Exception e) {
                FileLog.e(e);
            }
        }
        return file;
    }

    public static int getPreviewColor(HashMap<String, Integer> colors, String key) {
        Integer color = colors.get(key);
        if (color == null) {
            color = defaultColors.get(key);
        }
        return color;
    }

    public static String createThemePreviewImage(String pathToFile, String wallpaperPath) {
        try {
            String[] wallpaperLink = new String[1];
            HashMap<String, Integer> colors = getThemeFileValues(new File(pathToFile), null, wallpaperLink);
            Integer wallpaperFileOffset = colors.get("wallpaperFileOffset");
            Bitmap bitmap = Bitmaps.createBitmap(560, 678, Bitmap.Config.ARGB_8888);
            Canvas canvas = new Canvas(bitmap);

            Paint paint = new Paint();

            int actionBarColor = getPreviewColor(colors, key_actionBarDefault);
            int actionBarIconColor = getPreviewColor(colors, key_actionBarDefaultIcon);
            int messageFieldColor = getPreviewColor(colors, key_chat_messagePanelBackground);
            int messageFieldIconColor = getPreviewColor(colors, key_chat_messagePanelIcons);
            int messageInColor = getPreviewColor(colors, key_chat_inBubble);
            int messageOutColor = getPreviewColor(colors, key_chat_outBubble);
            Integer messageOutGradientColor = colors.get(key_chat_outBubbleGradient);
            Integer backgroundColor = colors.get(key_chat_wallpaper);
            Integer serviceColor = colors.get(key_chat_serviceBackground);
            Integer gradientToColor = colors.get(key_chat_wallpaper_gradient_to);

            Drawable backDrawable = ApplicationLoader.applicationContext.getResources().getDrawable(R.drawable.preview_back).mutate();
            setDrawableColor(backDrawable, actionBarIconColor);
            Drawable otherDrawable = ApplicationLoader.applicationContext.getResources().getDrawable(R.drawable.preview_dots).mutate();
            setDrawableColor(otherDrawable, actionBarIconColor);
            Drawable emojiDrawable = ApplicationLoader.applicationContext.getResources().getDrawable(R.drawable.preview_smile).mutate();
            setDrawableColor(emojiDrawable, messageFieldIconColor);
            Drawable micDrawable = ApplicationLoader.applicationContext.getResources().getDrawable(R.drawable.preview_mic).mutate();
            setDrawableColor(micDrawable, messageFieldIconColor);
            Drawable msgInDrawable = ApplicationLoader.applicationContext.getResources().getDrawable(R.drawable.preview_msg_in).mutate();
            setDrawableColor(msgInDrawable, messageInColor);
            MessageDrawable msgOutDrawable = new MessageDrawable(MessageDrawable.TYPE_PREVIEW, false) {
                @Override
                protected int getColor(String key) {
                    Integer color = colors.get(key);
                    if (color == null) {
                        color = defaultColors.get(key);
                    }
                    return color;
                }

                @Override
                protected Integer getCurrentColor(String key) {
                    return colors.get(key);
                }
            };
            setDrawableColor(msgOutDrawable, messageOutColor);
            RectF rect = new RectF();

            int quality = 80;
            boolean hasBackground = false;
            if (wallpaperPath != null) {
                try {
                    BitmapFactory.Options options = new BitmapFactory.Options();
                    options.inJustDecodeBounds = true;
                    BitmapFactory.decodeFile(wallpaperPath, options);
                    if (options.outWidth > 0 && options.outHeight > 0) {
                        float scale = Math.min(options.outWidth / 560.0f, options.outHeight / 560.0f);
                        options.inSampleSize = 1;
                        if (scale > 1.0f) {
                            do {
                                options.inSampleSize *= 2;
                            } while (options.inSampleSize < scale);
                        }
                        options.inJustDecodeBounds = false;
                        Bitmap wallpaper = BitmapFactory.decodeFile(wallpaperPath, options);
                        if (wallpaper != null) {
                            Paint bitmapPaint = new Paint();
                            bitmapPaint.setFilterBitmap(true);
                            scale = Math.min(wallpaper.getWidth() / 560.0f, wallpaper.getHeight() / 560.0f);
                            rect.set(0, 0, wallpaper.getWidth() / scale, wallpaper.getHeight() / scale);
                            rect.offset((bitmap.getWidth() - rect.width()) / 2, (bitmap.getHeight() - rect.height()) / 2);
                            canvas.drawBitmap(wallpaper, null, rect, bitmapPaint);
                            hasBackground = true;
                            if (serviceColor == null) {
                                serviceColor = AndroidUtilities.calcDrawableColor(new BitmapDrawable(wallpaper))[0];
                            }
                        }
                    }
                } catch (Throwable e) {
                    FileLog.e(e);
                }
            } else if (backgroundColor != null) {
                Drawable wallpaperDrawable;
                if (gradientToColor == null) {
                    wallpaperDrawable = new ColorDrawable(backgroundColor);
                } else {
                    Integer gradientRotation = colors.get(key_chat_wallpaper_gradient_rotation);
                    if (gradientRotation == null) {
                        gradientRotation = 45;
                    }
                    final int[] gradientColors = {backgroundColor, gradientToColor};
                    wallpaperDrawable = BackgroundGradientDrawable.createDitheredGradientBitmapDrawable(gradientRotation, gradientColors, bitmap.getWidth(), bitmap.getHeight() - 120);
                    quality = 90;
                }
                wallpaperDrawable.setBounds(0, 120, bitmap.getWidth(), bitmap.getHeight() - 120);
                wallpaperDrawable.draw(canvas);
                if (serviceColor == null) {
                    serviceColor = AndroidUtilities.calcDrawableColor(new ColorDrawable(backgroundColor))[0];
                }
                hasBackground = true;
            } else if (wallpaperFileOffset != null && wallpaperFileOffset >= 0 || !TextUtils.isEmpty(wallpaperLink[0])) {
                FileInputStream stream = null;
                File pathToWallpaper = null;
                try {
                    BitmapFactory.Options options = new BitmapFactory.Options();
                    options.inJustDecodeBounds = true;
                    if (!TextUtils.isEmpty(wallpaperLink[0])) {
                        pathToWallpaper = new File(ApplicationLoader.getFilesDirFixed(), Utilities.MD5(wallpaperLink[0]) + ".wp");
                        BitmapFactory.decodeFile(pathToWallpaper.getAbsolutePath(), options);
                    } else {
                        stream = new FileInputStream(pathToFile);
                        stream.getChannel().position(wallpaperFileOffset);
                        BitmapFactory.decodeStream(stream, null, options);
                    }
                    if (options.outWidth > 0 && options.outHeight > 0) {
                        float scale = Math.min(options.outWidth / 560.0f, options.outHeight / 560.0f);
                        options.inSampleSize = 1;
                        if (scale > 1.0f) {
                            do {
                                options.inSampleSize *= 2;
                            } while (options.inSampleSize < scale);
                        }
                        options.inJustDecodeBounds = false;
                        Bitmap wallpaper;
                        if (pathToWallpaper != null) {
                            wallpaper = BitmapFactory.decodeFile(pathToWallpaper.getAbsolutePath(), options);
                        } else {
                            stream.getChannel().position(wallpaperFileOffset);
                            wallpaper = BitmapFactory.decodeStream(stream, null, options);
                        }
                        if (wallpaper != null) {
                            Paint bitmapPaint = new Paint();
                            bitmapPaint.setFilterBitmap(true);
                            scale = Math.min(wallpaper.getWidth() / 560.0f, wallpaper.getHeight() / 560.0f);
                            rect.set(0, 0, wallpaper.getWidth() / scale, wallpaper.getHeight() / scale);
                            rect.offset((bitmap.getWidth() - rect.width()) / 2, (bitmap.getHeight() - rect.height()) / 2);
                            canvas.drawBitmap(wallpaper, null, rect, bitmapPaint);
                            hasBackground = true;
                            if (serviceColor == null) {
                                serviceColor = AndroidUtilities.calcDrawableColor(new BitmapDrawable(wallpaper))[0];
                            }
                        }
                    }
                } catch (Throwable e) {
                    FileLog.e(e);
                } finally {
                    try {
                        if (stream != null) {
                            stream.close();
                        }
                    } catch (Exception e) {
                        FileLog.e(e);
                    }
                }
            }
            if (!hasBackground) {
                BitmapDrawable catsDrawable = (BitmapDrawable) ApplicationLoader.applicationContext.getResources().getDrawable(R.drawable.catstile).mutate();
                if (serviceColor == null) {
                    serviceColor = AndroidUtilities.calcDrawableColor(catsDrawable)[0];
                }
                catsDrawable.setTileModeXY(Shader.TileMode.REPEAT, Shader.TileMode.REPEAT);
                catsDrawable.setBounds(0, 120, bitmap.getWidth(), bitmap.getHeight() - 120);
                catsDrawable.draw(canvas);
            }

            paint.setColor(actionBarColor);
            canvas.drawRect(0, 0, bitmap.getWidth(), 120, paint);

            if (backDrawable != null) {
                int x = 13;
                int y = (120 - backDrawable.getIntrinsicHeight()) / 2;
                backDrawable.setBounds(x, y, x + backDrawable.getIntrinsicWidth(), y + backDrawable.getIntrinsicHeight());
                backDrawable.draw(canvas);
            }
            if (otherDrawable != null) {
                int x = bitmap.getWidth() - otherDrawable.getIntrinsicWidth() - 10;
                int y = (120 - otherDrawable.getIntrinsicHeight()) / 2;
                otherDrawable.setBounds(x, y, x + otherDrawable.getIntrinsicWidth(), y + otherDrawable.getIntrinsicHeight());
                otherDrawable.draw(canvas);
            }
            if (msgOutDrawable != null) {
                msgOutDrawable.setBounds(161, 216, bitmap.getWidth() - 20, 216 + 92);
                msgOutDrawable.setTop(0, 522);
                msgOutDrawable.draw(canvas);

                msgOutDrawable.setBounds(161, 430, bitmap.getWidth() - 20, 430 + 92);
                msgOutDrawable.setTop(430, 522);
                msgOutDrawable.draw(canvas);
            }
            if (msgInDrawable != null) {
                msgInDrawable.setBounds(20, 323, 399, 323 + 92);
                msgInDrawable.draw(canvas);
            }
            if (serviceColor != null) {
                int x = (bitmap.getWidth() - 126) / 2;
                int y = 150;
                rect.set(x, y, x + 126, y + 42);
                paint.setColor(serviceColor);
                canvas.drawRoundRect(rect, 21, 21, paint);
            }

            paint.setColor(messageFieldColor);
            canvas.drawRect(0, bitmap.getHeight() - 120, bitmap.getWidth(), bitmap.getHeight(), paint);
            if (emojiDrawable != null) {
                int x = 22;
                int y = bitmap.getHeight() - 120 + (120 - emojiDrawable.getIntrinsicHeight()) / 2;
                emojiDrawable.setBounds(x, y, x + emojiDrawable.getIntrinsicWidth(), y + emojiDrawable.getIntrinsicHeight());
                emojiDrawable.draw(canvas);
            }
            if (micDrawable != null) {
                int x = bitmap.getWidth() - micDrawable.getIntrinsicWidth() - 22;
                int y = bitmap.getHeight() - 120 + (120 - micDrawable.getIntrinsicHeight()) / 2;
                micDrawable.setBounds(x, y, x + micDrawable.getIntrinsicWidth(), y + micDrawable.getIntrinsicHeight());
                micDrawable.draw(canvas);
            }
            canvas.setBitmap(null);

            String fileName = Integer.MIN_VALUE + "_" + SharedConfig.getLastLocalId() + ".jpg";
            final File cacheFile = new File(FileLoader.getDirectory(FileLoader.MEDIA_DIR_CACHE), fileName);
            try {
                FileOutputStream stream = new FileOutputStream(cacheFile);
                bitmap.compress(Bitmap.CompressFormat.JPEG, quality, stream);
                SharedConfig.saveConfig();
                return cacheFile.getAbsolutePath();
            } catch (Throwable e) {
                FileLog.e(e);
            }
        } catch (Throwable e) {
            FileLog.e(e);
        }
        return null;
    }

    public static HashMap<String, Integer> getThemeFileValues(File file, String assetName, String[] wallpaperLink) {
        FileInputStream stream = null;
        HashMap<String, Integer> stringMap = new HashMap<>();
        try {
            byte[] bytes = new byte[1024];
            int currentPosition = 0;
            if (assetName != null) {
                file = getAssetFile(assetName);
            }
            stream = new FileInputStream(file);
            int idx;
            int read;
            boolean finished = false;
            int wallpaperFileOffset = -1;
            while ((read = stream.read(bytes)) != -1) {
                int previousPosition = currentPosition;
                int start = 0;
                for (int a = 0; a < read; a++) {
                    if (bytes[a] == '\n') {
                        int len = a - start + 1;
                        String line = new String(bytes, start, len - 1);
                        if (line.startsWith("WLS=")) {
                            if (wallpaperLink != null && wallpaperLink.length > 0) {
                                wallpaperLink[0] = line.substring(4);
                            }
                        } else if (line.startsWith("WPS")) {
                            wallpaperFileOffset = currentPosition + len;
                            finished = true;
                            break;
                        } else {
                            if ((idx = line.indexOf('=')) != -1) {
                                String key = line.substring(0, idx);
                                String param = line.substring(idx + 1);
                                int value;
                                if (param.length() > 0 && param.charAt(0) == '#') {
                                    try {
                                        value = Color.parseColor(param);
                                    } catch (Exception ignore) {
                                        value = Utilities.parseInt(param);
                                    }
                                } else {
                                    value = Utilities.parseInt(param);
                                }
                                stringMap.put(key, value);
                            }
                        }
                        start += len;
                        currentPosition += len;
                    }
                }
                if (previousPosition == currentPosition) {
                    break;
                }
                stream.getChannel().position(currentPosition);
                if (finished) {
                    break;
                }
            }
            stringMap.put("wallpaperFileOffset", wallpaperFileOffset);
        } catch (Throwable e) {
            FileLog.e(e);
        } finally {
            try {
                if (stream != null) {
                    stream.close();
                }
            } catch (Exception e) {
                FileLog.e(e);
            }
        }
        return stringMap;
    }

    public static void createCommonResources(Context context) {
        if (dividerPaint == null) {
            dividerPaint = new Paint();
            dividerPaint.setStrokeWidth(1);

            avatar_backgroundPaint = new Paint(Paint.ANTI_ALIAS_FLAG);

            checkboxSquare_checkPaint = new Paint(Paint.ANTI_ALIAS_FLAG);
            checkboxSquare_checkPaint.setStyle(Paint.Style.STROKE);
            checkboxSquare_checkPaint.setStrokeWidth(AndroidUtilities.dp(2));
            checkboxSquare_checkPaint.setStrokeCap(Paint.Cap.ROUND);
            checkboxSquare_eraserPaint = new Paint(Paint.ANTI_ALIAS_FLAG);
            checkboxSquare_eraserPaint.setColor(0);
            checkboxSquare_eraserPaint.setXfermode(new PorterDuffXfermode(PorterDuff.Mode.CLEAR));
            checkboxSquare_backgroundPaint = new Paint(Paint.ANTI_ALIAS_FLAG);

            linkSelectionPaint = new Paint();

            Resources resources = context.getResources();

            avatar_savedDrawable = resources.getDrawable(R.drawable.chats_saved);
            avatar_ghostDrawable = resources.getDrawable(R.drawable.ghost);

            if (dialogs_archiveAvatarDrawable != null) {
                dialogs_archiveAvatarDrawable.setCallback(null);
                dialogs_archiveAvatarDrawable.recycle();
            }
            if (dialogs_archiveDrawable != null) {
                dialogs_archiveDrawable.recycle();
            }
            if (dialogs_unarchiveDrawable != null) {
                dialogs_unarchiveDrawable.recycle();
            }
            if (dialogs_pinArchiveDrawable != null) {
                dialogs_pinArchiveDrawable.recycle();
            }
            if (dialogs_unpinArchiveDrawable != null) {
                dialogs_unpinArchiveDrawable.recycle();
            }
            dialogs_archiveAvatarDrawable = new RLottieDrawable(R.raw.chats_archiveavatar, "chats_archiveavatar", AndroidUtilities.dp(36), AndroidUtilities.dp(36), false, null);
            dialogs_archiveDrawable = new RLottieDrawable(R.raw.chats_archive, "chats_archive", AndroidUtilities.dp(36), AndroidUtilities.dp(36));
            dialogs_unarchiveDrawable = new RLottieDrawable(R.raw.chats_unarchive, "chats_unarchive", AndroidUtilities.dp(AndroidUtilities.dp(36)), AndroidUtilities.dp(36));
            dialogs_pinArchiveDrawable = new RLottieDrawable(R.raw.chats_hide, "chats_hide", AndroidUtilities.dp(36), AndroidUtilities.dp(36));
            dialogs_unpinArchiveDrawable = new RLottieDrawable(R.raw.chats_unhide, "chats_unhide", AndroidUtilities.dp(36), AndroidUtilities.dp(36));
            
            applyCommonTheme();
        }
    }

    public static void applyCommonTheme() {
        if (dividerPaint == null) {
            return;
        }
        dividerPaint.setColor(getColor(key_divider));
        linkSelectionPaint.setColor(getColor(key_windowBackgroundWhiteLinkSelection));

        setDrawableColorByKey(avatar_savedDrawable, key_avatar_text);

        dialogs_archiveAvatarDrawable.setLayerColor("Arrow1.**", getColor(key_avatar_backgroundArchived));
        dialogs_archiveAvatarDrawable.setLayerColor("Arrow2.**", getColor(key_avatar_backgroundArchived));
        dialogs_archiveAvatarDrawable.setLayerColor("Box2.**", getColor(key_avatar_text));
        dialogs_archiveAvatarDrawable.setLayerColor("Box1.**", getColor(key_avatar_text));
        dialogs_archiveAvatarDrawableRecolored = false;
        dialogs_archiveAvatarDrawable.setAllowDecodeSingleFrame(true);
        
        dialogs_pinArchiveDrawable.setLayerColor("Arrow.**", getColor(key_chats_archiveIcon));
        dialogs_pinArchiveDrawable.setLayerColor("Line.**", getColor(key_chats_archiveIcon));
        
        dialogs_unpinArchiveDrawable.setLayerColor("Arrow.**", getColor(key_chats_archiveIcon));
        dialogs_unpinArchiveDrawable.setLayerColor("Line.**", getColor(key_chats_archiveIcon));

        dialogs_archiveDrawable.setLayerColor("Arrow.**", getColor(key_chats_archiveBackground));
        dialogs_archiveDrawable.setLayerColor("Box2.**", getColor(key_chats_archiveIcon));
        dialogs_archiveDrawable.setLayerColor("Box1.**", getColor(key_chats_archiveIcon));
        dialogs_archiveDrawableRecolored = false;

        dialogs_unarchiveDrawable.setLayerColor("Arrow1.**", getColor(key_chats_archiveIcon));
        dialogs_unarchiveDrawable.setLayerColor("Arrow2.**", getColor(key_chats_archivePinBackground));
        dialogs_unarchiveDrawable.setLayerColor("Box2.**", getColor(key_chats_archiveIcon));
        dialogs_unarchiveDrawable.setLayerColor("Box1.**", getColor(key_chats_archiveIcon));
    }

    public static void createDialogsResources(Context context) {
        createCommonResources(context);
        if (dialogs_namePaint == null) {
            Resources resources = context.getResources();

            dialogs_namePaint = new TextPaint[2];
            dialogs_nameEncryptedPaint = new TextPaint[2];
            dialogs_messagePaint = new TextPaint[2];
            dialogs_messagePrintingPaint = new TextPaint[2];
            for (int a = 0; a < 2; a++) {
                dialogs_namePaint[a] = new TextPaint(TextPaint.ANTI_ALIAS_FLAG);
                dialogs_namePaint[a].setTypeface(AndroidUtilities.getTypeface("fonts/rmedium.ttf"));
                dialogs_nameEncryptedPaint[a] = new TextPaint(TextPaint.ANTI_ALIAS_FLAG);
                dialogs_nameEncryptedPaint[a].setTypeface(AndroidUtilities.getTypeface("fonts/rmedium.ttf"));
                dialogs_messagePaint[a] = new TextPaint(TextPaint.ANTI_ALIAS_FLAG);
                dialogs_messagePrintingPaint[a] = new TextPaint(TextPaint.ANTI_ALIAS_FLAG);
            }
            dialogs_searchNamePaint = new TextPaint(TextPaint.ANTI_ALIAS_FLAG);
            dialogs_searchNamePaint.setTypeface(AndroidUtilities.getTypeface("fonts/rmedium.ttf"));
            dialogs_searchNameEncryptedPaint = new TextPaint(TextPaint.ANTI_ALIAS_FLAG);
            dialogs_searchNameEncryptedPaint.setTypeface(AndroidUtilities.getTypeface("fonts/rmedium.ttf"));
            dialogs_messageNamePaint = new TextPaint(TextPaint.ANTI_ALIAS_FLAG);
            dialogs_messageNamePaint.setTypeface(AndroidUtilities.getTypeface("fonts/rmedium.ttf"));
            dialogs_timePaint = new TextPaint(TextPaint.ANTI_ALIAS_FLAG);
            dialogs_countTextPaint = new TextPaint(TextPaint.ANTI_ALIAS_FLAG);
            dialogs_countTextPaint.setTypeface(AndroidUtilities.getTypeface("fonts/rmedium.ttf"));
            dialogs_archiveTextPaint = new TextPaint(TextPaint.ANTI_ALIAS_FLAG);
            dialogs_archiveTextPaint.setTypeface(AndroidUtilities.getTypeface("fonts/rmedium.ttf"));
            dialogs_onlinePaint = new TextPaint(TextPaint.ANTI_ALIAS_FLAG);
            dialogs_offlinePaint = new TextPaint(TextPaint.ANTI_ALIAS_FLAG);

            dialogs_tabletSeletedPaint = new Paint();
            dialogs_pinnedPaint = new Paint(Paint.ANTI_ALIAS_FLAG);
            dialogs_onlineCirclePaint = new Paint(Paint.ANTI_ALIAS_FLAG);
            dialogs_countPaint = new Paint(Paint.ANTI_ALIAS_FLAG);
            dialogs_countGrayPaint = new Paint(Paint.ANTI_ALIAS_FLAG);
            dialogs_errorPaint = new Paint(Paint.ANTI_ALIAS_FLAG);

            dialogs_lockDrawable = resources.getDrawable(R.drawable.list_secret);
            dialogs_checkDrawable = resources.getDrawable(R.drawable.list_check).mutate();
            dialogs_checkReadDrawable = resources.getDrawable(R.drawable.list_check).mutate();
            dialogs_halfCheckDrawable = resources.getDrawable(R.drawable.list_halfcheck);
            dialogs_clockDrawable = resources.getDrawable(R.drawable.msg_clock).mutate();
            dialogs_errorDrawable = resources.getDrawable(R.drawable.list_warning_sign);
            dialogs_reorderDrawable = resources.getDrawable(R.drawable.list_reorder);
            dialogs_groupDrawable = resources.getDrawable(R.drawable.list_group);
            dialogs_broadcastDrawable = resources.getDrawable(R.drawable.list_broadcast);
            dialogs_muteDrawable = resources.getDrawable(R.drawable.list_mute).mutate();
            dialogs_verifiedDrawable = resources.getDrawable(R.drawable.verified_area);
            dialogs_scamDrawable = new ScamDrawable(11);
            dialogs_verifiedCheckDrawable = resources.getDrawable(R.drawable.verified_check);
            dialogs_mentionDrawable = resources.getDrawable(R.drawable.mentionchatslist);
            dialogs_botDrawable = resources.getDrawable(R.drawable.list_bot);
            dialogs_pinnedDrawable = resources.getDrawable(R.drawable.list_pin);
            moveUpDrawable = resources.getDrawable(R.drawable.preview_open);

            applyDialogsTheme();
        }

        dialogs_messageNamePaint.setTextSize(AndroidUtilities.dp(14));
        dialogs_timePaint.setTextSize(AndroidUtilities.dp(13));
        dialogs_countTextPaint.setTextSize(AndroidUtilities.dp(13));
        dialogs_archiveTextPaint.setTextSize(AndroidUtilities.dp(13));
        dialogs_onlinePaint.setTextSize(AndroidUtilities.dp(15));
        dialogs_offlinePaint.setTextSize(AndroidUtilities.dp(15));
        dialogs_searchNamePaint.setTextSize(AndroidUtilities.dp(16));
        dialogs_searchNameEncryptedPaint.setTextSize(AndroidUtilities.dp(16));
    }

    public static void applyDialogsTheme() {
        if (dialogs_namePaint == null) {
            return;
        }
        for (int a = 0; a < 2; a++) {
            dialogs_namePaint[a].setColor(getColor(key_chats_name));
            dialogs_nameEncryptedPaint[a].setColor(getColor(key_chats_secretName));
            dialogs_messagePaint[a].setColor(dialogs_messagePaint[a].linkColor = getColor(key_chats_message));
            dialogs_messagePrintingPaint[a].setColor(getColor(key_chats_actionMessage));
        }
        dialogs_searchNamePaint.setColor(getColor(key_chats_name));
        dialogs_searchNameEncryptedPaint.setColor(getColor(key_chats_secretName));
        dialogs_messageNamePaint.setColor(dialogs_messageNamePaint.linkColor = getColor(key_chats_nameMessage_threeLines));
        dialogs_tabletSeletedPaint.setColor(getColor(key_chats_tabletSelectedOverlay));
        dialogs_pinnedPaint.setColor(getColor(key_chats_pinnedOverlay));
        dialogs_timePaint.setColor(getColor(key_chats_date));
        dialogs_countTextPaint.setColor(getColor(key_chats_unreadCounterText));
        dialogs_archiveTextPaint.setColor(getColor(key_chats_archiveText));
        dialogs_countPaint.setColor(getColor(key_chats_unreadCounter));
        dialogs_countGrayPaint.setColor(getColor(key_chats_unreadCounterMuted));
        dialogs_errorPaint.setColor(getColor(key_chats_sentError));
        dialogs_onlinePaint.setColor(getColor(key_windowBackgroundWhiteBlueText3));
        dialogs_offlinePaint.setColor(getColor(key_windowBackgroundWhiteGrayText3));

        setDrawableColorByKey(dialogs_lockDrawable, key_chats_secretIcon);
        setDrawableColorByKey(dialogs_checkDrawable, key_chats_sentCheck);
        setDrawableColorByKey(dialogs_checkReadDrawable, key_chats_sentReadCheck);
        setDrawableColorByKey(dialogs_halfCheckDrawable, key_chats_sentReadCheck);
        setDrawableColorByKey(dialogs_clockDrawable, key_chats_sentClock);
        setDrawableColorByKey(dialogs_errorDrawable, key_chats_sentErrorIcon);
        setDrawableColorByKey(dialogs_groupDrawable, key_chats_nameIcon);
        setDrawableColorByKey(dialogs_broadcastDrawable, key_chats_nameIcon);
        setDrawableColorByKey(dialogs_botDrawable, key_chats_nameIcon);
        setDrawableColorByKey(dialogs_pinnedDrawable, key_chats_pinnedIcon);
        setDrawableColorByKey(dialogs_reorderDrawable, key_chats_pinnedIcon);
        setDrawableColorByKey(dialogs_muteDrawable, key_chats_muteIcon);
        setDrawableColorByKey(dialogs_mentionDrawable, key_chats_mentionIcon);
        setDrawableColorByKey(dialogs_verifiedDrawable, key_chats_verifiedBackground);
        setDrawableColorByKey(dialogs_verifiedCheckDrawable, key_chats_verifiedCheck);
        setDrawableColorByKey(dialogs_holidayDrawable, key_actionBarDefaultTitle);
        setDrawableColorByKey(dialogs_scamDrawable, key_chats_draft);
    }

    public static void destroyResources() {
        for (int a = 0; a < chat_attachButtonDrawables.length; a++) {
            if (chat_attachButtonDrawables[a] != null) {
                chat_attachButtonDrawables[a].setCallback(null);
            }
        }
    }

    public static void reloadAllResources(Context context) {
        destroyResources();
        if (chat_msgInDrawable != null) {
            chat_msgInDrawable = null;
            currentColor = 0;
            currentSelectedColor = 0;
            createChatResources(context, false);
        }
        if (dialogs_namePaint != null) {
            dialogs_namePaint = null;
            createDialogsResources(context);
        }
        if (profile_verifiedDrawable != null) {
            profile_verifiedDrawable = null;
            createProfileResources(context);
        }
    }

    public static void createChatResources(Context context, boolean fontsOnly) {
        synchronized (sync) {
            if (chat_msgTextPaint == null) {
                chat_msgTextPaint = new TextPaint(Paint.ANTI_ALIAS_FLAG);
                chat_msgGameTextPaint = new TextPaint(Paint.ANTI_ALIAS_FLAG);
                chat_msgTextPaintOneEmoji = new TextPaint(Paint.ANTI_ALIAS_FLAG);
                chat_msgTextPaintTwoEmoji = new TextPaint(Paint.ANTI_ALIAS_FLAG);
                chat_msgTextPaintThreeEmoji = new TextPaint(Paint.ANTI_ALIAS_FLAG);
                chat_msgBotButtonPaint = new TextPaint(Paint.ANTI_ALIAS_FLAG);
                chat_msgBotButtonPaint.setTypeface(AndroidUtilities.getTypeface("fonts/rmedium.ttf"));
            }
        }

        if (!fontsOnly && chat_msgInDrawable == null) {
            chat_infoPaint = new TextPaint(Paint.ANTI_ALIAS_FLAG);
            chat_docNamePaint = new TextPaint(Paint.ANTI_ALIAS_FLAG);
            chat_docNamePaint.setTypeface(AndroidUtilities.getTypeface("fonts/rmedium.ttf"));
            chat_docBackPaint = new Paint(Paint.ANTI_ALIAS_FLAG);
            chat_deleteProgressPaint = new Paint(Paint.ANTI_ALIAS_FLAG);
            chat_botProgressPaint = new Paint(Paint.ANTI_ALIAS_FLAG);
            chat_botProgressPaint.setStrokeCap(Paint.Cap.ROUND);
            chat_botProgressPaint.setStyle(Paint.Style.STROKE);
            chat_locationTitlePaint = new TextPaint(Paint.ANTI_ALIAS_FLAG);
            chat_locationTitlePaint.setTypeface(AndroidUtilities.getTypeface("fonts/rmedium.ttf"));
            chat_locationAddressPaint = new TextPaint(Paint.ANTI_ALIAS_FLAG);
            chat_urlPaint = new Paint();
            chat_textSearchSelectionPaint = new Paint();
            chat_radialProgressPaint = new Paint(Paint.ANTI_ALIAS_FLAG);
            chat_radialProgressPaint.setStrokeCap(Paint.Cap.ROUND);
            chat_radialProgressPaint.setStyle(Paint.Style.STROKE);
            chat_radialProgressPaint.setColor(0x9fffffff);
            chat_radialProgress2Paint = new Paint(Paint.ANTI_ALIAS_FLAG);
            chat_radialProgress2Paint.setStrokeCap(Paint.Cap.ROUND);
            chat_radialProgress2Paint.setStyle(Paint.Style.STROKE);
            chat_audioTimePaint = new TextPaint(TextPaint.ANTI_ALIAS_FLAG);
            chat_livePaint = new TextPaint(Paint.ANTI_ALIAS_FLAG);
            chat_livePaint.setTypeface(AndroidUtilities.getTypeface("fonts/rmedium.ttf"));
            chat_audioTitlePaint = new TextPaint(Paint.ANTI_ALIAS_FLAG);
            chat_audioTitlePaint.setTypeface(AndroidUtilities.getTypeface("fonts/rmedium.ttf"));
            chat_audioPerformerPaint = new TextPaint(Paint.ANTI_ALIAS_FLAG);
            chat_botButtonPaint = new TextPaint(Paint.ANTI_ALIAS_FLAG);
            chat_botButtonPaint.setTypeface(AndroidUtilities.getTypeface("fonts/rmedium.ttf"));
            chat_contactNamePaint = new TextPaint(Paint.ANTI_ALIAS_FLAG);
            chat_contactNamePaint.setTypeface(AndroidUtilities.getTypeface("fonts/rmedium.ttf"));
            chat_contactPhonePaint = new TextPaint(Paint.ANTI_ALIAS_FLAG);
            chat_durationPaint = new TextPaint(Paint.ANTI_ALIAS_FLAG);
            chat_gamePaint = new TextPaint(Paint.ANTI_ALIAS_FLAG);
            chat_gamePaint.setTypeface(AndroidUtilities.getTypeface("fonts/rmedium.ttf"));
            chat_shipmentPaint = new TextPaint(Paint.ANTI_ALIAS_FLAG);
            chat_timePaint = new TextPaint(TextPaint.ANTI_ALIAS_FLAG);
            chat_adminPaint = new TextPaint(TextPaint.ANTI_ALIAS_FLAG);
            chat_namePaint = new TextPaint(TextPaint.ANTI_ALIAS_FLAG);
            chat_namePaint.setTypeface(AndroidUtilities.getTypeface("fonts/rmedium.ttf"));
            chat_forwardNamePaint = new TextPaint(TextPaint.ANTI_ALIAS_FLAG);
            chat_replyNamePaint = new TextPaint(TextPaint.ANTI_ALIAS_FLAG);
            chat_replyNamePaint.setTypeface(AndroidUtilities.getTypeface("fonts/rmedium.ttf"));
            chat_replyTextPaint = new TextPaint(TextPaint.ANTI_ALIAS_FLAG);
            chat_instantViewPaint = new TextPaint(Paint.ANTI_ALIAS_FLAG);
            chat_instantViewPaint.setTypeface(AndroidUtilities.getTypeface("fonts/rmedium.ttf"));
            chat_instantViewRectPaint = new Paint(Paint.ANTI_ALIAS_FLAG);
            chat_instantViewRectPaint.setStyle(Paint.Style.STROKE);
            chat_replyLinePaint = new Paint(Paint.ANTI_ALIAS_FLAG);
            chat_msgErrorPaint = new Paint(Paint.ANTI_ALIAS_FLAG);
            chat_statusPaint = new Paint(Paint.ANTI_ALIAS_FLAG);
            chat_statusRecordPaint = new Paint(Paint.ANTI_ALIAS_FLAG);
            chat_statusRecordPaint.setStyle(Paint.Style.STROKE);
            chat_statusRecordPaint.setStrokeCap(Paint.Cap.ROUND);
            chat_actionTextPaint = new TextPaint(Paint.ANTI_ALIAS_FLAG);
            chat_actionTextPaint.setTypeface(AndroidUtilities.getTypeface("fonts/rmedium.ttf"));
            chat_actionBackgroundPaint = new Paint(Paint.ANTI_ALIAS_FLAG);
            chat_timeBackgroundPaint = new Paint(Paint.ANTI_ALIAS_FLAG);
            chat_contextResult_titleTextPaint = new TextPaint(Paint.ANTI_ALIAS_FLAG);
            chat_contextResult_titleTextPaint.setTypeface(AndroidUtilities.getTypeface("fonts/rmedium.ttf"));
            chat_contextResult_descriptionTextPaint = new TextPaint(Paint.ANTI_ALIAS_FLAG);
            chat_composeBackgroundPaint = new Paint();

            Resources resources = context.getResources();

            chat_msgInDrawable = resources.getDrawable(R.drawable.msg_in).mutate();
            chat_msgInSelectedDrawable = resources.getDrawable(R.drawable.msg_in).mutate();

            chat_msgNoSoundDrawable = resources.getDrawable(R.drawable.video_muted);

            chat_msgOutDrawable = new MessageDrawable(MessageDrawable.TYPE_TEXT, false);
            chat_msgOutSelectedDrawable = new MessageDrawable(MessageDrawable.TYPE_TEXT, true);
            chat_msgInMediaDrawable = resources.getDrawable(R.drawable.msg_photo).mutate();
            chat_msgInMediaSelectedDrawable = resources.getDrawable(R.drawable.msg_photo).mutate();
            chat_msgOutMediaDrawable = new MessageDrawable(MessageDrawable.TYPE_MEDIA, false);
            chat_msgOutMediaSelectedDrawable = new MessageDrawable(MessageDrawable.TYPE_MEDIA, true);

            chat_msgOutCheckDrawable = resources.getDrawable(R.drawable.msg_check).mutate();
            chat_msgOutCheckSelectedDrawable = resources.getDrawable(R.drawable.msg_check).mutate();
            chat_msgOutCheckReadDrawable = resources.getDrawable(R.drawable.msg_check).mutate();
            chat_msgOutCheckReadSelectedDrawable = resources.getDrawable(R.drawable.msg_check).mutate();
            chat_msgMediaCheckDrawable = resources.getDrawable(R.drawable.msg_check).mutate();
            chat_msgStickerCheckDrawable = resources.getDrawable(R.drawable.msg_check).mutate();
            chat_msgOutHalfCheckDrawable = resources.getDrawable(R.drawable.msg_halfcheck).mutate();
            chat_msgOutHalfCheckSelectedDrawable = resources.getDrawable(R.drawable.msg_halfcheck).mutate();
            chat_msgMediaHalfCheckDrawable = resources.getDrawable(R.drawable.msg_halfcheck).mutate();
            chat_msgStickerHalfCheckDrawable = resources.getDrawable(R.drawable.msg_halfcheck).mutate();
            chat_msgOutClockDrawable = resources.getDrawable(R.drawable.msg_clock).mutate();
            chat_msgOutSelectedClockDrawable = resources.getDrawable(R.drawable.msg_clock).mutate();
            chat_msgInClockDrawable = resources.getDrawable(R.drawable.msg_clock).mutate();
            chat_msgInSelectedClockDrawable = resources.getDrawable(R.drawable.msg_clock).mutate();
            chat_msgMediaClockDrawable = resources.getDrawable(R.drawable.msg_clock).mutate();
            chat_msgStickerClockDrawable = resources.getDrawable(R.drawable.msg_clock).mutate();
            chat_msgInViewsDrawable = resources.getDrawable(R.drawable.msg_views).mutate();
            chat_msgInViewsSelectedDrawable = resources.getDrawable(R.drawable.msg_views).mutate();
            chat_msgOutViewsDrawable = resources.getDrawable(R.drawable.msg_views).mutate();
            chat_msgOutViewsSelectedDrawable = resources.getDrawable(R.drawable.msg_views).mutate();
            chat_msgMediaViewsDrawable = resources.getDrawable(R.drawable.msg_views).mutate();
            chat_msgStickerViewsDrawable = resources.getDrawable(R.drawable.msg_views).mutate();
            chat_msgInMenuDrawable = resources.getDrawable(R.drawable.msg_actions).mutate();
            chat_msgInMenuSelectedDrawable = resources.getDrawable(R.drawable.msg_actions).mutate();
            chat_msgOutMenuDrawable = resources.getDrawable(R.drawable.msg_actions).mutate();
            chat_msgOutMenuSelectedDrawable = resources.getDrawable(R.drawable.msg_actions).mutate();
            chat_msgMediaMenuDrawable = resources.getDrawable(R.drawable.video_actions);
            chat_msgInInstantDrawable = resources.getDrawable(R.drawable.msg_instant).mutate();
            chat_msgOutInstantDrawable = resources.getDrawable(R.drawable.msg_instant).mutate();
            chat_msgErrorDrawable = resources.getDrawable(R.drawable.msg_warning);
            chat_muteIconDrawable = resources.getDrawable(R.drawable.list_mute).mutate();
            chat_lockIconDrawable = resources.getDrawable(R.drawable.ic_lock_header);
            chat_msgBroadcastDrawable = resources.getDrawable(R.drawable.broadcast3).mutate();
            chat_msgBroadcastMediaDrawable = resources.getDrawable(R.drawable.broadcast3).mutate();
            chat_msgInCallDrawable = resources.getDrawable(R.drawable.ic_call).mutate();
            chat_msgInCallSelectedDrawable = resources.getDrawable(R.drawable.ic_call).mutate();
            chat_msgOutCallDrawable = resources.getDrawable(R.drawable.ic_call).mutate();
            chat_msgOutCallSelectedDrawable = resources.getDrawable(R.drawable.ic_call).mutate();
            chat_msgCallUpGreenDrawable = resources.getDrawable(R.drawable.ic_call_made_green_18dp).mutate();
            chat_msgCallDownRedDrawable = resources.getDrawable(R.drawable.ic_call_received_green_18dp).mutate();
            chat_msgCallDownGreenDrawable = resources.getDrawable(R.drawable.ic_call_received_green_18dp).mutate();

            calllog_msgCallUpRedDrawable = resources.getDrawable(R.drawable.ic_call_made_green_18dp).mutate();
            calllog_msgCallUpGreenDrawable = resources.getDrawable(R.drawable.ic_call_made_green_18dp).mutate();
            calllog_msgCallDownRedDrawable = resources.getDrawable(R.drawable.ic_call_received_green_18dp).mutate();
            calllog_msgCallDownGreenDrawable = resources.getDrawable(R.drawable.ic_call_received_green_18dp).mutate();
            chat_msgAvatarLiveLocationDrawable = resources.getDrawable(R.drawable.livepin).mutate();

            chat_inlineResultFile = resources.getDrawable(R.drawable.bot_file);
            chat_inlineResultAudio = resources.getDrawable(R.drawable.bot_music);
            chat_inlineResultLocation = resources.getDrawable(R.drawable.bot_location);
            chat_redLocationIcon = resources.getDrawable(R.drawable.map_pin).mutate();

            chat_msgInShadowDrawable = resources.getDrawable(R.drawable.msg_in_shadow);
            chat_msgOutShadowDrawable = resources.getDrawable(R.drawable.msg_out_shadow);
            chat_msgInMediaShadowDrawable = resources.getDrawable(R.drawable.msg_photo_shadow);
            chat_msgOutMediaShadowDrawable = resources.getDrawable(R.drawable.msg_photo_shadow);

            chat_botLinkDrawalbe = resources.getDrawable(R.drawable.bot_link);
            chat_botInlineDrawable = resources.getDrawable(R.drawable.bot_lines);

            chat_systemDrawable = resources.getDrawable(R.drawable.system);

            chat_contextResult_shadowUnderSwitchDrawable = resources.getDrawable(R.drawable.header_shadow).mutate();

            chat_attachButtonDrawables[0] = createCircleDrawableWithIcon(AndroidUtilities.dp(50), R.drawable.attach_gallery);
            chat_attachButtonDrawables[1] = createCircleDrawableWithIcon(AndroidUtilities.dp(50), R.drawable.attach_audio);
            chat_attachButtonDrawables[2] = createCircleDrawableWithIcon(AndroidUtilities.dp(50), R.drawable.attach_file);
            chat_attachButtonDrawables[3] = createCircleDrawableWithIcon(AndroidUtilities.dp(50), R.drawable.attach_contact);
            chat_attachButtonDrawables[4] = createCircleDrawableWithIcon(AndroidUtilities.dp(50), R.drawable.attach_location);
            chat_attachButtonDrawables[5] = createCircleDrawableWithIcon(AndroidUtilities.dp(50), R.drawable.attach_polls);
            chat_attachEmptyDrawable = resources.getDrawable(R.drawable.nophotos3);

            chat_cornerOuter[0] = resources.getDrawable(R.drawable.corner_out_tl);
            chat_cornerOuter[1] = resources.getDrawable(R.drawable.corner_out_tr);
            chat_cornerOuter[2] = resources.getDrawable(R.drawable.corner_out_br);
            chat_cornerOuter[3] = resources.getDrawable(R.drawable.corner_out_bl);

            chat_cornerInner[0] = resources.getDrawable(R.drawable.corner_in_tr);
            chat_cornerInner[1] = resources.getDrawable(R.drawable.corner_in_tl);
            chat_cornerInner[2] = resources.getDrawable(R.drawable.corner_in_br);
            chat_cornerInner[3] = resources.getDrawable(R.drawable.corner_in_bl);

            chat_shareDrawable = resources.getDrawable(R.drawable.share_round);
            chat_shareIconDrawable = resources.getDrawable(R.drawable.share_arrow);
            chat_replyIconDrawable = resources.getDrawable(R.drawable.fast_reply);
            chat_goIconDrawable = resources.getDrawable(R.drawable.message_arrow);

            chat_fileMiniStatesDrawable[0][0] = createCircleDrawableWithIcon(AndroidUtilities.dp(22), R.drawable.audio_mini_arrow);
            chat_fileMiniStatesDrawable[0][1] = createCircleDrawableWithIcon(AndroidUtilities.dp(22), R.drawable.audio_mini_arrow);
            chat_fileMiniStatesDrawable[1][0] = createCircleDrawableWithIcon(AndroidUtilities.dp(22), R.drawable.audio_mini_cancel);
            chat_fileMiniStatesDrawable[1][1] = createCircleDrawableWithIcon(AndroidUtilities.dp(22), R.drawable.audio_mini_cancel);
            chat_fileMiniStatesDrawable[2][0] = createCircleDrawableWithIcon(AndroidUtilities.dp(22), R.drawable.audio_mini_arrow);
            chat_fileMiniStatesDrawable[2][1] = createCircleDrawableWithIcon(AndroidUtilities.dp(22), R.drawable.audio_mini_arrow);
            chat_fileMiniStatesDrawable[3][0] = createCircleDrawableWithIcon(AndroidUtilities.dp(22), R.drawable.audio_mini_cancel);
            chat_fileMiniStatesDrawable[3][1] = createCircleDrawableWithIcon(AndroidUtilities.dp(22), R.drawable.audio_mini_cancel);
            chat_fileMiniStatesDrawable[4][0] = createCircleDrawableWithIcon(AndroidUtilities.dp(22), R.drawable.video_mini_arrow);
            chat_fileMiniStatesDrawable[4][1] = createCircleDrawableWithIcon(AndroidUtilities.dp(22), R.drawable.video_mini_arrow);
            chat_fileMiniStatesDrawable[5][0] = createCircleDrawableWithIcon(AndroidUtilities.dp(22), R.drawable.video_mini_cancel);
            chat_fileMiniStatesDrawable[5][1] = createCircleDrawableWithIcon(AndroidUtilities.dp(22), R.drawable.video_mini_cancel);

            int rad = AndroidUtilities.dp(2);
            RectF rect = new RectF();
            chat_filePath[0] = new Path();
            chat_filePath[0].moveTo(AndroidUtilities.dp(7), AndroidUtilities.dp(3));
            chat_filePath[0].lineTo(AndroidUtilities.dp(14), AndroidUtilities.dp(3));
            chat_filePath[0].lineTo(AndroidUtilities.dp(21), AndroidUtilities.dp(10));
            chat_filePath[0].lineTo(AndroidUtilities.dp(21), AndroidUtilities.dp(20));
            rect.set(AndroidUtilities.dp(21) - rad * 2, AndroidUtilities.dp(19) - rad, AndroidUtilities.dp(21), AndroidUtilities.dp(19) + rad);
            chat_filePath[0].arcTo(rect, 0, 90, false);
            chat_filePath[0].lineTo(AndroidUtilities.dp(6), AndroidUtilities.dp(21));
            rect.set(AndroidUtilities.dp(5), AndroidUtilities.dp(19) - rad, AndroidUtilities.dp(5) + rad * 2, AndroidUtilities.dp(19) + rad);
            chat_filePath[0].arcTo(rect, 90, 90, false);
            chat_filePath[0].lineTo(AndroidUtilities.dp(5), AndroidUtilities.dp(4));
            rect.set(AndroidUtilities.dp(5), AndroidUtilities.dp(3), AndroidUtilities.dp(5) + rad * 2, AndroidUtilities.dp(3) + rad * 2);
            chat_filePath[0].arcTo(rect, 180, 90, false);
            chat_filePath[0].close();

            chat_filePath[1] = new Path();
            chat_filePath[1].moveTo(AndroidUtilities.dp(14), AndroidUtilities.dp(5));
            chat_filePath[1].lineTo(AndroidUtilities.dp(19), AndroidUtilities.dp(10));
            chat_filePath[1].lineTo(AndroidUtilities.dp(14), AndroidUtilities.dp(10));
            chat_filePath[1].close();

            chat_flameIcon = resources.getDrawable(R.drawable.burn).mutate();
            chat_gifIcon = resources.getDrawable(R.drawable.msg_round_gif_m).mutate();

            chat_fileStatesDrawable[0][0] = createCircleDrawableWithIcon(AndroidUtilities.dp(44), R.drawable.msg_round_play_m);
            chat_fileStatesDrawable[0][1] = createCircleDrawableWithIcon(AndroidUtilities.dp(44), R.drawable.msg_round_play_m);
            chat_fileStatesDrawable[1][0] = createCircleDrawableWithIcon(AndroidUtilities.dp(44), R.drawable.msg_round_pause_m);
            chat_fileStatesDrawable[1][1] = createCircleDrawableWithIcon(AndroidUtilities.dp(44), R.drawable.msg_round_pause_m);
            chat_fileStatesDrawable[2][0] = createCircleDrawableWithIcon(AndroidUtilities.dp(44), R.drawable.msg_round_load_m);
            chat_fileStatesDrawable[2][1] = createCircleDrawableWithIcon(AndroidUtilities.dp(44), R.drawable.msg_round_load_m);
            chat_fileStatesDrawable[3][0] = createCircleDrawableWithIcon(AndroidUtilities.dp(44), R.drawable.msg_round_file_s);
            chat_fileStatesDrawable[3][1] = createCircleDrawableWithIcon(AndroidUtilities.dp(44), R.drawable.msg_round_file_s);
            chat_fileStatesDrawable[4][0] = createCircleDrawableWithIcon(AndroidUtilities.dp(44), R.drawable.msg_round_cancel_m);
            chat_fileStatesDrawable[4][1] = createCircleDrawableWithIcon(AndroidUtilities.dp(44), R.drawable.msg_round_cancel_m);
            chat_fileStatesDrawable[5][0] = createCircleDrawableWithIcon(AndroidUtilities.dp(44), R.drawable.msg_round_play_m);
            chat_fileStatesDrawable[5][1] = createCircleDrawableWithIcon(AndroidUtilities.dp(44), R.drawable.msg_round_play_m);
            chat_fileStatesDrawable[6][0] = createCircleDrawableWithIcon(AndroidUtilities.dp(44), R.drawable.msg_round_pause_m);
            chat_fileStatesDrawable[6][1] = createCircleDrawableWithIcon(AndroidUtilities.dp(44), R.drawable.msg_round_pause_m);
            chat_fileStatesDrawable[7][0] = createCircleDrawableWithIcon(AndroidUtilities.dp(44), R.drawable.msg_round_load_m);
            chat_fileStatesDrawable[7][1] = createCircleDrawableWithIcon(AndroidUtilities.dp(44), R.drawable.msg_round_load_m);
            chat_fileStatesDrawable[8][0] = createCircleDrawableWithIcon(AndroidUtilities.dp(44), R.drawable.msg_round_file_s);
            chat_fileStatesDrawable[8][1] = createCircleDrawableWithIcon(AndroidUtilities.dp(44), R.drawable.msg_round_file_s);
            chat_fileStatesDrawable[9][0] = createCircleDrawableWithIcon(AndroidUtilities.dp(44), R.drawable.msg_round_cancel_m);
            chat_fileStatesDrawable[9][1] = createCircleDrawableWithIcon(AndroidUtilities.dp(44), R.drawable.msg_round_cancel_m);

            chat_photoStatesDrawables[0][0] = createCircleDrawableWithIcon(AndroidUtilities.dp(48), R.drawable.msg_round_load_m);
            chat_photoStatesDrawables[0][1] = createCircleDrawableWithIcon(AndroidUtilities.dp(48), R.drawable.msg_round_load_m);
            chat_photoStatesDrawables[1][0] = createCircleDrawableWithIcon(AndroidUtilities.dp(48), R.drawable.msg_round_cancel_m);
            chat_photoStatesDrawables[1][1] = createCircleDrawableWithIcon(AndroidUtilities.dp(48), R.drawable.msg_round_cancel_m);
            chat_photoStatesDrawables[2][0] = createCircleDrawableWithIcon(AndroidUtilities.dp(48), R.drawable.msg_round_gif_m);
            chat_photoStatesDrawables[2][1] = createCircleDrawableWithIcon(AndroidUtilities.dp(48), R.drawable.msg_round_gif_m);
            chat_photoStatesDrawables[3][0] = createCircleDrawableWithIcon(AndroidUtilities.dp(48), R.drawable.msg_round_play_m);
            chat_photoStatesDrawables[3][1] = createCircleDrawableWithIcon(AndroidUtilities.dp(48), R.drawable.msg_round_play_m);

            chat_photoStatesDrawables[4][0] = chat_photoStatesDrawables[4][1] = resources.getDrawable(R.drawable.burn);
            chat_photoStatesDrawables[5][0] = chat_photoStatesDrawables[5][1] = resources.getDrawable(R.drawable.circle);
            chat_photoStatesDrawables[6][0] = chat_photoStatesDrawables[6][1] = resources.getDrawable(R.drawable.photocheck);

            chat_photoStatesDrawables[7][0] = createCircleDrawableWithIcon(AndroidUtilities.dp(48), R.drawable.msg_round_load_m);
            chat_photoStatesDrawables[7][1] = createCircleDrawableWithIcon(AndroidUtilities.dp(48), R.drawable.msg_round_load_m);
            chat_photoStatesDrawables[8][0] = createCircleDrawableWithIcon(AndroidUtilities.dp(48), R.drawable.msg_round_cancel_m);
            chat_photoStatesDrawables[8][1] = createCircleDrawableWithIcon(AndroidUtilities.dp(48), R.drawable.msg_round_cancel_m);
            chat_photoStatesDrawables[9][0] = resources.getDrawable(R.drawable.doc_big).mutate();
            chat_photoStatesDrawables[9][1] = resources.getDrawable(R.drawable.doc_big).mutate();
            chat_photoStatesDrawables[10][0] = createCircleDrawableWithIcon(AndroidUtilities.dp(48), R.drawable.msg_round_load_m);
            chat_photoStatesDrawables[10][1] = createCircleDrawableWithIcon(AndroidUtilities.dp(48), R.drawable.msg_round_load_m);
            chat_photoStatesDrawables[11][0] = createCircleDrawableWithIcon(AndroidUtilities.dp(48), R.drawable.msg_round_cancel_m);
            chat_photoStatesDrawables[11][1] = createCircleDrawableWithIcon(AndroidUtilities.dp(48), R.drawable.msg_round_cancel_m);
            chat_photoStatesDrawables[12][0] = resources.getDrawable(R.drawable.doc_big).mutate();
            chat_photoStatesDrawables[12][1] = resources.getDrawable(R.drawable.doc_big).mutate();

            chat_contactDrawable[0] = createCircleDrawableWithIcon(AndroidUtilities.dp(44), R.drawable.msg_contact);
            chat_contactDrawable[1] = createCircleDrawableWithIcon(AndroidUtilities.dp(44), R.drawable.msg_contact);

            chat_locationDrawable[0] = createRoundRectDrawableWithIcon(AndroidUtilities.dp(2), R.drawable.msg_location);
            chat_locationDrawable[1] = createRoundRectDrawableWithIcon(AndroidUtilities.dp(2), R.drawable.msg_location);

            chat_composeShadowDrawable = context.getResources().getDrawable(R.drawable.compose_panel_shadow);

            try {
                int bitmapSize = AndroidUtilities.roundMessageSize + AndroidUtilities.dp(6);
                Bitmap bitmap = Bitmap.createBitmap(bitmapSize, bitmapSize, Bitmap.Config.ARGB_8888);
                Canvas canvas = new Canvas(bitmap);
                Paint eraserPaint = new Paint(Paint.ANTI_ALIAS_FLAG);
                eraserPaint.setColor(0);
                eraserPaint.setStyle(Paint.Style.FILL);
                eraserPaint.setXfermode(new PorterDuffXfermode(PorterDuff.Mode.CLEAR));

                Paint paint = new Paint(Paint.ANTI_ALIAS_FLAG);
                paint.setShadowLayer(AndroidUtilities.dp(4), 0, 0, 0x5f000000);
                for (int a = 0; a < 2; a++) {
                    canvas.drawCircle(bitmapSize / 2, bitmapSize / 2, AndroidUtilities.roundMessageSize / 2 - AndroidUtilities.dp(1), a == 0 ? paint : eraserPaint);
                }
                try {
                    canvas.setBitmap(null);
                } catch (Exception ignore) {

                }
                chat_roundVideoShadow = new BitmapDrawable(bitmap);
            } catch (Throwable ignore) {

            }

            applyChatTheme(fontsOnly);
        }

        chat_msgTextPaintOneEmoji.setTextSize(AndroidUtilities.dp(28));
        chat_msgTextPaintTwoEmoji.setTextSize(AndroidUtilities.dp(24));
        chat_msgTextPaintThreeEmoji.setTextSize(AndroidUtilities.dp(20));
        chat_msgTextPaint.setTextSize(AndroidUtilities.dp(SharedConfig.fontSize));
        chat_msgGameTextPaint.setTextSize(AndroidUtilities.dp(14));
        chat_msgBotButtonPaint.setTextSize(AndroidUtilities.dp(15));

        if (!fontsOnly && chat_botProgressPaint != null) {
            chat_botProgressPaint.setStrokeWidth(AndroidUtilities.dp(2));
            chat_infoPaint.setTextSize(AndroidUtilities.dp(12));
            chat_docNamePaint.setTextSize(AndroidUtilities.dp(15));
            chat_locationTitlePaint.setTextSize(AndroidUtilities.dp(15));
            chat_locationAddressPaint.setTextSize(AndroidUtilities.dp(13));
            chat_audioTimePaint.setTextSize(AndroidUtilities.dp(12));
            chat_livePaint.setTextSize(AndroidUtilities.dp(12));
            chat_audioTitlePaint.setTextSize(AndroidUtilities.dp(16));
            chat_audioPerformerPaint.setTextSize(AndroidUtilities.dp(15));
            chat_botButtonPaint.setTextSize(AndroidUtilities.dp(15));
            chat_contactNamePaint.setTextSize(AndroidUtilities.dp(15));
            chat_contactPhonePaint.setTextSize(AndroidUtilities.dp(13));
            chat_durationPaint.setTextSize(AndroidUtilities.dp(12));
            chat_timePaint.setTextSize(AndroidUtilities.dp(12));
            chat_adminPaint.setTextSize(AndroidUtilities.dp(13));
            chat_namePaint.setTextSize(AndroidUtilities.dp(14));
            chat_forwardNamePaint.setTextSize(AndroidUtilities.dp(14));
            chat_replyNamePaint.setTextSize(AndroidUtilities.dp(14));
            chat_replyTextPaint.setTextSize(AndroidUtilities.dp(14));
            chat_gamePaint.setTextSize(AndroidUtilities.dp(13));
            chat_shipmentPaint.setTextSize(AndroidUtilities.dp(13));
            chat_instantViewPaint.setTextSize(AndroidUtilities.dp(13));
            chat_instantViewRectPaint.setStrokeWidth(AndroidUtilities.dp(1));
            chat_statusRecordPaint.setStrokeWidth(AndroidUtilities.dp(2));
            chat_actionTextPaint.setTextSize(AndroidUtilities.dp(Math.max(16, SharedConfig.fontSize) - 2));
            chat_contextResult_titleTextPaint.setTextSize(AndroidUtilities.dp(15));
            chat_contextResult_descriptionTextPaint.setTextSize(AndroidUtilities.dp(13));
            chat_radialProgressPaint.setStrokeWidth(AndroidUtilities.dp(3));
            chat_radialProgress2Paint.setStrokeWidth(AndroidUtilities.dp(2));
        }
    }

    public static void applyChatTheme(boolean fontsOnly) {
        if (chat_msgTextPaint == null) {
            return;
        }

        if (chat_msgInDrawable != null && !fontsOnly) {
            chat_gamePaint.setColor(getColor(key_chat_previewGameText));
            chat_durationPaint.setColor(getColor(key_chat_previewDurationText));
            chat_botButtonPaint.setColor(getColor(key_chat_botButtonText));
            chat_urlPaint.setColor(getColor(key_chat_linkSelectBackground));
            chat_botProgressPaint.setColor(getColor(key_chat_botProgress));
            chat_deleteProgressPaint.setColor(getColor(key_chat_secretTimeText));
            chat_textSearchSelectionPaint.setColor(getColor(key_chat_textSelectBackground));
            chat_msgErrorPaint.setColor(getColor(key_chat_sentError));
            chat_statusPaint.setColor(getColor(key_chat_status));
            chat_statusRecordPaint.setColor(getColor(key_chat_status));
            chat_actionTextPaint.setColor(getColor(key_chat_serviceText));
            chat_actionTextPaint.linkColor = getColor(key_chat_serviceLink);
            chat_contextResult_titleTextPaint.setColor(getColor(key_windowBackgroundWhiteBlackText));
            chat_composeBackgroundPaint.setColor(getColor(key_chat_messagePanelBackground));
            chat_timeBackgroundPaint.setColor(getColor(key_chat_mediaTimeBackground));

            setDrawableColorByKey(chat_msgNoSoundDrawable, key_chat_mediaTimeText);
            setDrawableColorByKey(chat_msgInDrawable, key_chat_inBubble);
            setDrawableColorByKey(chat_msgInSelectedDrawable, key_chat_inBubbleSelected);
            setDrawableColorByKey(chat_msgInShadowDrawable, key_chat_inBubbleShadow);
            setDrawableColorByKey(chat_msgOutShadowDrawable, key_chat_outBubbleShadow);
            setDrawableColorByKey(chat_msgInMediaDrawable, key_chat_inBubble);
            setDrawableColorByKey(chat_msgInMediaSelectedDrawable, key_chat_inBubbleSelected);
            setDrawableColorByKey(chat_msgInMediaShadowDrawable, key_chat_inBubbleShadow);
            setDrawableColorByKey(chat_msgOutMediaShadowDrawable, key_chat_outBubbleShadow);
            setDrawableColorByKey(chat_msgOutCheckDrawable, key_chat_outSentCheck);
            setDrawableColorByKey(chat_msgOutCheckSelectedDrawable, key_chat_outSentCheckSelected);
            setDrawableColorByKey(chat_msgOutCheckReadDrawable, key_chat_outSentCheckRead);
            setDrawableColorByKey(chat_msgOutCheckReadSelectedDrawable, key_chat_outSentCheckReadSelected);
            setDrawableColorByKey(chat_msgOutHalfCheckDrawable, key_chat_outSentCheckRead);
            setDrawableColorByKey(chat_msgOutHalfCheckSelectedDrawable, key_chat_outSentCheckReadSelected);
            setDrawableColorByKey(chat_msgOutClockDrawable, key_chat_outSentClock);
            setDrawableColorByKey(chat_msgOutSelectedClockDrawable, key_chat_outSentClockSelected);
            setDrawableColorByKey(chat_msgInClockDrawable, key_chat_inSentClock);
            setDrawableColorByKey(chat_msgInSelectedClockDrawable, key_chat_inSentClockSelected);
            setDrawableColorByKey(chat_msgMediaCheckDrawable, key_chat_mediaSentCheck);
            setDrawableColorByKey(chat_msgMediaHalfCheckDrawable, key_chat_mediaSentCheck);
            setDrawableColorByKey(chat_msgMediaClockDrawable, key_chat_mediaSentClock);
            setDrawableColorByKey(chat_msgStickerCheckDrawable, key_chat_serviceText);
            setDrawableColorByKey(chat_msgStickerHalfCheckDrawable, key_chat_serviceText);
            setDrawableColorByKey(chat_msgStickerClockDrawable, key_chat_serviceText);
            setDrawableColorByKey(chat_msgStickerViewsDrawable, key_chat_serviceText);
            setDrawableColorByKey(chat_shareIconDrawable, key_chat_serviceIcon);
            setDrawableColorByKey(chat_replyIconDrawable, key_chat_serviceIcon);
            setDrawableColorByKey(chat_goIconDrawable, key_chat_serviceIcon);
            setDrawableColorByKey(chat_botInlineDrawable, key_chat_serviceIcon);
            setDrawableColorByKey(chat_botLinkDrawalbe, key_chat_serviceIcon);
            setDrawableColorByKey(chat_msgInViewsDrawable, key_chat_inViews);
            setDrawableColorByKey(chat_msgInViewsSelectedDrawable, key_chat_inViewsSelected);
            setDrawableColorByKey(chat_msgOutViewsDrawable, key_chat_outViews);
            setDrawableColorByKey(chat_msgOutViewsSelectedDrawable, key_chat_outViewsSelected);
            setDrawableColorByKey(chat_msgMediaViewsDrawable, key_chat_mediaViews);
            setDrawableColorByKey(chat_msgInMenuDrawable, key_chat_inMenu);
            setDrawableColorByKey(chat_msgInMenuSelectedDrawable, key_chat_inMenuSelected);
            setDrawableColorByKey(chat_msgOutMenuDrawable, key_chat_outMenu);
            setDrawableColorByKey(chat_msgOutMenuSelectedDrawable, key_chat_outMenuSelected);
            setDrawableColorByKey(chat_msgMediaMenuDrawable, key_chat_mediaMenu);
            setDrawableColorByKey(chat_msgOutInstantDrawable, key_chat_outInstant);
            setDrawableColorByKey(chat_msgInInstantDrawable, key_chat_inInstant);
            setDrawableColorByKey(chat_msgErrorDrawable, key_chat_sentErrorIcon);
            setDrawableColorByKey(chat_muteIconDrawable, key_chat_muteIcon);
            setDrawableColorByKey(chat_lockIconDrawable, key_chat_lockIcon);
            setDrawableColorByKey(chat_msgBroadcastDrawable, key_chat_outBroadcast);
            setDrawableColorByKey(chat_msgBroadcastMediaDrawable, key_chat_mediaBroadcast);
            setDrawableColorByKey(chat_inlineResultFile, key_chat_inlineResultIcon);
            setDrawableColorByKey(chat_inlineResultAudio, key_chat_inlineResultIcon);
            setDrawableColorByKey(chat_inlineResultLocation, key_chat_inlineResultIcon);
            setDrawableColorByKey(chat_msgInCallDrawable, key_chat_inInstant);
            setDrawableColorByKey(chat_msgInCallSelectedDrawable, key_chat_inInstantSelected);
            setDrawableColorByKey(chat_msgOutCallDrawable, key_chat_outInstant);
            setDrawableColorByKey(chat_msgOutCallSelectedDrawable, key_chat_outInstantSelected);

            setDrawableColorByKey(chat_msgCallUpGreenDrawable, key_chat_outGreenCall);
            setDrawableColorByKey(chat_msgCallDownRedDrawable, key_chat_inRedCall);
            setDrawableColorByKey(chat_msgCallDownGreenDrawable, key_chat_inGreenCall);

            setDrawableColorByKey(calllog_msgCallUpRedDrawable, key_calls_callReceivedRedIcon);
            setDrawableColorByKey(calllog_msgCallUpGreenDrawable, key_calls_callReceivedGreenIcon);
            setDrawableColorByKey(calllog_msgCallDownRedDrawable, key_calls_callReceivedRedIcon);
            setDrawableColorByKey(calllog_msgCallDownGreenDrawable, key_calls_callReceivedGreenIcon);

            for (int a = 0; a < 2; a++) {
                setCombinedDrawableColor(chat_fileMiniStatesDrawable[a][0], getColor(key_chat_outLoader), false);
                setCombinedDrawableColor(chat_fileMiniStatesDrawable[a][0], getColor(key_chat_outMediaIcon), true);
                setCombinedDrawableColor(chat_fileMiniStatesDrawable[a][1], getColor(key_chat_outLoaderSelected), false);
                setCombinedDrawableColor(chat_fileMiniStatesDrawable[a][1], getColor(key_chat_outMediaIconSelected), true);

                setCombinedDrawableColor(chat_fileMiniStatesDrawable[2 + a][0], getColor(key_chat_inLoader), false);
                setCombinedDrawableColor(chat_fileMiniStatesDrawable[2 + a][0], getColor(key_chat_inMediaIcon), true);
                setCombinedDrawableColor(chat_fileMiniStatesDrawable[2 + a][1], getColor(key_chat_inLoaderSelected), false);
                setCombinedDrawableColor(chat_fileMiniStatesDrawable[2 + a][1], getColor(key_chat_inMediaIconSelected), true);

                setCombinedDrawableColor(chat_fileMiniStatesDrawable[4 + a][0], getColor(key_chat_mediaLoaderPhoto), false);
                setCombinedDrawableColor(chat_fileMiniStatesDrawable[4 + a][0], getColor(key_chat_mediaLoaderPhotoIcon), true);
                setCombinedDrawableColor(chat_fileMiniStatesDrawable[4 + a][1], getColor(key_chat_mediaLoaderPhotoSelected), false);
                setCombinedDrawableColor(chat_fileMiniStatesDrawable[4 + a][1], getColor(key_chat_mediaLoaderPhotoIconSelected), true);
            }

            for (int a = 0; a < 5; a++) {
                setCombinedDrawableColor(chat_fileStatesDrawable[a][0], getColor(key_chat_outLoader), false);
                setCombinedDrawableColor(chat_fileStatesDrawable[a][0], getColor(key_chat_outMediaIcon), true);
                setCombinedDrawableColor(chat_fileStatesDrawable[a][1], getColor(key_chat_outLoaderSelected), false);
                setCombinedDrawableColor(chat_fileStatesDrawable[a][1], getColor(key_chat_outMediaIconSelected), true);
                setCombinedDrawableColor(chat_fileStatesDrawable[5 + a][0], getColor(key_chat_inLoader), false);
                setCombinedDrawableColor(chat_fileStatesDrawable[5 + a][0], getColor(key_chat_inMediaIcon), true);
                setCombinedDrawableColor(chat_fileStatesDrawable[5 + a][1], getColor(key_chat_inLoaderSelected), false);
                setCombinedDrawableColor(chat_fileStatesDrawable[5 + a][1], getColor(key_chat_inMediaIconSelected), true);
            }
            for (int a = 0; a < 4; a++) {
                setCombinedDrawableColor(chat_photoStatesDrawables[a][0], getColor(key_chat_mediaLoaderPhoto), false);
                setCombinedDrawableColor(chat_photoStatesDrawables[a][0], getColor(key_chat_mediaLoaderPhotoIcon), true);
                setCombinedDrawableColor(chat_photoStatesDrawables[a][1], getColor(key_chat_mediaLoaderPhotoSelected), false);
                setCombinedDrawableColor(chat_photoStatesDrawables[a][1], getColor(key_chat_mediaLoaderPhotoIconSelected), true);
            }
            for (int a = 0; a < 2; a++) {
                setCombinedDrawableColor(chat_photoStatesDrawables[7 + a][0], getColor(key_chat_outLoaderPhoto), false);
                setCombinedDrawableColor(chat_photoStatesDrawables[7 + a][0], getColor(key_chat_outLoaderPhotoIcon), true);
                setCombinedDrawableColor(chat_photoStatesDrawables[7 + a][1], getColor(key_chat_outLoaderPhotoSelected), false);
                setCombinedDrawableColor(chat_photoStatesDrawables[7 + a][1], getColor(key_chat_outLoaderPhotoIconSelected), true);
                setCombinedDrawableColor(chat_photoStatesDrawables[10 + a][0], getColor(key_chat_inLoaderPhoto), false);
                setCombinedDrawableColor(chat_photoStatesDrawables[10 + a][0], getColor(key_chat_inLoaderPhotoIcon), true);
                setCombinedDrawableColor(chat_photoStatesDrawables[10 + a][1], getColor(key_chat_inLoaderPhotoSelected), false);
                setCombinedDrawableColor(chat_photoStatesDrawables[10 + a][1], getColor(key_chat_inLoaderPhotoIconSelected), true);
            }

            setDrawableColorByKey(chat_photoStatesDrawables[9][0], key_chat_outFileIcon);
            setDrawableColorByKey(chat_photoStatesDrawables[9][1], key_chat_outFileSelectedIcon);
            setDrawableColorByKey(chat_photoStatesDrawables[12][0], key_chat_inFileIcon);
            setDrawableColorByKey(chat_photoStatesDrawables[12][1], key_chat_inFileSelectedIcon);

            setCombinedDrawableColor(chat_contactDrawable[0], getColor(key_chat_inContactBackground), false);
            setCombinedDrawableColor(chat_contactDrawable[0], getColor(key_chat_inContactIcon), true);
            setCombinedDrawableColor(chat_contactDrawable[1], getColor(key_chat_outContactBackground), false);
            setCombinedDrawableColor(chat_contactDrawable[1], getColor(key_chat_outContactIcon), true);

            setCombinedDrawableColor(chat_locationDrawable[0], getColor(key_chat_inLocationBackground), false);
            setCombinedDrawableColor(chat_locationDrawable[0], getColor(key_chat_inLocationIcon), true);
            setCombinedDrawableColor(chat_locationDrawable[1], getColor(key_chat_outLocationBackground), false);
            setCombinedDrawableColor(chat_locationDrawable[1], getColor(key_chat_outLocationIcon), true);

            setDrawableColorByKey(chat_composeShadowDrawable, key_chat_messagePanelShadow);

            setCombinedDrawableColor(chat_attachButtonDrawables[0], getColor(key_chat_attachGalleryBackground), false);
            setCombinedDrawableColor(chat_attachButtonDrawables[0], getColor(key_chat_attachGalleryIcon), true);
            setCombinedDrawableColor(chat_attachButtonDrawables[1], getColor(key_chat_attachAudioBackground), false);
            setCombinedDrawableColor(chat_attachButtonDrawables[1], getColor(key_chat_attachAudioIcon), true);
            setCombinedDrawableColor(chat_attachButtonDrawables[2], getColor(key_chat_attachFileBackground), false);
            setCombinedDrawableColor(chat_attachButtonDrawables[2], getColor(key_chat_attachFileIcon), true);
            setCombinedDrawableColor(chat_attachButtonDrawables[3], getColor(key_chat_attachContactBackground), false);
            setCombinedDrawableColor(chat_attachButtonDrawables[3], getColor(key_chat_attachContactIcon), true);
            setCombinedDrawableColor(chat_attachButtonDrawables[4], getColor(key_chat_attachLocationBackground), false);
            setCombinedDrawableColor(chat_attachButtonDrawables[4], getColor(key_chat_attachLocationIcon), true);
            setCombinedDrawableColor(chat_attachButtonDrawables[5], getColor(key_chat_attachPollBackground), false);
            setCombinedDrawableColor(chat_attachButtonDrawables[5], getColor(key_chat_attachPollIcon), true);

            setDrawableColor(chat_attachEmptyDrawable, getColor(key_chat_attachEmptyImage));

            applyChatServiceMessageColor();
        }
    }

    public static void applyChatServiceMessageColor() {
        applyChatServiceMessageColor(null);
    }

    public static void applyChatServiceMessageColor(int[] custom) {
        if (chat_actionBackgroundPaint == null) {
            return;
        }
        Integer serviceColor;
        Integer servicePressedColor;
        serviceMessageColor = serviceMessageColorBackup;
        serviceSelectedMessageColor = serviceSelectedMessageColorBackup;
        if (custom != null && custom.length >= 2) {
            serviceColor = custom[0];
            servicePressedColor = custom[1];
            serviceMessageColor = custom[0];
            serviceSelectedMessageColor = custom[1];
        } else {
            serviceColor = currentColors.get(key_chat_serviceBackground);
            servicePressedColor = currentColors.get(key_chat_serviceBackgroundSelected);
        }
        Integer serviceColor2 = serviceColor;
        Integer servicePressedColor2 = servicePressedColor;

        if (serviceColor == null) {
            serviceColor = serviceMessageColor;
            serviceColor2 = serviceMessage2Color;
        }
        if (servicePressedColor == null) {
            servicePressedColor = serviceSelectedMessageColor;
            servicePressedColor2 = serviceSelectedMessage2Color;
        }
        if (currentColor != serviceColor) {
            chat_actionBackgroundPaint.setColor(serviceColor);
            colorFilter = new PorterDuffColorFilter(serviceColor, PorterDuff.Mode.MULTIPLY);
            colorFilter2 = new PorterDuffColorFilter(serviceColor2, PorterDuff.Mode.MULTIPLY);
            currentColor = serviceColor;
            if (chat_cornerOuter[0] != null) {
                for (int a = 0; a < 4; a++) {
                    chat_cornerOuter[a].setColorFilter(colorFilter);
                    chat_cornerInner[a].setColorFilter(colorFilter);
                }
            }
        }
        if (currentSelectedColor != servicePressedColor) {
            currentSelectedColor = servicePressedColor;
            colorPressedFilter = new PorterDuffColorFilter(servicePressedColor, PorterDuff.Mode.MULTIPLY);
            colorPressedFilter2 = new PorterDuffColorFilter(servicePressedColor2, PorterDuff.Mode.MULTIPLY);
        }
    }

    public static void createProfileResources(Context context) {
        if (profile_verifiedDrawable == null) {
            profile_aboutTextPaint = new TextPaint(Paint.ANTI_ALIAS_FLAG);

            Resources resources = context.getResources();

            profile_verifiedDrawable = resources.getDrawable(R.drawable.verified_area).mutate();
            profile_verifiedCheckDrawable = resources.getDrawable(R.drawable.verified_check).mutate();

            applyProfileTheme();
        }

        profile_aboutTextPaint.setTextSize(AndroidUtilities.dp(16));
    }

    private static ColorFilter currentShareColorFilter;
    private static int currentShareColorFilterColor;
    private static ColorFilter currentShareSelectedColorFilter;
    private static  int currentShareSelectedColorFilterColor;
    public static ColorFilter getShareColorFilter(int color, boolean selected) {
        if (selected) {
            if (currentShareSelectedColorFilter == null || currentShareSelectedColorFilterColor != color) {
                currentShareSelectedColorFilterColor = color;
                currentShareSelectedColorFilter = new PorterDuffColorFilter(color, PorterDuff.Mode.MULTIPLY);
            }
            return currentShareSelectedColorFilter;
        } else {
            if (currentShareColorFilter == null || currentShareColorFilterColor != color) {
                currentShareColorFilterColor = color;
                currentShareColorFilter = new PorterDuffColorFilter(color, PorterDuff.Mode.MULTIPLY);
            }
            return currentShareColorFilter;
        }
    }

    public static void applyProfileTheme() {
        if (profile_verifiedDrawable == null) {
            return;
        }

        profile_aboutTextPaint.setColor(getColor(key_windowBackgroundWhiteBlackText));
        profile_aboutTextPaint.linkColor = getColor(key_windowBackgroundWhiteLinkText);

        setDrawableColorByKey(profile_verifiedDrawable, key_profile_verifiedBackground);
        setDrawableColorByKey(profile_verifiedCheckDrawable, key_profile_verifiedCheck);
    }

    public static Drawable getThemedDrawable(Context context, int resId, String key) {
        return getThemedDrawable(context, resId, getColor(key));
    }

    public static Drawable getThemedDrawable(Context context, int resId, int color) {
        if (context == null) {
            return null;
        }
        Drawable drawable = context.getResources().getDrawable(resId).mutate();
        drawable.setColorFilter(new PorterDuffColorFilter(color, PorterDuff.Mode.MULTIPLY));
        return drawable;
    }

    public static int getDefaultColor(String key) {
        Integer value = defaultColors.get(key);
        if (value == null) {
            if (key.equals(key_chats_menuTopShadow) || key.equals(key_chats_menuTopBackground) || key.equals(key_chats_menuTopShadowCats)) {
                return 0;
            }
            return 0xffff0000;
        }
        return value;
    }

    public static boolean hasThemeKey(String key) {
        return currentColors.containsKey(key);
    }

    public static Integer getColorOrNull(String key) {
        Integer color = currentColors.get(key);
        if (color == null) {
            String fallbackKey = fallbackKeys.get(key);
            if (fallbackKey != null) {
                color = currentColors.get(key);
            }
            if (color == null) {
                color = defaultColors.get(key);
            }
        }
        return color;
    }

    public static void setAnimatingColor(boolean animating) {
        animatingColors = animating ? new HashMap<>() : null;
    }

    public static boolean isAnimatingColor() {
        return animatingColors != null;
    }

    public static void setAnimatedColor(String key, int value) {
        if (animatingColors == null) {
            return;
        }
        animatingColors.put(key, value);
    }

    public static int getDefaultAccentColor(String key) {
        Integer color = currentColorsNoAccent.get(key);
        if (color != null) {
            ThemeAccent accent = currentTheme.getAccent(false);
            if (accent == null) {
                return 0;
            }
            float[] hsvTemp1 = getTempHsv(1);
            float[] hsvTemp2 = getTempHsv(2);
            Color.colorToHSV(currentTheme.accentBaseColor, hsvTemp1);
            Color.colorToHSV(accent.accentColor, hsvTemp2);
            return changeColorAccent(hsvTemp1, hsvTemp2, color, currentTheme.isDark());
        }
        return 0;
    }

    public static int getColor(String key) {
        return getColor(key, null, false);
    }

    public static int getColor(String key, boolean[] isDefault) {
        return getColor(key, isDefault, false);
    }

    public static int getColor(String key, boolean[] isDefault, boolean ignoreAnimation) {
        if (!ignoreAnimation && animatingColors != null) {
            Integer color = animatingColors.get(key);
            if (color != null) {
                return color;
            }
        }
        if (currentTheme == defaultTheme) {
            boolean useDefault;
            if (myMessagesColorKeys.contains(key)) {
                useDefault = currentTheme.isDefaultMyMessages();
            } else if (key_chat_wallpaper.equals(key) || key_chat_wallpaper_gradient_to.equals(key)) {
                useDefault = false;
            } else {
                useDefault = currentTheme.isDefaultMainAccent();
            }
            if (useDefault) {
                if (key.equals(key_chat_serviceBackground)) {
                    return serviceMessageColor;
                } else if (key.equals(key_chat_serviceBackgroundSelected)) {
                    return serviceSelectedMessageColor;
                }
                return getDefaultColor(key);
            }
        }
        Integer color = currentColors.get(key);
        if (color == null) {
            String fallbackKey = fallbackKeys.get(key);
            if (fallbackKey != null) {
                color = currentColors.get(fallbackKey);
            }
            if (color == null) {
                if (isDefault != null) {
                    isDefault[0] = true;
                }
                if (key.equals(key_chat_serviceBackground)) {
                    return serviceMessageColor;
                } else if (key.equals(key_chat_serviceBackgroundSelected)) {
                    return serviceSelectedMessageColor;
                }
                return getDefaultColor(key);
            }
        }
        return color;
    }

    public static void setColor(String key, int color, boolean useDefault) {
        if (key.equals(key_chat_wallpaper) || key.equals(key_chat_wallpaper_gradient_to)) {
            color = 0xff000000 | color;
        }

        if (useDefault) {
            currentColors.remove(key);
        } else {
            currentColors.put(key, color);
        }

        switch (key) {
            case key_chat_serviceBackground:
            case key_chat_serviceBackgroundSelected:
                applyChatServiceMessageColor();
                break;
            case key_chat_wallpaper:
            case key_chat_wallpaper_gradient_to:
            case key_chat_wallpaper_gradient_rotation:
                reloadWallpaper();
                break;
            case key_actionBarDefault:
                if (Build.VERSION.SDK_INT >= Build.VERSION_CODES.M) {
                    NotificationCenter.getGlobalInstance().postNotificationName(NotificationCenter.needCheckSystemBarColors);
                }
                break;
            case key_windowBackgroundGray:
                if (Build.VERSION.SDK_INT >= Build.VERSION_CODES.O) {
                    NotificationCenter.getGlobalInstance().postNotificationName(NotificationCenter.needCheckSystemBarColors);
                }
                break;
        }
    }

    public static void setThemeWallpaper(ThemeInfo themeInfo, Bitmap bitmap, File path) {
        currentColors.remove(key_chat_wallpaper);
        currentColors.remove(key_chat_wallpaper_gradient_to);
        currentColors.remove(key_chat_wallpaper_gradient_rotation);
        themedWallpaperLink = null;
        themeInfo.setOverrideWallpaper(null);
        if (bitmap != null) {
            themedWallpaper = new BitmapDrawable(bitmap);
            saveCurrentTheme(themeInfo, false, false, false);
            calcBackgroundColor(themedWallpaper, 0);
            applyChatServiceMessageColor();
            NotificationCenter.getGlobalInstance().postNotificationName(NotificationCenter.didSetNewWallpapper);
        } else {
            themedWallpaper = null;
            wallpaper = null;
            saveCurrentTheme(themeInfo, false, false, false);
            reloadWallpaper();
        }
    }

    public static void setDrawableColor(Drawable drawable, int color) {
        if (drawable == null) {
            return;
        }
        if (drawable instanceof ShapeDrawable) {
            ((ShapeDrawable) drawable).getPaint().setColor(color);
        } else if (drawable instanceof ScamDrawable) {
            ((ScamDrawable) drawable).setColor(color);
        } else {
            drawable.setColorFilter(new PorterDuffColorFilter(color, PorterDuff.Mode.MULTIPLY));
        }
    }

    public static void setDrawableColorByKey(Drawable drawable, String key) {
        if (key == null) {
            return;
        }
        setDrawableColor(drawable, getColor(key));
    }

    public static void setEmojiDrawableColor(Drawable drawable, int color, boolean selected) {
        if (drawable instanceof StateListDrawable) {
            try {
                if (selected) {
                    Drawable state = getStateDrawable(drawable, 0);
                    if (state instanceof ShapeDrawable) {
                        ((ShapeDrawable) state).getPaint().setColor(color);
                    } else {
                        state.setColorFilter(new PorterDuffColorFilter(color, PorterDuff.Mode.MULTIPLY));
                    }
                } else {
                    Drawable state = getStateDrawable(drawable, 1);
                    if (state instanceof ShapeDrawable) {
                        ((ShapeDrawable) state).getPaint().setColor(color);
                    } else {
                        state.setColorFilter(new PorterDuffColorFilter(color, PorterDuff.Mode.MULTIPLY));
                    }
                }
            } catch (Throwable ignore) {

            }
        }
    }

    @TargetApi(21)
    @SuppressLint("DiscouragedPrivateApi")
    public static void setRippleDrawableForceSoftware(RippleDrawable drawable) {
        if (drawable == null) {
            return;
        }
        try {
            Method method = RippleDrawable.class.getDeclaredMethod("setForceSoftware", boolean.class);
            method.invoke(drawable, true);
        } catch (Throwable ignore) {

        }
    }

    public static void setSelectorDrawableColor(Drawable drawable, int color, boolean selected) {
        if (drawable instanceof StateListDrawable) {
            try {
                if (selected) {
                    Drawable state = getStateDrawable(drawable, 0);
                    if (state instanceof ShapeDrawable) {
                        ((ShapeDrawable) state).getPaint().setColor(color);
                    } else {
                        state.setColorFilter(new PorterDuffColorFilter(color, PorterDuff.Mode.MULTIPLY));
                    }
                    state = getStateDrawable(drawable, 1);
                    if (state instanceof ShapeDrawable) {
                        ((ShapeDrawable) state).getPaint().setColor(color);
                    } else {
                        state.setColorFilter(new PorterDuffColorFilter(color, PorterDuff.Mode.MULTIPLY));
                    }
                } else {
                    Drawable state = getStateDrawable(drawable, 2);
                    if (state instanceof ShapeDrawable) {
                        ((ShapeDrawable) state).getPaint().setColor(color);
                    } else {
                        state.setColorFilter(new PorterDuffColorFilter(color, PorterDuff.Mode.MULTIPLY));
                    }
                }
            } catch (Throwable ignore) {

            }
        } else if (Build.VERSION.SDK_INT >= 21 && drawable instanceof RippleDrawable) {
            RippleDrawable rippleDrawable = (RippleDrawable) drawable;
            if (selected) {
                rippleDrawable.setColor(new ColorStateList(
                        new int[][]{StateSet.WILD_CARD},
                        new int[]{color}
                ));
            } else {
                if (rippleDrawable.getNumberOfLayers() > 0) {
                    Drawable drawable1 = rippleDrawable.getDrawable(0);
                    if (drawable1 instanceof ShapeDrawable) {
                        ((ShapeDrawable) drawable1).getPaint().setColor(color);
                    } else {
                        drawable1.setColorFilter(new PorterDuffColorFilter(color, PorterDuff.Mode.MULTIPLY));
                    }
                }
            }
        }
    }

    public static boolean isThemeWallpaperPublic() {
        return !TextUtils.isEmpty(themedWallpaperLink);
    }

    public static boolean hasWallpaperFromTheme() {
        if (currentTheme.firstAccentIsDefault && currentTheme.currentAccentId == DEFALT_THEME_ACCENT_ID) {
            return false;
        }
        return currentColors.containsKey(key_chat_wallpaper) || themedWallpaperFileOffset > 0 || !TextUtils.isEmpty(themedWallpaperLink);
    }

    public static boolean isCustomTheme() {
        return isCustomTheme;
    }

    public static void reloadWallpaper() {
        if (backgroundGradientDisposable != null) {
            backgroundGradientDisposable.dispose();
            backgroundGradientDisposable = null;
        }
        wallpaper = null;
        themedWallpaper = null;
        loadWallpaper();
    }

    private static void calcBackgroundColor(Drawable drawable, int save) {
        if (save != 2) {
            int[] result = AndroidUtilities.calcDrawableColor(drawable);
            serviceMessageColor = serviceMessageColorBackup = result[0];
            serviceSelectedMessageColor = serviceSelectedMessageColorBackup = result[1];
            serviceMessage2Color = result[2];
            serviceSelectedMessage2Color = result[3];
        }
    }

    public static int getServiceMessageColor() {
        Integer serviceColor = currentColors.get(key_chat_serviceBackground);
        return serviceColor == null ? serviceMessageColor : serviceColor;
    }

    public static void loadWallpaper() {
        if (wallpaper != null) {
            return;
        }
        boolean defaultTheme = currentTheme.firstAccentIsDefault && currentTheme.currentAccentId == DEFALT_THEME_ACCENT_ID;
        File wallpaperFile;
        boolean wallpaperMotion;
        ThemeAccent accent = currentTheme.getAccent(false);
        if (accent != null && previousTheme == null) {
            wallpaperFile = accent.getPathToWallpaper();
            wallpaperMotion = accent.patternMotion;
        } else {
            wallpaperFile = null;
            wallpaperMotion = false;
        }

        OverrideWallpaperInfo overrideWallpaper = currentTheme.overrideWallpaper;
        Utilities.searchQueue.postRunnable(() -> {
            synchronized (wallpaperSync) {
                boolean overrideTheme = (!hasPreviousTheme || isApplyingAccent) && overrideWallpaper != null;
                if (overrideWallpaper != null) {
                    isWallpaperMotion = overrideWallpaper != null && overrideWallpaper.isMotion;
                    isPatternWallpaper = overrideWallpaper != null && overrideWallpaper.color != 0;
                } else {
                    isWallpaperMotion = currentTheme.isMotion;
                    isPatternWallpaper = currentTheme.patternBgColor != 0;
                }
                if (!overrideTheme) {
                    Integer backgroundColor = defaultTheme ? null : currentColors.get(key_chat_wallpaper);
                    if (wallpaperFile != null && wallpaperFile.exists()) {
                        try {
                            wallpaper = Drawable.createFromPath(wallpaperFile.getAbsolutePath());
                            isWallpaperMotion = wallpaperMotion;
                            isCustomTheme = true;
                            isPatternWallpaper = true;
                        } catch (Throwable e) {
                            FileLog.e(e);
                        }
                    } else if (backgroundColor != null) {
                        Integer gradientToColor = currentColors.get(key_chat_wallpaper_gradient_to);
                        Integer rotation = currentColors.get(key_chat_wallpaper_gradient_rotation);
                        if (rotation == null) {
                            rotation = 45;
                        }
                        if (gradientToColor == null || gradientToColor.equals(backgroundColor)) {
                            wallpaper = new ColorDrawable(backgroundColor);
                        } else {
                            final int[] colors = {backgroundColor, gradientToColor};
                            final BackgroundGradientDrawable.Orientation orientation = BackgroundGradientDrawable.getGradientOrientation(rotation);
                            final BackgroundGradientDrawable backgroundGradientDrawable = new BackgroundGradientDrawable(orientation, colors);
                            final BackgroundGradientDrawable.Listener listener = new BackgroundGradientDrawable.ListenerAdapter() {
                                @Override
                                public void onSizeReady(int width, int height) {
                                    final boolean isOrientationPortrait = AndroidUtilities.displaySize.x <= AndroidUtilities.displaySize.y;
                                    final boolean isGradientPortrait = width <= height;
                                    if (isOrientationPortrait == isGradientPortrait) {
                                        NotificationCenter.getGlobalInstance().postNotificationName(NotificationCenter.didSetNewWallpapper);
                                    }
                                }
                            };
                            backgroundGradientDisposable = backgroundGradientDrawable.startDithering(BackgroundGradientDrawable.Sizes.ofDeviceScreen(), listener, 100);
                            wallpaper = backgroundGradientDrawable;
                        }
                        isCustomTheme = true;
                    } else if (themedWallpaperLink != null) {
                        File pathToWallpaper = new File(ApplicationLoader.getFilesDirFixed(), Utilities.MD5(themedWallpaperLink) + ".wp");
                        Bitmap bitmap = BitmapFactory.decodeFile(pathToWallpaper.getAbsolutePath());
                        if (bitmap != null) {
                            themedWallpaper = wallpaper = new BitmapDrawable(bitmap);
                            isCustomTheme = true;
                        }
                    } else if (themedWallpaperFileOffset > 0 && (currentTheme.pathToFile != null || currentTheme.assetName != null)) {
                        FileInputStream stream = null;
                        try {
                            File file;
                            if (currentTheme.assetName != null) {
                                file = getAssetFile(currentTheme.assetName);
                            } else {
                                file = new File(currentTheme.pathToFile);
                            }
                            stream = new FileInputStream(file);
                            stream.getChannel().position(themedWallpaperFileOffset);
                            Bitmap bitmap = BitmapFactory.decodeStream(stream);
                            if (bitmap != null) {
                                themedWallpaper = wallpaper = new BitmapDrawable(bitmap);
                                isCustomTheme = true;
                            }
                        } catch (Throwable e) {
                            FileLog.e(e);
                        } finally {
                            try {
                                if (stream != null) {
                                    stream.close();
                                }
                            } catch (Exception e) {
                                FileLog.e(e);
                            }
                        }
                    }
                }
                if (wallpaper == null) {
                    int selectedColor = overrideWallpaper != null ? overrideWallpaper.color : 0;
                    try {
                        if (overrideWallpaper == null || overrideWallpaper.isDefault()) {
                            wallpaper = ApplicationLoader.applicationContext.getResources().getDrawable(R.drawable.background_hd);
                            isCustomTheme = false;
                        } else if (!overrideWallpaper.isColor()) {
                            if (selectedColor != 0 && !isPatternWallpaper) {
                                if (overrideWallpaper.gradientColor != 0) {
                                    final int[] colors = {selectedColor, overrideWallpaper.gradientColor};
                                    final BackgroundGradientDrawable.Orientation orientation = BackgroundGradientDrawable.getGradientOrientation(overrideWallpaper.rotation);
                                    final BackgroundGradientDrawable backgroundGradientDrawable = new BackgroundGradientDrawable(orientation, colors);
                                    final BackgroundGradientDrawable.Listener listener = new BackgroundGradientDrawable.ListenerAdapter() {
                                        @Override
                                        public void onSizeReady(int width, int height) {
                                            final boolean isOrientationPortrait = AndroidUtilities.displaySize.x <= AndroidUtilities.displaySize.y;
                                            final boolean isGradientPortrait = width <= height;
                                            if (isOrientationPortrait == isGradientPortrait) {
                                                NotificationCenter.getGlobalInstance().postNotificationName(NotificationCenter.didSetNewWallpapper);
                                            }
                                        }
                                    };
                                    backgroundGradientDisposable = backgroundGradientDrawable.startDithering(BackgroundGradientDrawable.Sizes.ofDeviceScreen(), listener, 100);
                                    wallpaper = backgroundGradientDrawable;
                                } else {
                                    wallpaper = new ColorDrawable(selectedColor);
                                }
                            } else {
                                File toFile = new File(ApplicationLoader.getFilesDirFixed(), overrideWallpaper.fileName);
                                long len = toFile.length();
                                if (toFile.exists()) {
                                    wallpaper = Drawable.createFromPath(toFile.getAbsolutePath());
                                    isCustomTheme = true;
                                } else {
                                    wallpaper = ApplicationLoader.applicationContext.getResources().getDrawable(R.drawable.background_hd);
                                    isCustomTheme = false;
                                }
                            }
                        }
                    } catch (Throwable throwable) {
                        //ignore
                    }
                    if (wallpaper == null) {
                        if (selectedColor == 0) {
                            selectedColor = -2693905;
                        }
                        wallpaper = new ColorDrawable(selectedColor);
                    }
                }
                calcBackgroundColor(wallpaper, 1);
                AndroidUtilities.runOnUIThread(() -> {
                    applyChatServiceMessageColor();
                    NotificationCenter.getGlobalInstance().postNotificationName(NotificationCenter.didSetNewWallpapper);
                });
            }
        });
    }

    public static Drawable getThemedWallpaper(boolean thumb, View ownerView) {
        Integer backgroundColor = currentColors.get(key_chat_wallpaper);
        File file = null;
        int offset = 0;
        if (backgroundColor != null) {
            Integer gradientToColor = currentColors.get(key_chat_wallpaper_gradient_to);
            Integer rotation = currentColors.get(key_chat_wallpaper_gradient_rotation);
            if (rotation == null) {
                rotation = 45;
            }
            if (gradientToColor == null) {
                return new ColorDrawable(backgroundColor);
            } else {
                ThemeAccent accent = currentTheme.getAccent(false);
                if (accent != null && !TextUtils.isEmpty(accent.patternSlug) && previousTheme == null) {
                    File wallpaperFile = accent.getPathToWallpaper();
                    if (wallpaperFile != null && wallpaperFile.exists()) {
                        file = wallpaperFile;
                    }
                }
                if (file == null) {
                    final int[] colors = {backgroundColor, gradientToColor};
                    final GradientDrawable.Orientation orientation = BackgroundGradientDrawable.getGradientOrientation(rotation);
                    final BackgroundGradientDrawable backgroundGradientDrawable = new BackgroundGradientDrawable(orientation, colors);
                    final BackgroundGradientDrawable.Sizes sizes;
                    if (!thumb) {
                        sizes = BackgroundGradientDrawable.Sizes.ofDeviceScreen();
                    } else {
                        sizes = BackgroundGradientDrawable.Sizes.ofDeviceScreen(BackgroundGradientDrawable.DEFAULT_COMPRESS_RATIO / 4f, BackgroundGradientDrawable.Sizes.Orientation.PORTRAIT);
                    }
                    final BackgroundGradientDrawable.Listener listener;
                    if (ownerView != null) {
                        listener = new BackgroundGradientDrawable.ListenerAdapter() {
                            @Override
                            public void onSizeReady(int width, int height) {
                                if (!thumb) {
                                    final boolean isOrientationPortrait = AndroidUtilities.displaySize.x <= AndroidUtilities.displaySize.y;
                                    final boolean isGradientPortrait = width <= height;
                                    if (isOrientationPortrait == isGradientPortrait) {
                                        ownerView.invalidate();
                                    }
                                } else {
                                    ownerView.invalidate();
                                }
                            }
                        };
                    } else {
                        listener = null;
                    }
                    backgroundGradientDrawable.startDithering(sizes, listener);
                    return backgroundGradientDrawable;
                }
            }
        } else if (themedWallpaperFileOffset > 0 && (currentTheme.pathToFile != null || currentTheme.assetName != null)) {
            if (currentTheme.assetName != null) {
                file = getAssetFile(currentTheme.assetName);
            } else {
                file = new File(currentTheme.pathToFile);
            }
            offset = themedWallpaperFileOffset;
        }
        if (file != null) {
            FileInputStream stream = null;
            try {
                int currentPosition = 0;
                stream = new FileInputStream(file);
                stream.getChannel().position(offset);
                BitmapFactory.Options opts = new BitmapFactory.Options();
                int scaleFactor = 1;
                if (thumb) {
                    opts.inJustDecodeBounds = true;
                    float photoW = opts.outWidth;
                    float photoH = opts.outHeight;
                    int maxWidth = AndroidUtilities.dp(100);
                    while (photoW > maxWidth || photoH > maxWidth) {
                        scaleFactor *= 2;
                        photoW /= 2;
                        photoH /= 2;
                    }
                }
                opts.inJustDecodeBounds = false;
                opts.inSampleSize = scaleFactor;
                Bitmap bitmap = BitmapFactory.decodeStream(stream, null, opts);
                if (bitmap != null) {
                    return new BitmapDrawable(bitmap);
                }
            } catch (Throwable e) {
                FileLog.e(e);
            } finally {
                try {
                    if (stream != null) {
                        stream.close();
                    }
                } catch (Exception e) {
                    FileLog.e(e);
                }
            }
        }
        return null;
    }

    public static String getSelectedBackgroundSlug() {
        if (currentTheme.overrideWallpaper != null) {
            return currentTheme.overrideWallpaper.slug;
        }
        if (hasWallpaperFromTheme()) {
            return THEME_BACKGROUND_SLUG;
        }
        return DEFAULT_BACKGROUND_SLUG;
    }

    public static Drawable getCachedWallpaper() {
        synchronized (wallpaperSync) {
            if (themedWallpaper != null) {
                return themedWallpaper;
            } else {
                return wallpaper;
            }
        }
    }

    public static Drawable getCachedWallpaperNonBlocking() {
        if (themedWallpaper != null) {
            return themedWallpaper;
        } else {
            return wallpaper;
        }
    }

    public static boolean isWallpaperMotion() {
        return isWallpaperMotion;
    }

    public static boolean isPatternWallpaper() {
        return isPatternWallpaper;
    }
}<|MERGE_RESOLUTION|>--- conflicted
+++ resolved
@@ -3449,21 +3449,6 @@
         themes.add(themeInfo);
         themesDict.put("Dark Blue", currentNightTheme = themeInfo);
 
-<<<<<<< HEAD
-        if (true) {
-            themeInfo = new ThemeInfo();
-            themeInfo.name = "Graphite";
-            themeInfo.assetName = "graphite.attheme";
-            themeInfo.previewBackgroundColor = 0xff7a7e89;
-            themeInfo.previewInColor = 0xff989ba3;
-            themeInfo.previewOutColor = 0xffa4bff9;
-            themeInfo.sortIndex = 3;
-            themes.add(themeInfo);
-            themesDict.put("Graphite", themeInfo);
-        }
-
-=======
->>>>>>> cc1dc357
         themeInfo = new ThemeInfo();
         themeInfo.name = "Arctic Blue";
         themeInfo.assetName = "arctic.attheme";
