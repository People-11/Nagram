/*
 * This is the source code of Telegram for Android v. 5.x.x.
 * It is licensed under GNU GPL v. 2 or later.
 * You should have received a copy of the license in this archive (see LICENSE).
 *
 * Copyright Nikolai Kudashov, 2013-2018.
 */

package org.telegram.ui.ActionBar;

import android.animation.Animator;
import android.animation.AnimatorListenerAdapter;
import android.animation.AnimatorSet;
import android.animation.ObjectAnimator;
import android.annotation.TargetApi;
import android.app.Activity;
import android.content.Context;
import android.content.Intent;
import android.graphics.Canvas;
import android.graphics.Color;
import android.graphics.Outline;
import android.graphics.Paint;
import android.graphics.Rect;
import android.graphics.drawable.ColorDrawable;
import android.graphics.drawable.Drawable;
import android.os.Build;
import android.view.Gravity;
import android.view.HapticFeedbackConstants;
import android.view.KeyEvent;
import android.view.Menu;
import android.view.MotionEvent;
import android.view.VelocityTracker;
import android.view.View;
import android.view.ViewGroup;
import android.view.ViewOutlineProvider;
import android.view.animation.AccelerateDecelerateInterpolator;
import android.view.animation.DecelerateInterpolator;
import android.widget.FrameLayout;

import androidx.annotation.Keep;
<<<<<<< HEAD

import com.google.android.exoplayer2.util.Log;
=======
import androidx.core.graphics.ColorUtils;
import androidx.core.math.MathUtils;
>>>>>>> c1c2ebaf

import org.telegram.messenger.AndroidUtilities;
import org.telegram.messenger.FileLog;
import org.telegram.messenger.MessagesController;
import org.telegram.messenger.R;
import org.telegram.messenger.SharedConfig;
import org.telegram.ui.Components.Bulletin;
import org.telegram.ui.Components.CubicBezierInterpolator;
import org.telegram.ui.Components.GroupCallPip;
import org.telegram.ui.Components.LayoutHelper;

import java.util.ArrayList;
import java.util.HashMap;

import tw.nekomimi.nkmr.NekomuraConfig;
import tw.nekomimi.nekogram.utils.VibrateUtil;

public class ActionBarLayout extends FrameLayout {

    public interface ActionBarLayoutDelegate {
        boolean onPreIme();

        boolean needPresentFragment(BaseFragment fragment, boolean removeLast, boolean forceWithoutAnimation, ActionBarLayout layout);

        boolean needAddFragmentToStack(BaseFragment fragment, ActionBarLayout layout);

        boolean needCloseLastFragment(ActionBarLayout layout);

        void onRebuildAllFragments(ActionBarLayout layout, boolean last);
    }

    public class LayoutContainer extends FrameLayout {

        private Rect rect = new Rect();
        private boolean isKeyboardVisible;

        private int fragmentPanTranslationOffset;
        private Paint backgroundPaint = new Paint();
        private int backgroundColor;

        public LayoutContainer(Context context) {
            super(context);
            setWillNotDraw(false);
        }

        @Override
        protected boolean drawChild(Canvas canvas, View child, long drawingTime) {
            if (child instanceof ActionBar) {
                return super.drawChild(canvas, child, drawingTime);
            } else {
                int actionBarHeight = 0;
                int actionBarY = 0;
                int childCount = getChildCount();
                for (int a = 0; a < childCount; a++) {
                    View view = getChildAt(a);
                    if (view == child) {
                        continue;
                    }
                    if (view instanceof ActionBar && view.getVisibility() == VISIBLE) {
                        if (((ActionBar) view).getCastShadows()) {
                            actionBarHeight = view.getMeasuredHeight();
                            actionBarY = (int) view.getY();
                        }
                        break;
                    }
                }
                boolean result = super.drawChild(canvas, child, drawingTime);
                if (actionBarHeight != 0 && headerShadowDrawable != null) {
                    headerShadowDrawable.setBounds(0, actionBarY + actionBarHeight, getMeasuredWidth(), actionBarY + actionBarHeight + headerShadowDrawable.getIntrinsicHeight());
                    headerShadowDrawable.draw(canvas);
                }
                return result;
            }
        }

        @Override
        public boolean hasOverlappingRendering() {
            if (Build.VERSION.SDK_INT >= 28) {
                return true;
            }
            return false;
        }

        @Override
        protected void onMeasure(int widthMeasureSpec, int heightMeasureSpec) {
            int width = MeasureSpec.getSize(widthMeasureSpec);
            int height = MeasureSpec.getSize(heightMeasureSpec);
            int count = getChildCount();
            int actionBarHeight = 0;
            for (int a = 0; a < count; a++) {
                View child = getChildAt(a);
                if (child instanceof ActionBar) {
                    child.measure(MeasureSpec.makeMeasureSpec(width, MeasureSpec.EXACTLY), MeasureSpec.makeMeasureSpec(height, MeasureSpec.UNSPECIFIED));
                    actionBarHeight = child.getMeasuredHeight();
                    break;
                }
            }
            for (int a = 0; a < count; a++) {
                View child = getChildAt(a);
                if (!(child instanceof ActionBar)) {
                    if (child.getFitsSystemWindows()) {
                        measureChildWithMargins(child, widthMeasureSpec, 0, heightMeasureSpec, 0);
                    } else {
                        measureChildWithMargins(child, widthMeasureSpec, 0, heightMeasureSpec, actionBarHeight);
                    }
                }
            }
            setMeasuredDimension(width, height);
        }

        @Override
        protected void onLayout(boolean changed, int l, int t, int r, int b) {
            int count = getChildCount();
            int actionBarHeight = 0;
            for (int a = 0; a < count; a++) {
                View child = getChildAt(a);
                if (child instanceof ActionBar) {
                    actionBarHeight = child.getMeasuredHeight();
                    child.layout(0, 0, child.getMeasuredWidth(), actionBarHeight);
                    break;
                }
            }
            for (int a = 0; a < count; a++) {
                View child = getChildAt(a);
                if (!(child instanceof ActionBar)) {
                    FrameLayout.LayoutParams layoutParams = (FrameLayout.LayoutParams) child.getLayoutParams();
                    if (child.getFitsSystemWindows()) {
                        child.layout(layoutParams.leftMargin, layoutParams.topMargin, layoutParams.leftMargin + child.getMeasuredWidth(), layoutParams.topMargin + child.getMeasuredHeight());
                    } else {
                        child.layout(layoutParams.leftMargin, layoutParams.topMargin + actionBarHeight, layoutParams.leftMargin + child.getMeasuredWidth(), layoutParams.topMargin + actionBarHeight + child.getMeasuredHeight());
                    }
                }
            }

            View rootView = getRootView();
            getWindowVisibleDisplayFrame(rect);
            int usableViewHeight = rootView.getHeight() - (rect.top != 0 ? AndroidUtilities.statusBarHeight : 0) - AndroidUtilities.getViewInset(rootView);
            isKeyboardVisible = usableViewHeight - (rect.bottom - rect.top) > 0;
            if (waitingForKeyboardCloseRunnable != null && !containerView.isKeyboardVisible && !containerViewBack.isKeyboardVisible) {
                AndroidUtilities.cancelRunOnUIThread(waitingForKeyboardCloseRunnable);
                waitingForKeyboardCloseRunnable.run();
                waitingForKeyboardCloseRunnable = null;
            }
        }

        @Override
        public boolean dispatchTouchEvent(MotionEvent ev) {
            boolean passivePreview = inPreviewMode && previewMenu == null;
            if ((passivePreview || transitionAnimationPreviewMode) && (ev.getActionMasked() == MotionEvent.ACTION_DOWN || ev.getActionMasked() == MotionEvent.ACTION_POINTER_DOWN)) {
                return false;
            }
            //
            try {
                return (!passivePreview || this != containerView) && super.dispatchTouchEvent(ev);
            } catch (Throwable e) {
                FileLog.e(e);
            }
            return false;
        }

        @Override
        protected void onDraw(Canvas canvas) {
            if (fragmentPanTranslationOffset != 0) {
                int color = Theme.getColor(Theme.key_windowBackgroundWhite);
                if (backgroundColor != color) {
                    backgroundPaint.setColor(backgroundColor = Theme.getColor(Theme.key_windowBackgroundWhite));
                }
                canvas.drawRect(0, getMeasuredHeight() - fragmentPanTranslationOffset - 3, getMeasuredWidth(), getMeasuredHeight(), backgroundPaint);
            }
            super.onDraw(canvas);
        }

        public void setFragmentPanTranslationOffset(int fragmentPanTranslationOffset) {
            this.fragmentPanTranslationOffset = fragmentPanTranslationOffset;
            invalidate();
        }
    }

    public static class ThemeAnimationSettings {

        public final Theme.ThemeInfo theme;
        public final int accentId;
        public final boolean nightTheme;
        public final boolean instant;
        public boolean onlyTopFragment;
        public boolean applyTheme = true;
        public Runnable afterStartDescriptionsAddedRunnable;
        public Runnable beforeAnimationRunnable;
        public Runnable afterAnimationRunnable;
        public onAnimationProgress animationProgress;
        public long duration = 200;
        public Theme.ResourcesProvider resourcesProvider;

        public ThemeAnimationSettings(Theme.ThemeInfo theme, int accentId, boolean nightTheme, boolean instant) {
            this.theme = theme;
            this.accentId = accentId;
            this.nightTheme = nightTheme;
            this.instant = instant;
        }

        public interface onAnimationProgress {
            void setProgress(float p);
        }
    }

    public static Drawable headerShadowDrawable;
    private static Drawable layerShadowDrawable;
    private static Paint scrimPaint;

    private Runnable waitingForKeyboardCloseRunnable;
    private Runnable delayedOpenAnimationRunnable;

    private boolean inBubbleMode;

    private boolean inPreviewMode;
    private boolean previewOpenAnimationInProgress;
    private ColorDrawable previewBackgroundDrawable;

    public LayoutContainer containerView; /* Contest: private -> public temp hack bc I don't know how to blur action bar otherwise */
    private LayoutContainer containerViewBack;
    private DrawerLayoutContainer drawerLayoutContainer;
    private ActionBar currentActionBar;

    private BaseFragment newFragment;
    private BaseFragment oldFragment;

    /* Contest */
    private View previewMenu;

    private AnimatorSet currentAnimation;
    private DecelerateInterpolator decelerateInterpolator = new DecelerateInterpolator(1.5f);
    private AccelerateDecelerateInterpolator accelerateDecelerateInterpolator = new AccelerateDecelerateInterpolator();

    public float innerTranslationX;

    private boolean maybeStartTracking;
    protected boolean startedTracking;
    private int startedTrackingX;
    private int startedTrackingY;
    protected boolean animationInProgress;
    private VelocityTracker velocityTracker;
    private View layoutToIgnore;
    private boolean beginTrackingSent;
    private boolean transitionAnimationInProgress;
    private boolean transitionAnimationPreviewMode;
    private ArrayList<int[]> animateStartColors = new ArrayList<>();
    private ArrayList<int[]> animateEndColors = new ArrayList<>();

    StartColorsProvider startColorsProvider = new StartColorsProvider();
    public Theme.MessageDrawable messageDrawableOutStart;
    public Theme.MessageDrawable messageDrawableOutMediaStart;
    public ThemeAnimationSettings.onAnimationProgress animationProgressListener;

    private ArrayList<ArrayList<ThemeDescription>> themeAnimatorDescriptions = new ArrayList<>();
    private ArrayList<ThemeDescription> presentingFragmentDescriptions;
    private ArrayList<ThemeDescription.ThemeDescriptionDelegate> themeAnimatorDelegate = new ArrayList<>();
    private AnimatorSet themeAnimatorSet;
    private float themeAnimationValue;
    private boolean animateThemeAfterAnimation;
    private Theme.ThemeInfo animateSetThemeAfterAnimation;
    private boolean animateSetThemeNightAfterAnimation;
    private int animateSetThemeAccentIdAfterAnimation;
    private boolean rebuildAfterAnimation;
    private boolean rebuildLastAfterAnimation;
    private boolean showLastAfterAnimation;
    private long transitionAnimationStartTime;
    private boolean inActionMode;
    private int startedTrackingPointerId;
    private Runnable onCloseAnimationEndRunnable;
    private Runnable onOpenAnimationEndRunnable;
    private boolean useAlphaAnimations;
    private View backgroundView;
    private boolean removeActionBarExtraHeight;
    private Runnable animationRunnable;

    private float animationProgress;
    private long lastFrameTime;

    private String titleOverlayText;
    private int titleOverlayTextId;
    private Runnable overlayAction;

    private ActionBarLayoutDelegate delegate;
    protected Activity parentActivity;

    public ArrayList<BaseFragment> fragmentsStack;
    private Rect rect = new Rect();
    private boolean delayedAnimationResumed;

    public ActionBarLayout(Context context) {
        super(context);
        parentActivity = (Activity) context;

        if (layerShadowDrawable == null) {
            layerShadowDrawable = getResources().getDrawable(R.drawable.layer_shadow);
            headerShadowDrawable = NekomuraConfig.disableAppBarShadow.Bool() ? null : getResources().getDrawable(R.drawable.header_shadow).mutate();
            scrimPaint = new Paint();
        }
    }

    public void init(ArrayList<BaseFragment> stack) {
        fragmentsStack = stack;
        containerViewBack = new LayoutContainer(parentActivity);
        addView(containerViewBack);
        FrameLayout.LayoutParams layoutParams = (FrameLayout.LayoutParams) containerViewBack.getLayoutParams();
        layoutParams.width = LayoutHelper.MATCH_PARENT;
        layoutParams.height = LayoutHelper.MATCH_PARENT;
        layoutParams.gravity = Gravity.TOP | Gravity.LEFT;
        containerViewBack.setLayoutParams(layoutParams);

        containerView = new LayoutContainer(parentActivity);
        addView(containerView);
        layoutParams = (FrameLayout.LayoutParams) containerView.getLayoutParams();
        layoutParams.width = LayoutHelper.MATCH_PARENT;
        layoutParams.height = LayoutHelper.MATCH_PARENT;
        layoutParams.gravity = Gravity.TOP | Gravity.LEFT;
        containerView.setLayoutParams(layoutParams);

        for (BaseFragment fragment : fragmentsStack) {
            fragment.setParentLayout(this);
        }
    }

    @Override
    public void onConfigurationChanged(android.content.res.Configuration newConfig) {
        super.onConfigurationChanged(newConfig);
        if (!fragmentsStack.isEmpty()) {
            for (int a = 0, N = fragmentsStack.size(); a < N; a++) {
                BaseFragment fragment = fragmentsStack.get(a);
                fragment.onConfigurationChanged(newConfig);
                if (fragment.visibleDialog instanceof BottomSheet) {
                    ((BottomSheet) fragment.visibleDialog).onConfigurationChanged(newConfig);
                }
            }
        }
    }

    public void drawHeaderShadow(Canvas canvas, int y) {
        drawHeaderShadow(canvas, 255, y);
    }

    public void setInBubbleMode(boolean value) {
        inBubbleMode = value;
    }

    public boolean isInBubbleMode() {
        return inBubbleMode;
    }

    public void drawHeaderShadow(Canvas canvas, int alpha, int y) {
        if (headerShadowDrawable != null) {
            if (Build.VERSION.SDK_INT >= Build.VERSION_CODES.KITKAT) {
                if (headerShadowDrawable.getAlpha() != alpha) {
                    headerShadowDrawable.setAlpha(alpha);
                }
            } else {
                headerShadowDrawable.setAlpha(alpha);
            }
            headerShadowDrawable.setBounds(0, y, getMeasuredWidth(), y + headerShadowDrawable.getIntrinsicHeight());
            headerShadowDrawable.draw(canvas);
        }
    }

    @Keep
    public void setInnerTranslationX(float value) {
        innerTranslationX = value;
        invalidate();

        if (fragmentsStack.size() >= 2 && containerView.getMeasuredWidth() > 0) {
            float progress = value / containerView.getMeasuredWidth();
            BaseFragment prevFragment = fragmentsStack.get(fragmentsStack.size() - 2);
            prevFragment.onSlideProgress(false, progress);
            BaseFragment currFragment = fragmentsStack.get(fragmentsStack.size() - 1);
            if (currFragment.isBeginToShow()) {
                int currNavigationBarColor = currFragment.getNavigationBarColor();
                int prevNavigationBarColor = prevFragment.getNavigationBarColor();
                if (currNavigationBarColor != prevNavigationBarColor) {
                    float ratio = MathUtils.clamp(2f * progress, 0f, 1f);
                    currFragment.setNavigationBarColor(ColorUtils.blendARGB(currNavigationBarColor, prevNavigationBarColor, ratio));
                }
            }
        }
    }

    @Keep
    public float getInnerTranslationX() {
        return innerTranslationX;
    }

    public void dismissDialogs() {
        if (!fragmentsStack.isEmpty()) {
            BaseFragment lastFragment = fragmentsStack.get(fragmentsStack.size() - 1);
            lastFragment.dismissCurrentDialog();
        }
    }

    public void onResume() {
        if (transitionAnimationInProgress) {
            if (currentAnimation != null) {
                currentAnimation.cancel();
                currentAnimation = null;
            }
            if (animationRunnable != null) {
                AndroidUtilities.cancelRunOnUIThread(animationRunnable);
                animationRunnable = null;
            }
            if (waitingForKeyboardCloseRunnable != null) {
                AndroidUtilities.cancelRunOnUIThread(waitingForKeyboardCloseRunnable);
                waitingForKeyboardCloseRunnable = null;
            }
            if (onCloseAnimationEndRunnable != null) {
                onCloseAnimationEnd();
            } else if (onOpenAnimationEndRunnable != null) {
                onOpenAnimationEnd();
            }
        }
        if (!fragmentsStack.isEmpty()) {
            BaseFragment lastFragment = fragmentsStack.get(fragmentsStack.size() - 1);
            lastFragment.onResume();
        }
    }

    public void onPause() {
        if (!fragmentsStack.isEmpty()) {
            BaseFragment lastFragment = fragmentsStack.get(fragmentsStack.size() - 1);
            lastFragment.onPause();
        }
    }

    @Override
    public boolean onInterceptTouchEvent(MotionEvent ev) {
        return animationInProgress || checkTransitionAnimation() || onTouchEvent(ev);
    }

    @Override
    public void requestDisallowInterceptTouchEvent(boolean disallowIntercept) {
        onTouchEvent(null);
        super.requestDisallowInterceptTouchEvent(disallowIntercept);
    }

    @Override
    public boolean dispatchKeyEventPreIme(KeyEvent event) {
        if (event != null && event.getKeyCode() == KeyEvent.KEYCODE_BACK && event.getAction() == KeyEvent.ACTION_UP) {
            return delegate != null && delegate.onPreIme() || super.dispatchKeyEventPreIme(event);
        }
        return super.dispatchKeyEventPreIme(event);
    }

    @Override
    protected boolean drawChild(Canvas canvas, View child, long drawingTime) {
        if (drawerLayoutContainer != null && drawerLayoutContainer.isDrawCurrentPreviewFragmentAbove()) {
            if (inPreviewMode || transitionAnimationPreviewMode || previewOpenAnimationInProgress) {
                if (child == (oldFragment != null && oldFragment.inPreviewMode ? containerViewBack : containerView)) {
                    drawerLayoutContainer.invalidate();
                    return false;
                }
            }
        }

        int width = getWidth() - getPaddingLeft() - getPaddingRight();
        int translationX = (int) innerTranslationX + getPaddingRight();
        int clipLeft = getPaddingLeft();
        int clipRight = width + getPaddingLeft();

        if (child == containerViewBack) {
            clipRight = translationX + AndroidUtilities.dp(1);
        } else if (child == containerView) {
            clipLeft = translationX;
        }

        final int restoreCount = canvas.save();
        if (!transitionAnimationInProgress && !inPreviewMode) {
            canvas.clipRect(clipLeft, 0, clipRight, getHeight());
        }
        if ((inPreviewMode || transitionAnimationPreviewMode) && child == containerView) {
            drawPreviewDrawables(canvas, containerView);
        }
        final boolean result = super.drawChild(canvas, child, drawingTime);
        canvas.restoreToCount(restoreCount);

        if (translationX != 0) {
            if (child == containerView) {
                final float alpha = Math.max(0, Math.min((width - translationX) / (float) AndroidUtilities.dp(20), 1.0f));
                layerShadowDrawable.setBounds(translationX - layerShadowDrawable.getIntrinsicWidth(), child.getTop(), translationX, child.getBottom());
                layerShadowDrawable.setAlpha((int) (0xff * alpha));
                layerShadowDrawable.draw(canvas);
            } else if (child == containerViewBack) {
                float opacity = Math.min(0.8f, (width - translationX) / (float) width);
                if (opacity < 0) {
                    opacity = 0;
                }
                scrimPaint.setColor((int) (((0x99000000 & 0xff000000) >>> 24) * opacity) << 24);
                canvas.drawRect(clipLeft, 0, clipRight, getHeight(), scrimPaint);
            }
        }

        return result;
    }

    public float getCurrentPreviewFragmentAlpha() {
        if (inPreviewMode || transitionAnimationPreviewMode || previewOpenAnimationInProgress) {
            return (oldFragment != null && oldFragment.inPreviewMode ? containerViewBack : containerView).getAlpha();
        } else {
            return 0f;
        }
    }

    public void drawCurrentPreviewFragment(Canvas canvas, Drawable foregroundDrawable) {
        if (inPreviewMode || transitionAnimationPreviewMode || previewOpenAnimationInProgress) {
            final ViewGroup v = oldFragment != null && oldFragment.inPreviewMode ? containerViewBack : containerView;
            drawPreviewDrawables(canvas, v);
            if (v.getAlpha() < 1f) {
                canvas.saveLayerAlpha(0, 0, getWidth(), getHeight(), (int) (v.getAlpha() * 255), Canvas.ALL_SAVE_FLAG);
            } else {
                canvas.save();
            }
            canvas.concat(v.getMatrix());
            v.draw(canvas);
            if (foregroundDrawable != null) {
                final View child = v.getChildAt(0);
                if (child != null) {
                    final MarginLayoutParams lp = (MarginLayoutParams) child.getLayoutParams();
                    final Rect rect = new Rect();
                    child.getLocalVisibleRect(rect);
                    rect.offset(lp.leftMargin, lp.topMargin);
                    rect.top += Build.VERSION.SDK_INT >= 21 ? AndroidUtilities.statusBarHeight - 1 : 0;
                    foregroundDrawable.setAlpha((int) (v.getAlpha() * 255));
                    foregroundDrawable.setBounds(rect);
                    foregroundDrawable.draw(canvas);
                }
            }
            canvas.restore();
        }
    }

    private void drawPreviewDrawables(Canvas canvas, ViewGroup containerView) {
        View view = containerView.getChildAt(0);
        if (view != null) {
            previewBackgroundDrawable.setBounds(0, 0, getMeasuredWidth(), getMeasuredHeight());
            previewBackgroundDrawable.draw(canvas);
            if (previewMenu == null) {
                int x = (getMeasuredWidth() - AndroidUtilities.dp(24)) / 2;
                int y = (int) (view.getTop() + containerView.getTranslationY() - AndroidUtilities.dp(12 + (Build.VERSION.SDK_INT < 21 ? 20 : 0)));
                Theme.moveUpDrawable.setBounds(x, y, x + AndroidUtilities.dp(24), y + AndroidUtilities.dp(24));
                Theme.moveUpDrawable.draw(canvas);
            }
        }
    }

    public void setDelegate(ActionBarLayoutDelegate actionBarLayoutDelegate) {
        delegate = actionBarLayoutDelegate;
    }

    private void onSlideAnimationEnd(final boolean backAnimation) {
        if (!backAnimation) {
            if (fragmentsStack.size() < 2) {
                return;
            }
            BaseFragment lastFragment = fragmentsStack.get(fragmentsStack.size() - 1);
            lastFragment.prepareFragmentToSlide(true, false);
            lastFragment.onPause();
            lastFragment.onFragmentDestroy();
            lastFragment.setParentLayout(null);

            fragmentsStack.remove(fragmentsStack.size() - 1);

            LayoutContainer temp = containerView;
            containerView = containerViewBack;
            containerViewBack = temp;
            bringChildToFront(containerView);

            lastFragment = fragmentsStack.get(fragmentsStack.size() - 1);
            currentActionBar = lastFragment.actionBar;
            lastFragment.onResume();
            lastFragment.onBecomeFullyVisible();
            lastFragment.prepareFragmentToSlide(false, false);

            layoutToIgnore = containerView;
        } else {
            if (fragmentsStack.size() >= 2) {
                BaseFragment lastFragment = fragmentsStack.get(fragmentsStack.size() - 1);
                lastFragment.prepareFragmentToSlide(true, false);

                lastFragment = fragmentsStack.get(fragmentsStack.size() - 2);
                lastFragment.prepareFragmentToSlide(false, false);
                lastFragment.onPause();
                if (lastFragment.fragmentView != null) {
                    ViewGroup parent = (ViewGroup) lastFragment.fragmentView.getParent();
                    if (parent != null) {
                        lastFragment.onRemoveFromParent();
                        parent.removeViewInLayout(lastFragment.fragmentView);
                    }
                }
                if (lastFragment.actionBar != null && lastFragment.actionBar.shouldAddToContainer()) {
                    ViewGroup parent = (ViewGroup) lastFragment.actionBar.getParent();
                    if (parent != null) {
                        parent.removeViewInLayout(lastFragment.actionBar);
                    }
                }
            }
            layoutToIgnore = null;
        }
        containerViewBack.setVisibility(View.INVISIBLE);
        startedTracking = false;
        animationInProgress = false;
        containerView.setTranslationX(0);
        containerViewBack.setTranslationX(0);
        setInnerTranslationX(0);
    }

    private void prepareForMoving(MotionEvent ev) {
        maybeStartTracking = false;
        startedTracking = true;
        layoutToIgnore = containerViewBack;
        startedTrackingX = (int) ev.getX();
        containerViewBack.setVisibility(View.VISIBLE);
        beginTrackingSent = false;

        BaseFragment lastFragment = fragmentsStack.get(fragmentsStack.size() - 2);
        View fragmentView = lastFragment.fragmentView;
        if (fragmentView == null) {
            fragmentView = lastFragment.createView(parentActivity);
            if (NekomuraConfig.disableVibration.Bool()) {
                VibrateUtil.disableHapticFeedback(fragmentView);
            }
        }
        ViewGroup parent = (ViewGroup) fragmentView.getParent();
        if (parent != null) {
            lastFragment.onRemoveFromParent();
            parent.removeView(fragmentView);
        }
        containerViewBack.addView(fragmentView);
        FrameLayout.LayoutParams layoutParams = (FrameLayout.LayoutParams) fragmentView.getLayoutParams();
        layoutParams.width = LayoutHelper.MATCH_PARENT;
        layoutParams.height = LayoutHelper.MATCH_PARENT;
        layoutParams.topMargin = layoutParams.bottomMargin = layoutParams.rightMargin = layoutParams.leftMargin = 0;
        fragmentView.setLayoutParams(layoutParams);
        if (lastFragment.actionBar != null && lastFragment.actionBar.shouldAddToContainer()) {
            parent = (ViewGroup) lastFragment.actionBar.getParent();
            if (parent != null) {
                parent.removeView(lastFragment.actionBar);
            }
            if (removeActionBarExtraHeight) {
                lastFragment.actionBar.setOccupyStatusBar(false);
            }
            containerViewBack.addView(lastFragment.actionBar);
            lastFragment.actionBar.setTitleOverlayText(titleOverlayText, titleOverlayTextId, overlayAction);
        }
        if (!lastFragment.hasOwnBackground && fragmentView.getBackground() == null) {
            fragmentView.setBackgroundColor(Theme.getColor(Theme.key_windowBackgroundWhite));
        }
        lastFragment.onResume();
        if (themeAnimatorSet != null) {
            presentingFragmentDescriptions = lastFragment.getThemeDescriptions();
        }

        BaseFragment currentFragment = fragmentsStack.get(fragmentsStack.size() - 1);
        currentFragment.prepareFragmentToSlide(true, true);
        lastFragment.prepareFragmentToSlide(false, true);
    }

    public boolean onTouchEvent(MotionEvent ev) {
        if (!checkTransitionAnimation() && !inActionMode && !animationInProgress) {
            if (fragmentsStack.size() > 1) {
                if (ev != null && ev.getAction() == MotionEvent.ACTION_DOWN) {
                    BaseFragment currentFragment = fragmentsStack.get(fragmentsStack.size() - 1);
                    if (!currentFragment.isSwipeBackEnabled(ev)) {
                        maybeStartTracking = false;
                        startedTracking = false;
                        return false;
                    }
                    startedTrackingPointerId = ev.getPointerId(0);
                    maybeStartTracking = true;
                    startedTrackingX = (int) ev.getX();
                    startedTrackingY = (int) ev.getY();
                    if (velocityTracker != null) {
                        velocityTracker.clear();
                    }
                } else if (ev != null && ev.getAction() == MotionEvent.ACTION_MOVE && ev.getPointerId(0) == startedTrackingPointerId) {
                    if (velocityTracker == null) {
                        velocityTracker = VelocityTracker.obtain();
                    }
                    int dx = Math.max(0, (int) (ev.getX() - startedTrackingX));
                    int dy = Math.abs((int) ev.getY() - startedTrackingY);
                    velocityTracker.addMovement(ev);
                    if (!transitionAnimationInProgress && !inPreviewMode && maybeStartTracking && !startedTracking && dx >= AndroidUtilities.getPixelsInCM(0.4f, true) && Math.abs(dx) / 3 > dy) {
                        BaseFragment currentFragment = fragmentsStack.get(fragmentsStack.size() - 1);
                        if (currentFragment.canBeginSlide() && findScrollingChild(this, ev.getX(), ev.getY()) == null) {
                            prepareForMoving(ev);
                        } else {
                            maybeStartTracking = false;
                        }
                    } else if (startedTracking) {
                        if (!beginTrackingSent) {
                            if (parentActivity.getCurrentFocus() != null) {
                                AndroidUtilities.hideKeyboard(parentActivity.getCurrentFocus());
                            }
                            BaseFragment currentFragment = fragmentsStack.get(fragmentsStack.size() - 1);
                            currentFragment.onBeginSlide();
                            beginTrackingSent = true;
                        }
                        containerView.setTranslationX(dx);
                        setInnerTranslationX(dx);
                    }
                } else if (ev != null && ev.getPointerId(0) == startedTrackingPointerId && (ev.getAction() == MotionEvent.ACTION_CANCEL || ev.getAction() == MotionEvent.ACTION_UP || ev.getAction() == MotionEvent.ACTION_POINTER_UP)) {
                    if (velocityTracker == null) {
                        velocityTracker = VelocityTracker.obtain();
                    }
                    velocityTracker.computeCurrentVelocity(1000);
                    BaseFragment currentFragment = fragmentsStack.get(fragmentsStack.size() - 1);
                    if (!inPreviewMode && !transitionAnimationPreviewMode && !startedTracking && currentFragment.isSwipeBackEnabled(ev)) {
                        float velX = velocityTracker.getXVelocity();
                        float velY = velocityTracker.getYVelocity();
                        if (velX >= 3500 && velX > Math.abs(velY) && currentFragment.canBeginSlide()) {
                            prepareForMoving(ev);
                            if (!beginTrackingSent) {
                                if (((Activity) getContext()).getCurrentFocus() != null) {
                                    AndroidUtilities.hideKeyboard(((Activity) getContext()).getCurrentFocus());
                                }
                                beginTrackingSent = true;
                            }
                        }
                    }
                    if (startedTracking) {
                        float x = containerView.getX();
                        AnimatorSet animatorSet = new AnimatorSet();
                        float velX = velocityTracker.getXVelocity();
                        float velY = velocityTracker.getYVelocity();
                        final boolean backAnimation = x < containerView.getMeasuredWidth() / 3.0f && (velX < 3500 || velX < velY);
                        float distToMove;
                        if (!backAnimation) {
                            distToMove = containerView.getMeasuredWidth() - x;
                            int duration = Math.max((int) (200.0f / containerView.getMeasuredWidth() * distToMove), 50);
                            animatorSet.playTogether(
                                    ObjectAnimator.ofFloat(containerView, View.TRANSLATION_X, containerView.getMeasuredWidth()).setDuration(duration),
                                    ObjectAnimator.ofFloat(this, "innerTranslationX", (float) containerView.getMeasuredWidth()).setDuration(duration)
                            );
                        } else {
                            distToMove = x;
                            int duration = Math.max((int) (200.0f / containerView.getMeasuredWidth() * distToMove), 50);
                            animatorSet.playTogether(
                                    ObjectAnimator.ofFloat(containerView, View.TRANSLATION_X, 0).setDuration(duration),
                                    ObjectAnimator.ofFloat(this, "innerTranslationX", 0.0f).setDuration(duration)
                            );
                        }

                        Animator customTransition = currentFragment.getCustomSlideTransition(false, backAnimation, distToMove);
                        if (customTransition != null) {
                            animatorSet.playTogether(customTransition);
                        }

                        BaseFragment lastFragment = fragmentsStack.get(fragmentsStack.size() - 2);
                        if (lastFragment != null) {
                            customTransition = lastFragment.getCustomSlideTransition(false, backAnimation, distToMove);
                            if (customTransition != null) {
                                animatorSet.playTogether(customTransition);
                            }
                        }

                        animatorSet.addListener(new AnimatorListenerAdapter() {
                            @Override
                            public void onAnimationEnd(Animator animator) {
                                onSlideAnimationEnd(backAnimation);
                            }
                        });
                        animatorSet.start();
                        animationInProgress = true;
                        layoutToIgnore = containerViewBack;
                    } else {
                        maybeStartTracking = false;
                        startedTracking = false;
                        layoutToIgnore = null;
                    }
                    if (velocityTracker != null) {
                        velocityTracker.recycle();
                        velocityTracker = null;
                    }
                } else if (ev == null) {
                    maybeStartTracking = false;
                    startedTracking = false;
                    layoutToIgnore = null;
                    if (velocityTracker != null) {
                        velocityTracker.recycle();
                        velocityTracker = null;
                    }
                }
            }
            return startedTracking;
        }
        return false;
    }

    public void onBackPressed() {
        if (transitionAnimationPreviewMode || startedTracking || checkTransitionAnimation() || fragmentsStack.isEmpty()) {
            return;
        }
        if (GroupCallPip.onBackPressed()) {
            return;
        }
        if (currentActionBar != null && !currentActionBar.isActionModeShowed() && currentActionBar.isSearchFieldVisible) {
            currentActionBar.closeSearchField();
            return;
        }
        BaseFragment lastFragment = fragmentsStack.get(fragmentsStack.size() - 1);
        if (lastFragment.onBackPressed()) {
            if (!fragmentsStack.isEmpty()) {
                closeLastFragment(true);
            }
        }
    }

    public void onLowMemory() {
        for (BaseFragment fragment : fragmentsStack) {
            fragment.onLowMemory();
        }
    }

    private void onAnimationEndCheck(boolean byCheck) {
        onCloseAnimationEnd();
        onOpenAnimationEnd();
        if (waitingForKeyboardCloseRunnable != null) {
            AndroidUtilities.cancelRunOnUIThread(waitingForKeyboardCloseRunnable);
            waitingForKeyboardCloseRunnable = null;
        }
        if (currentAnimation != null) {
            if (byCheck) {
                currentAnimation.cancel();
            }
            currentAnimation = null;
        }
        if (animationRunnable != null) {
            AndroidUtilities.cancelRunOnUIThread(animationRunnable);
            animationRunnable = null;
        }
        setAlpha(1.0f);
        containerView.setAlpha(1.0f);
        containerView.setScaleX(1.0f);
        containerView.setScaleY(1.0f);
        containerViewBack.setAlpha(1.0f);
        containerViewBack.setScaleX(1.0f);
        containerViewBack.setScaleY(1.0f);
    }

    public BaseFragment getLastFragment() {
        if (fragmentsStack.isEmpty()) {
            return null;
        }
        return fragmentsStack.get(fragmentsStack.size() - 1);
    }

    public boolean checkTransitionAnimation() {
        if (transitionAnimationPreviewMode) {
            return false;
        }
        if (transitionAnimationInProgress && transitionAnimationStartTime < System.currentTimeMillis() - 1500) {
            onAnimationEndCheck(true);
        }
        return transitionAnimationInProgress;
    }

    public boolean isPreviewOpenAnimationInProgress() {
        return previewOpenAnimationInProgress;
    }

    public boolean isTransitionAnimationInProgress() {
        return transitionAnimationInProgress || animationInProgress;
    }

    private void presentFragmentInternalRemoveOld(boolean removeLast, final BaseFragment fragment) {
        if (fragment == null) {
            return;
        }
        fragment.onBecomeFullyHidden();
        fragment.onPause();
        if (removeLast) {
            fragment.onFragmentDestroy();
            fragment.setParentLayout(null);
            fragmentsStack.remove(fragment);
        } else {
            if (fragment.fragmentView != null) {
                ViewGroup parent = (ViewGroup) fragment.fragmentView.getParent();
                if (parent != null) {
                    fragment.onRemoveFromParent();
                    try {
                        parent.removeViewInLayout(fragment.fragmentView);
                    } catch (Exception e) {
                        FileLog.e(e);
                        try {
                            parent.removeView(fragment.fragmentView);
                        } catch (Exception e2) {
                            FileLog.e(e2);
                        }
                    }
                }
            }
            if (fragment.actionBar != null && fragment.actionBar.shouldAddToContainer()) {
                ViewGroup parent = (ViewGroup) fragment.actionBar.getParent();
                if (parent != null) {
                    parent.removeViewInLayout(fragment.actionBar);
                }
            }
        }
        containerViewBack.setVisibility(View.INVISIBLE);
    }

    public boolean presentFragmentAsPreview(BaseFragment fragment) {
        return presentFragment(fragment, false, false, true, true, null);
    }

    public boolean presentFragmentAsPreviewWithMenu(BaseFragment fragment, View menu) {
        return presentFragment(fragment, false, false, true, true, menu);
    }

    public boolean presentFragment(BaseFragment fragment) {
        return presentFragment(fragment, false, false, true, false, null);
    }

    public boolean presentFragment(BaseFragment fragment, boolean removeLast) {
        return presentFragment(fragment, removeLast, false, true, false, null);
    }

    private void startLayoutAnimation(final boolean open, final boolean first, final boolean preview) {
        if (first) {
            animationProgress = 0.0f;
            lastFrameTime = System.nanoTime() / 1000000;
        }
        AndroidUtilities.runOnUIThread(animationRunnable = new Runnable() {
            @Override
            public void run() {
                if (animationRunnable != this) {
                    return;
                }
                animationRunnable = null;
                if (first) {
                    transitionAnimationStartTime = System.currentTimeMillis();
                }
                long newTime = System.nanoTime() / 1000000;
                long dt = newTime - lastFrameTime;
                if (dt > 18) {
                    dt = 18;
                }
                lastFrameTime = newTime;
                animationProgress += dt / 150.0f;
                if (animationProgress > 1.0f) {
                    animationProgress = 1.0f;
                }
                if (newFragment != null) {
                    newFragment.onTransitionAnimationProgress(true, animationProgress);
                }
                if (oldFragment != null) {
                    oldFragment.onTransitionAnimationProgress(false, animationProgress);
                }
                Integer oldNavigationBarColor = oldFragment != null ? oldFragment.getNavigationBarColor() : null;
                Integer newNavigationBarColor = newFragment != null ? newFragment.getNavigationBarColor() : null;
                if (newFragment != null && !newFragment.inPreviewMode && oldNavigationBarColor != null) {
                    float ratio = MathUtils.clamp(2f * animationProgress - (open ? 1f : 0f), 0f, 1f);
                    newFragment.setNavigationBarColor(ColorUtils.blendARGB(oldNavigationBarColor, newNavigationBarColor, ratio));
                }
                float interpolated = decelerateInterpolator.getInterpolation(animationProgress);
                if (open) {
                    containerView.setAlpha(interpolated);
                    if (preview) {
                        containerView.setScaleX(0.9f + 0.1f * interpolated);
                        containerView.setScaleY(0.9f + 0.1f * interpolated);
                        previewBackgroundDrawable.setAlpha((int) (0x2e * interpolated));
                        Theme.moveUpDrawable.setAlpha((int) (255 * interpolated));
                        containerView.invalidate();
                        invalidate();
                    } else {
                        containerView.setTranslationX(AndroidUtilities.dp(48) * (1.0f - interpolated));
                    }
                } else {
                    containerViewBack.setAlpha(1.0f - interpolated);
                    if (preview) {
                        containerViewBack.setScaleX(0.9f + 0.1f * (1.0f - interpolated));
                        containerViewBack.setScaleY(0.9f + 0.1f * (1.0f - interpolated));
                        previewBackgroundDrawable.setAlpha((int) (0x2e * (1.0f - interpolated)));
                        Theme.moveUpDrawable.setAlpha((int) (255 * (1.0f - interpolated)));
                        containerView.invalidate();
                        invalidate();
                    } else {
                        containerViewBack.setTranslationX(AndroidUtilities.dp(48) * interpolated);
                    }
                }
                if (animationProgress < 1) {
                    startLayoutAnimation(open, false, preview);
                } else {
                    onAnimationEndCheck(false);
                }
            }
        });
    }

    public void resumeDelayedFragmentAnimation() {
        delayedAnimationResumed = true;
        if (delayedOpenAnimationRunnable == null || waitingForKeyboardCloseRunnable != null) {
            return;
        }
        AndroidUtilities.cancelRunOnUIThread(delayedOpenAnimationRunnable);
        delayedOpenAnimationRunnable.run();
        delayedOpenAnimationRunnable = null;
    }

    public boolean isInPreviewMode() {
        return inPreviewMode || transitionAnimationPreviewMode;
    }

    public boolean isInPassivePreviewMode() {
        return (inPreviewMode && previewMenu == null) || transitionAnimationPreviewMode;
    }

    public boolean isInPreviewMenuMode() {
        return isInPreviewMode() && previewMenu != null;
    }


    public boolean presentFragment(final BaseFragment fragment, final boolean removeLast, boolean forceWithoutAnimation, boolean check, final boolean preview) {
        return presentFragment(fragment, removeLast, forceWithoutAnimation, check, preview, null);
    }

    public boolean presentFragment(final BaseFragment fragment, final boolean removeLast, boolean forceWithoutAnimation, boolean check, final boolean preview, View menu) {
        if (fragment == null || checkTransitionAnimation() || delegate != null && check && !delegate.needPresentFragment(fragment, removeLast, forceWithoutAnimation, this) || !fragment.onFragmentCreate()) {
            return false;
        }
        fragment.setInPreviewMode(preview);
        fragment.setInMenuMode(menu != null);
        if (parentActivity.getCurrentFocus() != null && fragment.hideKeyboardOnShow() && !preview) {
            AndroidUtilities.hideKeyboard(parentActivity.getCurrentFocus());
        }
        boolean needAnimation = preview || !forceWithoutAnimation && MessagesController.getGlobalMainSettings().getBoolean("view_animations", true);

        final BaseFragment currentFragment = !fragmentsStack.isEmpty() ? fragmentsStack.get(fragmentsStack.size() - 1) : null;

        fragment.setParentLayout(this);
        View fragmentView = fragment.fragmentView;
        if (fragmentView == null) {
            fragmentView = fragment.createView(parentActivity);
            if (NekomuraConfig.disableVibration.Bool()) {
                VibrateUtil.disableHapticFeedback(fragmentView);
            }
        } else {
            ViewGroup parent = (ViewGroup) fragmentView.getParent();
            if (parent != null) {
                fragment.onRemoveFromParent();
                parent.removeView(fragmentView);
            }
        }
        View wrappedView = fragmentView;
        containerViewBack.addView(wrappedView);
        int menuHeight = 0;
        if (menu != null) {
            containerViewBack.addView(menu);
            menu.measure(MeasureSpec.makeMeasureSpec(getMeasuredWidth(), MeasureSpec.AT_MOST), MeasureSpec.makeMeasureSpec(getMeasuredHeight(), MeasureSpec.AT_MOST));
            menuHeight = menu.getMeasuredHeight() + AndroidUtilities.dp(24);
            FrameLayout.LayoutParams menuParams = (FrameLayout.LayoutParams) menu.getLayoutParams();
            menuParams.width = LayoutHelper.WRAP_CONTENT;
            menuParams.height = LayoutHelper.WRAP_CONTENT;
            menuParams.topMargin = getMeasuredHeight() - menuHeight - AndroidUtilities.dp(6);
            menu.setLayoutParams(menuParams);
        }
        FrameLayout.LayoutParams layoutParams = (FrameLayout.LayoutParams) wrappedView.getLayoutParams();
        layoutParams.width = LayoutHelper.MATCH_PARENT;
        layoutParams.height = LayoutHelper.MATCH_PARENT;
        if (preview) {
            int height = fragment.getPreviewHeight();
            int statusBarHeight = (Build.VERSION.SDK_INT >= 21 ? AndroidUtilities.statusBarHeight : 0);
            if (height > 0 && height < getMeasuredHeight() - statusBarHeight) {
                layoutParams.height = height;
                layoutParams.topMargin = statusBarHeight + (getMeasuredHeight() - statusBarHeight - height) / 2;
            } else {
                layoutParams.topMargin = layoutParams.bottomMargin = AndroidUtilities.dp(menu != null ? 0 : 46);
                layoutParams.topMargin += AndroidUtilities.statusBarHeight;
            }
            if (menu != null) {
                layoutParams.bottomMargin += menuHeight + AndroidUtilities.dp(8);
            }
            layoutParams.rightMargin = layoutParams.leftMargin = AndroidUtilities.dp(8);
        } else {
            layoutParams.topMargin = layoutParams.bottomMargin = layoutParams.rightMargin = layoutParams.leftMargin = 0;
        }
        wrappedView.setLayoutParams(layoutParams);
        if (fragment.actionBar != null && fragment.actionBar.shouldAddToContainer()) {
            if (removeActionBarExtraHeight) {
                fragment.actionBar.setOccupyStatusBar(false);
            }
            ViewGroup parent = (ViewGroup) fragment.actionBar.getParent();
            if (parent != null) {
                parent.removeView(fragment.actionBar);
            }
            containerViewBack.addView(fragment.actionBar);
            fragment.actionBar.setTitleOverlayText(titleOverlayText, titleOverlayTextId, overlayAction);
        }
        fragmentsStack.add(fragment);
        fragment.onResume();
        currentActionBar = fragment.actionBar;
        if (!fragment.hasOwnBackground && fragmentView.getBackground() == null) {
            fragmentView.setBackgroundColor(Theme.getColor(Theme.key_windowBackgroundWhite));
        }

        LayoutContainer temp = containerView;
        containerView = containerViewBack;
        containerViewBack = temp;
        containerView.setVisibility(View.VISIBLE);
        setInnerTranslationX(0);
        containerView.setTranslationY(0);

        if (preview) {
            if (Build.VERSION.SDK_INT >= 21) {
                fragmentView.setOutlineProvider(new ViewOutlineProvider() {
                    @TargetApi(Build.VERSION_CODES.LOLLIPOP)
                    @Override
                    public void getOutline(View view, Outline outline) {
                        outline.setRoundRect(0, AndroidUtilities.statusBarHeight, view.getMeasuredWidth(), view.getMeasuredHeight(), AndroidUtilities.dp(6));
                    }
                });
                fragmentView.setClipToOutline(true);
                fragmentView.setElevation(AndroidUtilities.dp(4));
            }
            if (previewBackgroundDrawable == null) {
                previewBackgroundDrawable = new ColorDrawable(0x2e000000);
            }
            previewBackgroundDrawable.setAlpha(0);
            Theme.moveUpDrawable.setAlpha(0);
        }

        bringChildToFront(containerView);
        if (!needAnimation) {
            presentFragmentInternalRemoveOld(removeLast, currentFragment);
            if (backgroundView != null) {
                backgroundView.setVisibility(VISIBLE);
            }
        }

        if (themeAnimatorSet != null) {
            presentingFragmentDescriptions = fragment.getThemeDescriptions();
        }

        if (needAnimation || preview) {
            if (useAlphaAnimations && fragmentsStack.size() == 1) {
                presentFragmentInternalRemoveOld(removeLast, currentFragment);

                transitionAnimationStartTime = System.currentTimeMillis();
                transitionAnimationInProgress = true;
                layoutToIgnore = containerView;
                onOpenAnimationEndRunnable = () -> {
                    if (currentFragment != null) {
                        currentFragment.onTransitionAnimationEnd(false, false);
                    }
                    fragment.onTransitionAnimationEnd(true, false);
                    fragment.onBecomeFullyVisible();
                };
                ArrayList<Animator> animators = new ArrayList<>();
                animators.add(ObjectAnimator.ofFloat(this, View.ALPHA, 0.0f, 1.0f));
                if (backgroundView != null) {
                    backgroundView.setVisibility(VISIBLE);
                    animators.add(ObjectAnimator.ofFloat(backgroundView, View.ALPHA, 0.0f, 1.0f));
                }
                if (currentFragment != null) {
                    currentFragment.onTransitionAnimationStart(false, false);
                }
                fragment.onTransitionAnimationStart(true, false);
                currentAnimation = new AnimatorSet();
                currentAnimation.playTogether(animators);
                currentAnimation.setInterpolator(accelerateDecelerateInterpolator);
                currentAnimation.setDuration(200);
                currentAnimation.addListener(new AnimatorListenerAdapter() {
                    @Override
                    public void onAnimationEnd(Animator animation) {
                        onAnimationEndCheck(false);
                    }
                });
                currentAnimation.start();
            } else {
                transitionAnimationPreviewMode = preview;
                transitionAnimationStartTime = System.currentTimeMillis();
                transitionAnimationInProgress = true;
                layoutToIgnore = containerView;
                onOpenAnimationEndRunnable = () -> {
                    if (preview) {
                        inPreviewMode = true;
                        previewMenu = menu;
                        transitionAnimationPreviewMode = false;
                        containerView.setScaleX(1.0f);
                        containerView.setScaleY(1.0f);
                    } else {
                        presentFragmentInternalRemoveOld(removeLast, currentFragment);
                        containerView.setTranslationX(0);
                    }
                    if (currentFragment != null) {
                        currentFragment.onTransitionAnimationEnd(false, false);
                    }
                    fragment.onTransitionAnimationEnd(true, false);
                    fragment.onBecomeFullyVisible();
                };
                boolean noDelay;
                if (noDelay = !fragment.needDelayOpenAnimation()) {
                    if (currentFragment != null) {
                        currentFragment.onTransitionAnimationStart(false, false);
                    }
                    fragment.onTransitionAnimationStart(true, false);
                }

                delayedAnimationResumed = false;
                oldFragment = currentFragment;
                newFragment = fragment;
                AnimatorSet animation = null;
                if (!preview) {
                    animation = fragment.onCustomTransitionAnimation(true, () -> onAnimationEndCheck(false));
                }
                if (animation == null) {
                    containerView.setAlpha(0.0f);
                    if (preview) {
                        containerView.setTranslationX(0.0f);
                        containerView.setScaleX(0.9f);
                        containerView.setScaleY(0.9f);
                    } else {
                        containerView.setTranslationX(48.0f);
                        containerView.setScaleX(1.0f);
                        containerView.setScaleY(1.0f);
                    }
                    if (containerView.isKeyboardVisible || containerViewBack.isKeyboardVisible) {
                        if (currentFragment != null && !preview) {
                            currentFragment.saveKeyboardPositionBeforeTransition();
                        }
                        waitingForKeyboardCloseRunnable = new Runnable() {
                            @Override
                            public void run() {
                                if (waitingForKeyboardCloseRunnable != this) {
                                    return;
                                }
                                waitingForKeyboardCloseRunnable = null;
                                if (noDelay) {
                                    if (currentFragment != null) {
                                        currentFragment.onTransitionAnimationStart(false, false);
                                    }
                                    fragment.onTransitionAnimationStart(true, false);
                                    startLayoutAnimation(true, true, preview);
                                } else if (delayedOpenAnimationRunnable != null) {
                                    AndroidUtilities.cancelRunOnUIThread(delayedOpenAnimationRunnable);
                                    if (delayedAnimationResumed) {
                                        delayedOpenAnimationRunnable.run();
                                    } else {
                                        AndroidUtilities.runOnUIThread(delayedOpenAnimationRunnable, 200);
                                    }
                                }
                            }
                        };
                        if (fragment.needDelayOpenAnimation()) {
                            delayedOpenAnimationRunnable = new Runnable() {
                                @Override
                                public void run() {
                                    if (delayedOpenAnimationRunnable != this) {
                                        return;
                                    }
                                    delayedOpenAnimationRunnable = null;
                                    if (currentFragment != null) {
                                        currentFragment.onTransitionAnimationStart(false, false);
                                    }
                                    fragment.onTransitionAnimationStart(true, false);
                                    startLayoutAnimation(true, true, preview);
                                }
                            };
                        }
                        AndroidUtilities.runOnUIThread(waitingForKeyboardCloseRunnable, SharedConfig.smoothKeyboard ? 250 : 200);
                    } else if (fragment.needDelayOpenAnimation()) {
                        delayedOpenAnimationRunnable = new Runnable() {
                            @Override
                            public void run() {
                                if (delayedOpenAnimationRunnable != this) {
                                    return;
                                }
                                delayedOpenAnimationRunnable = null;
                                fragment.onTransitionAnimationStart(true, false);
                                startLayoutAnimation(true, true, preview);
                            }
                        };
                        AndroidUtilities.runOnUIThread(delayedOpenAnimationRunnable, 200);
                    } else {
                        startLayoutAnimation(true, true, preview);
                    }
                } else {
                    if (!preview && containerView.isKeyboardVisible || containerViewBack.isKeyboardVisible && currentFragment != null) {
                        currentFragment.saveKeyboardPositionBeforeTransition();
                    }
                    currentAnimation = animation;
                }
            }
        } else {
            if (backgroundView != null) {
                backgroundView.setAlpha(1.0f);
                backgroundView.setVisibility(VISIBLE);
            }
            if (currentFragment != null) {
                currentFragment.onTransitionAnimationStart(false, false);
                currentFragment.onTransitionAnimationEnd(false, false);
            }
            fragment.onTransitionAnimationStart(true, false);
            fragment.onTransitionAnimationEnd(true, false);
            fragment.onBecomeFullyVisible();
        }
        return true;
    }

    public boolean addFragmentToStack(BaseFragment fragment) {
        return addFragmentToStack(fragment, -1);
    }

    public boolean addFragmentToStack(BaseFragment fragment, int position) {
        if (delegate != null && !delegate.needAddFragmentToStack(fragment, this) || !fragment.onFragmentCreate()) {
            return false;
        }
        fragment.setParentLayout(this);
        if (position == -1) {
            if (!fragmentsStack.isEmpty()) {
                BaseFragment previousFragment = fragmentsStack.get(fragmentsStack.size() - 1);
                previousFragment.onPause();
                if (previousFragment.actionBar != null && previousFragment.actionBar.shouldAddToContainer()) {
                    ViewGroup parent = (ViewGroup) previousFragment.actionBar.getParent();
                    if (parent != null) {
                        parent.removeView(previousFragment.actionBar);
                    }
                }
                if (previousFragment.fragmentView != null) {
                    ViewGroup parent = (ViewGroup) previousFragment.fragmentView.getParent();
                    if (parent != null) {
                        previousFragment.onRemoveFromParent();
                        parent.removeView(previousFragment.fragmentView);
                    }
                }
            }
            fragmentsStack.add(fragment);
        } else {
            fragmentsStack.add(position, fragment);
        }
        return true;
    }

    private void closeLastFragmentInternalRemoveOld(BaseFragment fragment) {
        fragment.onPause();
        fragment.onFragmentDestroy();
        fragment.setParentLayout(null);
        fragmentsStack.remove(fragment);
        containerViewBack.setVisibility(View.INVISIBLE);
        containerViewBack.setTranslationY(0);
        bringChildToFront(containerView);
    }

    public void movePreviewFragment(float dy) {
        if (!inPreviewMode || transitionAnimationPreviewMode || previewMenu != null) {
            return;
        }
        float currentTranslation = containerView.getTranslationY();
        float nextTranslation = -dy;
        if (nextTranslation > 0) {
            nextTranslation = 0;
        } else if (nextTranslation < -AndroidUtilities.dp(60)) {
            previewOpenAnimationInProgress = true;
            inPreviewMode = false;
            nextTranslation = 0;

            BaseFragment prevFragment = fragmentsStack.get(fragmentsStack.size() - 2);
            BaseFragment fragment = fragmentsStack.get(fragmentsStack.size() - 1);

            if (Build.VERSION.SDK_INT >= 21) {
                fragment.fragmentView.setOutlineProvider(null);
                fragment.fragmentView.setClipToOutline(false);
            }
            FrameLayout.LayoutParams layoutParams = (FrameLayout.LayoutParams) fragment.fragmentView.getLayoutParams();
            layoutParams.topMargin = layoutParams.bottomMargin = layoutParams.rightMargin = layoutParams.leftMargin = 0;
            layoutParams.height = LayoutHelper.MATCH_PARENT;
            fragment.fragmentView.setLayoutParams(layoutParams);

            presentFragmentInternalRemoveOld(false, prevFragment);

            AnimatorSet animatorSet = new AnimatorSet();
            animatorSet.playTogether(
                    ObjectAnimator.ofFloat(fragment.fragmentView, View.SCALE_X, 1.0f, 1.05f, 1.0f),
                    ObjectAnimator.ofFloat(fragment.fragmentView, View.SCALE_Y, 1.0f, 1.05f, 1.0f));
            animatorSet.setDuration(200);
            animatorSet.setInterpolator(new CubicBezierInterpolator(0.42, 0.0, 0.58, 1.0));
            animatorSet.addListener(new AnimatorListenerAdapter() {
                @Override
                public void onAnimationEnd(Animator animation) {
                    previewOpenAnimationInProgress = false;
                    fragment.onPreviewOpenAnimationEnd();
                }
            });
            animatorSet.start();
            if (!NekomuraConfig.disableVibration.Bool()) {
                performHapticFeedback(HapticFeedbackConstants.KEYBOARD_TAP);
            }

            fragment.setInPreviewMode(false);
        }
        if (currentTranslation != nextTranslation) {
            containerView.setTranslationY(nextTranslation);
            invalidate();
        }
    }

    public void finishPreviewFragment() {
        if (!inPreviewMode && !transitionAnimationPreviewMode) {
            return;
        }
        if (delayedOpenAnimationRunnable != null) {
            AndroidUtilities.cancelRunOnUIThread(delayedOpenAnimationRunnable);
            delayedOpenAnimationRunnable = null;
        }
        closeLastFragment(true);
    }

    public void closeLastFragment(boolean animated) {
        if (delegate != null && !delegate.needCloseLastFragment(this) || checkTransitionAnimation() || fragmentsStack.isEmpty()) {
            return;
        }
        if (parentActivity.getCurrentFocus() != null) {
            AndroidUtilities.hideKeyboard(parentActivity.getCurrentFocus());
        }
        setInnerTranslationX(0);
        boolean needAnimation = inPreviewMode || transitionAnimationPreviewMode || animated && MessagesController.getGlobalMainSettings().getBoolean("view_animations", true);
        final BaseFragment currentFragment = fragmentsStack.get(fragmentsStack.size() - 1);
        BaseFragment previousFragment = null;
        if (fragmentsStack.size() > 1) {
            previousFragment = fragmentsStack.get(fragmentsStack.size() - 2);
        }

        if (previousFragment != null) {
            LayoutContainer temp = containerView;
            containerView = containerViewBack;
            containerViewBack = temp;

            previousFragment.setParentLayout(this);
            View fragmentView = previousFragment.fragmentView;
            if (fragmentView == null) {
                fragmentView = previousFragment.createView(parentActivity);
                if (NekomuraConfig.disableVibration.Bool()) {
                    VibrateUtil.disableHapticFeedback(fragmentView);
                }
            }

            if (!inPreviewMode) {
                containerView.setVisibility(View.VISIBLE);
                ViewGroup parent = (ViewGroup) fragmentView.getParent();
                if (parent != null) {
                    previousFragment.onRemoveFromParent();
                    try {
                        parent.removeView(fragmentView);
                    } catch (Exception e) {
                        FileLog.e(e);
                    }
                }
                containerView.addView(fragmentView);
                FrameLayout.LayoutParams layoutParams = (FrameLayout.LayoutParams) fragmentView.getLayoutParams();
                layoutParams.width = LayoutHelper.MATCH_PARENT;
                layoutParams.height = LayoutHelper.MATCH_PARENT;
                layoutParams.topMargin = layoutParams.bottomMargin = layoutParams.rightMargin = layoutParams.leftMargin = 0;
                fragmentView.setLayoutParams(layoutParams);
                if (previousFragment.actionBar != null && previousFragment.actionBar.shouldAddToContainer()) {
                    if (removeActionBarExtraHeight) {
                        previousFragment.actionBar.setOccupyStatusBar(false);
                    }
                    parent = (ViewGroup) previousFragment.actionBar.getParent();
                    if (parent != null) {
                        parent.removeView(previousFragment.actionBar);
                    }
                    containerView.addView(previousFragment.actionBar);
                    previousFragment.actionBar.setTitleOverlayText(titleOverlayText, titleOverlayTextId, overlayAction);
                }
            }

            newFragment = previousFragment;
            oldFragment = currentFragment;
            previousFragment.onTransitionAnimationStart(true, true);
            currentFragment.onTransitionAnimationStart(false, true);
            previousFragment.onResume();
            if (themeAnimatorSet != null) {
                presentingFragmentDescriptions = previousFragment.getThemeDescriptions();
            }
            currentActionBar = previousFragment.actionBar;
            if (!previousFragment.hasOwnBackground && fragmentView.getBackground() == null) {
                fragmentView.setBackgroundColor(Theme.getColor(Theme.key_windowBackgroundWhite));
            }

            if (!needAnimation) {
                closeLastFragmentInternalRemoveOld(currentFragment);
            }

            if (needAnimation) {
                transitionAnimationStartTime = System.currentTimeMillis();
                transitionAnimationInProgress = true;
                layoutToIgnore = containerView;
                final BaseFragment previousFragmentFinal = previousFragment;
                onCloseAnimationEndRunnable = () -> {
                    if (previewMenu != null) {
                        ViewGroup parent = (ViewGroup) previewMenu.getParent();
                        if (parent != null) {
                            //ViewGroup grandparent = (ViewGroup) parent.getParent();
                            parent.removeView(previewMenu);
                            /*if (grandparent != null) {
                                grandparent.removeView(parent);
                            }*/
                        }
                    }
                    if (inPreviewMode || transitionAnimationPreviewMode) {
                        containerViewBack.setScaleX(1.0f);
                        containerViewBack.setScaleY(1.0f);
                        inPreviewMode = false;
                        previewMenu = null;
                        transitionAnimationPreviewMode = false;
                    } else {
                        containerViewBack.setTranslationX(0);
                    }
                    closeLastFragmentInternalRemoveOld(currentFragment);
                    currentFragment.onTransitionAnimationEnd(false, true);
                    previousFragmentFinal.onTransitionAnimationEnd(true, true);
                    previousFragmentFinal.onBecomeFullyVisible();
                };
                AnimatorSet animation = null;
                if (!inPreviewMode && !transitionAnimationPreviewMode) {
                    animation = currentFragment.onCustomTransitionAnimation(false, () -> onAnimationEndCheck(false));
                }
                if (animation == null) {
                    if (!inPreviewMode && (containerView.isKeyboardVisible || containerViewBack.isKeyboardVisible)) {
                        waitingForKeyboardCloseRunnable = new Runnable() {
                            @Override
                            public void run() {
                                if (waitingForKeyboardCloseRunnable != this) {
                                    return;
                                }
                                waitingForKeyboardCloseRunnable = null;
                                startLayoutAnimation(false, true, false);
                            }
                        };
                        AndroidUtilities.runOnUIThread(waitingForKeyboardCloseRunnable, 200);
                    } else {
                        startLayoutAnimation(false, true, inPreviewMode || transitionAnimationPreviewMode);
                    }
                } else {
                    currentAnimation = animation;
                    if (Bulletin.getVisibleBulletin() != null && Bulletin.getVisibleBulletin().isShowing()) {
                        Bulletin.getVisibleBulletin().hide();
                    }
                }
            } else {
                currentFragment.onTransitionAnimationEnd(false, true);
                previousFragment.onTransitionAnimationEnd(true, true);
                previousFragment.onBecomeFullyVisible();
            }
        } else {
            if (useAlphaAnimations) {
                transitionAnimationStartTime = System.currentTimeMillis();
                transitionAnimationInProgress = true;
                layoutToIgnore = containerView;

                onCloseAnimationEndRunnable = () -> {
                    removeFragmentFromStackInternal(currentFragment);
                    setVisibility(GONE);
                    if (backgroundView != null) {
                        backgroundView.setVisibility(GONE);
                    }
                    if (drawerLayoutContainer != null) {
                        drawerLayoutContainer.setAllowOpenDrawer(true, false);
                    }
                };

                ArrayList<Animator> animators = new ArrayList<>();
                animators.add(ObjectAnimator.ofFloat(this, View.ALPHA, 1.0f, 0.0f));
                if (backgroundView != null) {
                    animators.add(ObjectAnimator.ofFloat(backgroundView, View.ALPHA, 1.0f, 0.0f));
                }

                currentAnimation = new AnimatorSet();
                currentAnimation.playTogether(animators);
                currentAnimation.setInterpolator(accelerateDecelerateInterpolator);
                currentAnimation.setDuration(200);
                currentAnimation.addListener(new AnimatorListenerAdapter() {
                    @Override
                    public void onAnimationStart(Animator animation) {
                        transitionAnimationStartTime = System.currentTimeMillis();
                    }

                    @Override
                    public void onAnimationEnd(Animator animation) {
                        onAnimationEndCheck(false);
                    }
                });
                currentAnimation.start();
            } else {
                removeFragmentFromStackInternal(currentFragment);
                setVisibility(GONE);
                if (backgroundView != null) {
                    backgroundView.setVisibility(GONE);
                }
            }
        }
    }

    public void showLastFragment() {
        if (fragmentsStack.isEmpty()) {
            return;
        }
        for (int a = 0; a < fragmentsStack.size() - 1; a++) {
            BaseFragment previousFragment = fragmentsStack.get(a);
            if (previousFragment.actionBar != null && previousFragment.actionBar.shouldAddToContainer()) {
                ViewGroup parent = (ViewGroup) previousFragment.actionBar.getParent();
                if (parent != null) {
                    parent.removeView(previousFragment.actionBar);
                }
            }
            if (previousFragment.fragmentView != null) {
                ViewGroup parent = (ViewGroup) previousFragment.fragmentView.getParent();
                if (parent != null) {
                    previousFragment.onPause();
                    previousFragment.onRemoveFromParent();
                    parent.removeView(previousFragment.fragmentView);
                }
            }
        }
        BaseFragment previousFragment = fragmentsStack.get(fragmentsStack.size() - 1);
        previousFragment.setParentLayout(this);
        View fragmentView = previousFragment.fragmentView;
        if (fragmentView == null) {
            fragmentView = previousFragment.createView(parentActivity);
            if (NekomuraConfig.disableVibration.Bool()) {
                VibrateUtil.disableHapticFeedback(fragmentView);
            }
        } else {
            ViewGroup parent = (ViewGroup) fragmentView.getParent();
            if (parent != null) {
                previousFragment.onRemoveFromParent();
                parent.removeView(fragmentView);
            }
        }
        containerView.addView(fragmentView, LayoutHelper.createFrame(LayoutHelper.MATCH_PARENT, LayoutHelper.MATCH_PARENT));
        if (previousFragment.actionBar != null && previousFragment.actionBar.shouldAddToContainer()) {
            if (removeActionBarExtraHeight) {
                previousFragment.actionBar.setOccupyStatusBar(false);
            }
            ViewGroup parent = (ViewGroup) previousFragment.actionBar.getParent();
            if (parent != null) {
                parent.removeView(previousFragment.actionBar);
            }
            containerView.addView(previousFragment.actionBar);
            previousFragment.actionBar.setTitleOverlayText(titleOverlayText, titleOverlayTextId, overlayAction);
        }
        previousFragment.onResume();
        currentActionBar = previousFragment.actionBar;
        if (!previousFragment.hasOwnBackground && fragmentView.getBackground() == null) {
            fragmentView.setBackgroundColor(Theme.getColor(Theme.key_windowBackgroundWhite));
        }
    }

    private void removeFragmentFromStackInternal(BaseFragment fragment) {
        fragment.onPause();
        fragment.onFragmentDestroy();
        fragment.setParentLayout(null);
        fragmentsStack.remove(fragment);
    }

    public void removeFragmentFromStack(int num) {
        if (num >= fragmentsStack.size()) {
            return;
        }
        removeFragmentFromStackInternal(fragmentsStack.get(num));
    }

    public void removeFragmentFromStack(BaseFragment fragment) {
        if (useAlphaAnimations && fragmentsStack.size() == 1 && AndroidUtilities.isTablet()) {
            closeLastFragment(true);
        } else {
            if (delegate != null && fragmentsStack.size() == 1 && AndroidUtilities.isTablet()) {
                delegate.needCloseLastFragment(this);
            }
            removeFragmentFromStackInternal(fragment);
        }
    }

    public void removeAllFragments() {
        for (int a = 0; a < fragmentsStack.size(); a++) {
            removeFragmentFromStackInternal(fragmentsStack.get(a));
            a--;
        }
    }

    @Keep
    public void setThemeAnimationValue(float value) {
        themeAnimationValue = value;
        for (int j = 0, N = themeAnimatorDescriptions.size(); j < N; j++) {
            ArrayList<ThemeDescription> descriptions = themeAnimatorDescriptions.get(j);
            int[] startColors = animateStartColors.get(j);
            int[] endColors = animateEndColors.get(j);
            int rE, gE, bE, aE, rS, gS, bS, aS, a, r, g, b;
            for (int i = 0, N2 = descriptions.size(); i < N2; i++) {
                rE = Color.red(endColors[i]);
                gE = Color.green(endColors[i]);
                bE = Color.blue(endColors[i]);
                aE = Color.alpha(endColors[i]);

                rS = Color.red(startColors[i]);
                gS = Color.green(startColors[i]);
                bS = Color.blue(startColors[i]);
                aS = Color.alpha(startColors[i]);

                a = Math.min(255, (int) (aS + (aE - aS) * value));
                r = Math.min(255, (int) (rS + (rE - rS) * value));
                g = Math.min(255, (int) (gS + (gE - gS) * value));
                b = Math.min(255, (int) (bS + (bE - bS) * value));
                int color = Color.argb(a, r, g, b);
                ThemeDescription description = descriptions.get(i);
                description.setAnimatedColor(color);
                description.setColor(color, false, false);
            }
        }
        for (int j = 0, N = themeAnimatorDelegate.size(); j < N; j++) {
            ThemeDescription.ThemeDescriptionDelegate delegate = themeAnimatorDelegate.get(j);
            if (delegate != null) {
                delegate.didSetColor();
                delegate.onAnimationProgress(value);
            }
        }
        if (presentingFragmentDescriptions != null) {
            for (int i = 0, N = presentingFragmentDescriptions.size(); i < N; i++) {
                ThemeDescription description = presentingFragmentDescriptions.get(i);
                String key = description.getCurrentKey();
                description.setColor(Theme.getColor(key), false, false);
            }
        }
        if (animationProgressListener != null) {
            animationProgressListener.setProgress(value);
        }
    }

    @Keep
    public float getThemeAnimationValue() {
        return themeAnimationValue;
    }

    private void addStartDescriptions(ArrayList<ThemeDescription> descriptions) {
        if (descriptions == null) {
            return;
        }
        themeAnimatorDescriptions.add(descriptions);
        int[] startColors = new int[descriptions.size()];
        animateStartColors.add(startColors);
        for (int a = 0, N = descriptions.size(); a < N; a++) {
            ThemeDescription description = descriptions.get(a);
            startColors[a] = description.getSetColor();
            ThemeDescription.ThemeDescriptionDelegate delegate = description.setDelegateDisabled();
            if (delegate != null && !themeAnimatorDelegate.contains(delegate)) {
                themeAnimatorDelegate.add(delegate);
            }
        }
    }

    private void addEndDescriptions(ArrayList<ThemeDescription> descriptions) {
        if (descriptions == null) {
            return;
        }
        int[] endColors = new int[descriptions.size()];
        animateEndColors.add(endColors);
        for (int a = 0, N = descriptions.size(); a < N; a++) {
            endColors[a] = descriptions.get(a).getSetColor();
        }
    }

    public void animateThemedValues(Theme.ThemeInfo theme, int accentId, boolean nightTheme, boolean instant) {
        animateThemedValues(new ThemeAnimationSettings(theme, accentId, nightTheme, instant));
    }

    public void animateThemedValues(ThemeAnimationSettings settings) {
        if (transitionAnimationInProgress || startedTracking) {
            animateThemeAfterAnimation = true;
            animateSetThemeAfterAnimation = settings.theme;
            animateSetThemeNightAfterAnimation = settings.nightTheme;
            animateSetThemeAccentIdAfterAnimation = settings.accentId;
            return;
        }
        if (themeAnimatorSet != null) {
            themeAnimatorSet.cancel();
            themeAnimatorSet = null;
        }
        boolean startAnimation = false;
        int fragmentCount = settings.onlyTopFragment ? 1 : fragmentsStack.size();
        for (int i = 0; i < fragmentCount; i++) {
            BaseFragment fragment;
            if (i == 0) {
                fragment = getLastFragment();
            } else {
                if (!inPreviewMode && !transitionAnimationPreviewMode || fragmentsStack.size() <= 1) {
                    continue;
                }
                fragment = fragmentsStack.get(fragmentsStack.size() - 2);
            }
            if (fragment != null) {
                startAnimation = true;
                if (settings.resourcesProvider != null) {
                    if (messageDrawableOutStart == null) {
                        messageDrawableOutStart = new Theme.MessageDrawable(Theme.MessageDrawable.TYPE_TEXT, true, false, startColorsProvider);
                        messageDrawableOutStart.isCrossfadeBackground = true;
                        messageDrawableOutMediaStart = new Theme.MessageDrawable(Theme.MessageDrawable.TYPE_MEDIA, true, false, startColorsProvider);
                        messageDrawableOutMediaStart.isCrossfadeBackground = true;
                    }
                    startColorsProvider.saveColors(settings.resourcesProvider);
                }
                ArrayList<ThemeDescription> descriptions = fragment.getThemeDescriptions();
                addStartDescriptions(descriptions);
                if (fragment.visibleDialog instanceof BottomSheet) {
                    BottomSheet sheet = (BottomSheet) fragment.visibleDialog;
                    addStartDescriptions(sheet.getThemeDescriptions());
                } else if (fragment.visibleDialog instanceof AlertDialog) {
                    AlertDialog dialog = (AlertDialog) fragment.visibleDialog;
                    addStartDescriptions(dialog.getThemeDescriptions());
                }
                if (i == 0) {
                    if (settings.applyTheme) {
                        if (settings.accentId != -1 && settings.theme != null) {
                            settings.theme.setCurrentAccentId(settings.accentId);
                            Theme.saveThemeAccents(settings.theme, true, false, true, false);
                        }
                        Theme.applyTheme(settings.theme, settings.nightTheme);
                    }
                    if (settings.afterStartDescriptionsAddedRunnable != null) {
                        settings.afterStartDescriptionsAddedRunnable.run();
                    }
                }
                addEndDescriptions(descriptions);
                if (fragment.visibleDialog instanceof BottomSheet) {
                    addEndDescriptions(((BottomSheet) fragment.visibleDialog).getThemeDescriptions());
                } else if (fragment.visibleDialog instanceof AlertDialog) {
                    addEndDescriptions(((AlertDialog) fragment.visibleDialog).getThemeDescriptions());
                }
            }
        }
        if (startAnimation) {
            if (!settings.onlyTopFragment) {
                int count = fragmentsStack.size() - (inPreviewMode || transitionAnimationPreviewMode ? 2 : 1);
                for (int a = 0; a < count; a++) {
                    BaseFragment fragment = fragmentsStack.get(a);
                    fragment.clearViews();
                    fragment.setParentLayout(this);
                }
            }
            if (settings.instant) {
                setThemeAnimationValue(1.0f);
                themeAnimatorDescriptions.clear();
                animateStartColors.clear();
                animateEndColors.clear();
                themeAnimatorDelegate.clear();
                presentingFragmentDescriptions = null;
                if (settings.afterAnimationRunnable != null) {
                    settings.afterAnimationRunnable.run();
                }
                return;
            }
            Theme.setAnimatingColor(true);
            if (settings.beforeAnimationRunnable != null) {
                settings.beforeAnimationRunnable.run();
            }
            animationProgressListener = settings.animationProgress;
            if (animationProgressListener != null) {
                animationProgressListener.setProgress(0);
            }
            themeAnimatorSet = new AnimatorSet();
            themeAnimatorSet.addListener(new AnimatorListenerAdapter() {
                @Override
                public void onAnimationEnd(Animator animation) {
                    if (animation.equals(themeAnimatorSet)) {
                        themeAnimatorDescriptions.clear();
                        animateStartColors.clear();
                        animateEndColors.clear();
                        themeAnimatorDelegate.clear();
                        Theme.setAnimatingColor(false);
                        presentingFragmentDescriptions = null;
                        themeAnimatorSet = null;
                        if (settings.afterAnimationRunnable != null) {
                            settings.afterAnimationRunnable.run();
                        }
                    }
                }

                @Override
                public void onAnimationCancel(Animator animation) {
                    if (animation.equals(themeAnimatorSet)) {
                        themeAnimatorDescriptions.clear();
                        animateStartColors.clear();
                        animateEndColors.clear();
                        themeAnimatorDelegate.clear();
                        Theme.setAnimatingColor(false);
                        presentingFragmentDescriptions = null;
                        themeAnimatorSet = null;
                        if (settings.afterAnimationRunnable != null) {
                            settings.afterAnimationRunnable.run();
                        }
                    }
                }
            });
            themeAnimatorSet.playTogether(ObjectAnimator.ofFloat(this, "themeAnimationValue", 0.0f, 1.0f));
            themeAnimatorSet.setDuration(settings.duration);
            themeAnimatorSet.start();
        }
    }

    public void rebuildAllFragmentViews(boolean last, boolean showLastAfter) {
        if (transitionAnimationInProgress || startedTracking) {
            rebuildAfterAnimation = true;
            rebuildLastAfterAnimation = last;
            showLastAfterAnimation = showLastAfter;
            return;
        }
        int size = fragmentsStack.size();
        if (!last) {
            size--;
        }
        if (inPreviewMode) {
            size--;
        }
        for (int a = 0; a < size; a++) {
            fragmentsStack.get(a).clearViews();
            fragmentsStack.get(a).setParentLayout(this);
        }
        if (delegate != null) {
            delegate.onRebuildAllFragments(this, last);
        }
        if (showLastAfter) {
            showLastFragment();
        }
    }

    public boolean onKeyUp(int keyCode, KeyEvent event) {
        if (keyCode == KeyEvent.KEYCODE_MENU && !checkTransitionAnimation() && !startedTracking && currentActionBar != null) {
            currentActionBar.onMenuButtonPressed();
        }
        return super.onKeyUp(keyCode, event);
    }

    public void onActionModeStarted(Object mode) {
        if (currentActionBar != null) {
            currentActionBar.setVisibility(GONE);
        }
        inActionMode = true;
    }

    public void onActionModeFinished(Object mode) {
        if (currentActionBar != null) {
            currentActionBar.setVisibility(VISIBLE);
        }
        inActionMode = false;
    }

    private void onCloseAnimationEnd() {
        if (transitionAnimationInProgress && onCloseAnimationEndRunnable != null) {
            transitionAnimationInProgress = false;
            layoutToIgnore = null;
            transitionAnimationPreviewMode = false;
            transitionAnimationStartTime = 0;
            newFragment = null;
            oldFragment = null;
            Runnable endRunnable = onCloseAnimationEndRunnable;
            onCloseAnimationEndRunnable = null;
            endRunnable.run();
            checkNeedRebuild();
            checkNeedRebuild();
        }
    }

    private void checkNeedRebuild() {
        if (rebuildAfterAnimation) {
            rebuildAllFragmentViews(rebuildLastAfterAnimation, showLastAfterAnimation);
            rebuildAfterAnimation = false;
        } else if (animateThemeAfterAnimation) {
            animateThemedValues(animateSetThemeAfterAnimation, animateSetThemeAccentIdAfterAnimation, animateSetThemeNightAfterAnimation, false);
            animateSetThemeAfterAnimation = null;
            animateThemeAfterAnimation = false;
        }
    }

    private void onOpenAnimationEnd() {
        if (transitionAnimationInProgress && onOpenAnimationEndRunnable != null) {
            transitionAnimationInProgress = false;
            layoutToIgnore = null;
            transitionAnimationPreviewMode = false;
            transitionAnimationStartTime = 0;
            newFragment = null;
            oldFragment = null;
            Runnable endRunnable = onOpenAnimationEndRunnable;
            onOpenAnimationEndRunnable = null;
            endRunnable.run();
            checkNeedRebuild();
        }
    }

    public void startActivityForResult(final Intent intent, final int requestCode) {
        if (parentActivity == null) {
            return;
        }
        if (transitionAnimationInProgress) {
            if (currentAnimation != null) {
                currentAnimation.cancel();
                currentAnimation = null;
            }
            if (onCloseAnimationEndRunnable != null) {
                onCloseAnimationEnd();
            } else if (onOpenAnimationEndRunnable != null) {
                onOpenAnimationEnd();
            }
            containerView.invalidate();
        }
        if (intent != null) {
            parentActivity.startActivityForResult(intent, requestCode);
        }
    }

    public void setUseAlphaAnimations(boolean value) {
        useAlphaAnimations = value;
    }

    public void setBackgroundView(View view) {
        backgroundView = view;
    }

    public void setDrawerLayoutContainer(DrawerLayoutContainer layout) {
        drawerLayoutContainer = layout;
    }

    public DrawerLayoutContainer getDrawerLayoutContainer() {
        return drawerLayoutContainer;
    }

    public void setRemoveActionBarExtraHeight(boolean value) {
        removeActionBarExtraHeight = value;
    }

    public void setTitleOverlayText(String title, int titleId, Runnable action) {
        titleOverlayText = title;
        titleOverlayTextId = titleId;
        overlayAction = action;
        for (int a = 0; a < fragmentsStack.size(); a++) {
            BaseFragment fragment = fragmentsStack.get(a);
            if (fragment.actionBar != null) {
                fragment.actionBar.setTitleOverlayText(titleOverlayText, titleOverlayTextId, action);
            }
        }
    }

    public boolean extendActionMode(Menu menu) {
        return !fragmentsStack.isEmpty() && fragmentsStack.get(fragmentsStack.size() - 1).extendActionMode(menu);
    }

    @Override
    public boolean hasOverlappingRendering() {
        return false;
    }

    public void setFragmentPanTranslationOffset(int offset) {
        if (containerView != null) {
            containerView.setFragmentPanTranslationOffset(offset);
        }
    }

    private View findScrollingChild(ViewGroup parent, float x, float y) {
        int n = parent.getChildCount();
        for (int i = 0; i < n; i++) {
            View child = parent.getChildAt(i);
            if (child.getVisibility() != View.VISIBLE) {
                continue;
            }
            child.getHitRect(rect);
            if (rect.contains((int) x, (int) y)) {
                if (child.canScrollHorizontally(-1)) {
                    return child;
                } else if (child instanceof ViewGroup) {
                    View v = findScrollingChild((ViewGroup) child, x - rect.left, y - rect.top);
                    if (v != null) {
                        return v;
                    }
                }
            }
        }
        return null;
    }

    private class StartColorsProvider implements Theme.ResourcesProvider {

        HashMap<String, Integer> colors = new HashMap<>();

        String[] keysToSave = new String[]{
                Theme.key_chat_outBubble,
                Theme.key_chat_outBubbleGradient1,
                Theme.key_chat_outBubbleGradient2,
                Theme.key_chat_outBubbleGradient3,
                Theme.key_chat_outBubbleGradientAnimated,
                Theme.key_chat_outBubbleShadow
        };

        @Override
        public Integer getColor(String key) {
            return colors.get(key);
        }

        @Override
        public Integer getCurrentColor(String key) {
            return colors.get(key);
        }

        public void saveColors(Theme.ResourcesProvider fragmentResourceProvider) {
            colors.clear();
            for (String key : keysToSave) {
                colors.put(key, fragmentResourceProvider.getCurrentColor(key));
            }
        }
    }
}<|MERGE_RESOLUTION|>--- conflicted
+++ resolved
@@ -24,6 +24,7 @@
 import android.graphics.drawable.ColorDrawable;
 import android.graphics.drawable.Drawable;
 import android.os.Build;
+import android.util.Log;
 import android.view.Gravity;
 import android.view.HapticFeedbackConstants;
 import android.view.KeyEvent;
@@ -38,13 +39,10 @@
 import android.widget.FrameLayout;
 
 import androidx.annotation.Keep;
-<<<<<<< HEAD
-
-import com.google.android.exoplayer2.util.Log;
-=======
+
+import androidx.annotation.Keep;
 import androidx.core.graphics.ColorUtils;
 import androidx.core.math.MathUtils;
->>>>>>> c1c2ebaf
 
 import org.telegram.messenger.AndroidUtilities;
 import org.telegram.messenger.FileLog;
@@ -1066,6 +1064,7 @@
     }
 
     public boolean presentFragment(final BaseFragment fragment, final boolean removeLast, boolean forceWithoutAnimation, boolean check, final boolean preview, View menu) {
+        Log.i("UI", "presenting Fragment  " + fragment);
         if (fragment == null || checkTransitionAnimation() || delegate != null && check && !delegate.needPresentFragment(fragment, removeLast, forceWithoutAnimation, this) || !fragment.onFragmentCreate()) {
             return false;
         }
