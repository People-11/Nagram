/*
 * This is the source code of Telegram for Android v. 5.x.x.
 * It is licensed under GNU GPL v. 2 or later.
 * You should have received a copy of the license in this archive (see LICENSE).
 *
 * Copyright Nikolai Kudashov, 2013-2018.
 */

package org.telegram.ui.ActionBar;

import android.animation.Animator;
import android.animation.AnimatorListenerAdapter;
import android.animation.AnimatorSet;
import android.animation.ObjectAnimator;
import android.app.Activity;
import android.content.Context;
import android.content.res.Configuration;
import android.graphics.Canvas;
import android.graphics.Color;
import android.graphics.Paint;
import android.graphics.PorterDuff;
import android.graphics.PorterDuffColorFilter;
import android.graphics.Rect;
import android.graphics.RectF;
import android.graphics.drawable.Drawable;
import android.os.Build;
import android.text.Layout;
import android.text.SpannableString;
import android.text.StaticLayout;
import android.text.TextPaint;
import android.text.TextUtils;
import android.transition.ChangeBounds;
import android.transition.Fade;
import android.transition.TransitionManager;
import android.transition.TransitionSet;
import android.transition.TransitionValues;
import android.view.Gravity;
import android.view.MotionEvent;
import android.view.View;
import android.view.ViewGroup;
import android.view.ViewPropertyAnimator;
import android.widget.FrameLayout;
import android.widget.ImageView;

import androidx.core.graphics.ColorUtils;

import org.telegram.messenger.AndroidUtilities;
import org.telegram.messenger.LocaleController;
import org.telegram.messenger.NotificationCenter;
import org.telegram.messenger.R;
import org.telegram.messenger.SharedConfig;
import org.telegram.ui.Adapters.FiltersView;
import org.telegram.ui.Components.AnimatedEmojiDrawable;
import org.telegram.ui.Components.CubicBezierInterpolator;
import org.telegram.ui.Components.EllipsizeSpanAnimator;
import org.telegram.ui.Components.FireworksEffect;
import org.telegram.ui.Components.LayoutHelper;
import org.telegram.ui.Components.SizeNotifierFrameLayout;
import org.telegram.ui.Components.SnowflakesEffect;

import java.util.ArrayList;

import tw.nekomimi.nekogram.NekoConfig;

public class ActionBar extends FrameLayout {

    public static class ActionBarMenuOnItemClick {
        public void onItemClick(int id) {

        }

        public boolean canOpenMenu() {
            return true;
        }
    }

<<<<<<< HEAD
    private UnreadImageView backButtonImageView;
=======
    private INavigationLayout.BackButtonState backButtonState;
    private ImageView backButtonImageView;
>>>>>>> 0e17caa7
    private Drawable backButtonDrawable;
    private SimpleTextView[] titleTextView = new SimpleTextView[2];
    private SimpleTextView subtitleTextView;
    private SimpleTextView additionalSubtitleTextView;
    private View actionModeTop;
    private int actionModeColor;
    private int actionBarColor;
    private boolean isMenuOffsetSuppressed;
    public ActionBarMenu menu;
    private ActionBarMenu actionMode;
    private String actionModeTag;
    private boolean ignoreLayoutRequest;
    private boolean occupyStatusBar = Build.VERSION.SDK_INT >= 21;
    private boolean actionModeVisible;
    private boolean addToContainer = true;
    private boolean clipContent;
    private boolean interceptTouches = true;
    private boolean forceSkipTouches;
    private int extraHeight;
    private AnimatorSet actionModeAnimation;
    private View actionModeExtraView;
    private View actionModeTranslationView;
    private View actionModeShowingView;
    private View[] actionModeHidingViews;

    private boolean supportsHolidayImage;
    private SnowflakesEffect snowflakesEffect;
    private FireworksEffect fireworksEffect;
    private Paint.FontMetricsInt fontMetricsInt;
    private boolean manualStart;
    private Rect rect;

    private int titleRightMargin;

    private boolean allowOverlayTitle;
    private CharSequence lastTitle;
    private Drawable lastRightDrawable;
    private OnClickListener rightDrawableOnClickListener;
    private CharSequence lastOverlayTitle;
    private Object[] overlayTitleToSet = new Object[3];
    private Runnable lastRunnable;
    private boolean titleOverlayShown;
    private Runnable titleActionRunnable;
    private boolean castShadows = true;

    protected boolean isSearchFieldVisible;
    protected int itemsBackgroundColor;
    protected int itemsActionModeBackgroundColor;
    protected int itemsColor;
    protected int itemsActionModeColor;
    private boolean isBackOverlayVisible;
    protected BaseFragment parentFragment;
    public ActionBarMenuOnItemClick actionBarMenuOnItemClick;
    private int titleColorToSet = 0;
    private boolean overlayTitleAnimation;
    private boolean titleAnimationRunning;
    private boolean fromBottom;
    private boolean centerScale;
    private CharSequence subtitle;

    private View.OnTouchListener interceptTouchEventListener;
    private final Theme.ResourcesProvider resourcesProvider;

    SizeNotifierFrameLayout contentView;
    boolean blurredBackground;
    public Paint blurScrimPaint = new Paint();
    Rect rectTmp = new Rect();

    EllipsizeSpanAnimator ellipsizeSpanAnimator = new EllipsizeSpanAnimator(this);

    public ActionBar(Context context) {
        this(context, null);
    }

    public ActionBar(Context context, Theme.ResourcesProvider resourcesProvider) {
        super(context);
        this.resourcesProvider = resourcesProvider;
        setOnClickListener(v -> {
            if (isSearchFieldVisible()) {
                return;
            }
            if (titleActionRunnable != null) {
                titleActionRunnable.run();
            }
        });
    }

    public INavigationLayout.BackButtonState getBackButtonState() {
        return backButtonState;
    }

    private void createBackButtonImage() {
        if (backButtonImageView != null) {
            return;
        }
        backButtonImageView = new UnreadImageView(getContext());
        backButtonImageView.setScaleType(ImageView.ScaleType.CENTER);
        backButtonImageView.setBackgroundDrawable(Theme.createSelectorDrawable(itemsBackgroundColor));
        if (itemsColor != 0) {
            backButtonImageView.setColorFilter(new PorterDuffColorFilter(itemsColor, PorterDuff.Mode.SRC_IN));
        }
        backButtonImageView.setPadding(AndroidUtilities.dp(1), 0, 0, 0);
        addView(backButtonImageView, LayoutHelper.createFrame(54, 54, Gravity.LEFT | Gravity.TOP));

        backButtonImageView.setOnClickListener(v -> {
            if (!actionModeVisible && isSearchFieldVisible) {
                closeSearchField();
                return;
            }
            if (actionBarMenuOnItemClick != null) {
                actionBarMenuOnItemClick.onItemClick(-1);
            }
        });
        backButtonImageView.setContentDescription(LocaleController.getString("AccDescrGoBack", R.string.AccDescrGoBack));
    }

    public Drawable getBackButtonDrawable() {
        return backButtonDrawable;
    }

    public void setBackButtonDrawable(Drawable drawable) {
        if (backButtonImageView == null) {
            createBackButtonImage();
        }
        backButtonImageView.setVisibility(drawable == null ? GONE : VISIBLE);
        backButtonImageView.setImageDrawable(backButtonDrawable = drawable);
        if (drawable instanceof BackDrawable) {
            BackDrawable backDrawable = (BackDrawable) drawable;
            backDrawable.setRotation(isActionModeShowed() ? 1 : 0, false);
            backDrawable.setRotatedColor(itemsActionModeColor);
            backDrawable.setColor(itemsColor);
        } else if (drawable instanceof MenuDrawable) {
            MenuDrawable menuDrawable = (MenuDrawable) drawable;
            menuDrawable.setBackColor(actionBarColor);
            menuDrawable.setIconColor(itemsColor);
        }
    }

    public void setBackButtonContentDescription(CharSequence description) {
        if (backButtonImageView != null) {
            backButtonImageView.setContentDescription(description);
        }
    }

    public void setSupportsHolidayImage(boolean value) {
        supportsHolidayImage = value;
        if (supportsHolidayImage) {
            fontMetricsInt = new Paint.FontMetricsInt();
            rect = new Rect();
        }
        invalidate();
    }

    @Override
    public boolean onInterceptTouchEvent(MotionEvent ev) {
        if (supportsHolidayImage && !titleOverlayShown && !LocaleController.isRTL && ev.getAction() == MotionEvent.ACTION_DOWN) {
            Drawable drawable = Theme.getCurrentHolidayDrawable();
            if (drawable != null && drawable.getBounds().contains((int) ev.getX(), (int) ev.getY())) {
                manualStart = true;
                if (snowflakesEffect == null) {
                    fireworksEffect = null;
                    snowflakesEffect = new SnowflakesEffect(0);
                    titleTextView[0].invalidate();
                    invalidate();
                } else {
                    snowflakesEffect = null;
                    fireworksEffect = new FireworksEffect();
                    titleTextView[0].invalidate();
                    invalidate();
                }
            }
        }
        return interceptTouchEventListener != null && interceptTouchEventListener.onTouch(this, ev) || super.onInterceptTouchEvent(ev);
    }

    protected boolean shouldClipChild(View child) {
        return clipContent && (child == titleTextView[0] || child == titleTextView[1] || child == subtitleTextView || child == menu || child == backButtonImageView || child == additionalSubtitleTextView);
    }

    @Override
    protected boolean drawChild(Canvas canvas, View child, long drawingTime) {
        if (parentFragment != null && parentFragment.getParentLayout().isActionBarInCrossfade()) {
            return false;
        }

        boolean clip = shouldClipChild(child);
        if (clip) {
            canvas.save();
            canvas.clipRect(0, -getTranslationY() + (occupyStatusBar ? AndroidUtilities.statusBarHeight : 0), getMeasuredWidth(), getMeasuredHeight());
        }
        boolean result = super.drawChild(canvas, child, drawingTime);
        if (supportsHolidayImage && !titleOverlayShown && !LocaleController.isRTL && (child == titleTextView[0] || child == titleTextView[1])) {
            Drawable drawable = Theme.getCurrentHolidayDrawable();
            if (drawable != null) {

                SimpleTextView titleView = (SimpleTextView) child;
                if (titleView.getVisibility() == View.VISIBLE) {
                    TextPaint textPaint = titleView.getTextPaint();
                    textPaint.getFontMetricsInt(fontMetricsInt);
                    if (Build.VERSION.SDK_INT >= Build.VERSION_CODES.Q) {
                        textPaint.getTextBounds(titleView.getText(), 0, 1, rect);
                    } else {
                        textPaint.getTextBounds(titleView.getText().toString(), 0, 1, rect);
                    }
                    int x = titleView.getTextStartX() + Theme.getCurrentHolidayDrawableXOffset() + (rect.width() - (drawable.getIntrinsicWidth() + Theme.getCurrentHolidayDrawableXOffset())) / 2;
                    int y = titleView.getTextStartY() + Theme.getCurrentHolidayDrawableYOffset() + (int) Math.ceil((titleView.getTextHeight() - rect.height()) / 2.0f);
                    drawable.setBounds(x, y - drawable.getIntrinsicHeight(), x + drawable.getIntrinsicWidth(), y);
                    drawable.setAlpha((int) (255 * titleView.getAlpha()));
                    drawable.setColorFilter(textPaint.getColor(), PorterDuff.Mode.MULTIPLY);
                    drawable.draw(canvas);
                    if (overlayTitleAnimationInProgress) {
                        child.invalidate();
                        invalidate();
                    }
                }
            }
            if (NekoConfig.actionBarDecoration.Int() == 2) {
                if (fireworksEffect == null) {
                    fireworksEffect = new FireworksEffect();
                }
            } else if (NekoConfig.actionBarDecoration.Int() == 1 || Theme.canStartHolidayAnimation()) {
                if (snowflakesEffect == null) {
                    snowflakesEffect = new SnowflakesEffect(0);
                }
            } else if (!manualStart) {
                if (snowflakesEffect != null) {
                    snowflakesEffect = null;
                }
                if (fireworksEffect != null) {
                    fireworksEffect = null;
                }
            }
            if (snowflakesEffect != null) {
                snowflakesEffect.onDraw(this, canvas);
            } else if (fireworksEffect != null) {
                fireworksEffect.onDraw(this, canvas);
            }
        }
        if (clip) {
            canvas.restore();
        }
        return result;
    }

    @Override
    public void setTranslationY(float translationY) {
        super.setTranslationY(translationY);
        if (clipContent) {
            invalidate();
        }
    }

    public void setBackButtonImage(int resource) {
        if (backButtonImageView == null) {
            createBackButtonImage();
        }
        backButtonImageView.setVisibility(resource == 0 ? GONE : VISIBLE);
        backButtonImageView.setImageResource(resource);
        if (resource == R.drawable.ic_ab_back) {
            backButtonState = INavigationLayout.BackButtonState.BACK;
        }
    }

    private void createSubtitleTextView() {
        if (subtitleTextView != null) {
            return;
        }
        subtitleTextView = new SimpleTextView(getContext());
        subtitleTextView.setGravity(Gravity.LEFT);
        subtitleTextView.setVisibility(GONE);
        subtitleTextView.setTextColor(getThemedColor(Theme.key_actionBarDefaultSubtitle));
        addView(subtitleTextView, 0, LayoutHelper.createFrame(LayoutHelper.WRAP_CONTENT, LayoutHelper.WRAP_CONTENT, Gravity.LEFT | Gravity.TOP));
    }

    public void createAdditionalSubtitleTextView() {
        if (additionalSubtitleTextView != null) {
            return;
        }
        additionalSubtitleTextView = new SimpleTextView(getContext());
        additionalSubtitleTextView.setGravity(Gravity.LEFT);
        additionalSubtitleTextView.setVisibility(GONE);
        additionalSubtitleTextView.setTextColor(getThemedColor(Theme.key_actionBarDefaultSubtitle));
        addView(additionalSubtitleTextView, 0, LayoutHelper.createFrame(LayoutHelper.WRAP_CONTENT, LayoutHelper.WRAP_CONTENT, Gravity.LEFT | Gravity.TOP));
    }

    public SimpleTextView getAdditionalSubtitleTextView() {
        return additionalSubtitleTextView;
    }

    public void setAddToContainer(boolean value) {
        addToContainer = value;
    }

    public boolean shouldAddToContainer() {
        return addToContainer;
    }

    public void setClipContent(boolean value) {
        clipContent = value;
    }

    public void setSubtitle(CharSequence value) {
        if (value != null && subtitleTextView == null) {
            createSubtitleTextView();
        }
        if (subtitleTextView != null) {
            boolean isEmpty = TextUtils.isEmpty(value);
            subtitleTextView.setVisibility(!isEmpty && !isSearchFieldVisible ? VISIBLE : GONE);
            subtitleTextView.setAlpha(1f);
            if (!isEmpty) {
                subtitleTextView.setText(value);
            }
            subtitle = value;
        }
    }

    private void createTitleTextView(int i) {
        if (titleTextView[i] != null) {
            return;
        }
        titleTextView[i] = new SimpleTextView(getContext());
        titleTextView[i].setGravity(Gravity.LEFT | Gravity.CENTER_VERTICAL);
        if (titleColorToSet != 0) {
            titleTextView[i].setTextColor(titleColorToSet);
        } else {
            titleTextView[i].setTextColor(getThemedColor(Theme.key_actionBarDefaultTitle));
        }
        titleTextView[i].setTypeface(AndroidUtilities.getTypeface("fonts/rmedium.ttf"));
        titleTextView[i].setDrawablePadding(AndroidUtilities.dp(4));
        titleTextView[i].setPadding(0, AndroidUtilities.dp(8), 0, AndroidUtilities.dp(8));
        titleTextView[i].setRightDrawableTopPadding(-AndroidUtilities.dp(1));
        addView(titleTextView[i], 0, LayoutHelper.createFrame(LayoutHelper.WRAP_CONTENT, LayoutHelper.WRAP_CONTENT, Gravity.LEFT | Gravity.TOP));
    }

    public void setTitleRightMargin(int value) {
        titleRightMargin = value;
    }

    public void setTitle(CharSequence value) {
        setTitle(value, null);
    }

    public void setTitle(CharSequence value, Drawable rightDrawable) {
        if (value != null && titleTextView[0] == null) {
            createTitleTextView(0);
        }
        if (titleTextView[0] != null) {
            titleTextView[0].setVisibility(value != null && !isSearchFieldVisible ? VISIBLE : INVISIBLE);
            titleTextView[0].setText(lastTitle = value);
            titleTextView[0].setRightDrawable(lastRightDrawable = rightDrawable);
            titleTextView[0].setRightDrawableOnClick(rightDrawableOnClickListener);
            if (rightDrawable instanceof AnimatedEmojiDrawable.SwapAnimatedEmojiDrawable) {
                ((AnimatedEmojiDrawable.SwapAnimatedEmojiDrawable) rightDrawable).setParentView(titleTextView[0]);
            }
        }
        fromBottom = false;
    }

    public void setRightDrawableOnClick(OnClickListener onClickListener) {
        rightDrawableOnClickListener = onClickListener;
        if (titleTextView[0] != null) {
            titleTextView[0].setRightDrawableOnClick(rightDrawableOnClickListener);
        }
        if (titleTextView[1] != null) {
            titleTextView[1].setRightDrawableOnClick(rightDrawableOnClickListener);
        }
    }

    public void setTitleColor(int color) {
        if (titleTextView[0] == null) {
            createTitleTextView(0);
        }
        titleColorToSet = color;
        titleTextView[0].setTextColor(color);
        if (titleTextView[1] != null) {
            titleTextView[1].setTextColor(color);
        }
    }

    public void setSubtitleColor(int color) {
        if (subtitleTextView == null) {
            createSubtitleTextView();
        }
        subtitleTextView.setTextColor(color);
    }

    public void setTitleScrollNonFitText(boolean b) {
        titleTextView[0].setScrollNonFitText(b);
    }

    public void setPopupItemsColor(int color, boolean icon, boolean forActionMode) {
        if (forActionMode && actionMode != null) {
            actionMode.setPopupItemsColor(color, icon);
        } else if (!forActionMode && menu != null) {
            menu.setPopupItemsColor(color, icon);
        }
    }

    public void setPopupItemsSelectorColor(int color, boolean forActionMode) {
        if (forActionMode && actionMode != null) {
            actionMode.setPopupItemsSelectorColor(color);
        } else if (!forActionMode && menu != null) {
            menu.setPopupItemsSelectorColor(color);
        }
    }

    public void setPopupBackgroundColor(int color, boolean forActionMode) {
        if (forActionMode && actionMode != null) {
            actionMode.redrawPopup(color);
        } else if (!forActionMode && menu != null) {
            menu.redrawPopup(color);
        }
    }

    public SimpleTextView getSubtitleTextView() {
        return subtitleTextView;
    }

    public SimpleTextView getTitleTextView() {
        return titleTextView[0];
    }

    public SimpleTextView getTitleTextView2() {
        return titleTextView[1];
    }

    public String getTitle() {
        if (titleTextView[0] == null) {
            return null;
        }
        return titleTextView[0].getText().toString();
    }

    public String getSubtitle() {
        if (subtitleTextView == null || subtitle == null) {
            return null;
        }
        return subtitle.toString();
    }

    public ActionBarMenu createMenu() {
        if (menu != null) {
            return menu;
        }
        menu = new ActionBarMenu(getContext(), this);
        addView(menu, 0, LayoutHelper.createFrame(LayoutHelper.WRAP_CONTENT, LayoutHelper.MATCH_PARENT, Gravity.RIGHT));
        return menu;
    }

    public void setActionBarMenuOnItemClick(ActionBarMenuOnItemClick listener) {
        actionBarMenuOnItemClick = listener;
    }

    public ActionBarMenuOnItemClick getActionBarMenuOnItemClick() {
        return actionBarMenuOnItemClick;
    }

    public ImageView getBackButton() {
        return backButtonImageView;
    }

    public ActionBarMenu createActionMode() {
        return createActionMode(true, null);
    }

    public boolean actionModeIsExist(String tag) {
        if (actionMode != null && ((actionModeTag == null && tag == null) || (actionModeTag != null && actionModeTag.equals(tag)))) {
            return true;
        }
        return false;
    }

    public ActionBarMenu createActionMode(boolean needTop, String tag) {
        if (actionModeIsExist(tag)) {
            return actionMode;
        }
        if (actionMode != null) {
            removeView(actionMode);
            actionMode = null;
        }
        actionModeTag = tag;
        actionMode = new ActionBarMenu(getContext(), this) {
            @Override
            public void setBackgroundColor(int color) {
                actionModeColor = color;
                if (!blurredBackground) {
                    super.setBackgroundColor(actionModeColor);
                }
            }

            @Override
            protected void dispatchDraw(Canvas canvas) {
                if (blurredBackground && drawBlur) {
                    rectTmp.set(0, 0, getMeasuredWidth(), getMeasuredHeight());
                    blurScrimPaint.setColor(actionModeColor);
                    contentView.drawBlurRect(canvas, 0, rectTmp, blurScrimPaint, true);
                }
                super.dispatchDraw(canvas);
            }

            @Override
            protected void onAttachedToWindow() {
                super.onAttachedToWindow();
                if (contentView != null) {
                    contentView.blurBehindViews.add(this);
                }
            }

            @Override
            protected void onDetachedFromWindow() {
                super.onDetachedFromWindow();
                if (contentView != null) {
                    contentView.blurBehindViews.remove(this);
                }
            }
        };
        actionMode.isActionMode = true;
        actionMode.setClickable(true);
        actionMode.setBackgroundColor(getThemedColor(Theme.key_actionBarActionModeDefault));
        addView(actionMode, indexOfChild(backButtonImageView));
        actionMode.setPadding(0, occupyStatusBar ? AndroidUtilities.statusBarHeight : 0, 0, 0);
        FrameLayout.LayoutParams layoutParams = (FrameLayout.LayoutParams) actionMode.getLayoutParams();
        layoutParams.height = LayoutHelper.MATCH_PARENT;
        layoutParams.width = LayoutHelper.MATCH_PARENT;
        layoutParams.bottomMargin = extraHeight;
        layoutParams.gravity = Gravity.RIGHT;
        actionMode.setLayoutParams(layoutParams);
        actionMode.setVisibility(INVISIBLE);

//        if (occupyStatusBar && needTop && actionModeTop == null && !blurredBackground) {
//            actionModeTop = new View(getContext());
//            actionModeTop.setBackgroundColor(getThemedColor(Theme.key_actionBarActionModeDefaultTop));
//            addView(actionModeTop);
//            layoutParams = (FrameLayout.LayoutParams) actionModeTop.getLayoutParams();
//            layoutParams.height = AndroidUtilities.statusBarHeight;
//            layoutParams.width = LayoutHelper.MATCH_PARENT;
//            layoutParams.gravity = Gravity.TOP | Gravity.LEFT;
//            actionModeTop.setLayoutParams(layoutParams);
//            actionModeTop.setVisibility(INVISIBLE);
//        }

        return actionMode;
    }

    public void onDrawCrossfadeBackground(Canvas canvas) {
        if (blurredBackground && actionBarColor != Color.TRANSPARENT) {
            rectTmp.set(0, 0, getMeasuredWidth(), getMeasuredHeight());
            blurScrimPaint.setColor(actionBarColor);
            contentView.drawBlurRect(canvas, getY(), rectTmp, blurScrimPaint, true);
        } else {
            Drawable drawable = getBackground();
            if (drawable != null) {
                drawable.setBounds(0, 0, getWidth(), getHeight());
                drawable.draw(canvas);
            }
        }
    }

    public void onDrawCrossfadeContent(Canvas canvas, boolean front, boolean hideBackDrawable, float progress) {
        for (int i = 0; i < getChildCount(); i++) {
            View ch = getChildAt(i);
            if ((!hideBackDrawable || ch != backButtonImageView) && ch.getVisibility() == View.VISIBLE && ch instanceof ActionBarMenu) {
                canvas.save();
                canvas.translate(ch.getX(), ch.getY());
                ch.draw(canvas);
                canvas.restore();
            }
        }

        canvas.save();
        canvas.translate(front ? getWidth() * progress * 0.5f : -getWidth() * 0.4f * (1f - progress), 0);
        for (int i = 0; i < getChildCount(); i++) {
            View ch = getChildAt(i);
            if ((!hideBackDrawable || ch != backButtonImageView) && ch.getVisibility() == View.VISIBLE && !(ch instanceof ActionBarMenu)) {
                canvas.save();
                canvas.translate(ch.getX(), ch.getY());
                ch.draw(canvas);
                canvas.restore();
            }
        }
        canvas.restore();
    }

    public void showActionMode() {
        showActionMode(true, null, null, null, null, null, 0);
    }

    public void showActionMode(boolean animated) {
        showActionMode(animated, null, null, null, null, null, 0);
    }

    public void showActionMode(boolean animated, View extraView, View showingView, View[] hidingViews,
                               boolean[] hideView, View translationView, int translation) {
        if (actionMode == null || actionModeVisible) {
            return;
        }
        actionModeVisible = true;
        if (animated) {
            ArrayList<Animator> animators = new ArrayList<>();
            animators.add(ObjectAnimator.ofFloat(actionMode, View.ALPHA, 0.0f, 1.0f));
            if (hidingViews != null) {
                for (int a = 0; a < hidingViews.length; a++) {
                    if (hidingViews[a] != null) {
                        animators.add(ObjectAnimator.ofFloat(hidingViews[a], View.ALPHA, 1.0f, 0.0f));
                    }
                }
            }
            if (showingView != null) {
                animators.add(ObjectAnimator.ofFloat(showingView, View.ALPHA, 0.0f, 1.0f));
            }
            if (translationView != null) {
                animators.add(ObjectAnimator.ofFloat(translationView, View.TRANSLATION_Y, translation));
                actionModeTranslationView = translationView;
            }
            actionModeExtraView = extraView;
            actionModeShowingView = showingView;
            actionModeHidingViews = hidingViews;
            if (occupyStatusBar && actionModeTop != null && !SharedConfig.noStatusBar) {
                animators.add(ObjectAnimator.ofFloat(actionModeTop, View.ALPHA, 0.0f, 1.0f));
            }
            if (SharedConfig.noStatusBar) {
                if (ColorUtils.calculateLuminance(actionModeColor) < 0.7f) {
                    AndroidUtilities.setLightStatusBar(((Activity) getContext()).getWindow(), false);
                } else {
                    AndroidUtilities.setLightStatusBar(((Activity) getContext()).getWindow(), true);
                }
            }
            if (actionModeAnimation != null) {
                actionModeAnimation.cancel();
            }
            actionModeAnimation = new AnimatorSet();
            actionModeAnimation.playTogether(animators);
            actionModeAnimation.setDuration(200);
            actionModeAnimation.addListener(new AnimatorListenerAdapter() {
                @Override
                public void onAnimationStart(Animator animation) {
                    actionMode.setVisibility(VISIBLE);
                    if (occupyStatusBar && actionModeTop != null && !SharedConfig.noStatusBar) {
                        actionModeTop.setVisibility(VISIBLE);
                    }
                }

                @Override
                public void onAnimationEnd(Animator animation) {
                    if (actionModeAnimation != null && actionModeAnimation.equals(animation)) {
                        actionModeAnimation = null;
                        if (titleTextView[0] != null) {
                            titleTextView[0].setVisibility(INVISIBLE);
                        }
                        if (subtitleTextView != null && !TextUtils.isEmpty(subtitle)) {
                            subtitleTextView.setVisibility(INVISIBLE);
                        }
                        if (menu != null) {
                            menu.setVisibility(INVISIBLE);
                        }
                        if (actionModeHidingViews != null) {
                            for (int a = 0; a < actionModeHidingViews.length; a++) {
                                if (actionModeHidingViews[a] != null) {
                                    if (hideView == null || a >= hideView.length || hideView[a]) {
                                        actionModeHidingViews[a].setVisibility(INVISIBLE);
                                    }
                                }
                            }
                        }
                    }
                }

                @Override
                public void onAnimationCancel(Animator animation) {
                    if (actionModeAnimation != null && actionModeAnimation.equals(animation)) {
                        actionModeAnimation = null;
                    }
                }
            });
            actionModeAnimation.start();
            if (backButtonImageView != null) {
                Drawable drawable = backButtonImageView.getDrawable();
                if (drawable instanceof BackDrawable) {
                    ((BackDrawable) drawable).setRotation(1, true);
                }
                backButtonImageView.setBackgroundDrawable(Theme.createSelectorDrawable(itemsActionModeBackgroundColor));
            }
        } else {
            actionMode.setAlpha(1.0f);
            if (hidingViews != null) {
                for (int a = 0; a < hidingViews.length; a++) {
                    if (hidingViews[a] != null) {
                        hidingViews[a].setAlpha(0.0f);
                    }
                }
            }
            if (showingView != null) {
                showingView.setAlpha(1.0f);
            }
            if (translationView != null) {
                translationView.setTranslationY(translation);
                actionModeTranslationView = translationView;
            }
            actionModeExtraView = extraView;
            actionModeShowingView = showingView;
            actionModeHidingViews = hidingViews;
            if (occupyStatusBar && actionModeTop != null && !SharedConfig.noStatusBar) {
                actionModeTop.setAlpha(1.0f);
            }
            if (SharedConfig.noStatusBar) {
                if (ColorUtils.calculateLuminance(actionModeColor) < 0.7f) {
                    AndroidUtilities.setLightStatusBar(((Activity) getContext()).getWindow(), false);
                } else {
                    AndroidUtilities.setLightStatusBar(((Activity) getContext()).getWindow(), true);
                }
            }
            actionMode.setVisibility(VISIBLE);
            if (occupyStatusBar && actionModeTop != null && !SharedConfig.noStatusBar) {
                actionModeTop.setVisibility(VISIBLE);
            }
            if (titleTextView[0] != null) {
                titleTextView[0].setVisibility(INVISIBLE);
            }
            if (subtitleTextView != null && !TextUtils.isEmpty(subtitle)) {
                subtitleTextView.setVisibility(INVISIBLE);
            }
            if (menu != null) {
                menu.setVisibility(INVISIBLE);
            }
            if (actionModeHidingViews != null) {
                for (int a = 0; a < actionModeHidingViews.length; a++) {
                    if (actionModeHidingViews[a] != null) {
                        if (hideView == null || a >= hideView.length || hideView[a]) {
                            actionModeHidingViews[a].setVisibility(INVISIBLE);
                        }
                    }
                }
            }
            if (backButtonImageView != null) {
                Drawable drawable = backButtonImageView.getDrawable();
                if (drawable instanceof BackDrawable) {
                    ((BackDrawable) drawable).setRotation(1, false);
                }
                backButtonImageView.setBackgroundDrawable(Theme.createSelectorDrawable(itemsActionModeBackgroundColor));
            }
        }
    }

    public void hideActionMode() {
        if (actionMode == null || !actionModeVisible) {
            return;
        }
        actionMode.hideAllPopupMenus();
        actionModeVisible = false;
        ArrayList<Animator> animators = new ArrayList<>();
        animators.add(ObjectAnimator.ofFloat(actionMode, View.ALPHA, 0.0f));
        if (actionModeHidingViews != null) {
            for (int a = 0; a < actionModeHidingViews.length; a++) {
                if (actionModeHidingViews[a] != null) {
                    actionModeHidingViews[a].setVisibility(VISIBLE);
                    animators.add(ObjectAnimator.ofFloat(actionModeHidingViews[a], View.ALPHA, 1.0f));
                }
            }
        }
        if (actionModeTranslationView != null) {
            animators.add(ObjectAnimator.ofFloat(actionModeTranslationView, View.TRANSLATION_Y, 0.0f));
            actionModeTranslationView = null;
        }
        if (actionModeShowingView != null) {
            animators.add(ObjectAnimator.ofFloat(actionModeShowingView, View.ALPHA, 0.0f));
        }
        if (occupyStatusBar && actionModeTop != null && !SharedConfig.noStatusBar) {
            animators.add(ObjectAnimator.ofFloat(actionModeTop, View.ALPHA, 0.0f));
        }
        if (SharedConfig.noStatusBar) {
            if (actionBarColor == 0) {
                NotificationCenter.getGlobalInstance().postNotificationName(NotificationCenter.needCheckSystemBarColors);
            } else {
                if (ColorUtils.calculateLuminance(actionBarColor) < 0.7f) {
                    AndroidUtilities.setLightStatusBar(((Activity) getContext()).getWindow(), false);
                } else {
                    AndroidUtilities.setLightStatusBar(((Activity) getContext()).getWindow(), true);
                }
            }
        }
        if (actionModeAnimation != null) {
            actionModeAnimation.cancel();
        }
        actionModeAnimation = new AnimatorSet();
        actionModeAnimation.playTogether(animators);
        actionModeAnimation.setDuration(200);
        actionModeAnimation.addListener(new AnimatorListenerAdapter() {
            @Override
            public void onAnimationEnd(Animator animation) {
                if (actionModeAnimation != null && actionModeAnimation.equals(animation)) {
                    actionModeAnimation = null;
                    actionMode.setVisibility(INVISIBLE);
                    if (occupyStatusBar && actionModeTop != null && !SharedConfig.noStatusBar) {
                        actionModeTop.setVisibility(INVISIBLE);
                    }
                    if (actionModeExtraView != null) {
                        actionModeExtraView.setVisibility(INVISIBLE);
                    }
                }
            }

            @Override
            public void onAnimationCancel(Animator animation) {
                if (actionModeAnimation != null && actionModeAnimation.equals(animation)) {
                    actionModeAnimation = null;
                }
            }
        });
        actionModeAnimation.start();
        if (!isSearchFieldVisible) {
            if (titleTextView[0] != null) {
                titleTextView[0].setVisibility(VISIBLE);
            }
            if (subtitleTextView != null && !TextUtils.isEmpty(subtitle)) {
                subtitleTextView.setVisibility(VISIBLE);
            }
        }
        if (menu != null) {
            menu.setVisibility(VISIBLE);
        }
        if (backButtonImageView != null) {
            Drawable drawable = backButtonImageView.getDrawable();
            if (drawable instanceof BackDrawable) {
                ((BackDrawable) drawable).setRotation(0, true);
            }
            backButtonImageView.setBackgroundDrawable(Theme.createSelectorDrawable(itemsBackgroundColor));
        }
    }

    public void showActionModeTop() {
        if (occupyStatusBar && actionModeTop == null) {
            actionModeTop = new View(getContext());
            actionModeTop.setBackgroundColor(getThemedColor(Theme.key_actionBarActionModeDefaultTop));
            addView(actionModeTop);
            FrameLayout.LayoutParams layoutParams = (FrameLayout.LayoutParams) actionModeTop.getLayoutParams();
            layoutParams.height = AndroidUtilities.statusBarHeight;
            layoutParams.width = LayoutHelper.MATCH_PARENT;
            layoutParams.gravity = Gravity.TOP | Gravity.LEFT;
            actionModeTop.setLayoutParams(layoutParams);
        }
    }

    public void setActionModeTopColor(int color) {
        if (actionModeTop != null) {
            actionModeTop.setBackgroundColor(color);
        }
    }

    public void setSearchTextColor(int color, boolean placeholder) {
        if (menu != null) {
            menu.setSearchTextColor(color, placeholder);
        }
    }

    public void setSearchCursorColor(int color) {
        if (menu != null) {
            menu.setSearchCursorColor(color);
        }
    }

    public void setActionModeColor(int color) {
        if (actionMode != null) {
            actionMode.setBackgroundColor(color);
        }
    }

    public void setActionModeOverrideColor(int color) {
        actionModeColor = color;
    }

    @Override
    public void setBackgroundColor(int color) {
        super.setBackgroundColor(actionBarColor = color);
        if (backButtonImageView != null) {
            Drawable drawable = backButtonImageView.getDrawable();
            if (drawable instanceof MenuDrawable) {
                ((MenuDrawable) drawable).setBackColor(color);
            }
        }
    }

    public boolean isActionModeShowed() {
        return actionMode != null && actionModeVisible;
    }

    public boolean isActionModeShowed(String tag) {
        return actionMode != null && actionModeVisible && ((actionModeTag == null && tag == null) || (actionModeTag != null && actionModeTag.equals(tag)));
    }

    AnimatorSet searchVisibleAnimator;

    public void onSearchFieldVisibilityChanged(boolean visible) {
        isSearchFieldVisible = visible;
        if (searchVisibleAnimator != null) {
            searchVisibleAnimator.cancel();
        }
        searchVisibleAnimator = new AnimatorSet();
        final ArrayList<View> viewsToHide = new ArrayList<>();

        if (titleTextView[0] != null) {
            viewsToHide.add(titleTextView[0]);
        }

        if (subtitleTextView != null && !TextUtils.isEmpty(subtitle)) {
            viewsToHide.add(subtitleTextView);
            subtitleTextView.setVisibility(visible ? INVISIBLE : VISIBLE);
        }

        for (int i = 0; i < viewsToHide.size(); i++) {
            View view = viewsToHide.get(i);
            if (!visible) {
                view.setVisibility(View.VISIBLE);
                view.setAlpha(0);
                view.setScaleX(0.95f);
                view.setScaleY(0.95f);
            }
            searchVisibleAnimator.playTogether(ObjectAnimator.ofFloat(view, View.ALPHA, visible ? 0f : 1f));
            searchVisibleAnimator.playTogether(ObjectAnimator.ofFloat(view, View.SCALE_Y, visible ? 0.95f : 1f));
            searchVisibleAnimator.playTogether(ObjectAnimator.ofFloat(view, View.SCALE_X, visible ? 0.95f : 1f));
        }
        centerScale = true;
        requestLayout();
        searchVisibleAnimator.addListener(new AnimatorListenerAdapter() {
            @Override
            public void onAnimationEnd(Animator animation) {
                for (int i = 0; i < viewsToHide.size(); i++) {
                    View view = viewsToHide.get(i);
                    if (visible) {
                        view.setVisibility(View.INVISIBLE);
                        view.setAlpha(0);
                    } else {
                        view.setAlpha(1f);
                    }
                }

                if (visible) {
                    if (titleTextView[0] != null) {
                        titleTextView[0].setVisibility(View.GONE);
                    }
                    if (titleTextView[1] != null) {
                        titleTextView[1].setVisibility(View.GONE);
                    }
                }
            }
        });

        searchVisibleAnimator.setDuration(150).start();

        Drawable drawable = backButtonImageView.getDrawable();
        if (drawable instanceof MenuDrawable) {
            MenuDrawable menuDrawable = (MenuDrawable) drawable;
            menuDrawable.setRotateToBack(true);
            menuDrawable.setRotation(visible ? 1 : 0, true);
        }
    }

    public void setInterceptTouches(boolean value) {
        interceptTouches = value;
    }

    public void setInterceptTouchEventListener(View.OnTouchListener listener) {
        interceptTouchEventListener = listener;
    }

    public void setExtraHeight(int value) {
        extraHeight = value;
        if (actionMode != null) {
            FrameLayout.LayoutParams layoutParams = (FrameLayout.LayoutParams) actionMode.getLayoutParams();
            layoutParams.bottomMargin = extraHeight;
            actionMode.setLayoutParams(layoutParams);
        }
    }

    public void closeSearchField() {
        closeSearchField(true);
    }

    public void closeSearchField(boolean closeKeyboard) {
        if (!isSearchFieldVisible || menu == null) {
            return;
        }
        menu.closeSearchField(closeKeyboard);
    }

    public void openSearchField(String text, boolean animated) {
        if (menu == null || text == null) {
            return;
        }
        menu.openSearchField(!isSearchFieldVisible, !isSearchFieldVisible, text, animated);
    }

    public void openSearchField(boolean animated) {
        if (menu == null) {
            return;
        }
        menu.openSearchField(!isSearchFieldVisible, false, "", animated);
    }

    public void setSearchFilter(FiltersView.MediaFilterData filter) {
        if (menu != null) {
            menu.setFilter(filter);
        }
    }

    public void setSearchFieldText(String text) {
        menu.setSearchFieldText(text);
    }

    public void onSearchPressed() {
        menu.onSearchPressed();
    }

    @Override
    public void setEnabled(boolean enabled) {
        super.setEnabled(enabled);
        if (backButtonImageView != null) {
            backButtonImageView.setEnabled(enabled);
        }
        if (menu != null) {
            menu.setEnabled(enabled);
        }
        if (actionMode != null) {
            actionMode.setEnabled(enabled);
        }
    }

    @Override
    public void requestLayout() {
        if (ignoreLayoutRequest) {
            return;
        }
        super.requestLayout();
    }

    @Override
    protected void onMeasure(int widthMeasureSpec, int heightMeasureSpec) {
        int width = MeasureSpec.getSize(widthMeasureSpec);
        int height = MeasureSpec.getSize(heightMeasureSpec);
        int actionBarHeight = getCurrentActionBarHeight();
        int actionBarHeightSpec = MeasureSpec.makeMeasureSpec(actionBarHeight, MeasureSpec.EXACTLY);

        ignoreLayoutRequest = true;
        if (actionModeTop != null) {
            FrameLayout.LayoutParams layoutParams = (FrameLayout.LayoutParams) actionModeTop.getLayoutParams();
            layoutParams.height = AndroidUtilities.statusBarHeight;
        }
        if (actionMode != null) {
            actionMode.setPadding(0, occupyStatusBar ? AndroidUtilities.statusBarHeight : 0, 0, 0);
        }
        ignoreLayoutRequest = false;

        setMeasuredDimension(width, actionBarHeight + (occupyStatusBar ? AndroidUtilities.statusBarHeight : 0) + extraHeight);

        int textLeft;
        if (backButtonImageView != null && backButtonImageView.getVisibility() != GONE) {
            backButtonImageView.measure(MeasureSpec.makeMeasureSpec(AndroidUtilities.dp(54), MeasureSpec.EXACTLY), actionBarHeightSpec);
            textLeft = AndroidUtilities.dp(AndroidUtilities.isTablet() ? 80 : 72);
        } else {
            textLeft = AndroidUtilities.dp(AndroidUtilities.isTablet() ? 26 : 18);
        }

        if (menu != null && menu.getVisibility() != GONE) {
            int menuWidth;
            boolean searchFieldIsVisible = menu.searchFieldVisible();
            if (searchFieldIsVisible && !this.isSearchFieldVisible) {
                menuWidth = MeasureSpec.makeMeasureSpec(width, MeasureSpec.AT_MOST);
                menu.measure(menuWidth, actionBarHeightSpec);
                int itemsWidth = menu.getItemsMeasuredWidth();
                menuWidth = MeasureSpec.makeMeasureSpec(width - AndroidUtilities.dp(AndroidUtilities.isTablet() ? 74 : 66) + menu.getItemsMeasuredWidth(), MeasureSpec.EXACTLY);
                if (!isMenuOffsetSuppressed) {
                    menu.translateXItems(-itemsWidth);
                }
            } else if (isSearchFieldVisible) {
                menuWidth = MeasureSpec.makeMeasureSpec(width - AndroidUtilities.dp(AndroidUtilities.isTablet() ? 74 : 66), MeasureSpec.EXACTLY);
                if (!isMenuOffsetSuppressed) {
                    menu.translateXItems(0);
                }
            } else {
                menuWidth = MeasureSpec.makeMeasureSpec(width, MeasureSpec.AT_MOST);
                if (!isMenuOffsetSuppressed) {
                    menu.translateXItems(0);
                }
            }
            menu.measure(menuWidth, actionBarHeightSpec);

        }

        for (int i = 0; i < 2; i++) {
            if (titleTextView[0] != null && titleTextView[0].getVisibility() != GONE || subtitleTextView != null && subtitleTextView.getVisibility() != GONE) {
                int availableWidth = width - (menu != null ? menu.getMeasuredWidth() : 0) - AndroidUtilities.dp(16) - textLeft - titleRightMargin;

                if (((fromBottom && i == 0) || (!fromBottom && i == 1)) && overlayTitleAnimation && titleAnimationRunning) {
                    titleTextView[i].setTextSize(!AndroidUtilities.isTablet() && getResources().getConfiguration().orientation == Configuration.ORIENTATION_LANDSCAPE ? 18 : 20);
                } else {
                    if (titleTextView[0] != null && titleTextView[0].getVisibility() != GONE && subtitleTextView != null && subtitleTextView.getVisibility() != GONE) {
                        if (titleTextView[i] != null) {
                            titleTextView[i].setTextSize(AndroidUtilities.isTablet() ? 20 : 18);
                        }
                        subtitleTextView.setTextSize(AndroidUtilities.isTablet() ? 16 : 14);
                        if (additionalSubtitleTextView != null) {
                            additionalSubtitleTextView.setTextSize(AndroidUtilities.isTablet() ? 16 : 14);
                        }
                    } else {
                        if (titleTextView[i] != null && titleTextView[i].getVisibility() != GONE) {
                            titleTextView[i].setTextSize(!AndroidUtilities.isTablet() && getResources().getConfiguration().orientation == Configuration.ORIENTATION_LANDSCAPE ? 18 : 20);
                        }
                        if (subtitleTextView != null && subtitleTextView.getVisibility() != GONE) {
                            subtitleTextView.setTextSize(!AndroidUtilities.isTablet() && getResources().getConfiguration().orientation == Configuration.ORIENTATION_LANDSCAPE ? 14 : 16);
                        }
                        if (additionalSubtitleTextView != null) {
                            additionalSubtitleTextView.setTextSize(!AndroidUtilities.isTablet() && getResources().getConfiguration().orientation == Configuration.ORIENTATION_LANDSCAPE ? 14 : 16);
                        }
                    }
                }

                if (titleTextView[i] != null && titleTextView[i].getVisibility() != GONE) {
                    titleTextView[i].measure(MeasureSpec.makeMeasureSpec(availableWidth, MeasureSpec.AT_MOST), MeasureSpec.makeMeasureSpec(AndroidUtilities.dp(24) + titleTextView[i].getPaddingTop() + titleTextView[i].getPaddingBottom(), MeasureSpec.AT_MOST));
                    if (centerScale) {
                        CharSequence text = titleTextView[i].getText();
                        titleTextView[i].setPivotX(titleTextView[i].getTextPaint().measureText(text, 0, text.length()) / 2f);
                        titleTextView[i].setPivotY((AndroidUtilities.dp(24) >> 1));
                    } else {
                        titleTextView[i].setPivotX(0);
                        titleTextView[i].setPivotY(0);
                    }
                }
                if (subtitleTextView != null && subtitleTextView.getVisibility() != GONE) {
                    subtitleTextView.measure(MeasureSpec.makeMeasureSpec(availableWidth, MeasureSpec.AT_MOST), MeasureSpec.makeMeasureSpec(AndroidUtilities.dp(20), MeasureSpec.AT_MOST));
                }
                if (additionalSubtitleTextView != null && additionalSubtitleTextView.getVisibility() != GONE) {
                    additionalSubtitleTextView.measure(MeasureSpec.makeMeasureSpec(availableWidth, MeasureSpec.AT_MOST), MeasureSpec.makeMeasureSpec(AndroidUtilities.dp(20), MeasureSpec.AT_MOST));
                }
            }
        }

        int childCount = getChildCount();
        for (int i = 0; i < childCount; i++) {
            View child = getChildAt(i);
            if (child.getVisibility() == GONE || child == titleTextView[0] || child == titleTextView[1] || child == subtitleTextView || child == menu || child == backButtonImageView || child == additionalSubtitleTextView) {
                continue;
            }
            measureChildWithMargins(child, widthMeasureSpec, 0, MeasureSpec.makeMeasureSpec(getMeasuredHeight(), MeasureSpec.EXACTLY), 0);
        }
    }

    public void setMenuOffsetSuppressed(boolean menuOffsetSuppressed) {
        isMenuOffsetSuppressed = menuOffsetSuppressed;
    }

    @Override
    protected void onLayout(boolean changed, int left, int top, int right, int bottom) {
        int additionalTop = occupyStatusBar ? AndroidUtilities.statusBarHeight : 0;

        int textLeft;
        if (backButtonImageView != null && backButtonImageView.getVisibility() != GONE) {
            backButtonImageView.layout(0, additionalTop, backButtonImageView.getMeasuredWidth(), additionalTop + backButtonImageView.getMeasuredHeight());
            textLeft = AndroidUtilities.dp(AndroidUtilities.isTablet() ? 80 : 72);
        } else {
            textLeft = AndroidUtilities.dp(AndroidUtilities.isTablet() ? 26 : 18);
        }

        if (menu != null && menu.getVisibility() != GONE) {
            int menuLeft = menu.searchFieldVisible() ? AndroidUtilities.dp(AndroidUtilities.isTablet() ? 74 : 66) : (right - left) - menu.getMeasuredWidth();
            menu.layout(menuLeft, additionalTop, menuLeft + menu.getMeasuredWidth(), additionalTop + menu.getMeasuredHeight());
        }

        for (int i = 0; i < 2; i++) {
            if (titleTextView[i] != null && titleTextView[i].getVisibility() != GONE) {
                int textTop;
                if (((fromBottom && i == 0) || (!fromBottom && i == 1)) && overlayTitleAnimation && titleAnimationRunning) {
                    textTop = (getCurrentActionBarHeight() - titleTextView[i].getTextHeight()) / 2;
                } else {
                    if ((subtitleTextView != null && subtitleTextView.getVisibility() != GONE)) {
                        textTop = (getCurrentActionBarHeight() / 2 - titleTextView[i].getTextHeight()) / 2 + AndroidUtilities.dp(!AndroidUtilities.isTablet() && getResources().getConfiguration().orientation == Configuration.ORIENTATION_LANDSCAPE ? 2 : 3);
                    } else {
                        textTop = (getCurrentActionBarHeight() - titleTextView[i].getTextHeight()) / 2;
                    }
                }
                titleTextView[i].layout(textLeft, additionalTop + textTop - titleTextView[i].getPaddingTop(), textLeft + titleTextView[i].getMeasuredWidth(), additionalTop + textTop + titleTextView[i].getTextHeight() - titleTextView[i].getPaddingTop() + titleTextView[i].getPaddingBottom());
            }
        }
        if (subtitleTextView != null && subtitleTextView.getVisibility() != GONE) {
            int textTop = getCurrentActionBarHeight() / 2 + (getCurrentActionBarHeight() / 2 - subtitleTextView.getTextHeight()) / 2 - AndroidUtilities.dp(!AndroidUtilities.isTablet() && getResources().getConfiguration().orientation == Configuration.ORIENTATION_LANDSCAPE ? 1 : 1);
            subtitleTextView.layout(textLeft, additionalTop + textTop, textLeft + subtitleTextView.getMeasuredWidth(), additionalTop + textTop + subtitleTextView.getTextHeight());
        }

        if (additionalSubtitleTextView != null && additionalSubtitleTextView.getVisibility() != GONE) {
            int textTop = getCurrentActionBarHeight() / 2 + (getCurrentActionBarHeight() / 2 - additionalSubtitleTextView.getTextHeight()) / 2 - AndroidUtilities.dp(!AndroidUtilities.isTablet() && getResources().getConfiguration().orientation == Configuration.ORIENTATION_LANDSCAPE ? 1 : 1);
            additionalSubtitleTextView.layout(textLeft, additionalTop + textTop, textLeft + additionalSubtitleTextView.getMeasuredWidth(), additionalTop + textTop + additionalSubtitleTextView.getTextHeight());
        }

        int childCount = getChildCount();
        for (int i = 0; i < childCount; i++) {
            View child = getChildAt(i);
            if (child.getVisibility() == GONE || child == titleTextView[0] || child == titleTextView[1] || child == subtitleTextView || child == menu || child == backButtonImageView || child == additionalSubtitleTextView) {
                continue;
            }

            LayoutParams lp = (LayoutParams) child.getLayoutParams();

            int width = child.getMeasuredWidth();
            int height = child.getMeasuredHeight();
            int childLeft;
            int childTop;

            int gravity = lp.gravity;
            if (gravity == -1) {
                gravity = Gravity.TOP | Gravity.LEFT;
            }

            final int absoluteGravity = gravity & Gravity.HORIZONTAL_GRAVITY_MASK;
            final int verticalGravity = gravity & Gravity.VERTICAL_GRAVITY_MASK;

            switch (absoluteGravity & Gravity.HORIZONTAL_GRAVITY_MASK) {
                case Gravity.CENTER_HORIZONTAL:
                    childLeft = (right - left - width) / 2 + lp.leftMargin - lp.rightMargin;
                    break;
                case Gravity.RIGHT:
                    childLeft = right - width - lp.rightMargin;
                    break;
                case Gravity.LEFT:
                default:
                    childLeft = lp.leftMargin;
            }

            switch (verticalGravity) {
                case Gravity.CENTER_VERTICAL:
                    childTop = (bottom - top - height) / 2 + lp.topMargin - lp.bottomMargin;
                    break;
                case Gravity.BOTTOM:
                    childTop = (bottom - top) - height - lp.bottomMargin;
                    break;
                default:
                    childTop = lp.topMargin;
            }
            child.layout(childLeft, childTop, childLeft + width, childTop + height);
        }
    }

    public void onMenuButtonPressed() {
        if (isActionModeShowed()) {
            return;
        }
        if (menu != null) {
            menu.onMenuButtonPressed();
        }
    }

    protected void onPause() {
        if (menu != null) {
            menu.hideAllPopupMenus();
        }
    }

    public void setAllowOverlayTitle(boolean value) {
        allowOverlayTitle = value;
    }

    public void setTitleActionRunnable(Runnable action) {
        lastRunnable = titleActionRunnable = action;
    }

    boolean overlayTitleAnimationInProgress;

    public void setTitleOverlayText(String title, int titleId, Runnable action) {
        if (!allowOverlayTitle || parentFragment.parentLayout == null) {
            return;
        }
        overlayTitleToSet[0] = title;
        overlayTitleToSet[1] = titleId;
        overlayTitleToSet[2] = action;
        if (overlayTitleAnimationInProgress) {
            return;
        }
        if (lastOverlayTitle == null && title == null || (lastOverlayTitle != null && lastOverlayTitle.equals(title))) {
            return;
        }
        lastOverlayTitle = title;

        CharSequence textToSet = title != null ? LocaleController.getString(title, titleId) : lastTitle;
        Drawable rightDrawableToSet = title != null ? null : lastRightDrawable;
        boolean ellipsize = false;
        if (title != null) {
            int index = TextUtils.indexOf(textToSet, "...");
            if (index >= 0) {
                SpannableString spannableString = SpannableString.valueOf(textToSet);
                ellipsizeSpanAnimator.wrap(spannableString, index);
                textToSet = spannableString;
                ellipsize = true;
            }
        }
        titleOverlayShown = title != null;
        if ((textToSet != null && titleTextView[0] == null) || getMeasuredWidth() == 0 || (titleTextView[0] != null && titleTextView[0].getVisibility() != View.VISIBLE)) {
            createTitleTextView(0);
            if (supportsHolidayImage) {
                titleTextView[0].invalidate();
                invalidate();
            }
            titleTextView[0].setText(textToSet);
            titleTextView[0].setDrawablePadding(AndroidUtilities.dp(4));
            titleTextView[0].setRightDrawable(rightDrawableToSet);
            titleTextView[0].setRightDrawableOnClick(rightDrawableOnClickListener);
            if (rightDrawableToSet instanceof AnimatedEmojiDrawable.SwapAnimatedEmojiDrawable) {
                ((AnimatedEmojiDrawable.SwapAnimatedEmojiDrawable) rightDrawableToSet).setParentView(titleTextView[0]);
            }
            if (ellipsize) {
                ellipsizeSpanAnimator.addView(titleTextView[0]);
            } else {
                ellipsizeSpanAnimator.removeView(titleTextView[0]);
            }
        } else if (titleTextView[0] != null) {
            titleTextView[0].animate().cancel();
            if (titleTextView[1] != null) {
                titleTextView[1].animate().cancel();
            }
            if (titleTextView[1] == null) {
                createTitleTextView(1);
            }
            titleTextView[1].setText(textToSet);
            titleTextView[1].setDrawablePadding(AndroidUtilities.dp(4));
            titleTextView[1].setRightDrawable(rightDrawableToSet);
            titleTextView[1].setRightDrawableOnClick(rightDrawableOnClickListener);
            if (rightDrawableToSet instanceof AnimatedEmojiDrawable.SwapAnimatedEmojiDrawable) {
                ((AnimatedEmojiDrawable.SwapAnimatedEmojiDrawable) rightDrawableToSet).setParentView(titleTextView[1]);
            }
            if (ellipsize) {
                ellipsizeSpanAnimator.addView(titleTextView[1]);
            }
            overlayTitleAnimationInProgress = true;
            SimpleTextView tmp = titleTextView[1];
            titleTextView[1] = titleTextView[0];
            titleTextView[0] = tmp;
            titleTextView[0].setAlpha(0);
            titleTextView[0].setTranslationY(-AndroidUtilities.dp(20));
            titleTextView[0].animate()
                    .alpha(1f)
                    .translationY(0)
                    .setDuration(220).start();
            ViewPropertyAnimator animator = titleTextView[1].animate()
                    .alpha(0);
            if (subtitleTextView == null) {
                animator.translationY(AndroidUtilities.dp(20));
            } else {
                animator.scaleY(0.7f).scaleX(0.7f);
            }
            requestLayout();
            centerScale = true;
            animator.setDuration(220).setListener(new AnimatorListenerAdapter() {
                @Override
                public void onAnimationEnd(Animator animation) {
                    if (titleTextView[1] != null && titleTextView[1].getParent() != null) {
                        ViewGroup viewGroup = (ViewGroup) titleTextView[1].getParent();
                        viewGroup.removeView(titleTextView[1]);
                    }
                    ellipsizeSpanAnimator.removeView(titleTextView[1]);
                    titleTextView[1] = null;
                    overlayTitleAnimationInProgress = false;
                    setTitleOverlayText((String) overlayTitleToSet[0], (int) overlayTitleToSet[1], (Runnable) overlayTitleToSet[2]);
                }
            }).start();
        }
        titleActionRunnable = action != null ? action : lastRunnable;
    }

    public boolean isSearchFieldVisible() {
        return isSearchFieldVisible;
    }

    public void setOccupyStatusBar(boolean value) {
        occupyStatusBar = value;
        if (actionMode != null) {
            actionMode.setPadding(0, occupyStatusBar ? AndroidUtilities.statusBarHeight : 0, 0, 0);
        }
    }

    public boolean getOccupyStatusBar() {
        return occupyStatusBar;
    }

    public void setItemsBackgroundColor(int color, boolean isActionMode) {
        if (isActionMode) {
            itemsActionModeBackgroundColor = color;
            if (actionModeVisible) {
                if (backButtonImageView != null) {
                    backButtonImageView.setBackgroundDrawable(Theme.createSelectorDrawable(itemsActionModeBackgroundColor));
                }
            }
            if (actionMode != null) {
                actionMode.updateItemsBackgroundColor();
            }
        } else {
            itemsBackgroundColor = color;
            if (backButtonImageView != null) {
                backButtonImageView.setBackgroundDrawable(Theme.createSelectorDrawable(itemsBackgroundColor));
            }
            if (menu != null) {
                menu.updateItemsBackgroundColor();
            }
        }
    }

    public void setItemsColor(int color, boolean isActionMode) {
        if (isActionMode) {
            itemsActionModeColor = color;
            if (actionMode != null) {
                actionMode.updateItemsColor();
            }
            if (backButtonImageView != null) {
                Drawable drawable = backButtonImageView.getDrawable();
                if (drawable instanceof BackDrawable) {
                    ((BackDrawable) drawable).setRotatedColor(color);
                }
            }
        } else {
            itemsColor = color;
            if (backButtonImageView != null) {
                if (itemsColor != 0) {
                    backButtonImageView.setColorFilter(new PorterDuffColorFilter(itemsColor, PorterDuff.Mode.SRC_IN));
                    Drawable drawable = backButtonImageView.getDrawable();
                    if (drawable instanceof BackDrawable) {
                        ((BackDrawable) drawable).setColor(color);
                    } else if (drawable instanceof MenuDrawable) {
                        ((MenuDrawable) drawable).setIconColor(color);
                    }
                }
            }
            if (menu != null) {
                menu.updateItemsColor();
            }
        }
    }

    public void setCastShadows(boolean value) {
        castShadows = value;
    }

    public boolean getCastShadows() {
        return castShadows;
    }

    @Override
    public boolean onTouchEvent(MotionEvent event) {
        if (forceSkipTouches) {
            return false;
        }
        return super.onTouchEvent(event) || interceptTouches;
    }

    public static int getCurrentActionBarHeight() {
        if (AndroidUtilities.isTablet()) {
            return AndroidUtilities.dp(64);
        } else if (AndroidUtilities.displaySize.x > AndroidUtilities.displaySize.y) {
            return AndroidUtilities.dp(48);
        } else {
            return AndroidUtilities.dp(56);
        }
    }

    public void setTitleAnimated(CharSequence title, boolean fromBottom, long duration) {
        if (titleTextView[0] == null || title == null) {
            setTitle(title);
            return;
        }
        boolean crossfade = overlayTitleAnimation && !TextUtils.isEmpty(subtitle);
        if (crossfade) {
            if (subtitleTextView.getVisibility() != View.VISIBLE) {
                subtitleTextView.setVisibility(View.VISIBLE);
                subtitleTextView.setAlpha(0);
            }
            subtitleTextView.animate().alpha(fromBottom ? 0 : 1f).setDuration(220).start();
        }
        if (titleTextView[1] != null) {
            if (titleTextView[1].getParent() != null) {
                ViewGroup viewGroup = (ViewGroup) titleTextView[1].getParent();
                viewGroup.removeView(titleTextView[1]);
            }
            titleTextView[1] = null;
        }
        titleTextView[1] = titleTextView[0];
        titleTextView[0] = null;
        setTitle(title);
        this.fromBottom = fromBottom;
        titleTextView[0].setAlpha(0);
        if (!crossfade) {
            titleTextView[0].setTranslationY(fromBottom ? AndroidUtilities.dp(20) : -AndroidUtilities.dp(20));
        }
        titleTextView[0].animate().alpha(1f).translationY(0).setDuration(duration).start();

        titleAnimationRunning = true;
        ViewPropertyAnimator a = titleTextView[1].animate().alpha(0);
        if (!crossfade) {
            a.translationY(fromBottom ? -AndroidUtilities.dp(20) : AndroidUtilities.dp(20));
        }
        a.setDuration(duration).setListener(new AnimatorListenerAdapter() {
            @Override
            public void onAnimationEnd(Animator animation) {
                if (titleTextView[1] != null && titleTextView[1].getParent() != null) {
                    ViewGroup viewGroup = (ViewGroup) titleTextView[1].getParent();
                    viewGroup.removeView(titleTextView[1]);
                }
                titleTextView[1] = null;
                titleAnimationRunning = false;

                if (crossfade && fromBottom) {
                    subtitleTextView.setVisibility(View.GONE);
                }

                requestLayout();
            }
        }).start();
        requestLayout();
    }

    @Override
    public boolean hasOverlappingRendering() {
        return false;
    }

    @Override
    protected void onAttachedToWindow() {
        super.onAttachedToWindow();
        ellipsizeSpanAnimator.onAttachedToWindow();
        if (SharedConfig.noStatusBar && actionModeVisible) {
            if (ColorUtils.calculateLuminance(actionModeColor) < 0.7f) {
                AndroidUtilities.setLightStatusBar(((Activity) getContext()).getWindow(), false);
            } else {
                AndroidUtilities.setLightStatusBar(((Activity) getContext()).getWindow(), true);
            }
        }
    }

    @Override
    protected void onDetachedFromWindow() {
        super.onDetachedFromWindow();
        ellipsizeSpanAnimator.onDetachedFromWindow();
        if (SharedConfig.noStatusBar && actionModeVisible) {
            if (actionBarColor == 0) {
                NotificationCenter.getGlobalInstance().postNotificationName(NotificationCenter.needCheckSystemBarColors);
            } else {
                if (ColorUtils.calculateLuminance(actionBarColor) < 0.7f) {
                    AndroidUtilities.setLightStatusBar(((Activity) getContext()).getWindow(), false);
                } else {
                    AndroidUtilities.setLightStatusBar(((Activity) getContext()).getWindow(), true);
                }
            }
        }
    }

    public ActionBarMenu getActionMode() {
        return actionMode;
    }

    public void setOverlayTitleAnimation(boolean ovelayTitleAnimation) {
        this.overlayTitleAnimation = ovelayTitleAnimation;
    }

    public void beginDelayedTransition() {
        if (Build.VERSION.SDK_INT >= Build.VERSION_CODES.KITKAT) {
            TransitionSet transitionSet = new TransitionSet();
            transitionSet.setOrdering(TransitionSet.ORDERING_TOGETHER);
            transitionSet.addTransition(new Fade());
            transitionSet.addTransition(new ChangeBounds() {


                public void captureStartValues(TransitionValues transitionValues) {
                    super.captureStartValues(transitionValues);
                    if (transitionValues.view instanceof SimpleTextView) {
                        float textSize = ((SimpleTextView) transitionValues.view).getTextPaint().getTextSize();
                        transitionValues.values.put("text_size", textSize);
                    }
                }

                public void captureEndValues(TransitionValues transitionValues) {
                    super.captureEndValues(transitionValues);
                    if (transitionValues.view instanceof SimpleTextView) {
                        float textSize = ((SimpleTextView) transitionValues.view).getTextPaint().getTextSize();
                        transitionValues.values.put("text_size", textSize);
                    }
                }

                @Override
                public Animator createAnimator(ViewGroup sceneRoot, TransitionValues startValues, TransitionValues endValues) {
                    if (startValues != null && startValues.view instanceof SimpleTextView) {
                        AnimatorSet animatorSet = new AnimatorSet();
                        if (startValues != null && endValues != null) {
                            Animator animator = super.createAnimator(sceneRoot, startValues, endValues);
                            float s = (float) startValues.values.get("text_size") / (float) endValues.values.get("text_size");
                            startValues.view.setScaleX(s);
                            startValues.view.setScaleY(s);
                            if (animator != null) {
                                animatorSet.playTogether(animator);
                            }
                        }
                        animatorSet.playTogether(ObjectAnimator.ofFloat(startValues.view, SCALE_X, 1f));
                        animatorSet.playTogether(ObjectAnimator.ofFloat(startValues.view, SCALE_Y, 1f));
                        animatorSet.addListener(new AnimatorListenerAdapter() {

                            @Override
                            public void onAnimationStart(Animator animation) {
                                super.onAnimationStart(animation);
                                startValues.view.setLayerType(LAYER_TYPE_HARDWARE, null);
                            }

                            @Override
                            public void onAnimationEnd(Animator animation) {
                                super.onAnimationEnd(animation);
                                startValues.view.setLayerType(LAYER_TYPE_NONE, null);
                            }
                        });
                        return animatorSet;
                    } else {
                        return super.createAnimator(sceneRoot, startValues, endValues);
                    }
                }
            });
            centerScale = false;
            transitionSet.setDuration(220);
            transitionSet.setInterpolator(CubicBezierInterpolator.DEFAULT);
            TransitionManager.beginDelayedTransition(this, transitionSet);
        }
    }

    private int getThemedColor(String key) {
        Integer color = resourcesProvider != null ? resourcesProvider.getColor(key) : null;
        if (color == null) {
            color = parentFragment != null ? parentFragment.getThemedColor(key) : null;
        }
        return color != null ? color : Theme.getColor(key);
    }

    public void setDrawBlurBackground(SizeNotifierFrameLayout contentView) {
        blurredBackground = true;
        this.contentView = contentView;
        contentView.blurBehindViews.add(this);
        setBackground(null);
    }

    @Override
    protected void dispatchDraw(Canvas canvas) {
        if (blurredBackground && actionBarColor != Color.TRANSPARENT) {
            rectTmp.set(0, 0, getMeasuredWidth(), getMeasuredHeight());
            blurScrimPaint.setColor(actionBarColor);
            contentView.drawBlurRect(canvas, getY(), rectTmp, blurScrimPaint, true);
        }
        super.dispatchDraw(canvas);
    }

    public void setForceSkipTouches(boolean forceSkipTouches) {
        this.forceSkipTouches = forceSkipTouches;
    }

    // NekoX Changes

    private StaticLayout countLayout;

    private class UnreadImageView extends ImageView {
        public UnreadImageView(Context context) {
            super(context);
        }

        private int unreadCount = 0;
        private RectF rect = new RectF();

        @Override
        public void onDraw(Canvas canvas) {
            super.onDraw(canvas);
            if (countLayout == null || unreadCount == 0)
                return;

            Paint paint = Theme.dialogs_countPaint;
            String unreadCountString = unreadCount > 99 ? "99+" : Integer.toString(unreadCount);
            int countWidth = Math.max(AndroidUtilities.dp(12), (int) Math.ceil(Theme.dialogs_countTextPaint.measureText(unreadCountString)));
            int countLeft = getMeasuredWidth() - countWidth - AndroidUtilities.dp(20);
            int countTop = 0;

            int x = countLeft - AndroidUtilities.dp(5.5f);
            rect.set(x, countTop, x + countWidth + AndroidUtilities.dp(11), countTop + AndroidUtilities.dp(23));
            canvas.drawRoundRect(rect, 11.5f * AndroidUtilities.density, 11.5f * AndroidUtilities.density, paint);
            canvas.save();
            canvas.translate(countLeft, countTop + AndroidUtilities.dp(4));
            countLayout.draw(canvas);
            canvas.restore();
        }

        public void setUnread(int count) {
            if (count != unreadCount) {
                unreadCount = count;
                String countString = count > 99 ? "99+" : Integer.toString(count);
                int countWidth = count == 0 ? 0 : Math.max(AndroidUtilities.dp(12), (int) Math.ceil(Theme.dialogs_countTextPaint.measureText(countString)));
                countLayout = new StaticLayout(countString, Theme.dialogs_countTextPaint, countWidth, Layout.Alignment.ALIGN_CENTER, 1.0f, 0.0f, false);
                invalidate();
            }
        }
    }

    public void unreadBadgeSetCount(int count) {
        if (backButtonImageView != null && NekoConfig.unreadBadgeOnBackButton.Bool()) {
            backButtonImageView.setUnread(count);
        }
    }
}<|MERGE_RESOLUTION|>--- conflicted
+++ resolved
@@ -74,12 +74,8 @@
         }
     }
 
-<<<<<<< HEAD
+    private INavigationLayout.BackButtonState backButtonState;
     private UnreadImageView backButtonImageView;
-=======
-    private INavigationLayout.BackButtonState backButtonState;
-    private ImageView backButtonImageView;
->>>>>>> 0e17caa7
     private Drawable backButtonDrawable;
     private SimpleTextView[] titleTextView = new SimpleTextView[2];
     private SimpleTextView subtitleTextView;
