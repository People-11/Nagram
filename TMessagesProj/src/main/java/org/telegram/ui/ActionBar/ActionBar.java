--- conflicted
+++ resolved
@@ -1356,11 +1356,7 @@
             setTitle(title);
             return;
         }
-<<<<<<< HEAD
-        boolean crossfade = overlayTitleAnimation && !TextUtils.isEmpty(subtitleTextView.getText());
-=======
-        boolean crossfade =  overlayTitleAnimation && !TextUtils.isEmpty(subtitle);
->>>>>>> 24c6968b
+        boolean crossfade = overlayTitleAnimation && !TextUtils.isEmpty(subtitle);
         if (crossfade) {
             if (subtitleTextView.getVisibility() != View.VISIBLE) {
                 subtitleTextView.setVisibility(View.VISIBLE);
