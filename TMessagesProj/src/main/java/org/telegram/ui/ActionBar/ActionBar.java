--- conflicted
+++ resolved
@@ -24,11 +24,8 @@
 import android.graphics.PorterDuff;
 import android.graphics.PorterDuffColorFilter;
 import android.graphics.Rect;
-<<<<<<< HEAD
 import android.graphics.RectF;
-=======
 import android.graphics.drawable.BitmapDrawable;
->>>>>>> 5dd64919
 import android.graphics.drawable.Drawable;
 import android.os.Build;
 import android.text.Layout;
@@ -157,11 +154,6 @@
     private View.OnTouchListener interceptTouchEventListener;
     private final Theme.ResourcesProvider resourcesProvider;
 
-<<<<<<< HEAD
-    private PorterDuff.Mode colorFilterMode = PorterDuff.Mode.SRC_IN;
-
-=======
->>>>>>> 5dd64919
     SizeNotifierFrameLayout contentView;
     boolean blurredBackground;
     public Paint blurScrimPaint = new Paint();
