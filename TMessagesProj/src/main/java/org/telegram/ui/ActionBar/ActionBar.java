/*
 * This is the source code of Telegram for Android v. 5.x.x.
 * It is licensed under GNU GPL v. 2 or later.
 * You should have received a copy of the license in this archive (see LICENSE).
 *
 * Copyright Nikolai Kudashov, 2013-2018.
 */

package org.telegram.ui.ActionBar;

import static org.telegram.messenger.AndroidUtilities.dp;

import android.animation.Animator;
import android.animation.AnimatorListenerAdapter;
import android.animation.AnimatorSet;
import android.animation.ObjectAnimator;
import android.animation.ValueAnimator;
import android.app.Activity;
import android.content.Context;
import android.content.res.Configuration;
import android.graphics.Canvas;
import android.graphics.Color;
import android.graphics.ColorFilter;
import android.graphics.Paint;
import android.graphics.PorterDuff;
import android.graphics.PorterDuffColorFilter;
import android.graphics.Rect;
import android.graphics.RectF;
import android.graphics.drawable.BitmapDrawable;
import android.graphics.drawable.Drawable;
import android.os.Build;
import android.text.Layout;
import android.text.SpannableString;
import android.text.StaticLayout;
import android.text.TextPaint;
import android.text.TextUtils;
import android.transition.ChangeBounds;
import android.transition.Fade;
import android.transition.TransitionManager;
import android.transition.TransitionSet;
import android.transition.TransitionValues;
import android.view.Gravity;
import android.view.MotionEvent;
import android.view.View;
import android.view.ViewGroup;
import android.view.ViewPropertyAnimator;
import android.view.animation.Interpolator;
import android.widget.FrameLayout;
import android.widget.ImageView;

import androidx.appcompat.widget.AppCompatImageView;
import androidx.core.graphics.ColorUtils;

import org.telegram.messenger.AndroidUtilities;
import org.telegram.messenger.LocaleController;
import org.telegram.messenger.NotificationCenter;
import org.telegram.messenger.R;
import org.telegram.messenger.SharedConfig;
import org.telegram.ui.Adapters.FiltersView;
import org.telegram.ui.Components.AnimatedEmojiDrawable;
import org.telegram.ui.Components.BackupImageView;
import org.telegram.ui.Components.CubicBezierInterpolator;
import org.telegram.ui.Components.EllipsizeSpanAnimator;
import org.telegram.ui.Components.FireworksEffect;
import org.telegram.ui.Components.LayoutHelper;
import org.telegram.ui.Components.SizeNotifierFrameLayout;
import org.telegram.ui.Components.SnowflakesEffect;

import java.util.ArrayList;

import tw.nekomimi.nekogram.NekoConfig;
import xyz.nextalone.nagram.NaConfig;

public class ActionBar extends FrameLayout {

    public static class ActionBarMenuOnItemClick {
        public void onItemClick(int id) {

        }

        public boolean canOpenMenu() {
            return true;
        }
    }

    private INavigationLayout.BackButtonState backButtonState = INavigationLayout.BackButtonState.BACK;
    public UnreadImageView backButtonImageView;
    private BackupImageView avatarSearchImageView;
    private Drawable backButtonDrawable;
    private final SimpleTextView[] titleTextView = new SimpleTextView[2];
    private SimpleTextView subtitleTextView;
    private SimpleTextView additionalSubtitleTextView;
    private View actionModeTop;
    private int actionModeColor;
    private int actionBarColor;
    private boolean isMenuOffsetSuppressed;
    public ActionBarMenu menu;
    private ActionBarMenu actionMode;
    private String actionModeTag;
    private boolean ignoreLayoutRequest;
    protected boolean occupyStatusBar = Build.VERSION.SDK_INT >= 21;
    protected boolean actionModeVisible;
    private boolean addToContainer = true;
    private boolean clipContent;
    private boolean interceptTouches = true;
    private boolean forceSkipTouches;
    private int extraHeight;
    private AnimatorSet actionModeAnimation;
    private View actionModeExtraView;
    private View actionModeTranslationView;
    private View actionModeShowingView;
    private View[] actionModeHidingViews;

    private boolean supportsHolidayImage;
    private SnowflakesEffect snowflakesEffect;
    private FireworksEffect fireworksEffect;
    private Paint.FontMetricsInt fontMetricsInt;
    private boolean manualStart;
    private Rect rect;

    private int titleRightMargin;

    private boolean allowOverlayTitle;
    private CharSequence lastTitle;
    private Drawable lastRightDrawable;
    private OnClickListener rightDrawableOnClickListener;
    private CharSequence lastOverlayTitle;
    private Object[] overlayTitleToSet = new Object[3];
    private Runnable lastRunnable;
    private boolean titleOverlayShown;
    private Runnable titleActionRunnable;
    private boolean castShadows = true;

    protected boolean isSearchFieldVisible;
    public float searchFieldVisibleAlpha;
    protected int itemsBackgroundColor;
    protected int itemsActionModeBackgroundColor;
    protected int itemsColor;
    protected int itemsActionModeColor;
    private boolean isBackOverlayVisible;
    protected BaseFragment parentFragment;
    public ActionBarMenuOnItemClick actionBarMenuOnItemClick;
    private int titleColorToSet = 0;
    private boolean overlayTitleAnimation;
    private boolean titleAnimationRunning;
    private boolean fromBottom;
    private boolean centerScale;
    private CharSequence subtitle;
    private boolean drawBackButton;
    private boolean attached;
    private boolean resumed;
    private boolean attachState;
    private FrameLayout titlesContainer;
    private boolean useContainerForTitles;

    private View.OnTouchListener interceptTouchEventListener;
    private final Theme.ResourcesProvider resourcesProvider;

    SizeNotifierFrameLayout contentView;
    boolean blurredBackground;
    public Paint blurScrimPaint = new Paint();
    Rect rectTmp = new Rect();

    EllipsizeSpanAnimator ellipsizeSpanAnimator = new EllipsizeSpanAnimator(this);

    public ActionBar(Context context) {
        this(context, null);
    }

    public ActionBar(Context context, Theme.ResourcesProvider resourcesProvider) {
        super(context);
        this.resourcesProvider = resourcesProvider;
        setOnClickListener(v -> {
            if (isSearchFieldVisible()) {
                return;
            }
            if (titleActionRunnable != null) {
                titleActionRunnable.run();
            }
        });
    }

    public INavigationLayout.BackButtonState getBackButtonState() {
        if (backButtonDrawable instanceof INavigationLayout.IBackButtonDrawable) {
            return ((INavigationLayout.IBackButtonDrawable) backButtonDrawable).getBackButtonState();
        }
        return backButtonState;
    }

    private void createBackButtonImage() {
        if (backButtonImageView != null) {
            return;
        }
        backButtonImageView = new UnreadImageView(getContext());
        backButtonImageView.setScaleType(ImageView.ScaleType.CENTER);
        backButtonImageView.setBackgroundDrawable(Theme.createSelectorDrawable(itemsBackgroundColor));
        backButtonImageView.setPadding(dp(1), 0, 0, 0);
        addView(backButtonImageView, LayoutHelper.createFrame(54, 54, Gravity.LEFT | Gravity.TOP));

        backButtonImageView.setOnClickListener(v -> {
            if (!actionModeVisible && isSearchFieldVisible) {
                closeSearchField();
                return;
            }
            if (actionBarMenuOnItemClick != null) {
                actionBarMenuOnItemClick.onItemClick(-1);
            }
        });
        backButtonImageView.setContentDescription(LocaleController.getString(R.string.AccDescrGoBack));
    }

    public Drawable getBackButtonDrawable() {
        return backButtonDrawable;
    }

    public void setBackButtonDrawable(Drawable drawable) {
        if (backButtonImageView == null) {
            createBackButtonImage();
        }
        backButtonImageView.setVisibility(drawable == null ? GONE : VISIBLE);
        backButtonImageView.setImageDrawable(backButtonDrawable = drawable);
        if (drawable instanceof BackDrawable) {
            BackDrawable backDrawable = (BackDrawable) drawable;
            backDrawable.setRotation(isActionModeShowed() ? 1 : 0, false);
            backDrawable.setRotatedColor(itemsActionModeColor);
            backDrawable.setColor(itemsColor);
        } else if (drawable instanceof MenuDrawable) {
            MenuDrawable menuDrawable = (MenuDrawable) drawable;
            menuDrawable.setBackColor(actionBarColor);
            menuDrawable.setIconColor(itemsColor);
        } else if (drawable instanceof BitmapDrawable) {
            backButtonImageView.setColorFilter(new PorterDuffColorFilter(itemsColor, PorterDuff.Mode.SRC_IN));
        }
    }

    public void setBackButtonContentDescription(CharSequence description) {
        if (backButtonImageView != null) {
            backButtonImageView.setContentDescription(description);
        }
    }

    public void setSupportsHolidayImage(boolean value) {
        supportsHolidayImage = value;
        if (supportsHolidayImage) {
            fontMetricsInt = new Paint.FontMetricsInt();
            rect = new Rect();
        }
        invalidate();
    }

    public BackupImageView getSearchAvatarImageView() {
        return avatarSearchImageView;
    }

    public void setSearchAvatarImageView(BackupImageView backupImageView) {
        if (avatarSearchImageView == backupImageView) {
            return;
        }
        if (avatarSearchImageView != null) {
            removeView(avatarSearchImageView);
        }
        avatarSearchImageView = backupImageView;
        if (avatarSearchImageView != null) {
            addView(avatarSearchImageView);
        }
    }

    @Override
    public boolean onInterceptTouchEvent(MotionEvent ev) {
        if (supportsHolidayImage && !titleOverlayShown && !LocaleController.isRTL && ev.getAction() == MotionEvent.ACTION_DOWN) {
            Drawable drawable = Theme.getCurrentHolidayDrawable();
            if (drawable != null && drawable.getBounds().contains((int) ev.getX(), (int) ev.getY())) {
                manualStart = true;
                if (snowflakesEffect == null) {
                    fireworksEffect = null;
                    snowflakesEffect = new SnowflakesEffect(0);
                    titleTextView[0].invalidate();
                    invalidate();
                } else {
                    snowflakesEffect = null;
                    fireworksEffect = new FireworksEffect();
                    titleTextView[0].invalidate();
                    invalidate();
                }
            }
        }
        return interceptTouchEventListener != null && interceptTouchEventListener.onTouch(this, ev) || super.onInterceptTouchEvent(ev);
    }

    protected boolean shouldClipChild(View child) {
        return clipContent && (child == titleTextView[0] || child == titleTextView[1] || child == subtitleTextView || child == menu || child == backButtonImageView || child == additionalSubtitleTextView || child == titlesContainer);
    }

    @Override
    protected boolean drawChild(Canvas canvas, View child, long drawingTime) {
        if (parentFragment != null && parentFragment.getParentLayout() != null && parentFragment.getParentLayout().isActionBarInCrossfade()) {
            return false;
        }
        if (drawBackButton && child == backButtonImageView) {
            return true;
        }

        boolean clip = shouldClipChild(child);
        if (clip) {
            canvas.save();
            canvas.clipRect(0, -getTranslationY() + (occupyStatusBar ? AndroidUtilities.statusBarHeight : 0), getMeasuredWidth(), getMeasuredHeight());
        }
        boolean result = super.drawChild(canvas, child, drawingTime);
        if (supportsHolidayImage && !titleOverlayShown && !LocaleController.isRTL && (child == titleTextView[0] || child == titleTextView[1] || child == titlesContainer && useContainerForTitles)) {
            Drawable drawable = Theme.getCurrentHolidayDrawable();
            if (drawable != null) {
                SimpleTextView titleView = child == titlesContainer ? titleTextView[0] : (SimpleTextView) child;
                if (titleView != null && titleView.getVisibility() == View.VISIBLE && titleView.getText() instanceof String) {
                    TextPaint textPaint = titleView.getTextPaint();
                    textPaint.getFontMetricsInt(fontMetricsInt);
                    if (Build.VERSION.SDK_INT >= Build.VERSION_CODES.Q) {
                        textPaint.getTextBounds(titleView.getText(), 0, 1, rect);
                    } else {
                        textPaint.getTextBounds(titleView.getText().toString(), 0, 1, rect);
                    }
                    int x = titleView.getTextStartX() + Theme.getCurrentHolidayDrawableXOffset() + (rect.width() - (drawable.getIntrinsicWidth() + Theme.getCurrentHolidayDrawableXOffset())) / 2;
                    int y = titleView.getTextStartY() + Theme.getCurrentHolidayDrawableYOffset() + (int) Math.ceil((titleView.getTextHeight() - rect.height()) / 2.0f) + (int) (dp(8) * (1f - titlesContainer.getScaleY()));
                    drawable.setBounds(x, y - drawable.getIntrinsicHeight(), x + drawable.getIntrinsicWidth(), y);
                    drawable.setAlpha((int) (255 * titlesContainer.getAlpha() * titleView.getAlpha()));
                    drawable.setColorFilter(textPaint.getColor(), PorterDuff.Mode.MULTIPLY);
                    drawable.draw(canvas);
                    if (overlayTitleAnimationInProgress) {
                        child.invalidate();
                        invalidate();
                    }
                }
            }
            if (NekoConfig.actionBarDecoration.Int() == 3) {
                if (snowflakesEffect != null) {
                    snowflakesEffect = null;
                }
                if (fireworksEffect != null) {
                    fireworksEffect = null;
                }
            } else if (NekoConfig.actionBarDecoration.Int() == 2) {
                if (fireworksEffect == null) {
                    fireworksEffect = new FireworksEffect();
                }
            } else if (NekoConfig.actionBarDecoration.Int() == 1 || Theme.canStartHolidayAnimation()) {
                if (snowflakesEffect == null) {
                    snowflakesEffect = new SnowflakesEffect(0);
                }
            } else if (!manualStart) {
                if (snowflakesEffect != null) {
                    snowflakesEffect = null;
                }
                if (fireworksEffect != null) {
                    fireworksEffect = null;
                }
            }
            if (snowflakesEffect != null) {
                snowflakesEffect.onDraw(this, canvas);
            } else if (fireworksEffect != null) {
                fireworksEffect.onDraw(this, canvas);
            }
        }
        if (clip) {
            canvas.restore();
        }
        return result;
    }

    @Override
    public void setTranslationY(float translationY) {
        super.setTranslationY(translationY);
        if (clipContent) {
            invalidate();
        }
    }

    public void setBackButtonImage(int resource) {
        if (backButtonImageView == null) {
            createBackButtonImage();
        }
        backButtonImageView.setVisibility(resource == 0 ? GONE : VISIBLE);
        backButtonImageView.setImageResource(resource);
        backButtonImageView.setColorFilter(new PorterDuffColorFilter(itemsColor, PorterDuff.Mode.SRC_IN));
    }

    private void createSubtitleTextView() {
        if (subtitleTextView != null) {
            return;
        }
        subtitleTextView = new SimpleTextView(getContext());
        subtitleTextView.setGravity(NaConfig.INSTANCE.getCenterActionBarTitle().Bool() ? Gravity.CENTER : Gravity.LEFT);
        subtitleTextView.setVisibility(GONE);
        subtitleTextView.setTextColor(getThemedColor(Theme.key_actionBarDefaultSubtitle));
        addView(subtitleTextView, 0, LayoutHelper.createFrame(LayoutHelper.WRAP_CONTENT, LayoutHelper.WRAP_CONTENT, Gravity.LEFT | Gravity.TOP));
    }

    public void createAdditionalSubtitleTextView() {
        if (additionalSubtitleTextView != null) {
            return;
        }
        additionalSubtitleTextView = new SimpleTextView(getContext());
        additionalSubtitleTextView.setGravity(NaConfig.INSTANCE.getCenterActionBarTitle().Bool() ? Gravity.CENTER : Gravity.LEFT);
        additionalSubtitleTextView.setVisibility(GONE);
        additionalSubtitleTextView.setTextColor(getThemedColor(Theme.key_actionBarDefaultSubtitle));
        addView(additionalSubtitleTextView, 0, LayoutHelper.createFrame(LayoutHelper.WRAP_CONTENT, LayoutHelper.WRAP_CONTENT, Gravity.LEFT | Gravity.TOP));
    }

    public SimpleTextView getAdditionalSubtitleTextView() {
        return additionalSubtitleTextView;
    }

    public void setAddToContainer(boolean value) {
        addToContainer = value;
    }

    public boolean shouldAddToContainer() {
        return addToContainer;
    }

    public void setClipContent(boolean value) {
        clipContent = value;
    }

    public void setSubtitle(CharSequence value) {
        if (value != null && subtitleTextView == null) {
            createSubtitleTextView();
        }
        if (subtitleTextView != null) {
            boolean isEmpty = TextUtils.isEmpty(value);
            subtitleTextView.setVisibility(!isEmpty && !isSearchFieldVisible ? VISIBLE : GONE);
            subtitleTextView.setAlpha(1f);
            if (!isEmpty) {
                subtitleTextView.setText(value);
            }
            subtitle = value;
        }
    }

    private void createTitleTextView(int i) {
        if (titleTextView[i] != null) {
            return;
        }
        titleTextView[i] = new SimpleTextView(getContext());
        titleTextView[i].setGravity((NaConfig.INSTANCE.getCenterActionBarTitle().Bool() ? Gravity.CENTER : Gravity.LEFT) | Gravity.CENTER_VERTICAL);
        if (titleColorToSet != 0) {
            titleTextView[i].setTextColor(titleColorToSet);
        } else {
            titleTextView[i].setTextColor(getThemedColor(Theme.key_actionBarDefaultTitle));
        }
        titleTextView[i].setEmojiColor(titleTextView[i].getTextColor());
        titleTextView[i].setTypeface(AndroidUtilities.bold());
        titleTextView[i].setDrawablePadding(dp(4));
        titleTextView[i].setPadding(0, dp(8), 0, dp(8));
        titleTextView[i].setRightDrawableTopPadding(-dp(1));
        if (useContainerForTitles) {
            titlesContainer.addView(titleTextView[i], 0, LayoutHelper.createFrame(LayoutHelper.WRAP_CONTENT, LayoutHelper.WRAP_CONTENT, Gravity.LEFT | Gravity.TOP));
        } else {
            addView(titleTextView[i], 0, LayoutHelper.createFrame(LayoutHelper.WRAP_CONTENT, LayoutHelper.WRAP_CONTENT, Gravity.LEFT | Gravity.TOP));
        }
    }

    public void setTitleRightMargin(int value) {
        titleRightMargin = value;
    }

    public void setTitle(CharSequence value) {
        setTitle(value, null);
    }

    public void setTitle(CharSequence value, Drawable rightDrawable) {
        if (value != null && titleTextView[0] == null) {
            createTitleTextView(0);
        }
        if (titleTextView[0] != null) {
            titleTextView[0].setVisibility(value != null && !isSearchFieldVisible ? VISIBLE : INVISIBLE);
            titleTextView[0].setText(lastTitle = value);
            if (attached && lastRightDrawable instanceof AnimatedEmojiDrawable.SwapAnimatedEmojiDrawable) {
                ((AnimatedEmojiDrawable.SwapAnimatedEmojiDrawable) lastRightDrawable).setParentView(null);
            }
            titleTextView[0].setRightDrawable(lastRightDrawable = rightDrawable);
            if (attached && lastRightDrawable instanceof AnimatedEmojiDrawable.SwapAnimatedEmojiDrawable) {
                ((AnimatedEmojiDrawable.SwapAnimatedEmojiDrawable) lastRightDrawable).setParentView(titleTextView[0]);
            }
            titleTextView[0].setRightDrawableOnClick(rightDrawableOnClickListener);
        }
        fromBottom = false;
    }

    public void setRightDrawableOnClick(OnClickListener onClickListener) {
        rightDrawableOnClickListener = onClickListener;
        if (titleTextView[0] != null) {
            titleTextView[0].setRightDrawableOnClick(rightDrawableOnClickListener);
        }
        if (titleTextView[1] != null) {
            titleTextView[1].setRightDrawableOnClick(rightDrawableOnClickListener);
        }
    }

    public void setTitleColor(int color) {
        if (titleTextView[0] == null) {
            createTitleTextView(0);
        }
        titleColorToSet = color;
        titleTextView[0].setTextColor(color);
        titleTextView[0].setEmojiColor(color);
        if (titleTextView[1] != null) {
            titleTextView[1].setTextColor(color);
            titleTextView[1].setEmojiColor(color);
        }
    }

    public void setSubtitleColor(int color) {
        if (subtitleTextView == null) {
            createSubtitleTextView();
        }
        subtitleTextView.setTextColor(color);
    }

    public void setTitleScrollNonFitText(boolean b) {
        titleTextView[0].setScrollNonFitText(b);
    }

    public void setPopupItemsColor(int color, boolean icon, boolean forActionMode) {
        if (forActionMode && actionMode != null) {
            actionMode.setPopupItemsColor(color, icon);
        } else if (!forActionMode && menu != null) {
            menu.setPopupItemsColor(color, icon);
        }
    }

    public void setPopupItemsSelectorColor(int color, boolean forActionMode) {
        if (forActionMode && actionMode != null) {
            actionMode.setPopupItemsSelectorColor(color);
        } else if (!forActionMode && menu != null) {
            menu.setPopupItemsSelectorColor(color);
        }
    }

    public void setPopupBackgroundColor(int color, boolean forActionMode) {
        if (forActionMode && actionMode != null) {
            actionMode.redrawPopup(color);
        } else if (!forActionMode && menu != null) {
            menu.redrawPopup(color);
        }
    }

    public SimpleTextView getSubtitleTextView() {
        return subtitleTextView;
    }

    public SimpleTextView getTitleTextView() {
        return titleTextView[0];
    }

    public Paint.FontMetricsInt getTitleFontMetricsInt() {
        if (titleTextView[0] == null) {
            TextPaint paint = new TextPaint(Paint.ANTI_ALIAS_FLAG);
            paint.setTextSize(dp(!AndroidUtilities.isTablet() && getResources().getConfiguration().orientation == Configuration.ORIENTATION_LANDSCAPE ? 18 : 20));
            return paint.getFontMetricsInt();
        }
        return titleTextView[0].getPaint().getFontMetricsInt();
    }

    public SimpleTextView getTitleTextView2() {
        return titleTextView[1];
    }

    public String getTitle() {
        if (titleTextView[0] == null) {
            return null;
        }
        return titleTextView[0].getText().toString();
    }

    public String getSubtitle() {
        if (subtitleTextView == null || subtitle == null) {
            return null;
        }
        return subtitle.toString();
    }

    public ActionBarMenu createMenu() {
        if (menu != null) {
            return menu;
        }
        menu = new ActionBarMenu(getContext(), this);
        addView(menu, 0, LayoutHelper.createFrame(LayoutHelper.WRAP_CONTENT, LayoutHelper.MATCH_PARENT, Gravity.RIGHT));
        return menu;
    }

    public void setActionBarMenuOnItemClick(ActionBarMenuOnItemClick listener) {
        actionBarMenuOnItemClick = listener;
    }

    public ActionBarMenuOnItemClick getActionBarMenuOnItemClick() {
        return actionBarMenuOnItemClick;
    }

    public ImageView getBackButton() {
        return backButtonImageView;
    }

    public ActionBarMenu createActionMode() {
        return createActionMode(true, null);
    }

    public boolean actionModeIsExist(String tag) {
        if (actionMode != null && ((actionModeTag == null && tag == null) || (actionModeTag != null && actionModeTag.equals(tag)))) {
            return true;
        }
        return false;
    }

    public ActionBarMenu createActionMode(boolean needTop, String tag) {
        if (actionModeIsExist(tag)) {
            return actionMode;
        }
        if (actionMode != null) {
            removeView(actionMode);
            actionMode = null;
        }
        actionModeTag = tag;
        actionMode = new ActionBarMenu(getContext(), this) {
            @Override
            public void setBackgroundColor(int color) {
                actionModeColor = color;
                if (!blurredBackground) {
                    super.setBackgroundColor(actionModeColor);
                }
            }

            @Override
            protected void dispatchDraw(Canvas canvas) {
                if (blurredBackground && drawBlur) {
                    rectTmp.set(0, 0, getMeasuredWidth(), getMeasuredHeight());
                    blurScrimPaint.setColor(actionModeColor);
                    contentView.drawBlurRect(canvas, 0, rectTmp, blurScrimPaint, true);
                }
                super.dispatchDraw(canvas);
            }

            @Override
            protected void onAttachedToWindow() {
                super.onAttachedToWindow();
                if (contentView != null) {
                    contentView.blurBehindViews.add(this);
                }
            }

            @Override
            protected void onDetachedFromWindow() {
                super.onDetachedFromWindow();
                if (contentView != null) {
                    contentView.blurBehindViews.remove(this);
                }
            }
        };
        actionMode.isActionMode = true;
        actionMode.setClickable(true);
        actionMode.setBackgroundColor(getThemedColor(Theme.key_actionBarActionModeDefault));
        addView(actionMode, indexOfChild(backButtonImageView));
        actionMode.setPadding(0, occupyStatusBar ? AndroidUtilities.statusBarHeight : 0, 0, 0);
        FrameLayout.LayoutParams layoutParams = (FrameLayout.LayoutParams) actionMode.getLayoutParams();
        layoutParams.height = LayoutHelper.MATCH_PARENT;
        layoutParams.width = LayoutHelper.MATCH_PARENT;
        layoutParams.bottomMargin = extraHeight;
        layoutParams.gravity = Gravity.RIGHT;
        actionMode.setLayoutParams(layoutParams);
        actionMode.setVisibility(INVISIBLE);

//        if (occupyStatusBar && needTop && actionModeTop == null && !blurredBackground) {
//            actionModeTop = new View(getContext());
//            actionModeTop.setBackgroundColor(getThemedColor(Theme.key_actionBarActionModeDefaultTop));
//            addView(actionModeTop);
//            layoutParams = (FrameLayout.LayoutParams) actionModeTop.getLayoutParams();
//            layoutParams.height = AndroidUtilities.statusBarHeight;
//            layoutParams.width = LayoutHelper.MATCH_PARENT;
//            layoutParams.gravity = Gravity.TOP | Gravity.LEFT;
//            actionModeTop.setLayoutParams(layoutParams);
//            actionModeTop.setVisibility(INVISIBLE);
//        }

        return actionMode;
    }

    public void onDrawCrossfadeContent(Canvas canvas, boolean front, boolean hideBackDrawable, float progress) {
        for (int i = 0; i < getChildCount(); i++) {
            View ch = getChildAt(i);
            if ((!hideBackDrawable || ch != backButtonImageView) && ch.getVisibility() == View.VISIBLE && ch instanceof ActionBarMenu) {
                canvas.save();
                canvas.translate(ch.getX(), ch.getY());
                ch.draw(canvas);
                canvas.restore();
            }
        }

        canvas.save();
        canvas.translate(front ? getWidth() * progress * 0.5f : -getWidth() * 0.4f * (1f - progress), 0);
        for (int i = 0; i < getChildCount(); i++) {
            View ch = getChildAt(i);
            if ((!hideBackDrawable || ch != backButtonImageView) && ch.getVisibility() == View.VISIBLE && !(ch instanceof ActionBarMenu)) {
                canvas.save();
                canvas.translate(ch.getX(), ch.getY());
                ch.draw(canvas);
                canvas.restore();
            }
        }
        canvas.restore();
    }

    public void showActionMode() {
        showActionMode(true, null, null, null, null, null, 0);
    }

    public void showActionMode(boolean animated) {
        showActionMode(animated, null, null, null, null, null, 0);
    }

    public void showActionMode(boolean animated, View extraView, View showingView, View[] hidingViews,
                               boolean[] hideView, View translationView, int translation) {
        if (actionMode == null || actionModeVisible) {
            return;
        }
        actionModeVisible = true;
        if (animated) {
            ArrayList<Animator> animators = new ArrayList<>();
            animators.add(ObjectAnimator.ofFloat(actionMode, View.ALPHA, 0.0f, 1.0f));
            if (hidingViews != null) {
                for (int a = 0; a < hidingViews.length; a++) {
                    if (hidingViews[a] != null) {
                        animators.add(ObjectAnimator.ofFloat(hidingViews[a], View.ALPHA, 1.0f, 0.0f));
                    }
                }
            }
            if (showingView != null) {
                animators.add(ObjectAnimator.ofFloat(showingView, View.ALPHA, 0.0f, 1.0f));
            }
            if (translationView != null) {
                animators.add(ObjectAnimator.ofFloat(translationView, View.TRANSLATION_Y, translation));
                actionModeTranslationView = translationView;
            }
            actionModeExtraView = extraView;
            actionModeShowingView = showingView;
            actionModeHidingViews = hidingViews;
            if (occupyStatusBar && actionModeTop != null && !SharedConfig.noStatusBar) {
                animators.add(ObjectAnimator.ofFloat(actionModeTop, View.ALPHA, 0.0f, 1.0f));
            }
            if (actionModeExtraView != null) {
                animators.add(ObjectAnimator.ofFloat(actionModeExtraView, View.TRANSLATION_Y, 0));
            }
            if (SharedConfig.noStatusBar) {
                if (ColorUtils.calculateLuminance(actionModeColor) < 0.7f) {
                    AndroidUtilities.setLightStatusBar(((Activity) getContext()).getWindow(), false);
                } else {
                    AndroidUtilities.setLightStatusBar(((Activity) getContext()).getWindow(), true);
                }
            }
            if (actionModeAnimation != null) {
                actionModeAnimation.cancel();
            }
            actionModeAnimation = new AnimatorSet();
            actionModeAnimation.playTogether(animators);
            if (backgroundUpdateListener != null) {
                ValueAnimator alphaUpdate = ValueAnimator.ofFloat(0, 1);
                alphaUpdate.addUpdateListener(anm -> {
                    if (backgroundUpdateListener != null) {
                        backgroundUpdateListener.run();
                    }
                });
                actionModeAnimation.playTogether(alphaUpdate);
            }
            actionModeAnimation.setDuration(200);
            actionModeAnimation.addListener(new AnimatorListenerAdapter() {
                @Override
                public void onAnimationStart(Animator animation) {
                    actionMode.setVisibility(VISIBLE);
                    if (occupyStatusBar && actionModeTop != null && !SharedConfig.noStatusBar) {
                        actionModeTop.setVisibility(VISIBLE);
                    }
                }

                @Override
                public void onAnimationEnd(Animator animation) {
                    if (actionModeAnimation != null && actionModeAnimation.equals(animation)) {
                        actionModeAnimation = null;
                        if (titleTextView[0] != null) {
                            titleTextView[0].setVisibility(INVISIBLE);
                        }
                        if (subtitleTextView != null && !TextUtils.isEmpty(subtitle)) {
                            subtitleTextView.setVisibility(INVISIBLE);
                        }
                        if (menu != null) {
                            menu.setVisibility(INVISIBLE);
                        }
                        if (actionModeHidingViews != null) {
                            for (int a = 0; a < actionModeHidingViews.length; a++) {
                                if (actionModeHidingViews[a] != null) {
                                    if (hideView == null || a >= hideView.length || hideView[a]) {
                                        actionModeHidingViews[a].setVisibility(INVISIBLE);
                                    }
                                }
                            }
                        }
                    }
                }

                @Override
                public void onAnimationCancel(Animator animation) {
                    if (actionModeAnimation != null && actionModeAnimation.equals(animation)) {
                        actionModeAnimation = null;
                    }
                }
            });
            actionModeAnimation.start();
            if (backButtonImageView != null) {
                Drawable drawable = backButtonImageView.getDrawable();
                if (drawable instanceof BackDrawable) {
                    ((BackDrawable) drawable).setRotation(1, true);
                }
                backButtonImageView.setBackgroundDrawable(Theme.createSelectorDrawable(itemsActionModeBackgroundColor));
            }
        } else {
            actionMode.setAlpha(1.0f);
            if (hidingViews != null) {
                for (int a = 0; a < hidingViews.length; a++) {
                    if (hidingViews[a] != null) {
                        hidingViews[a].setAlpha(0.0f);
                    }
                }
            }
            if (showingView != null) {
                showingView.setAlpha(1.0f);
            }
            if (translationView != null) {
                translationView.setTranslationY(translation);
                actionModeTranslationView = translationView;
            }
            actionModeExtraView = extraView;
            if (actionModeExtraView != null) {
                actionModeExtraView.setTranslationY(0);
            }
            actionModeShowingView = showingView;
            actionModeHidingViews = hidingViews;
            if (occupyStatusBar && actionModeTop != null && !SharedConfig.noStatusBar) {
                actionModeTop.setAlpha(1.0f);
            }
            if (SharedConfig.noStatusBar) {
                if (ColorUtils.calculateLuminance(actionModeColor) < 0.7f) {
                    AndroidUtilities.setLightStatusBar(((Activity) getContext()).getWindow(), false);
                } else {
                    AndroidUtilities.setLightStatusBar(((Activity) getContext()).getWindow(), true);
                }
            }
            actionMode.setVisibility(VISIBLE);
            if (occupyStatusBar && actionModeTop != null && !SharedConfig.noStatusBar) {
                actionModeTop.setVisibility(VISIBLE);
            }
            if (titleTextView[0] != null) {
                titleTextView[0].setVisibility(INVISIBLE);
            }
            if (subtitleTextView != null && !TextUtils.isEmpty(subtitle)) {
                subtitleTextView.setVisibility(INVISIBLE);
            }
            if (menu != null) {
                menu.setVisibility(INVISIBLE);
            }
            if (actionModeHidingViews != null) {
                for (int a = 0; a < actionModeHidingViews.length; a++) {
                    if (actionModeHidingViews[a] != null) {
                        if (hideView == null || a >= hideView.length || hideView[a]) {
                            actionModeHidingViews[a].setVisibility(INVISIBLE);
                        }
                    }
                }
            }
            if (backButtonImageView != null) {
                Drawable drawable = backButtonImageView.getDrawable();
                if (drawable instanceof BackDrawable) {
                    ((BackDrawable) drawable).setRotation(1, false);
                }
                backButtonImageView.setBackgroundDrawable(Theme.createSelectorDrawable(itemsActionModeBackgroundColor));
            }
        }
    }

    public void hideActionMode() {
        if (actionMode == null || !actionModeVisible) {
            return;
        }
        actionMode.hideAllPopupMenus();
        actionModeVisible = false;
        ArrayList<Animator> animators = new ArrayList<>();
        animators.add(ObjectAnimator.ofFloat(actionMode, View.ALPHA, 0.0f));
        if (actionModeHidingViews != null) {
            for (int a = 0; a < actionModeHidingViews.length; a++) {
                if (actionModeHidingViews[a] != null) {
                    actionModeHidingViews[a].setVisibility(VISIBLE);
                    animators.add(ObjectAnimator.ofFloat(actionModeHidingViews[a], View.ALPHA, 1.0f));
                }
            }
        }
        if (actionModeTranslationView != null) {
            animators.add(ObjectAnimator.ofFloat(actionModeTranslationView, View.TRANSLATION_Y, 0.0f));
            actionModeTranslationView = null;
        }
        if (actionModeShowingView != null) {
            animators.add(ObjectAnimator.ofFloat(actionModeShowingView, View.ALPHA, 0.0f));
        }
        if (occupyStatusBar && actionModeTop != null && !SharedConfig.noStatusBar) {
            animators.add(ObjectAnimator.ofFloat(actionModeTop, View.ALPHA, 0.0f));
        }
        if (actionModeExtraView != null) {
            animators.add(ObjectAnimator.ofFloat(actionModeExtraView, View.TRANSLATION_Y, actionModeExtraView.getMeasuredHeight()));
        }
        if (SharedConfig.noStatusBar) {
            if (actionBarColor == 0) {
                NotificationCenter.getGlobalInstance().postNotificationName(NotificationCenter.needCheckSystemBarColors);
            } else {
                if (ColorUtils.calculateLuminance(actionBarColor) < 0.7f) {
                    AndroidUtilities.setLightStatusBar(((Activity) getContext()).getWindow(), false);
                } else {
                    AndroidUtilities.setLightStatusBar(((Activity) getContext()).getWindow(), true);
                }
            }
        }
        if (actionModeAnimation != null) {
            actionModeAnimation.cancel();
        }
        actionModeAnimation = new AnimatorSet();
        actionModeAnimation.playTogether(animators);
        if (backgroundUpdateListener != null) {
            ValueAnimator alphaUpdate = ValueAnimator.ofFloat(0, 1);
            alphaUpdate.addUpdateListener(anm -> {
                if (backgroundUpdateListener != null) {
                    backgroundUpdateListener.run();
                }
            });
            actionModeAnimation.playTogether(alphaUpdate);
        }
        actionModeAnimation.setDuration(200);
        actionModeAnimation.addListener(new AnimatorListenerAdapter() {
            @Override
            public void onAnimationEnd(Animator animation) {
                if (actionModeAnimation != null && actionModeAnimation.equals(animation)) {
                    actionModeAnimation = null;
                    actionMode.setVisibility(INVISIBLE);
                    if (occupyStatusBar && actionModeTop != null && !SharedConfig.noStatusBar) {
                        actionModeTop.setVisibility(INVISIBLE);
                    }
                    if (actionModeExtraView != null) {
                        actionModeExtraView.setVisibility(INVISIBLE);
                    }
                }
            }

            @Override
            public void onAnimationCancel(Animator animation) {
                if (actionModeAnimation != null && actionModeAnimation.equals(animation)) {
                    actionModeAnimation = null;
                }
            }
        });
        actionModeAnimation.start();
        if (!isSearchFieldVisible) {
            if (titleTextView[0] != null) {
                titleTextView[0].setVisibility(VISIBLE);
            }
            if (subtitleTextView != null && !TextUtils.isEmpty(subtitle)) {
                subtitleTextView.setVisibility(VISIBLE);
            }
        }
        if (menu != null) {
            menu.setVisibility(VISIBLE);
        }
        if (backButtonImageView != null) {
            Drawable drawable = backButtonImageView.getDrawable();
            if (drawable instanceof BackDrawable) {
                ((BackDrawable) drawable).setRotation(0, true);
            }
            backButtonImageView.setBackgroundDrawable(Theme.createSelectorDrawable(itemsBackgroundColor));
        }
    }

    public void showActionModeTop() {
        if (occupyStatusBar && actionModeTop == null) {
            actionModeTop = new View(getContext());
            actionModeTop.setBackgroundColor(getThemedColor(Theme.key_actionBarActionModeDefaultTop));
            addView(actionModeTop);
            FrameLayout.LayoutParams layoutParams = (FrameLayout.LayoutParams) actionModeTop.getLayoutParams();
            layoutParams.height = AndroidUtilities.statusBarHeight;
            layoutParams.width = LayoutHelper.MATCH_PARENT;
            layoutParams.gravity = Gravity.TOP | Gravity.LEFT;
            actionModeTop.setLayoutParams(layoutParams);
        }
    }

    public void setActionModeTopColor(int color) {
        if (actionModeTop != null) {
            actionModeTop.setBackgroundColor(color);
        }
    }

    public void setSearchTextColor(int color, boolean placeholder) {
        if (menu != null) {
            menu.setSearchTextColor(color, placeholder);
        }
    }

    public void setSearchCursorColor(int color) {
        if (menu != null) {
            menu.setSearchCursorColor(color);
        }
    }

    public void setActionModeColor(int color) {
        if (actionMode != null) {
            actionMode.setBackgroundColor(color);
        }
    }

    public void setActionModeOverrideColor(int color) {
        actionModeColor = color;
    }

    @Override
    public void setBackgroundColor(int color) {
        super.setBackgroundColor(actionBarColor = color);
        if (backButtonImageView != null) {
            Drawable drawable = backButtonImageView.getDrawable();
            if (drawable instanceof MenuDrawable) {
                ((MenuDrawable) drawable).setBackColor(color);
            }
        }
    }

    public int getBackgroundColor() {
        return actionBarColor;
    }

    public boolean isActionModeShowed() {
        return actionMode != null && actionModeVisible;
    }

    public boolean isActionModeShowed(String tag) {
        return actionMode != null && actionModeVisible && ((actionModeTag == null && tag == null) || (actionModeTag != null && actionModeTag.equals(tag)));
    }

    Runnable backgroundUpdateListener;
    AnimatorSet searchVisibleAnimator;

    public void listenToBackgroundUpdate(Runnable invalidate) {
        backgroundUpdateListener = invalidate;
    }

    protected boolean onSearchChangedIgnoreTitles() {
        return false;
    }

    public void onSearchFieldVisibilityChanged(boolean visible) {
        isSearchFieldVisible = visible;
        if (searchVisibleAnimator != null) {
            searchVisibleAnimator.cancel();
        }
        searchVisibleAnimator = new AnimatorSet();
        final ArrayList<View> viewsToHide = new ArrayList<>();

        final boolean ignoreTitles = onSearchChangedIgnoreTitles();
        if (!ignoreTitles) {
            if (titleTextView[0] != null) {
                viewsToHide.add(titleTextView[0]);
            }

            if (subtitleTextView != null && !TextUtils.isEmpty(subtitle)) {
                viewsToHide.add(subtitleTextView);
                subtitleTextView.setVisibility(visible ? INVISIBLE : VISIBLE);
            }
        }

        ValueAnimator alphaUpdate = ValueAnimator.ofFloat(searchFieldVisibleAlpha, visible ? 1f : 0f);
        alphaUpdate.addUpdateListener(anm -> {
            searchFieldVisibleAlpha = (float) anm.getAnimatedValue();
            if (backgroundUpdateListener != null) {
                backgroundUpdateListener.run();
            }
        });
        searchVisibleAnimator.playTogether(alphaUpdate);

        for (int i = 0; i < viewsToHide.size(); i++) {
            View view = viewsToHide.get(i);
            if (!visible) {
                view.setVisibility(View.VISIBLE);
                view.setAlpha(0);
                view.setScaleX(0.95f);
                view.setScaleY(0.95f);
            }
            searchVisibleAnimator.playTogether(ObjectAnimator.ofFloat(view, View.ALPHA, visible ? 0f : 1f));
            searchVisibleAnimator.playTogether(ObjectAnimator.ofFloat(view, View.SCALE_Y, visible ? 0.95f : 1f));
            searchVisibleAnimator.playTogether(ObjectAnimator.ofFloat(view, View.SCALE_X, visible ? 0.95f : 1f));
        }
        if (avatarSearchImageView != null) {
            avatarSearchImageView.setVisibility(View.VISIBLE);
            searchVisibleAnimator.playTogether(ObjectAnimator.ofFloat(avatarSearchImageView, View.ALPHA, visible ? 1f : 0f));
        }
        centerScale = true;
        requestLayout();
        searchVisibleAnimator.addListener(new AnimatorListenerAdapter() {
            @Override
            public void onAnimationEnd(Animator animation) {
                for (int i = 0; i < viewsToHide.size(); i++) {
                    View view = viewsToHide.get(i);
                    if (visible) {
                        view.setVisibility(View.INVISIBLE);
                        view.setAlpha(0);
                    } else {
                        view.setAlpha(1f);
                    }
                }

                if (visible && !ignoreTitles) {
                    if (titleTextView[0] != null) {
                        titleTextView[0].setVisibility(View.GONE);
                    }
                    if (titleTextView[1] != null) {
                        titleTextView[1].setVisibility(View.GONE);
                    }
                }

                if (avatarSearchImageView != null) {
                    if (!visible) {
                        avatarSearchImageView.setVisibility(View.GONE);
                    }
                }
            }
        });

        searchVisibleAnimator.setDuration(150).start();

        if (backButtonImageView != null) {
            Drawable drawable = backButtonImageView.getDrawable();
            if (drawable instanceof MenuDrawable) {
                MenuDrawable menuDrawable = (MenuDrawable) drawable;
                menuDrawable.setRotateToBack(true);
                menuDrawable.setRotation(visible ? 1 : 0, true);
            }
        }
    }

    public void setInterceptTouches(boolean value) {
        interceptTouches = value;
    }

    public void setInterceptTouchEventListener(View.OnTouchListener listener) {
        interceptTouchEventListener = listener;
    }

    public void setExtraHeight(int value) {
        extraHeight = value;
        if (actionMode != null) {
            FrameLayout.LayoutParams layoutParams = (FrameLayout.LayoutParams) actionMode.getLayoutParams();
            layoutParams.bottomMargin = extraHeight;
            actionMode.setLayoutParams(layoutParams);
        }
    }

    public void closeSearchField() {
        closeSearchField(true);
    }

    public void closeSearchField(boolean closeKeyboard) {
        if (!isSearchFieldVisible || menu == null) {
            return;
        }
        menu.closeSearchField(closeKeyboard);
    }

    public void openSearchField(String text, boolean animated) {
        if (menu == null || text == null) {
            return;
        }
        menu.openSearchField(!isSearchFieldVisible, !isSearchFieldVisible, text, animated);
    }

    public void openSearchField(boolean animated) {
        if (menu == null) {
            return;
        }
        menu.openSearchField(!isSearchFieldVisible, false, "", animated);
    }

    public void setSearchFilter(FiltersView.MediaFilterData filter) {
        if (menu != null) {
            menu.setFilter(filter);
        }
    }

    public void clearSearchFilters() {
        if (menu != null) {
            menu.clearSearchFilters();
        }
    }

    public void setSearchFieldText(String text) {
        menu.setSearchFieldText(text);
    }

    public void onSearchPressed() {
        menu.onSearchPressed();
    }

    @Override
    public void setEnabled(boolean enabled) {
        super.setEnabled(enabled);
        if (backButtonImageView != null) {
            backButtonImageView.setEnabled(enabled);
        }
        if (menu != null) {
            menu.setEnabled(enabled);
        }
        if (actionMode != null) {
            actionMode.setEnabled(enabled);
        }
    }

    @Override
    public void requestLayout() {
        if (ignoreLayoutRequest) {
            return;
        }
        super.requestLayout();
    }

    @Override
    protected void onMeasure(int widthMeasureSpec, int heightMeasureSpec) {
        int width = MeasureSpec.getSize(widthMeasureSpec);
        int height = MeasureSpec.getSize(heightMeasureSpec);
        int actionBarHeight = getCurrentActionBarHeight();
        int actionBarHeightSpec = MeasureSpec.makeMeasureSpec(actionBarHeight, MeasureSpec.EXACTLY);

        ignoreLayoutRequest = true;
        if (actionModeTop != null) {
            FrameLayout.LayoutParams layoutParams = (FrameLayout.LayoutParams) actionModeTop.getLayoutParams();
            layoutParams.height = AndroidUtilities.statusBarHeight;
        }
        if (actionMode != null) {
            actionMode.setPadding(0, occupyStatusBar ? AndroidUtilities.statusBarHeight : 0, 0, 0);
        }
        ignoreLayoutRequest = false;

        setMeasuredDimension(width, actionBarHeight + (occupyStatusBar ? AndroidUtilities.statusBarHeight : 0) + extraHeight);

        int textLeft;
        if (backButtonImageView != null && backButtonImageView.getVisibility() != GONE) {
            backButtonImageView.measure(MeasureSpec.makeMeasureSpec(dp(54), MeasureSpec.EXACTLY), actionBarHeightSpec);
            textLeft = dp(AndroidUtilities.isTablet() ? 80 : 72);
        } else {
            textLeft = dp(AndroidUtilities.isTablet() ? 26 : 18);
        }

        if (menu != null && menu.getVisibility() != GONE) {
            int menuWidth;
            boolean searchFieldIsVisible = menu.searchFieldVisible();
            if (searchFieldIsVisible && !this.isSearchFieldVisible) {
                menuWidth = MeasureSpec.makeMeasureSpec(width, MeasureSpec.AT_MOST);
                menu.measure(menuWidth, actionBarHeightSpec);
                int itemsWidth = menu.getItemsMeasuredWidth(true);
                menuWidth = MeasureSpec.makeMeasureSpec(width - dp(AndroidUtilities.isTablet() ? 74 : 66) + menu.getItemsMeasuredWidth(true), MeasureSpec.EXACTLY);
                if (!isMenuOffsetSuppressed) {
                    menu.translateXItems(-itemsWidth);
                }
            } else if (isSearchFieldVisible) {
                menuWidth = MeasureSpec.makeMeasureSpec(width - dp(AndroidUtilities.isTablet() ? 74 : 66), MeasureSpec.EXACTLY);
                if (!isMenuOffsetSuppressed) {
                    menu.translateXItems(0);
                }
            } else {
                menuWidth = MeasureSpec.makeMeasureSpec(width, MeasureSpec.AT_MOST);
                if (!isMenuOffsetSuppressed) {
                    menu.translateXItems(0);
                }
            }
            menu.measure(menuWidth, actionBarHeightSpec);

        }

        for (int i = 0; i < 2; i++) {
            if (titleTextView[0] != null && titleTextView[0].getVisibility() != GONE || subtitleTextView != null && subtitleTextView.getVisibility() != GONE) {
                int availableWidth = width - (menu != null ? menu.getMeasuredWidth() : 0) - dp(16) - textLeft - titleRightMargin;
                if (NaConfig.INSTANCE.getCenterActionBarTitle().Bool()) {
                    availableWidth =  width - dp(120);
                }

                if (((fromBottom && i == 0) || (!fromBottom && i == 1)) && overlayTitleAnimation && titleAnimationRunning) {
                    titleTextView[i].setTextSize(!AndroidUtilities.isTablet() && getResources().getConfiguration().orientation == Configuration.ORIENTATION_LANDSCAPE ? 18 : 20);
                } else {
                    if (titleTextView[0] != null && titleTextView[0].getVisibility() != GONE && subtitleTextView != null && subtitleTextView.getVisibility() != GONE) {
                        if (titleTextView[i] != null) {
                            titleTextView[i].setTextSize(AndroidUtilities.isTablet() ? 20 : 18);
                        }
                        subtitleTextView.setTextSize(AndroidUtilities.isTablet() ? 16 : 14);
                        if (additionalSubtitleTextView != null) {
                            additionalSubtitleTextView.setTextSize(AndroidUtilities.isTablet() ? 16 : 14);
                        }
                    } else {
                        if (titleTextView[i] != null && titleTextView[i].getVisibility() != GONE) {
                            titleTextView[i].setTextSize(!AndroidUtilities.isTablet() && getResources().getConfiguration().orientation == Configuration.ORIENTATION_LANDSCAPE ? 18 : 20);
                        }
                        if (subtitleTextView != null && subtitleTextView.getVisibility() != GONE) {
                            subtitleTextView.setTextSize(!AndroidUtilities.isTablet() && getResources().getConfiguration().orientation == Configuration.ORIENTATION_LANDSCAPE ? 14 : 16);
                        }
                        if (additionalSubtitleTextView != null) {
                            additionalSubtitleTextView.setTextSize(!AndroidUtilities.isTablet() && getResources().getConfiguration().orientation == Configuration.ORIENTATION_LANDSCAPE ? 14 : 16);
                        }
                    }
                }

                if (titleTextView[i] != null && titleTextView[i].getVisibility() != GONE) {
                    titleTextView[i].measure(MeasureSpec.makeMeasureSpec(availableWidth, MeasureSpec.AT_MOST), MeasureSpec.makeMeasureSpec(dp(24) + titleTextView[i].getPaddingTop() + titleTextView[i].getPaddingBottom(), MeasureSpec.AT_MOST));
                    if (centerScale) {
                        CharSequence text = titleTextView[i].getText();
                        titleTextView[i].setPivotX(titleTextView[i].getTextPaint().measureText(text, 0, text.length()) / 2f);
                        titleTextView[i].setPivotY((dp(24) >> 1));
                    } else {
                        titleTextView[i].setPivotX(0);
                        titleTextView[i].setPivotY(0);
                    }
                }
                if (subtitleTextView != null && subtitleTextView.getVisibility() != GONE) {
                    subtitleTextView.measure(MeasureSpec.makeMeasureSpec(availableWidth, MeasureSpec.AT_MOST), MeasureSpec.makeMeasureSpec(dp(20), MeasureSpec.AT_MOST));
                }
                if (additionalSubtitleTextView != null && additionalSubtitleTextView.getVisibility() != GONE) {
                    additionalSubtitleTextView.measure(MeasureSpec.makeMeasureSpec(availableWidth, MeasureSpec.AT_MOST), MeasureSpec.makeMeasureSpec(dp(20), MeasureSpec.AT_MOST));
                }
            }
        }

        if (avatarSearchImageView != null) {
            avatarSearchImageView.measure(
                MeasureSpec.makeMeasureSpec(dp(42), MeasureSpec.EXACTLY),
                MeasureSpec.makeMeasureSpec(dp(42), MeasureSpec.EXACTLY)
            );
        }

        int childCount = getChildCount();
        for (int i = 0; i < childCount; i++) {
            View child = getChildAt(i);
            if (child.getVisibility() == GONE || child == titleTextView[0] || child == titleTextView[1] || child == subtitleTextView || child == menu || child == backButtonImageView || child == additionalSubtitleTextView || child == avatarSearchImageView) {
                continue;
            }
            measureChildWithMargins(child, widthMeasureSpec, 0, MeasureSpec.makeMeasureSpec(getMeasuredHeight(), MeasureSpec.EXACTLY), 0);
        }
    }

    public void setMenuOffsetSuppressed(boolean menuOffsetSuppressed) {
        isMenuOffsetSuppressed = menuOffsetSuppressed;
    }

    @Override
    protected void onLayout(boolean changed, int left, int top, int right, int bottom) {
        int additionalTop = occupyStatusBar ? AndroidUtilities.statusBarHeight : 0;

        int textLeft;
        if (backButtonImageView != null && backButtonImageView.getVisibility() != GONE) {
            backButtonImageView.layout(0, additionalTop, backButtonImageView.getMeasuredWidth(), additionalTop + backButtonImageView.getMeasuredHeight());
            textLeft = dp(AndroidUtilities.isTablet() ? 80 : 72);
        } else {
            textLeft = dp(AndroidUtilities.isTablet() ? 26 : 18);
        }

        if (menu != null && menu.getVisibility() != GONE) {
            int menuLeft = menu.searchFieldVisible() ? dp(AndroidUtilities.isTablet() ? 74 : 66) : (right - left) - menu.getMeasuredWidth();
            menu.layout(menuLeft, additionalTop, menuLeft + menu.getMeasuredWidth(), additionalTop + menu.getMeasuredHeight());
        }

        for (int i = 0; i < 2; i++) {
            if (titleTextView[i] != null && titleTextView[i].getVisibility() != GONE) {
                int textTop;
                if (((fromBottom && i == 0) || (!fromBottom && i == 1)) && overlayTitleAnimation && titleAnimationRunning) {
                    textTop = (getCurrentActionBarHeight() - titleTextView[i].getTextHeight()) / 2;
                } else {
                    if ((subtitleTextView != null && subtitleTextView.getVisibility() != GONE)) {
                        textTop = (getCurrentActionBarHeight() / 2 - titleTextView[i].getTextHeight()) / 2 + dp(2) + dp(!AndroidUtilities.isTablet() && getResources().getConfiguration().orientation == Configuration.ORIENTATION_LANDSCAPE ? 2 : 3);
                    } else {
                        textTop = (getCurrentActionBarHeight() - titleTextView[i].getTextHeight()) / 2;
                    }
                }
                if (NaConfig.INSTANCE.getCenterActionBarTitle().Bool()) {
                    titleTextView[i].layout(getMeasuredWidth() / 2 - titleTextView[i].getMeasuredWidth() / 2, additionalTop + textTop - titleTextView[i].getPaddingTop(), getMeasuredWidth() / 2 + titleTextView[i].getMeasuredWidth() / 2, additionalTop + textTop + titleTextView[i].getTextHeight() - titleTextView[i].getPaddingTop() + titleTextView[i].getPaddingBottom());
                } else {
                    titleTextView[i].layout(textLeft, additionalTop + textTop - titleTextView[i].getPaddingTop(), textLeft + titleTextView[i].getMeasuredWidth(), additionalTop + textTop + titleTextView[i].getTextHeight() - titleTextView[i].getPaddingTop() + titleTextView[i].getPaddingBottom());
                }
            }
        }
        if (subtitleTextView != null && subtitleTextView.getVisibility() != GONE) {
<<<<<<< HEAD
            int textTop = getCurrentActionBarHeight() / 2 + (getCurrentActionBarHeight() / 2 - subtitleTextView.getTextHeight()) / 2 - dp(!AndroidUtilities.isTablet() && getResources().getConfiguration().orientation == Configuration.ORIENTATION_LANDSCAPE ? 1 : 1);
            if (NaConfig.INSTANCE.getCenterActionBarTitle().Bool()) {
                subtitleTextView.layout(getMeasuredWidth() / 2 - subtitleTextView.getMeasuredWidth() / 2, additionalTop + textTop, getMeasuredWidth() / 2 + subtitleTextView.getMeasuredWidth() / 2, additionalTop + textTop + subtitleTextView.getTextHeight());
            } else {
                subtitleTextView.layout(textLeft, additionalTop + textTop, textLeft + subtitleTextView.getMeasuredWidth(), additionalTop + textTop + subtitleTextView.getTextHeight());
            }
=======
            int textTop = getCurrentActionBarHeight() / 2 + (getCurrentActionBarHeight() / 2 - subtitleTextView.getTextHeight()) / 2 - dp(2);
            subtitleTextView.layout(textLeft, additionalTop + textTop, textLeft + subtitleTextView.getMeasuredWidth(), additionalTop + textTop + subtitleTextView.getTextHeight());
>>>>>>> 289c4625
        }

        if (additionalSubtitleTextView != null && additionalSubtitleTextView.getVisibility() != GONE) {
            int textTop = getCurrentActionBarHeight() / 2 + (getCurrentActionBarHeight() / 2 - additionalSubtitleTextView.getTextHeight()) / 2 - dp(!AndroidUtilities.isTablet() && getResources().getConfiguration().orientation == Configuration.ORIENTATION_LANDSCAPE ? 1 : 1);
            if (NaConfig.INSTANCE.getCenterActionBarTitle().Bool()) {
                additionalSubtitleTextView.layout(getMeasuredWidth() / 2 - additionalSubtitleTextView.getMeasuredWidth() / 2, additionalTop + textTop, getMeasuredWidth() / 2 + additionalSubtitleTextView.getMeasuredWidth() / 2, additionalTop + textTop + additionalSubtitleTextView.getTextHeight());
            } else {
                additionalSubtitleTextView.layout(textLeft, additionalTop + textTop, textLeft + additionalSubtitleTextView.getMeasuredWidth(), additionalTop + textTop + additionalSubtitleTextView.getTextHeight());
            }
        }

        if (avatarSearchImageView != null) {
            avatarSearchImageView.layout(
                dp(56 + 8),
                additionalTop + (getCurrentActionBarHeight() - avatarSearchImageView.getMeasuredHeight()) / 2,
                dp(56 + 8) + avatarSearchImageView.getMeasuredWidth(),
                additionalTop + (getCurrentActionBarHeight() + avatarSearchImageView.getMeasuredHeight()) / 2
            );
        }

        int childCount = getChildCount();
        for (int i = 0; i < childCount; i++) {
            View child = getChildAt(i);
            if (child.getVisibility() == GONE || child == titleTextView[0] || child == titleTextView[1] || child == subtitleTextView || child == menu || child == backButtonImageView || child == additionalSubtitleTextView || child == avatarSearchImageView) {
                continue;
            }

            LayoutParams lp = (LayoutParams) child.getLayoutParams();

            int width = child.getMeasuredWidth();
            int height = child.getMeasuredHeight();
            int childLeft;
            int childTop;

            int gravity = lp.gravity;
            if (gravity == -1) {
                gravity = Gravity.TOP | Gravity.LEFT;
            }

            final int absoluteGravity = gravity & Gravity.HORIZONTAL_GRAVITY_MASK;
            final int verticalGravity = gravity & Gravity.VERTICAL_GRAVITY_MASK;

            switch (absoluteGravity & Gravity.HORIZONTAL_GRAVITY_MASK) {
                case Gravity.CENTER_HORIZONTAL:
                    childLeft = (right - left - width) / 2 + lp.leftMargin - lp.rightMargin;
                    break;
                case Gravity.RIGHT:
                    childLeft = right - width - lp.rightMargin;
                    break;
                case Gravity.LEFT:
                default:
                    childLeft = lp.leftMargin;
            }

            switch (verticalGravity) {
                case Gravity.CENTER_VERTICAL:
                    childTop = (bottom - top - height) / 2 + lp.topMargin - lp.bottomMargin;
                    break;
                case Gravity.BOTTOM:
                    childTop = (bottom - top) - height - lp.bottomMargin;
                    break;
                default:
                    childTop = lp.topMargin;
            }
            child.layout(childLeft, childTop, childLeft + width, childTop + height);
        }
    }

    public void onMenuButtonPressed() {
        if (isActionModeShowed()) {
            return;
        }
        if (menu != null) {
            menu.onMenuButtonPressed();
        }
    }

    public void onResume() {
        resumed = true;
        updateAttachState();
    }

    protected void onPause() {
        resumed = false;
        updateAttachState();
        if (menu != null) {
            menu.hideAllPopupMenus();
        }
    }

    public void setAllowOverlayTitle(boolean value) {
        allowOverlayTitle = value;
    }

    public void setTitleActionRunnable(Runnable action) {
        lastRunnable = titleActionRunnable = action;
    }

    boolean overlayTitleAnimationInProgress;

    public void setTitleOverlayText(String title, int titleId, Runnable action) {
        if (!allowOverlayTitle || parentFragment.parentLayout == null) {
            return;
        }
        overlayTitleToSet[0] = title;
        overlayTitleToSet[1] = titleId;
        overlayTitleToSet[2] = action;
        if (overlayTitleAnimationInProgress) {
            return;
        }
        if (lastOverlayTitle == null && title == null || (lastOverlayTitle != null && lastOverlayTitle.equals(title))) {
            return;
        }
        lastOverlayTitle = title;

        CharSequence textToSet = title != null ? LocaleController.getString(title, titleId) : lastTitle;
        Drawable rightDrawableToSet = title != null ? null : lastRightDrawable;
        boolean ellipsize = false;
        if (title != null) {
            int index = TextUtils.indexOf(textToSet, "...");
            if (index >= 0) {
                SpannableString spannableString = SpannableString.valueOf(textToSet);
                ellipsizeSpanAnimator.wrap(spannableString, index);
                textToSet = spannableString;
                ellipsize = true;
            }
        }
        titleOverlayShown = title != null;
        if ((textToSet != null && titleTextView[0] == null) || getMeasuredWidth() == 0 || (titleTextView[0] != null && titleTextView[0].getVisibility() != View.VISIBLE)) {
            createTitleTextView(0);
            if (supportsHolidayImage) {
                titleTextView[0].invalidate();
                invalidate();
            }
            titleTextView[0].setText(textToSet);
            titleTextView[0].setDrawablePadding(dp(4));
            titleTextView[0].setRightDrawable(rightDrawableToSet);
            titleTextView[0].setRightDrawableOnClick(rightDrawableOnClickListener);
            if (rightDrawableToSet instanceof AnimatedEmojiDrawable.SwapAnimatedEmojiDrawable) {
                ((AnimatedEmojiDrawable.SwapAnimatedEmojiDrawable) rightDrawableToSet).setParentView(titleTextView[0]);
            }
            if (ellipsize) {
                ellipsizeSpanAnimator.addView(titleTextView[0]);
            } else {
                ellipsizeSpanAnimator.removeView(titleTextView[0]);
            }
        } else if (titleTextView[0] != null) {
            titleTextView[0].animate().cancel();
            if (titleTextView[1] != null) {
                titleTextView[1].animate().cancel();
            }
            if (titleTextView[1] == null) {
                createTitleTextView(1);
            }
            titleTextView[1].setText(textToSet);
            titleTextView[1].setDrawablePadding(dp(4));
            titleTextView[1].setRightDrawable(rightDrawableToSet);
            titleTextView[1].setRightDrawableOnClick(rightDrawableOnClickListener);
            if (rightDrawableToSet instanceof AnimatedEmojiDrawable.SwapAnimatedEmojiDrawable) {
                ((AnimatedEmojiDrawable.SwapAnimatedEmojiDrawable) rightDrawableToSet).setParentView(titleTextView[1]);
            }
            if (ellipsize) {
                ellipsizeSpanAnimator.addView(titleTextView[1]);
            }
            overlayTitleAnimationInProgress = true;
            SimpleTextView tmp = titleTextView[1];
            titleTextView[1] = titleTextView[0];
            titleTextView[0] = tmp;
            titleTextView[0].setAlpha(0);
            titleTextView[0].setTranslationY(-dp(20));
            titleTextView[0].animate()
                    .alpha(1f)
                    .translationY(0)
                    .setDuration(220).start();
            ViewPropertyAnimator animator = titleTextView[1].animate()
                    .alpha(0);
            if (subtitleTextView == null) {
                animator.translationY(dp(20));
            } else {
                animator.scaleY(0.7f).scaleX(0.7f);
            }
            requestLayout();
            centerScale = true;
            animator.setDuration(220).setListener(new AnimatorListenerAdapter() {
                @Override
                public void onAnimationEnd(Animator animation) {
                    if (titleTextView[1] != null && titleTextView[1].getParent() != null) {
                        ViewGroup viewGroup = (ViewGroup) titleTextView[1].getParent();
                        viewGroup.removeView(titleTextView[1]);
                    }
                    ellipsizeSpanAnimator.removeView(titleTextView[1]);
                    titleTextView[1] = null;
                    overlayTitleAnimationInProgress = false;
                    setTitleOverlayText((String) overlayTitleToSet[0], (int) overlayTitleToSet[1], (Runnable) overlayTitleToSet[2]);
                }
            }).start();
        }
        titleActionRunnable = action != null ? action : lastRunnable;
    }

    public boolean isSearchFieldVisible() {
        return isSearchFieldVisible;
    }

    public void setOccupyStatusBar(boolean value) {
        occupyStatusBar = value;
        if (actionMode != null) {
            actionMode.setPadding(0, occupyStatusBar ? AndroidUtilities.statusBarHeight : 0, 0, 0);
        }
    }

    public boolean getOccupyStatusBar() {
        return occupyStatusBar;
    }

    public void setItemsBackgroundColor(int color, boolean isActionMode) {
        if (isActionMode) {
            itemsActionModeBackgroundColor = color;
            if (actionModeVisible) {
                if (backButtonImageView != null) {
                    backButtonImageView.setBackgroundDrawable(Theme.createSelectorDrawable(itemsActionModeBackgroundColor));
                }
            }
            if (actionMode != null) {
                actionMode.updateItemsBackgroundColor();
            }
        } else {
            itemsBackgroundColor = color;
            if (backButtonImageView != null) {
                backButtonImageView.setBackgroundDrawable(Theme.createSelectorDrawable(itemsBackgroundColor));
            }
            if (menu != null) {
                menu.updateItemsBackgroundColor();
            }
        }
    }

    public void setItemsColor(int color, boolean isActionMode) {
        if (isActionMode) {
            itemsActionModeColor = color;
            if (actionMode != null) {
                actionMode.updateItemsColor();
            }
            if (backButtonImageView != null) {
                Drawable drawable = backButtonImageView.getDrawable();
                if (drawable instanceof BackDrawable) {
                    ((BackDrawable) drawable).setRotatedColor(color);
                } else if (drawable instanceof BitmapDrawable) {
                    backButtonImageView.setColorFilter(new PorterDuffColorFilter(color, PorterDuff.Mode.SRC_IN));
                }
            }
        } else {
            itemsColor = color;
            if (backButtonImageView != null) {
                if (itemsColor != 0) {
                    Drawable drawable = backButtonImageView.getDrawable();
                    if (drawable instanceof BackDrawable) {
                        ((BackDrawable) drawable).setColor(color);
                    } else if (drawable instanceof MenuDrawable) {
                        ((MenuDrawable) drawable).setIconColor(color);
                    } else if (drawable instanceof BitmapDrawable) {
                        backButtonImageView.setColorFilter(new PorterDuffColorFilter(color, PorterDuff.Mode.SRC_IN));
                    }
                }
            }
            if (menu != null) {
                menu.updateItemsColor();
            }
        }
    }

    public void setCastShadows(boolean value) {
        if (castShadows != value && getParent() instanceof View) {
            ((View) getParent()).invalidate();
            invalidate();
        }
        castShadows = value;
    }

    public boolean getCastShadows() {
        return castShadows;
    }

    @Override
    public boolean onTouchEvent(MotionEvent event) {
        if (forceSkipTouches) {
            return false;
        }
        return super.onTouchEvent(event) || interceptTouches;
    }

    public static int getCurrentActionBarHeight() {
        if (AndroidUtilities.isTablet()) {
            return dp(64);
        } else if (AndroidUtilities.displaySize.x > AndroidUtilities.displaySize.y) {
            return dp(48);
        } else {
            return dp(56);
        }
    }

    public void setTitleAnimated(CharSequence title, boolean fromBottom, long duration) {
        setTitleAnimated(title, fromBottom, duration, null);
    }

    public void setTitleAnimated(CharSequence title, boolean fromBottom, long duration, Interpolator interpolator) {
        if (titleTextView[0] == null || title == null) {
            setTitle(title);
            return;
        }
        boolean crossfade = overlayTitleAnimation && !TextUtils.isEmpty(subtitle);
        if (crossfade) {
            if (subtitleTextView.getVisibility() != View.VISIBLE) {
                subtitleTextView.setVisibility(View.VISIBLE);
                subtitleTextView.setAlpha(0);
            }
            subtitleTextView.animate().alpha(fromBottom ? 0 : 1f).setDuration(220).start();
        }
        if (titleTextView[1] != null) {
            if (titleTextView[1].getParent() != null) {
                ViewGroup viewGroup = (ViewGroup) titleTextView[1].getParent();
                viewGroup.removeView(titleTextView[1]);
            }
            titleTextView[1] = null;
        }
        titleTextView[1] = titleTextView[0];
        titleTextView[0] = null;
        setTitle(title);
        this.fromBottom = fromBottom;
        titleTextView[0].setAlpha(0);
        if (!crossfade) {
            titleTextView[0].setTranslationY(fromBottom ? dp(20) : -dp(20));
        }
        ViewPropertyAnimator a1 = titleTextView[0].animate().alpha(1f).translationY(0).setDuration(duration);
        if (interpolator != null) {
            a1.setInterpolator(interpolator);
        }
        a1.start();

        titleAnimationRunning = true;
        ViewPropertyAnimator a = titleTextView[1].animate().alpha(0);
        if (!crossfade) {
            a.translationY(fromBottom ? -dp(20) : dp(20));
        }
        if (interpolator != null) {
            a.setInterpolator(interpolator);
        }
        a.setDuration(duration).setListener(new AnimatorListenerAdapter() {
            @Override
            public void onAnimationEnd(Animator animation) {
                if (titleTextView[1] != null && titleTextView[1].getParent() != null) {
                    ViewGroup viewGroup = (ViewGroup) titleTextView[1].getParent();
                    viewGroup.removeView(titleTextView[1]);
                }
                titleTextView[1] = null;
                titleAnimationRunning = false;

                if (crossfade && fromBottom) {
                    subtitleTextView.setVisibility(View.GONE);
                }

                requestLayout();
            }
        }).start();
        requestLayout();
    }

    @Override
    public boolean hasOverlappingRendering() {
        return false;
    }

    @Override
    protected void onAttachedToWindow() {
        super.onAttachedToWindow();
        attached = true;
        updateAttachState();
        if (SharedConfig.noStatusBar && actionModeVisible) {
            if (ColorUtils.calculateLuminance(actionModeColor) < 0.7f) {
                AndroidUtilities.setLightStatusBar(((Activity) getContext()).getWindow(), false);
            } else {
                AndroidUtilities.setLightStatusBar(((Activity) getContext()).getWindow(), true);
            }
        }
        if (lastRightDrawable instanceof AnimatedEmojiDrawable.SwapAnimatedEmojiDrawable) {
            ((AnimatedEmojiDrawable.SwapAnimatedEmojiDrawable) lastRightDrawable).setParentView(titleTextView[0]);
        }
    }

    @Override
    protected void onDetachedFromWindow() {
        super.onDetachedFromWindow();
        attached = false;
        updateAttachState();
        if (SharedConfig.noStatusBar && actionModeVisible) {
            if (actionBarColor == 0) {
                NotificationCenter.getGlobalInstance().postNotificationName(NotificationCenter.needCheckSystemBarColors);
            } else {
                if (ColorUtils.calculateLuminance(actionBarColor) < 0.7f) {
                    AndroidUtilities.setLightStatusBar(((Activity) getContext()).getWindow(), false);
                } else {
                    AndroidUtilities.setLightStatusBar(((Activity) getContext()).getWindow(), true);
                }
            }
        }
        if (lastRightDrawable instanceof AnimatedEmojiDrawable.SwapAnimatedEmojiDrawable) {
            ((AnimatedEmojiDrawable.SwapAnimatedEmojiDrawable) lastRightDrawable).setParentView(null);
        }
    }

    private void updateAttachState() {
        boolean attachState = attached && resumed;
        if (this.attachState != attachState) {
            this.attachState = attachState;
            if (attachState) {
                ellipsizeSpanAnimator.onAttachedToWindow();
            } else {
                ellipsizeSpanAnimator.onDetachedFromWindow();
            }
        }
    }

    public ActionBarMenu getActionMode() {
        return actionMode;
    }

    public void setOverlayTitleAnimation(boolean ovelayTitleAnimation) {
        this.overlayTitleAnimation = ovelayTitleAnimation;
    }

    public void beginDelayedTransition() {
        if (Build.VERSION.SDK_INT >= Build.VERSION_CODES.KITKAT && !LocaleController.isRTL) {
            TransitionSet transitionSet = new TransitionSet();
            transitionSet.setOrdering(TransitionSet.ORDERING_TOGETHER);
            transitionSet.addTransition(new Fade());
            transitionSet.addTransition(new ChangeBounds() {


                public void captureStartValues(TransitionValues transitionValues) {
                    super.captureStartValues(transitionValues);
                    if (transitionValues.view instanceof SimpleTextView) {
                        float textSize = ((SimpleTextView) transitionValues.view).getTextPaint().getTextSize();
                        transitionValues.values.put("text_size", textSize);
                    }
                }

                public void captureEndValues(TransitionValues transitionValues) {
                    super.captureEndValues(transitionValues);
                    if (transitionValues.view instanceof SimpleTextView) {
                        float textSize = ((SimpleTextView) transitionValues.view).getTextPaint().getTextSize();
                        transitionValues.values.put("text_size", textSize);
                    }
                }

                @Override
                public Animator createAnimator(ViewGroup sceneRoot, TransitionValues startValues, TransitionValues endValues) {
                    if (startValues != null && startValues.view instanceof SimpleTextView) {
                        AnimatorSet animatorSet = new AnimatorSet();
                        if (startValues != null && endValues != null) {
                            Animator animator = super.createAnimator(sceneRoot, startValues, endValues);
                            float s = (float) startValues.values.get("text_size") / (float) endValues.values.get("text_size");
                            startValues.view.setScaleX(s);
                            startValues.view.setScaleY(s);
                            if (animator != null) {
                                animatorSet.playTogether(animator);
                            }
                        }
                        animatorSet.playTogether(ObjectAnimator.ofFloat(startValues.view, SCALE_X, 1f));
                        animatorSet.playTogether(ObjectAnimator.ofFloat(startValues.view, SCALE_Y, 1f));
                        animatorSet.addListener(new AnimatorListenerAdapter() {

                            @Override
                            public void onAnimationStart(Animator animation) {
                                super.onAnimationStart(animation);
                                startValues.view.setLayerType(LAYER_TYPE_HARDWARE, null);
                            }

                            @Override
                            public void onAnimationEnd(Animator animation) {
                                super.onAnimationEnd(animation);
                                startValues.view.setLayerType(LAYER_TYPE_NONE, null);
                            }
                        });
                        return animatorSet;
                    } else {
                        return super.createAnimator(sceneRoot, startValues, endValues);
                    }
                }
            });
            centerScale = false;
            transitionSet.setDuration(220);
            transitionSet.setInterpolator(CubicBezierInterpolator.DEFAULT);
            TransitionManager.beginDelayedTransition(this, transitionSet);
        }
    }

    private int getThemedColor(int key) {
        return Theme.getColor(key, resourcesProvider);
    }

    public void setDrawBlurBackground(SizeNotifierFrameLayout contentView) {
        blurredBackground = true;
        this.contentView = contentView;
        contentView.blurBehindViews.add(this);
        setBackground(null);
    }

    @Override
    protected void dispatchDraw(Canvas canvas) {
        if (blurredBackground && actionBarColor != Color.TRANSPARENT) {
            rectTmp.set(0, 0, getMeasuredWidth(), getMeasuredHeight());
            blurScrimPaint.setColor(actionBarColor);
            contentView.drawBlurRect(canvas, getY(), rectTmp, blurScrimPaint, true);
        }
        super.dispatchDraw(canvas);
    }

    public void setForceSkipTouches(boolean forceSkipTouches) {
        this.forceSkipTouches = forceSkipTouches;
    }

    public void setDrawBackButton(boolean b) {
        this.drawBackButton = b;
        if (backButtonImageView != null) {
            backButtonImageView.invalidate();
        }
    }

    // NekoX Changes

    private StaticLayout countLayout;

    public class UnreadImageView extends AppCompatImageView {
        public UnreadImageView(Context context) {
            super(context);
        }

        private int unreadCount = 0;
        private RectF rect = new RectF();

        @Override
        public void onDraw(Canvas canvas) {
            super.onDraw(canvas);
            if (countLayout == null || unreadCount == 0)
                return;

            Paint paint = Theme.dialogs_countPaint;
            String unreadCountString = unreadCount > 99 ? "99+" : Integer.toString(unreadCount);
            int countWidth = Math.max(AndroidUtilities.dp(12), (int) Math.ceil(Theme.dialogs_countTextPaint.measureText(unreadCountString)));
            int countLeft = getMeasuredWidth() - countWidth - AndroidUtilities.dp(20);
            int countTop = 0;

            int x = countLeft - AndroidUtilities.dp(5.5f);
            rect.set(x, countTop, x + countWidth + AndroidUtilities.dp(11), countTop + AndroidUtilities.dp(23));
            canvas.drawRoundRect(rect, 11.5f * AndroidUtilities.density, 11.5f * AndroidUtilities.density, paint);
            canvas.save();
            canvas.translate(countLeft, countTop + AndroidUtilities.dp(4));
            countLayout.draw(canvas);
            canvas.restore();
        }

        public void setUnread(int count) {
            if (count != unreadCount) {
                unreadCount = count;
                String countString = count > 99 ? "99+" : Integer.toString(count);
                int countWidth = count == 0 ? 0 : Math.max(AndroidUtilities.dp(12), (int) Math.ceil(Theme.dialogs_countTextPaint.measureText(countString)));
                countLayout = new StaticLayout(countString, Theme.dialogs_countTextPaint, countWidth, Layout.Alignment.ALIGN_CENTER, 1.0f, 0.0f, false);
                invalidate();
            }
        }
    }

    public void unreadBadgeSetCount(int count) {
        if (backButtonImageView != null && NekoConfig.unreadBadgeOnBackButton.Bool()) {
            backButtonImageView.setUnread(count);
        }
    }

    public void setUseContainerForTitles() {
        this.useContainerForTitles = true;
        if (titlesContainer == null) {
            titlesContainer = new FrameLayout(getContext()) {
                @Override
                protected void onMeasure(int widthMeasureSpec, int heightMeasureSpec) {
                    setMeasuredDimension(MeasureSpec.getSize(widthMeasureSpec), MeasureSpec.getSize(heightMeasureSpec));
                }

                @Override
                protected void onLayout(boolean changed, int left, int top, int right, int bottom) {

                }
            };
            addView(titlesContainer);
        }
    }

    public FrameLayout getTitlesContainer() {
        return titlesContainer;
    }
}<|MERGE_RESOLUTION|>--- conflicted
+++ resolved
@@ -1390,17 +1390,12 @@
             }
         }
         if (subtitleTextView != null && subtitleTextView.getVisibility() != GONE) {
-<<<<<<< HEAD
-            int textTop = getCurrentActionBarHeight() / 2 + (getCurrentActionBarHeight() / 2 - subtitleTextView.getTextHeight()) / 2 - dp(!AndroidUtilities.isTablet() && getResources().getConfiguration().orientation == Configuration.ORIENTATION_LANDSCAPE ? 1 : 1);
+            int textTop = getCurrentActionBarHeight() / 2 + (getCurrentActionBarHeight() / 2 - subtitleTextView.getTextHeight()) / 2 - dp(2);
             if (NaConfig.INSTANCE.getCenterActionBarTitle().Bool()) {
                 subtitleTextView.layout(getMeasuredWidth() / 2 - subtitleTextView.getMeasuredWidth() / 2, additionalTop + textTop, getMeasuredWidth() / 2 + subtitleTextView.getMeasuredWidth() / 2, additionalTop + textTop + subtitleTextView.getTextHeight());
             } else {
                 subtitleTextView.layout(textLeft, additionalTop + textTop, textLeft + subtitleTextView.getMeasuredWidth(), additionalTop + textTop + subtitleTextView.getTextHeight());
             }
-=======
-            int textTop = getCurrentActionBarHeight() / 2 + (getCurrentActionBarHeight() / 2 - subtitleTextView.getTextHeight()) / 2 - dp(2);
-            subtitleTextView.layout(textLeft, additionalTop + textTop, textLeft + subtitleTextView.getMeasuredWidth(), additionalTop + textTop + subtitleTextView.getTextHeight());
->>>>>>> 289c4625
         }
 
         if (additionalSubtitleTextView != null && additionalSubtitleTextView.getVisibility() != GONE) {
