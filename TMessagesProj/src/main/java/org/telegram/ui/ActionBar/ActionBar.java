--- conflicted
+++ resolved
@@ -215,15 +215,9 @@
             if (drawable != null) {
                 TextPaint textPaint = titleTextView[0].getTextPaint();
                 textPaint.getFontMetricsInt(fontMetricsInt);
-<<<<<<< HEAD
-                textPaint.getTextBounds((String) titleTextView.getText(), 0, 2, rect);
-                int x = titleTextView.getTextStartX() + Theme.getCurrentHolidayDrawableXOffset() + (rect.width() - (drawable.getIntrinsicWidth() + Theme.getCurrentHolidayDrawableXOffset())) / 2;
-                int y = titleTextView.getTextStartY() + Theme.getCurrentHolidayDrawableYOffset() + (int) Math.ceil((titleTextView.getTextHeight() - rect.height()) / 2.0f);
-=======
                 textPaint.getTextBounds((String) titleTextView[0].getText(), 0, 1, rect);
                 int x = titleTextView[0].getTextStartX() + Theme.getCurrentHolidayDrawableXOffset() + (rect.width() - (drawable.getIntrinsicWidth() + Theme.getCurrentHolidayDrawableXOffset())) / 2;
                 int y = titleTextView[0].getTextStartY() + Theme.getCurrentHolidayDrawableYOffset() + (int) Math.ceil((titleTextView[0].getTextHeight() - rect.height()) / 2.0f);
->>>>>>> 4992f231
                 drawable.setBounds(x, y - drawable.getIntrinsicHeight(), x + drawable.getIntrinsicWidth(), y);
                 drawable.draw(canvas);
             }
