--- conflicted
+++ resolved
@@ -1235,16 +1235,11 @@
             titleView.setMinHeight(AndroidUtilities.dp(25));
 
             if (bigTitle) {
-<<<<<<< HEAD
                 titleView.setSingleLine(true);
                 titleView.setEllipsize(TextUtils.TruncateAt.MIDDLE);
-                titleView.setTextColor(getThemedColor(Theme.key_dialogTextBlue2));
-                titleView.setTypeface(AndroidUtilities.getTypeface("fonts/rmedium.ttf"));
-=======
                 titleView.setTextColor(getThemedColor(Theme.key_dialogTextBlack));
                 titleView.setTextSize(TypedValue.COMPLEX_UNIT_DIP, 20);
                 titleView.setTypeface(AndroidUtilities.bold());
->>>>>>> 5bc1c3dc
                 titleView.setPadding(AndroidUtilities.dp(21), AndroidUtilities.dp(multipleLinesTitle ? 14 : 6), AndroidUtilities.dp(21), AndroidUtilities.dp(8));
             } else {
                 titleView.setTextColor(getThemedColor(Theme.key_dialogTextGray2));
