--- conflicted
+++ resolved
@@ -128,12 +128,8 @@
     protected int behindKeyboardColorKey = Theme.key_dialogBackground;
     protected int behindKeyboardColor;
 
-<<<<<<< HEAD
     private boolean canDismissWithSwipe = false;
-=======
-    private boolean canDismissWithSwipe = true;
     private boolean canDismissWithTouchOutside = true;
->>>>>>> dcad7b43
 
     private boolean allowCustomAnimation = true;
     private boolean showWithoutAnimation;
