/*
 * This is the source code of Telegram for Android v. 5.x.x.
 * It is licensed under GNU GPL v. 2 or later.
 * You should have received a copy of the license in this archive (see LICENSE).
 *
 * Copyright Nikolai Kudashov, 2013-2018.
 */

package org.telegram.ui.ActionBar;

import static org.telegram.messenger.AndroidUtilities.dp;

import android.animation.Animator;
import android.animation.AnimatorListenerAdapter;
import android.animation.AnimatorSet;
import android.animation.ObjectAnimator;
import android.animation.ValueAnimator;
import android.app.Dialog;
import android.content.Context;
import android.content.DialogInterface;
import android.content.res.Configuration;
import android.graphics.Canvas;
import android.graphics.Insets;
import android.graphics.Paint;
import android.graphics.PorterDuff;
import android.graphics.PorterDuffColorFilter;
import android.graphics.Rect;
import android.graphics.Region;
import android.graphics.drawable.ColorDrawable;
import android.graphics.drawable.Drawable;
import android.os.Build;
import android.os.Bundle;
import android.text.TextUtils;
import android.util.TypedValue;
import android.view.Gravity;
import android.view.KeyEvent;
import android.view.MotionEvent;
import android.view.VelocityTracker;
import android.view.View;
import android.view.ViewConfiguration;
import android.view.ViewGroup;
import android.view.Window;
import android.view.WindowInsets;
import android.view.WindowManager;
import android.view.accessibility.AccessibilityNodeInfo;
import android.view.animation.Interpolator;
import android.view.inputmethod.InputMethodManager;
import android.widget.FrameLayout;
import android.widget.ImageView;
import android.widget.LinearLayout;
import android.widget.ScrollView;
import android.widget.TextView;

import androidx.annotation.NonNull;
import androidx.annotation.Nullable;
import androidx.annotation.RequiresApi;
import androidx.core.graphics.ColorUtils;
import androidx.core.view.NestedScrollingParent;
import androidx.core.view.NestedScrollingParentHelper;
import androidx.core.view.ViewCompat;
import androidx.core.view.WindowInsetsCompat;

import org.telegram.messenger.AndroidUtilities;
import org.telegram.messenger.AnimationNotificationsLocker;
import org.telegram.messenger.FileLog;
import org.telegram.messenger.LocaleController;
import org.telegram.messenger.NotificationCenter;
import org.telegram.messenger.R;
import org.telegram.messenger.UserConfig;
import org.telegram.messenger.Utilities;
import org.telegram.messenger.camera.CameraView;
<<<<<<< HEAD
import org.telegram.ui.Cells.HeaderCell;
import org.telegram.tgnet.TLRPC;
=======
>>>>>>> 9cbf0333
import org.telegram.ui.Components.AnimatedEmojiSpan;
import org.telegram.ui.Components.AnimationProperties;
import org.telegram.ui.Components.Bulletin;
import org.telegram.ui.Components.CubicBezierInterpolator;
import org.telegram.ui.Components.LayoutHelper;
import org.telegram.ui.LaunchActivity;

import java.util.ArrayList;

import kotlin.Unit;
import tw.nekomimi.nekogram.ui.BottomBuilder;

public class BottomSheet extends Dialog implements BaseFragment.AttachedSheet {
    private final static boolean AVOID_SYSTEM_CUTOUT_FULLSCREEN = false;

    protected int currentAccount = UserConfig.selectedAccount;
    protected ViewGroup containerView;

    public ContainerView container;
    protected boolean keyboardVisible;
    private int lastKeyboardHeight;
    protected int keyboardHeight;
    private WindowInsets lastInsets;
    public boolean drawNavigationBar;
    public boolean drawDoubleNavigationBar;
    public boolean scrollNavBar;
    public boolean occupyNavigationBar;
    public boolean occupyNavigationBarWithoutKeyboard;
    protected boolean waitingKeyboard;
    public FrameLayout topBulletinContainer;
    protected int navigationBarHeight;

    protected boolean useSmoothKeyboard;

    protected Runnable startAnimationRunnable;
    private int layoutCount;

    private boolean dismissed;
    private int tag;

    private boolean allowDrawContent = true;

    protected boolean useHardwareLayer = true;

    private DialogInterface.OnClickListener onClickListener;

    private CharSequence[] items;
    private int[] itemIcons;
    private View customView;
    private CharSequence title;
    private boolean bigTitle;
    private boolean multipleLinesTitle;
    private int bottomInset;
    private int leftInset;
    private int rightInset;
    protected boolean fullWidth;
    protected boolean isFullscreen;
    private boolean fullHeight;
    private int cellType;
    private Integer selectedPos;
    protected ColorDrawable backDrawable = new ColorDrawable(0xff000000) {
        @Override
        public void setAlpha(int alpha) {
            super.setAlpha(alpha);
            container.invalidate();
        }
    };

    protected boolean useLightStatusBar = true;
    protected boolean useLightNavBar;

    protected int behindKeyboardColorKey = Theme.key_dialogBackground;
    protected int behindKeyboardColor;

    private boolean canDismissWithSwipe = false;
    private boolean canDismissWithTouchOutside = true;

    private boolean allowCustomAnimation = true;
    private boolean showWithoutAnimation;
    boolean showing;

    private int statusBarHeight = AndroidUtilities.statusBarHeight;

    protected boolean calcMandatoryInsets;

    private int touchSlop;
    private boolean useFastDismiss;
    protected Interpolator openInterpolator = CubicBezierInterpolator.EASE_OUT_QUINT;

    private TextView titleView;

    private boolean focusable;
    private int focusableSoftInputMode = WindowManager.LayoutParams.SOFT_INPUT_ADJUST_RESIZE;

    protected boolean dimBehind = true;
    protected int dimBehindAlpha = 51;

    protected boolean allowNestedScroll = true;

    protected Drawable shadowDrawable;
    protected int backgroundPaddingTop;
    protected int backgroundPaddingLeft;

    private boolean applyTopPadding = false;
    private boolean applyBottomPadding = false;

    private ArrayList<BottomSheetCell> itemViews = new ArrayList<>();

    private Runnable dismissRunnable = this::dismiss;

    protected BottomSheetDelegateInterface delegate;

    protected AnimatorSet currentSheetAnimation;
    protected int currentSheetAnimationType;
    protected ValueAnimator navigationBarAnimation;
    protected float navigationBarAlpha = 0;

    protected View nestedScrollChild;
    private boolean disableScroll;
    private float currentPanTranslationY;

    protected int navBarColorKey = Theme.key_windowBackgroundGray;
    protected int navBarColor;

    private OnDismissListener onHideListener;
    protected Theme.ResourcesProvider resourcesProvider;
    protected boolean isPortrait;
    public boolean pauseAllHeavyOperations = true;
    private AnimationNotificationsLocker notificationsLocker = new AnimationNotificationsLocker();
    protected int playingImagesLayerNum;
    protected int openedLayerNum;
    private boolean skipDismissAnimation;

    public void setDisableScroll(boolean b) {
        disableScroll = b;
    }

    private ValueAnimator keyboardContentAnimator;
    public boolean smoothKeyboardAnimationEnabled;
    public boolean smoothKeyboardByBottom;
    private boolean openNoDelay;

    private float hideSystemVerticalInsetsProgress;
    public boolean useBackgroundTopPadding = true;
    protected int customViewGravity = Gravity.LEFT | Gravity.TOP;
    private boolean transitionFromRight;

    public void transitionFromRight(boolean transitionFromRight) {
        this.transitionFromRight = transitionFromRight;
    }

    public void onOpenAnimationEnd() {

    }

    public class ContainerView extends FrameLayout implements NestedScrollingParent {

        private VelocityTracker velocityTracker = null;
        private int startedTrackingX;
        private int startedTrackingY;
        private int startedTrackingPointerId = -1;
        private boolean maybeStartTracking = false;
        private boolean startedTracking = false;
        private AnimatorSet currentAnimation = null;
        private NestedScrollingParentHelper nestedScrollingParentHelper;
        private Rect rect = new Rect();
        private Paint backgroundPaint = new Paint();
        private boolean keyboardChanged;

        public ContainerView(Context context) {
            super(context);
            nestedScrollingParentHelper = new NestedScrollingParentHelper(this);
            setWillNotDraw(false);
        }

        @Override
        public boolean onStartNestedScroll(@NonNull View child, @NonNull View target, int nestedScrollAxes) {
            return !(nestedScrollChild != null && child != nestedScrollChild) &&
                    !dismissed && allowNestedScroll && nestedScrollAxes == ViewCompat.SCROLL_AXIS_VERTICAL && !canDismissWithSwipe();
        }

        @Override
        public void onNestedScrollAccepted(@NonNull View child, @NonNull View target, int nestedScrollAxes) {
            nestedScrollingParentHelper.onNestedScrollAccepted(child, target, nestedScrollAxes);
            if (dismissed || !allowNestedScroll) {
                return;
            }
            cancelCurrentAnimation();
        }

        @Override
        public void onStopNestedScroll(@NonNull View target) {
            nestedScrollingParentHelper.onStopNestedScroll(target);
            if (dismissed || !allowNestedScroll) {
                return;
            }
            float currentTranslation = containerView.getTranslationY();
            checkDismiss(0, 0);
        }

        @Override
        public void onNestedScroll(@NonNull View target, int dxConsumed, int dyConsumed, int dxUnconsumed, int dyUnconsumed) {
            if (dismissed || !allowNestedScroll) {
                return;
            }
            cancelCurrentAnimation();
            if (dyUnconsumed != 0) {
                float currentTranslation = containerView.getTranslationY();
                currentTranslation -= dyUnconsumed;
                if (currentTranslation < 0) {
                    currentTranslation = 0;
                }
                containerView.setTranslationY(currentTranslation);
                container.invalidate();
            }
        }

        @Override
        public void onNestedPreScroll(@NonNull View target, int dx, int dy, @NonNull int[] consumed) {
            if (dismissed || !allowNestedScroll) {
                return;
            }
            cancelCurrentAnimation();
            float currentTranslation = containerView.getTranslationY();
            if (currentTranslation > 0 && dy > 0) {
                currentTranslation -= dy;
                consumed[1] = dy;
                if (currentTranslation < 0) {
                    currentTranslation = 0;
                }
                containerView.setTranslationY(currentTranslation);
                container.invalidate();
            }
        }

        @Override
        public boolean onNestedFling(@NonNull View target, float velocityX, float velocityY, boolean consumed) {
            return false;
        }

        @Override
        public boolean onNestedPreFling(@NonNull View target, float velocityX, float velocityY) {
            return false;
        }

        @Override
        public int getNestedScrollAxes() {
            return nestedScrollingParentHelper.getNestedScrollAxes();
        }

        private void checkDismiss(float velX, float velY) {
            float translationY = containerView.getTranslationY();
            boolean backAnimation = translationY < AndroidUtilities.getPixelsInCM(0.8f, false) && (velY < 3500 || Math.abs(velY) < Math.abs(velX)) || velY < 0 && Math.abs(velY) >= 3500;
            if (!backAnimation) {
                boolean allowOld = allowCustomAnimation;
                allowCustomAnimation = false;
                useFastDismiss = true;
                dismiss();
                allowCustomAnimation = allowOld;
            } else {
                maybeStartTracking = false;
                currentAnimation = new AnimatorSet();
                ValueAnimator invalidateContainer = ValueAnimator.ofFloat(0, 1);
                invalidateContainer.addUpdateListener(a -> {
                    if (container != null) {
                        container.invalidate();
                    }
                });
                currentAnimation.playTogether(
                    ObjectAnimator.ofFloat(containerView, "translationY", 0),
                    invalidateContainer
                );
                currentAnimation.setDuration((int) (250 * (Math.max(0, translationY) / AndroidUtilities.getPixelsInCM(0.8f, false))));
                currentAnimation.setInterpolator(CubicBezierInterpolator.DEFAULT);
                currentAnimation.addListener(new AnimatorListenerAdapter() {
                    @Override
                    public void onAnimationEnd(Animator animation) {
                        if (currentAnimation != null && currentAnimation.equals(animation)) {
                            currentAnimation = null;
                        }
                        NotificationCenter.getGlobalInstance().postNotificationName(NotificationCenter.startAllHeavyOperations, 512);
                    }
                });
                NotificationCenter.getGlobalInstance().postNotificationName(NotificationCenter.stopAllHeavyOperations, 512);
                currentAnimation.start();
            }
        }

        private void cancelCurrentAnimation() {
            if (currentAnimation != null) {
                currentAnimation.cancel();
                currentAnimation = null;
            }
            onSwipeStarts();
        }

        private float y = 0f;
        private float swipeBackX = 0f;
        private boolean allowedSwipeToBack;
        public boolean processTouchEvent(MotionEvent ev, boolean intercept) {
            if (dismissed) {
                return false;
            }
            if (onContainerTouchEvent(ev)) {
                return true;
            }
            if (canSwipeToBack(ev) || allowedSwipeToBack) {
                if (ev != null && (ev.getAction() == MotionEvent.ACTION_DOWN || ev.getAction() == MotionEvent.ACTION_MOVE) && (!startedTracking && !maybeStartTracking && ev.getPointerCount() == 1)) {
                    allowedSwipeToBack = true;
                    startedTrackingX = (int) ev.getX();
                    startedTrackingY = (int) ev.getY();
                    startedTrackingPointerId = ev.getPointerId(0);
                    maybeStartTracking = true;
                    cancelCurrentAnimation();
                } else if (ev != null && ev.getAction() == MotionEvent.ACTION_MOVE && ev.getPointerId(0) == startedTrackingPointerId) {
                    float dx = ev.getX() - startedTrackingX;
                    float dy = ev.getY() - startedTrackingY;
                    if (velocityTracker == null) {
                        velocityTracker = VelocityTracker.obtain();
                    }
                    velocityTracker.addMovement(ev);
                    if (!disableScroll && maybeStartTracking && !startedTracking && (dx > 0 && dx / 3.0f > Math.abs(dy) && Math.abs(dx) >= touchSlop)) {
                        startedTrackingX = (int) ev.getX();
                        maybeStartTracking = false;
                        startedTracking = true;
                    } else if (startedTracking) {
                        swipeBackX += dx;
                        containerView.setTranslationX(Math.max(swipeBackX, 0));
                        startedTrackingX = (int) ev.getX();
                        container.invalidate();
                    }
                } else if (ev == null || ev.getPointerId(0) == startedTrackingPointerId && (ev.getAction() == MotionEvent.ACTION_CANCEL || ev.getAction() == MotionEvent.ACTION_UP || ev.getAction() == MotionEvent.ACTION_POINTER_UP)) {
//                    containerView.setTranslationX(0);
                    if (velocityTracker == null) {
                        velocityTracker = VelocityTracker.obtain();
                    }
                    float velX = velocityTracker.getXVelocity();
                    float velY = velocityTracker.getYVelocity();
                    final boolean backAnimation = swipeBackX < containerView.getMeasuredWidth() / 3.0f && (velX < 3500 || velX < velY);
                    if (backAnimation) {
                        swipeBackX = Math.max(swipeBackX, 0);
                        ValueAnimator animator = ValueAnimator.ofFloat(swipeBackX, 0);
                        animator.addUpdateListener(animation -> {
                            swipeBackX = (float) animation.getAnimatedValue();
                            containerView.setTranslationX(swipeBackX);
                            container.invalidate();
                        });
                        animator.addListener(new AnimatorListenerAdapter() {
                            @Override
                            public void onAnimationEnd(Animator animation) {
                                swipeBackX = 0;
                                containerView.setTranslationX(0);
                                container.invalidate();
                            }
                        });
                        animator.setInterpolator(CubicBezierInterpolator.DEFAULT);
                        animator.setDuration(220);
                        animator.start();
                    } else {
                        ValueAnimator animator = ValueAnimator.ofFloat(swipeBackX, getMeasuredWidth());
                        animator.addUpdateListener(animation -> {
                            swipeBackX = (float) animation.getAnimatedValue();
                            containerView.setTranslationX(swipeBackX);
                            container.invalidate();
                        });
                        animator.addListener(new AnimatorListenerAdapter() {
                            @Override
                            public void onAnimationEnd(Animator animation) {
                                skipDismissAnimation = true;
                                containerView.setTranslationX(getMeasuredWidth());
                                dismiss();
                                container.invalidate();
                            }
                        });
                        animator.setInterpolator(CubicBezierInterpolator.EASE_OUT_QUINT);
                        animator.setDuration(320);
                        animator.start();

                        ValueAnimator dimAnimator = ValueAnimator.ofFloat(1f, 0f);
                        dimAnimator.addUpdateListener(animation -> {
                            final float t = (float) animation.getAnimatedValue();
                            backDrawable.setAlpha(dimBehind ? (int) (dimBehindAlpha * t) : 0);
                        });
                        dimAnimator.setInterpolator(CubicBezierInterpolator.EASE_OUT_QUINT);
                        dimAnimator.setDuration(320);
                        dimAnimator.start();
                    }
                    maybeStartTracking = false;
                    startedTracking = false;
                    startedTrackingPointerId = -1;
                    allowedSwipeToBack = false;
                }
            } else {
                if (canDismissWithTouchOutside() && ev != null && (ev.getAction() == MotionEvent.ACTION_DOWN || ev.getAction() == MotionEvent.ACTION_MOVE) && (!startedTracking && !maybeStartTracking && ev.getPointerCount() == 1)) {
                    startedTrackingX = (int) ev.getX();
                    startedTrackingY = (int) ev.getY();
                    if (isTouchOutside(startedTrackingX, startedTrackingY)) {
                        onDismissWithTouchOutside();
                        return true;
                    }
                    onScrollUpBegin(y);
                    startedTrackingPointerId = ev.getPointerId(0);
                    maybeStartTracking = true;
                    cancelCurrentAnimation();
                    if (velocityTracker != null) {
                        velocityTracker.clear();
                    }
                } else if (canDismissWithSwipe() && ev != null && ev.getAction() == MotionEvent.ACTION_MOVE && ev.getPointerId(0) == startedTrackingPointerId) {
                    if (velocityTracker == null) {
                        velocityTracker = VelocityTracker.obtain();
                    }
                    float dx = Math.abs((int) (ev.getX() - startedTrackingX));
                    float dy = (int) ev.getY() - startedTrackingY;
                    boolean canScrollUp = onScrollUp(y + dy);
                    velocityTracker.addMovement(ev);
                    if (!disableScroll && maybeStartTracking && !startedTracking && (dy > 0 && dy / 3.0f > Math.abs(dx) && Math.abs(dy) >= touchSlop)) {
                        startedTrackingY = (int) ev.getY();
                        maybeStartTracking = false;
                        startedTracking = true;
                        requestDisallowInterceptTouchEvent(true);
                    } else if (startedTracking) {
                        y += dy;
                        if (!canScrollUp)
                            y = Math.max(y, 0);
                        containerView.setTranslationY(Math.max(y, 0));
                        startedTrackingY = (int) ev.getY();
                        container.invalidate();
                    }
                } else if (ev == null || ev.getPointerId(0) == startedTrackingPointerId && (ev.getAction() == MotionEvent.ACTION_CANCEL || ev.getAction() == MotionEvent.ACTION_UP || ev.getAction() == MotionEvent.ACTION_POINTER_UP)) {
                    if (velocityTracker == null) {
                        velocityTracker = VelocityTracker.obtain();
                    }
                    velocityTracker.computeCurrentVelocity(1000);
                    onScrollUpEnd(y);
                    if (startedTracking || y > 0) {
                        checkDismiss(velocityTracker.getXVelocity(), velocityTracker.getYVelocity());
                    } else {
                        maybeStartTracking = false;
                    }
                    startedTracking = false;
                    if (velocityTracker != null) {
                        velocityTracker.recycle();
                        velocityTracker = null;
                    }
                    startedTrackingPointerId = -1;
                }
            }
            return (!intercept && maybeStartTracking) || startedTracking || !(canDismissWithSwipe() || canSwipeToBack(ev));
        }

        @Override
        public boolean onTouchEvent(MotionEvent ev) {
            return processTouchEvent(ev, false);
        }

        @Override
        protected void onMeasure(int widthMeasureSpec, int heightMeasureSpec) {
            int width = MeasureSpec.getSize(widthMeasureSpec);
            int height = MeasureSpec.getSize(heightMeasureSpec);
            int containerHeight = height;
            View rootView = getRootView();
            getWindowVisibleDisplayFrame(rect);
            int oldKeyboardHeight = keyboardHeight;
            if (rect.bottom != 0 && rect.top != 0) {
                int usableViewHeight = (int) (rootView.getHeight() - (rect.top != 0 ? AndroidUtilities.statusBarHeight * (1f - hideSystemVerticalInsetsProgress) : 0) - AndroidUtilities.getViewInset(rootView) * (1f - hideSystemVerticalInsetsProgress));
                keyboardHeight = Math.max(0, usableViewHeight - (rect.bottom - rect.top));
                if (keyboardHeight < dp(20)) {
                    keyboardHeight = 0;
                } else {
                    lastKeyboardHeight = keyboardHeight;
                }
                bottomInset -= keyboardHeight;
            } else {
                keyboardHeight = 0;
            }
            if (oldKeyboardHeight != keyboardHeight) {
                keyboardChanged = true;
            }
            keyboardVisible = keyboardHeight > dp(20);
            if (lastInsets != null) {
                bottomInset = lastInsets.getSystemWindowInsetBottom();
                leftInset = lastInsets.getSystemWindowInsetLeft();
                rightInset = lastInsets.getSystemWindowInsetRight();
                if (Build.VERSION.SDK_INT >= 29) {
                    bottomInset += getAdditionalMandatoryOffsets();
                }
                if (keyboardVisible && rect.bottom != 0 && rect.top != 0) {
                    bottomInset -= keyboardHeight;
                }
                if (!drawNavigationBar && !occupyNavigationBar && !occupyNavigationBarWithoutKeyboard) {
                    containerHeight -= getBottomInset();
                }
            }
            setMeasuredDimension(width, containerHeight);
            navigationBarHeight = 0;
            if (lastInsets != null && !occupyNavigationBar) {
                int inset = (int) (lastInsets.getSystemWindowInsetBottom() * (1f - hideSystemVerticalInsetsProgress));
                if (Build.VERSION.SDK_INT >= 29) {
                    inset += getAdditionalMandatoryOffsets();
                }
                if (!occupyNavigationBarWithoutKeyboard || inset > AndroidUtilities.navigationBarHeight + dp(10)) {
                    height -= inset;
                }
                navigationBarHeight = Math.min(inset, AndroidUtilities.navigationBarHeight);
            }
            if (lastInsets != null) {
                width -= getRightInset() + getLeftInset();
            }
            isPortrait = width < height;

            if (containerView != null) {
                if (!fullWidth) {
                    int widthSpec;
                    if (AndroidUtilities.isTablet()) {
                        widthSpec = MeasureSpec.makeMeasureSpec((int) (Math.min(AndroidUtilities.displaySize.x, AndroidUtilities.displaySize.y) * 0.8f) + backgroundPaddingLeft * 2, MeasureSpec.EXACTLY);
                    } else {
                        widthSpec = MeasureSpec.makeMeasureSpec((getBottomSheetWidth(isPortrait, width, height)) + backgroundPaddingLeft * 2, MeasureSpec.EXACTLY);
                    }
                    containerView.measure(widthSpec, MeasureSpec.makeMeasureSpec(height, MeasureSpec.AT_MOST));
                } else {
                    containerView.measure(MeasureSpec.makeMeasureSpec(width + backgroundPaddingLeft * 2, MeasureSpec.EXACTLY), MeasureSpec.makeMeasureSpec(height, MeasureSpec.AT_MOST));
                }
            }
            int childCount = getChildCount();
            for (int i = 0; i < childCount; i++) {
                View child = getChildAt(i);
                if (child.getVisibility() == GONE || child == containerView) {
                    continue;
                }
                if (!onCustomMeasure(child, width, height)) {
                    measureChildWithMargins(child, MeasureSpec.makeMeasureSpec(width, MeasureSpec.EXACTLY), 0, MeasureSpec.makeMeasureSpec(height, MeasureSpec.EXACTLY), 0);
                }
            }
        }

        @Override
        protected void onLayout(boolean changed, int left, int top, int right, int bottom) {
            layoutCount--;
            if (containerView != null) {
                int t = (bottom - top) - containerView.getMeasuredHeight();
                if (lastInsets != null) {
                    left += getLeftInset();
                    right -= getRightInset();
                    if (useSmoothKeyboard) {
                        t = 0;
                    } else if (!occupyNavigationBar) {
                        t -= lastInsets.getSystemWindowInsetBottom() * (1f - hideSystemVerticalInsetsProgress) - (drawNavigationBar ? 0 : getBottomInset());
                        if (Build.VERSION.SDK_INT >= 29) {
                            t -= getAdditionalMandatoryOffsets();
                        }
                    }
                }
                int l = ((right - left) - containerView.getMeasuredWidth()) / 2;
                if (lastInsets != null) {
                    l += getLeftInset();
                }
                if (smoothKeyboardAnimationEnabled && startAnimationRunnable == null && keyboardChanged && !dismissed && (smoothKeyboardByBottom ? containerView.getBottom() != t + containerView.getMeasuredHeight() : containerView.getTop() != t) || smoothContainerViewLayoutUntil > 0 && System.currentTimeMillis() < smoothContainerViewLayoutUntil) {
                    containerView.setTranslationY(smoothKeyboardByBottom ? containerView.getBottom() - (t + containerView.getMeasuredHeight()) : containerView.getTop() - t);
                    onSmoothContainerViewLayout(containerView.getTranslationY());
                    if (keyboardContentAnimator != null) {
                        keyboardContentAnimator.cancel();
                    }
                    keyboardContentAnimator = ValueAnimator.ofFloat(containerView.getTranslationY(), 0);
                    keyboardContentAnimator.addUpdateListener(valueAnimator -> {
                        containerView.setTranslationY((Float) valueAnimator.getAnimatedValue());
                        onSmoothContainerViewLayout(containerView.getTranslationY());
                        invalidate();
                    });
                    keyboardContentAnimator.addListener(new AnimatorListenerAdapter() {
                        @Override
                        public void onAnimationEnd(Animator animation) {
                            containerView.setTranslationY(0);
                            onSmoothContainerViewLayout(containerView.getTranslationY());
                            invalidate();
                        }
                    });
                    keyboardContentAnimator.setDuration(AdjustPanLayoutHelper.keyboardDuration).setInterpolator(AdjustPanLayoutHelper.keyboardInterpolator);
                    keyboardContentAnimator.start();
                    smoothContainerViewLayoutUntil = -1;
                }
                containerView.layout(l, t, l + containerView.getMeasuredWidth(), t + containerView.getMeasuredHeight());
            }

            final int count = getChildCount();
            for (int i = 0; i < count; i++) {
                final View child = getChildAt(i);
                if (child.getVisibility() == GONE || child == containerView) {
                    continue;
                }
                if (!onCustomLayout(child, left, top, right, bottom - (drawNavigationBar ? getBottomInset() : 0))) {
                    final FrameLayout.LayoutParams lp = (FrameLayout.LayoutParams) child.getLayoutParams();

                    final int width = child.getMeasuredWidth();
                    final int height = child.getMeasuredHeight();

                    int childLeft;
                    int childTop;

                    int gravity = lp.gravity;
                    if (gravity == -1) {
                        gravity = Gravity.TOP | Gravity.LEFT;
                    }

                    final int absoluteGravity = gravity & Gravity.HORIZONTAL_GRAVITY_MASK;
                    final int verticalGravity = gravity & Gravity.VERTICAL_GRAVITY_MASK;

                    switch (absoluteGravity & Gravity.HORIZONTAL_GRAVITY_MASK) {
                        case Gravity.CENTER_HORIZONTAL:
                            childLeft = (right - left - width) / 2 + lp.leftMargin - lp.rightMargin;
                            break;
                        case Gravity.RIGHT:
                            childLeft = right - width - lp.rightMargin;
                            break;
                        case Gravity.LEFT:
                        default:
                            childLeft = lp.leftMargin;
                    }

                    switch (verticalGravity) {
                        case Gravity.CENTER_VERTICAL:
                            childTop = (bottom - top - height) / 2 + lp.topMargin - lp.bottomMargin;
                            break;
                        case Gravity.BOTTOM:
                            childTop = (bottom - top) - height - lp.bottomMargin;
                            break;
                        default:
                            childTop = lp.topMargin;
                    }
                    if (lastInsets != null) {
                        childLeft += getLeftInset();
                    }
                    child.layout(childLeft, childTop, childLeft + width, childTop + height);
                }
            }
            if (layoutCount == 0 && startAnimationRunnable != null && !waitingKeyboard) {
                AndroidUtilities.cancelRunOnUIThread(startAnimationRunnable);
                startAnimationRunnable.run();
                startAnimationRunnable = null;
            }
            if (waitingKeyboard && keyboardVisible) {
                if (startAnimationRunnable != null) {
                    AndroidUtilities.cancelRunOnUIThread(startAnimationRunnable);
                    startAnimationRunnable.run();
                }
                waitingKeyboard = false;
            }
            keyboardChanged = false;
        }

        @Override
        public boolean onInterceptTouchEvent(MotionEvent event) {
            if (canDismissWithSwipe() || canSwipeToBack(event)) {
                return processTouchEvent(event, true);
            }
            return super.onInterceptTouchEvent(event);
        }

        @Override
        public void requestDisallowInterceptTouchEvent(boolean disallowIntercept) {
            if (maybeStartTracking && !startedTracking) {
                onTouchEvent(null);
            }
            super.requestDisallowInterceptTouchEvent(disallowIntercept);
        }

        @Override
        public boolean hasOverlappingRendering() {
            return false;
        }

        @Override
        protected void dispatchDraw(Canvas canvas) {
            if (Build.VERSION.SDK_INT >= Build.VERSION_CODES.O) {
                if (navBarColorKey >= 0) {
                    backgroundPaint.setColor(getThemedColor(navBarColorKey));
                } else {
                    backgroundPaint.setColor(navBarColor);
                }
            } else {
                backgroundPaint.setColor(0xff000000);
            }
            if (drawDoubleNavigationBar && !shouldOverlayCameraViewOverNavBar()) {
                drawNavigationBar(canvas, 1f);
            }
            if (backgroundPaint.getAlpha() < 255 && drawNavigationBar) {
                float translation = 0;
                if (scrollNavBar || Build.VERSION.SDK_INT >= 29 && getAdditionalMandatoryOffsets() > 0) {
                    float dist = containerView.getMeasuredHeight() - containerView.getTranslationY();
                    translation = Math.max(0, getBottomInset() - dist);
                }
                int navBarHeight = drawNavigationBar ? getBottomInset() : 0;
                canvas.save();
                canvas.clipRect(containerView.getLeft() + backgroundPaddingLeft, getMeasuredHeight() - navBarHeight + translation - currentPanTranslationY, containerView.getRight() - backgroundPaddingLeft, getMeasuredHeight() + translation, Region.Op.DIFFERENCE);
                super.dispatchDraw(canvas);
                canvas.restore();
            } else {
                super.dispatchDraw(canvas);
            }
            if (!shouldOverlayCameraViewOverNavBar()) {
                drawNavigationBar(canvas, (drawDoubleNavigationBar ? 0.7f * navigationBarAlpha : 1f));
            }
            if (drawNavigationBar && rightInset != 0 && rightInset > leftInset && fullWidth && AndroidUtilities.displaySize.x > AndroidUtilities.displaySize.y) {
                canvas.drawRect(containerView.getRight() - backgroundPaddingLeft, containerView.getTranslationY(), containerView.getRight() + rightInset, getMeasuredHeight(), backgroundPaint);
            }

            if (drawNavigationBar && leftInset != 0 && leftInset > rightInset && fullWidth && AndroidUtilities.displaySize.x > AndroidUtilities.displaySize.y) {
                canvas.drawRect(0, containerView.getTranslationY(), containerView.getLeft() + backgroundPaddingLeft, getMeasuredHeight(), backgroundPaint);
            }

            if (containerView.getTranslationY() < 0) {
                backgroundPaint.setColor(behindKeyboardColorKey >= 0 ? getThemedColor(behindKeyboardColorKey) : behindKeyboardColor);
                canvas.drawRect(containerView.getLeft() + backgroundPaddingLeft, containerView.getY() + containerView.getMeasuredHeight(), containerView.getRight() - backgroundPaddingLeft, getMeasuredHeight(), backgroundPaint);
            }
        }

        @Override
        protected boolean drawChild(Canvas canvas, View child, long drawingTime) {
            if (child instanceof CameraView) {
                if (shouldOverlayCameraViewOverNavBar()) {
                    drawNavigationBar(canvas, 1f);
                }
                return super.drawChild(canvas, child, drawingTime);
            }
            return super.drawChild(canvas, child, drawingTime);
        }

        @Override
        protected void onDraw(Canvas canvas) {
            boolean restore = false;
            if (backgroundPaint.getAlpha() < 255 && drawNavigationBar) {
                float translation = 0;
                if (scrollNavBar || Build.VERSION.SDK_INT >= 29 && getAdditionalMandatoryOffsets() > 0) {
                    float dist = containerView.getMeasuredHeight() - containerView.getTranslationY();
                    translation = Math.max(0, getBottomInset() - dist);
                }
                int navBarHeight = drawNavigationBar ? getBottomInset() : 0;
                canvas.save();
                canvas.clipRect(containerView.getLeft() + backgroundPaddingLeft, getMeasuredHeight() - navBarHeight + translation - currentPanTranslationY, containerView.getRight() - backgroundPaddingLeft, getMeasuredHeight() + translation, Region.Op.DIFFERENCE);
                restore = true;
            }
            super.onDraw(canvas);
            if (drawNavigationBar && lastInsets != null && keyboardHeight != 0) {
                backgroundPaint.setColor(behindKeyboardColorKey >= 0 ? getThemedColor(behindKeyboardColorKey) : behindKeyboardColor);
                canvas.drawRect(containerView.getLeft() + backgroundPaddingLeft, getMeasuredHeight() - keyboardHeight - (drawNavigationBar ? getBottomInset() : 0), containerView.getRight() - backgroundPaddingLeft, getMeasuredHeight() - (drawNavigationBar ? getBottomInset() : 0), backgroundPaint);
            }
            onContainerDraw(canvas);
            if (restore) {
                canvas.restore();
            }
        }

        public void drawNavigationBar(Canvas canvas, float alpha) {
            if (Build.VERSION.SDK_INT >= Build.VERSION_CODES.O) {
                if (navBarColorKey >= 0) {
                    backgroundPaint.setColor(getThemedColor(navBarColorKey));
                } else {
                    backgroundPaint.setColor(navBarColor);
                }
            } else {
                backgroundPaint.setColor(0xff000000);
            }
            if (transitionFromRight && containerView.getVisibility() != View.VISIBLE) {
                return;
            }
            if ((drawNavigationBar && bottomInset != 0) || currentPanTranslationY != 0) {
                float translation = 0;
                int navBarHeight = drawNavigationBar ? getBottomInset() : 0;
                if (scrollNavBar || Build.VERSION.SDK_INT >= 29 && getAdditionalMandatoryOffsets() > 0) {
                    if (drawDoubleNavigationBar) {
                        translation = Math.max(0, Math.min(navBarHeight - currentPanTranslationY, containerView.getTranslationY()));
                    } else {
                        float dist = containerView.getMeasuredHeight() - containerView.getTranslationY();
                        translation = Math.max(0, getBottomInset() - dist);
                    }
                }
                int wasAlpha = backgroundPaint.getAlpha();
                if (transitionFromRight) {
                    alpha *= containerView.getAlpha();
                }
                int left = transitionFromRight ? (int) containerView.getX() : containerView.getLeft();
                if (alpha < 1f) {
                    backgroundPaint.setAlpha((int) (wasAlpha * alpha));
                }
                canvas.drawRect(left + backgroundPaddingLeft, getMeasuredHeight() - navBarHeight + translation - currentPanTranslationY, containerView.getRight() - backgroundPaddingLeft, getMeasuredHeight() + translation, backgroundPaint);
                backgroundPaint.setAlpha(wasAlpha);

                if (overlayDrawNavBarColor != 0) {
                    backgroundPaint.setColor(overlayDrawNavBarColor);
                    wasAlpha = backgroundPaint.getAlpha();
                    if (alpha < 1f) {
                        backgroundPaint.setAlpha((int) (wasAlpha * alpha));
                        translation = 0;
                    }
                    canvas.drawRect(left  + backgroundPaddingLeft, getMeasuredHeight() - navBarHeight + translation - currentPanTranslationY, containerView.getRight() - backgroundPaddingLeft, getMeasuredHeight() + translation, backgroundPaint);
                    backgroundPaint.setAlpha(wasAlpha);
                }
            }
        }
    }

    protected int getBottomSheetWidth(boolean isPortrait, int width,int height) {
        return isPortrait ? width : (int) Math.max(width * 0.8f, Math.min(dp(480), width));
    }

    protected boolean shouldOverlayCameraViewOverNavBar() {
        return false;
    }

    public void setHideSystemVerticalInsets(boolean hideSystemVerticalInsets) {
        ValueAnimator animator = ValueAnimator.ofFloat(hideSystemVerticalInsetsProgress, hideSystemVerticalInsets ? 1f : 0f).setDuration(180);
        animator.setInterpolator(CubicBezierInterpolator.DEFAULT);
        animator.addUpdateListener(animation -> {
            hideSystemVerticalInsetsProgress = (float) animation.getAnimatedValue();
            container.requestLayout();
            containerView.requestLayout();
        });
        animator.start();
    }

    @RequiresApi(api = Build.VERSION_CODES.Q)
    private int getAdditionalMandatoryOffsets() {
        if (!calcMandatoryInsets || lastInsets == null) {
            return 0;
        }
        Insets insets = lastInsets.getSystemGestureInsets();
        return !keyboardVisible && drawNavigationBar && insets != null && (insets.left != 0 || insets.right != 0) ? insets.bottom : 0;
    }

    public boolean isKeyboardVisible() {
        return keyboardVisible;
    }

    public interface BottomSheetDelegateInterface {
        void onOpenAnimationStart();

        void onOpenAnimationEnd();

        boolean canDismiss();
    }

    public void setCalcMandatoryInsets(boolean value) {
        calcMandatoryInsets = value;
        drawNavigationBar = value;
    }

    public static class BottomSheetDelegate implements BottomSheetDelegateInterface {
        @Override
        public void onOpenAnimationStart() {

        }

        @Override
        public void onOpenAnimationEnd() {

        }

        @Override
        public boolean canDismiss() {
            return true;
        }
    }

    public static class BottomSheetCell extends FrameLayout {

        private final Theme.ResourcesProvider resourcesProvider;
        private AnimatedEmojiSpan.TextViewEmojis textView;
        private ImageView imageView;
        private ImageView imageView2;
        int currentType;

        public BottomSheetCell(Context context, int type) {
            this(context, type, null);
        }

        public BottomSheetCell(Context context, int type, Theme.ResourcesProvider resourcesProvider) {
            super(context);
            this.resourcesProvider = resourcesProvider;

            currentType = type;
            if (type != Builder.CELL_TYPE_CALL) {
                setBackgroundDrawable(Theme.getSelectorDrawable(false, resourcesProvider));
            }
            //setPadding(AndroidUtilities.dp(16), 0, AndroidUtilities.dp(16), 0);

            imageView = new ImageView(context);
            imageView.setScaleType(ImageView.ScaleType.CENTER);
            imageView.setColorFilter(new PorterDuffColorFilter(getThemedColor(Theme.key_dialogIcon), PorterDuff.Mode.MULTIPLY));
            addView(imageView, LayoutHelper.createFrame(56, 48, Gravity.CENTER_VERTICAL | (LocaleController.isRTL ? Gravity.RIGHT : Gravity.LEFT)));

            imageView2 = new ImageView(context);
            imageView2.setScaleType(ImageView.ScaleType.CENTER);
            imageView2.setColorFilter(new PorterDuffColorFilter(Theme.getColor(Theme.key_radioBackgroundChecked, resourcesProvider), PorterDuff.Mode.SRC_IN));
            addView(imageView2, LayoutHelper.createFrame(56, 48, Gravity.CENTER_VERTICAL | (LocaleController.isRTL ? Gravity.LEFT : Gravity.RIGHT)));

            textView = new AnimatedEmojiSpan.TextViewEmojis(context);
            textView.setLines(1);
            textView.setSingleLine(true);
            textView.setGravity(Gravity.CENTER_HORIZONTAL);
            textView.setEllipsize(TextUtils.TruncateAt.END);
            if (type == 0 || type == Builder.CELL_TYPE_CALL) {
                textView.setTextColor(getThemedColor(Theme.key_dialogTextBlack));
                textView.setTextSize(TypedValue.COMPLEX_UNIT_DIP, 16);
                addView(textView, LayoutHelper.createFrame(LayoutHelper.WRAP_CONTENT, LayoutHelper.WRAP_CONTENT, (LocaleController.isRTL ? Gravity.RIGHT : Gravity.LEFT) | Gravity.CENTER_VERTICAL));
            } else if (type == 1) {
                textView.setGravity(Gravity.CENTER);
                textView.setTextColor(getThemedColor(Theme.key_dialogTextBlack));
                textView.setTextSize(TypedValue.COMPLEX_UNIT_DIP, 14);
                textView.setTypeface(AndroidUtilities.bold());
                addView(textView, LayoutHelper.createFrame(LayoutHelper.MATCH_PARENT, LayoutHelper.MATCH_PARENT));
            } else if (type == 2) {
                textView.setGravity(Gravity.CENTER);
                textView.setTextColor(getThemedColor(Theme.key_featuredStickers_buttonText));
                textView.setTextSize(TypedValue.COMPLEX_UNIT_DIP, 14);
                textView.setTypeface(AndroidUtilities.bold());
                textView.setBackground(Theme.AdaptiveRipple.filledRect(getThemedColor(Theme.key_featuredStickers_addButton), 6));
                addView(textView, LayoutHelper.createFrame(LayoutHelper.MATCH_PARENT, LayoutHelper.MATCH_PARENT, 0, 16, 16, 16, 16));
            }
        }

        @Override
        protected void onMeasure(int widthMeasureSpec, int heightMeasureSpec) {
            int height = currentType == 2 ? 80 : 48;
            if (currentType == 0) {
                widthMeasureSpec = MeasureSpec.makeMeasureSpec(MeasureSpec.getSize(widthMeasureSpec), MeasureSpec.EXACTLY);
            }
            super.onMeasure(widthMeasureSpec, MeasureSpec.makeMeasureSpec(dp(height), MeasureSpec.EXACTLY));
        }

        public void setTextColor(int color) {
            textView.setTextColor(color);
        }

        public void setIconColor(int color) {
            imageView.setColorFilter(new PorterDuffColorFilter(color, PorterDuff.Mode.MULTIPLY));
        }

        public void setGravity(int gravity) {
            textView.setGravity(gravity);
        }

        public void setTextAndIcon(CharSequence text, int icon) {
            setTextAndIcon(text, icon, null, false);
        }

        public void setTextAndIcon(CharSequence text, Drawable icon) {
            setTextAndIcon(text, 0, icon, false);
        }

        public void setTextAndIcon(CharSequence text, int icon, Drawable drawable, boolean bigTitle) {
            textView.setText(text);
            if (icon != 0 || drawable != null) {
                if (drawable != null) {
                    imageView.setImageDrawable(drawable);
                } else {
                    imageView.setImageResource(icon);
                }
                imageView.setVisibility(VISIBLE);
                if (bigTitle) {
                    textView.setPadding(dp(LocaleController.isRTL ? 21 : 72), 0, dp(LocaleController.isRTL ? 72 : 21), 0);
                    imageView.setPadding(LocaleController.isRTL ? 0 : dp(5), 0, LocaleController.isRTL ? dp(5) : 5, 0);
                } else {
                    textView.setPadding(dp(LocaleController.isRTL ? 16 : 72), 0, dp(LocaleController.isRTL ? 72 : 16), 0);
                    imageView.setPadding(0, 0, 0, 0);
                }
            } else {
                imageView.setVisibility(INVISIBLE);
                textView.setPadding(dp(bigTitle ? 21 : 16), 0, dp(bigTitle ? 21 : 16), 0);
            }
        }

        private boolean checked;
        public void setChecked(boolean checked) {
            imageView2.setImageResource((this.checked = checked) ? R.drawable.checkbig : 0);
        }

        public boolean isChecked() {
            return checked;
        }

        public AnimatedEmojiSpan.TextViewEmojis getTextView() {
            return textView;
        }

        public ImageView getImageView() {
            return imageView;
        }

        protected int getThemedColor(int key) {
            return Theme.getColor(key, resourcesProvider);
        }

        public boolean isSelected = false;

        @Override
        public void onInitializeAccessibilityNodeInfo(AccessibilityNodeInfo info) {
            super.onInitializeAccessibilityNodeInfo(info);
            if (isSelected) {
                info.setSelected(true);
            }
        }
    }

    public void setAllowNestedScroll(boolean value) {
        allowNestedScroll = value;
        if (!allowNestedScroll) {
            containerView.setTranslationY(0);
        }
    }

    public BottomSheet(Context context, boolean needFocus) {
        this(context, needFocus, null);
    }

    public BottomSheet(Context context, boolean needFocus, Theme.ResourcesProvider resourcesProvider) {
        this(context, needFocus, false, resourcesProvider);
    }

    public BottomSheet(Context context, boolean needFocus, boolean edgeToEdge, Theme.ResourcesProvider resourcesProvider) {
        super(context, R.style.TransparentDialog);
        this.resourcesProvider = resourcesProvider;

        if (Build.VERSION.SDK_INT >= 30) {
            getWindow().addFlags(WindowManager.LayoutParams.FLAG_LAYOUT_IN_SCREEN | WindowManager.LayoutParams.FLAG_DRAWS_SYSTEM_BAR_BACKGROUNDS);
            if (edgeToEdge) {
                focusableSoftInputMode = WindowManager.LayoutParams.SOFT_INPUT_ADJUST_NOTHING;
            }
        } else {
            getWindow().addFlags(WindowManager.LayoutParams.FLAG_LAYOUT_INSET_DECOR | WindowManager.LayoutParams.FLAG_LAYOUT_IN_SCREEN | WindowManager.LayoutParams.FLAG_DRAWS_SYSTEM_BAR_BACKGROUNDS);
        }
        ViewConfiguration vc = ViewConfiguration.get(context);
        touchSlop = vc.getScaledTouchSlop();

        Rect padding = new Rect();
        shadowDrawable = context.getResources().getDrawable(R.drawable.sheet_shadow_round).mutate();
        shadowDrawable.setColorFilter(new PorterDuffColorFilter(getThemedColor(Theme.key_dialogBackground), PorterDuff.Mode.MULTIPLY));
        shadowDrawable.getPadding(padding);
        backgroundPaddingLeft = padding.left;
        backgroundPaddingTop = padding.top;

        container = new ContainerView(getContext()) {
            @Override
            public boolean drawChild(Canvas canvas, View child, long drawingTime) {
                try {
                    return allowDrawContent && super.drawChild(canvas, child, drawingTime);
                } catch (Exception e) {
                    FileLog.e(e);
                }
                return true;
            }

            @Override
            protected void dispatchDraw(Canvas canvas) {
                super.dispatchDraw(canvas);
                mainContainerDispatchDraw(canvas);
            }

            @Override
            protected void onConfigurationChanged(Configuration newConfig) {
                lastInsets = null;
                container.requestApplyInsets();
            }

            @Override
            protected void onAttachedToWindow() {
                super.onAttachedToWindow();
                Bulletin.addDelegate(this, new Bulletin.Delegate() {
                    @Override
                    public int getTopOffset(int tag) {
                        return AndroidUtilities.statusBarHeight;
                    }
                });
            }

            @Override
            protected void onDetachedFromWindow() {
                super.onDetachedFromWindow();
                Bulletin.removeDelegate(this);
            }
        };
        container.setClipChildren(false);
        container.setClipToPadding(false);
        container.setBackground(backDrawable);
        focusable = needFocus;
        if (!edgeToEdge) {
            container.setFitsSystemWindows(true);
            container.setOnApplyWindowInsetsListener((v, insets) -> {
                int newTopInset = insets.getSystemWindowInsetTop();
                if ((newTopInset != 0 || AndroidUtilities.isInMultiwindow) && statusBarHeight != newTopInset) {
                    statusBarHeight = newTopInset;
                }
                lastInsets = insets;
                v.requestLayout();
                onInsetsChanged();
                if (Build.VERSION.SDK_INT >= 30) {
                    return WindowInsets.CONSUMED;
                } else {
                    return insets.consumeSystemWindowInsets();
                }
            });
        }
        if (Build.VERSION.SDK_INT >= 30) {
            container.setSystemUiVisibility(View.SYSTEM_UI_FLAG_LAYOUT_STABLE | View.SYSTEM_UI_FLAG_LAYOUT_FULLSCREEN | View.SYSTEM_UI_FLAG_LAYOUT_HIDE_NAVIGATION);
        } else {
            container.setSystemUiVisibility(View.SYSTEM_UI_FLAG_LAYOUT_STABLE | View.SYSTEM_UI_FLAG_LAYOUT_FULLSCREEN);
        }

        backDrawable.setAlpha(0);
    }

    protected void onInsetsChanged() {

    }

    protected void mainContainerDispatchDraw(Canvas canvas) {

    }

    public void fixNavigationBar() {
        fixNavigationBar(getThemedColor(Theme.key_windowBackgroundGray));
    }

    public void fixNavigationBar(int bgColor) {
        drawNavigationBar = !occupyNavigationBar;
        drawDoubleNavigationBar = true;
        scrollNavBar = true;
        navBarColorKey = -1;
        setOverlayNavBarColor(navBarColor = bgColor);
    }

    @Override
    protected void onCreate(Bundle savedInstanceState) {
        super.onCreate(savedInstanceState);
        onCreateInternal();
    }

    private void onCreateInternal() {

        Window window = null;
        if (attachedFragment != null) {
            attachedFragment.addSheet(this);
            if (attachedFragment.getLayoutContainer() == null) return;

            InputMethodManager imm = (InputMethodManager) getContext().getSystemService(Context.INPUT_METHOD_SERVICE);
            if (imm.hideSoftInputFromWindow(attachedFragment.getLayoutContainer().getWindowToken(), InputMethodManager.HIDE_NOT_ALWAYS)) {
                AndroidUtilities.runOnUIThread(() -> {
                    AndroidUtilities.removeFromParent(container);
                    attachedFragment.getLayoutContainer().addView(container);
                }, 80);
            } else {
                AndroidUtilities.removeFromParent(container);
                attachedFragment.getLayoutContainer().addView(container);
            }

        } else {
            window = getWindow();
            window.setWindowAnimations(R.style.DialogNoAnimation);
            setContentView(container, new ViewGroup.LayoutParams(ViewGroup.LayoutParams.MATCH_PARENT, ViewGroup.LayoutParams.MATCH_PARENT));
        }

        if (useLightStatusBar && Build.VERSION.SDK_INT >= 23) {
            int color = Theme.getColor(Theme.key_actionBarDefault, null, true);
            if (AndroidUtilities.computePerceivedBrightness(color) >= 0.721f) {
                int flags = container.getSystemUiVisibility();
                flags |= View.SYSTEM_UI_FLAG_LIGHT_STATUS_BAR;
                container.setSystemUiVisibility(flags);
            }
        }
        if (useLightNavBar && Build.VERSION.SDK_INT >= 26) {
            AndroidUtilities.setLightNavigationBar(getWindow(), false);
        }

        if (containerView == null) {
            containerView = new FrameLayout(getContext()) {
                @Override
                public boolean hasOverlappingRendering() {
                    return false;
                }

                @Override
                public void setTranslationY(float translationY) {
                    super.setTranslationY(translationY);
                    if (topBulletinContainer != null) {
                        topBulletinContainer.setTranslationY(-(container.getHeight() - containerView.getY()) + backgroundPaddingTop);
                    }
                    onContainerTranslationYChanged(translationY);
                }
            };
            containerView.setBackgroundDrawable(shadowDrawable);
            containerView.setPadding(backgroundPaddingLeft, (applyTopPadding ? dp(8) : 0) + backgroundPaddingTop - 1, backgroundPaddingLeft, (applyBottomPadding ? dp(8) : 0));
        }
        containerView.setVisibility(View.INVISIBLE);
        container.addView(containerView, 0, LayoutHelper.createFrame(LayoutHelper.MATCH_PARENT, LayoutHelper.WRAP_CONTENT, Gravity.BOTTOM));

        if (topBulletinContainer == null) {
            topBulletinContainer = new FrameLayout(getContext());
            container.addView(topBulletinContainer, container.indexOfChild(containerView) + 1, LayoutHelper.createFrame(LayoutHelper.MATCH_PARENT, LayoutHelper.WRAP_CONTENT, Gravity.BOTTOM));
        }

        int topOffset = 0;
        if (title != null) {
            titleView = new TextView(getContext()) {
                @Override
                protected void onMeasure(int widthMeasureSpec, int heightMeasureSpec) {
                    super.onMeasure(widthMeasureSpec, heightMeasureSpec);
                    if (multipleLinesTitle) {
                        int topOffset = getMeasuredHeight();
                        if (customView != null) {
                            ((ViewGroup.MarginLayoutParams) customView.getLayoutParams()).topMargin = topOffset;
                        } else if (containerView != null) {
                            for (int i = 1; i < containerView.getChildCount(); ++i) {
                                View child = containerView.getChildAt(i);
                                if (child instanceof BottomSheetCell) {
                                    ((ViewGroup.MarginLayoutParams) child.getLayoutParams()).topMargin = topOffset;
                                    topOffset += dp(48);
                                }
                            }
                        }
                    }
                }
            };
            int height = 48;
            titleView.setText(title);
            titleView.setTextSize(TypedValue.COMPLEX_UNIT_DIP, 15);
            titleView.setGravity((LocaleController.isRTL ? Gravity.RIGHT : Gravity.LEFT) | Gravity.CENTER_VERTICAL);
            titleView.setMinHeight(AndroidUtilities.dp(25));

            if (bigTitle) {
                titleView.setSingleLine(true);
                titleView.setEllipsize(TextUtils.TruncateAt.MIDDLE);
                titleView.setTextColor(getThemedColor(Theme.key_dialogTextBlack));
                titleView.setTextSize(TypedValue.COMPLEX_UNIT_DIP, 20);
                titleView.setTypeface(AndroidUtilities.bold());
                titleView.setPadding(dp(21), dp(multipleLinesTitle ? 14 : 6), dp(21), dp(8));
            } else {
                titleView.setTextColor(getThemedColor(Theme.key_dialogTextGray2));
                titleView.setTextSize(TypedValue.COMPLEX_UNIT_DIP, 16);
                titleView.setPadding(dp(16), dp(multipleLinesTitle ? 8 : 0), dp(16), dp(8));
            }
            if (multipleLinesTitle) {
                titleView.setSingleLine(false);
                titleView.setMaxLines(5);
                titleView.setEllipsize(TextUtils.TruncateAt.END);
            } else {
                titleView.setLines(1);
                titleView.setSingleLine(true);
                titleView.setEllipsize(TextUtils.TruncateAt.MIDDLE);
            }
            titleView.setGravity(Gravity.CENTER_VERTICAL);
            containerView.addView(titleView, LayoutHelper.createFrame(LayoutHelper.MATCH_PARENT, multipleLinesTitle ? ViewGroup.LayoutParams.WRAP_CONTENT : height));
            titleView.setOnTouchListener((v, event) -> true);
            topOffset += height;
        }
        if (customView != null) {
            if (customView.getParent() != null) {
                ViewGroup viewGroup = (ViewGroup) customView.getParent();
                viewGroup.removeView(customView);
            }
            if (!useBackgroundTopPadding) {
                containerView.setClipToPadding(false);
                containerView.setClipChildren(false);
                container.setClipToPadding(false);
                container.setClipChildren(false);
                containerView.addView(customView, LayoutHelper.createFrame(LayoutHelper.MATCH_PARENT, LayoutHelper.WRAP_CONTENT, customViewGravity, 0, topOffset, 0, 0));
                ((ViewGroup.MarginLayoutParams) customView.getLayoutParams()).topMargin = -backgroundPaddingTop + dp(topOffset);
            } else {
                containerView.addView(customView, LayoutHelper.createFrame(LayoutHelper.MATCH_PARENT, LayoutHelper.WRAP_CONTENT, customViewGravity, 0, topOffset, 0, 0));
            }
        } else {
            if (items != null) {
                FrameLayout rowLayout = null;
                int lastRowLayoutNum = 0;
                for (int a = 0; a < items.length; a++) {
                    if (items[a] == null) {
                        continue;
                    }
                    BottomSheetCell cell = new BottomSheetCell(getContext(), cellType, resourcesProvider);
                    cell.setTextAndIcon(items[a], itemIcons != null ? itemIcons[a] : 0, null, bigTitle);
                    containerView.addView(cell, LayoutHelper.createFrame(LayoutHelper.MATCH_PARENT, 48, Gravity.LEFT | Gravity.TOP, 0, topOffset, 0, 0));
                    topOffset += 48;
                    cell.setTag(a);
                    cell.setOnClickListener(v -> dismissWithButtonClick((Integer) v.getTag()));
                    itemViews.add(cell);
                }
            }
        }

        if (attachedFragment != null) {

        } else if (window != null) {
            WindowManager.LayoutParams params = window.getAttributes();
            params.width = ViewGroup.LayoutParams.MATCH_PARENT;
            params.gravity = Gravity.TOP | Gravity.LEFT;
            params.dimAmount = 0;
            params.flags &= ~WindowManager.LayoutParams.FLAG_DIM_BEHIND;
            if (focusable) {
                params.softInputMode = focusableSoftInputMode;
            } else {
                params.flags |= WindowManager.LayoutParams.FLAG_ALT_FOCUSABLE_IM;
            }
            if (isFullscreen) {
                params.flags |= WindowManager.LayoutParams.FLAG_LAYOUT_IN_SCREEN |
                    WindowManager.LayoutParams.FLAG_LAYOUT_INSET_DECOR |
                    WindowManager.LayoutParams.FLAG_DRAWS_SYSTEM_BAR_BACKGROUNDS;
                params.flags |= WindowManager.LayoutParams.FLAG_FULLSCREEN;
                container.setSystemUiVisibility(View.SYSTEM_UI_FLAG_LAYOUT_STABLE | View.SYSTEM_UI_FLAG_LAYOUT_FULLSCREEN | View.SYSTEM_UI_FLAG_FULLSCREEN);
            }
            params.height = ViewGroup.LayoutParams.MATCH_PARENT;
            if (Build.VERSION.SDK_INT >= 28) {
                params.layoutInDisplayCutoutMode = WindowManager.LayoutParams.LAYOUT_IN_DISPLAY_CUTOUT_MODE_SHORT_EDGES;
            }
            window.setAttributes(params);
        }
    }

    @Override
    protected void onStart() {
        super.onStart();
    }

    public void setUseLightStatusBar(boolean value) {
        useLightStatusBar = value;
        if (Build.VERSION.SDK_INT >= 23) {
            int color = Theme.getColor(Theme.key_actionBarDefault, null, true);
            int flags = container.getSystemUiVisibility();
            if (useLightStatusBar && AndroidUtilities.computePerceivedBrightness(color) >= 0.721f) {
                flags |= View.SYSTEM_UI_FLAG_LIGHT_STATUS_BAR;
            } else {
                flags &=~ View.SYSTEM_UI_FLAG_LIGHT_STATUS_BAR;
            }
            container.setSystemUiVisibility(flags);
        }
        if (attachedFragment != null) {
            LaunchActivity.instance.checkSystemBarColors(true, true, true, false);
        }
    }

    @Override
    public boolean isAttachedLightStatusBar() {
        return useLightStatusBar;
    }

    public boolean isFocusable() {
        return focusable;
    }

    public void setFocusable(boolean value) {
        if (focusable == value) {
            return;
        }
        focusable = value;
        Window window = getWindow();
        WindowManager.LayoutParams params = window.getAttributes();
        if (focusable) {
<<<<<<< HEAD
            params.softInputMode = WindowManager.LayoutParams.SOFT_INPUT_ADJUST_RESIZE;
            params.flags &= ~WindowManager.LayoutParams.FLAG_ALT_FOCUSABLE_IM;
=======
            params.softInputMode = focusableSoftInputMode;
            params.flags &=~ WindowManager.LayoutParams.FLAG_ALT_FOCUSABLE_IM;
>>>>>>> 9cbf0333
        } else {
            params.softInputMode = WindowManager.LayoutParams.SOFT_INPUT_ADJUST_NOTHING;
            params.flags |= WindowManager.LayoutParams.FLAG_ALT_FOCUSABLE_IM;
        }
        window.setAttributes(params);
    }

    public void setShowWithoutAnimation(boolean value) {
        showWithoutAnimation = value;
    }

    public void setBackgroundColor(int color) {
        shadowDrawable.setColorFilter(color, PorterDuff.Mode.SRC_IN);
    }

    @Override
    public void show() {
        if (!AndroidUtilities.isSafeToShow(getContext())) return;
        if (attachedFragment != null) {
            onCreateInternal();
        } else {
            super.show();
        }
        setShowing(true);
        if (focusable) {
            getWindow().setSoftInputMode(focusableSoftInputMode);
        }
        dismissed = false;
        cancelSheetAnimation();
        containerView.measure(
            View.MeasureSpec.makeMeasureSpec(AndroidUtilities.displaySize.x + backgroundPaddingLeft * 2, View.MeasureSpec.AT_MOST),
            View.MeasureSpec.makeMeasureSpec(AndroidUtilities.displaySize.y, View.MeasureSpec.AT_MOST)
        );
        if (showWithoutAnimation) {
            backDrawable.setAlpha(dimBehind ? dimBehindAlpha : 0);
            containerView.setTranslationY(0);
            return;
        }
        backDrawable.setAlpha(0);
        layoutCount = 2;
        containerView.setTranslationY(AndroidUtilities.statusBarHeight * (1f - hideSystemVerticalInsetsProgress) + containerView.getMeasuredHeight() + (scrollNavBar ? Math.max(0, Math.min(AndroidUtilities.navigationBarHeight, getBottomInset())) : 0));
        long delay = openNoDelay ? 0 : 150;
        if (waitingKeyboard) {
            delay = 500;
        }
        AndroidUtilities.runOnUIThread(startAnimationRunnable = new Runnable() {
            @Override
            public void run() {
                if (startAnimationRunnable != this || dismissed) {
                    return;
                }
                startAnimationRunnable = null;
                startOpenAnimation();
            }
        }, delay);
    }

    public ColorDrawable getBackDrawable() {
        return backDrawable;
    }

    public int getBackgroundPaddingTop() {
        return backgroundPaddingTop ;
    }

    public void setAllowDrawContent(boolean value) {
        if (allowDrawContent != value) {
            allowDrawContent = value;
            container.setBackgroundDrawable(allowDrawContent ? backDrawable : null);
            container.invalidate();
        }
    }

    protected boolean canDismissWithSwipe() {
        return canDismissWithSwipe;
    }

    public void setCanDismissWithSwipe(boolean value) {
        canDismissWithSwipe = value;
    }

    protected boolean onContainerTouchEvent(MotionEvent event) {
        return false;
    }
    protected boolean onScrollUp(float translationY) {
        return false;
    }
    protected void onScrollUpEnd(float translationY) {
    }
    protected void onScrollUpBegin(float translationY) {}

    public void setCustomView(View view) {
        customView = view;
    }

    public void setTitle(CharSequence value) {
        setTitle(value, false);
    }

    public void setTitle(CharSequence value, boolean big) {
        title = value;
        bigTitle = big;
        setApplyTopPadding(true);
    }

    public void setApplyTopPadding(boolean value) {
        applyTopPadding = value;
    }

    public void setApplyBottomPadding(boolean value) {
        applyBottomPadding = value;
    }

    protected boolean onCustomMeasure(View view, int width, int height) {
        return false;
    }

    protected boolean onCustomLayout(View view, int left, int top, int right, int bottom) {
        return false;
    }

    protected void onDismissWithTouchOutside() {
        dismiss();
    }

    protected boolean canDismissWithTouchOutside() {
        return canDismissWithTouchOutside;
    }

    protected boolean isTouchOutside(float x, float y) {
        return y < containerView.getTop() || x < containerView.getLeft() || x > containerView.getRight();
    }

    public void setCanDismissWithTouchOutside(boolean value) {
        canDismissWithTouchOutside = value;
    }

    public TextView getTitleView() {
        return titleView;
    }

    protected void onContainerTranslationYChanged(float translationY) {

    }

    protected void cancelSheetAnimation() {
        if (currentSheetAnimation != null) {
            currentSheetAnimation.cancel();
            currentSheetAnimation = null;
        }
        currentSheetAnimationType = 0;
    }

    public void setOnHideListener(OnDismissListener listener) {
        onHideListener = listener;
    }

    protected int getTargetOpenTranslationY() {
        return 0;
    }

    private void startOpenAnimation() {
        if (dismissed) {
            return;
        }
        containerView.setVisibility(View.VISIBLE);

        if (!onCustomOpenAnimation()) {
            if (useHardwareLayer) {
                container.setLayerType(View.LAYER_TYPE_HARDWARE, null);
            }
            if (transitionFromRight) {
                containerView.setTranslationX(dp(48));
                containerView.setAlpha(0);
                containerView.setTranslationY(0);
            } else {
                containerView.setTranslationY(getContainerViewHeight() + keyboardHeight + dp(10) + (scrollNavBar ? Math.max(0, Math.min(AndroidUtilities.navigationBarHeight, getBottomInset())) : 0));
            }
            currentSheetAnimationType = 1;
            if (navigationBarAnimation != null) {
                navigationBarAnimation.cancel();
            }
            navigationBarAnimation = ValueAnimator.ofFloat(navigationBarAlpha, 1f);
            navigationBarAnimation.addUpdateListener(a -> {
                navigationBarAlpha = (float) a.getAnimatedValue();
                if (container != null) {
                    container.invalidate();
                }
            });
            currentSheetAnimation = new AnimatorSet();
            ArrayList<Animator> animators = new ArrayList<>();
            animators.add(ObjectAnimator.ofFloat(containerView, View.TRANSLATION_X, 0));
            animators.add(ObjectAnimator.ofFloat(containerView, View.ALPHA, 1f));
            animators.add(ObjectAnimator.ofFloat(containerView, View.TRANSLATION_Y, 0));
            animators.add(ObjectAnimator.ofInt(backDrawable, AnimationProperties.COLOR_DRAWABLE_ALPHA, dimBehind ? dimBehindAlpha : 0));
            animators.add(navigationBarAnimation);
            appendOpenAnimator(true, animators);
            currentSheetAnimation.playTogether(animators);
            if (transitionFromRight) {
                currentSheetAnimation.setDuration(250);
                currentSheetAnimation.setInterpolator(CubicBezierInterpolator.DEFAULT);
            } else {
                currentSheetAnimation.setDuration(400);
                currentSheetAnimation.setInterpolator(openInterpolator);
            }
            currentSheetAnimation.setStartDelay(waitingKeyboard ? 0 : 20);
            currentSheetAnimation.setInterpolator(openInterpolator);
            int finalAccount = currentAccount;
            notificationsLocker.lock();
            currentSheetAnimation.addListener(new AnimatorListenerAdapter() {
                @Override
                public void onAnimationEnd(Animator animation) {
                    if (currentSheetAnimation != null && currentSheetAnimation.equals(animation)) {
                        currentSheetAnimation = null;
                        currentSheetAnimationType = 0;
                        onOpenAnimationEnd();
                        if (delegate != null) {
                            delegate.onOpenAnimationEnd();
                        }
                        if (useHardwareLayer) {
                            container.setLayerType(View.LAYER_TYPE_NONE, null);
                        }

                        if (isFullscreen) {
                            WindowManager.LayoutParams params = getWindow().getAttributes();
                            params.flags &= ~WindowManager.LayoutParams.FLAG_FULLSCREEN;
                            getWindow().setAttributes(params);
                        }
                    }
                    if (pauseAllHeavyOperations) {
                        NotificationCenter.getGlobalInstance().postNotificationName(NotificationCenter.startAllHeavyOperations, 512);
                    }
                    notificationsLocker.unlock();
                }

                @Override
                public void onAnimationCancel(Animator animation) {
                    if (currentSheetAnimation != null && currentSheetAnimation.equals(animation)) {
                        currentSheetAnimation = null;
                        currentSheetAnimationType = 0;
                    }
                }
            });
            if (pauseAllHeavyOperations) {
                NotificationCenter.getGlobalInstance().postNotificationName(NotificationCenter.stopAllHeavyOperations, 512);
            }
            currentSheetAnimation.start();
        }
    }

    public void setDelegate(BottomSheetDelegateInterface bottomSheetDelegate) {
        delegate = bottomSheetDelegate;
    }

    public ContainerView getContainer() {
        return container;
    }

    public ViewGroup getSheetContainer() {
        return containerView;
    }

    public int getTag() {
        return tag;
    }

    public void setDimBehind(boolean value) {
        dimBehind = value;
    }

    public void setDimBehindAlpha(int value) {
        dimBehindAlpha = value;
    }

    public void setItemText(int item, CharSequence text) {
        if (item < 0 || item >= itemViews.size()) {
            return;
        }
        BottomSheetCell cell = itemViews.get(item);
        cell.textView.setText(text);
    }

    public void setItemColor(int item, int color, int icon) {
        if (item < 0 || item >= itemViews.size()) {
            return;
        }
        BottomSheetCell cell = itemViews.get(item);
        cell.textView.setTextColor(color);
        cell.imageView.setColorFilter(new PorterDuffColorFilter(icon, PorterDuff.Mode.SRC_IN));
    }

    public ArrayList<BottomSheetCell> getItemViews() {
        return itemViews;
    }

    public void setItems(CharSequence[] i, int[] icons, final OnClickListener listener) {
        items = i;
        itemIcons = icons;
        onClickListener = listener;
    }

    public void setTitleColor(int color) {
        if (titleView == null) {
            return;
        }
        titleView.setTextColor(color);
    }

    public boolean isDismissed() {
        return dismissed;
    }

    public void dismissWithButtonClick(final int item) {
        if (dismissed) {
            return;
        }
        dismissed = true;
        cancelSheetAnimation();
        currentSheetAnimationType = 2;
        currentSheetAnimation = new AnimatorSet();
        currentSheetAnimation.playTogether(
                ObjectAnimator.ofFloat(containerView, View.TRANSLATION_Y, getContainerViewHeight() + keyboardHeight + dp(10) + (scrollNavBar ? Math.max(0, Math.min(AndroidUtilities.navigationBarHeight, getBottomInset())) : 0)),
                ObjectAnimator.ofInt(backDrawable, AnimationProperties.COLOR_DRAWABLE_ALPHA, 0)
        );
        currentSheetAnimation.setDuration(cellType == Builder.CELL_TYPE_CALL ? 330 : 180);
        currentSheetAnimation.setInterpolator(CubicBezierInterpolator.EASE_OUT);
        currentSheetAnimation.addListener(new AnimatorListenerAdapter() {
            @Override
            public void onAnimationEnd(Animator animation) {
                if (currentSheetAnimation != null && currentSheetAnimation.equals(animation)) {
                    currentSheetAnimation = null;
                    currentSheetAnimationType = 0;
                    if (onClickListener != null) {
                        onClickListener.onClick(BottomSheet.this, item);
                    }
                    AndroidUtilities.runOnUIThread(() -> {
                        if (onHideListener != null) {
                            onHideListener.onDismiss(BottomSheet.this);
                        }
                        try {
                            dismissInternal();
                        } catch (Exception e) {
                            FileLog.e(e);
                        }
                    });
                }
                NotificationCenter.getGlobalInstance().postNotificationName(NotificationCenter.startAllHeavyOperations, 512);
            }

            @Override
            public void onAnimationCancel(Animator animation) {
                if (currentSheetAnimation != null && currentSheetAnimation.equals(animation)) {
                    currentSheetAnimation = null;
                    currentSheetAnimationType = 0;
                }
            }
        });
        NotificationCenter.getGlobalInstance().postNotificationName(NotificationCenter.stopAllHeavyOperations, 512);
        currentSheetAnimation.start();

        if (cellType == Builder.CELL_TYPE_CALL && selectedPos != null) {
            int color1 = getItemViews().get(selectedPos).getTextView().getCurrentTextColor();
            int color2 = getItemViews().get(item).getTextView().getCurrentTextColor();
            ValueAnimator animator = ValueAnimator.ofArgb(color1, color2);
            animator.addUpdateListener(a -> {
                int color = (int) a.getAnimatedValue();
                setItemColor(selectedPos, color, color);
            });
            animator.setDuration(130);
            animator.setInterpolator(CubicBezierInterpolator.DEFAULT);
            animator.start();
            ValueAnimator animator2 = ValueAnimator.ofArgb(color2, color1);
            animator2.addUpdateListener(a -> {
                int color = (int) a.getAnimatedValue();
                setItemColor(item, color, color);
            });
            animator2.setDuration(130);
            animator2.setInterpolator(CubicBezierInterpolator.DEFAULT);
            animator2.start();
        }
    }

    @Override
    public boolean dispatchTouchEvent(@NonNull MotionEvent ev) {
        if (dismissed) {
            return false;
        }
        return super.dispatchTouchEvent(ev);
    }

    public void onDismissAnimationStart() {}

    public int getContainerViewHeight() {
        if (containerView == null) {
            return 0;
        }
        return containerView.getMeasuredHeight();
    }

    protected boolean canSwipeToBack(MotionEvent event) {
        return false;
    }

    private boolean forceKeyboardOnDismiss;
    public void forceKeyboardOnDismiss() {
        forceKeyboardOnDismiss = true;
    }

    @Override
    public View getWindowView() {
        return container;
    }

    @Override
    public boolean isShown() {
        return !dismissed;
    }

    protected void appendOpenAnimator(boolean opening, ArrayList<Animator> animators) {

    }

    @Override
    public void dismiss() {
        if (delegate != null && !delegate.canDismiss()) {
            return;
        }
        if (dismissed) {
            return;
        }
        dismissed = true;
        if (onHideListener != null) {
            onHideListener.onDismiss(this);
        }
        cancelSheetAnimation();
        long duration = 0;
        onDismissAnimationStart();
        if (skipDismissAnimation) {
            AndroidUtilities.runOnUIThread(() -> {
                try {
                    dismissInternal();
                } catch (Exception e) {
                    FileLog.e(e);
                }
            });
        } else {
            if (!allowCustomAnimation || !onCustomCloseAnimation()) {
                AndroidUtilities.hideKeyboard(container);
                currentSheetAnimationType = 2;
                if (navigationBarAnimation != null) {
                    navigationBarAnimation.cancel();
                }
                navigationBarAnimation = ValueAnimator.ofFloat(navigationBarAlpha, 0f);
                navigationBarAnimation.addUpdateListener(a -> {
                    navigationBarAlpha = (float) a.getAnimatedValue();
                    if (container != null) {
                        container.invalidate();
                    }
                });
                currentSheetAnimation = new AnimatorSet();
                ArrayList<Animator> animators = new ArrayList<>();
                if (containerView != null) {
                    if (transitionFromRight) {
                        animators.add(ObjectAnimator.ofFloat(containerView, View.TRANSLATION_X, dp(48)));
                        animators.add(ObjectAnimator.ofFloat(containerView, View.ALPHA, 0));
                    } else {
                        animators.add(ObjectAnimator.ofFloat(containerView, View.TRANSLATION_Y, getContainerViewHeight() + (forceKeyboardOnDismiss ? lastKeyboardHeight : keyboardHeight) + dp(10) + (scrollNavBar ? Math.max(0, Math.min(AndroidUtilities.navigationBarHeight, getBottomInset())) : 0)));
                    }
                }
                animators.add(ObjectAnimator.ofInt(backDrawable, AnimationProperties.COLOR_DRAWABLE_ALPHA, 0));
                animators.add(navigationBarAnimation);
                appendOpenAnimator(false, animators);
                currentSheetAnimation.playTogether(animators);

                if (transitionFromRight) {
                    currentSheetAnimation.setDuration(200);
                    currentSheetAnimation.setInterpolator(CubicBezierInterpolator.DEFAULT);
                } else {
                    currentSheetAnimation.setDuration(duration = 250);
                    currentSheetAnimation.setInterpolator(CubicBezierInterpolator.EASE_OUT);
                }
                currentSheetAnimation.addListener(new AnimatorListenerAdapter() {
                    @Override
                    public void onAnimationEnd(Animator animation) {
                        if (currentSheetAnimation != null && currentSheetAnimation.equals(animation)) {
                            currentSheetAnimation = null;
                            currentSheetAnimationType = 0;
                            AndroidUtilities.runOnUIThread(() -> {
                                try {
                                    dismissInternal();
                                } catch (Exception e) {
                                    FileLog.e(e);
                                }
                            });
                        }
                        NotificationCenter.getGlobalInstance().postNotificationName(NotificationCenter.startAllHeavyOperations, 512);
                    }

                    @Override
                    public void onAnimationCancel(Animator animation) {
                        if (currentSheetAnimation != null && currentSheetAnimation.equals(animation)) {
                            currentSheetAnimation = null;
                            currentSheetAnimationType = 0;
                        }
                    }
                });
                NotificationCenter.getGlobalInstance().postNotificationName(NotificationCenter.stopAllHeavyOperations, 512);
                currentSheetAnimation.start();
            }
        }

        Bulletin bulletin = Bulletin.getVisibleBulletin();
        if (bulletin != null && bulletin.isShowing() && bulletin.hideAfterBottomSheet) {
            if (duration > 0) {
                bulletin.hide((long) (duration * 0.6f));
            } else {
                bulletin.hide();
            }
        }
        setShowing(false);
    }

    @Override
    public void dismiss(boolean tabs) {
        this.dismiss();
    }

    @Override
    public void release() {
        dismissInternal();
    }

    @Override
    public boolean isFullyVisible() {
        return false;
    }

    @Override
    public boolean attachedToParent() {
        return container != null && container.isAttachedToWindow();
    }

    @Override
    public boolean showDialog(Dialog dialog) {
        return false;
    }

    @Override
    public void setKeyboardHeightFromParent(int keyboardHeight) {

    }

    @Override
    public int getNavigationBarColor(int color) {
        final float t;
        if (!attachedToParent() || containerView == null) {
            t = 0;
        } else if (transitionFromRight) {
            t = containerView.getAlpha();
        } else {
            final float fullHeight = getContainerViewHeight() + keyboardHeight + dp(10) + (scrollNavBar ? Math.max(0, Math.min(AndroidUtilities.navigationBarHeight, getBottomInset())) : 0);
            t = Utilities.clamp01(1f - containerView.getTranslationY() / fullHeight);
        }
        return ColorUtils.blendARGB(color, navBarColor, t);
    }

    @Override
    public void setOnDismissListener(Runnable onDismiss) {
        if (onDismiss != null) {
            setOnHideListener(d -> onDismiss.run());
        }
    }

    @Override
    public void setOnDismissListener(@Nullable OnDismissListener listener) {
        super.setOnDismissListener(listener);
    }

    public int getSheetAnimationType() {
        return currentSheetAnimationType;
    }

    public void dismissInternal() {
        if (attachedFragment != null) {
            attachedFragment.removeSheet(this);
            AndroidUtilities.removeFromParent(container);
        } else {
            try {
                super.dismiss();
            } catch (Exception e) {
                //ignore: not attached to window manager
                FileLog.e(e, false);
            }
        }
    }

    protected boolean onCustomCloseAnimation() {
        return false;
    }

    protected boolean onCustomOpenAnimation() {
        return false;
    }

    public static class Builder {

        public static int CELL_TYPE_CALL = 4;

        private BottomSheet bottomSheet;

        public Builder(Context context) {
            this(context, false);
        }

        public Builder(Context context, int bgColor) {
            this(context, false, null, bgColor);
        }

        public Builder(Context context, boolean needFocus) {
            this(context, needFocus, null);
        }

        public Builder(Context context, boolean needFocus, int bgColor) {
            this(context, needFocus, null, bgColor);
        }

        public Builder(Context context, boolean needFocus, Theme.ResourcesProvider resourcesProvider) {
            bottomSheet = new BottomSheet(context, needFocus, resourcesProvider);
            bottomSheet.fixNavigationBar();
        }

        public Builder(Context context, boolean needFocus, Theme.ResourcesProvider resourcesProvider, int bgColor) {
            bottomSheet = new BottomSheet(context, needFocus, resourcesProvider);
            bottomSheet.setBackgroundColor(bgColor);
            bottomSheet.fixNavigationBar(bgColor);
        }

        public Builder setItems(CharSequence[] items, final OnClickListener onClickListener) {
            bottomSheet.items = items;
            bottomSheet.onClickListener = onClickListener;
            return this;
        }

        public Builder setItems(CharSequence[] items, int[] icons, final OnClickListener onClickListener) {
            bottomSheet.items = items;
            bottomSheet.itemIcons = icons;
            bottomSheet.onClickListener = onClickListener;
            return this;
        }

        public Builder setCustomView(View view) {
            bottomSheet.customView = view;
            return this;
        }

        public Builder setCustomView(View view, int gravity) {
            bottomSheet.customView = view;
            bottomSheet.customViewGravity = gravity;
            return this;
        }

        public View getCustomView() {
            return bottomSheet.customView;
        }

        public Builder setTitle(CharSequence title) {
            return setTitle(title, false);
        }

        public Builder setTitle(CharSequence title, boolean big) {
            bottomSheet.title = title;
            bottomSheet.bigTitle = big;
            return this;
        }

        public Builder selectedPos(Integer pos) {
            bottomSheet.selectedPos = pos;
            return this;
        }

        public Builder setCellType(int cellType) {
            bottomSheet.cellType = cellType;
            return this;
        }

        public Builder setTitleMultipleLines(boolean allowMultipleLines) {
            bottomSheet.multipleLinesTitle = allowMultipleLines;
            return this;
        }

        public BottomSheet create() {
            return bottomSheet;
        }

        public BottomSheet setDimBehind(boolean value) {
            bottomSheet.dimBehind = value;
            return bottomSheet;
        }

        public BottomSheet show() {
            bottomSheet.show();
            return bottomSheet;
        }

        public Builder setTag(int tag) {
            bottomSheet.tag = tag;
            return this;
        }

        public Builder setUseHardwareLayer(boolean value) {
            bottomSheet.useHardwareLayer = value;
            return this;
        }

        public Builder setDelegate(BottomSheetDelegate delegate) {
            bottomSheet.setDelegate(delegate);
            return this;
        }

        public Builder setApplyTopPadding(boolean value) {
            bottomSheet.applyTopPadding = value;
            return this;
        }

        public Builder setApplyBottomPadding(boolean value) {
            bottomSheet.applyBottomPadding = value;
            return this;
        }

        public Runnable getDismissRunnable() {
            return bottomSheet.dismissRunnable;
        }

        public BottomSheet setUseFullWidth(boolean value) {
            bottomSheet.fullWidth = value;
            return bottomSheet;
        }

        public BottomSheet setUseFullscreen(boolean value) {
            bottomSheet.isFullscreen = value;
            return bottomSheet;
        }

        public Builder setOnPreDismissListener(OnDismissListener onDismissListener) {
            bottomSheet.setOnHideListener(onDismissListener);
            return this;
        }
    }

    public static class NekoXBuilder {
        // do the same thing as BottomBuilder
        private final BottomBuilder nekoxBuilder;

        private HeaderCell title;

        private final BottomSheet bottomSheet;
        // in Telegram interface, BottomSheet only have one title

        public NekoXBuilder(Context context) {
            this(context, false);
        }

        public NekoXBuilder(Context context, int bgColor) {
            this(context, false, bgColor);
        }

        public NekoXBuilder(Context context, boolean needFocus) {
            this(context, needFocus, Theme.getColor(Theme.key_dialogBackground));
        }
        public NekoXBuilder(Context context, boolean needFocus, int bgColor) {
            this.nekoxBuilder = new BottomBuilder(context, needFocus, bgColor);
            this.bottomSheet = nekoxBuilder.getBuilder().bottomSheet;
        }
        public NekoXBuilder setItems(CharSequence[] items, final OnClickListener onClickListener) {
            nekoxBuilder.addItems(items, null, (index, text, cell) -> {
                onClickListener.onClick(null, index);
                return Unit.INSTANCE;
            });
            return this;
        }

        public NekoXBuilder setItems(CharSequence[] items, int[] icons, final OnClickListener onClickListener) {
            nekoxBuilder.addItems(items, icons, (index, text, cell) -> {
                onClickListener.onClick(null, index);
                return Unit.INSTANCE;
            });
            return this;
        }

        public NekoXBuilder setTitle(CharSequence title) {
            return setTitle(title, false);
        }

        public NekoXBuilder setTitle(CharSequence title, boolean big) {
            this.title = nekoxBuilder.addTitle(title, big);
            return this;
        }

        public NekoXBuilder setTitleMultipleLines(boolean allowMultipleLines) {
            if (this.title != null) {
                var textView = this.title.getTextView();
                if (allowMultipleLines) {
                    textView.setSingleLine(false);
                    textView.setMaxLines(5);
                    textView.setEllipsize(TextUtils.TruncateAt.END);
                } else {
                    textView.setLines(1);
                    textView.setSingleLine(true);
                    textView.setEllipsize(TextUtils.TruncateAt.MIDDLE);
                }
            }
            return this;
        }

        public BottomSheet create() {
            return nekoxBuilder.create();
        }

        public BottomSheet setDimBehind(boolean value) {
            bottomSheet.dimBehind = value;
            return bottomSheet;
        }

        public BottomSheet show() {
            bottomSheet.show();
            return bottomSheet;
        }

        public NekoXBuilder setTag(int tag) {
            bottomSheet.tag = tag;
            return this;
        }

        public NekoXBuilder setUseHardwareLayer(boolean value) {
            bottomSheet.useHardwareLayer = value;
            return this;
        }

        public NekoXBuilder setDelegate(BottomSheetDelegate delegate) {
            bottomSheet.setDelegate(delegate);
            return this;
        }

        public NekoXBuilder setApplyTopPadding(boolean value) {
            bottomSheet.applyTopPadding = value;
            return this;
        }

        public NekoXBuilder setApplyBottomPadding(boolean value) {
            bottomSheet.applyBottomPadding = value;
            return this;
        }

        public Runnable getDismissRunnable() {
            return bottomSheet.dismissRunnable;
        }

        public BottomSheet setUseFullWidth(boolean value) {
            bottomSheet.fullWidth = value;
            return bottomSheet;
        }

        public BottomSheet setUseFullscreen(boolean value) {
            bottomSheet.isFullscreen = value;
            return bottomSheet;
        }

        public NekoXBuilder setOnPreDismissListener(OnDismissListener onDismissListener) {
            nekoxBuilder.getBuilder().bottomSheet.setOnHideListener(onDismissListener);
            return this;
        }

    }

    public int getLeftInset() {
        if (lastInsets != null) {
            float inset;
            if (AVOID_SYSTEM_CUTOUT_FULLSCREEN && Build.VERSION.SDK_INT >= Build.VERSION_CODES.P && lastInsets.getDisplayCutout() != null) {
                inset = lastInsets.getDisplayCutout().getSafeInsetLeft() + (lastInsets.getSystemWindowInsetLeft() - lastInsets.getDisplayCutout().getSafeInsetLeft()) * (1f - hideSystemVerticalInsetsProgress);
            } else {
                inset = lastInsets.getSystemWindowInsetLeft() * (1f - hideSystemVerticalInsetsProgress);
            }
            return (int) inset;
        }
        return 0;
    }

    public int getRightInset() {
        if (lastInsets != null) {
            float inset;
            if (AVOID_SYSTEM_CUTOUT_FULLSCREEN && Build.VERSION.SDK_INT >= Build.VERSION_CODES.P && lastInsets.getDisplayCutout() != null) {
                inset = lastInsets.getDisplayCutout().getSafeInsetRight() + (lastInsets.getSystemWindowInsetRight() - lastInsets.getDisplayCutout().getSafeInsetRight()) * (1f - hideSystemVerticalInsetsProgress);
            } else {
                inset = lastInsets.getSystemWindowInsetRight() * (1f - hideSystemVerticalInsetsProgress);
            }
            return (int) inset;
        }
        return 0;
    }

    public int getStatusBarHeight() {
        return (int) (statusBarHeight * (1f - hideSystemVerticalInsetsProgress));
    }

    public int getBottomInset() {
        return (int) (bottomInset * (1f - hideSystemVerticalInsetsProgress));
    }

    public void onConfigurationChanged(android.content.res.Configuration newConfig) {

    }

    public void onContainerDraw(Canvas canvas) {

    }

    public ArrayList<ThemeDescription> getThemeDescriptions() {
        return null;
    }

    public void setCurrentPanTranslationY(float currentPanTranslationY) {
        this.currentPanTranslationY = currentPanTranslationY;
        container.invalidate();
    }

    private int overlayDrawNavBarColor;

    public void setOverlayNavBarColor(int color) {
        overlayDrawNavBarColor = color;
        if (container != null) {
            container.invalidate();
        }

        if (attachedFragment != null) {
            LaunchActivity.instance.checkSystemBarColors(true, true, true, false);
            AndroidUtilities.setLightNavigationBar(getWindowView(), AndroidUtilities.computePerceivedBrightness(getNavigationBarColor(getThemedColor(Theme.key_windowBackgroundGray))) >= .721f);
//            AndroidUtilities.setLightStatusBar(dialog != null ? dialog.windowView : windowView, attachedToActionBar && AndroidUtilities.computePerceivedBrightness(actionBar.getBackgroundColor()) > .721f);
            return;
        }
//        if (Color.alpha(color) > 120) {
//            AndroidUtilities.setLightStatusBar(getWindow(), false);
//            AndroidUtilities.setLightNavigationBar(getWindow(), false);
//        } else {
//            AndroidUtilities.setLightStatusBar(getWindow(), !useLightStatusBar);
//            AndroidUtilities.setLightNavigationBar(getWindow(), !useLightNavBar);
//        }
        AndroidUtilities.setNavigationBarColor(getWindow(), overlayDrawNavBarColor);
        AndroidUtilities.setLightNavigationBar(getWindow(), AndroidUtilities.computePerceivedBrightness(overlayDrawNavBarColor) > .721);
    }

    public ViewGroup getContainerView() {
        return containerView;
    }

    public int getCurrentAccount() {
        return currentAccount;
    }

    protected int getThemedColor(int key) {
        return Theme.getColor(key, resourcesProvider);
    }

    public void setOpenNoDelay(boolean openNoDelay) {
        this.openNoDelay = openNoDelay;
    }

    public int getBackgroundPaddingLeft() {
        return this.backgroundPaddingLeft;
    }

    private void setShowing(boolean showing) {
        if (this.showing == showing) {
            return;
        }
        this.showing = showing;
        if (openedLayerNum > 0) {
            if (showing) {
                NotificationCenter.getGlobalInstance().postNotificationName(NotificationCenter.stopAllHeavyOperations, openedLayerNum);
            } else {
                NotificationCenter.getGlobalInstance().postNotificationName(NotificationCenter.startAllHeavyOperations, openedLayerNum);
            }
        }
    }

    @Override
    public boolean dispatchKeyEvent(@NonNull KeyEvent event) {
        return super.dispatchKeyEvent(event);
    }

    public void setImageReceiverNumLevel(int playingImages, int onShowing) {
        this.playingImagesLayerNum = playingImages;
        this.openedLayerNum = onShowing;
    }

    private long smoothContainerViewLayoutUntil = -1;
    public void smoothContainerViewLayout() {
        smoothContainerViewLayoutUntil = System.currentTimeMillis() + 80;
    }

    protected void onSmoothContainerViewLayout(float ty) {

    }


    public BaseFragment attachedFragment;

    public void makeAttached(BaseFragment fragment) {
        if (AndroidUtilities.isTablet()) return;
        this.attachedFragment = fragment;
    }

    @Override
    public boolean onAttachedBackPressed() {
        onBackPressed();
        return true;
    }

    @Override
    public void onBackPressed() {
        if (attachedFragment == null) {
            super.onBackPressed();
        } else {
            dismiss();
        }
    }

    public Theme.ResourcesProvider getResourcesProvider() {
        return resourcesProvider;
    }

    protected void onSwipeStarts() {}
}<|MERGE_RESOLUTION|>--- conflicted
+++ resolved
@@ -69,11 +69,7 @@
 import org.telegram.messenger.UserConfig;
 import org.telegram.messenger.Utilities;
 import org.telegram.messenger.camera.CameraView;
-<<<<<<< HEAD
 import org.telegram.ui.Cells.HeaderCell;
-import org.telegram.tgnet.TLRPC;
-=======
->>>>>>> 9cbf0333
 import org.telegram.ui.Components.AnimatedEmojiSpan;
 import org.telegram.ui.Components.AnimationProperties;
 import org.telegram.ui.Components.Bulletin;
@@ -1427,13 +1423,8 @@
         Window window = getWindow();
         WindowManager.LayoutParams params = window.getAttributes();
         if (focusable) {
-<<<<<<< HEAD
-            params.softInputMode = WindowManager.LayoutParams.SOFT_INPUT_ADJUST_RESIZE;
-            params.flags &= ~WindowManager.LayoutParams.FLAG_ALT_FOCUSABLE_IM;
-=======
             params.softInputMode = focusableSoftInputMode;
             params.flags &=~ WindowManager.LayoutParams.FLAG_ALT_FOCUSABLE_IM;
->>>>>>> 9cbf0333
         } else {
             params.softInputMode = WindowManager.LayoutParams.SOFT_INPUT_ADJUST_NOTHING;
             params.flags |= WindowManager.LayoutParams.FLAG_ALT_FOCUSABLE_IM;
