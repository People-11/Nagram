--- conflicted
+++ resolved
@@ -686,13 +686,8 @@
 
             imageView = new ImageView(context);
             imageView.setScaleType(ImageView.ScaleType.CENTER);
-<<<<<<< HEAD
-            imageView.setColorFilter(new PorterDuffColorFilter(Theme.getColor(Theme.key_dialogIcon), PorterDuff.Mode.SRC_IN));
+            imageView.setColorFilter(new PorterDuffColorFilter(getThemedColor(Theme.key_dialogIcon), PorterDuff.Mode.SRC_IN));
             addView(imageView, LayoutHelper.createLinear(56, 48));
-=======
-            imageView.setColorFilter(new PorterDuffColorFilter(getThemedColor(Theme.key_dialogIcon), PorterDuff.Mode.MULTIPLY));
-            addView(imageView, LayoutHelper.createFrame(56, 48, Gravity.CENTER_VERTICAL | (LocaleController.isRTL ? Gravity.RIGHT : Gravity.LEFT)));
->>>>>>> 418f478a
 
             textView = new TextView(context);
             textView.setLines(1);
@@ -705,12 +700,7 @@
                 textView.setPadding(AndroidUtilities.dp(16), 0, 0, 0);
                 addView(textView, LayoutHelper.createLinear(LayoutHelper.WRAP_CONTENT, LayoutHelper.WRAP_CONTENT, (LocaleController.isRTL ? Gravity.RIGHT : Gravity.LEFT) | Gravity.CENTER_VERTICAL));
             } else if (type == 1) {
-<<<<<<< HEAD
-                textView.setTextColor(Theme.getColor(Theme.key_dialogTextBlack));
-=======
-                textView.setGravity(Gravity.CENTER);
                 textView.setTextColor(getThemedColor(Theme.key_dialogTextBlack));
->>>>>>> 418f478a
                 textView.setTextSize(TypedValue.COMPLEX_UNIT_DIP, 14);
                 textView.setTypeface(AndroidUtilities.getTypeface("fonts/rmedium.ttf"));
                 textView.setGravity(Gravity.CENTER);
@@ -720,13 +710,8 @@
                 textView.setTextColor(getThemedColor(Theme.key_featuredStickers_buttonText));
                 textView.setTextSize(TypedValue.COMPLEX_UNIT_DIP, 14);
                 textView.setTypeface(AndroidUtilities.getTypeface("fonts/rmedium.ttf"));
-<<<<<<< HEAD
-                textView.setBackground(Theme.createSimpleSelectorRoundRectDrawable(AndroidUtilities.dp(4), Theme.getColor(Theme.key_featuredStickers_addButton), Theme.getColor(Theme.key_featuredStickers_addButtonPressed)));
+                textView.setBackground(Theme.createSimpleSelectorRoundRectDrawable(AndroidUtilities.dp(4), getThemedColor(Theme.key_featuredStickers_addButton), getThemedColor(Theme.key_featuredStickers_addButtonPressed)));
                 addView(textView, LayoutHelper.createLinear(LayoutHelper.MATCH_PARENT, LayoutHelper.MATCH_PARENT, 0, 16, 16, 16, 16));
-=======
-                textView.setBackground(Theme.createSimpleSelectorRoundRectDrawable(AndroidUtilities.dp(4), getThemedColor(Theme.key_featuredStickers_addButton), getThemedColor(Theme.key_featuredStickers_addButtonPressed)));
-                addView(textView, LayoutHelper.createFrame(LayoutHelper.MATCH_PARENT, LayoutHelper.MATCH_PARENT, 0, 16, 16, 16, 16));
->>>>>>> 418f478a
             }
         }
 
@@ -799,7 +784,7 @@
     public BottomSheet(Context context, boolean needFocus) {
         this(context, needFocus, null);
     }
-    
+
     public BottomSheet(Context context, boolean needFocus, Theme.ResourcesProvider resourcesProvider) {
         super(context, R.style.TransparentDialog);
         this.resourcesProvider = resourcesProvider;
@@ -816,13 +801,8 @@
         touchSlop = vc.getScaledTouchSlop();
 
         Rect padding = new Rect();
-<<<<<<< HEAD
         shadowDrawable = context.getResources().getDrawable(R.drawable.sheet_shadow).mutate();
-        shadowDrawable.setColorFilter(new PorterDuffColorFilter(Theme.getColor(Theme.key_dialogBackground), PorterDuff.Mode.SRC_IN));
-=======
-        shadowDrawable = context.getResources().getDrawable(R.drawable.sheet_shadow_round).mutate();
-        shadowDrawable.setColorFilter(new PorterDuffColorFilter(getThemedColor(Theme.key_dialogBackground), PorterDuff.Mode.MULTIPLY));
->>>>>>> 418f478a
+        shadowDrawable.setColorFilter(new PorterDuffColorFilter(getThemedColor(Theme.key_dialogBackground), PorterDuff.Mode.SRC_IN));
         shadowDrawable.getPadding(padding);
         backgroundPaddingLeft = padding.left;
         backgroundPaddingTop = padding.top;
@@ -919,23 +899,12 @@
             titleView.setMinHeight(AndroidUtilities.dp(25));
 
             if (bigTitle) {
-<<<<<<< HEAD
                 titleView.setSingleLine(true);
                 titleView.setEllipsize(TextUtils.TruncateAt.MIDDLE);
-                titleView.setTextColor(Theme.getColor(Theme.key_dialogTextBlue2));
-=======
-                titleView.setTextColor(getThemedColor(Theme.key_dialogTextBlack));
-                titleView.setTextSize(TypedValue.COMPLEX_UNIT_DIP, 20);
->>>>>>> 418f478a
+                titleView.setTextColor(getThemedColor(Theme.key_dialogTextBlue2));
                 titleView.setTypeface(AndroidUtilities.getTypeface("fonts/rmedium.ttf"));
             } else {
-<<<<<<< HEAD
-                titleView.setTextColor(Theme.getColor(Theme.key_dialogTextGray2));
-=======
                 titleView.setTextColor(getThemedColor(Theme.key_dialogTextGray2));
-                titleView.setTextSize(TypedValue.COMPLEX_UNIT_DIP, 16);
-                titleView.setPadding(AndroidUtilities.dp(16), 0, AndroidUtilities.dp(16), AndroidUtilities.dp(8));
->>>>>>> 418f478a
             }
             titleView.setGravity(Gravity.CENTER_VERTICAL);
             containerView.addView(titleView, LayoutHelper.createFrame(LayoutHelper.MATCH_PARENT, LayoutHelper.WRAP_CONTENT, (LocaleController.isRTL ? Gravity.RIGHT : Gravity.LEFT) | Gravity.TOP, 21, 15, 21, 0));
