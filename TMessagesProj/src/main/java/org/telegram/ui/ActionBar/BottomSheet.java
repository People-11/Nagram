--- conflicted
+++ resolved
@@ -932,7 +932,7 @@
         touchSlop = vc.getScaledTouchSlop();
 
         Rect padding = new Rect();
-        shadowDrawable = context.getResources().getDrawable(R.drawable.sheet_shadow).mutate();
+        shadowDrawable = context.getResources().getDrawable(R.drawable.sheet_shadow_round).mutate();
         shadowDrawable.setColorFilter(new PorterDuffColorFilter(getThemedColor(Theme.key_dialogBackground), PorterDuff.Mode.SRC_IN));
         shadowDrawable.getPadding(padding);
         backgroundPaddingLeft = padding.left;
@@ -1368,10 +1368,7 @@
                     navigationBarAnimation
             );
             currentSheetAnimation.setDuration(400);
-<<<<<<< HEAD
-=======
             currentSheetAnimation.setStartDelay(waitingKeyboard ? 0 : 20);
->>>>>>> 07a2c9a3
             currentSheetAnimation.setInterpolator(openInterpolator);
             currentSheetAnimation.addListener(new AnimatorListenerAdapter() {
                 @Override
