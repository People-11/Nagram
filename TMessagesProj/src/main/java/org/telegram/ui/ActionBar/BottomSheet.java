--- conflicted
+++ resolved
@@ -25,15 +25,6 @@
 import android.graphics.drawable.Drawable;
 import android.os.Build;
 import android.os.Bundle;
-<<<<<<< HEAD
-=======
-
-import androidx.annotation.NonNull;
-import androidx.annotation.RequiresApi;
-import androidx.core.view.NestedScrollingParent;
-import androidx.core.view.NestedScrollingParentHelper;
-import androidx.core.view.ViewCompat;
->>>>>>> 4992f231
 import android.text.TextUtils;
 import android.util.TypedValue;
 import android.view.Gravity;
@@ -52,6 +43,7 @@
 import android.widget.ScrollView;
 import android.widget.TextView;
 
+import androidx.annotation.NonNull;
 import androidx.annotation.RequiresApi;
 import androidx.core.view.NestedScrollingParent;
 import androidx.core.view.NestedScrollingParentHelper;
@@ -62,7 +54,6 @@
 import org.telegram.messenger.LocaleController;
 import org.telegram.messenger.NotificationCenter;
 import org.telegram.messenger.R;
-import org.telegram.messenger.SharedConfig;
 import org.telegram.messenger.UserConfig;
 import org.telegram.ui.Components.AnimationProperties;
 import org.telegram.ui.Components.CubicBezierInterpolator;
@@ -871,13 +862,8 @@
         Window window = getWindow();
         WindowManager.LayoutParams params = window.getAttributes();
         if (focusable) {
-<<<<<<< HEAD
-            params.softInputMode = (useSmoothKeyboard ? WindowManager.LayoutParams.SOFT_INPUT_ADJUST_PAN : WindowManager.LayoutParams.SOFT_INPUT_ADJUST_RESIZE);
+            params.softInputMode = WindowManager.LayoutParams.SOFT_INPUT_ADJUST_RESIZE;
             params.flags &= ~WindowManager.LayoutParams.FLAG_ALT_FOCUSABLE_IM;
-=======
-            params.softInputMode = WindowManager.LayoutParams.SOFT_INPUT_ADJUST_RESIZE;
-            params.flags &=~ WindowManager.LayoutParams.FLAG_ALT_FOCUSABLE_IM;
->>>>>>> 4992f231
         } else {
             params.softInputMode = WindowManager.LayoutParams.SOFT_INPUT_ADJUST_NOTHING;
             params.flags |= WindowManager.LayoutParams.FLAG_ALT_FOCUSABLE_IM;
