/*
 * This is the source code of Telegram for Android v. 5.x.x.
 * It is licensed under GNU GPL v. 2 or later.
 * You should have received a copy of the license in this archive (see LICENSE).
 *
 * Copyright Nikolai Kudashov, 2013-2018.
 */

package org.telegram.ui.ActionBar;

import android.animation.Animator;
import android.animation.AnimatorListenerAdapter;
import android.animation.AnimatorSet;
import android.animation.ObjectAnimator;
import android.app.Dialog;
import android.content.Context;
import android.content.DialogInterface;
import android.graphics.Bitmap;
import android.graphics.BitmapShader;
import android.graphics.Canvas;
import android.graphics.ColorFilter;
import android.graphics.Matrix;
import android.graphics.Paint;
import android.graphics.PorterDuff;
import android.graphics.PorterDuffColorFilter;
import android.graphics.Rect;
import android.graphics.Shader;
import android.graphics.drawable.BitmapDrawable;
import android.graphics.drawable.Drawable;
import android.graphics.drawable.GradientDrawable;
import android.graphics.drawable.ShapeDrawable;
import android.graphics.drawable.shapes.RoundRectShape;
import android.os.Build;
import android.os.Bundle;
import android.text.TextPaint;
import android.text.TextUtils;
import android.util.TypedValue;
import android.view.Gravity;
import android.view.MotionEvent;
import android.view.View;
import android.view.ViewGroup;
import android.view.ViewTreeObserver;
import android.view.Window;
import android.view.WindowManager;
import android.view.animation.OvershootInterpolator;
import android.widget.FrameLayout;
import android.widget.ImageView;
import android.widget.LinearLayout;
import android.widget.ScrollView;
import android.widget.TextView;

import androidx.annotation.NonNull;
import androidx.annotation.Nullable;
import androidx.core.graphics.ColorUtils;

import org.telegram.messenger.AndroidUtilities;
import org.telegram.messenger.Emoji;
import org.telegram.messenger.FileLog;
import org.telegram.messenger.LocaleController;
import org.telegram.messenger.NotificationCenter;
import org.telegram.messenger.R;
import org.telegram.messenger.SharedConfig;
import org.telegram.ui.Components.AnimatedFloat;
import org.telegram.ui.Components.LayoutHelper;
import org.telegram.ui.Components.LineProgressView;
import org.telegram.ui.Components.RLottieDrawable;
import org.telegram.ui.Components.RLottieImageView;
import org.telegram.ui.Components.RadialProgressView;
import org.telegram.ui.Components.spoilers.SpoilersTextView;
import org.telegram.ui.LaunchActivity;

import java.util.ArrayList;
import java.util.Map;

public class AlertDialog extends Dialog implements Drawable.Callback, NotificationCenter.NotificationCenterDelegate {

    public static final int ALERT_TYPE_MESSAGE = 0;
    public static final int ALERT_TYPE_LOADING = 2;
    public static final int ALERT_TYPE_SPINNER = 3;

    private View customView;
    private int customViewHeight = LayoutHelper.WRAP_CONTENT;
    private TextView titleTextView;
    private TextView secondTitleTextView;
    private TextView subtitleTextView;
    private TextView messageTextView;
    private FrameLayout progressViewContainer;
    private FrameLayout titleContainer;
    private TextView progressViewTextView;
    private ScrollView contentScrollView;
    private LinearLayout scrollContainer;
    private ViewTreeObserver.OnScrollChangedListener onScrollChangedListener;
    private BitmapDrawable[] shadow = new BitmapDrawable[2];
    private boolean[] shadowVisibility = new boolean[2];
    private AnimatorSet[] shadowAnimation = new AnimatorSet[2];
    private int customViewOffset = 12;

    private String dialogButtonColorKey = Theme.key_dialogButton;

    private OnCancelListener onCancelListener;

    private AlertDialog cancelDialog;

    private int lastScreenWidth;

    private OnClickListener onClickListener;
    private OnDismissListener onDismissListener;

    private CharSequence[] items;
    private int[] itemIcons;
    private CharSequence title;
    private CharSequence secondTitle;
    private CharSequence subtitle;
    private CharSequence message;
    private int topResId;
    private View topView;
    private boolean topAnimationIsNew;
    private int topAnimationId;
    private int topAnimationSize;
    private Map<String, Integer> topAnimationLayerColors;
    private int topHeight = 132;
    private Drawable topDrawable;
    private int topBackgroundColor;
    private int progressViewStyle;
    private int currentProgress;

    private boolean messageTextViewClickable = true;

    private boolean canCacnel = true;

    private boolean dismissDialogByButtons = true;
    private boolean drawBackground;
    private boolean notDrawBackgroundOnTopView;
    private RLottieImageView topImageView;
    private CharSequence positiveButtonText;
    private OnClickListener positiveButtonListener;
    private CharSequence negativeButtonText;
    private OnClickListener negativeButtonListener;
    private CharSequence neutralButtonText;
    private OnClickListener neutralButtonListener;
    protected ViewGroup buttonsLayout;
    private LineProgressView lineProgressView;
    private TextView lineProgressViewPercent;
    private OnClickListener onBackButtonListener;
    private int[] containerViewLocation = new int[2];

    private boolean checkFocusable = true;

    private Drawable shadowDrawable;
    private Rect backgroundPaddings;

    private float blurOpacity;
    private Bitmap blurBitmap;
    private Matrix blurMatrix;
    private BitmapShader blurShader;
    private Paint blurPaint;
    private Paint dimBlurPaint;

    private boolean focusable;

    private boolean verticalButtons;

    private Runnable dismissRunnable = this::dismiss;
    private Runnable showRunnable = () -> {
        if (isShowing()) {
            return;
        }
        try {
            show();
        } catch (Exception ignore) {

        }
    };

    private ArrayList<AlertDialogCell> itemViews = new ArrayList<>();
    private float aspectRatio;
    private boolean dimEnabled = true;
    private float dimAlpha = 0.5f;
    private boolean dimCustom = false;
    private final Theme.ResourcesProvider resourcesProvider;
    private boolean topAnimationAutoRepeat = true;
    private boolean blurredBackground;
    private boolean blurredNativeBackground;
    private int backgroundColor;
    float blurAlpha = 0.8f;
    private boolean blurBehind;
    private int additioanalHorizontalPadding;

    public void setBlurParams(float blurAlpha, boolean blurBehind, boolean blurBackground) {
        this.blurAlpha = blurAlpha;
        this.blurBehind = blurBehind;
        this.blurredBackground = blurBackground;
    }

    private boolean supportsNativeBlur() {
        return Build.VERSION.SDK_INT >= Build.VERSION_CODES.S && LaunchActivity.systemBlurEnabled;
    }

    public void redPositive() {
        TextView button = (TextView) getButton(DialogInterface.BUTTON_POSITIVE);
        if (button != null) {
            button.setTextColor(getThemedColor(Theme.key_dialogTextRed));
        }
    }

    public static class AlertDialogCell extends FrameLayout {

        private final Theme.ResourcesProvider resourcesProvider;
        private TextView textView;
        private ImageView imageView;

        public AlertDialogCell(Context context, Theme.ResourcesProvider resourcesProvider) {
            super(context);
            this.resourcesProvider = resourcesProvider;

            setBackgroundDrawable(Theme.createSelectorDrawable(getThemedColor(Theme.key_dialogButtonSelector), 2));
            setPadding(AndroidUtilities.dp(23), 0, AndroidUtilities.dp(23), 0);

            imageView = new ImageView(context);
            imageView.setScaleType(ImageView.ScaleType.CENTER);
            imageView.setColorFilter(new PorterDuffColorFilter(getThemedColor(Theme.key_dialogIcon), PorterDuff.Mode.SRC_IN));
            addView(imageView, LayoutHelper.createFrame(LayoutHelper.WRAP_CONTENT, 40, Gravity.CENTER_VERTICAL | (LocaleController.isRTL ? Gravity.RIGHT : Gravity.LEFT)));

            textView = new TextView(context);
            textView.setLines(1);
            textView.setSingleLine(true);
            textView.setGravity(Gravity.CENTER_HORIZONTAL);
            textView.setEllipsize(TextUtils.TruncateAt.END);
            textView.setTextColor(getThemedColor(Theme.key_dialogTextBlack));
            textView.setTextSize(TypedValue.COMPLEX_UNIT_DIP, 16);
            addView(textView, LayoutHelper.createFrame(LayoutHelper.WRAP_CONTENT, LayoutHelper.WRAP_CONTENT, (LocaleController.isRTL ? Gravity.RIGHT : Gravity.LEFT) | Gravity.CENTER_VERTICAL));
        }

        @Override
        protected void onMeasure(int widthMeasureSpec, int heightMeasureSpec) {
            super.onMeasure(widthMeasureSpec, MeasureSpec.makeMeasureSpec(AndroidUtilities.dp(48), MeasureSpec.EXACTLY));
        }

        public void setTextColor(int color) {
            textView.setTextColor(color);
        }

        public void setGravity(int gravity) {
            textView.setGravity(gravity);
        }

        public void setTextAndIcon(CharSequence text, int icon) {
            textView.setText(text);
            if (icon != 0) {
                imageView.setImageResource(icon);
                imageView.setVisibility(VISIBLE);
                textView.setPadding(LocaleController.isRTL ? 0 : AndroidUtilities.dp(56), 0, LocaleController.isRTL ? AndroidUtilities.dp(56) : 0, 0);
            } else {
                imageView.setVisibility(INVISIBLE);
                textView.setPadding(0, 0, 0, 0);
            }
        }

        private int getThemedColor(String key) {
            Integer color = resourcesProvider != null ? resourcesProvider.getColor(key) : null;
            return color != null ? color : Theme.getColor(key);
        }
    }

    public AlertDialog(Context context, int progressStyle) {
        this(context, progressStyle, null);
    }

    public AlertDialog(Context context, int progressStyle, Theme.ResourcesProvider resourcesProvider) {
        super(context, R.style.TransparentDialog);
        this.resourcesProvider = resourcesProvider;

        blurredNativeBackground = supportsNativeBlur() && progressViewStyle == ALERT_TYPE_MESSAGE;
        backgroundColor = getThemedColor(Theme.key_dialogBackground);
        final boolean isDark = AndroidUtilities.computePerceivedBrightness(backgroundColor) < 0.721f;
        blurredBackground = blurredNativeBackground || !supportsNativeBlur() && SharedConfig.getDevicePerformanceClass() >= SharedConfig.PERFORMANCE_CLASS_HIGH && isDark;

        backgroundPaddings = new Rect();
        if (progressStyle != ALERT_TYPE_SPINNER || blurredBackground) {
            shadowDrawable = context.getResources().getDrawable(R.drawable.popup_fixed_alert3).mutate();
            blurOpacity = progressStyle == ALERT_TYPE_SPINNER ? 0.55f : (isDark ? 0.80f : 0.985f);
            shadowDrawable.setColorFilter(new PorterDuffColorFilter(backgroundColor, PorterDuff.Mode.MULTIPLY));
            shadowDrawable.getPadding(backgroundPaddings);
        }

        progressViewStyle = progressStyle;
    }

    @Override
    public void show() {
        super.show();
        if (progressViewContainer != null && progressViewStyle == ALERT_TYPE_SPINNER) {
            progressViewContainer.setScaleX(0);
            progressViewContainer.setScaleY(0);
            progressViewContainer.animate()
                .scaleX(1f).scaleY(1f)
                .setInterpolator(new OvershootInterpolator(1.3f))
                .setDuration(190)
                .start();
        }
    }

    @Override
    protected void onCreate(Bundle savedInstanceState) {
        super.onCreate(savedInstanceState);

        LinearLayout containerView = new LinearLayout(getContext()) {

            private boolean inLayout;

            @Override
            public boolean onTouchEvent(MotionEvent event) {
                if (progressViewStyle == ALERT_TYPE_SPINNER) {
                    showCancelAlert();
                    return false;
                }
                return super.onTouchEvent(event);
            }

            @Override
            public boolean onInterceptTouchEvent(MotionEvent ev) {
                if (progressViewStyle == ALERT_TYPE_SPINNER) {
                    showCancelAlert();
                    return false;
                }
                return super.onInterceptTouchEvent(ev);
            }

            @Override
            protected void onMeasure(int widthMeasureSpec, int heightMeasureSpec) {
                if (progressViewStyle == ALERT_TYPE_SPINNER) {
                    progressViewContainer.measure(MeasureSpec.makeMeasureSpec(AndroidUtilities.dp(86), MeasureSpec.EXACTLY), MeasureSpec.makeMeasureSpec(AndroidUtilities.dp(86), MeasureSpec.EXACTLY));
                    setMeasuredDimension(MeasureSpec.getSize(widthMeasureSpec), MeasureSpec.getSize(heightMeasureSpec));
                } else {
                    inLayout = true;
                    int width = MeasureSpec.getSize(widthMeasureSpec);
                    int height = MeasureSpec.getSize(heightMeasureSpec);
                    int maxContentHeight;
                    int availableHeight = maxContentHeight = height - getPaddingTop() - getPaddingBottom();
                    int availableWidth = width - getPaddingLeft() - getPaddingRight();

                    int childWidthMeasureSpec = MeasureSpec.makeMeasureSpec(availableWidth - AndroidUtilities.dp(48), MeasureSpec.EXACTLY);
                    int childFullWidthMeasureSpec = MeasureSpec.makeMeasureSpec(availableWidth, MeasureSpec.EXACTLY);
                    LayoutParams layoutParams;

                    if (buttonsLayout != null) {
                        int count = buttonsLayout.getChildCount();
                        for (int a = 0; a < count; a++) {
                            View child = buttonsLayout.getChildAt(a);
                            if (child instanceof TextView) {
                                TextView button = (TextView) child;
                                button.setMaxWidth(AndroidUtilities.dp((availableWidth - AndroidUtilities.dp(24)) / 2));
                            }
                        }
                        buttonsLayout.measure(childFullWidthMeasureSpec, heightMeasureSpec);
                        layoutParams = (LayoutParams) buttonsLayout.getLayoutParams();
                        availableHeight -= buttonsLayout.getMeasuredHeight() + layoutParams.bottomMargin + layoutParams.topMargin;
                    }
                    if (secondTitleTextView != null) {
                        secondTitleTextView.measure(MeasureSpec.makeMeasureSpec(MeasureSpec.getSize(childWidthMeasureSpec), MeasureSpec.AT_MOST), heightMeasureSpec);
                    }
                    if (titleTextView != null) {
                        if (secondTitleTextView != null) {
                            titleTextView.measure(MeasureSpec.makeMeasureSpec(MeasureSpec.getSize(childWidthMeasureSpec) - secondTitleTextView.getMeasuredWidth() - AndroidUtilities.dp(8), MeasureSpec.EXACTLY), heightMeasureSpec);
                        } else {
                            titleTextView.measure(childWidthMeasureSpec, heightMeasureSpec);
                        }
                    }
                    if (titleContainer != null) {
                        titleContainer.measure(childWidthMeasureSpec, heightMeasureSpec);
                        layoutParams = (LayoutParams) titleContainer.getLayoutParams();
                        availableHeight -= titleContainer.getMeasuredHeight() + layoutParams.bottomMargin + layoutParams.topMargin;
                    }
                    if (subtitleTextView != null) {
                        subtitleTextView.measure(childWidthMeasureSpec, heightMeasureSpec);
                        layoutParams = (LayoutParams) subtitleTextView.getLayoutParams();
                        availableHeight -= subtitleTextView.getMeasuredHeight() + layoutParams.bottomMargin + layoutParams.topMargin;
                    }
                    if (topImageView != null) {
                        topImageView.measure(MeasureSpec.makeMeasureSpec(availableWidth, MeasureSpec.EXACTLY), MeasureSpec.makeMeasureSpec(AndroidUtilities.dp(topHeight), MeasureSpec.EXACTLY));
                        availableHeight -= topImageView.getMeasuredHeight();
                    }
                    if (topView != null) {
                        int w = width;
                        int h;
                        if (aspectRatio == 0) {
                            float scale = w / 936.0f;
                            h = (int) (354 * scale);
                        } else {
                            h = (int) (w * aspectRatio);
                        }
                        topView.measure(MeasureSpec.makeMeasureSpec(w, MeasureSpec.EXACTLY), MeasureSpec.makeMeasureSpec(h, MeasureSpec.EXACTLY));
                        topView.getLayoutParams().height = h;
                        availableHeight -= topView.getMeasuredHeight();
                    }
                    if (progressViewStyle == ALERT_TYPE_MESSAGE) {
                        layoutParams = (LayoutParams) contentScrollView.getLayoutParams();

                        if (customView != null) {
                            layoutParams.topMargin = titleTextView == null && messageTextView.getVisibility() == GONE && items == null ? AndroidUtilities.dp(16) : 0;
                            layoutParams.bottomMargin = buttonsLayout == null ? AndroidUtilities.dp(8) : 0;
                        } else if (items != null) {
                            layoutParams.topMargin = titleTextView == null && messageTextView.getVisibility() == GONE ? AndroidUtilities.dp(8) : 0;
                            layoutParams.bottomMargin = AndroidUtilities.dp(8);
                        } else if (messageTextView.getVisibility() == VISIBLE) {
                            layoutParams.topMargin = titleTextView == null ? AndroidUtilities.dp(19) : 0;
                            layoutParams.bottomMargin = AndroidUtilities.dp(20);
                        }

                        availableHeight -= layoutParams.bottomMargin + layoutParams.topMargin;
                        contentScrollView.measure(childFullWidthMeasureSpec, MeasureSpec.makeMeasureSpec(availableHeight, MeasureSpec.AT_MOST));
                        availableHeight -= contentScrollView.getMeasuredHeight();
                    } else {
                        if (progressViewContainer != null) {
                            progressViewContainer.measure(childWidthMeasureSpec, MeasureSpec.makeMeasureSpec(availableHeight, MeasureSpec.AT_MOST));
                            layoutParams = (LayoutParams) progressViewContainer.getLayoutParams();
                            availableHeight -= progressViewContainer.getMeasuredHeight() + layoutParams.bottomMargin + layoutParams.topMargin;
                        } else if (messageTextView != null) {
                            messageTextView.measure(childWidthMeasureSpec, MeasureSpec.makeMeasureSpec(availableHeight, MeasureSpec.AT_MOST));
                            if (messageTextView.getVisibility() != GONE) {
                                layoutParams = (LayoutParams) messageTextView.getLayoutParams();
                                availableHeight -= messageTextView.getMeasuredHeight() + layoutParams.bottomMargin + layoutParams.topMargin;
                            }
                        }
                        if (lineProgressView != null) {
                            lineProgressView.measure(childWidthMeasureSpec, MeasureSpec.makeMeasureSpec(AndroidUtilities.dp(4), MeasureSpec.EXACTLY));
                            layoutParams = (LayoutParams) lineProgressView.getLayoutParams();
                            availableHeight -= lineProgressView.getMeasuredHeight() + layoutParams.bottomMargin + layoutParams.topMargin;

                            lineProgressViewPercent.measure(childWidthMeasureSpec, MeasureSpec.makeMeasureSpec(availableHeight, MeasureSpec.AT_MOST));
                            layoutParams = (LayoutParams) lineProgressViewPercent.getLayoutParams();
                            availableHeight -= lineProgressViewPercent.getMeasuredHeight() + layoutParams.bottomMargin + layoutParams.topMargin;
                        }
                    }

                    setMeasuredDimension(width, maxContentHeight - availableHeight + getPaddingTop() + getPaddingBottom() - (topAnimationIsNew ? AndroidUtilities.dp(8) : 0));
                    inLayout = false;

                    if (lastScreenWidth != AndroidUtilities.displaySize.x) {
                        AndroidUtilities.runOnUIThread(() -> {
                            lastScreenWidth = AndroidUtilities.displaySize.x;
                            final int calculatedWidth = AndroidUtilities.displaySize.x - AndroidUtilities.dp(56);
                            int maxWidth;
                            if (AndroidUtilities.isTablet()) {
                                if (AndroidUtilities.isSmallTablet()) {
                                    maxWidth = AndroidUtilities.dp(446);
                                } else {
                                    maxWidth = AndroidUtilities.dp(496);
                                }
                            } else {
                                maxWidth = AndroidUtilities.dp(356);
                            }

                            Window window = getWindow();
                            WindowManager.LayoutParams params = new WindowManager.LayoutParams();
                            params.copyFrom(window.getAttributes());
                            params.width = Math.min(maxWidth, calculatedWidth) + backgroundPaddings.left + backgroundPaddings.right;
                            try {
                                window.setAttributes(params);
                            } catch (Throwable e) {
                                FileLog.e(e);
                            }
                        });
                    }
                }
            }

            @Override
            protected void onLayout(boolean changed, int l, int t, int r, int b) {
                super.onLayout(changed, l, t, r, b);
                if (progressViewStyle == ALERT_TYPE_SPINNER) {
                    int x = (r - l - progressViewContainer.getMeasuredWidth()) / 2;
                    int y = (b - t - progressViewContainer.getMeasuredHeight()) / 2;
                    progressViewContainer.layout(x, y, x + progressViewContainer.getMeasuredWidth(), y + progressViewContainer.getMeasuredHeight());
                } else if (contentScrollView != null) {
                    if (onScrollChangedListener == null) {
                        onScrollChangedListener = () -> {
                            runShadowAnimation(0, titleTextView != null && contentScrollView.getScrollY() > scrollContainer.getTop());
                            runShadowAnimation(1, buttonsLayout != null && contentScrollView.getScrollY() + contentScrollView.getHeight() < scrollContainer.getBottom());
                            contentScrollView.invalidate();
                        };
                        contentScrollView.getViewTreeObserver().addOnScrollChangedListener(onScrollChangedListener);
                    }
                    onScrollChangedListener.onScrollChanged();
                }

                getLocationOnScreen(containerViewLocation);
                if (blurMatrix != null && blurShader != null) {
                    blurMatrix.reset();
                    blurMatrix.postScale(8f, 8f);
                    blurMatrix.postTranslate(-containerViewLocation[0], -containerViewLocation[1]);
                    blurShader.setLocalMatrix(blurMatrix);
                }
            }

            @Override
            public void requestLayout() {
                if (inLayout) {
                    return;
                }
                super.requestLayout();
            }

            @Override
            public boolean hasOverlappingRendering() {
                return false;
            }

            private AnimatedFloat blurPaintAlpha = new AnimatedFloat(0, this);
            private Paint backgroundPaint = new Paint(Paint.ANTI_ALIAS_FLAG);

            @Override
            public void draw(Canvas canvas) {
                if (blurredBackground && !blurredNativeBackground) {
                    float r;
                    if (progressViewStyle == ALERT_TYPE_SPINNER && progressViewContainer != null) {
                        r = AndroidUtilities.dp(18);
                        float w = progressViewContainer.getWidth() * progressViewContainer.getScaleX();
                        float h = progressViewContainer.getHeight() * progressViewContainer.getScaleY();
                        AndroidUtilities.rectTmp.set(
                            (getWidth() - w) / 2f,
                            (getHeight() - h) / 2f,
                            (getWidth() + w) / 2f,
                            (getHeight() + h) / 2f
                        );
                    } else {
                        r = AndroidUtilities.dp(10);
                        AndroidUtilities.rectTmp.set(getPaddingLeft(), getPaddingTop(), getMeasuredWidth() - getPaddingRight(), getMeasuredHeight() - getPaddingBottom());
                    }

                    // draw blur of background
                    float blurAlpha = blurPaintAlpha.set(blurPaint != null ? 1f : 0f);
                    if (blurPaint != null) {
                        blurPaint.setAlpha((int) (0xFF * blurAlpha));
                        canvas.drawRoundRect(AndroidUtilities.rectTmp, r, r, blurPaint);
                    }

                    // draw dim above blur
                    if (dimBlurPaint == null) {
                        dimBlurPaint = new Paint(Paint.ANTI_ALIAS_FLAG);
                        dimBlurPaint.setColor(ColorUtils.setAlphaComponent(0xff000000, (int) (0xFF * dimAlpha)));
                    }
                    canvas.drawRoundRect(AndroidUtilities.rectTmp, r, r, dimBlurPaint);

                    // draw background
                    backgroundPaint.setColor(backgroundColor);
                    backgroundPaint.setAlpha((int) (backgroundPaint.getAlpha() * (blurAlpha * (blurOpacity - 1f) + 1f)));
                    canvas.drawRoundRect(AndroidUtilities.rectTmp, r, r, backgroundPaint);
                }
                super.draw(canvas);
            }

            @Override
            protected void dispatchDraw(Canvas canvas) {
                if (drawBackground && !blurredBackground) {
                    shadowDrawable.setBounds(0, 0, getMeasuredWidth(), getMeasuredHeight());
                    if (topView != null && notDrawBackgroundOnTopView) {
                        int clipTop = topView.getBottom();
                        canvas.save();
                        canvas.clipRect(0, clipTop, getMeasuredWidth(), getMeasuredHeight());
                        shadowDrawable.draw(canvas);
                        canvas.restore();
                    } else {
                        shadowDrawable.draw(canvas);
                    }
                }
                super.dispatchDraw(canvas);
            }
        };
        containerView.setOrientation(LinearLayout.VERTICAL);
        if (blurredBackground || progressViewStyle == ALERT_TYPE_SPINNER) {
            containerView.setBackgroundDrawable(null);
            containerView.setPadding(0, 0, 0, 0);
            if (blurredBackground && !blurredNativeBackground) {
                containerView.setWillNotDraw(false);
            }
            drawBackground = false;
        } else {
            if (notDrawBackgroundOnTopView) {
                Rect rect = new Rect();
                shadowDrawable.getPadding(rect);
                containerView.setPadding(rect.left, rect.top, rect.right, rect.bottom);
                drawBackground = true;
            } else {
                containerView.setBackgroundDrawable(null);
                containerView.setPadding(0, 0, 0, 0);
                containerView.setBackgroundDrawable(shadowDrawable);
                drawBackground = false;
            }
        }
        containerView.setFitsSystemWindows(Build.VERSION.SDK_INT >= 21);
        setContentView(containerView);

        final boolean hasButtons = positiveButtonText != null || negativeButtonText != null || neutralButtonText != null;

        if (topResId != 0 || topAnimationId != 0 || topDrawable != null) {
            topImageView = new RLottieImageView(getContext());
            if (topDrawable != null) {
                topImageView.setImageDrawable(topDrawable);
            } else if (topResId != 0) {
                topImageView.setImageResource(topResId);
            } else {
                topImageView.setAutoRepeat(topAnimationAutoRepeat);
                topImageView.setAnimation(topAnimationId, topAnimationSize, topAnimationSize);
                if (topAnimationLayerColors != null) {
                    RLottieDrawable drawable = topImageView.getAnimatedDrawable();
                    for (Map.Entry<String, Integer> en : topAnimationLayerColors.entrySet()) {
                        drawable.setLayerColor(en.getKey(), en.getValue());
                    }
                }
                topImageView.playAnimation();
            }
            topImageView.setScaleType(ImageView.ScaleType.CENTER);
            if (topAnimationIsNew) {
                GradientDrawable d = new GradientDrawable();
                d.setColor(topBackgroundColor);
                d.setCornerRadius(AndroidUtilities.dp(128));
                topImageView.setBackground(new Drawable() {
                    int size = topAnimationSize + AndroidUtilities.dp(52);

                    @Override
                    public void draw(@NonNull Canvas canvas) {
                        d.setBounds((int) ((topImageView.getWidth() - size) / 2f), (int) ((topImageView.getHeight() - size) / 2f), (int) ((topImageView.getWidth() + size) / 2f), (int) ((topImageView.getHeight() + size) / 2f));
                        d.draw(canvas);
                    }

                    @Override
                    public void setAlpha(int alpha) {
                        d.setAlpha(alpha);
                    }

                    @Override
                    public void setColorFilter(@Nullable ColorFilter colorFilter) {
                        d.setColorFilter(colorFilter);
                    }

                    @Override
                    public int getOpacity() {
                        return d.getOpacity();
                    }
                });
                topHeight = 92;
            } else {
                topImageView.setBackground(Theme.createRoundRectDrawable(AndroidUtilities.dp(10), 0, topBackgroundColor));
            }
            if (topAnimationIsNew) {
                topImageView.setTranslationY(AndroidUtilities.dp(16));
            } else {
                topImageView.setTranslationY(0);
            }
            topImageView.setPadding(0, 0, 0, 0);
            containerView.addView(topImageView, LayoutHelper.createLinear(LayoutHelper.MATCH_PARENT, topHeight, Gravity.LEFT | Gravity.TOP, 0, 0, 0, 0));
        } else if (topView != null) {
            topView.setPadding(0, 0, 0, 0);
            containerView.addView(topView, LayoutHelper.createLinear(LayoutHelper.MATCH_PARENT, topHeight, Gravity.LEFT | Gravity.TOP, 0, 0, 0, 0));
        }

        if (title != null) {
            titleContainer = new FrameLayout(getContext());
            containerView.addView(titleContainer, LayoutHelper.createLinear(LayoutHelper.WRAP_CONTENT, LayoutHelper.WRAP_CONTENT, topAnimationIsNew ? Gravity.CENTER_HORIZONTAL : 0, 24, 0, 24, 0));

            titleTextView = new SpoilersTextView(getContext(), false);
            titleTextView.setText(title);
            titleTextView.setTextColor(getThemedColor(Theme.key_dialogTextBlack));
            titleTextView.setTextSize(TypedValue.COMPLEX_UNIT_DIP, 20);
            titleTextView.setTypeface(AndroidUtilities.getTypeface("fonts/rmedium.ttf"));
            titleTextView.setGravity((topAnimationIsNew ? Gravity.CENTER_HORIZONTAL : LocaleController.isRTL ? Gravity.RIGHT : Gravity.LEFT) | Gravity.TOP);
            titleContainer.addView(titleTextView, LayoutHelper.createFrame(LayoutHelper.WRAP_CONTENT, LayoutHelper.WRAP_CONTENT, (topAnimationIsNew ? Gravity.CENTER_HORIZONTAL : LocaleController.isRTL ? Gravity.RIGHT : Gravity.LEFT) | Gravity.TOP, 0, 19, 0, topAnimationIsNew ? 4 : (subtitle != null ? 2 : (items != null ? 14 : 10))));
        }

        if (secondTitle != null && title != null) {
            secondTitleTextView = new TextView(getContext());
            secondTitleTextView.setText(secondTitle);
            secondTitleTextView.setTextColor(getThemedColor(Theme.key_dialogTextGray3));
            secondTitleTextView.setTextSize(TypedValue.COMPLEX_UNIT_DIP, 18);
            secondTitleTextView.setGravity((LocaleController.isRTL ? Gravity.LEFT : Gravity.RIGHT) | Gravity.TOP);
            titleContainer.addView(secondTitleTextView, LayoutHelper.createFrame(LayoutHelper.WRAP_CONTENT, LayoutHelper.WRAP_CONTENT, (LocaleController.isRTL ? Gravity.LEFT : Gravity.RIGHT) | Gravity.TOP, 0, 21, 0, 0));
        }

        if (subtitle != null) {
            subtitleTextView = new TextView(getContext());
            subtitleTextView.setText(subtitle);
            subtitleTextView.setTextColor(getThemedColor(Theme.key_dialogIcon));
            subtitleTextView.setTextSize(TypedValue.COMPLEX_UNIT_DIP, 14);
            subtitleTextView.setGravity((LocaleController.isRTL ? Gravity.RIGHT : Gravity.LEFT) | Gravity.TOP);
            containerView.addView(subtitleTextView, LayoutHelper.createLinear(LayoutHelper.WRAP_CONTENT, LayoutHelper.WRAP_CONTENT, (LocaleController.isRTL ? Gravity.RIGHT : Gravity.LEFT) | Gravity.TOP, 24, 0, 24, items != null ? 14 : 10));
        }

        if (progressViewStyle == ALERT_TYPE_MESSAGE) {
            shadow[0] = (BitmapDrawable) getContext().getResources().getDrawable(R.drawable.header_shadow).mutate();
            shadow[1] = (BitmapDrawable) getContext().getResources().getDrawable(R.drawable.header_shadow_reverse).mutate();
            shadow[0].setAlpha(0);
            shadow[1].setAlpha(0);
            shadow[0].setCallback(this);
            shadow[1].setCallback(this);

            contentScrollView = new ScrollView(getContext()) {
                @Override
                protected boolean drawChild(Canvas canvas, View child, long drawingTime) {
                    boolean result = super.drawChild(canvas, child, drawingTime);
                    if (shadow[0].getPaint().getAlpha() != 0) {
                        shadow[0].setBounds(0, getScrollY(), getMeasuredWidth(), getScrollY() + AndroidUtilities.dp(3));
                        shadow[0].draw(canvas);
                    }
                    if (shadow[1].getPaint().getAlpha() != 0) {
                        shadow[1].setBounds(0, getScrollY() + getMeasuredHeight() - AndroidUtilities.dp(3), getMeasuredWidth(), getScrollY() + getMeasuredHeight());
                        shadow[1].draw(canvas);
                    }
                    return result;
                }
            };
            contentScrollView.setVerticalScrollBarEnabled(false);
            AndroidUtilities.setScrollViewEdgeEffectColor(contentScrollView, getThemedColor(Theme.key_dialogScrollGlow));
            containerView.addView(contentScrollView, LayoutHelper.createLinear(LayoutHelper.MATCH_PARENT, LayoutHelper.WRAP_CONTENT, 0, 0, 0, 0));

            scrollContainer = new LinearLayout(getContext());
            scrollContainer.setOrientation(LinearLayout.VERTICAL);
            contentScrollView.addView(scrollContainer, new ScrollView.LayoutParams(LayoutHelper.MATCH_PARENT, LayoutHelper.WRAP_CONTENT));
        }

        messageTextView = new SpoilersTextView(getContext(), false) {
            @Override
            public void setText(CharSequence text, BufferType type) {
                text = Emoji.replaceEmoji(text, getPaint().getFontMetricsInt(), AndroidUtilities.dp(14), false);
                super.setText(text, type);
            }
        };
        NotificationCenter.listenEmojiLoading(messageTextView);
        messageTextView.setTextColor(getThemedColor(topAnimationIsNew ? Theme.key_windowBackgroundWhiteGrayText : Theme.key_dialogTextBlack));
        messageTextView.setTextSize(TypedValue.COMPLEX_UNIT_DIP, 16);
        messageTextView.setMovementMethod(new AndroidUtilities.LinkMovementMethodMy());
        messageTextView.setLinkTextColor(getThemedColor(Theme.key_dialogTextLink));
        if (!messageTextViewClickable) {
            messageTextView.setClickable(false);
            messageTextView.setEnabled(false);
        }
        messageTextView.setGravity((topAnimationIsNew ? Gravity.CENTER_HORIZONTAL : LocaleController.isRTL ? Gravity.RIGHT : Gravity.LEFT) | Gravity.TOP);
<<<<<<< HEAD
        if (progressViewStyle == ALERT_TYPE_SPINNER_DETAIL) {
            setCanceledOnTouchOutside(false);
            setCancelable(false);
            progressViewContainer = new FrameLayout(getContext());
            containerView.addView(progressViewContainer, LayoutHelper.createLinear(LayoutHelper.MATCH_PARENT, 44, Gravity.LEFT | Gravity.TOP, 23, title == null ? 24 : 0, 23, 24));

            RadialProgressView progressView = new RadialProgressView(getContext(), resourcesProvider);
            progressView.setProgressColor(getThemedColor(Theme.key_dialogProgressCircle));
            progressViewContainer.addView(progressView, LayoutHelper.createFrame(44, 44, (LocaleController.isRTL ? Gravity.RIGHT : Gravity.LEFT) | Gravity.TOP));

            messageTextView.setLines(1);
            messageTextView.setEllipsize(TextUtils.TruncateAt.END);
            progressViewContainer.addView(messageTextView, LayoutHelper.createFrame(LayoutHelper.WRAP_CONTENT, LayoutHelper.WRAP_CONTENT, (LocaleController.isRTL ? Gravity.RIGHT : Gravity.LEFT) | Gravity.CENTER_VERTICAL, (LocaleController.isRTL ? 0 : 62), 0, (LocaleController.isRTL ? 62 : 0), 0));
        } else if (progressViewStyle == ALERT_TYPE_LOADING) {
            setCanceledOnTouchOutside(false);
            setCancelable(false);
=======
        if (progressViewStyle == ALERT_TYPE_LOADING) {
>>>>>>> 07a2c9a3
            containerView.addView(messageTextView, LayoutHelper.createLinear(LayoutHelper.WRAP_CONTENT, LayoutHelper.WRAP_CONTENT, (LocaleController.isRTL ? Gravity.RIGHT : Gravity.LEFT) | Gravity.TOP, 24, title == null ? 19 : 0, 24, 20));

            lineProgressView = new LineProgressView(getContext());
            lineProgressView.setProgress(currentProgress / 100.0f, false);
            lineProgressView.setProgressColor(getThemedColor(Theme.key_dialogLineProgress));
            lineProgressView.setBackColor(getThemedColor(Theme.key_dialogLineProgressBackground));
            containerView.addView(lineProgressView, LayoutHelper.createLinear(LayoutHelper.MATCH_PARENT, 4, Gravity.LEFT | Gravity.CENTER_VERTICAL, 24, 0, 24, 0));

            lineProgressViewPercent = new TextView(getContext());
            lineProgressViewPercent.setTypeface(AndroidUtilities.getTypeface("fonts/rmedium.ttf"));
            lineProgressViewPercent.setGravity((LocaleController.isRTL ? Gravity.RIGHT : Gravity.LEFT) | Gravity.TOP);
            lineProgressViewPercent.setTextColor(getThemedColor(Theme.key_dialogTextGray2));
            lineProgressViewPercent.setTextSize(TypedValue.COMPLEX_UNIT_DIP, 14);
            containerView.addView(lineProgressViewPercent, LayoutHelper.createLinear(LayoutHelper.WRAP_CONTENT, LayoutHelper.WRAP_CONTENT, (LocaleController.isRTL ? Gravity.RIGHT : Gravity.LEFT) | Gravity.TOP, 23, 4, 23, 24));
            updateLineProgressTextView();
        } else if (progressViewStyle == ALERT_TYPE_SPINNER) {
            setCanceledOnTouchOutside(false);
            setCancelable(false);

            progressViewContainer = new FrameLayout(getContext());
            backgroundColor = getThemedColor(Theme.key_dialog_inlineProgressBackground);
            if (!(blurredBackground && !blurredNativeBackground)) {
                progressViewContainer.setBackgroundDrawable(Theme.createRoundRectDrawable(AndroidUtilities.dp(18), backgroundColor));
            }
            containerView.addView(progressViewContainer, LayoutHelper.createLinear(86, 86, Gravity.CENTER));

            RadialProgressView progressView = new RadialProgressView(getContext(), resourcesProvider);
            progressView.setSize(AndroidUtilities.dp(32));
            progressView.setProgressColor(getThemedColor(Theme.key_dialog_inlineProgress));
            progressViewContainer.addView(progressView, LayoutHelper.createFrame(86, 86, Gravity.CENTER));
        } else {
            scrollContainer.addView(messageTextView, LayoutHelper.createLinear(LayoutHelper.WRAP_CONTENT, LayoutHelper.WRAP_CONTENT, (topAnimationIsNew ? Gravity.CENTER_HORIZONTAL : LocaleController.isRTL ? Gravity.RIGHT : Gravity.LEFT) | Gravity.TOP, 24, 0, 24, customView != null || items != null ? customViewOffset : 0));
        }
        if (!TextUtils.isEmpty(message)) {
            messageTextView.setText(message);
            messageTextView.setVisibility(View.VISIBLE);
        } else {
            messageTextView.setVisibility(View.GONE);
        }

        if (items != null) {
            for (int a = 0; a < items.length; a++) {
                if (items[a] == null) {
                    continue;
                }
                AlertDialogCell cell = new AlertDialogCell(getContext(), resourcesProvider);
                cell.setTextAndIcon(items[a], itemIcons != null ? itemIcons[a] : 0);
                cell.setTag(a);
                itemViews.add(cell);
                scrollContainer.addView(cell, LayoutHelper.createLinear(LayoutHelper.MATCH_PARENT, 50));
                cell.setOnClickListener(v -> {
                    if (onClickListener != null) {
                        onClickListener.onClick(AlertDialog.this, (Integer) v.getTag());
                    }
                    dismiss();
                });
            }
        }
        if (customView != null) {
            if (customView.getParent() != null) {
                ViewGroup viewGroup = (ViewGroup) customView.getParent();
                viewGroup.removeView(customView);
            }
            scrollContainer.addView(customView, LayoutHelper.createLinear(LayoutHelper.MATCH_PARENT, customViewHeight));
        }
        if (hasButtons) {
            if (!verticalButtons) {
                int buttonsWidth = 0;
                TextPaint paint = new TextPaint();
                paint.setTextSize(AndroidUtilities.dp(14));
                if (positiveButtonText != null) {
                    buttonsWidth += paint.measureText(positiveButtonText, 0, positiveButtonText.length()) + AndroidUtilities.dp(10);
                }
                if (negativeButtonText != null) {
                    buttonsWidth += paint.measureText(negativeButtonText, 0, negativeButtonText.length()) + AndroidUtilities.dp(10);
                }
                if (neutralButtonText != null) {
                    buttonsWidth += paint.measureText(neutralButtonText, 0, neutralButtonText.length()) + AndroidUtilities.dp(10);
                }
                if (buttonsWidth > AndroidUtilities.displaySize.x - AndroidUtilities.dp(110)) {
                    verticalButtons = true;
                }
            }
            if (verticalButtons) {
                LinearLayout linearLayout = new LinearLayout(getContext());
                linearLayout.setOrientation(LinearLayout.VERTICAL);
                buttonsLayout = linearLayout;
            } else {
                buttonsLayout = new FrameLayout(getContext()) {
                    @Override
                    protected void onLayout(boolean changed, int left, int top, int right, int bottom) {
                        int count = getChildCount();
                        View positiveButton = null;
                        int width = right - left;
                        for (int a = 0; a < count; a++) {
                            View child = getChildAt(a);
                            Integer tag = (Integer) child.getTag();
                            if (tag != null) {
                                if (tag == Dialog.BUTTON_POSITIVE) {
                                    positiveButton = child;
                                    if (LocaleController.isRTL) {
                                        child.layout(getPaddingLeft(), getPaddingTop(), getPaddingLeft() + child.getMeasuredWidth(), getPaddingTop() + child.getMeasuredHeight());
                                    } else {
                                        child.layout(width - getPaddingRight() - child.getMeasuredWidth(), getPaddingTop(), width - getPaddingRight(), getPaddingTop() + child.getMeasuredHeight());
                                    }
                                } else if (tag == Dialog.BUTTON_NEGATIVE) {
                                    if (LocaleController.isRTL) {
                                        int x = getPaddingLeft();
                                        if (positiveButton != null) {
                                            x += positiveButton.getMeasuredWidth() + AndroidUtilities.dp(8);
                                        }
                                        child.layout(x, getPaddingTop(), x + child.getMeasuredWidth(), getPaddingTop() + child.getMeasuredHeight());
                                    } else {
                                        int x = width - getPaddingRight() - child.getMeasuredWidth();
                                        if (positiveButton != null) {
                                            x -= positiveButton.getMeasuredWidth() + AndroidUtilities.dp(8);
                                        }
                                        child.layout(x, getPaddingTop(), x + child.getMeasuredWidth(), getPaddingTop() + child.getMeasuredHeight());
                                    }
                                } else if (tag == Dialog.BUTTON_NEUTRAL) {
                                    if (LocaleController.isRTL) {
                                        child.layout(width - getPaddingRight() - child.getMeasuredWidth(), getPaddingTop(), width - getPaddingRight(), getPaddingTop() + child.getMeasuredHeight());
                                    } else {
                                        child.layout(getPaddingLeft(), getPaddingTop(), getPaddingLeft() + child.getMeasuredWidth(), getPaddingTop() + child.getMeasuredHeight());
                                    }
                                }
                            } else {
                                int w = child.getMeasuredWidth();
                                int h = child.getMeasuredHeight();
                                int l;
                                int t;
                                if (positiveButton != null) {
                                    l = positiveButton.getLeft() + (positiveButton.getMeasuredWidth() - w) / 2;
                                    t = positiveButton.getTop() + (positiveButton.getMeasuredHeight() - h) / 2;
                                } else {
                                    l = t = 0;
                                }
                                child.layout(l, t, l + w, t + h);
                            }
                        }
                    }

                    @Override
                    protected void onMeasure(int widthMeasureSpec, int heightMeasureSpec) {
                        super.onMeasure(widthMeasureSpec, heightMeasureSpec);

                        int totalWidth = 0;
                        int availableWidth = getMeasuredWidth() - getPaddingLeft() - getPaddingRight();
                        int count = getChildCount();
                        for (int a = 0; a < count; a++) {
                            View child = getChildAt(a);
                            if (child instanceof TextView && child.getTag() != null) {
                                totalWidth += child.getMeasuredWidth();
                            }
                        }
                        if (totalWidth > availableWidth) {
                            View negative = findViewWithTag(BUTTON_NEGATIVE);
                            View neutral = findViewWithTag(BUTTON_NEUTRAL);
                            if (negative != null && neutral != null) {
                                if (negative.getMeasuredWidth() < neutral.getMeasuredWidth()) {
                                    neutral.measure(MeasureSpec.makeMeasureSpec(neutral.getMeasuredWidth() - (totalWidth - availableWidth), MeasureSpec.EXACTLY), MeasureSpec.makeMeasureSpec(neutral.getMeasuredHeight(), MeasureSpec.EXACTLY));
                                } else {
                                    negative.measure(MeasureSpec.makeMeasureSpec(negative.getMeasuredWidth() - (totalWidth - availableWidth), MeasureSpec.EXACTLY), MeasureSpec.makeMeasureSpec(negative.getMeasuredHeight(), MeasureSpec.EXACTLY));
                                }
                            }
                        }
                    }
                };
            }
            buttonsLayout.setPadding(AndroidUtilities.dp(8), AndroidUtilities.dp(8), AndroidUtilities.dp(8), AndroidUtilities.dp(8));
            containerView.addView(buttonsLayout, LayoutHelper.createLinear(LayoutHelper.MATCH_PARENT, 52));
            if (topAnimationIsNew) {
                buttonsLayout.setTranslationY(-AndroidUtilities.dp(8));
            }

            if (positiveButtonText != null) {
                TextView textView = new TextView(getContext()) {
                    @Override
                    public void setEnabled(boolean enabled) {
                        super.setEnabled(enabled);
                        setAlpha(enabled ? 1.0f : 0.5f);
                    }

                    @Override
                    public void setTextColor(int color) {
                        super.setTextColor(color);
                        setBackgroundDrawable(Theme.getRoundRectSelectorDrawable(AndroidUtilities.dp(6), color));
                    }
                };
                textView.setMinWidth(AndroidUtilities.dp(64));
                textView.setTag(Dialog.BUTTON_POSITIVE);
                textView.setTextSize(TypedValue.COMPLEX_UNIT_DIP, 16);
                textView.setTextColor(getThemedColor(dialogButtonColorKey));
                textView.setGravity(Gravity.CENTER);
                textView.setTypeface(AndroidUtilities.getTypeface("fonts/rmedium.ttf"));
//                textView.setLines(1);
//                textView.setSingleLine(true); //TODO
                textView.setText(positiveButtonText.toString());
                textView.setBackgroundDrawable(Theme.getRoundRectSelectorDrawable(AndroidUtilities.dp(6), getThemedColor(dialogButtonColorKey)));
                textView.setPadding(AndroidUtilities.dp(12), 0, AndroidUtilities.dp(12), 0);
                if (verticalButtons) {
                    buttonsLayout.addView(textView, LayoutHelper.createLinear(LayoutHelper.WRAP_CONTENT, 36, LocaleController.isRTL ? Gravity.LEFT : Gravity.RIGHT));
                } else {
                    buttonsLayout.addView(textView, LayoutHelper.createFrame(LayoutHelper.WRAP_CONTENT, 36, Gravity.TOP | Gravity.RIGHT));
                }
                textView.setOnClickListener(v -> {
                    if (positiveButtonListener != null) {
                        positiveButtonListener.onClick(AlertDialog.this, Dialog.BUTTON_POSITIVE);
                    }
                    if (dismissDialogByButtons) {
                        dismiss();
                    }
                });
            }

            if (negativeButtonText != null) {
                TextView textView = new TextView(getContext()) {
                    @Override
                    public void setEnabled(boolean enabled) {
                        super.setEnabled(enabled);
                        setAlpha(enabled ? 1.0f : 0.5f);
                    }

                    @Override
                    public void setTextColor(int color) {
                        super.setTextColor(color);
                        setBackgroundDrawable(Theme.getRoundRectSelectorDrawable(AndroidUtilities.dp(6), color));
                    }
                };
                textView.setMinWidth(AndroidUtilities.dp(64));
                textView.setTag(Dialog.BUTTON_NEGATIVE);
                textView.setTextSize(TypedValue.COMPLEX_UNIT_DIP, 16);
                textView.setTextColor(getThemedColor(dialogButtonColorKey));
                textView.setGravity(Gravity.CENTER);
                textView.setTypeface(AndroidUtilities.getTypeface("fonts/rmedium.ttf"));
                textView.setEllipsize(TextUtils.TruncateAt.END);
                textView.setSingleLine(true);
                textView.setText(negativeButtonText.toString());
                textView.setBackgroundDrawable(Theme.getRoundRectSelectorDrawable(AndroidUtilities.dp(6), getThemedColor(dialogButtonColorKey)));
                textView.setPadding(AndroidUtilities.dp(12), 0, AndroidUtilities.dp(12), 0);
                if (verticalButtons) {
                    buttonsLayout.addView(textView, 0, LayoutHelper.createLinear(LayoutHelper.WRAP_CONTENT, 36, LocaleController.isRTL ? Gravity.LEFT : Gravity.RIGHT));
                } else {
                    buttonsLayout.addView(textView, LayoutHelper.createFrame(LayoutHelper.WRAP_CONTENT, 36, Gravity.TOP | Gravity.RIGHT));
                }
                textView.setOnClickListener(v -> {
                    if (negativeButtonListener != null) {
                        negativeButtonListener.onClick(AlertDialog.this, Dialog.BUTTON_NEGATIVE);
                    }
                    if (dismissDialogByButtons) {
                        cancel();
                    }
                });
            }

            if (neutralButtonText != null) {
                TextView textView = new TextView(getContext()) {
                    @Override
                    public void setEnabled(boolean enabled) {
                        super.setEnabled(enabled);
                        setAlpha(enabled ? 1.0f : 0.5f);
                    }

                    @Override
                    public void setTextColor(int color) {
                        super.setTextColor(color);
                        setBackgroundDrawable(Theme.getRoundRectSelectorDrawable(AndroidUtilities.dp(6), color));
                    }
                };
                textView.setMinWidth(AndroidUtilities.dp(64));
                textView.setTag(Dialog.BUTTON_NEUTRAL);
                textView.setTextSize(TypedValue.COMPLEX_UNIT_DIP, 16);
                textView.setTextColor(getThemedColor(dialogButtonColorKey));
                textView.setGravity(Gravity.CENTER);
                textView.setTypeface(AndroidUtilities.getTypeface("fonts/rmedium.ttf"));
                textView.setEllipsize(TextUtils.TruncateAt.END);
                textView.setSingleLine(true);
                textView.setText(neutralButtonText.toString());
                textView.setBackground(Theme.getRoundRectSelectorDrawable(AndroidUtilities.dp(6), getThemedColor(dialogButtonColorKey)));
                textView.setPadding(AndroidUtilities.dp(12), 0, AndroidUtilities.dp(12), 0);
                if (verticalButtons) {
                    buttonsLayout.addView(textView, 1, LayoutHelper.createLinear(LayoutHelper.WRAP_CONTENT, 36, LocaleController.isRTL ? Gravity.LEFT : Gravity.RIGHT));
                } else {
                    buttonsLayout.addView(textView, LayoutHelper.createFrame(LayoutHelper.WRAP_CONTENT, 36, Gravity.TOP | Gravity.LEFT));
                }
                textView.setOnClickListener(v -> {
                    if (neutralButtonListener != null) {
                        neutralButtonListener.onClick(AlertDialog.this, Dialog.BUTTON_NEGATIVE);
                    }
                    if (dismissDialogByButtons) {
                        dismiss();
                    }
                });
            }

            if (verticalButtons) {
                for (int i = 1; i < buttonsLayout.getChildCount(); i++) {
                    ((ViewGroup.MarginLayoutParams) buttonsLayout.getChildAt(i).getLayoutParams()).topMargin = AndroidUtilities.dp(6);
                }
            }
        }

        Window window = getWindow();
        WindowManager.LayoutParams params = new WindowManager.LayoutParams();
        params.copyFrom(window.getAttributes());
        if (progressViewStyle == ALERT_TYPE_SPINNER) {
            params.width = WindowManager.LayoutParams.MATCH_PARENT;
        } else {
            if (dimEnabled && !dimCustom) {
                params.dimAmount = dimAlpha;
                params.flags |= WindowManager.LayoutParams.FLAG_DIM_BEHIND;
            } else {
                params.dimAmount = 0f;
                params.flags ^= WindowManager.LayoutParams.FLAG_DIM_BEHIND;
            }

            lastScreenWidth = AndroidUtilities.displaySize.x;
            final int calculatedWidth = AndroidUtilities.displaySize.x - AndroidUtilities.dp(48) - additioanalHorizontalPadding * 2;
            int maxWidth;
            if (AndroidUtilities.isTablet()) {
                if (AndroidUtilities.isSmallTablet()) {
                    maxWidth = AndroidUtilities.dp(446);
                } else {
                    maxWidth = AndroidUtilities.dp(496);
                }
            } else {
                maxWidth = AndroidUtilities.dp(356);
            }

            params.width = Math.min(maxWidth, calculatedWidth) + backgroundPaddings.left + backgroundPaddings.right;
        }
        if (customView == null || !checkFocusable || !canTextInput(customView)) {
            params.flags |= WindowManager.LayoutParams.FLAG_ALT_FOCUSABLE_IM;
        } else {
            params.softInputMode = WindowManager.LayoutParams.SOFT_INPUT_STATE_VISIBLE;
        }
        if (Build.VERSION.SDK_INT >= 28) {
            params.layoutInDisplayCutoutMode = WindowManager.LayoutParams.LAYOUT_IN_DISPLAY_CUTOUT_MODE_DEFAULT;
        }

        if (blurredBackground) {
            if (supportsNativeBlur()) {
                if (progressViewStyle == ALERT_TYPE_MESSAGE) {
                    blurredNativeBackground = true;
                    window.setBackgroundBlurRadius(50);
                    float rad = AndroidUtilities.dp(12);
                    ShapeDrawable shapeDrawable = new ShapeDrawable(new RoundRectShape(new float[]{rad, rad, rad, rad, rad, rad, rad, rad}, null, null));
                    shapeDrawable.getPaint().setColor(ColorUtils.setAlphaComponent(backgroundColor, (int) (blurAlpha * 255)));
                    window.setBackgroundDrawable(shapeDrawable);
                    if (blurBehind) {
                        params.flags |= WindowManager.LayoutParams.FLAG_BLUR_BEHIND;
                        params.setBlurBehindRadius(20);
                    }
                }
            } else {
                AndroidUtilities.makeGlobalBlurBitmap(bitmap -> {
                    if (bitmap == null) {
                        return;
                    }
                    if (blurPaint == null) {
                        blurPaint = new Paint(Paint.ANTI_ALIAS_FLAG);
                    }
                    blurBitmap = bitmap;
                    blurShader = new BitmapShader(blurBitmap, Shader.TileMode.CLAMP, Shader.TileMode.CLAMP);
                    blurPaint.setShader(blurShader);
                    blurMatrix = new Matrix();
                    blurMatrix.postScale(8f, 8f);
                    blurMatrix.postTranslate(-containerViewLocation[0], -containerViewLocation[1]);
                    blurShader.setLocalMatrix(blurMatrix);
                    containerView.invalidate();
                }, 8);
            }
        }

        window.setAttributes(params);

        NotificationCenter.getGlobalInstance().addObserver(this, NotificationCenter.emojiLoaded);
    }

    @Override
    public void onBackPressed() {
        super.onBackPressed();
        if (onBackButtonListener != null) {
            onBackButtonListener.onClick(AlertDialog.this, AlertDialog.BUTTON_NEGATIVE);
        }
    }

    public void setFocusable(boolean value) {
        if (focusable == value) {
            return;
        }
        focusable = value;
        Window window = getWindow();
        WindowManager.LayoutParams params = window.getAttributes();
        if (focusable) {
            params.softInputMode = WindowManager.LayoutParams.SOFT_INPUT_ADJUST_RESIZE;
            params.flags &=~ WindowManager.LayoutParams.FLAG_ALT_FOCUSABLE_IM;
        } else {
            params.softInputMode = WindowManager.LayoutParams.SOFT_INPUT_ADJUST_NOTHING;
            params.flags |= WindowManager.LayoutParams.FLAG_ALT_FOCUSABLE_IM;
        }
        window.setAttributes(params);
    }

    public void setBackgroundColor(int color) {
        backgroundColor = color;
        if (shadowDrawable != null) {
            shadowDrawable.setColorFilter(new PorterDuffColorFilter(backgroundColor, PorterDuff.Mode.MULTIPLY));
        }
    }

    public void setTextColor(int color) {
        if (titleTextView != null) {
            titleTextView.setTextColor(color);
        }
        if (messageTextView != null) {
            messageTextView.setTextColor(color);
        }
    }

    private void showCancelAlert() {
        if (!canCacnel || cancelDialog != null) {
            return;
        }
        Builder builder = new Builder(getContext());
        builder.setTitle(LocaleController.getString("StopLoadingTitle", R.string.StopLoadingTitle));
        builder.setMessage(LocaleController.getString("StopLoading", R.string.StopLoading));
        builder.setPositiveButton(LocaleController.getString("WaitMore", R.string.WaitMore), null);
        builder.setNegativeButton(LocaleController.getString("Stop", R.string.Stop), (dialogInterface, i) -> {
            if (onCancelListener != null) {
                onCancelListener.onCancel(AlertDialog.this);
            }
            dismiss();
        });
        builder.setOnDismissListener(dialog -> cancelDialog = null);
        try {
            cancelDialog = builder.show();
        } catch (Exception ignore) {

        }
    }

    private void runShadowAnimation(final int num, final boolean show) {
        if (show && !shadowVisibility[num] || !show && shadowVisibility[num]) {
            shadowVisibility[num] = show;
            if (shadowAnimation[num] != null) {
                shadowAnimation[num].cancel();
            }
            shadowAnimation[num] = new AnimatorSet();
            if (shadow[num] != null) {
                shadowAnimation[num].playTogether(ObjectAnimator.ofInt(shadow[num], "alpha", show ? 255 : 0));
            }
            shadowAnimation[num].setDuration(150);
            shadowAnimation[num].addListener(new AnimatorListenerAdapter() {
                @Override
                public void onAnimationEnd(Animator animation) {
                    if (shadowAnimation[num] != null && shadowAnimation[num].equals(animation)) {
                        shadowAnimation[num] = null;
                    }
                }

                @Override
                public void onAnimationCancel(Animator animation) {
                    if (shadowAnimation[num] != null && shadowAnimation[num].equals(animation)) {
                        shadowAnimation[num] = null;
                    }
                }
            });
            try {
                shadowAnimation[num].start();
            } catch (Exception e) {
                FileLog.e(e);
            }

        }
    }

    public void setDismissDialogByButtons(boolean value) {
        dismissDialogByButtons = value;
    }

    public void setProgress(int progress) {
        currentProgress = progress;
        if (lineProgressView != null) {
            lineProgressView.setProgress(progress / 100.0f, true);
            updateLineProgressTextView();
        }
    }

    private void updateLineProgressTextView() {
        lineProgressViewPercent.setText(String.format("%d%%", currentProgress));
    }

    public void setCanCancel(boolean value) {
        canCacnel = value;
    }

    private boolean canTextInput(View v) {
        if (v.onCheckIsTextEditor()) {
            return true;
        }
        if (!(v instanceof ViewGroup)) {
            return false;
        }
        ViewGroup vg = (ViewGroup) v;
        int i = vg.getChildCount();
        while (i > 0) {
            i--;
            v = vg.getChildAt(i);
            if (canTextInput(v)) {
                return true;
            }
        }
        return false;
    }

    @Override
    public void didReceivedNotification(int id, int account, Object... args) {
        if (id == NotificationCenter.emojiLoaded) {
            if (messageTextView != null) {
                messageTextView.invalidate();
            }
        }
    }

    @Override
    public void dismiss() {
        NotificationCenter.getGlobalInstance().removeObserver(this, NotificationCenter.emojiLoaded);
        if (onDismissListener != null) {
            onDismissListener.onDismiss(this);
        }
        if (cancelDialog != null) {
            cancelDialog.dismiss();
        }
        try {
            super.dismiss();
        } catch (Throwable ignore) {

        }
        AndroidUtilities.cancelRunOnUIThread(showRunnable);

        if (blurShader != null && blurBitmap != null) {
            blurBitmap.recycle();
            blurShader = null;
            blurPaint = null;
            blurBitmap = null;
        }
    }

    @Override
    public void setCanceledOnTouchOutside(boolean cancel) {
        super.setCanceledOnTouchOutside(cancel);
    }

    public void setTopImage(int resId, int backgroundColor) {
        topResId = resId;
        topBackgroundColor = backgroundColor;
    }

    public void setTopAnimation(int resId, int backgroundColor) {
        setTopAnimation(resId, 94, backgroundColor);
    }
    public void setTopAnimation(int resId, int size, int backgroundColor) {
        topAnimationId = resId;
        topAnimationSize = size;
        topBackgroundColor = backgroundColor;
    }

    public void setTopHeight(int value) {
        topHeight = value;
    }

    public void setTopImage(Drawable drawable, int backgroundColor) {
        topDrawable = drawable;
        topBackgroundColor = backgroundColor;
    }

    public void setTitle(CharSequence text) {
        title = text;
        if (titleTextView != null) {
            titleTextView.setText(text);
        }
    }

    public void setSecondTitle(CharSequence text) {
        secondTitle = text;
    }

    public void setPositiveButton(CharSequence text, final OnClickListener listener) {
        positiveButtonText = text;
        positiveButtonListener = listener;
    }

    public void setNegativeButton(CharSequence text, final OnClickListener listener) {
        negativeButtonText = text;
        negativeButtonListener = listener;
    }

    public void setNeutralButton(CharSequence text, final OnClickListener listener) {
        neutralButtonText = text;
        neutralButtonListener = listener;
    }

    public void setItemColor(int item, int color, int icon) {
        if (item < 0 || item >= itemViews.size()) {
            return;
        }
        AlertDialogCell cell = itemViews.get(item);
        cell.textView.setTextColor(color);
        cell.imageView.setColorFilter(new PorterDuffColorFilter(icon, PorterDuff.Mode.SRC_IN));
    }

    public int getItemsCount() {
        return itemViews.size();
    }

    public void setMessage(CharSequence text) {
        message = text;
        if (messageTextView != null) {
            if (!TextUtils.isEmpty(message)) {
                messageTextView.setText(message);
                messageTextView.setVisibility(View.VISIBLE);
            } else {
                messageTextView.setVisibility(View.GONE);
            }
        }
    }

    public void setMessageTextViewClickable(boolean value) {
        messageTextViewClickable = value;
    }

    public void setButton(int type, CharSequence text, final OnClickListener listener) {
        switch (type) {
            case BUTTON_NEUTRAL:
                neutralButtonText = text;
                neutralButtonListener = listener;
                break;
            case BUTTON_NEGATIVE:
                negativeButtonText = text;
                negativeButtonListener = listener;
                break;
            case BUTTON_POSITIVE:
                positiveButtonText = text;
                positiveButtonListener = listener;
                break;
        }
    }

    public View getButton(int type) {
        if (buttonsLayout != null) {
            return buttonsLayout.findViewWithTag(type);
        }
        return null;
    }

    @Override
    public void invalidateDrawable(Drawable who) {
        contentScrollView.invalidate();
        scrollContainer.invalidate();
    }

    @Override
    public void scheduleDrawable(Drawable who, Runnable what, long when) {
        if (contentScrollView != null) {
            contentScrollView.postDelayed(what, when);
        }
    }

    @Override
    public void unscheduleDrawable(Drawable who, Runnable what) {
        if (contentScrollView != null) {
            contentScrollView.removeCallbacks(what);
        }
    }

    @Override
    public void setOnCancelListener(OnCancelListener listener) {
        onCancelListener = listener;
        super.setOnCancelListener(listener);
    }

    public void setPositiveButtonListener(final OnClickListener listener) {
        positiveButtonListener = listener;
    }

    protected int getThemedColor(String key) {
        Integer color = resourcesProvider != null ? resourcesProvider.getColor(key) : null;
        return color != null ? color : Theme.getColor(key);
    }

    public void showDelayed(long delay) {
        AndroidUtilities.cancelRunOnUIThread(showRunnable);
        AndroidUtilities.runOnUIThread(showRunnable, delay);
    }

    public ArrayList<ThemeDescription> getThemeDescriptions() {
        return null;
    }

    public ViewGroup getButtonsLayout() {
        return buttonsLayout;
    }

    public static class Builder {

        private AlertDialog alertDialog;

        protected Builder(AlertDialog alert) {
            alertDialog = alert;
        }

        public Builder(Context context) {
            this(context, null);
        }

        public Builder(Context context, int progressViewStyle) {
            alertDialog = new AlertDialog(context, progressViewStyle, null);
        }

        public Builder(Context context, Theme.ResourcesProvider resourcesProvider) {
            this(context, 0, resourcesProvider);
        }

        public Builder(Context context, int progressViewStyle, Theme.ResourcesProvider resourcesProvider) {
            alertDialog = new AlertDialog(context, progressViewStyle, resourcesProvider);
        }

        public Context getContext() {
            return alertDialog.getContext();
        }

        public Builder forceVerticalButtons() {
            alertDialog.verticalButtons = true;
            return this;
        }

        public Builder setItems(CharSequence[] items, final OnClickListener onClickListener) {
            alertDialog.items = items;
            alertDialog.onClickListener = onClickListener;
            return this;
        }

        public Builder setCheckFocusable(boolean value) {
            alertDialog.checkFocusable = value;
            return this;
        }

        public Builder setItems(CharSequence[] items, int[] icons, final OnClickListener onClickListener) {
            // TODO: NEKOX: MIG ICONS
            alertDialog.items = items;
            alertDialog.itemIcons = icons;
            alertDialog.onClickListener = onClickListener;
            return this;
        }

        public Builder setView(View view) {
            return setView(view, LayoutHelper.WRAP_CONTENT);
        }

        public Builder setView(View view, int height) {
            alertDialog.customView = view;
            alertDialog.customViewHeight = height;
            return this;
        }

        public Builder setTitle(CharSequence title) {
            alertDialog.title = title;
            return this;
        }

        public Builder setSubtitle(CharSequence subtitle) {
            alertDialog.subtitle = subtitle;
            return this;
        }

        public Builder setTopImage(int resId, int backgroundColor) {
            alertDialog.topResId = resId;
            alertDialog.topBackgroundColor = backgroundColor;
            return this;
        }

        public Builder setTopView(View view) {
            alertDialog.topView = view;
            return this;
        }

        public Builder setDialogButtonColorKey(String key) {
            alertDialog.dialogButtonColorKey = key;
            return this;
        }

        public Builder setTopAnimation(int resId, int size, boolean autoRepeat, int backgroundColor) {
            return setTopAnimation(resId, size, autoRepeat, backgroundColor, null);
        }

        public Builder setTopAnimation(int resId, int size, boolean autoRepeat, int backgroundColor, Map<String, Integer> layerColors) {
            alertDialog.topAnimationId = resId;
            alertDialog.topAnimationSize = size;
            alertDialog.topAnimationAutoRepeat = autoRepeat;
            alertDialog.topBackgroundColor = backgroundColor;
            alertDialog.topAnimationLayerColors = layerColors;
            return this;
        }

        public Builder setTopAnimationIsNew(boolean isNew) {
            alertDialog.topAnimationIsNew = isNew;
            return this;
        }

        public Builder setTopAnimation(int resId, int backgroundColor) {
            return setTopAnimation(resId, 94, true, backgroundColor);
        }

        public Builder setTopImage(Drawable drawable, int backgroundColor) {
            alertDialog.topDrawable = drawable;
            alertDialog.topBackgroundColor = backgroundColor;
            return this;
        }

        public Builder setMessage(CharSequence message) {
            alertDialog.message = message instanceof  String ? AndroidUtilities.replaceTags((String) message) : message;
            return this;
        }

        public Builder setPositiveButton(CharSequence text, final OnClickListener listener) {
            alertDialog.positiveButtonText = text;
            alertDialog.positiveButtonListener = listener;
            return this;
        }

        public Builder setNegativeButton(CharSequence text, final OnClickListener listener) {
            alertDialog.negativeButtonText = text;
            alertDialog.negativeButtonListener = listener;
            return this;
        }

        public Builder setNeutralButton(CharSequence text, final OnClickListener listener) {
            alertDialog.neutralButtonText = text;
            alertDialog.neutralButtonListener = listener;
            return this;
        }

        public Builder setOnBackButtonListener(final OnClickListener listener) {
            alertDialog.onBackButtonListener = listener;
            return this;
        }

        public Builder setOnCancelListener(OnCancelListener listener) {
            alertDialog.setOnCancelListener(listener);
            return this;
        }

        public Builder setCustomViewOffset(int offset) {
            alertDialog.customViewOffset = offset;
            return this;
        }

        public Builder setMessageTextViewClickable(boolean value) {
            alertDialog.messageTextViewClickable = value;
            return this;
        }

        public AlertDialog create() {
            return alertDialog;
        }

        public AlertDialog show() {
            alertDialog.show();
            return alertDialog;
        }

        public Runnable getDismissRunnable() {
            return alertDialog.dismissRunnable;
        }

        public Builder setOnDismissListener(OnDismissListener onDismissListener) {
            alertDialog.setOnDismissListener(onDismissListener);
            return this;
        }

        public void setTopViewAspectRatio(float aspectRatio) {
            alertDialog.aspectRatio = aspectRatio;
        }

        public Builder setDimEnabled(boolean dimEnabled) {
            alertDialog.dimEnabled = dimEnabled;
            return this;
        }

        public Builder setDimAlpha(float dimAlpha) {
            alertDialog.dimAlpha = dimAlpha;
            return this;
        }

        public void notDrawBackgroundOnTopView(boolean b) {
            alertDialog.notDrawBackgroundOnTopView = b;
            alertDialog.blurredBackground = false;
        }

        public void setButtonsVertical(boolean vertical) {
            alertDialog.verticalButtons = vertical;
        }

        public Builder setOnPreDismissListener(OnDismissListener onDismissListener) {
            alertDialog.onDismissListener = onDismissListener;
            return this;
        }

        public Builder setBlurredBackground(boolean b) {
            alertDialog.blurredBackground = b;
            return this;
        }

        public Builder setAdditionalHorizontalPadding(int padding) {
            alertDialog.additioanalHorizontalPadding = padding;
            return this;
        }
    }
}<|MERGE_RESOLUTION|>--- conflicted
+++ resolved
@@ -735,26 +735,9 @@
             messageTextView.setEnabled(false);
         }
         messageTextView.setGravity((topAnimationIsNew ? Gravity.CENTER_HORIZONTAL : LocaleController.isRTL ? Gravity.RIGHT : Gravity.LEFT) | Gravity.TOP);
-<<<<<<< HEAD
-        if (progressViewStyle == ALERT_TYPE_SPINNER_DETAIL) {
+        if (progressViewStyle == ALERT_TYPE_LOADING) {
             setCanceledOnTouchOutside(false);
             setCancelable(false);
-            progressViewContainer = new FrameLayout(getContext());
-            containerView.addView(progressViewContainer, LayoutHelper.createLinear(LayoutHelper.MATCH_PARENT, 44, Gravity.LEFT | Gravity.TOP, 23, title == null ? 24 : 0, 23, 24));
-
-            RadialProgressView progressView = new RadialProgressView(getContext(), resourcesProvider);
-            progressView.setProgressColor(getThemedColor(Theme.key_dialogProgressCircle));
-            progressViewContainer.addView(progressView, LayoutHelper.createFrame(44, 44, (LocaleController.isRTL ? Gravity.RIGHT : Gravity.LEFT) | Gravity.TOP));
-
-            messageTextView.setLines(1);
-            messageTextView.setEllipsize(TextUtils.TruncateAt.END);
-            progressViewContainer.addView(messageTextView, LayoutHelper.createFrame(LayoutHelper.WRAP_CONTENT, LayoutHelper.WRAP_CONTENT, (LocaleController.isRTL ? Gravity.RIGHT : Gravity.LEFT) | Gravity.CENTER_VERTICAL, (LocaleController.isRTL ? 0 : 62), 0, (LocaleController.isRTL ? 62 : 0), 0));
-        } else if (progressViewStyle == ALERT_TYPE_LOADING) {
-            setCanceledOnTouchOutside(false);
-            setCancelable(false);
-=======
-        if (progressViewStyle == ALERT_TYPE_LOADING) {
->>>>>>> 07a2c9a3
             containerView.addView(messageTextView, LayoutHelper.createLinear(LayoutHelper.WRAP_CONTENT, LayoutHelper.WRAP_CONTENT, (LocaleController.isRTL ? Gravity.RIGHT : Gravity.LEFT) | Gravity.TOP, 24, title == null ? 19 : 0, 24, 20));
 
             lineProgressView = new LineProgressView(getContext());
