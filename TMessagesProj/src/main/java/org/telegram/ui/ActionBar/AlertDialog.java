--- conflicted
+++ resolved
@@ -154,11 +154,7 @@
 
             imageView = new ImageView(context);
             imageView.setScaleType(ImageView.ScaleType.CENTER);
-<<<<<<< HEAD
-            imageView.setColorFilter(new PorterDuffColorFilter(Theme.getColor(Theme.key_dialogIcon), PorterDuff.Mode.SRC_IN));
-=======
-            imageView.setColorFilter(new PorterDuffColorFilter(getThemedColor(Theme.key_dialogIcon), PorterDuff.Mode.MULTIPLY));
->>>>>>> 418f478a
+            imageView.setColorFilter(new PorterDuffColorFilter(getThemedColor(Theme.key_dialogIcon), PorterDuff.Mode.SRC_IN));
             addView(imageView, LayoutHelper.createFrame(LayoutHelper.WRAP_CONTENT, 40, Gravity.CENTER_VERTICAL | (LocaleController.isRTL ? Gravity.RIGHT : Gravity.LEFT)));
 
             textView = new TextView(context);
@@ -205,7 +201,7 @@
     public AlertDialog(Context context, int progressStyle) {
         this(context, progressStyle, null);
     }
-    
+
     public AlertDialog(Context context, int progressStyle, Theme.ResourcesProvider resourcesProvider) {
         super(context, R.style.TransparentDialog);
         this.resourcesProvider = resourcesProvider;
@@ -213,11 +209,7 @@
         backgroundPaddings = new Rect();
         if (progressStyle != 3) {
             shadowDrawable = context.getResources().getDrawable(R.drawable.popup_fixed_alert).mutate();
-<<<<<<< HEAD
-            shadowDrawable.setColorFilter(new PorterDuffColorFilter(getThemeColor(Theme.key_dialogBackground), PorterDuff.Mode.SRC_IN));
-=======
-            shadowDrawable.setColorFilter(new PorterDuffColorFilter(getThemedColor(Theme.key_dialogBackground), PorterDuff.Mode.MULTIPLY));
->>>>>>> 418f478a
+            shadowDrawable.setColorFilter(new PorterDuffColorFilter(getThemedColor(Theme.key_dialogBackground), PorterDuff.Mode.SRC_IN));
             shadowDrawable.getPadding(backgroundPaddings);
         }
 
@@ -1219,6 +1211,10 @@
             this(context, null);
         }
 
+        public Builder(Context context, int progressViewStyle) {
+            alertDialog = new AlertDialog(context, progressViewStyle, null);
+        }
+
         public Builder(Context context, Theme.ResourcesProvider resourcesProvider) {
             this(context, 0, resourcesProvider);
         }
