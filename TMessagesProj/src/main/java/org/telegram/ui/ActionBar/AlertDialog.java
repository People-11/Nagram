--- conflicted
+++ resolved
@@ -735,26 +735,7 @@
             messageTextView.setEnabled(false);
         }
         messageTextView.setGravity((topAnimationIsNew ? Gravity.CENTER_HORIZONTAL : LocaleController.isRTL ? Gravity.RIGHT : Gravity.LEFT) | Gravity.TOP);
-<<<<<<< HEAD
-        if (progressViewStyle == ALERT_TYPE_SPINNER_DETAIL) {
-            setCanceledOnTouchOutside(false);
-            setCancelable(false);
-            progressViewContainer = new FrameLayout(getContext());
-            containerView.addView(progressViewContainer, LayoutHelper.createLinear(LayoutHelper.MATCH_PARENT, 44, Gravity.LEFT | Gravity.TOP, 23, title == null ? 24 : 0, 23, 24));
-
-            RadialProgressView progressView = new RadialProgressView(getContext(), resourcesProvider);
-            progressView.setProgressColor(getThemedColor(Theme.key_dialogProgressCircle));
-            progressViewContainer.addView(progressView, LayoutHelper.createFrame(44, 44, (LocaleController.isRTL ? Gravity.RIGHT : Gravity.LEFT) | Gravity.TOP));
-
-            messageTextView.setLines(1);
-            messageTextView.setEllipsize(TextUtils.TruncateAt.END);
-            progressViewContainer.addView(messageTextView, LayoutHelper.createFrame(LayoutHelper.WRAP_CONTENT, LayoutHelper.WRAP_CONTENT, (LocaleController.isRTL ? Gravity.RIGHT : Gravity.LEFT) | Gravity.CENTER_VERTICAL, (LocaleController.isRTL ? 0 : 62), 0, (LocaleController.isRTL ? 62 : 0), 0));
-            backgroundColor = getThemedColor(Theme.key_dialog_inlineProgressBackground);
-            containerView.setBackgroundDrawable(Theme.createRoundRectDrawable(AndroidUtilities.dp(18), backgroundColor));
-        } else if (progressViewStyle == ALERT_TYPE_LOADING) {
-=======
         if (progressViewStyle == ALERT_TYPE_LOADING) {
->>>>>>> b93a338a
             setCanceledOnTouchOutside(false);
             setCancelable(false);
             containerView.addView(messageTextView, LayoutHelper.createLinear(LayoutHelper.WRAP_CONTENT, LayoutHelper.WRAP_CONTENT, (LocaleController.isRTL ? Gravity.RIGHT : Gravity.LEFT) | Gravity.TOP, 24, title == null ? 19 : 0, 24, 20));
