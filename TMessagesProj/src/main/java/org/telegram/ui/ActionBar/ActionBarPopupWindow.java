--- conflicted
+++ resolved
@@ -111,26 +111,18 @@
         private final Theme.ResourcesProvider resourcesProvider;
 
         public ActionBarPopupWindowLayout(Context context) {
-            this(context, null);
-        }
-
-<<<<<<< HEAD
-        public ActionBarPopupWindowLayout(Context context, int resId) {
-            this(context, false, resId);
+            this(context, false);
+        }
+
+        public ActionBarPopupWindowLayout(Context context, Theme.ResourcesProvider resourcesProvider) {
+            this(context, false, R.drawable.popup_fixed_alert2, resourcesProvider);
         }
 
         public ActionBarPopupWindowLayout(Context context, boolean verticalScrollBarEnabled) {
-            this(context, verticalScrollBarEnabled, R.drawable.popup_fixed_alert2);
-        }
-
-        public ActionBarPopupWindowLayout(Context context, boolean verticalScrollBarEnabled, int resId) {
-=======
-        public ActionBarPopupWindowLayout(Context context, Theme.ResourcesProvider resourcesProvider) {
-            this(context, R.drawable.popup_fixed_alert2, resourcesProvider);
-        }
-
-        public ActionBarPopupWindowLayout(Context context, int resId, Theme.ResourcesProvider resourcesProvider) {
->>>>>>> 418f478a
+            this(context, verticalScrollBarEnabled, R.drawable.popup_fixed_alert2, null);
+        }
+
+        public ActionBarPopupWindowLayout(Context context, boolean verticalScrollBarEnabled, int resId, Theme.ResourcesProvider resourcesProvider) {
             super(context);
             this.resourcesProvider = resourcesProvider;
 
@@ -569,7 +561,7 @@
             content.setPivotY(0);
             int count = content.getItemsCount();
             int height = AndroidUtilities.displayMetrics.heightPixels;
-            int item =  content.getItemAt(0).getMeasuredHeight();
+            int item = content.getItemAt(0).getMeasuredHeight();
             if (item > 0) {
                 int maxItems = height / item;
                 if (count > maxItems) count = maxItems;
