/*
 * This is the source code of Telegram for Android v. 5.x.x.
 * It is licensed under GNU GPL v. 2 or later.
 * You should have received a copy of the license in this archive (see LICENSE).
 *
 * Copyright Nikolai Kudashov, 2013-2018.
 */

package org.telegram.ui.ActionBar;

import android.animation.Animator;
import android.animation.AnimatorListenerAdapter;
import android.animation.AnimatorSet;
import android.animation.ObjectAnimator;
import android.animation.ValueAnimator;
import android.content.Context;
import android.graphics.Canvas;
import android.graphics.Color;
import android.graphics.PorterDuff;
import android.graphics.PorterDuffColorFilter;
import android.graphics.Rect;
import android.graphics.drawable.Drawable;
import android.os.Build;
<<<<<<< HEAD

import androidx.annotation.Keep;
import androidx.core.view.ViewCompat;
import androidx.core.widget.ScrollerCompat;

=======
>>>>>>> c1c2ebaf
import android.view.KeyEvent;
import android.view.View;
import android.view.ViewGroup;
import android.view.ViewTreeObserver;
import android.view.WindowManager;
import android.view.animation.DecelerateInterpolator;
import android.widget.FrameLayout;
import android.widget.LinearLayout;
import android.widget.PopupWindow;
import android.widget.ScrollView;

import androidx.annotation.Keep;
import androidx.annotation.Nullable;

import org.telegram.messenger.AndroidUtilities;
import org.telegram.messenger.FileLog;
import org.telegram.messenger.NotificationCenter;
import org.telegram.messenger.R;
import org.telegram.messenger.UserConfig;
import org.telegram.ui.Components.LayoutHelper;
import org.telegram.ui.Components.PopupSwipeBackLayout;

import java.lang.reflect.Field;
import java.lang.reflect.Method;
import java.util.ArrayList;
import java.util.HashMap;

public class ActionBarPopupWindow extends PopupWindow {

    private static Method layoutInScreenMethod;
    private static final Field superListenerField;
    private static final boolean allowAnimation = Build.VERSION.SDK_INT >= 18;
    private static DecelerateInterpolator decelerateInterpolator = new DecelerateInterpolator();
    private AnimatorSet windowAnimatorSet;
    private boolean animationEnabled = allowAnimation;
    private int dismissAnimationDuration = 150;
    private boolean isClosingAnimated;
    private int currentAccount = UserConfig.selectedAccount;
    private boolean pauseNotifications;
    private long outEmptyTime = -1;

    static {
        Field f = null;
        try {
            f = PopupWindow.class.getDeclaredField("mOnScrollChangedListener");
            f.setAccessible(true);
        } catch (NoSuchFieldException e) {
            /* ignored */
        }
        superListenerField = f;
    }

    private static final ViewTreeObserver.OnScrollChangedListener NOP = () -> {
        /* do nothing */
    };

    private ViewTreeObserver.OnScrollChangedListener mSuperScrollListener;
    private ViewTreeObserver mViewTreeObserver;
    private int popupAnimationIndex = -1;

    public interface OnDispatchKeyEventListener {
        void onDispatchKeyEvent(KeyEvent keyEvent);
    }

    public static class ActionBarPopupWindowLayout extends FrameLayout {
        public final static int FLAG_USE_SWIPEBACK = 1;

        private OnDispatchKeyEventListener mOnDispatchKeyEventListener;
        private float backScaleX = 1;
        private float backScaleY = 1;
        private int backAlpha = 255;
        private int lastStartedChild = 0;
        private boolean shownFromBotton;
        private boolean animationEnabled = allowAnimation;
        private ArrayList<AnimatorSet> itemAnimators;
        private HashMap<View, Integer> positions = new HashMap<>();
        private int gapStartY = -1000000;
        private int gapEndY = -1000000;
        private Rect bgPaddings = new Rect();

        private PopupSwipeBackLayout swipeBackLayout;
        private ScrollView scrollView;
        protected LinearLayout linearLayout;

        private int backgroundColor = Color.WHITE;
        protected Drawable backgroundDrawable;

        private boolean fitItems;
        private final Theme.ResourcesProvider resourcesProvider;

        public ActionBarPopupWindowLayout(Context context) {
            this(context, false);
        }

        public ActionBarPopupWindowLayout(Context context, Theme.ResourcesProvider resourcesProvider) {
            this(context, false, R.drawable.popup_fixed_alert2, resourcesProvider);
        }

        public ActionBarPopupWindowLayout(Context context, boolean verticalScrollBarEnabled) {
            this(context, verticalScrollBarEnabled, R.drawable.popup_fixed_alert2, null);
        }
        public ActionBarPopupWindowLayout(Context context, int resId, Theme.ResourcesProvider resourcesProvider) {
<<<<<<< HEAD
            this(context, false, resId, resourcesProvider);
        }

        public ActionBarPopupWindowLayout(Context context, boolean verticalScrollBarEnabled, int resId, Theme.ResourcesProvider resourcesProvider) {
=======
            this(context, resId, resourcesProvider, 0);
        }

        public ActionBarPopupWindowLayout(Context context, int resId, Theme.ResourcesProvider resourcesProvider, int flags) {
>>>>>>> c1c2ebaf
            super(context);
            this.resourcesProvider = resourcesProvider;

            backgroundDrawable = getResources().getDrawable(resId).mutate();
            if (backgroundDrawable != null) {
                backgroundDrawable.getPadding(bgPaddings);
            }
            setBackgroundColor(getThemedColor(Theme.key_actionBarDefaultSubmenuBackground));

            setPadding(AndroidUtilities.dp(8), AndroidUtilities.dp(8), AndroidUtilities.dp(8), AndroidUtilities.dp(8));
            setWillNotDraw(false);

            if ((flags & FLAG_USE_SWIPEBACK) > 0) {
                swipeBackLayout = new PopupSwipeBackLayout(context, resourcesProvider);
                addView(swipeBackLayout, LayoutHelper.createFrame(LayoutHelper.WRAP_CONTENT, LayoutHelper.WRAP_CONTENT));
            }

            try {
                scrollView = new ScrollView(context);
<<<<<<< HEAD
                scrollView.setVerticalScrollBarEnabled(verticalScrollBarEnabled);
                addView(scrollView, LayoutHelper.createFrame(LayoutHelper.WRAP_CONTENT, LayoutHelper.WRAP_CONTENT));
=======
                scrollView.setVerticalScrollBarEnabled(false);
                if (swipeBackLayout != null) {
                    swipeBackLayout.addView(scrollView, LayoutHelper.createFrame(LayoutHelper.WRAP_CONTENT, LayoutHelper.WRAP_CONTENT));
                } else addView(scrollView, LayoutHelper.createFrame(LayoutHelper.WRAP_CONTENT, LayoutHelper.WRAP_CONTENT));
>>>>>>> c1c2ebaf
            } catch (Throwable e) {
                FileLog.e(e);
            }

            linearLayout = new LinearLayout(context) {
                @Override
                protected void onMeasure(int widthMeasureSpec, int heightMeasureSpec) {
                    if (fitItems) {
                        int maxWidth = 0;
                        int fixWidth = 0;
                        gapStartY = -1000000;
                        gapEndY = -1000000;
                        ArrayList<View> viewsToFix = null;
                        for (int a = 0, N = getChildCount(); a < N; a++) {
                            View view = getChildAt(a);
                            if (view.getVisibility() == GONE) {
                                continue;
                            }
                            Object tag = view.getTag(R.id.width_tag);
                            Object tag2 = view.getTag(R.id.object_tag);
                            if (tag != null) {
                                view.getLayoutParams().width = LayoutHelper.WRAP_CONTENT;
                            }
                            measureChildWithMargins(view, widthMeasureSpec, 0, heightMeasureSpec, 0);
                            if (!(tag instanceof Integer) && tag2 == null) {
                                maxWidth = Math.max(maxWidth, view.getMeasuredWidth());
                                continue;
                            } else if (tag instanceof Integer) {
                                fixWidth = Math.max((Integer) tag, view.getMeasuredWidth());
                                gapStartY = view.getMeasuredHeight();
                                gapEndY = gapStartY + AndroidUtilities.dp(6);
                            }
                            if (viewsToFix == null) {
                                viewsToFix = new ArrayList<>();
                            }
                            viewsToFix.add(view);
                        }
                        if (viewsToFix != null) {
                            for (int a = 0, N = viewsToFix.size(); a < N; a++) {
                                viewsToFix.get(a).getLayoutParams().width = Math.max(maxWidth, fixWidth);
                            }
                        }
                    }
                    super.onMeasure(widthMeasureSpec, heightMeasureSpec);
                }
            };
            linearLayout.setOrientation(LinearLayout.VERTICAL);
            if (scrollView != null) {
<<<<<<< HEAD
                scrollView.addView(linearLayout, new LayoutParams(ViewGroup.LayoutParams.WRAP_CONTENT, ViewGroup.LayoutParams.WRAP_CONTENT));
=======
                scrollView.addView(linearLayout, new ScrollView.LayoutParams(ViewGroup.LayoutParams.WRAP_CONTENT, ViewGroup.LayoutParams.WRAP_CONTENT));
            } else if (swipeBackLayout != null) {
                swipeBackLayout.addView(linearLayout, LayoutHelper.createFrame(LayoutHelper.WRAP_CONTENT, LayoutHelper.WRAP_CONTENT));
>>>>>>> c1c2ebaf
            } else {
                addView(linearLayout, LayoutHelper.createFrame(LayoutHelper.WRAP_CONTENT, LayoutHelper.WRAP_CONTENT));
            }
        }

        @Nullable
        public PopupSwipeBackLayout getSwipeBack() {
            return swipeBackLayout;
        }

        public int addViewToSwipeBack(View v) {
            swipeBackLayout.addView(v);
            return swipeBackLayout.getChildCount() - 1;
        }

        public void setFitItems(boolean value) {
            fitItems = value;
        }

        public void setShownFromBotton(boolean value) {
            shownFromBotton = value;
        }

        public void setDispatchKeyEventListener(OnDispatchKeyEventListener listener) {
            mOnDispatchKeyEventListener = listener;
        }

        public int getBackgroundColor() {
            return backgroundColor;
        }

        public void setBackgroundColor(int color) {
            if (backgroundColor != color) {
                backgroundDrawable.setColorFilter(new PorterDuffColorFilter(backgroundColor = color, PorterDuff.Mode.SRC_IN));
            }
        }

        @Keep
        public void setBackAlpha(int value) {
            backAlpha = value;
        }

        @Keep
        public int getBackAlpha() {
            return backAlpha;
        }

        @Keep
        public void setBackScaleX(float value) {
            backScaleX = value;
            invalidate();
        }

        @Keep
        public void setBackScaleY(float value) {
            backScaleY = value;
            if (animationEnabled) {
                int height = getMeasuredHeight() - AndroidUtilities.dp(16);
                if (shownFromBotton) {
                    for (int a = lastStartedChild; a >= 0; a--) {
                        View child = getItemAt(a);
                        if (child.getVisibility() != VISIBLE) {
                            continue;
                        }
                        Integer position = positions.get(child);
                        if (position != null && height - (position * AndroidUtilities.dp(48) + AndroidUtilities.dp(32)) > value * height) {
                            break;
                        }
                        lastStartedChild = a - 1;
                        startChildAnimation(child);
                    }
                } else {
                    int count = getItemsCount();
                    int h = 0;
                    for (int a = 0; a < count; a++) {
                        View child = getItemAt(a);
                        if (child.getVisibility() != VISIBLE) {
                            continue;
                        }
                        h += child.getMeasuredHeight();
                        if (a < lastStartedChild) {
                            continue;
                        }
                        Integer position = positions.get(child);
                        if (position != null && h - AndroidUtilities.dp(24) > value * height) {
                            break;
                        }
                        lastStartedChild = a + 1;
                        startChildAnimation(child);
                    }
                }
            }
            invalidate();
        }

        public void setBackgroundDrawable(Drawable drawable) {
            backgroundColor = Color.WHITE;
            backgroundDrawable = drawable;
            if (backgroundDrawable != null) {
                backgroundDrawable.getPadding(bgPaddings);
            }
        }

        private void startChildAnimation(View child) {
            if (animationEnabled) {
                AnimatorSet animatorSet = new AnimatorSet();
                animatorSet.playTogether(
                        ObjectAnimator.ofFloat(child, View.ALPHA, 0f, child.isEnabled() ? 1f : 0.5f),
                        ObjectAnimator.ofFloat(child, View.TRANSLATION_Y, AndroidUtilities.dp(shownFromBotton ? 6 : -6), 0));
                animatorSet.setDuration(180);
                animatorSet.addListener(new AnimatorListenerAdapter() {
                    @Override
                    public void onAnimationEnd(Animator animation) {
                        itemAnimators.remove(animatorSet);
                    }
                });
                animatorSet.setInterpolator(decelerateInterpolator);
                animatorSet.start();
                if (itemAnimators == null) {
                    itemAnimators = new ArrayList<>();
                }
                itemAnimators.add(animatorSet);
            }
        }

        public void setAnimationEnabled(boolean value) {
            animationEnabled = value;
        }

        @Override
        public void addView(View child) {
            linearLayout.addView(child);
        }

        public void addView(View child, LinearLayout.LayoutParams layoutParams) {
            linearLayout.addView(child, layoutParams);
        }

        public void removeInnerViews() {
            linearLayout.removeAllViews();
        }

        public float getBackScaleX() {
            return backScaleX;
        }

        public float getBackScaleY() {
            return backScaleY;
        }

        @Override
        public boolean dispatchKeyEvent(KeyEvent event) {
            if (mOnDispatchKeyEventListener != null) {
                mOnDispatchKeyEventListener.onDispatchKeyEvent(event);
            }
            return super.dispatchKeyEvent(event);
        }

        @Override
        protected void onDraw(Canvas canvas) {
            if (backgroundDrawable != null) {
                int start = gapStartY - scrollView.getScrollY();
                int end = gapEndY - scrollView.getScrollY();
                for (int a = 0; a < 2; a++) {
                    if (a == 1 && start < -AndroidUtilities.dp(16)) {
                        break;
                    }
                    if (gapStartY != -1000000) {
                        canvas.save();
                        canvas.clipRect(0, bgPaddings.top, getMeasuredWidth(), getMeasuredHeight());
                    }
                    backgroundDrawable.setAlpha(backAlpha);
                    if (shownFromBotton) {
                        final int height = getMeasuredHeight();
                        backgroundDrawable.setBounds(0, (int) (height * (1.0f - backScaleY)), (int) (getMeasuredWidth() * backScaleX), height);
                    } else {
                        if (start > -AndroidUtilities.dp(16)) {
                            int h = (int) (getMeasuredHeight() * backScaleY);
                            if (a == 0) {
                                backgroundDrawable.setBounds(0, -scrollView.getScrollY() + (gapStartY != -1000000 ? AndroidUtilities.dp(1) : 0), (int) (getMeasuredWidth() * backScaleX), (gapStartY != -1000000 ? Math.min(h, start + AndroidUtilities.dp(16)) : h));
                            } else {
                                if (h < end) {
                                    if (gapStartY != -1000000) {
                                        canvas.restore();
                                    }
                                    continue;
                                }
                                backgroundDrawable.setBounds(0, end, (int) (getMeasuredWidth() * backScaleX), h);
                            }
                        } else {
                            backgroundDrawable.setBounds(0, gapStartY < 0 ? 0 : -AndroidUtilities.dp(16), (int) (getMeasuredWidth() * backScaleX), (int) (getMeasuredHeight() * backScaleY));
                        }
                    }
                    backgroundDrawable.draw(canvas);
                    if (gapStartY != -1000000) {
                        canvas.restore();
                    }
                }
            }
        }

        public Drawable getBackgroundDrawable() {
            return backgroundDrawable;
        }

        public int getItemsCount() {
            return linearLayout.getChildCount();
        }

        public View getItemAt(int index) {
            return linearLayout.getChildAt(index);
        }

        public void scrollToTop() {
            if (scrollView != null) {
                scrollView.scrollTo(0, 0);
            }
        }

        public void setupRadialSelectors(int color) {
            int count = linearLayout.getChildCount();
            for (int a = 0; a < count; a++) {
                View child = linearLayout.getChildAt(a);
                child.setBackground(Theme.createRadSelectorDrawable(color, a == 0 ? 6 : 0, a == count - 1 ? 6 : 0));
            }
        }

        public void updateRadialSelectors() {
            int count = linearLayout.getChildCount();
            View firstVisible = null;
            View lastVisible = null;
            for (int a = 0; a < count; a++) {
                View child = linearLayout.getChildAt(a);
                if (child.getVisibility() != View.VISIBLE) {
                    continue;
                }
                if (firstVisible == null) {
                    firstVisible = child;
                }
                lastVisible = child;
            }

            boolean prevGap = false;
            for (int a = 0; a < count; a++) {
                View child = linearLayout.getChildAt(a);
                if (child.getVisibility() != View.VISIBLE) {
                    continue;
                }
                Object tag = child.getTag(R.id.object_tag);
                if (child instanceof ActionBarMenuSubItem) {
                    ((ActionBarMenuSubItem) child).updateSelectorBackground(child == firstVisible || prevGap, child == lastVisible);
                }
                if (tag != null) {
                    prevGap = true;
                } else {
                    prevGap = false;
                }
            }
        }

        private int getThemedColor(String key) {
            Integer color = resourcesProvider != null ? resourcesProvider.getColor(key) : null;
            return color != null ? color : Theme.getColor(key);
        }
    }

    public ActionBarPopupWindow() {
        super();
        init();
    }

    public ActionBarPopupWindow(Context context) {
        super(context);
        init();
    }

    public ActionBarPopupWindow(int width, int height) {
        super(width, height);
        init();
    }

    public ActionBarPopupWindow(View contentView) {
        super(contentView);
        init();
    }

    public ActionBarPopupWindow(View contentView, int width, int height, boolean focusable) {
        super(contentView, width, height, focusable);
        init();
    }

    public ActionBarPopupWindow(View contentView, int width, int height) {
        super(contentView, width, height);
        init();
    }

    public void setAnimationEnabled(boolean value) {
        animationEnabled = value;
    }

    @SuppressWarnings("PrivateAPI")
    public void setLayoutInScreen(boolean value) {
        try {
            if (layoutInScreenMethod == null) {
                layoutInScreenMethod = PopupWindow.class.getDeclaredMethod("setLayoutInScreenEnabled", boolean.class);
                layoutInScreenMethod.setAccessible(true);
            }
            layoutInScreenMethod.invoke(this, true);
        } catch (Exception e) {
            FileLog.e(e);
        }
    }

    private void init() {
        if (superListenerField != null) {
            try {
                mSuperScrollListener = (ViewTreeObserver.OnScrollChangedListener) superListenerField.get(this);
                superListenerField.set(this, NOP);
            } catch (Exception e) {
                mSuperScrollListener = null;
            }
        }
    }

    public void setDismissAnimationDuration(int value) {
        dismissAnimationDuration = value;
    }

    private void unregisterListener() {
        if (mSuperScrollListener != null && mViewTreeObserver != null) {
            if (mViewTreeObserver.isAlive()) {
                mViewTreeObserver.removeOnScrollChangedListener(mSuperScrollListener);
            }
            mViewTreeObserver = null;
        }
    }

    private void registerListener(View anchor) {
        if (mSuperScrollListener != null) {
            ViewTreeObserver vto = (anchor.getWindowToken() != null) ? anchor.getViewTreeObserver() : null;
            if (vto != mViewTreeObserver) {
                if (mViewTreeObserver != null && mViewTreeObserver.isAlive()) {
                    mViewTreeObserver.removeOnScrollChangedListener(mSuperScrollListener);
                }
                if ((mViewTreeObserver = vto) != null) {
                    vto.addOnScrollChangedListener(mSuperScrollListener);
                }
            }
        }
    }

    public void dimBehind() {
        View container = getContentView().getRootView();
        Context context = getContentView().getContext();
        WindowManager wm = (WindowManager) context.getSystemService(Context.WINDOW_SERVICE);
        WindowManager.LayoutParams p = (WindowManager.LayoutParams) container.getLayoutParams();
        p.flags |= WindowManager.LayoutParams.FLAG_DIM_BEHIND;
        p.dimAmount = 0.2f;
        wm.updateViewLayout(container, p);
    }

    @Override
    public void showAsDropDown(View anchor, int xoff, int yoff) {
        try {
            super.showAsDropDown(anchor, xoff, yoff);
            registerListener(anchor);
        } catch (Exception e) {
            FileLog.e(e);
        }
    }

    public void startAnimation() {
        if (animationEnabled) {
            if (windowAnimatorSet != null) {
                return;
            }

            ViewGroup viewGroup = (ViewGroup) getContentView();
            ActionBarPopupWindowLayout content = null;
            if (viewGroup instanceof ActionBarPopupWindowLayout) {
                content = (ActionBarPopupWindowLayout) viewGroup;
            } else {
                for (int i = 0; i < viewGroup.getChildCount(); i++) {
                    if (viewGroup.getChildAt(i) instanceof ActionBarPopupWindowLayout) {
                        content = (ActionBarPopupWindowLayout) viewGroup.getChildAt(i);
                    }
                }
            }
            content.setTranslationY(0);
            content.setAlpha(1.0f);
            content.setPivotX(content.getMeasuredWidth());
            content.setPivotY(0);
            int count = content.getItemsCount();
            int height = AndroidUtilities.displayMetrics.heightPixels;
            int item = content.getItemAt(0).getMeasuredHeight();
            if (item > 0) {
                int maxItems = height / item;
                if (count > maxItems) count = maxItems;
            }
            content.positions.clear();
            int visibleCount = 0;
            for (int a = 0; a < count; a++) {
                View child = content.getItemAt(a);
                child.setAlpha(0.0f);
                if (child.getVisibility() != View.VISIBLE) {
                    continue;
                }
                content.positions.put(child, visibleCount);
                visibleCount++;
            }
            if (content.shownFromBotton) {
                content.lastStartedChild = count - 1;
            } else {
                content.lastStartedChild = 0;
            }
            windowAnimatorSet = new AnimatorSet();
            windowAnimatorSet.playTogether(
                    ObjectAnimator.ofFloat(content, "backScaleY", 0.0f, 1.0f),
                    ObjectAnimator.ofInt(content, "backAlpha", 0, 255));
            windowAnimatorSet.setDuration(150 + 16 * visibleCount);
            int finalCount = count;
            windowAnimatorSet.addListener(new AnimatorListenerAdapter() {
                @Override
                public void onAnimationEnd(Animator animation) {
                    windowAnimatorSet = null;
                    ViewGroup viewGroup = (ViewGroup) getContentView();
                    ActionBarPopupWindowLayout content = null;
                    if (viewGroup instanceof ActionBarPopupWindowLayout) {
                        content = (ActionBarPopupWindowLayout) viewGroup;
                    } else {
                        for (int i = 0; i < viewGroup.getChildCount(); i++) {
                            if (viewGroup.getChildAt(i) instanceof ActionBarPopupWindowLayout) {
                                content = (ActionBarPopupWindowLayout) viewGroup.getChildAt(i);
                            }
                        }
                    }
                    int count = content.getItemsCount();
                    for (int a = 0; a < count; a++) {
                        View child = content.getItemAt(a);
                        child.setAlpha(child.isEnabled() ? 1f : 0.5f);
                    }
                }
            });
            windowAnimatorSet.start();
        }
    }

    @Override
    public void update(View anchor, int xoff, int yoff, int width, int height) {
        super.update(anchor, xoff, yoff, width, height);
        registerListener(anchor);
    }

    @Override
    public void update(View anchor, int width, int height) {
        super.update(anchor, width, height);
        registerListener(anchor);
    }

    @Override
    public void showAtLocation(View parent, int gravity, int x, int y) {
        super.showAtLocation(parent, gravity, x, y);
        unregisterListener();
    }

    @Override
    public void dismiss() {
        dismiss(true);
    }

    public void setPauseNotifications(boolean value) {
        pauseNotifications = value;
    }

    public void dismiss(boolean animated) {
        setFocusable(false);
        if (windowAnimatorSet != null) {
            if (animated && isClosingAnimated) {
                return;
            }
            windowAnimatorSet.cancel();
            windowAnimatorSet = null;
        }
        isClosingAnimated = false;
        if (animationEnabled && animated) {
            isClosingAnimated = true;
            ViewGroup viewGroup = (ViewGroup) getContentView();
            ActionBarPopupWindowLayout content = null;
            for (int i = 0; i < viewGroup.getChildCount(); i++) {
                if (viewGroup.getChildAt(i) instanceof ActionBarPopupWindowLayout) {
                    content = (ActionBarPopupWindowLayout) viewGroup.getChildAt(i);
                }
            }
            if (content != null) {
                if (content.itemAnimators != null && !content.itemAnimators.isEmpty()) {
                    for (int a = 0, N = content.itemAnimators.size(); a < N; a++) {
                        AnimatorSet animatorSet = content.itemAnimators.get(a);
                        animatorSet.removeAllListeners();
                        animatorSet.cancel();
                    }
                    content.itemAnimators.clear();
                }
            }
            windowAnimatorSet = new AnimatorSet();
            if (outEmptyTime > 0) {
                windowAnimatorSet.playTogether(ValueAnimator.ofFloat(0, 1f));
                windowAnimatorSet.setDuration(outEmptyTime);
            } else {
                windowAnimatorSet.playTogether(
                        ObjectAnimator.ofFloat(viewGroup, View.TRANSLATION_Y, AndroidUtilities.dp((content != null && content.shownFromBotton) ? 5 : -5)),
                        ObjectAnimator.ofFloat(viewGroup, View.ALPHA, 0.0f));
                windowAnimatorSet.setDuration(dismissAnimationDuration);
            }

            windowAnimatorSet.addListener(new AnimatorListenerAdapter() {
                @Override
                public void onAnimationEnd(Animator animation) {
                    windowAnimatorSet = null;
                    isClosingAnimated = false;
                    setFocusable(false);
                    try {
                        ActionBarPopupWindow.super.dismiss();
                    } catch (Exception ignore) {

                    }
                    unregisterListener();
                    if (pauseNotifications) {
                        NotificationCenter.getInstance(currentAccount).onAnimationFinish(popupAnimationIndex);
                    }
                }
            });
            if (pauseNotifications) {
                popupAnimationIndex = NotificationCenter.getInstance(currentAccount).setAnimationInProgress(popupAnimationIndex, null);
            }
            windowAnimatorSet.start();
        } else {
            try {
                super.dismiss();
            } catch (Exception ignore) {

            }
            unregisterListener();
        }
    }

    public void setEmptyOutAnimation(long time) {
        outEmptyTime = time;
    }
}<|MERGE_RESOLUTION|>--- conflicted
+++ resolved
@@ -21,14 +21,11 @@
 import android.graphics.Rect;
 import android.graphics.drawable.Drawable;
 import android.os.Build;
-<<<<<<< HEAD
 
 import androidx.annotation.Keep;
 import androidx.core.view.ViewCompat;
 import androidx.core.widget.ScrollerCompat;
 
-=======
->>>>>>> c1c2ebaf
 import android.view.KeyEvent;
 import android.view.View;
 import android.view.ViewGroup;
@@ -120,28 +117,18 @@
         private final Theme.ResourcesProvider resourcesProvider;
 
         public ActionBarPopupWindowLayout(Context context) {
-            this(context, false);
+            this(context, null);
         }
 
         public ActionBarPopupWindowLayout(Context context, Theme.ResourcesProvider resourcesProvider) {
-            this(context, false, R.drawable.popup_fixed_alert2, resourcesProvider);
-        }
-
-        public ActionBarPopupWindowLayout(Context context, boolean verticalScrollBarEnabled) {
-            this(context, verticalScrollBarEnabled, R.drawable.popup_fixed_alert2, null);
-        }
+            this(context, R.drawable.popup_fixed_alert2, resourcesProvider);
+        }
+
         public ActionBarPopupWindowLayout(Context context, int resId, Theme.ResourcesProvider resourcesProvider) {
-<<<<<<< HEAD
-            this(context, false, resId, resourcesProvider);
-        }
-
-        public ActionBarPopupWindowLayout(Context context, boolean verticalScrollBarEnabled, int resId, Theme.ResourcesProvider resourcesProvider) {
-=======
             this(context, resId, resourcesProvider, 0);
         }
 
         public ActionBarPopupWindowLayout(Context context, int resId, Theme.ResourcesProvider resourcesProvider, int flags) {
->>>>>>> c1c2ebaf
             super(context);
             this.resourcesProvider = resourcesProvider;
 
@@ -161,15 +148,10 @@
 
             try {
                 scrollView = new ScrollView(context);
-<<<<<<< HEAD
-                scrollView.setVerticalScrollBarEnabled(verticalScrollBarEnabled);
-                addView(scrollView, LayoutHelper.createFrame(LayoutHelper.WRAP_CONTENT, LayoutHelper.WRAP_CONTENT));
-=======
-                scrollView.setVerticalScrollBarEnabled(false);
+//                scrollView.setVerticalScrollBarEnabled(verticalScrollBarEnabled);
                 if (swipeBackLayout != null) {
                     swipeBackLayout.addView(scrollView, LayoutHelper.createFrame(LayoutHelper.WRAP_CONTENT, LayoutHelper.WRAP_CONTENT));
                 } else addView(scrollView, LayoutHelper.createFrame(LayoutHelper.WRAP_CONTENT, LayoutHelper.WRAP_CONTENT));
->>>>>>> c1c2ebaf
             } catch (Throwable e) {
                 FileLog.e(e);
             }
@@ -218,13 +200,9 @@
             };
             linearLayout.setOrientation(LinearLayout.VERTICAL);
             if (scrollView != null) {
-<<<<<<< HEAD
                 scrollView.addView(linearLayout, new LayoutParams(ViewGroup.LayoutParams.WRAP_CONTENT, ViewGroup.LayoutParams.WRAP_CONTENT));
-=======
-                scrollView.addView(linearLayout, new ScrollView.LayoutParams(ViewGroup.LayoutParams.WRAP_CONTENT, ViewGroup.LayoutParams.WRAP_CONTENT));
             } else if (swipeBackLayout != null) {
                 swipeBackLayout.addView(linearLayout, LayoutHelper.createFrame(LayoutHelper.WRAP_CONTENT, LayoutHelper.WRAP_CONTENT));
->>>>>>> c1c2ebaf
             } else {
                 addView(linearLayout, LayoutHelper.createFrame(LayoutHelper.WRAP_CONTENT, LayoutHelper.WRAP_CONTENT));
             }
