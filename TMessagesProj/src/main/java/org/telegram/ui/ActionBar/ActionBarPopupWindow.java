--- conflicted
+++ resolved
@@ -56,12 +56,9 @@
     private AnimatorSet windowAnimatorSet;
     private boolean animationEnabled = allowAnimation;
     private int dismissAnimationDuration = 150;
-<<<<<<< HEAD
-=======
     private boolean isClosingAnimated;
     private int currentAccount = UserConfig.selectedAccount;
     private boolean pauseNotifications;
->>>>>>> 002c01ec
 
     static {
         Field f = null;
@@ -449,17 +446,8 @@
                     ObjectAnimator.ofFloat(content, "backScaleY", 0.0f, 1.0f),
                     ObjectAnimator.ofInt(content, "backAlpha", 0, 255));
             windowAnimatorSet.setDuration(150 + 16 * visibleCount);
-<<<<<<< HEAD
             int finalCount = count;
-            windowAnimatorSet.addListener(new Animator.AnimatorListener() {
-                @Override
-                public void onAnimationStart(Animator animation) {
-
-                }
-
-=======
             windowAnimatorSet.addListener(new AnimatorListenerAdapter() {
->>>>>>> 002c01ec
                 @Override
                 public void onAnimationEnd(Animator animation) {
                     windowAnimatorSet = null;
