/*
 * This is the source code of Telegram for Android v. 5.x.x.
 * It is licensed under GNU GPL v. 2 or later.
 * You should have received a copy of the license in this archive (see LICENSE).
 *
 * Copyright Nikolai Kudashov, 2013-2018.
 */

package org.telegram.ui.ActionBar;

import static org.telegram.messenger.AndroidUtilities.dp;

import android.animation.Animator;
import android.animation.AnimatorListenerAdapter;
import android.animation.AnimatorSet;
import android.animation.ObjectAnimator;
import android.animation.ValueAnimator;
import android.content.Context;
import android.graphics.Canvas;
import android.graphics.PorterDuff;
import android.graphics.PorterDuffColorFilter;
import android.graphics.Rect;
import android.graphics.drawable.Drawable;
import android.graphics.drawable.ShapeDrawable;
import android.os.Build;
import android.text.Editable;
import android.text.TextUtils;
import android.text.TextWatcher;
import android.transition.ChangeBounds;
import android.transition.Transition;
import android.transition.TransitionManager;
import android.transition.TransitionSet;
import android.transition.TransitionValues;
import android.transition.Visibility;
import android.util.TypedValue;
import android.view.ActionMode;
import android.view.Gravity;
import android.view.KeyEvent;
import android.view.Menu;
import android.view.MenuItem;
import android.view.MotionEvent;
import android.view.View;
import android.view.ViewGroup;
import android.view.ViewTreeObserver;
import android.view.WindowManager;
import android.view.accessibility.AccessibilityNodeInfo;
import android.view.animation.DecelerateInterpolator;
import android.view.inputmethod.EditorInfo;
import android.widget.EditText;
import android.widget.FrameLayout;
import android.widget.HorizontalScrollView;
import android.widget.ImageView;
import android.widget.LinearLayout;
import android.widget.TextView;

import androidx.annotation.NonNull;
import androidx.annotation.Nullable;
import androidx.core.content.ContextCompat;
import androidx.core.graphics.ColorUtils;

import org.telegram.messenger.AndroidUtilities;
import org.telegram.messenger.AnimationNotificationsLocker;
import org.telegram.messenger.LocaleController;
import org.telegram.messenger.R;
import org.telegram.messenger.UserConfig;
import org.telegram.messenger.Utilities;
import org.telegram.tgnet.TLRPC;
import org.telegram.ui.Adapters.FiltersView;
import org.telegram.ui.Components.AnimatedEmojiDrawable;
import org.telegram.ui.Components.BackupImageView;
import org.telegram.ui.Components.CloseProgressDrawable2;
import org.telegram.ui.Components.CombinedDrawable;
import org.telegram.ui.Components.CubicBezierInterpolator;
import org.telegram.ui.Components.EditTextBoldCursor;
import org.telegram.ui.Components.LayoutHelper;
import org.telegram.ui.Components.RLottieDrawable;
import org.telegram.ui.Components.RLottieImageView;
import org.telegram.ui.Components.Reactions.ReactionsLayoutInBubble;

import java.util.ArrayList;
import java.util.HashMap;

public class ActionBarMenuItem extends FrameLayout {

    private FrameLayout wrappedSearchFrameLayout;

    public static void addText(ActionBarPopupWindow.ActionBarPopupWindowLayout popupLayout, String text, Theme.ResourcesProvider resourcesProvider) {
        final TextView textView = new TextView(popupLayout.getContext());
        textView.setTextSize(TypedValue.COMPLEX_UNIT_DIP, 13);
        textView.setTextColor(Theme.getColor(Theme.key_dialogTextBlack, resourcesProvider));
        textView.setPadding(AndroidUtilities.dp(13), AndroidUtilities.dp(8), AndroidUtilities.dp(13), AndroidUtilities.dp(8));
        textView.setText(text);
        textView.setTag(R.id.fit_width_tag, 1);
        textView.setMaxWidth(AndroidUtilities.dp(200));
        popupLayout.addView(textView, LayoutHelper.createLinear(LayoutHelper.MATCH_PARENT, LayoutHelper.WRAP_CONTENT));
    }

    public void setSearchPaddingStart(int padding) {
        searchItemPaddingStart = padding;
        if (searchContainer != null) {
            ((MarginLayoutParams) searchContainer.getLayoutParams()).leftMargin = AndroidUtilities.dp(padding);
            searchContainer.setClipChildren(searchItemPaddingStart != 0);
            searchContainer.setLayoutParams(searchContainer.getLayoutParams());
        }
    }

    public static class ActionBarMenuItemSearchListener {
        public void onPreToggleSearch() {}

        public void onSearchExpand() {
        }

        public boolean canCollapseSearch() {
            return true;
        }

        public void onSearchCollapse() {

        }

        public void onTextChanged(EditText editText) {
        }

        public void onSearchPressed(EditText editText) {
        }

        public boolean canClearCaption() {
            return true;
        }

        public void onCaptionCleared() {
        }

        public boolean forceShowClear() {
            return false;
        }

        public boolean showClearForCaption() {
            return true;
        }

        public Animator getCustomToggleTransition() {
            return null;
        }

        public void onLayout(int l, int t, int r, int b) {

        }

        public void onSearchFilterCleared(FiltersView.MediaFilterData filterData) {

        }

        public boolean canToggleSearch() {
            return true;
        }
    }

    public interface ActionBarSubMenuItemDelegate {
        void onShowSubMenu();

        void onHideSubMenu();
    }

    public interface ActionBarMenuItemDelegate {
        void onItemClick(int id);
    }

    private ActionBarPopupWindow.ActionBarPopupWindowLayout popupLayout;
    private ActionBarMenu parentMenu;
    private ActionBarPopupWindow popupWindow;
    private EditTextBoldCursor searchField;
    private LinearLayout searchFilterLayout;
    private ArrayList<SearchFilterView> searchFilterViews = new ArrayList<>();
    private TextView searchFieldCaption;
    private CharSequence searchFieldHint;
    private CharSequence searchFieldText;
    private ImageView clearButton;
    private AnimatorSet clearButtonAnimator;
    private View searchAdditionalButton;
    protected RLottieImageView iconView;
    private int iconViewResId;
    protected TextView textView;
    private FrameLayout searchContainer;
    private boolean isSearchField;
    private boolean wrapSearchInScrollView;
    protected ActionBarMenuItemSearchListener listener;
    private Rect rect;
    private int[] location;
    private View selectedMenuView;
    private Runnable showMenuRunnable;
    private int subMenuOpenSide;
    private int yOffset;
    private int xOffset;
    private ActionBarMenuItemDelegate delegate;
    private ActionBarSubMenuItemDelegate subMenuDelegate;
    private boolean allowCloseAnimation = true;
    protected boolean overrideMenuClick;
    private boolean processedPopupClick;
    private boolean layoutInScreen;
    private boolean animationEnabled = true;
    private boolean ignoreOnTextChange;
    private CloseProgressDrawable2 progressDrawable;
    private int additionalYOffset;
    private int additionalXOffset;
    private boolean longClickEnabled;
    private boolean animateClear = true;
    private boolean measurePopup = true;
    private boolean forceSmoothKeyboard;
    private boolean showSubmenuByMove = true;
    private ArrayList<FiltersView.MediaFilterData> currentSearchFilters = new ArrayList<>();
    private int selectedFilterIndex = -1;
    private final AnimationNotificationsLocker notificationsLocker = new AnimationNotificationsLocker();
    private float dimMenu;
    public int searchRightMargin;

    private float transitionOffset;
    private View showSubMenuFrom;
    private final Theme.ResourcesProvider resourcesProvider;
    public int searchItemPaddingStart;

    private OnClickListener onClickListener;

    private boolean fixBackground;

    public ActionBarMenuItem(Context context, ActionBarMenu menu, int backgroundColor, int iconColor) {
        this(context, menu, backgroundColor, iconColor, false);
    }

    public ActionBarMenuItem(Context context, ActionBarMenu menu, int backgroundColor, int iconColor, Theme.ResourcesProvider resourcesProvider) {
        this(context, menu, backgroundColor, iconColor, false, resourcesProvider);
    }

    public ActionBarMenuItem(Context context, ActionBarMenu menu, int backgroundColor, int iconColor, boolean text) {
        this(context, menu, backgroundColor, iconColor, text, null);
    }

    public ActionBarMenuItem(Context context, ActionBarMenu menu, int backgroundColor, int iconColor, boolean text, Theme.ResourcesProvider resourcesProvider) {
        super(context);
        this.resourcesProvider = resourcesProvider;
        if (backgroundColor != 0) {
            setBackgroundDrawable(Theme.createSelectorDrawable(backgroundColor, text ? 5 : 1));
        }
        parentMenu = menu;

        if (text) {
            textView = new TextView(context);
            textView.setTextSize(TypedValue.COMPLEX_UNIT_DIP, 15);
            textView.setTypeface(AndroidUtilities.bold());
            textView.setGravity(Gravity.CENTER);
            textView.setPadding(AndroidUtilities.dp(4), 0, AndroidUtilities.dp(4), 0);
            textView.setImportantForAccessibility(View.IMPORTANT_FOR_ACCESSIBILITY_NO);
            if (iconColor != 0) {
                textView.setTextColor(iconColor);
            }
            addView(textView, LayoutHelper.createFrame(LayoutHelper.WRAP_CONTENT, LayoutHelper.MATCH_PARENT));
        } else {
            iconView = new RLottieImageView(context);
            iconView.setScaleType(ImageView.ScaleType.CENTER);
            iconView.setImportantForAccessibility(View.IMPORTANT_FOR_ACCESSIBILITY_NO);
            addView(iconView, LayoutHelper.createFrame(LayoutHelper.MATCH_PARENT, LayoutHelper.MATCH_PARENT));
            if (iconColor != 0) {
                iconView.setColorFilter(new PorterDuffColorFilter(iconColor, PorterDuff.Mode.SRC_IN));
            }
        }
    }

    @Override
    public void setTranslationX(float translationX) {
        super.setTranslationX(translationX + transitionOffset);
    }

    public void setLongClickEnabled(boolean value) {
        longClickEnabled = value;
    }

    public void setFixBackground(boolean fixBackground) {
        this.fixBackground = fixBackground;
        invalidate();
    }

    public void setVisibility(boolean visibility) {
        this.setVisibility(visibility ? VISIBLE : GONE);
    }

    @Override
    public void draw(Canvas canvas) {
        if (fixBackground) {
            getBackground().draw(canvas);
        }

        super.draw(canvas);
    }

    @Override
    public boolean onTouchEvent(MotionEvent event) {
        if (event.getActionMasked() == MotionEvent.ACTION_DOWN) {
            if (longClickEnabled && hasSubMenu() && (popupWindow == null || !popupWindow.isShowing())) {
                showMenuRunnable = () -> {
                    if (getParent() != null) {
                        getParent().requestDisallowInterceptTouchEvent(true);
                    }
                    toggleSubMenu();
                };
                AndroidUtilities.runOnUIThread(showMenuRunnable, 200);
            }
        } else if (event.getActionMasked() == MotionEvent.ACTION_MOVE) {
            if (showSubmenuByMove && hasSubMenu() && (popupWindow == null || !popupWindow.isShowing())) {
                if (event.getY() > getHeight()) {
                    if (getParent() != null) {
                        getParent().requestDisallowInterceptTouchEvent(true);
                    }
                    toggleSubMenu();
                    return true;
                }
            } else if (showSubmenuByMove && popupWindow != null && popupWindow.isShowing()) {
                getLocationOnScreen(location);
                float x = event.getX() + location[0];
                float y = event.getY() + location[1];
                popupLayout.getLocationOnScreen(location);
                x -= location[0];
                y -= location[1];
                selectedMenuView = null;
                for (int a = 0; a < popupLayout.getItemsCount(); a++) {
                    View child = popupLayout.getItemAt(a);
                    child.getHitRect(rect);
                    Object tag = child.getTag();
                    if (tag instanceof Integer) {
                        if (!rect.contains((int) x, (int) y)) {
                            child.setPressed(false);
                            child.setSelected(false);
                            if (Build.VERSION.SDK_INT == 21 && child.getBackground() != null) {
                                child.getBackground().setVisible(false, false);
                            }
                        } else {
                            child.setPressed(true);
                            child.setSelected(true);
                            if (Build.VERSION.SDK_INT >= 21) {
                                if (Build.VERSION.SDK_INT == 21 && child.getBackground() != null) {
                                    child.getBackground().setVisible(true, false);
                                }
                                child.drawableHotspotChanged(x, y - child.getTop());
                            }
                            selectedMenuView = child;
                        }
                    }
                }
            }
        } else if (popupWindow != null && popupWindow.isShowing() && event.getActionMasked() == MotionEvent.ACTION_UP) {
            if (selectedMenuView != null) {
                selectedMenuView.setSelected(false);
                if (parentMenu != null) {
                    parentMenu.onItemClick((Integer) selectedMenuView.getTag());
                } else if (delegate != null) {
                    delegate.onItemClick((Integer) selectedMenuView.getTag());
                }
                popupWindow.dismiss(allowCloseAnimation);
            } else if (showSubmenuByMove) {
                popupWindow.dismiss();
            }
        } else {
            if (selectedMenuView != null) {
                selectedMenuView.setSelected(false);
                selectedMenuView = null;
            }
        }
        return super.onTouchEvent(event);
    }

    public void setDelegate(ActionBarMenuItemDelegate actionBarMenuItemDelegate) {
        delegate = actionBarMenuItemDelegate;
    }

    public void setSubMenuDelegate(ActionBarSubMenuItemDelegate actionBarSubMenuItemDelegate) {
        subMenuDelegate = actionBarSubMenuItemDelegate;
    }

    public void setShowSubmenuByMove(boolean value) {
        showSubmenuByMove = value;
    }

    public void setIconColor(int color) {
        if (iconView != null) {
            iconView.setColorFilter(new PorterDuffColorFilter(color, PorterDuff.Mode.SRC_IN));
        }
        if (textView != null) {
            textView.setTextColor(color);
        }
        if (clearButton != null) {
            clearButton.setColorFilter(new PorterDuffColorFilter(color, PorterDuff.Mode.SRC_IN));
        }
    }

    public void setSubMenuOpenSide(int side) {
        subMenuOpenSide = side;
    }

    public void setLayoutInScreen(boolean value) {
        layoutInScreen = value;
    }

    public void setForceSmoothKeyboard(boolean value) {
        forceSmoothKeyboard = value;
    }

    private void createPopupLayout() {
        if (popupLayout != null) {
            return;
        }
        rect = new Rect();
        location = new int[2];
        popupLayout = new ActionBarPopupWindow.ActionBarPopupWindowLayout(getContext(), R.drawable.popup_fixed_alert2, resourcesProvider, ActionBarPopupWindow.ActionBarPopupWindowLayout.FLAG_USE_SWIPEBACK);
        popupLayout.setOnTouchListener((v, event) -> {
            if (event.getActionMasked() == MotionEvent.ACTION_DOWN) {
                if (popupWindow != null && popupWindow.isShowing()) {
                    v.getHitRect(rect);
                    if (!rect.contains((int) event.getX(), (int) event.getY())) {
                        popupWindow.dismiss();
                    }
                }
            }
            return false;
        });
        popupLayout.setDispatchKeyEventListener(keyEvent -> {
            if (keyEvent.getKeyCode() == KeyEvent.KEYCODE_BACK && keyEvent.getRepeatCount() == 0 && popupWindow != null && popupWindow.isShowing()) {
                popupWindow.dismiss();
            }
        });
    }

    public void removeAllSubItems() {
        if (popupLayout == null) {
            return;
        }
        popupLayout.removeInnerViews();
    }

    public void setShowedFromBottom(boolean value) {
        if (popupLayout == null) {
            return;
        }
        popupLayout.setShownFromBottom(value);
    }

    public void setFitSubItems(boolean fit) {
        popupLayout.setFitItems(fit);
    }

    public void addSubItem(View view, int width, int height) {
        createPopupLayout();
        popupLayout.addView(view, new LinearLayout.LayoutParams(width, height));
    }

    public void addSubItem(int id, View view, int width, int height) {
        createPopupLayout();
        view.setLayoutParams(new LinearLayout.LayoutParams(width, height));
        popupLayout.addView(view);
        view.setTag(id);
        view.setOnClickListener(view1 -> {
            if (popupWindow != null && popupWindow.isShowing()) {
                if (processedPopupClick) {
                    return;
                }
                processedPopupClick = true;
                popupWindow.dismiss(allowCloseAnimation);
            }
            if (parentMenu != null) {
                parentMenu.onItemClick((Integer) view1.getTag());
            } else if (delegate != null) {
                delegate.onItemClick((Integer) view1.getTag());
            }
        });
        view.setBackgroundDrawable(Theme.getSelectorDrawable(false));
    }

    public TextView addSubItem(int id, CharSequence text) {
        createPopupLayout();
        TextView textView = new TextView(getContext());
        textView.setTextColor(getThemedColor(Theme.key_actionBarDefaultSubmenuItem));
        textView.setBackgroundDrawable(Theme.getSelectorDrawable(false));
        if (!LocaleController.isRTL) {
            textView.setGravity(Gravity.CENTER_VERTICAL);
        } else {
            textView.setGravity(Gravity.CENTER_VERTICAL | Gravity.RIGHT);
        }
        textView.setPadding(AndroidUtilities.dp(16), 0, AndroidUtilities.dp(16), 0);
        textView.setTextSize(TypedValue.COMPLEX_UNIT_DIP, 16);
        textView.setMinWidth(AndroidUtilities.dp(196));
        textView.setSingleLine(true);
        textView.setEllipsize(TextUtils.TruncateAt.END);
        textView.setTag(id);
        textView.setText(text);
        popupLayout.addView(textView);
        LinearLayout.LayoutParams layoutParams = (LinearLayout.LayoutParams) textView.getLayoutParams();
        if (LocaleController.isRTL) {
            layoutParams.gravity = Gravity.RIGHT;
        }
        layoutParams.width = LayoutHelper.MATCH_PARENT;
        layoutParams.height = AndroidUtilities.dp(48);
        textView.setLayoutParams(layoutParams);

        textView.setOnClickListener(view -> {
            if (popupWindow != null && popupWindow.isShowing()) {
                if (processedPopupClick) {
                    return;
                }
                processedPopupClick = true;
                if (!allowCloseAnimation) {
                    popupWindow.setAnimationStyle(R.style.PopupAnimation);
                }
                popupWindow.dismiss(allowCloseAnimation);
            }
            if (parentMenu != null) {
                parentMenu.onItemClick((Integer) view.getTag());
            } else if (delegate != null) {
                delegate.onItemClick((Integer) view.getTag());
            }
        });
        return textView;
    }

    public ActionBarMenuSubItem addSubItem(int id, int icon, CharSequence text) {
        return addSubItem(id, icon, null, text, true, false);
    }

    public ActionBarMenuSubItem addSubItem(int id, int icon, CharSequence text, Theme.ResourcesProvider resourcesProvider) {
        return addSubItem(id, icon, null, text, true, false, resourcesProvider);
    }

    public ActionBarMenuSubItem addSubItem(int id, int icon, CharSequence text, boolean needCheck) {
        return addSubItem(id, icon, null, text, true, needCheck);
    }

    public View addGap(int id) {
        createPopupLayout();

        View cell = new View(getContext());
        cell.setMinimumWidth(AndroidUtilities.dp(196));
        cell.setTag(id);
        cell.setTag(R.id.object_tag, 1);
        popupLayout.addView(cell);
        LinearLayout.LayoutParams layoutParams = (LinearLayout.LayoutParams) cell.getLayoutParams();
        if (LocaleController.isRTL) {
            layoutParams.gravity = Gravity.RIGHT;
        }
        layoutParams.width = LayoutHelper.MATCH_PARENT;
        layoutParams.height = AndroidUtilities.dp(6);
        cell.setLayoutParams(layoutParams);
        return cell;
    }

    public static View addGap(int id, ActionBarPopupWindow.ActionBarPopupWindowLayout popupLayout) {
        View cell = new View(popupLayout.getContext());
        cell.setTag(id);
        cell.setTag(R.id.object_tag, 1);
        cell.setTag(R.id.fit_width_tag, 1);
        popupLayout.addView(cell);
        LinearLayout.LayoutParams layoutParams = (LinearLayout.LayoutParams) cell.getLayoutParams();
        if (LocaleController.isRTL) {
            layoutParams.gravity = Gravity.RIGHT;
        }
        layoutParams.width = LayoutHelper.MATCH_PARENT;
        layoutParams.height = AndroidUtilities.dp(6);
        cell.setLayoutParams(layoutParams);
        return cell;
    }

    public ActionBarMenuSubItem addSubItem(int id, int icon, Drawable iconDrawable, CharSequence text, boolean dismiss, boolean needCheck) {
        return addSubItem(id, icon, iconDrawable, text, dismiss, needCheck, resourcesProvider);
    }

    public ActionBarMenuSubItem addSubItem(int id, int icon, Drawable iconDrawable, CharSequence text, boolean dismiss, boolean needCheck, Theme.ResourcesProvider resourcesProvider) {
        createPopupLayout();

        ActionBarMenuSubItem cell = new ActionBarMenuSubItem(getContext(), needCheck, false, false, resourcesProvider);
        cell.setTextAndIcon(text, icon, iconDrawable);
        cell.setMinimumWidth(AndroidUtilities.dp(196));
        cell.setTag(id);
        popupLayout.addView(cell);
        LinearLayout.LayoutParams layoutParams = (LinearLayout.LayoutParams) cell.getLayoutParams();
        if (LocaleController.isRTL) {
            layoutParams.gravity = Gravity.RIGHT;
        }
        layoutParams.width = LayoutHelper.MATCH_PARENT;
        layoutParams.height = AndroidUtilities.dp(48);
        cell.setLayoutParams(layoutParams);
        cell.setOnClickListener(view -> {
            if (popupWindow != null && popupWindow.isShowing()) {
                if (dismiss) {
                    if (processedPopupClick) {
                        return;
                    }
                    processedPopupClick = true;
                    popupWindow.dismiss(allowCloseAnimation);
                }
            }
            if (parentMenu != null) {
                parentMenu.onItemClick((Integer) view.getTag());
            } else if (delegate != null) {
                delegate.onItemClick((Integer) view.getTag());
            }
        });
        return cell;
    }

    public View addSubItem(int id, View cell) {
        createPopupLayout();

        cell.setMinimumWidth(AndroidUtilities.dp(196));
        cell.setTag(id);
        popupLayout.addView(cell);
        LinearLayout.LayoutParams layoutParams = (LinearLayout.LayoutParams) cell.getLayoutParams();
        if (LocaleController.isRTL) {
            layoutParams.gravity = Gravity.RIGHT;
        }
        layoutParams.width = LayoutHelper.MATCH_PARENT;
        layoutParams.height = AndroidUtilities.dp(48);
        cell.setLayoutParams(layoutParams);
        cell.setOnClickListener(view -> {
            if (parentMenu != null) {
                parentMenu.onItemClick((Integer) view.getTag());
            } else if (delegate != null) {
                delegate.onItemClick((Integer) view.getTag());
            }
        });
        return cell;
    }

    public ActionBarMenuSubItem addSwipeBackItem(int icon, Drawable iconDrawable, String text, View viewToSwipeBack) {
        createPopupLayout();

        ActionBarMenuSubItem cell = new ActionBarMenuSubItem(getContext(), false, false, false, resourcesProvider);
        cell.setTextAndIcon(text, icon, iconDrawable);
        cell.setMinimumWidth(AndroidUtilities.dp(196));
        cell.setRightIcon(R.drawable.msg_arrowright);
        popupLayout.addView(cell);
        LinearLayout.LayoutParams layoutParams = (LinearLayout.LayoutParams) cell.getLayoutParams();
        if (LocaleController.isRTL) {
            layoutParams.gravity = Gravity.RIGHT;
        }
        layoutParams.width = LayoutHelper.MATCH_PARENT;
        layoutParams.height = AndroidUtilities.dp(48);
        cell.setLayoutParams(layoutParams);
        int swipeBackIndex = popupLayout.addViewToSwipeBack(viewToSwipeBack);
        cell.openSwipeBackLayout = () -> {
            if (popupLayout.getSwipeBack() != null) {
                popupLayout.getSwipeBack().openForeground(swipeBackIndex);
            }
        };
        cell.setOnClickListener(view -> {
            cell.openSwipeBack();
        });

        popupLayout.swipeBackGravityRight = true;
        return cell;
    }

    public View addDivider(int color) {
        createPopupLayout();

        TextView cell = new TextView(getContext());
        cell.setBackgroundColor(color);
        cell.setMinimumWidth(AndroidUtilities.dp(196));
        popupLayout.addView(cell);
        LinearLayout.LayoutParams layoutParams = (LinearLayout.LayoutParams) cell.getLayoutParams();
        layoutParams.width = LayoutHelper.MATCH_PARENT;
        layoutParams.height = 1;
        layoutParams.topMargin = layoutParams.bottomMargin = AndroidUtilities.dp(3);
        cell.setLayoutParams(layoutParams);

        return cell;
    }

    public void redrawPopup(int color) {
        if (popupLayout != null) {
            popupLayout.setBackgroundColor(color);
            if (popupWindow != null && popupWindow.isShowing()) {
                popupLayout.invalidate();
            }
        }
    }

    public void setPopupItemsColor(int color, boolean icon) {
        if (popupLayout == null) {
            return;
        }
        final LinearLayout layout = popupLayout.linearLayout;
        for (int a = 0, count = layout.getChildCount(); a < count; a++) {
            final View child = layout.getChildAt(a);
            if (child instanceof TextView) {
                ((TextView) child).setTextColor(color);
            } else if (child instanceof ActionBarMenuSubItem) {
                if (icon) {
                    ((ActionBarMenuSubItem) child).setIconColor(color);
                } else {
                    ((ActionBarMenuSubItem) child).setTextColor(color);
                }
            }
        }
    }

    public void setPopupItemsSelectorColor(int color) {
        if (popupLayout == null) {
            return;
        }
        final LinearLayout layout = popupLayout.linearLayout;
        for (int a = 0, count = layout.getChildCount(); a < count; a++) {
            final View child = layout.getChildAt(a);
            if (child instanceof ActionBarMenuSubItem) {
                ((ActionBarMenuSubItem) child).setSelectorColor(color);
            }
        }
    }

    public void setupPopupRadialSelectors(int color) {
        if (popupLayout != null) {
            popupLayout.setupRadialSelectors(color);
        }
    }

    public boolean hasSubMenu() {
        return popupLayout != null || lazyList != null && !lazyList.isEmpty();
    }

    public ActionBarPopupWindow.ActionBarPopupWindowLayout getPopupLayout() {
        if (popupLayout == null) {
            createPopupLayout();
        }
        return popupLayout;
    }

    public void setMenuYOffset(int offset) {
        yOffset = offset;
    }

<<<<<<< HEAD
    private View anchor;

    public View getAnchor() {
        return anchor;
    }

    public void setAnchor(View anchor) {
        this.anchor = anchor;
    }

    public boolean isShowOnTop() {
        return showOnTop;
    }

    public void setShowOnTop(boolean showOnTop) {
        this.showOnTop = showOnTop;
    }

    private boolean showOnTop;

=======
    public void setMenuXOffset(int offset) {
        xOffset = offset;
    }

>>>>>>> fb2e5451
    public void toggleSubMenu(View topView, View fromView) {
        if (popupWindow == null || !popupWindow.isShowing()) {
            layoutLazyItems();
        }
        if (popupLayout == null || parentMenu != null && parentMenu.isActionMode && parentMenu.parentActionBar != null && !parentMenu.parentActionBar.isActionModeShowed()) {
            return;
        }
        if (showMenuRunnable != null) {
            AndroidUtilities.cancelRunOnUIThread(showMenuRunnable);
            showMenuRunnable = null;
        }
        if (popupWindow != null && popupWindow.isShowing()) {
            popupWindow.dismiss();
            return;
        }

        showSubMenuFrom = fromView;

        if (subMenuDelegate != null) {
            subMenuDelegate.onShowSubMenu();
        }
        if (popupLayout.getParent() != null) {
            ((ViewGroup) popupLayout.getParent()).removeView(popupLayout);
        }
        ViewGroup container = popupLayout;
        View setMinWidth = null;
        if (topView != null) {
            LinearLayout linearLayout = new LinearLayout(getContext()) {
                @Override
                protected void onMeasure(int widthMeasureSpec, int heightMeasureSpec) {
                    popupLayout.measure(widthMeasureSpec, heightMeasureSpec);
                    if (popupLayout.getSwipeBack() != null) {
                        topView.getLayoutParams().width = popupLayout.getSwipeBack().getChildAt(0).getMeasuredWidth();
                    } else {
                        topView.getLayoutParams().width = popupLayout.getMeasuredWidth() - AndroidUtilities.dp(16);
                    }
                    super.onMeasure(widthMeasureSpec, heightMeasureSpec);
                }
            };
            linearLayout.setOrientation(LinearLayout.VERTICAL);
            FrameLayout frameLayout = new FrameLayout(getContext());
            setMinWidth = frameLayout;
            frameLayout.setAlpha(0f);
            frameLayout.animate().alpha(1f).setDuration(100).setStartDelay(popupLayout.shownFromBottom ? 165 : 0).start();
            if (topView.getParent() instanceof ViewGroup) {
                ((ViewGroup) topView.getParent()).removeView(topView);
            }
            if (topView instanceof ActionBarMenuSubItem || topView instanceof LinearLayout) {
                Drawable drawable = ContextCompat.getDrawable(getContext(), R.drawable.popup_fixed_alert2).mutate();
                drawable.setColorFilter(new PorterDuffColorFilter(popupLayout.getBackgroundColor(), PorterDuff.Mode.MULTIPLY));
                frameLayout.setBackground(drawable);
            }
            frameLayout.addView(topView, LayoutHelper.createFrame(LayoutHelper.MATCH_PARENT, LayoutHelper.WRAP_CONTENT));
            linearLayout.addView(frameLayout, LayoutHelper.createLinear(LayoutHelper.MATCH_PARENT, LayoutHelper.WRAP_CONTENT));
            linearLayout.addView(popupLayout, LayoutHelper.createLinear(LayoutHelper.WRAP_CONTENT, LayoutHelper.WRAP_CONTENT, 0, 0, -10, 0, 0));
            container = linearLayout;
            popupLayout.setTopView(frameLayout);
        } else {
            popupLayout.setTopView(null);
        }
        popupWindow = new ActionBarPopupWindow(container, LayoutHelper.WRAP_CONTENT, LayoutHelper.WRAP_CONTENT);
        if (animationEnabled && Build.VERSION.SDK_INT >= 19) {
            popupWindow.setAnimationStyle(0);
        } else {
            popupWindow.setAnimationStyle(R.style.PopupAnimation);
        }
        if (!animationEnabled) {
            popupWindow.setAnimationEnabled(animationEnabled);
        }
        popupWindow.setOutsideTouchable(true);
        popupWindow.setClippingEnabled(true);
        if (layoutInScreen) {
            popupWindow.setLayoutInScreen(true);
        }
        popupWindow.setInputMethodMode(ActionBarPopupWindow.INPUT_METHOD_NOT_NEEDED);
        popupWindow.setSoftInputMode(WindowManager.LayoutParams.SOFT_INPUT_STATE_UNSPECIFIED);
        container.setFocusableInTouchMode(true);
        container.setOnKeyListener((v, keyCode, event) -> {
            if (keyCode == KeyEvent.KEYCODE_MENU && event.getRepeatCount() == 0 && event.getAction() == KeyEvent.ACTION_UP && popupWindow != null && popupWindow.isShowing()) {
                popupWindow.dismiss();
                return true;
            }
            return false;
        });
        popupWindow.setOnDismissListener(() -> {
            onDismiss();
            if (subMenuDelegate != null) {
                subMenuDelegate.onHideSubMenu();
            }
        });

       // if (measurePopup) {
            container.measure(MeasureSpec.makeMeasureSpec(AndroidUtilities.displaySize.x - AndroidUtilities.dp(40), MeasureSpec.AT_MOST), MeasureSpec.makeMeasureSpec(AndroidUtilities.displaySize.y, MeasureSpec.AT_MOST));
            if (setMinWidth != null && setMinWidth.getLayoutParams() != null && popupLayout.getSwipeBack() != null) {
                View mainScrollView = popupLayout.getSwipeBack().getChildAt(0);
                if (mainScrollView != null && mainScrollView.getMeasuredWidth() > 0) {
                    setMinWidth.getLayoutParams().width = mainScrollView.getMeasuredWidth() + AndroidUtilities.dp(16);
                }
            }
            measurePopup = false;
        //}
        processedPopupClick = false;
        popupWindow.setFocusable(true);
        updateOrShowPopup(true, container.getMeasuredWidth() == 0);
        popupLayout.updateRadialSelectors();
        if (popupLayout.getSwipeBack() != null) {
            popupLayout.getSwipeBack().closeForeground(false);
        }
        popupWindow.startAnimation();
        if (dimMenu > 0) {
            popupWindow.dimBehind(dimMenu);
        }
    }

    public void setDimMenu(float dimAmount) {
        dimMenu = dimAmount;
    }

    public void toggleSubMenu() {
        toggleSubMenu(null, null);
    }

    public void setOnMenuDismiss(Utilities.Callback<Boolean> onMenuDismiss) {
        if (popupWindow != null) {
            popupWindow.setOnDismissListener(() -> {
                if (onMenuDismiss != null) {
                    onMenuDismiss.run(processedPopupClick);
                }
            });
        }
    }

    public void openSearch(boolean openKeyboard) {
        checkCreateSearchField();
        if (searchContainer == null || searchContainer.getVisibility() == VISIBLE || parentMenu == null) {
            return;
        }
        parentMenu.parentActionBar.onSearchFieldVisibilityChanged(toggleSearch(openKeyboard));
    }

    protected void onDismiss() {

    }

    public boolean isSearchFieldVisible() {
        return searchContainer != null && searchContainer.getVisibility() == VISIBLE;
    }


    public boolean toggleSearch(boolean openKeyboard) {
        checkCreateSearchField();
        if (listener != null) {
            listener.onPreToggleSearch();
        }
        if (searchContainer == null || (listener != null && !listener.canToggleSearch())) {
            return false;
        }
        if (listener != null) {
            Animator animator = listener.getCustomToggleTransition();
            if (animator != null) {
                animator.start();
                return true;
            }
        }
        if (searchContainer.getVisibility() == VISIBLE) {
            searchContainer.setVisibility(GONE);

            searchField.clearFocus();
            setVisibility(VISIBLE);
            if (!currentSearchFilters.isEmpty()) {
                if (listener != null) {
                    for (int i = 0; i < currentSearchFilters.size(); i++) {
                        if (currentSearchFilters.get(i).removable) {
                            listener.onSearchFilterCleared(currentSearchFilters.get(i));
                        }
                    }
                }
//                clearSearchFilters();
            }
            if (listener != null) {
                listener.onSearchCollapse();
            }
            if (openKeyboard) {
                AndroidUtilities.hideKeyboard(searchField);
            }
            parentMenu.requestLayout();
            requestLayout();
            return false;
        } else {
            searchContainer.setVisibility(VISIBLE);
                    searchContainer.setAlpha(1f);
            setVisibility(GONE);
            clearSearchFilters();
            searchField.setText("");
            searchField.requestFocus();
            if (openKeyboard) {
                AndroidUtilities.showKeyboard(searchField);
            }
            if (listener != null) {
                listener.onSearchExpand();
            }
            searchContainer.setTag(1);
            return true;
        }
    }

    public void removeSearchFilter(FiltersView.MediaFilterData filter) {
        if (!filter.removable) {
            return;
        }
        currentSearchFilters.remove(filter);
        if (selectedFilterIndex < 0 || selectedFilterIndex > currentSearchFilters.size() - 1) {
            selectedFilterIndex = currentSearchFilters.size() - 1;
        }
        onFiltersChanged();
        searchField.hideActionMode();
    }

    public void addSearchFilter(FiltersView.MediaFilterData filter) {
        currentSearchFilters.add(filter);
        if (searchContainer.getTag() != null) {
            selectedFilterIndex = currentSearchFilters.size() - 1;
        }
        onFiltersChanged();
    }

    public void clearSearchFilters() {
        for (int i = 0; i < currentSearchFilters.size(); i++) {
            if (currentSearchFilters.get(i).removable) {
                currentSearchFilters.remove(i);
                i--;
            }
        }
        onFiltersChanged();
    }

    private void onFiltersChanged() {
        boolean visible = !currentSearchFilters.isEmpty();
        ArrayList<FiltersView.MediaFilterData> localFilters = new ArrayList<>(currentSearchFilters);

        if (Build.VERSION.SDK_INT >= Build.VERSION_CODES.KITKAT && searchContainer != null && searchContainer.getTag() != null) {
            TransitionSet transition = new TransitionSet();
            ChangeBounds changeBounds = new ChangeBounds();
            changeBounds.setDuration(150);
            transition.addTransition(new Visibility() {
                @Override
                public Animator onAppear(ViewGroup sceneRoot, View view, TransitionValues startValues, TransitionValues endValues) {
                    if (view instanceof SearchFilterView) {
                        AnimatorSet set = new AnimatorSet();
                        set.playTogether(
                                ObjectAnimator.ofFloat(view, View.ALPHA, 0, 1f),
                                ObjectAnimator.ofFloat(view, View.SCALE_X, 0.5f, 1f),
                                ObjectAnimator.ofFloat(view, View.SCALE_Y, 0.5f, 1f)
                        );
                        set.setInterpolator(CubicBezierInterpolator.DEFAULT);
                        return set;
                    }
                    return ObjectAnimator.ofFloat(view, View.ALPHA, 0, 1f);
                }

                @Override
                public Animator onDisappear(ViewGroup sceneRoot, View view, TransitionValues startValues, TransitionValues endValues) {
                    if (view instanceof SearchFilterView) {
                        AnimatorSet set = new AnimatorSet();
                        set.playTogether(
                                ObjectAnimator.ofFloat(view, View.ALPHA, view.getAlpha(), 0f),
                                ObjectAnimator.ofFloat(view, View.SCALE_X, view.getScaleX(), 0.5f),
                                ObjectAnimator.ofFloat(view, View.SCALE_Y, view.getScaleX(), 0.5f)
                        );
                        set.setInterpolator(CubicBezierInterpolator.DEFAULT);
                        return set;
                    }
                    return ObjectAnimator.ofFloat(view, View.ALPHA, 1f, 0);
                }
            }.setDuration(150)).addTransition(changeBounds);
            transition.setOrdering(TransitionSet.ORDERING_TOGETHER);
            transition.setInterpolator(CubicBezierInterpolator.EASE_OUT);
            transition.addListener(new Transition.TransitionListener() {
                @Override
                public void onTransitionStart(Transition transition) {
                    notificationsLocker.lock();
                }

                @Override
                public void onTransitionEnd(Transition transition) {
                    notificationsLocker.unlock();
                }

                @Override
                public void onTransitionCancel(Transition transition) {
                    notificationsLocker.unlock();
                }

                @Override
                public void onTransitionPause(Transition transition) {

                }

                @Override
                public void onTransitionResume(Transition transition) {

                }
            });
            TransitionManager.beginDelayedTransition(searchFilterLayout, transition);
        }

        if (searchFilterLayout != null) {
            for (int i = 0; i < searchFilterLayout.getChildCount(); i++) {
                boolean removed = localFilters.remove(((SearchFilterView) searchFilterLayout.getChildAt(i)).getFilter());
                if (!removed) {
                    searchFilterLayout.removeViewAt(i);
                    i--;
                }
            }
        }

        for (int i = 0; i < localFilters.size(); i++) {
            FiltersView.MediaFilterData filter = localFilters.get(i);
            SearchFilterView searchFilterView;
            if (filter.reaction != null) {
                searchFilterView = new ReactionFilterView(getContext(), resourcesProvider);
            } else {
                searchFilterView = new SearchFilterView(getContext(), resourcesProvider);
            }
            searchFilterView.setData(filter);
            searchFilterView.setOnClickListener(view -> {
                int index = currentSearchFilters.indexOf(searchFilterView.getFilter());
                if (selectedFilterIndex != index) {
                    selectedFilterIndex = index;
                    onFiltersChanged();
                    return;
                }
                if (searchFilterView.getFilter().removable) {
                    if (!searchFilterView.selectedForDelete) {
                        searchFilterView.setSelectedForDelete(true);
                    } else {
                        FiltersView.MediaFilterData filterToRemove = searchFilterView.getFilter();
                        removeSearchFilter(filterToRemove);
                        if (listener != null) {
                            listener.onSearchFilterCleared(filterToRemove);
                            listener.onTextChanged(searchField);
                        }
                    }
                }
            });
            searchFilterLayout.addView(searchFilterView, LayoutHelper.createLinear(LayoutHelper.WRAP_CONTENT, LayoutHelper.MATCH_PARENT, 0, 0, 0, 6, 0));
        }

        for (int i = 0; i < searchFilterLayout.getChildCount(); i++) {
            ((SearchFilterView) searchFilterLayout.getChildAt(i)).setExpanded(i == selectedFilterIndex);
        }

        searchFilterLayout.setTag(visible ? 1 : null);

        float oldX = searchField.getX();
        if (searchContainer.getTag() != null) {
            searchField.getViewTreeObserver().addOnPreDrawListener(new ViewTreeObserver.OnPreDrawListener() {
                @Override
                public boolean onPreDraw() {
                    searchField.getViewTreeObserver().removeOnPreDrawListener(this);
                    if (searchField.getX() != oldX) {
                        searchField.setTranslationX(oldX - searchField.getX());
                    }
                    searchField.animate().translationX(0).setDuration(250).setStartDelay(0).setInterpolator(CubicBezierInterpolator.DEFAULT).start();
                    return true;
                }
            });
        }
        checkClearButton();
    }

    public static boolean checkRtl(String string) {
        if (TextUtils.isEmpty(string)) {
            return false;
        }
        char c = string.charAt(0);
        return c >= 0x590 && c <= 0x6ff;
    }

    public boolean isSubMenuShowing() {
        return popupWindow != null && popupWindow.isShowing();
    }

    public void closeSubMenu() {
        if (popupWindow != null && popupWindow.isShowing()) {
            popupWindow.dismiss();
        }
    }

    public void setIcon(Drawable drawable) {
        if (iconView == null) {
            return;
        }
        if (drawable instanceof RLottieDrawable) {
            iconView.setAnimation((RLottieDrawable) drawable);
        } else {
            iconView.setImageDrawable(drawable);
        }
        iconViewResId = 0;
    }

    public RLottieImageView getIconView() {
        return iconView;
    }

    public TextView getTextView() {
        return textView;
    }

    public void setIcon(int resId) {
        if (iconView == null) {
            return;
        }
        iconView.setImageResource(iconViewResId = resId);
    }

    public void setIcon(int resId, boolean animated) {
        if (iconView == null || iconViewResId == resId) {
            return;
        }
        if (animated) {
            AndroidUtilities.updateImageViewImageAnimated(iconView, iconViewResId = resId);
        } else {
            iconView.setImageResource(iconViewResId = resId);
        }
    }

    public void setText(CharSequence text) {
        if (textView == null) {
            return;
        }
        textView.setText(text);
    }

    public View getContentView() {
        return iconView != null ? iconView : textView;
    }

    public void setSearchFieldHint(CharSequence hint) {
        searchFieldHint = hint;
        if (searchFieldCaption == null) {
            return;
        }
        searchField.setHint(hint);
        setContentDescription(hint);
    }

    public void setSearchFieldText(CharSequence text, boolean animated) {
        searchFieldText = text;
        if (searchFieldCaption == null) {
            return;
        }
        animateClear = animated;
        searchField.setText(text);
        if (!TextUtils.isEmpty(text)) {
            searchField.setSelection(text.length());
        }
    }

    public void onSearchPressed() {
        if (listener != null) {
            listener.onSearchPressed(searchField);
        }
    }

    public EditTextBoldCursor getSearchField() {
        checkCreateSearchField();
        return searchField;
    }

    public ActionBarMenuItem setOverrideMenuClick(boolean value) {
        overrideMenuClick = value;
        return this;
    }

    public ActionBarMenuItem setIsSearchField(boolean value) {
        return setIsSearchField(value, false);
    }

    public void setSearchAdditionalButton(View searchAdditionalButton) {
        this.searchAdditionalButton = searchAdditionalButton;
    }

    public ActionBarMenuItem setIsSearchField(boolean value, boolean wrapInScrollView) {
        if (parentMenu == null) {
            return this;
        }
        isSearchField = value;
        wrapSearchInScrollView = wrapInScrollView;
        return this;
    }

    private void checkCreateSearchField() {
        if (searchContainer == null && isSearchField) {
            searchContainer = new FrameLayout(getContext()) {

                private boolean ignoreRequestLayout;

                @Override
                public void setVisibility(int visibility) {
                    super.setVisibility(visibility);
                    if (clearButton != null) {
                        clearButton.setVisibility(visibility);
                    }
                    if (searchAdditionalButton != null) {
                        searchAdditionalButton.setVisibility(visibility);
                    }
                    if (wrappedSearchFrameLayout != null) {
                        wrappedSearchFrameLayout.setVisibility(visibility);
                    }
                }

                @Override
                public void setAlpha(float alpha) {
                    super.setAlpha(alpha);
                    if (clearButton != null && clearButton.getTag() != null) {
                        clearButton.setAlpha(alpha);
                        clearButton.setScaleX(alpha);
                        clearButton.setScaleY(alpha);
                    }
                }

                @Override
                protected void onMeasure(int widthMeasureSpec, int heightMeasureSpec) {
                    if (!wrapSearchInScrollView) {
                        measureChildWithMargins(clearButton, widthMeasureSpec, 0, heightMeasureSpec, 0);
                        if (searchAdditionalButton != null) {
                            measureChildWithMargins(searchAdditionalButton, widthMeasureSpec, 0, heightMeasureSpec, 0);
                        }
                    }
                    int width;
                    if (!LocaleController.isRTL) {
                        if (searchFieldCaption.getVisibility() == VISIBLE) {
                            measureChildWithMargins(searchFieldCaption, widthMeasureSpec, MeasureSpec.getSize(widthMeasureSpec) / 2, heightMeasureSpec, 0);
                            width = searchFieldCaption.getMeasuredWidth() + AndroidUtilities.dp(4);
                        } else {
                            width = 0;
                        }
                        int minWidth = MeasureSpec.getSize(widthMeasureSpec);
                        ignoreRequestLayout = true;
                        measureChildWithMargins(searchFilterLayout, widthMeasureSpec, width, heightMeasureSpec, 0);
                        int filterWidth = searchFilterLayout.getVisibility() == View.VISIBLE ? searchFilterLayout.getMeasuredWidth() : 0;
                        measureChildWithMargins(searchField, widthMeasureSpec, width + filterWidth + (searchAdditionalButton != null ? searchAdditionalButton.getMeasuredWidth() : 0), heightMeasureSpec, 0);
                        ignoreRequestLayout = false;
                        setMeasuredDimension(Math.max(filterWidth + searchField.getMeasuredWidth(), minWidth), MeasureSpec.getSize(heightMeasureSpec));
                    } else {
                        if (searchFieldCaption.getVisibility() == VISIBLE) {
                            measureChildWithMargins(searchFieldCaption, widthMeasureSpec, MeasureSpec.getSize(widthMeasureSpec) / 2, heightMeasureSpec, 0);
                            width = searchFieldCaption.getMeasuredWidth() + AndroidUtilities.dp(4);
                        } else {
                            width = 0;
                        }
                        int minWidth = MeasureSpec.getSize(widthMeasureSpec);
                        ignoreRequestLayout = true;
                        measureChildWithMargins(searchFilterLayout, widthMeasureSpec, width, heightMeasureSpec, 0);
                        int filterWidth = searchFilterLayout.getVisibility() == View.VISIBLE ? searchFilterLayout.getMeasuredWidth() : 0;
                        measureChildWithMargins(searchField, MeasureSpec.makeMeasureSpec(minWidth - AndroidUtilities.dp(12), MeasureSpec.UNSPECIFIED), width + filterWidth, heightMeasureSpec, 0);
                        ignoreRequestLayout = false;
                        setMeasuredDimension(Math.max(filterWidth + searchField.getMeasuredWidth(), minWidth), MeasureSpec.getSize(heightMeasureSpec));
                    }
                }

                @Override
                public void requestLayout() {
                    if (ignoreRequestLayout) {
                        return;
                    }
                    super.requestLayout();
                }

                @Override
                protected void onLayout(boolean changed, int left, int top, int right, int bottom) {
                    super.onLayout(changed, left, top, right, bottom);
                    int x;
                    if (LocaleController.isRTL) {
                        x = 0;
                    } else {
                        if (searchFieldCaption.getVisibility() == VISIBLE) {
                            x = searchFieldCaption.getMeasuredWidth() + AndroidUtilities.dp(4);
                        } else {
                            x = 0;
                        }
                    }
                    if (searchFilterLayout.getVisibility() == VISIBLE) {
                        x += searchFilterLayout.getMeasuredWidth();
                    }
                    searchField.layout(x, searchField.getTop(), x + searchField.getMeasuredWidth(), searchField.getBottom());
                }
            };
            searchContainer.setClipChildren(searchItemPaddingStart != 0);
            wrappedSearchFrameLayout = null;
            if (wrapSearchInScrollView) {
                wrappedSearchFrameLayout = new FrameLayout(getContext());
                HorizontalScrollView horizontalScrollView = new HorizontalScrollView(getContext()) {

                    boolean isDragging;

                    @Override
                    public boolean onInterceptTouchEvent(MotionEvent ev) {
                        checkDragg(ev);
                        return super.onInterceptTouchEvent(ev);
                    }

                    @Override
                    public boolean onTouchEvent(MotionEvent ev) {
                        checkDragg(ev);
                        return super.onTouchEvent(ev);
                    }

                    private void checkDragg(MotionEvent ev) {
                        if (ev.getAction() == MotionEvent.ACTION_DOWN) {
                            isDragging = true;
                        } else if (ev.getAction() == MotionEvent.ACTION_UP || ev.getAction() == MotionEvent.ACTION_CANCEL) {
                            isDragging = false;
                        }
                    }

                    @Override
                    protected void onOverScrolled(int scrollX, int scrollY, boolean clampedX, boolean clampedY) {
                        if (!isDragging) {
                            return;
                        }
                        super.onOverScrolled(scrollX, scrollY, clampedX, clampedY);
                    }
                };
                horizontalScrollView.addView(searchContainer, LayoutHelper.createScroll(LayoutHelper.WRAP_CONTENT, LayoutHelper.MATCH_PARENT, 0));
                horizontalScrollView.setHorizontalScrollBarEnabled(false);
                horizontalScrollView.setClipChildren(searchItemPaddingStart != 0);
                wrappedSearchFrameLayout.addView(horizontalScrollView, LayoutHelper.createFrame(LayoutHelper.MATCH_PARENT, LayoutHelper.MATCH_PARENT, 0, 0, 0, 48, 0));
                parentMenu.addView(wrappedSearchFrameLayout, 0, LayoutHelper.createLinear(0, LayoutHelper.MATCH_PARENT, 1.0f, searchItemPaddingStart, 0, 0, 0));
            } else {
                parentMenu.addView(searchContainer, 0, LayoutHelper.createLinear(0, LayoutHelper.MATCH_PARENT, 1.0f, searchItemPaddingStart + 6, 0, searchRightMargin, 0));
            }
            searchContainer.setVisibility(GONE);

            searchFieldCaption = new TextView(getContext());
            searchFieldCaption.setTextSize(TypedValue.COMPLEX_UNIT_DIP, 18);
            searchFieldCaption.setTextColor(getThemedColor(Theme.key_actionBarDefaultSearch));
            searchFieldCaption.setSingleLine(true);
            searchFieldCaption.setEllipsize(TextUtils.TruncateAt.END);
            searchFieldCaption.setVisibility(GONE);
            searchFieldCaption.setGravity(LocaleController.isRTL ? Gravity.RIGHT : Gravity.LEFT);

            searchField = new EditTextBoldCursor(getContext()) {

                @Override
                protected void onMeasure(int widthMeasureSpec, int heightMeasureSpec) {
                    super.onMeasure(widthMeasureSpec, heightMeasureSpec);
                    int minWidth = MeasureSpec.getSize(widthMeasureSpec);
                    setMeasuredDimension(Math.max(minWidth, getMeasuredWidth()) + AndroidUtilities.dp(3), getMeasuredHeight());
                }

                @Override
                protected void onSelectionChanged(int selStart, int selEnd) {
                    super.onSelectionChanged(selStart, selEnd);
                }

                @Override
                public boolean onKeyDown(int keyCode, KeyEvent event) {
                    if (keyCode == KeyEvent.KEYCODE_DEL && searchField.length() == 0 && ((searchFieldCaption.getVisibility() == VISIBLE && searchFieldCaption.length() > 0) || hasRemovableFilters())) {
                        if (hasRemovableFilters()) {
                            FiltersView.MediaFilterData filterToRemove = currentSearchFilters.get(currentSearchFilters.size() - 1);
                            if (listener != null) {
                                listener.onSearchFilterCleared(filterToRemove);
                            }
                            removeSearchFilter(filterToRemove);
                        } else {
                            clearButton.callOnClick();
                        }
                        return true;
                    }
                    return super.onKeyDown(keyCode, event);
                }

                @Override
                public boolean onTouchEvent(MotionEvent event) {
                    boolean result = super.onTouchEvent(event);
                    if (event.getAction() == MotionEvent.ACTION_UP) { //hack to fix android bug with not opening keyboard
                        if (!AndroidUtilities.showKeyboard(this)) {
                            clearFocus();
                            requestFocus();
                        }
                    }
                    return result;
                }
            };
            searchField.setScrollContainer(false);
            searchField.setCursorWidth(1.5f);
            searchField.setCursorColor(getThemedColor(Theme.key_actionBarDefaultSearch));
            searchField.setTextSize(TypedValue.COMPLEX_UNIT_DIP, 18);
            searchField.setHintTextColor(getThemedColor(Theme.key_actionBarDefaultSearchPlaceholder));
            searchField.setTextColor(getThemedColor(Theme.key_actionBarDefaultSearch));
            searchField.setSingleLine(true);
            searchField.setBackgroundResource(0);
            searchField.setPadding(0, 0, 0, 0);
            int inputType = searchField.getInputType() | EditorInfo.TYPE_TEXT_FLAG_NO_SUGGESTIONS;
            searchField.setInputType(inputType);
            if (Build.VERSION.SDK_INT < 23) {
                searchField.setCustomSelectionActionModeCallback(new ActionMode.Callback() {
                    public boolean onPrepareActionMode(ActionMode mode, Menu menu) {
                        return false;
                    }

                    public void onDestroyActionMode(ActionMode mode) {

                    }

                    public boolean onCreateActionMode(ActionMode mode, Menu menu) {
                        return false;
                    }

                    public boolean onActionItemClicked(ActionMode mode, MenuItem item) {
                        return false;
                    }
                });
            }
            searchField.setOnEditorActionListener((v, actionId, event) -> {
                if (event != null && (event.getAction() == KeyEvent.ACTION_UP && event.getKeyCode() == KeyEvent.KEYCODE_SEARCH || event.getAction() == KeyEvent.ACTION_DOWN && event.getKeyCode() == KeyEvent.KEYCODE_ENTER)) {
                    AndroidUtilities.hideKeyboard(searchField);
                    if (listener != null) {
                        listener.onSearchPressed(searchField);
                    }
                }
                return false;
            });
            searchField.addTextChangedListener(new TextWatcher() {
                @Override
                public void beforeTextChanged(CharSequence s, int start, int count, int after) {

                }

                @Override
                public void onTextChanged(CharSequence s, int start, int before, int count) {
                    if (ignoreOnTextChange) {
                        ignoreOnTextChange = false;
                        return;
                    }
                    if (listener != null) {
                        listener.onTextChanged(searchField);
                    }
                    checkClearButton();
                    if (!currentSearchFilters.isEmpty()) {
                        if (!TextUtils.isEmpty(searchField.getText()) && selectedFilterIndex >= 0) {
                            selectedFilterIndex = -1;
                            onFiltersChanged();
                        }
                    }
                }

                @Override
                public void afterTextChanged(Editable s) {

                }
            });

            searchField.setImeOptions(EditorInfo.IME_FLAG_NO_FULLSCREEN | EditorInfo.IME_ACTION_SEARCH | EditorInfo.IME_FLAG_NAVIGATE_PREVIOUS | EditorInfo.IME_FLAG_NAVIGATE_NEXT);
            searchField.setTextIsSelectable(false);
            searchField.setHighlightColor(getThemedColor(Theme.key_chat_inTextSelectionHighlight));
            searchField.setHandlesColor(getThemedColor(Theme.key_chat_TextSelectionCursor));

            if (searchFieldHint != null) {
                searchField.setHint(searchFieldHint);
                setContentDescription(searchFieldHint);
            }
            if (searchFieldText != null) {
                searchField.setText(searchFieldText);
            }

            searchFilterLayout = new LinearLayout(getContext());
            searchFilterLayout.setOrientation(LinearLayout.HORIZONTAL);
            searchFilterLayout.setVisibility(View.VISIBLE);
            if (!LocaleController.isRTL) {
                searchContainer.addView(searchFieldCaption, LayoutHelper.createFrame(LayoutHelper.WRAP_CONTENT, 36, Gravity.CENTER_VERTICAL | Gravity.LEFT, 0, 5.5f, 0, 0));
                searchContainer.addView(searchField, LayoutHelper.createFrame(LayoutHelper.MATCH_PARENT, 36, Gravity.CENTER_VERTICAL, 6, 0, wrapSearchInScrollView ? 0 : 48, 0));
                searchContainer.addView(searchFilterLayout, LayoutHelper.createFrame(LayoutHelper.WRAP_CONTENT, 32, Gravity.CENTER_VERTICAL, 0, 0, 48, 0));
            } else {
                searchContainer.addView(searchFilterLayout, LayoutHelper.createFrame(LayoutHelper.WRAP_CONTENT, 32, Gravity.CENTER_VERTICAL, 0, 0, 48, 0));
                searchContainer.addView(searchField, LayoutHelper.createFrame(LayoutHelper.MATCH_PARENT, 36, Gravity.CENTER_VERTICAL, 0, 0, wrapSearchInScrollView ? 0 : 48, 0));
                searchContainer.addView(searchFieldCaption, LayoutHelper.createFrame(LayoutHelper.WRAP_CONTENT, 36, Gravity.CENTER_VERTICAL | Gravity.RIGHT, 0, 5.5f, 48, 0));
            }
            searchFilterLayout.setClipChildren(false);

            clearButton = new ImageView(getContext()) {
                @Override
                protected void onDetachedFromWindow() {
                    super.onDetachedFromWindow();
                    clearAnimation();
                    if (getTag() == null) {
                        clearButton.setVisibility(INVISIBLE);
                        clearButton.setAlpha(0.0f);
                        clearButton.setRotation(45);
                        clearButton.setScaleX(0.0f);
                        clearButton.setScaleY(0.0f);
                    } else {
                        clearButton.setAlpha(1.0f);
                        clearButton.setRotation(0);
                        clearButton.setScaleX(1.0f);
                        clearButton.setScaleY(1.0f);
                    }
                }

                @Override
                public void draw(Canvas canvas) {
                    getBackground().draw(canvas);
                    super.draw(canvas);
                }
            };
            clearButton.setImageDrawable(progressDrawable = new CloseProgressDrawable2() {
                @Override
                public int getCurrentColor() {
                    return parentMenu.parentActionBar.itemsColor;
                }
            });
            clearButton.setBackground(Theme.createSelectorDrawable(parentMenu.parentActionBar.itemsActionModeBackgroundColor, 1));
            clearButton.setScaleType(ImageView.ScaleType.CENTER);
            clearButton.setAlpha(0.0f);
            clearButton.setRotation(45);
            clearButton.setScaleX(0.0f);
            clearButton.setScaleY(0.0f);
            clearButton.setOnClickListener(v -> {
                if (searchField.length() != 0) {
                    searchField.setText("");
                } else if (hasRemovableFilters()) {
                    searchField.hideActionMode();
                    for (int i = 0; i < currentSearchFilters.size(); i++) {
                        if (listener != null && currentSearchFilters.get(i).removable) {
                            listener.onSearchFilterCleared(currentSearchFilters.get(i));
                        }
                    }
                    clearSearchFilters();
                } else if (searchFieldCaption != null && searchFieldCaption.getVisibility() == VISIBLE && (listener == null || listener.canClearCaption())) {
                    searchFieldCaption.setVisibility(GONE);
                    if (listener != null) {
                        listener.onCaptionCleared();
                    }
                }
                searchField.requestFocus();
                AndroidUtilities.showKeyboard(searchField);
            });
            clearButton.setContentDescription(LocaleController.getString(R.string.ClearButton));
            if (wrapSearchInScrollView) {
                wrappedSearchFrameLayout.addView(clearButton, LayoutHelper.createFrame(48, LayoutHelper.MATCH_PARENT, Gravity.CENTER_VERTICAL | Gravity.RIGHT));
            } else {
                searchContainer.addView(clearButton, LayoutHelper.createFrame(48, LayoutHelper.MATCH_PARENT, Gravity.CENTER_VERTICAL | Gravity.RIGHT));
            }
        }
    }

    public OnClickListener getOnClickListener() {
        return onClickListener;
    }

    @Override
    public void setOnClickListener(@Nullable OnClickListener l) {
        super.setOnClickListener(onClickListener = l);
    }

    private void checkClearButton() {
        if (clearButton != null) {
            if (!hasRemovableFilters() && TextUtils.isEmpty(searchField.getText()) &&
                    (listener == null || !listener.forceShowClear()) &&
                    (searchFieldCaption == null || searchFieldCaption.getVisibility() != VISIBLE || listener != null && !listener.showClearForCaption())) {
                if (clearButton.getTag() != null) {
                    clearButton.setTag(null);
                    if (clearButtonAnimator != null) {
                        clearButtonAnimator.cancel();
                    }
                    if (animateClear) {
                        AnimatorSet animator = new AnimatorSet().setDuration(180);
                        animator.setInterpolator(new DecelerateInterpolator());
                        ValueAnimator progressAnimator = ValueAnimator.ofFloat(0, 1);
                        progressAnimator.addUpdateListener(animation -> {
                            float val = (float) animation.getAnimatedValue();
                            if (searchAdditionalButton != null) {
                                searchAdditionalButton.setTranslationX(AndroidUtilities.dp(32) * val);
                            }
                        });
                        animator.playTogether(
                                ObjectAnimator.ofFloat(clearButton, View.ALPHA, 0f),
                                ObjectAnimator.ofFloat(clearButton, View.SCALE_X, 0f),
                                ObjectAnimator.ofFloat(clearButton, View.SCALE_Y, 0f),
                                ObjectAnimator.ofFloat(clearButton, View.ROTATION, 45),
                                progressAnimator
                        );
                        animator.addListener(new AnimatorListenerAdapter() {
                            @Override
                            public void onAnimationEnd(Animator animation) {
                                clearButton.setVisibility(INVISIBLE);

                                clearButtonAnimator = null;
                            }
                        });
                        animator.start();

                        clearButtonAnimator = animator;
                    } else {
                        clearButton.setAlpha(0.0f);
                        clearButton.setRotation(45);
                        clearButton.setScaleX(0.0f);
                        clearButton.setScaleY(0.0f);
                        clearButton.setVisibility(INVISIBLE);
                        animateClear = true;
                    }
                }
            } else {
                if (clearButton.getTag() == null) {
                    clearButton.setTag(1);
                    if (clearButtonAnimator != null) {
                        clearButtonAnimator.cancel();
                    }
                    clearButton.setVisibility(VISIBLE);
                    if (animateClear) {
                        AnimatorSet animator = new AnimatorSet().setDuration(180);
                        animator.setInterpolator(new DecelerateInterpolator());
                        ValueAnimator progressAnimator = ValueAnimator.ofFloat(1, 0);
                        progressAnimator.addUpdateListener(animation -> {
                            float val = (float) animation.getAnimatedValue();
                            if (searchAdditionalButton != null) {
                                searchAdditionalButton.setTranslationX(AndroidUtilities.dp(32) * val);
                            }
                        });
                        animator.playTogether(
                                ObjectAnimator.ofFloat(clearButton, View.ALPHA, 1f),
                                ObjectAnimator.ofFloat(clearButton, View.SCALE_X, 1f),
                                ObjectAnimator.ofFloat(clearButton, View.SCALE_Y, 1f),
                                ObjectAnimator.ofFloat(clearButton, View.ROTATION, 0),
                                progressAnimator
                        );
                        animator.addListener(new AnimatorListenerAdapter() {
                            @Override
                            public void onAnimationEnd(Animator animation) {
                                clearButtonAnimator = null;
                            }
                        });
                        animator.start();

                        clearButtonAnimator = animator;
                    } else {
                        clearButton.setAlpha(1.0f);
                        clearButton.setRotation(0);
                        clearButton.setScaleX(1.0f);
                        clearButton.setScaleY(1.0f);
                        if (searchAdditionalButton != null) {
                            searchAdditionalButton.setTranslationX(0);
                        }
                        animateClear = true;
                    }
                }
            }
        }
    }

    private boolean hasRemovableFilters() {
        if (currentSearchFilters.isEmpty()) {
            return false;
        }
        for (int i = 0; i < currentSearchFilters.size(); i++) {
            if (currentSearchFilters.get(i).removable) {
                return true;
            }
        }
        return false;
    }

    public void setShowSearchProgress(boolean show) {
        if (progressDrawable == null) {
            return;
        }
        if (show) {
            progressDrawable.startAnimation();
        } else {
            progressDrawable.stopAnimation();
        }
    }

    public void setSearchFieldCaption(CharSequence caption) {
        if (searchFieldCaption == null) {
            return;
        }
        if (TextUtils.isEmpty(caption)) {
            searchFieldCaption.setVisibility(GONE);
        } else {
            searchFieldCaption.setVisibility(VISIBLE);
            searchFieldCaption.setText(caption);
        }
    }

    public void setIgnoreOnTextChange() {
        ignoreOnTextChange = true;
    }

    public boolean isSearchField() {
        return isSearchField;
    }

    public void clearSearchText() {
        searchFieldText = null;
        if (searchField == null) {
            return;
        }
        searchField.setText("");
    }

    public ActionBarMenuItem setActionBarMenuItemSearchListener(ActionBarMenuItemSearchListener actionBarMenuItemSearchListener) {
        listener = actionBarMenuItemSearchListener;
        return this;
    }

    public ActionBarMenuItem setAllowCloseAnimation(boolean value) {
        allowCloseAnimation = value;
        return this;
    }

    public void setPopupAnimationEnabled(boolean value) {
        if (popupWindow != null) {
            popupWindow.setAnimationEnabled(value);
        }
        animationEnabled = value;
    }

    @Override
    protected void onLayout(boolean changed, int left, int top, int right, int bottom) {
        super.onLayout(changed, left, top, right, bottom);
        if (popupWindow != null && popupWindow.isShowing()) {
            updateOrShowPopup(false, true);
        }
        if (listener != null) {
            listener.onLayout(left, top, right, bottom);
        }
    }

    public void setAdditionalYOffset(int value) {
        additionalYOffset = value;
    }

    public void setAdditionalXOffset(int value) {
        additionalXOffset = value;
    }

    public void forceUpdatePopupPosition() {
        if (popupWindow == null || !popupWindow.isShowing()) {
            return;
        }
        popupLayout.measure(MeasureSpec.makeMeasureSpec(AndroidUtilities.displaySize.x - AndroidUtilities.dp(40), MeasureSpec.AT_MOST), MeasureSpec.makeMeasureSpec(AndroidUtilities.displaySize.y, MeasureSpec.AT_MOST));
        updateOrShowPopup(true, true);
    }

    private void updateOrShowPopup(boolean show, boolean update) {
        int offsetY;

        if (anchor != null) {
            float scaleY = anchor.getScaleY();
            offsetY = -(int) (anchor.getMeasuredHeight() * scaleY - anchor.getTranslationY() / scaleY) + additionalYOffset;
            int height = AndroidUtilities.displayMetrics.heightPixels;
            int[] location = new int[2];
            anchor.getLocationOnScreen(location);
            int y = location[1];
            if (showOnTop) {
                offsetY -= popupLayout.getMeasuredHeight();
            } else if (height - y < popupLayout.getMeasuredHeight() + offsetY) {
                if (height - (height - y) >= popupLayout.getMeasuredHeight()) {
                    offsetY -= popupLayout.getMeasuredHeight();
                } else if (popupLayout.getMeasuredHeight() > height) {
                    offsetY -= scaleY;
                } else {
                    offsetY -= popupLayout.getMeasuredHeight() / 2;
                }
            }
        } else if (parentMenu != null) {
            offsetY = -parentMenu.parentActionBar.getMeasuredHeight() + parentMenu.getTop() + parentMenu.getPaddingTop()/* - (int) parentMenu.parentActionBar.getTranslationY()*/;
        } else {
            float scaleY = getScaleY();
            offsetY = -(int) (getMeasuredHeight() * scaleY - (subMenuOpenSide != 2 ? getTranslationY() : 0) / scaleY) + additionalYOffset;
        }
        offsetY += yOffset;

        if (show) {
            popupLayout.scrollToTop();
        }

        if (anchor != null) {
            if (subMenuOpenSide == 0) {
                //if (anchor.getParent() != null) {
                //View parent = (View) anchor.getParent();
                if (show) {
                    popupWindow.showAsDropDown(anchor, anchor.getLeft() + anchor.getMeasuredWidth() - popupLayout.getMeasuredWidth() + additionalXOffset, offsetY);
                }
                if (update) {
                    popupWindow.update(anchor, anchor.getLeft() + anchor.getMeasuredWidth() - popupLayout.getMeasuredWidth() + additionalXOffset, offsetY, -1, -1);
                }
                //}
            } else if (subMenuOpenSide == 1) {
                if (show) {
                    popupWindow.showAsDropDown(anchor, -AndroidUtilities.dp(8) + additionalXOffset, offsetY);
                }
                if (update) {
                    popupWindow.update(anchor, -AndroidUtilities.dp(8) + additionalXOffset, offsetY, -1, -1);
                }
            } else {
                if (show) {
                    popupWindow.showAsDropDown(anchor, anchor.getMeasuredWidth() - popupLayout.getMeasuredWidth() + additionalXOffset, offsetY);
                }
                if (update) {
                    popupWindow.update(anchor, anchor.getMeasuredWidth() - popupLayout.getMeasuredWidth() + additionalXOffset, offsetY, -1, -1);
                }
            }
        } else if (parentMenu != null) {
            View fromView = showSubMenuFrom == null ? this : showSubMenuFrom;
            View parent = parentMenu.parentActionBar;
            if (subMenuOpenSide == 0) {
                if (show) {
                    popupWindow.showAsDropDown(parent, fromView.getLeft() + parentMenu.getLeft() + fromView.getMeasuredWidth() - popupWindow.getContentView().getMeasuredWidth() + (int) getTranslationX() + xOffset, offsetY);
                }
                if (update) {
                    popupWindow.update(parent, fromView.getLeft() + parentMenu.getLeft() + fromView.getMeasuredWidth() - popupWindow.getContentView().getMeasuredWidth() + (int) getTranslationX() + xOffset, offsetY, -1, -1);
                }
            } else {
                if (show) {
                    if (forceSmoothKeyboard) {
                        popupWindow.showAtLocation(parent, Gravity.LEFT | Gravity.TOP, getLeft() - AndroidUtilities.dp(8) + (int) getTranslationX() + xOffset, offsetY);
                    } else {
                        popupWindow.showAsDropDown(parent, getLeft() - AndroidUtilities.dp(8) + (int) getTranslationX() + xOffset, offsetY);
                    }
                }
                if (update) {
                    popupWindow.update(parent, getLeft() - AndroidUtilities.dp(8) + (int) getTranslationX() + xOffset, offsetY, -1, -1);
                }
            }
        } else {
            if (subMenuOpenSide == 0) {
                if (getParent() != null) {
                    View parent = (View) getParent();
                    if (show) {
                        popupWindow.showAsDropDown(parent, getLeft() + getMeasuredWidth() - popupWindow.getContentView().getMeasuredWidth() + additionalXOffset + xOffset, offsetY);
                    }
                    if (update) {
                        popupWindow.update(parent, getLeft() + getMeasuredWidth() - popupWindow.getContentView().getMeasuredWidth() + additionalXOffset + xOffset, offsetY, -1, -1);
                    }
                }
            } else if (subMenuOpenSide == 1) {
                if (show) {
                    popupWindow.showAsDropDown(this, -AndroidUtilities.dp(8) + additionalXOffset + xOffset, offsetY);
                }
                if (update) {
                    popupWindow.update(this, -AndroidUtilities.dp(8) + additionalXOffset + xOffset, offsetY, -1, -1);
                }
            } else {
                if (show) {
                    popupWindow.showAsDropDown(this, getMeasuredWidth() - popupWindow.getContentView().getMeasuredWidth() + additionalXOffset + xOffset, offsetY);
                }
                if (update) {
                    popupWindow.update(this, getMeasuredWidth() - popupWindow.getContentView().getMeasuredWidth() + additionalXOffset + xOffset, offsetY, -1, -1);
                }
            }
        }
    }

    public void hideSubItem(int id) {
        Item lazyItem = findLazyItem(id);
        if (lazyItem != null) {
            lazyItem.setVisibility(GONE);
        }
        if (popupLayout == null) {
            return;
        }
        View view = popupLayout.findViewWithTag(id);
        if (view != null && view.getVisibility() != GONE) {
            view.setVisibility(GONE);
            measurePopup = true;
        }
    }

    public boolean hasSubItem(int id) {
        Item lazyItem = findLazyItem(id);
        if (lazyItem != null) {
            return true;
        }
        if (popupLayout == null) {
            return false;
        }
        return popupLayout.findViewWithTag(id) != null;
    }

    /**
     * Hides this menu item if no subitems are available
     */
    public void checkHideMenuItem() {
        boolean isVisible = false;
        for (int i = 0; i < popupLayout.getItemsCount(); i++) {
            if (popupLayout.getItemAt(i).getVisibility() == VISIBLE) {
                isVisible = true;
                break;
            }
        }
        int v = isVisible ? VISIBLE : GONE;
        if (v != getVisibility()) {
            setVisibility(v);
        }
    }

    public void hideAllSubItems() {
        if (popupLayout == null) {
            return;
        }
        for (int a = 0, N = popupLayout.getItemsCount(); a < N; a++) {
            popupLayout.getItemAt(a).setVisibility(GONE);
        }
        measurePopup = true;
        checkHideMenuItem();
    }

    public boolean isSubItemVisible(int id) {
        if (popupLayout == null) {
            return false;
        }
        View view = popupLayout.findViewWithTag(id);
        return view != null && view.getVisibility() == VISIBLE;
    }

    public void setSubItemVisibility(int id, boolean show) {
        if (show) showSubItem(id);
        else hideSubItem(id);
    }

    public ActionBarMenuSubItem getSubItem(int id) {
        if (popupLayout == null) {
            return null;
        }
        return popupLayout.findViewWithTag(id);
    }

    public void showSubItem(int id) {
        showSubItem(id, false);
    }

    public void showSubItem(int id, boolean animated) {
        Item lazyItem = findLazyItem(id);
        if (lazyItem != null) {
            lazyItem.setVisibility(VISIBLE);
        }
        if (popupLayout == null) {
            return;
        }
        View view = popupLayout.findViewWithTag(id);
        if (view != null && view.getVisibility() != VISIBLE) {
            view.setAlpha(0);
            view.animate().alpha(1f).setInterpolator(CubicBezierInterpolator.DEFAULT).setDuration(150).start();
            view.setVisibility(VISIBLE);
            measurePopup = true;
        }
    }

    public void setSubItemShown(int id, boolean show) {
        if (show)
            showSubItem(id);
        else
            hideSubItem(id);
    }

    public int getVisibleSubItemsCount() {
        int count = 0;
        for (int i = 0; i < popupLayout.getItemsCount(); ++i) {
            View item = popupLayout.getItemAt(i);
            if (item != null && item.getVisibility() == View.VISIBLE) {
                count++;
            }
        }
        return count;
    }

    public void requestFocusOnSearchView() {
        if (searchContainer.getWidth() != 0 && !searchField.isFocused()) {
            searchField.requestFocus();
            AndroidUtilities.showKeyboard(searchField);
        }
    }

    public void clearFocusOnSearchView() {
        searchField.clearFocus();
        AndroidUtilities.hideKeyboard(searchField);
    }

    public FrameLayout getSearchContainer() {
        return searchContainer;
    }

    public ImageView getSearchClearButton() {
        return clearButton;
    }

    @Override
    public void onInitializeAccessibilityNodeInfo(AccessibilityNodeInfo info) {
        super.onInitializeAccessibilityNodeInfo(info);
        if (iconView != null) {
            info.setClassName("android.widget.ImageButton");
        } else if (textView != null) {
            info.setClassName("android.widget.Button");
            if (TextUtils.isEmpty(info.getText())) {
                info.setText(textView.getText());
            }
        }
    }

    public void updateColor() {
        if (searchFilterLayout != null) {
            for (int i = 0; i < searchFilterLayout.getChildCount(); i++) {
                if (searchFilterLayout.getChildAt(i) instanceof SearchFilterView) {
                    ((SearchFilterView) searchFilterLayout.getChildAt(i)).updateColors();
                }
            }
        }
        if (popupLayout != null) {
            for (int i = 0; i < popupLayout.getItemsCount(); ++i) {
                if (popupLayout.getItemAt(i) instanceof ActionBarMenuSubItem) {
                    ((ActionBarMenuSubItem) popupLayout.getItemAt(i)).setSelectorColor(getThemedColor(Theme.key_dialogButtonSelector));
                }
            }
        }
        if (searchField != null) {
            searchField.setCursorColor(getThemedColor(Theme.key_actionBarDefaultSearch));
            searchField.setHintTextColor(getThemedColor(Theme.key_actionBarDefaultSearchPlaceholder));
            searchField.setTextColor(getThemedColor(Theme.key_actionBarDefaultSearch));
            searchField.setHighlightColor(getThemedColor(Theme.key_chat_inTextSelectionHighlight));
            searchField.setHandlesColor(getThemedColor(Theme.key_chat_TextSelectionCursor));
        }
    }

    public void collapseSearchFilters() {
        selectedFilterIndex = -1;
        onFiltersChanged();
    }

    public void setTransitionOffset(float offset) {
        this.transitionOffset = offset;
        setTranslationX(0);
    }

    private int getThemedColor(int key) {
        return Theme.getColor(key, resourcesProvider);
    }

    private static class ReactionFilterView extends SearchFilterView {

        private ReactionsLayoutInBubble.ReactionButton reactionButton;

        public ReactionFilterView(Context context, Theme.ResourcesProvider resourcesProvider) {
            super(context, resourcesProvider);
            removeAllViews();
            setBackground(null);

            setWillNotDraw(false);
        }

        public void setData(FiltersView.MediaFilterData data) {
            TLRPC.TL_reactionCount reactionCount = new TLRPC.TL_reactionCount();
            reactionCount.count = 1;
            reactionCount.reaction = data.reaction.toTLReaction();

            reactionButton = new ReactionsLayoutInBubble.ReactionButton(null, UserConfig.selectedAccount, this, reactionCount, false, true, resourcesProvider) {
                @Override
                protected void updateColors(float progress) {
                    lastDrawnBackgroundColor = ColorUtils.blendARGB(fromBackgroundColor, Theme.getColor(Theme.key_chat_inReactionButtonBackground, resourcesProvider), progress);
                    lastDrawnTagDotColor = ColorUtils.blendARGB(fromTagDotColor, 0x5affffff, progress);
                }

                @Override
                protected int getCacheType() {
                    return AnimatedEmojiDrawable.CACHE_TYPE_ALERT_EMOJI_STATUS;
                }
            };
            reactionButton.isTag = true;
            reactionButton.width = dp(44.33f);
            reactionButton.height = dp(28);
            reactionButton.choosen = true;
            if (attached) {
                reactionButton.attach();
            }
        }

        @Override
        protected void onMeasure(int widthMeasureSpec, int heightMeasureSpec) {
            setMeasuredDimension(dp(45 + 4), dp(32));
        }

        @Override
        protected void onDraw(Canvas canvas) {
            if (reactionButton != null) {
                reactionButton.draw(canvas, (getWidth() - dp(4) - reactionButton.width) / 2f, (getHeight() - reactionButton.height) / 2f, 1f, 1f, false, false, 0.0f);
            }
        }

        private boolean attached;
        @Override
        protected void onAttachedToWindow() {
            super.onAttachedToWindow();
            if (!attached) {
                if (reactionButton != null) {
                    reactionButton.attach();
                }
                attached = true;
            }
        }

        @Override
        protected void onDetachedFromWindow() {
            super.onDetachedFromWindow();
            if (attached) {
                if (reactionButton != null) {
                    reactionButton.detach();
                }
                attached = false;
            }
        }
    }

    private static class SearchFilterView extends FrameLayout {

        Drawable thumbDrawable;
        BackupImageView avatarImageView;
        ImageView closeIconView;
        TextView titleView;
        FiltersView.MediaFilterData data;
        ShapeDrawable shapeDrawable;

        private boolean selectedForDelete;
        private float selectedProgress;
        ValueAnimator selectAnimator;

        Runnable removeSelectionRunnable = new Runnable() {
            @Override
            public void run() {
                if (selectedForDelete) {
                    setSelectedForDelete(false);
                }
            }
        };

        protected final Theme.ResourcesProvider resourcesProvider;

        public SearchFilterView(Context context, Theme.ResourcesProvider resourcesProvider) {
            super(context);
            this.resourcesProvider = resourcesProvider;
            avatarImageView = new BackupImageView(context);
            addView(avatarImageView, LayoutHelper.createFrame(32, 32));

            closeIconView = new ImageView(context);
            closeIconView.setImageResource(R.drawable.ic_close_white);
            addView(closeIconView, LayoutHelper.createFrame(24, 24, Gravity.CENTER_VERTICAL, 8, 0, 0, 0));

            titleView = new TextView(context);
            titleView.setTextSize(TypedValue.COMPLEX_UNIT_DIP, 14);
            addView(titleView, LayoutHelper.createFrame(LayoutHelper.WRAP_CONTENT, LayoutHelper.WRAP_CONTENT, Gravity.CENTER_VERTICAL, 38, 0, 16, 0));
            shapeDrawable = (ShapeDrawable) Theme.createRoundRectDrawable(AndroidUtilities.dp(28), 0xFF446F94);
            setBackground(shapeDrawable);
            updateColors();
        }

        private void updateColors() {
            int defaultBackgroundColor = getThemedColor(Theme.key_groupcreate_spanBackground);
            int selectedBackgroundColor = getThemedColor(Theme.key_avatar_backgroundBlue);
            int textDefaultColor = getThemedColor(Theme.key_windowBackgroundWhiteBlackText);
            int textSelectedColor = getThemedColor(Theme.key_avatar_actionBarIconBlue);
            shapeDrawable.getPaint().setColor(ColorUtils.blendARGB(defaultBackgroundColor, selectedBackgroundColor, selectedProgress));
            titleView.setTextColor(ColorUtils.blendARGB(textDefaultColor, textSelectedColor, selectedProgress));
            closeIconView.setColorFilter(textSelectedColor);

            closeIconView.setAlpha(selectedProgress);
            closeIconView.setScaleX(0.82f * selectedProgress);
            closeIconView.setScaleY(0.82f * selectedProgress);

            if (thumbDrawable != null) {
                Theme.setCombinedDrawableColor(thumbDrawable, getThemedColor(Theme.key_avatar_backgroundBlue), false);
                Theme.setCombinedDrawableColor(thumbDrawable, getThemedColor(Theme.key_avatar_actionBarIconBlue), true);
            }
            avatarImageView.setAlpha(1f - selectedProgress);

            if (data != null && (data.filterType == FiltersView.FILTER_TYPE_ARCHIVE)) {
                setData(data);
            }
            invalidate();
        }

        public void setData(FiltersView.MediaFilterData data) {
            this.data = data;
            titleView.setText(data.getTitle());
            thumbDrawable = Theme.createCircleDrawableWithIcon(AndroidUtilities.dp(32), data.iconResFilled);
            Theme.setCombinedDrawableColor(thumbDrawable, getThemedColor(Theme.key_avatar_backgroundBlue), false);
            Theme.setCombinedDrawableColor(thumbDrawable, getThemedColor(Theme.key_avatar_actionBarIconBlue), true);
            if (data.filterType == FiltersView.FILTER_TYPE_CHAT) {
                if (data.chat instanceof TLRPC.User) {
                    TLRPC.User user = (TLRPC.User) data.chat;
                    if (UserConfig.getInstance(UserConfig.selectedAccount).getCurrentUser().id == user.id) {
                        CombinedDrawable combinedDrawable = Theme.createCircleDrawableWithIcon(AndroidUtilities.dp(32), R.drawable.chats_saved);
                        combinedDrawable.setIconSize(AndroidUtilities.dp(16), AndroidUtilities.dp(16));
                        Theme.setCombinedDrawableColor(combinedDrawable, getThemedColor(Theme.key_avatar_backgroundSaved), false);
                        Theme.setCombinedDrawableColor(combinedDrawable, getThemedColor(Theme.key_avatar_actionBarIconBlue), true);
                        avatarImageView.setImageDrawable(combinedDrawable);
                    } else {
                        avatarImageView.getImageReceiver().setRoundRadius(AndroidUtilities.dp(16));
                        avatarImageView.getImageReceiver().setForUserOrChat(user, thumbDrawable);
                    }
                } else if (data.chat instanceof TLRPC.Chat) {
                    TLRPC.Chat chat = (TLRPC.Chat) data.chat;
                    avatarImageView.getImageReceiver().setRoundRadius(AndroidUtilities.dp(16));
                    avatarImageView.getImageReceiver().setForUserOrChat(chat, thumbDrawable);
                }
            } else if (data.filterType == FiltersView.FILTER_TYPE_ARCHIVE) {
                CombinedDrawable combinedDrawable = Theme.createCircleDrawableWithIcon(AndroidUtilities.dp(32), R.drawable.chats_archive);
                combinedDrawable.setIconSize(AndroidUtilities.dp(16), AndroidUtilities.dp(16));
                Theme.setCombinedDrawableColor(combinedDrawable, getThemedColor(Theme.key_avatar_backgroundArchived), false);
                Theme.setCombinedDrawableColor(combinedDrawable, getThemedColor(Theme.key_avatar_actionBarIconBlue), true);
                avatarImageView.setImageDrawable(combinedDrawable);
            } else {
                avatarImageView.setImageDrawable(thumbDrawable);
            }
        }

        public void setExpanded(boolean expanded) {
            if (expanded) {
                titleView.setVisibility(View.VISIBLE);
            } else {
                titleView.setVisibility(View.GONE);
                setSelectedForDelete(false);
            }
        }

        public void setSelectedForDelete(boolean select) {
            if (selectedForDelete == select) {
                return;
            }
            AndroidUtilities.cancelRunOnUIThread(removeSelectionRunnable);
            selectedForDelete = select;
            if (selectAnimator != null) {
                selectAnimator.removeAllListeners();
                selectAnimator.cancel();
            }
            selectAnimator = ValueAnimator.ofFloat(selectedProgress, select ? 1f : 0f);
            selectAnimator.addUpdateListener(valueAnimator -> {
                selectedProgress = (float) valueAnimator.getAnimatedValue();
                updateColors();
            });
            selectAnimator.addListener(new AnimatorListenerAdapter() {
                @Override
                public void onAnimationEnd(Animator animation) {
                    selectedProgress = select ? 1f : 0f;
                    updateColors();
                }
            });
            selectAnimator.setDuration(150).start();
            if (selectedForDelete) {
                AndroidUtilities.runOnUIThread(removeSelectionRunnable, 2000);
            }
        }

        public FiltersView.MediaFilterData getFilter() {
            return data;
        }

        protected int getThemedColor(int key) {
            return Theme.getColor(key, resourcesProvider);
        }
    }

    public ActionBarPopupWindow.GapView addColoredGap() {
        return addColoredGap(-1);
    }

    public ActionBarPopupWindow.GapView addColoredGap(int id) {
        createPopupLayout();
        ActionBarPopupWindow.GapView gap = new ActionBarPopupWindow.GapView(getContext(), resourcesProvider, Theme.key_actionBarDefaultSubmenuSeparator);
        if (id != -1) {
            gap.setTag(id);
        }
        gap.setTag(R.id.fit_width_tag, 1);
        popupLayout.addView(gap, LayoutHelper.createLinear(LayoutHelper.MATCH_PARENT, 8));
        return gap;
    }

    // lazy layout to create menu only when needed
    // planned to at some point to override the current logic above
    public static final int VIEW_TYPE_SUBITEM = 0;
    public static final int VIEW_TYPE_COLORED_GAP = 1;
    public static final int VIEW_TYPE_SWIPEBACKITEM = 2;

    private ArrayList<Item> lazyList;
    private HashMap<Integer, Item> lazyMap;

    public static class Item {
        public int viewType;

        public int id;
        public int icon;
        public Drawable iconDrawable;
        public CharSequence text;
        public boolean dismiss, needCheck;
        public View viewToSwipeBack;

        private View view;
        private View.OnClickListener overrideClickListener;
        private int visibility = VISIBLE, rightIconVisibility = VISIBLE;

        private Integer textColor, iconColor;

        private Item(int viewType) {
            this.viewType = viewType;
        }

        private static Item asSubItem(int id, int icon, Drawable iconDrawable, CharSequence text, boolean dismiss, boolean needCheck) {
            Item item = new Item(VIEW_TYPE_SUBITEM);
            item.id = id;
            item.icon = icon;
            item.iconDrawable = iconDrawable;
            item.text = text;
            item.dismiss = dismiss;
            item.needCheck = needCheck;
            return item;
        }
        private static Item asColoredGap() {
            return new Item(VIEW_TYPE_COLORED_GAP);
        }
        private static Item asSwipeBackItem(int icon, Drawable iconDrawable, String text, View viewToSwipeBack) {
            Item item = new Item(VIEW_TYPE_SWIPEBACKITEM);
            item.icon = icon;
            item.iconDrawable = iconDrawable;
            item.text = text;
            item.viewToSwipeBack = viewToSwipeBack;
            return item;
        }

        private View add(ActionBarMenuItem parent) {
            parent.createPopupLayout();
            if (view != null) {
                parent.popupLayout.addView(view);
            } else if (viewType == VIEW_TYPE_SUBITEM) {
                ActionBarMenuSubItem cell = new ActionBarMenuSubItem(parent.getContext(), needCheck, false, false, parent.resourcesProvider);
                cell.setTextAndIcon(text, icon, iconDrawable);
                cell.setMinimumWidth(AndroidUtilities.dp(196));
                cell.setTag(id);
                parent.popupLayout.addView(cell);
                LinearLayout.LayoutParams layoutParams = (LinearLayout.LayoutParams) cell.getLayoutParams();
                if (LocaleController.isRTL) {
                    layoutParams.gravity = Gravity.RIGHT;
                }
                layoutParams.width = LayoutHelper.MATCH_PARENT;
                layoutParams.height = AndroidUtilities.dp(48);
                cell.setLayoutParams(layoutParams);
                cell.setOnClickListener(view -> {
                    if (parent.popupWindow != null && parent.popupWindow.isShowing()) {
                        if (dismiss) {
                            if (parent.processedPopupClick) {
                                return;
                            }
                            parent.processedPopupClick = true;
                            parent.popupWindow.dismiss(parent.allowCloseAnimation);
                        }
                    }
                    if (parent.parentMenu != null) {
                        parent.parentMenu.onItemClick((Integer) view.getTag());
                    } else if (parent.delegate != null) {
                        parent.delegate.onItemClick((Integer) view.getTag());
                    }
                });
                if (textColor != null && iconColor != null) {
                    cell.setColors(textColor, iconColor);
                }
                view = cell;
            } else if (viewType == VIEW_TYPE_COLORED_GAP) {
                ActionBarPopupWindow.GapView gap = new ActionBarPopupWindow.GapView(parent.getContext(), parent.resourcesProvider, Theme.key_actionBarDefaultSubmenuSeparator);
                gap.setTag(R.id.fit_width_tag, 1);
                parent.popupLayout.addView(gap, LayoutHelper.createLinear(LayoutHelper.MATCH_PARENT, 8));
                view = gap;
            } else if (viewType == VIEW_TYPE_SWIPEBACKITEM) {
                ActionBarMenuSubItem cell = new ActionBarMenuSubItem(parent.getContext(), false, false, false, parent.resourcesProvider);
                cell.setTextAndIcon(text, icon, iconDrawable);
                cell.setMinimumWidth(AndroidUtilities.dp(196));
                cell.setRightIcon(R.drawable.msg_arrowright);
                cell.getRightIcon().setVisibility(rightIconVisibility);
                parent.popupLayout.addView(cell);
                LinearLayout.LayoutParams layoutParams = (LinearLayout.LayoutParams) cell.getLayoutParams();
                if (LocaleController.isRTL) {
                    layoutParams.gravity = Gravity.RIGHT;
                }
                layoutParams.width = LayoutHelper.MATCH_PARENT;
                layoutParams.height = AndroidUtilities.dp(48);
                cell.setLayoutParams(layoutParams);
                int swipeBackIndex = parent.popupLayout.addViewToSwipeBack(viewToSwipeBack);
                cell.openSwipeBackLayout = () -> {
                    if (parent.popupLayout.getSwipeBack() != null) {
                        parent.popupLayout.getSwipeBack().openForeground(swipeBackIndex);
                    }
                };
                cell.setOnClickListener(view -> {
                    cell.openSwipeBack();
                });
                parent.popupLayout.swipeBackGravityRight = true;
                if (textColor != null && iconColor != null) {
                    cell.setColors(textColor, iconColor);
                }
                view = cell;
            }
            if (view != null) {
                view.setVisibility(visibility);
                if (overrideClickListener != null) {
                    view.setOnClickListener(overrideClickListener);
                }
            }
            return view;
        }

        public void setVisibility(int visibility) {
            this.visibility = visibility;
            if (view != null) {
                view.setVisibility(visibility);
            }
        }

        public void setVisibility(boolean bvisibility) {
            int visibility = bvisibility ? View.VISIBLE : View.GONE;
            this.visibility = visibility;
            if (view != null) {
                view.setVisibility(visibility);
            }
        }

        public void setOnClickListener(View.OnClickListener onClickListener) {
            overrideClickListener = onClickListener;
            if (view != null) {
                view.setOnClickListener(overrideClickListener);
            }
        }

        public void openSwipeBack() {
            if (view instanceof ActionBarMenuSubItem) {
                ((ActionBarMenuSubItem) view).openSwipeBack();
            }
        }

        public void setText(CharSequence text) {
            this.text = text;
            if (view instanceof ActionBarMenuSubItem) {
                ((ActionBarMenuSubItem) view).setText(text);
            }
        }

        public void setIcon(int icon) {
            if (icon != this.icon) {
                this.icon = icon;
                if (view instanceof ActionBarMenuSubItem) {
                    ((ActionBarMenuSubItem) view).setIcon(icon);
                }
            }
        }

        public void setRightIconVisibility(int visibility) {
            if (rightIconVisibility != visibility) {
                rightIconVisibility = visibility;
                if (view instanceof ActionBarMenuSubItem) {
                    ((ActionBarMenuSubItem) view).getRightIcon().setVisibility(rightIconVisibility);
                }
            }
        }

        public void setColors(int textColor, int iconColor) {
            if (this.textColor == null || this.iconColor == null || this.textColor != textColor || this.iconColor != iconColor) {
                this.textColor = textColor;
                this.iconColor = iconColor;
                if (view instanceof ActionBarMenuSubItem) {
                    ((ActionBarMenuSubItem) view).setColors(textColor, iconColor);
                }
            }
        }
    }
    public Item lazilyAddSwipeBackItem(int icon, Drawable iconDrawable, String text, View viewToSwipeBack) {
        return putLazyItem(Item.asSwipeBackItem(icon, iconDrawable, text, viewToSwipeBack));
    }
    public Item lazilyAddSubItem(int id, int icon, CharSequence text) {
        return lazilyAddSubItem(id, icon, null, text, true, false);
    }
    public Item lazilyAddSubItem(int id, Drawable iconDrawable, CharSequence text) {
        return lazilyAddSubItem(id, 0, iconDrawable, text, true, false);
    }
    public Item lazilyAddSubItem(int id, int icon, Drawable iconDrawable, CharSequence text, boolean dismiss, boolean needCheck) {
        return putLazyItem(Item.asSubItem(id, icon, iconDrawable, text, dismiss, needCheck));
    }
    public Item lazilyAddColoredGap() {
        return putLazyItem(Item.asColoredGap());
    }

    private Item putLazyItem(Item item) {
        if (item == null) {
            return item;
        }
        if (lazyList == null) {
            lazyList = new ArrayList<>();
        }
        lazyList.add(item);
        if (lazyMap == null) {
            lazyMap = new HashMap<>();
        }
        lazyMap.put(item.id, item);
        return item;
    }

    private Item findLazyItem(int id) {
        if (lazyMap == null) {
            return null;
        }
        return lazyMap.get(id);
    }

    private void layoutLazyItems() {
        if (lazyList == null) {
            return;
        }
        for (int i = 0; i < lazyList.size(); ++i) {
            lazyList.get(i).add(this);
        }
        lazyList.clear();
    }

    public static ActionBarMenuSubItem addItem(ViewGroup windowLayout, int icon, CharSequence text, boolean needCheck, Theme.ResourcesProvider resourcesProvider) {
        return addItem(false, false, windowLayout, icon, text, needCheck, resourcesProvider);
    }

    public static ActionBarMenuSubItem addItem(boolean first, boolean last, ViewGroup windowLayout, int icon, CharSequence text, boolean needCheck, Theme.ResourcesProvider resourcesProvider) {
        ActionBarMenuSubItem cell = new ActionBarMenuSubItem(windowLayout.getContext(), needCheck, first, last, resourcesProvider);
        cell.setTextAndIcon(text, icon);
        cell.setMinimumWidth(AndroidUtilities.dp(196));
        windowLayout.addView(cell);
        LinearLayout.LayoutParams layoutParams = (LinearLayout.LayoutParams) cell.getLayoutParams();
        if (LocaleController.isRTL) {
            layoutParams.gravity = Gravity.RIGHT;
        }
        layoutParams.width = LayoutHelper.MATCH_PARENT;
        layoutParams.height = AndroidUtilities.dp(48);
        cell.setLayoutParams(layoutParams);
        return cell;
    }
}<|MERGE_RESOLUTION|>--- conflicted
+++ resolved
@@ -733,7 +733,6 @@
         yOffset = offset;
     }
 
-<<<<<<< HEAD
     private View anchor;
 
     public View getAnchor() {
@@ -754,12 +753,10 @@
 
     private boolean showOnTop;
 
-=======
     public void setMenuXOffset(int offset) {
         xOffset = offset;
     }
 
->>>>>>> fb2e5451
     public void toggleSubMenu(View topView, View fromView) {
         if (popupWindow == null || !popupWindow.isShowing()) {
             layoutLazyItems();
