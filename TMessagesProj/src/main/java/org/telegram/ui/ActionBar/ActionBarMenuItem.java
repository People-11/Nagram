--- conflicted
+++ resolved
@@ -587,7 +587,6 @@
         yOffset = offset;
     }
 
-<<<<<<< HEAD
     private View anchor;
 
     public View getAnchor() {
@@ -608,10 +607,7 @@
 
     private boolean showOnTop;
 
-    public void toggleSubMenu() {
-=======
     public void toggleSubMenu(View topView, View fromView) {
->>>>>>> 1d379b9a
         if (popupLayout == null || parentMenu != null && parentMenu.isActionMode && parentMenu.parentActionBar != null && !parentMenu.parentActionBar.isActionModeShowed()) {
             return;
         }
@@ -1522,7 +1518,6 @@
         if (show) {
             popupLayout.scrollToTop();
         }
-<<<<<<< HEAD
 
         if (anchor != null) {
             if (subMenuOpenSide == 0) {
@@ -1551,10 +1546,7 @@
                 }
             }
         } else if (parentMenu != null) {
-=======
-        View fromView = showSubMenuFrom == null ? this : showSubMenuFrom;
-        if (parentMenu != null) {
->>>>>>> 1d379b9a
+            View fromView = showSubMenuFrom == null ? this : showSubMenuFrom;
             View parent = parentMenu.parentActionBar;
             if (subMenuOpenSide == 0) {
                 if (show) {
