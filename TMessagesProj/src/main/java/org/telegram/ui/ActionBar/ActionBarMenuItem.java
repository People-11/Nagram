--- conflicted
+++ resolved
@@ -1316,17 +1316,12 @@
                     }
                 }
             };
-<<<<<<< HEAD
-            clearButton.setImageDrawable(progressDrawable = new CloseProgressDrawable2());
-            clearButton.setColorFilter(new PorterDuffColorFilter(parentMenu.parentActionBar.itemsColor, PorterDuff.Mode.SRC_IN));
-=======
             clearButton.setImageDrawable(progressDrawable = new CloseProgressDrawable2() {
                 @Override
                 public int getCurrentColor() {
                     return parentMenu.parentActionBar.itemsColor;
                 }
             });
->>>>>>> 0abe4541
             clearButton.setScaleType(ImageView.ScaleType.CENTER);
             clearButton.setAlpha(0.0f);
             clearButton.setRotation(45);
