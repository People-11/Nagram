--- conflicted
+++ resolved
@@ -166,22 +166,7 @@
     private int selectedFilterIndex = -1;
     private int notificationIndex = -1;
 
-<<<<<<< HEAD
-
-    @Override
-    public boolean isVerticalScrollBarEnabled() {
-        return verticalScrollBarEnabled;
-    }
-
-    @Override
-    public void setVerticalScrollBarEnabled(boolean verticalScrollBarEnabled) {
-        this.verticalScrollBarEnabled = verticalScrollBarEnabled;
-    }
-
-    private boolean verticalScrollBarEnabled;
-=======
     private float transitionOffset;
->>>>>>> ca13bc97
 
     public ActionBarMenuItem(Context context, ActionBarMenu menu, int backgroundColor, int iconColor) {
         this(context, menu, backgroundColor, iconColor, false);
@@ -342,7 +327,7 @@
         }
         rect = new Rect();
         location = new int[2];
-        popupLayout = new ActionBarPopupWindow.ActionBarPopupWindowLayout(getContext(), verticalScrollBarEnabled);
+        popupLayout = new ActionBarPopupWindow.ActionBarPopupWindowLayout(getContext());
         popupLayout.setOnTouchListener((v, event) -> {
             if (event.getActionMasked() == MotionEvent.ACTION_DOWN) {
                 if (popupWindow != null && popupWindow.isShowing()) {
