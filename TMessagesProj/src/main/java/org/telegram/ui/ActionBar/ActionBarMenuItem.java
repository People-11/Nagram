/*
 * This is the source code of Telegram for Android v. 5.x.x.
 * It is licensed under GNU GPL v. 2 or later.
 * You should have received a copy of the license in this archive (see LICENSE).
 *
 * Copyright Nikolai Kudashov, 2013-2018.
 */

package org.telegram.ui.ActionBar;

import android.animation.Animator;
import android.animation.AnimatorListenerAdapter;
import android.animation.AnimatorSet;
import android.animation.ObjectAnimator;
import android.animation.ValueAnimator;
import android.content.Context;
import android.graphics.PorterDuff;
import android.graphics.PorterDuffColorFilter;
import android.graphics.Rect;
import android.graphics.drawable.Drawable;
import android.graphics.drawable.ShapeDrawable;
import android.os.Build;
import android.text.Editable;
import android.text.TextUtils;
import android.text.TextWatcher;
import android.transition.ChangeBounds;
import android.transition.Transition;
import android.transition.TransitionManager;
import android.transition.TransitionSet;
import android.transition.TransitionValues;
import android.transition.Visibility;
import android.util.TypedValue;
import android.view.ActionMode;
import android.view.Gravity;
import android.view.KeyEvent;
import android.view.Menu;
import android.view.MenuItem;
import android.view.MotionEvent;
import android.view.View;
import android.view.ViewGroup;
import android.view.ViewTreeObserver;
import android.view.WindowManager;
import android.view.accessibility.AccessibilityNodeInfo;
import android.view.animation.DecelerateInterpolator;
import android.view.inputmethod.EditorInfo;
import android.widget.EditText;
import android.widget.FrameLayout;
import android.widget.HorizontalScrollView;
import android.widget.ImageView;
import android.widget.LinearLayout;
import android.widget.TextView;

import androidx.core.graphics.ColorUtils;

import org.telegram.messenger.AndroidUtilities;
import org.telegram.messenger.ImageLocation;
import org.telegram.messenger.LocaleController;
import org.telegram.messenger.NotificationCenter;
import org.telegram.messenger.R;
import org.telegram.messenger.UserConfig;
import org.telegram.tgnet.TLRPC;
import org.telegram.ui.Adapters.FiltersView;
import org.telegram.ui.Components.BackupImageView;
import org.telegram.ui.Components.CloseProgressDrawable2;
import org.telegram.ui.Components.CombinedDrawable;
import org.telegram.ui.Components.CubicBezierInterpolator;
import org.telegram.ui.Components.EditTextBoldCursor;
import org.telegram.ui.Components.LayoutHelper;
import org.telegram.ui.Components.RLottieDrawable;
import org.telegram.ui.Components.RLottieImageView;

import java.util.ArrayList;

public class ActionBarMenuItem extends FrameLayout {

    private FrameLayout wrappedSearchFrameLayout;

    public static class ActionBarMenuItemSearchListener {
        public void onSearchExpand() {
        }

        public boolean canCollapseSearch() {
            return true;
        }

        public void onSearchCollapse() {

        }

        public void onTextChanged(EditText editText) {
        }

        public void onSearchPressed(EditText editText) {
        }

        public void onCaptionCleared() {
        }

        public boolean forceShowClear() {
            return false;
        }

        public Animator getCustomToggleTransition() {
            return null;
        }

        public void onLayout(int l, int t, int r, int b) {

        }

        public void onSearchFilterCleared(FiltersView.MediaFilterData filterData) {

        }

        public boolean canToggleSearch() {
            return true;
        }
    }

    public interface ActionBarSubMenuItemDelegate {
        void onShowSubMenu();

        void onHideSubMenu();
    }

    public interface ActionBarMenuItemDelegate {
        void onItemClick(int id);
    }

    private ActionBarPopupWindow.ActionBarPopupWindowLayout popupLayout;
    private ActionBarMenu parentMenu;
    private ActionBarPopupWindow popupWindow;
    private EditTextBoldCursor searchField;
    private LinearLayout searchFilterLayout;
    private ArrayList<SearchFilterView> searchFilterViews = new ArrayList<>();
    private TextView searchFieldCaption;
    private ImageView clearButton;
    protected RLottieImageView iconView;
    protected TextView textView;
    private FrameLayout searchContainer;
    private boolean isSearchField;
    protected ActionBarMenuItemSearchListener listener;
    private Rect rect;
    private int[] location;
    private View selectedMenuView;
    private Runnable showMenuRunnable;
    private int subMenuOpenSide;
    private int yOffset;
    private ActionBarMenuItemDelegate delegate;
    private ActionBarSubMenuItemDelegate subMenuDelegate;
    private boolean allowCloseAnimation = true;
    protected boolean overrideMenuClick;
    private boolean processedPopupClick;
    private boolean layoutInScreen;
    private boolean animationEnabled = true;
    private boolean ignoreOnTextChange;
    private CloseProgressDrawable2 progressDrawable;
    private int additionalYOffset;
    private int additionalXOffset;
    private boolean longClickEnabled;
    private boolean animateClear = true;
    private boolean measurePopup = true;
    private boolean forceSmoothKeyboard;
    private boolean showSubmenuByMove = true;
    private ArrayList<FiltersView.MediaFilterData> currentSearchFilters = new ArrayList<>();
    private int selectedFilterIndex = -1;
    private int notificationIndex = -1;

    private float transitionOffset;

    public ActionBarMenuItem(Context context, ActionBarMenu menu, int backgroundColor, int iconColor) {
        this(context, menu, backgroundColor, iconColor, false);
    }

    public ActionBarMenuItem(Context context, ActionBarMenu menu, int backgroundColor, int iconColor, boolean text) {
        super(context);
        if (backgroundColor != 0) {
            setBackgroundDrawable(Theme.createSelectorDrawable(backgroundColor, text ? 5 : 1));
        }
        parentMenu = menu;

        if (text) {
            textView = new TextView(context);
            textView.setTextSize(TypedValue.COMPLEX_UNIT_DIP, 15);
            textView.setTypeface(AndroidUtilities.getTypeface("fonts/rmedium.ttf"));
            textView.setGravity(Gravity.CENTER);
            textView.setPadding(AndroidUtilities.dp(4), 0, AndroidUtilities.dp(4), 0);
            textView.setImportantForAccessibility(View.IMPORTANT_FOR_ACCESSIBILITY_NO);
            if (iconColor != 0) {
                textView.setTextColor(iconColor);
            }
            addView(textView, LayoutHelper.createFrame(LayoutHelper.WRAP_CONTENT, LayoutHelper.MATCH_PARENT));
        } else {
            iconView = new RLottieImageView(context);
            iconView.setScaleType(ImageView.ScaleType.CENTER);
            iconView.setImportantForAccessibility(View.IMPORTANT_FOR_ACCESSIBILITY_NO);
            addView(iconView, LayoutHelper.createFrame(LayoutHelper.MATCH_PARENT, LayoutHelper.MATCH_PARENT));
            if (iconColor != 0) {
                iconView.setColorFilter(new PorterDuffColorFilter(iconColor, PorterDuff.Mode.SRC_IN));
            }
        }
    }

    @Override
    public void setTranslationX(float translationX) {
        super.setTranslationX(translationX + transitionOffset);
    }

    public void setLongClickEnabled(boolean value) {
        longClickEnabled = value;
    }

    @Override
    public boolean onTouchEvent(MotionEvent event) {
        if (event.getActionMasked() == MotionEvent.ACTION_DOWN) {
            if (longClickEnabled && hasSubMenu() && (popupWindow == null || !popupWindow.isShowing())) {
                showMenuRunnable = () -> {
                    if (getParent() != null) {
                        getParent().requestDisallowInterceptTouchEvent(true);
                    }
                    toggleSubMenu();
                };
                AndroidUtilities.runOnUIThread(showMenuRunnable, 200);
            }
        } else if (event.getActionMasked() == MotionEvent.ACTION_MOVE) {
            if (showSubmenuByMove && hasSubMenu() && (popupWindow == null || !popupWindow.isShowing())) {
                if (event.getY() > getHeight()) {
                    if (getParent() != null) {
                        getParent().requestDisallowInterceptTouchEvent(true);
                    }
                    toggleSubMenu();
                    return true;
                }
            } else if (popupWindow != null && popupWindow.isShowing()) {
                getLocationOnScreen(location);
                float x = event.getX() + location[0];
                float y = event.getY() + location[1];
                popupLayout.getLocationOnScreen(location);
                x -= location[0];
                y -= location[1];
                selectedMenuView = null;
                for (int a = 0; a < popupLayout.getItemsCount(); a++) {
                    View child = popupLayout.getItemAt(a);
                    child.getHitRect(rect);
                    Object tag = child.getTag();
                    if (tag instanceof Integer && (Integer) tag < 100) {
                        if (!rect.contains((int) x, (int) y)) {
                            child.setPressed(false);
                            child.setSelected(false);
                            if (Build.VERSION.SDK_INT == 21) {
                                child.getBackground().setVisible(false, false);
                            }
                        } else {
                            child.setPressed(true);
                            child.setSelected(true);
                            if (Build.VERSION.SDK_INT >= 21) {
                                if (Build.VERSION.SDK_INT == 21) {
                                    child.getBackground().setVisible(true, false);
                                }
                                child.drawableHotspotChanged(x, y - child.getTop());
                            }
                            selectedMenuView = child;
                        }
                    }
                }
            }
        } else if (popupWindow != null && popupWindow.isShowing() && event.getActionMasked() == MotionEvent.ACTION_UP) {
            if (selectedMenuView != null) {
                selectedMenuView.setSelected(false);
                if (parentMenu != null) {
                    parentMenu.onItemClick((Integer) selectedMenuView.getTag());
                } else if (delegate != null) {
                    delegate.onItemClick((Integer) selectedMenuView.getTag());
                }
                popupWindow.dismiss(allowCloseAnimation);
            } else {
                popupWindow.dismiss();
            }
        } else {
            if (selectedMenuView != null) {
                selectedMenuView.setSelected(false);
                selectedMenuView = null;
            }
        }
        return super.onTouchEvent(event);
    }

    public void setDelegate(ActionBarMenuItemDelegate actionBarMenuItemDelegate) {
        delegate = actionBarMenuItemDelegate;
    }

    public void setSubMenuDelegate(ActionBarSubMenuItemDelegate actionBarSubMenuItemDelegate) {
        subMenuDelegate = actionBarSubMenuItemDelegate;
    }

    public void setShowSubmenuByMove(boolean value) {
        showSubmenuByMove = value;
    }

    public void setIconColor(int color) {
        if (iconView != null) {
            iconView.setColorFilter(new PorterDuffColorFilter(color, PorterDuff.Mode.SRC_IN));
        }
        if (textView != null) {
            textView.setTextColor(color);
        }
        if (clearButton != null) {
            clearButton.setColorFilter(new PorterDuffColorFilter(color, PorterDuff.Mode.SRC_IN));
        }
    }

    public void setSubMenuOpenSide(int side) {
        subMenuOpenSide = side;
    }

    public void setLayoutInScreen(boolean value) {
        layoutInScreen = value;
    }

    public void setForceSmoothKeyboard(boolean value) {
        forceSmoothKeyboard = value;
    }

    private void createPopupLayout() {
        if (popupLayout != null) {
            return;
        }
        rect = new Rect();
        location = new int[2];
        popupLayout = new ActionBarPopupWindow.ActionBarPopupWindowLayout(getContext());
        popupLayout.setOnTouchListener((v, event) -> {
            if (event.getActionMasked() == MotionEvent.ACTION_DOWN) {
                if (popupWindow != null && popupWindow.isShowing()) {
                    v.getHitRect(rect);
                    if (!rect.contains((int) event.getX(), (int) event.getY())) {
                        popupWindow.dismiss();
                    }
                }
            }
            return false;
        });
        popupLayout.setDispatchKeyEventListener(keyEvent -> {
            if (keyEvent.getKeyCode() == KeyEvent.KEYCODE_BACK && keyEvent.getRepeatCount() == 0 && popupWindow != null && popupWindow.isShowing()) {
                popupWindow.dismiss();
            }
        });
    }

    public void removeAllSubItems() {
        if (popupLayout == null) {
            return;
        }
        popupLayout.removeInnerViews();
    }

    public void setShowedFromBottom(boolean value) {
        if (popupLayout == null) {
            return;
        }
        popupLayout.setShownFromBotton(value);
    }

    public void addSubItem(View view, int width, int height) {
        createPopupLayout();
        popupLayout.addView(view, new LinearLayout.LayoutParams(width, height));
    }

    public void addSubItem(int id, View view, int width, int height) {
        createPopupLayout();
        view.setLayoutParams(new LinearLayout.LayoutParams(width, height));
        popupLayout.addView(view);
        view.setTag(id);
        view.setOnClickListener(view1 -> {
            if (popupWindow != null && popupWindow.isShowing()) {
                if (processedPopupClick) {
                    return;
                }
                processedPopupClick = true;
                popupWindow.dismiss(allowCloseAnimation);
            }
            if (parentMenu != null) {
                parentMenu.onItemClick((Integer) view1.getTag());
            } else if (delegate != null) {
                delegate.onItemClick((Integer) view1.getTag());
            }
        });
        view.setBackgroundDrawable(Theme.getSelectorDrawable(false));
    }

    public TextView addSubItem(int id, CharSequence text) {
        createPopupLayout();
        TextView textView = new TextView(getContext());
        textView.setTextColor(Theme.getColor(Theme.key_actionBarDefaultSubmenuItem));
        textView.setBackgroundDrawable(Theme.getSelectorDrawable(false));
        if (!LocaleController.isRTL) {
            textView.setGravity(Gravity.CENTER_VERTICAL);
        } else {
            textView.setGravity(Gravity.CENTER_VERTICAL | Gravity.RIGHT);
        }
        textView.setPadding(AndroidUtilities.dp(16), 0, AndroidUtilities.dp(16), 0);
        textView.setTextSize(TypedValue.COMPLEX_UNIT_DIP, 16);
        textView.setMinWidth(AndroidUtilities.dp(196));
        textView.setSingleLine(true);
        textView.setEllipsize(TextUtils.TruncateAt.END);
        textView.setTag(id);
        textView.setText(text);
        popupLayout.addView(textView);
        LinearLayout.LayoutParams layoutParams = (LinearLayout.LayoutParams) textView.getLayoutParams();
        if (LocaleController.isRTL) {
            layoutParams.gravity = Gravity.RIGHT;
        }
        layoutParams.width = LayoutHelper.MATCH_PARENT;
        layoutParams.height = AndroidUtilities.dp(48);
        textView.setLayoutParams(layoutParams);

        textView.setOnClickListener(view -> {
            if (popupWindow != null && popupWindow.isShowing()) {
                if (processedPopupClick) {
                    return;
                }
                processedPopupClick = true;
                if (!allowCloseAnimation) {
                    popupWindow.setAnimationStyle(R.style.PopupAnimation);
                }
                popupWindow.dismiss(allowCloseAnimation);
            }
            if (parentMenu != null) {
                parentMenu.onItemClick((Integer) view.getTag());
            } else if (delegate != null) {
                delegate.onItemClick((Integer) view.getTag());
            }
        });
        return textView;
    }

    public ActionBarMenuSubItem addSubItem(int id, int icon, CharSequence text) {
        return addSubItem(id, icon, null, text, true, false);
    }

    public ActionBarMenuSubItem addSubItem(int id, int icon, CharSequence text, boolean needCheck) {
        return addSubItem(id, icon, null, text, true, needCheck);
    }

    public View addGap(int id) {
        createPopupLayout();

        View cell = new View(getContext());
        cell.setMinimumWidth(AndroidUtilities.dp(196));
        cell.setTag(id);
        cell.setTag(R.id.object_tag, 1);
        popupLayout.addView(cell);
        LinearLayout.LayoutParams layoutParams = (LinearLayout.LayoutParams) cell.getLayoutParams();
        if (LocaleController.isRTL) {
            layoutParams.gravity = Gravity.RIGHT;
        }
        layoutParams.width = LayoutHelper.MATCH_PARENT;
        layoutParams.height = AndroidUtilities.dp(6);
        cell.setLayoutParams(layoutParams);
        return cell;
    }

    public ActionBarMenuSubItem addSubItem(int id, int icon, Drawable iconDrawable, CharSequence text, boolean dismiss, boolean needCheck) {
        createPopupLayout();

        ActionBarMenuSubItem cell = new ActionBarMenuSubItem(getContext(), needCheck, false, false);
        cell.setTextAndIcon(text, icon, iconDrawable);
        cell.setMinimumWidth(AndroidUtilities.dp(196));
        cell.setTag(id);
        popupLayout.addView(cell);
        LinearLayout.LayoutParams layoutParams = (LinearLayout.LayoutParams) cell.getLayoutParams();
        if (LocaleController.isRTL) {
            layoutParams.gravity = Gravity.RIGHT;
        }
        layoutParams.width = LayoutHelper.MATCH_PARENT;
        layoutParams.height = AndroidUtilities.dp(48);
        cell.setLayoutParams(layoutParams);
        cell.setOnClickListener(view -> {
            if (popupWindow != null && popupWindow.isShowing()) {
                if (dismiss) {
                    if (processedPopupClick) {
                        return;
                    }
                    processedPopupClick = true;
                    popupWindow.dismiss(allowCloseAnimation);
                }
            }
            if (parentMenu != null) {
                parentMenu.onItemClick((Integer) view.getTag());
            } else if (delegate != null) {
                delegate.onItemClick((Integer) view.getTag());
            }
        });
        return cell;
    }

    public View addDivider(int color) {
        createPopupLayout();

        TextView cell = new TextView(getContext());
        cell.setBackgroundColor(color);
        cell.setMinimumWidth(AndroidUtilities.dp(196));
        popupLayout.addView(cell);
        LinearLayout.LayoutParams layoutParams = (LinearLayout.LayoutParams) cell.getLayoutParams();
        layoutParams.width = LayoutHelper.MATCH_PARENT;
        layoutParams.height = 1;
        layoutParams.topMargin = layoutParams.bottomMargin = AndroidUtilities.dp(3);
        cell.setLayoutParams(layoutParams);

        return cell;
    }

    public void redrawPopup(int color) {
        if (popupLayout != null) {
            popupLayout.setBackgroundColor(color);
            if (popupWindow != null && popupWindow.isShowing()) {
                popupLayout.invalidate();
            }
        }
    }

    public void setPopupItemsColor(int color, boolean icon) {
        if (popupLayout == null) {
            return;
        }
        final LinearLayout layout = popupLayout.linearLayout;
        for (int a = 0, count = layout.getChildCount(); a < count; a++) {
            final View child = layout.getChildAt(a);
            if (child instanceof TextView) {
                ((TextView) child).setTextColor(color);
            } else if (child instanceof ActionBarMenuSubItem) {
                if (icon) {
                    ((ActionBarMenuSubItem) child).setIconColor(color);
                } else {
                    ((ActionBarMenuSubItem) child).setTextColor(color);
                }
            }
        }
    }

    public void setPopupItemsSelectorColor(int color) {
        if (popupLayout == null) {
            return;
        }
        final LinearLayout layout = popupLayout.linearLayout;
        for (int a = 0, count = layout.getChildCount(); a < count; a++) {
            final View child = layout.getChildAt(a);
            if (child instanceof ActionBarMenuSubItem) {
                ((ActionBarMenuSubItem) child).setSelectorColor(color);
            }
        }
    }

    public void setupPopupRadialSelectors(int color) {
        if (popupLayout != null) {
            popupLayout.setupRadialSelectors(color);
        }
    }

    public boolean hasSubMenu() {
        return popupLayout != null;
    }

    public ActionBarPopupWindow.ActionBarPopupWindowLayout getPopupLayout() {
        return popupLayout;
    }

    public void setMenuYOffset(int offset) {
        yOffset = offset;
    }

    private View anchor;

    public View getAnchor() {
        return anchor;
    }

    public void setAnchor(View anchor) {
        this.anchor = anchor;
    }

    public boolean isShowOnTop() {
        return showOnTop;
    }

    public void setShowOnTop(boolean showOnTop) {
        this.showOnTop = showOnTop;
    }

    private boolean showOnTop;

    public void toggleSubMenu() {
        if (popupLayout == null || parentMenu != null && parentMenu.isActionMode && parentMenu.parentActionBar != null && !parentMenu.parentActionBar.isActionModeShowed()) {
            return;
        }
        if (showMenuRunnable != null) {
            AndroidUtilities.cancelRunOnUIThread(showMenuRunnable);
            showMenuRunnable = null;
        }
        if (popupWindow != null && popupWindow.isShowing()) {
            popupWindow.dismiss();
            return;
        }
        if (subMenuDelegate != null) {
            subMenuDelegate.onShowSubMenu();
        }
        if (popupWindow == null) {
            popupWindow = new ActionBarPopupWindow(popupLayout, LayoutHelper.WRAP_CONTENT, LayoutHelper.WRAP_CONTENT);
            if (animationEnabled && Build.VERSION.SDK_INT >= 19) {
                popupWindow.setAnimationStyle(0);
            } else {
                popupWindow.setAnimationStyle(R.style.PopupAnimation);
            }
            if (!animationEnabled) {
                popupWindow.setAnimationEnabled(animationEnabled);
            }
            popupWindow.setOutsideTouchable(true);
            popupWindow.setClippingEnabled(true);
            if (layoutInScreen) {
                popupWindow.setLayoutInScreen(true);
            }
            popupWindow.setInputMethodMode(ActionBarPopupWindow.INPUT_METHOD_NOT_NEEDED);
            popupWindow.setSoftInputMode(WindowManager.LayoutParams.SOFT_INPUT_STATE_UNSPECIFIED);
            popupWindow.getContentView().setFocusableInTouchMode(true);
            popupWindow.getContentView().setOnKeyListener((v, keyCode, event) -> {
                if (keyCode == KeyEvent.KEYCODE_MENU && event.getRepeatCount() == 0 && event.getAction() == KeyEvent.ACTION_UP && popupWindow != null && popupWindow.isShowing()) {
                    popupWindow.dismiss();
                    return true;
                }
                return false;
            });
            popupWindow.setOnDismissListener(() -> {
                onDismiss();
                if (subMenuDelegate != null) {
                    subMenuDelegate.onHideSubMenu();
                }
            });
        }
        if (measurePopup) {
            popupLayout.measure(MeasureSpec.makeMeasureSpec(AndroidUtilities.displaySize.x - AndroidUtilities.dp(40), MeasureSpec.AT_MOST), MeasureSpec.makeMeasureSpec(AndroidUtilities.displaySize.y, MeasureSpec.AT_MOST));
            measurePopup = false;
        }
        processedPopupClick = false;
        popupWindow.setFocusable(true);
        if (popupLayout.getMeasuredWidth() == 0) {
            updateOrShowPopup(true, true);
        } else {
            updateOrShowPopup(true, false);
        }
        popupLayout.updateRadialSelectors();
        popupWindow.startAnimation();
    }

    public void openSearch(boolean openKeyboard) {
        if (searchContainer == null || searchContainer.getVisibility() == VISIBLE || parentMenu == null) {
            return;
        }
        parentMenu.parentActionBar.onSearchFieldVisibilityChanged(toggleSearch(openKeyboard));
    }

    protected void onDismiss() {

    }

    public boolean isSearchFieldVisible() {
        return searchContainer.getVisibility() == VISIBLE;
    }


    public boolean toggleSearch(boolean openKeyboard) {
        if (searchContainer == null || (listener != null && !listener.canToggleSearch())) {
            return false;
        }
        if (listener != null) {
            Animator animator = listener.getCustomToggleTransition();
            if (animator != null) {
                animator.start();
                return true;
            }
        }
        if (searchContainer.getVisibility() == VISIBLE) {
            searchContainer.setVisibility(GONE);

            searchField.clearFocus();
            setVisibility(VISIBLE);
            if (!currentSearchFilters.isEmpty()) {
                if (listener != null) {
                    for (int i = 0; i < currentSearchFilters.size(); i++) {
                        if (currentSearchFilters.get(i).removable) {
                            listener.onSearchFilterCleared(currentSearchFilters.get(i));
                        }
                    }
                }
                clearSearchFilters();
            }
            if (listener != null) {
                listener.onSearchCollapse();
            }
            if (openKeyboard) {
                AndroidUtilities.hideKeyboard(searchField);
            }
            return false;
        } else {
            searchContainer.setVisibility(VISIBLE);
                    searchContainer.setAlpha(1f);
            setVisibility(GONE);
            searchField.setText("");
            searchField.requestFocus();
            if (openKeyboard) {
                AndroidUtilities.showKeyboard(searchField);
            }
            if (listener != null) {
                listener.onSearchExpand();
            }
            return true;
        }
    }

    public void removeSearchFilter(FiltersView.MediaFilterData filter) {
        if (!filter.removable) {
            return;
        }
        currentSearchFilters.remove(filter);
        if (selectedFilterIndex < 0 || selectedFilterIndex > currentSearchFilters.size() - 1) {
            selectedFilterIndex = currentSearchFilters.size() - 1;
        }
        onFiltersChanged();
        searchField.hideActionMode();
    }

    public void addSearchFilter(FiltersView.MediaFilterData filter) {
        currentSearchFilters.add(filter);
        selectedFilterIndex = currentSearchFilters.size() - 1;
        onFiltersChanged();
    }

    public void clearSearchFilters() {
        for (int i = 0; i < currentSearchFilters.size(); i++) {
            if (currentSearchFilters.get(i).removable) {
                currentSearchFilters.remove(i);
                i--;
            }
        }
        onFiltersChanged();
    }

    private void onFiltersChanged() {
        boolean visible = !currentSearchFilters.isEmpty();
        ArrayList<FiltersView.MediaFilterData> localFilters = new ArrayList<>(currentSearchFilters);

        if (Build.VERSION.SDK_INT >= Build.VERSION_CODES.KITKAT) {
            TransitionSet transition = new TransitionSet();
            ChangeBounds changeBounds = new ChangeBounds();
            changeBounds.setDuration(150);
            transition.addTransition(new Visibility() {
                @Override
                public Animator onAppear(ViewGroup sceneRoot, View view, TransitionValues startValues, TransitionValues endValues) {
                    if (view instanceof SearchFilterView) {
                        AnimatorSet set = new AnimatorSet();
                        set.playTogether(
                                ObjectAnimator.ofFloat(view, View.ALPHA, 0, 1f),
                                ObjectAnimator.ofFloat(view, View.SCALE_X, 0.5f, 1f),
                                ObjectAnimator.ofFloat(view, View.SCALE_Y, 0.5f, 1f)
                        );
                        set.setInterpolator(CubicBezierInterpolator.DEFAULT);
                        return set;
                    }
                    return ObjectAnimator.ofFloat(view, View.ALPHA, 0, 1f);
                }

                @Override
                public Animator onDisappear(ViewGroup sceneRoot, View view, TransitionValues startValues, TransitionValues endValues) {
                    if (view instanceof SearchFilterView) {
                        AnimatorSet set = new AnimatorSet();
                        set.playTogether(
                                ObjectAnimator.ofFloat(view, View.ALPHA, view.getAlpha(), 0f),
                                ObjectAnimator.ofFloat(view, View.SCALE_X, view.getScaleX(), 0.5f),
                                ObjectAnimator.ofFloat(view, View.SCALE_Y, view.getScaleX(), 0.5f)
                        );
                        set.setInterpolator(CubicBezierInterpolator.DEFAULT);
                        return set;
                    }
                    return ObjectAnimator.ofFloat(view, View.ALPHA, 1f, 0);
                }
            }.setDuration(150)).addTransition(changeBounds);
            transition.setOrdering(TransitionSet.ORDERING_TOGETHER);
            transition.setInterpolator(CubicBezierInterpolator.EASE_OUT);
            int selectedAccount = UserConfig.selectedAccount;
            transition.addListener(new Transition.TransitionListener() {
                @Override
                public void onTransitionStart(Transition transition) {
                    notificationIndex = NotificationCenter.getInstance(selectedAccount).setAnimationInProgress(notificationIndex, null);
                }

                @Override
                public void onTransitionEnd(Transition transition) {
                    NotificationCenter.getInstance(selectedAccount).onAnimationFinish(notificationIndex);
                }

                @Override
                public void onTransitionCancel(Transition transition) {
                    NotificationCenter.getInstance(selectedAccount).onAnimationFinish(notificationIndex);
                }

                @Override
                public void onTransitionPause(Transition transition) {

                }

                @Override
                public void onTransitionResume(Transition transition) {

                }
            });
            TransitionManager.beginDelayedTransition(searchFilterLayout, transition);
        }

        for (int i = 0; i < searchFilterLayout.getChildCount(); i++) {
            boolean removed = localFilters.remove(((SearchFilterView) searchFilterLayout.getChildAt(i)).getFilter());
            if (!removed) {
                searchFilterLayout.removeViewAt(i);
                i--;
            }
        }

        for (int i = 0; i < localFilters.size(); i++) {
            SearchFilterView searchFilterView = new SearchFilterView(getContext());
            searchFilterView.setData(localFilters.get(i));
            searchFilterView.setOnClickListener(view -> {
                int index = currentSearchFilters.indexOf(searchFilterView.getFilter());
                if (selectedFilterIndex != index) {
                    selectedFilterIndex = index;
                    onFiltersChanged();
                    return;
                }
                if (searchFilterView.getFilter().removable) {
                    if (!searchFilterView.selectedForDelete) {
                        searchFilterView.setSelectedForDelete(true);
                    } else {
                        FiltersView.MediaFilterData filterToRemove = searchFilterView.getFilter();
                        removeSearchFilter(filterToRemove);
                        if (listener != null) {
                            listener.onSearchFilterCleared(filterToRemove);
                            listener.onTextChanged(searchField);
                        }
                    }
                }
            });
            searchFilterLayout.addView(searchFilterView, LayoutHelper.createLinear(LayoutHelper.WRAP_CONTENT, LayoutHelper.MATCH_PARENT, 0, 0, 0, 6, 0));
        }

        for (int i = 0; i < searchFilterLayout.getChildCount(); i++) {
            ((SearchFilterView) searchFilterLayout.getChildAt(i)).setExpanded(i == selectedFilterIndex);
        }

        searchFilterLayout.setTag(visible ? 1 : null);

        float oldX = searchField.getX();
        searchField.getViewTreeObserver().addOnPreDrawListener(new ViewTreeObserver.OnPreDrawListener() {
            @Override
            public boolean onPreDraw() {
                searchField.getViewTreeObserver().removeOnPreDrawListener(this);
                if (searchField.getX() != oldX) {
                    searchField.setTranslationX(oldX - searchField.getX());
                }
                searchField.animate().translationX(0).setDuration(250).setStartDelay(0).setInterpolator(CubicBezierInterpolator.DEFAULT).start();
                return true;
            }
        });
        checkClearButton();
    }

    public static boolean checkRtl(String string) {
        if (TextUtils.isEmpty(string)) {
            return false;
        }
        char c = string.charAt(0);
        return c >= 0x590 && c <= 0x6ff;
    }

    public boolean isSubMenuShowing() {
        return popupWindow != null && popupWindow.isShowing();
    }

    public void closeSubMenu() {
        if (popupWindow != null && popupWindow.isShowing()) {
            popupWindow.dismiss();
        }
    }

    public void setIcon(Drawable drawable) {
        if (iconView == null) {
            return;
        }
        if (drawable instanceof RLottieDrawable) {
            iconView.setAnimation((RLottieDrawable) drawable);
        } else {
            iconView.setImageDrawable(drawable);
        }
    }

    public RLottieImageView getIconView() {
        return iconView;
    }

    public TextView getTextView() {
        return textView;
    }

    public void setIcon(int resId) {
        if (iconView == null) {
            return;
        }
        iconView.setImageResource(resId);
    }

    public void setText(CharSequence text) {
        if (textView == null) {
            return;
        }
        textView.setText(text);
    }

    public View getContentView() {
        return iconView != null ? iconView : textView;
    }

    public void setSearchFieldHint(CharSequence hint) {
        if (searchFieldCaption == null) {
            return;
        }
        searchField.setHint(hint);
        setContentDescription(hint);
    }

    public void setSearchFieldText(CharSequence text, boolean animated) {
        if (searchFieldCaption == null) {
            return;
        }
        animateClear = animated;
        searchField.setText(text);
        if (!TextUtils.isEmpty(text)) {
            searchField.setSelection(text.length());
        }
    }

    public void onSearchPressed() {
        if (listener != null) {
            listener.onSearchPressed(searchField);
        }
    }

    public EditTextBoldCursor getSearchField() {
        return searchField;
    }

    public ActionBarMenuItem setOverrideMenuClick(boolean value) {
        overrideMenuClick = value;
        return this;
    }

    public ActionBarMenuItem setIsSearchField(boolean value) {
        return setIsSearchField(value, false);
    }

    public ActionBarMenuItem setIsSearchField(boolean value, boolean wrapInScrollView) {
        if (parentMenu == null) {
            return this;
        }
        if (value && searchContainer == null) {
            searchContainer = new FrameLayout(getContext()) {

                private boolean ignoreRequestLayout;

                @Override
                public void setVisibility(int visibility) {
                    super.setVisibility(visibility);
                    if (clearButton != null) {
                        clearButton.setVisibility(visibility);
                    }
                    if (wrappedSearchFrameLayout != null) {
                        wrappedSearchFrameLayout.setVisibility(visibility);
                    }
                }

                @Override
                public void setAlpha(float alpha) {
                    super.setAlpha(alpha);
                    if (clearButton != null && clearButton.getTag() != null) {
                        clearButton.setAlpha(alpha);
                        clearButton.setScaleX(alpha);
                        clearButton.setScaleY(alpha);
                    }
                }

                @Override
                protected void onMeasure(int widthMeasureSpec, int heightMeasureSpec) {
                    if (!wrapInScrollView) {
                        measureChildWithMargins(clearButton, widthMeasureSpec, 0, heightMeasureSpec, 0);
                    }
                    int width;
                    if (!LocaleController.isRTL) {
                        if (searchFieldCaption.getVisibility() == VISIBLE) {
                            measureChildWithMargins(searchFieldCaption, widthMeasureSpec, MeasureSpec.getSize(widthMeasureSpec) / 2, heightMeasureSpec, 0);
                            width = searchFieldCaption.getMeasuredWidth() + AndroidUtilities.dp(4);
                        } else {
                            width = 0;
                        }
                        int minWidth = MeasureSpec.getSize(widthMeasureSpec);
                        ignoreRequestLayout = true;
                        measureChildWithMargins(searchFilterLayout, widthMeasureSpec, width, heightMeasureSpec, 0);
                        int filterWidth = searchFilterLayout.getVisibility() == View.VISIBLE ? searchFilterLayout.getMeasuredWidth() : 0;
                        measureChildWithMargins(searchField, widthMeasureSpec, width + filterWidth, heightMeasureSpec, 0);
                        ignoreRequestLayout = false;
                        setMeasuredDimension(Math.max(filterWidth + searchField.getMeasuredWidth(), minWidth), MeasureSpec.getSize(heightMeasureSpec));
                    } else {
                        if (searchFieldCaption.getVisibility() == VISIBLE) {
                            measureChildWithMargins(searchFieldCaption, widthMeasureSpec, MeasureSpec.getSize(widthMeasureSpec) / 2, heightMeasureSpec, 0);
                            width = searchFieldCaption.getMeasuredWidth() + AndroidUtilities.dp(4);
                        } else {
                            width = 0;
                        }
                        int minWidth = MeasureSpec.getSize(widthMeasureSpec);
                        ignoreRequestLayout = true;
                        measureChildWithMargins(searchFilterLayout, widthMeasureSpec, width, heightMeasureSpec, 0);
                        int filterWidth = searchFilterLayout.getVisibility() == View.VISIBLE ? searchFilterLayout.getMeasuredWidth() : 0;
                        measureChildWithMargins(searchField, MeasureSpec.makeMeasureSpec(minWidth - AndroidUtilities.dp(12), MeasureSpec.UNSPECIFIED), width + filterWidth, heightMeasureSpec, 0);
                        ignoreRequestLayout = false;
                        setMeasuredDimension(Math.max(filterWidth + searchField.getMeasuredWidth(), minWidth), MeasureSpec.getSize(heightMeasureSpec));
                    }
                }

                @Override
                public void requestLayout() {
                    if (ignoreRequestLayout) {
                        return;
                    }
                    super.requestLayout();
                }

                @Override
                protected void onLayout(boolean changed, int left, int top, int right, int bottom) {
                    super.onLayout(changed, left, top, right, bottom);
                    int x;
                    if (LocaleController.isRTL) {
                        x = 0;
                    } else {
                        if (searchFieldCaption.getVisibility() == VISIBLE) {
                            x = searchFieldCaption.getMeasuredWidth() + AndroidUtilities.dp(4);
                        } else {
                            x = 0;
                        }
                    }
                    if (searchFilterLayout.getVisibility() == VISIBLE) {
                        x += searchFilterLayout.getMeasuredWidth();
                    }
                    searchField.layout(x, searchField.getTop(), x + searchField.getMeasuredWidth(), searchField.getBottom());
                }
            };
            searchContainer.setClipChildren(false);
            wrappedSearchFrameLayout = null;
            if (wrapInScrollView) {
                wrappedSearchFrameLayout = new FrameLayout(getContext());
                HorizontalScrollView horizontalScrollView = new HorizontalScrollView(getContext()) {

                    boolean isDragging;

                    @Override
                    public boolean onInterceptTouchEvent(MotionEvent ev) {
                        checkDragg(ev);
                        return super.onInterceptTouchEvent(ev);
                    }

                    @Override
                    public boolean onTouchEvent(MotionEvent ev) {
                        checkDragg(ev);
                        return super.onTouchEvent(ev);
                    }

                    private void checkDragg(MotionEvent ev) {
                        if (ev.getAction() == MotionEvent.ACTION_DOWN) {
                            isDragging = true;
                        } else if (ev.getAction() == MotionEvent.ACTION_UP || ev.getAction() == MotionEvent.ACTION_CANCEL) {
                            isDragging = false;
                        }
                    }

                    @Override
                    protected void onOverScrolled(int scrollX, int scrollY, boolean clampedX, boolean clampedY) {
                        if (!isDragging) {
                            return;
                        }
                        super.onOverScrolled(scrollX, scrollY, clampedX, clampedY);
                    }
                };
                horizontalScrollView.addView(searchContainer, LayoutHelper.createScroll(LayoutHelper.WRAP_CONTENT, LayoutHelper.MATCH_PARENT, 0));
                horizontalScrollView.setHorizontalScrollBarEnabled(false);
                horizontalScrollView.setClipChildren(false);
                wrappedSearchFrameLayout.addView(horizontalScrollView, LayoutHelper.createFrame(LayoutHelper.MATCH_PARENT, LayoutHelper.MATCH_PARENT, 0, 0, 0, 48, 0));
                parentMenu.addView(wrappedSearchFrameLayout, 0, LayoutHelper.createLinear(0, LayoutHelper.MATCH_PARENT, 1.0f, 0, 0, 0, 0));
            } else {
                parentMenu.addView(searchContainer, 0, LayoutHelper.createLinear(0, LayoutHelper.MATCH_PARENT, 1.0f, 6, 0, 0, 0));
            }
            searchContainer.setVisibility(GONE);

            searchFieldCaption = new TextView(getContext());
            searchFieldCaption.setTextSize(TypedValue.COMPLEX_UNIT_DIP, 18);
            searchFieldCaption.setTextColor(Theme.getColor(Theme.key_actionBarDefaultSearch));
            searchFieldCaption.setSingleLine(true);
            searchFieldCaption.setEllipsize(TextUtils.TruncateAt.END);
            searchFieldCaption.setVisibility(GONE);
            searchFieldCaption.setGravity(LocaleController.isRTL ? Gravity.RIGHT : Gravity.LEFT);

            searchField = new EditTextBoldCursor(getContext()) {

                @Override
                protected void onMeasure(int widthMeasureSpec, int heightMeasureSpec) {
                    super.onMeasure(widthMeasureSpec, heightMeasureSpec);
                    int minWidth = MeasureSpec.getSize(widthMeasureSpec);
                    setMeasuredDimension(Math.max(minWidth, getMeasuredWidth()) + AndroidUtilities.dp(3), getMeasuredHeight());
                }

                @Override
                protected void onSelectionChanged(int selStart, int selEnd) {
                    super.onSelectionChanged(selStart, selEnd);
                }

                @Override
                public boolean onKeyDown(int keyCode, KeyEvent event) {
                    if (keyCode == KeyEvent.KEYCODE_DEL && searchField.length() == 0 && ((searchFieldCaption.getVisibility() == VISIBLE && searchFieldCaption.length() > 0) || hasRemovableFilters())) {
                        if (hasRemovableFilters()) {
                            FiltersView.MediaFilterData filterToRemove = currentSearchFilters.get(currentSearchFilters.size() - 1);
                            if (listener != null) {
                                listener.onSearchFilterCleared(filterToRemove);
                            }
                            removeSearchFilter(filterToRemove);
                        } else {
                            clearButton.callOnClick();
                        }
                        return true;
                    }
                    return super.onKeyDown(keyCode, event);
                }

                @Override
                public boolean onTouchEvent(MotionEvent event) {
                    boolean result = super.onTouchEvent(event);
                    if (event.getAction() == MotionEvent.ACTION_UP) { //hack to fix android bug with not opening keyboard
                        if (!AndroidUtilities.showKeyboard(this)) {
                            clearFocus();
                            requestFocus();
                        }
                    }
                    return result;
                }
            };
            searchField.setScrollContainer(false);
            searchField.setCursorWidth(1.5f);
            searchField.setCursorColor(Theme.getColor(Theme.key_actionBarDefaultSearch));
            searchField.setTextSize(TypedValue.COMPLEX_UNIT_DIP, 18);
            searchField.setHintTextColor(Theme.getColor(Theme.key_actionBarDefaultSearchPlaceholder));
            searchField.setTextColor(Theme.getColor(Theme.key_actionBarDefaultSearch));
            searchField.setSingleLine(true);
            searchField.setBackgroundResource(0);
            searchField.setPadding(0, 0, 0, 0);
            int inputType = searchField.getInputType() | EditorInfo.TYPE_TEXT_FLAG_NO_SUGGESTIONS;
            searchField.setInputType(inputType);
            if (Build.VERSION.SDK_INT < 23) {
                searchField.setCustomSelectionActionModeCallback(new ActionMode.Callback() {
                    public boolean onPrepareActionMode(ActionMode mode, Menu menu) {
                        return false;
                    }

                    public void onDestroyActionMode(ActionMode mode) {

                    }

                    public boolean onCreateActionMode(ActionMode mode, Menu menu) {
                        return false;
                    }

                    public boolean onActionItemClicked(ActionMode mode, MenuItem item) {
                        return false;
                    }
                });
            }
            searchField.setOnEditorActionListener((v, actionId, event) -> {
                if (event != null && (event.getAction() == KeyEvent.ACTION_UP && event.getKeyCode() == KeyEvent.KEYCODE_SEARCH || event.getAction() == KeyEvent.ACTION_DOWN && event.getKeyCode() == KeyEvent.KEYCODE_ENTER)) {
                    AndroidUtilities.hideKeyboard(searchField);
                    if (listener != null) {
                        listener.onSearchPressed(searchField);
                    }
                }
                return false;
            });
            searchField.addTextChangedListener(new TextWatcher() {
                @Override
                public void beforeTextChanged(CharSequence s, int start, int count, int after) {

                }

                @Override
                public void onTextChanged(CharSequence s, int start, int before, int count) {
                    if (ignoreOnTextChange) {
                        ignoreOnTextChange = false;
                        return;
                    }
                    if (listener != null) {
                        listener.onTextChanged(searchField);
                    }
                    checkClearButton();
                    if (!currentSearchFilters.isEmpty()) {
                        if (!TextUtils.isEmpty(searchField.getText()) && selectedFilterIndex >= 0) {
                            selectedFilterIndex = -1;
                            onFiltersChanged();
                        }
                    }
                }

                @Override
                public void afterTextChanged(Editable s) {

                }
            });

            searchField.setImeOptions(EditorInfo.IME_FLAG_NO_FULLSCREEN | EditorInfo.IME_ACTION_SEARCH);
            searchField.setTextIsSelectable(false);

            searchFilterLayout = new LinearLayout(getContext());
            searchFilterLayout.setOrientation(LinearLayout.HORIZONTAL);
            searchFilterLayout.setVisibility(View.VISIBLE);
            if (!LocaleController.isRTL) {
                searchContainer.addView(searchFieldCaption, LayoutHelper.createFrame(LayoutHelper.WRAP_CONTENT, 36, Gravity.CENTER_VERTICAL | Gravity.LEFT, 0, 5.5f, 0, 0));
                searchContainer.addView(searchField, LayoutHelper.createFrame(LayoutHelper.WRAP_CONTENT, 36, Gravity.CENTER_VERTICAL, 6, 0, 48, 0));
                searchContainer.addView(searchFilterLayout, LayoutHelper.createFrame(LayoutHelper.WRAP_CONTENT, 32, Gravity.CENTER_VERTICAL, 0, 0, 48, 0));
            } else {
                searchContainer.addView(searchFilterLayout, LayoutHelper.createFrame(LayoutHelper.WRAP_CONTENT, 32, Gravity.CENTER_VERTICAL, 0, 0, 48, 0));
                searchContainer.addView(searchField, LayoutHelper.createFrame(LayoutHelper.WRAP_CONTENT, 36, Gravity.CENTER_VERTICAL, 0, 0, wrapInScrollView ? 0 : 48, 0));
                searchContainer.addView(searchFieldCaption, LayoutHelper.createFrame(LayoutHelper.WRAP_CONTENT, 36, Gravity.CENTER_VERTICAL | Gravity.RIGHT, 0, 5.5f, 48, 0));
            }
            searchFilterLayout.setClipChildren(false);

            clearButton = new ImageView(getContext()) {
                @Override
                protected void onDetachedFromWindow() {
                    super.onDetachedFromWindow();
                    clearAnimation();
                    if (getTag() == null) {
                        clearButton.setVisibility(INVISIBLE);
                        clearButton.setAlpha(0.0f);
                        clearButton.setRotation(45);
                        clearButton.setScaleX(0.0f);
                        clearButton.setScaleY(0.0f);
                    } else {
                        clearButton.setAlpha(1.0f);
                        clearButton.setRotation(0);
                        clearButton.setScaleX(1.0f);
                        clearButton.setScaleY(1.0f);
                    }
                }
            };
            clearButton.setImageDrawable(progressDrawable = new CloseProgressDrawable2());
            clearButton.setColorFilter(new PorterDuffColorFilter(parentMenu.parentActionBar.itemsColor, PorterDuff.Mode.SRC_IN));
            clearButton.setScaleType(ImageView.ScaleType.CENTER);
            clearButton.setAlpha(0.0f);
            clearButton.setRotation(45);
            clearButton.setScaleX(0.0f);
            clearButton.setScaleY(0.0f);
            clearButton.setOnClickListener(v -> {
                if (searchField.length() != 0) {
                    searchField.setText("");
                } else if (hasRemovableFilters()) {
                    searchField.hideActionMode();
                    for (int i = 0; i < currentSearchFilters.size(); i++) {
                        if (listener != null && currentSearchFilters.get(i).removable) {
                            listener.onSearchFilterCleared(currentSearchFilters.get(i));
                        }
                    }
                    clearSearchFilters();
                } else if (searchFieldCaption != null && searchFieldCaption.getVisibility() == VISIBLE) {
                    searchFieldCaption.setVisibility(GONE);
                    if (listener != null) {
                        listener.onCaptionCleared();
                    }
                }
                searchField.requestFocus();
                AndroidUtilities.showKeyboard(searchField);
            });
            clearButton.setContentDescription(LocaleController.getString("ClearButton", R.string.ClearButton));
            if (wrapInScrollView) {
                wrappedSearchFrameLayout.addView(clearButton, LayoutHelper.createFrame(48, LayoutHelper.MATCH_PARENT, Gravity.CENTER_VERTICAL | Gravity.RIGHT));
            } else {
                searchContainer.addView(clearButton, LayoutHelper.createFrame(48, LayoutHelper.MATCH_PARENT, Gravity.CENTER_VERTICAL | Gravity.RIGHT));
            }
        }
        isSearchField = value;
        return this;
    }

    private void checkClearButton() {
        if (clearButton != null) {
            if (!hasRemovableFilters() && TextUtils.isEmpty(searchField.getText()) &&
                    (listener == null || !listener.forceShowClear()) &&
                    (searchFieldCaption == null || searchFieldCaption.getVisibility() != VISIBLE)) {
                if (clearButton.getTag() != null) {
                    clearButton.setTag(null);
                    clearButton.clearAnimation();
                    if (animateClear) {
                        clearButton.animate().setInterpolator(new DecelerateInterpolator()).alpha(0.0f).setDuration(180).scaleY(0.0f).scaleX(0.0f).rotation(45).withEndAction(() -> clearButton.setVisibility(INVISIBLE)).start();
                    } else {
                        clearButton.setAlpha(0.0f);
                        clearButton.setRotation(45);
                        clearButton.setScaleX(0.0f);
                        clearButton.setScaleY(0.0f);
                        clearButton.setVisibility(INVISIBLE);
                        animateClear = true;
                    }
                }
            } else {
                if (clearButton.getTag() == null) {
                    clearButton.setTag(1);
                    clearButton.clearAnimation();
                    clearButton.setVisibility(VISIBLE);
                    if (animateClear) {
                        clearButton.animate().setInterpolator(new DecelerateInterpolator()).alpha(1.0f).setDuration(180).scaleY(1.0f).scaleX(1.0f).rotation(0).start();
                    } else {
                        clearButton.setAlpha(1.0f);
                        clearButton.setRotation(0);
                        clearButton.setScaleX(1.0f);
                        clearButton.setScaleY(1.0f);
                        animateClear = true;
                    }
                }
            }
        }
    }

    private boolean hasRemovableFilters() {
        if (currentSearchFilters.isEmpty()) {
            return false;
        }
        for (int i = 0; i < currentSearchFilters.size(); i++) {
            if (currentSearchFilters.get(i).removable) {
                return true;
            }
        }
        return false;
    }

    public void setShowSearchProgress(boolean show) {
        if (progressDrawable == null) {
            return;
        }
        if (show) {
            progressDrawable.startAnimation();
        } else {
            progressDrawable.stopAnimation();
        }
    }

    public void setSearchFieldCaption(CharSequence caption) {
        if (searchFieldCaption == null) {
            return;
        }
        if (TextUtils.isEmpty(caption)) {
            searchFieldCaption.setVisibility(GONE);
        } else {
            searchFieldCaption.setVisibility(VISIBLE);
            searchFieldCaption.setText(caption);
        }
    }

    public void setIgnoreOnTextChange() {
        ignoreOnTextChange = true;
    }

    public boolean isSearchField() {
        return isSearchField;
    }

    public void clearSearchText() {
        if (searchField == null) {
            return;
        }
        searchField.setText("");
    }

    public ActionBarMenuItem setActionBarMenuItemSearchListener(ActionBarMenuItemSearchListener actionBarMenuItemSearchListener) {
        listener = actionBarMenuItemSearchListener;
        return this;
    }

    public ActionBarMenuItem setAllowCloseAnimation(boolean value) {
        allowCloseAnimation = value;
        return this;
    }

    public void setPopupAnimationEnabled(boolean value) {
        if (popupWindow != null) {
            popupWindow.setAnimationEnabled(value);
        }
        animationEnabled = value;
    }

    @Override
    protected void onLayout(boolean changed, int left, int top, int right, int bottom) {
        super.onLayout(changed, left, top, right, bottom);
        if (popupWindow != null && popupWindow.isShowing()) {
            updateOrShowPopup(false, true);
        }
        if (listener != null) {
            listener.onLayout(left, top, right, bottom);
        }
    }

    public void setAdditionalYOffset(int value) {
        additionalYOffset = value;
    }

    public void setAdditionalXOffset(int value) {
        additionalXOffset = value;
    }

    public void forceUpdatePopupPosition() {
        if (popupWindow == null || !popupWindow.isShowing()) {
            return;
        }
        popupLayout.measure(MeasureSpec.makeMeasureSpec(AndroidUtilities.displaySize.x - AndroidUtilities.dp(40), MeasureSpec.AT_MOST), MeasureSpec.makeMeasureSpec(AndroidUtilities.displaySize.y, MeasureSpec.AT_MOST));
        updateOrShowPopup(true, true);
    }

    private void updateOrShowPopup(boolean show, boolean update) {
        int offsetY;

        if (anchor != null) {
            float scaleY = anchor.getScaleY();
            offsetY = -(int) (anchor.getMeasuredHeight() * scaleY - anchor.getTranslationY() / scaleY) + additionalYOffset;
            int height = AndroidUtilities.displayMetrics.heightPixels;
            int[] location = new int[2];
            anchor.getLocationOnScreen(location);
            int y = location[1];
            if (showOnTop) {
                offsetY -= popupLayout.getMeasuredHeight();
            } else if (height - y < popupLayout.getMeasuredHeight() + offsetY) {
                if (height - (height - y) >= popupLayout.getMeasuredHeight()) {
                    offsetY -= popupLayout.getMeasuredHeight();
                } else if (popupLayout.getMeasuredHeight() > height) {
                    offsetY -= scaleY;
                } else {
                    offsetY -= popupLayout.getMeasuredHeight() / 2;
                }
            }
        } else if (parentMenu != null) {
            offsetY = -parentMenu.parentActionBar.getMeasuredHeight() + parentMenu.getTop() + parentMenu.getPaddingTop()/* - (int) parentMenu.parentActionBar.getTranslationY()*/;
        } else {
            float scaleY = getScaleY();
            offsetY = -(int) (getMeasuredHeight() * scaleY - (subMenuOpenSide != 2 ? getTranslationY() : 0) / scaleY) + additionalYOffset;
        }
        offsetY += yOffset;

        if (show) {
            popupLayout.scrollToTop();
        }

        if (anchor != null) {
            if (subMenuOpenSide == 0) {
                //if (anchor.getParent() != null) {
                //View parent = (View) anchor.getParent();
                if (show) {
                    popupWindow.showAsDropDown(anchor, anchor.getLeft() + anchor.getMeasuredWidth() - popupLayout.getMeasuredWidth() + additionalXOffset, offsetY);
                }
                if (update) {
                    popupWindow.update(anchor, anchor.getLeft() + anchor.getMeasuredWidth() - popupLayout.getMeasuredWidth() + additionalXOffset, offsetY, -1, -1);
                }
                //}
            } else if (subMenuOpenSide == 1) {
                if (show) {
                    popupWindow.showAsDropDown(anchor, -AndroidUtilities.dp(8) + additionalXOffset, offsetY);
                }
                if (update) {
                    popupWindow.update(anchor, -AndroidUtilities.dp(8) + additionalXOffset, offsetY, -1, -1);
                }
            } else {
                if (show) {
                    popupWindow.showAsDropDown(anchor, anchor.getMeasuredWidth() - popupLayout.getMeasuredWidth() + additionalXOffset, offsetY);
                }
                if (update) {
                    popupWindow.update(anchor, anchor.getMeasuredWidth() - popupLayout.getMeasuredWidth() + additionalXOffset, offsetY, -1, -1);
                }
            }
        } else if (parentMenu != null) {
            View parent = parentMenu.parentActionBar;
            if (subMenuOpenSide == 0) {
                if (show) {
                    popupWindow.showAsDropDown(parent, getLeft() + parentMenu.getLeft() + getMeasuredWidth() - popupLayout.getMeasuredWidth() + (int) getTranslationX(), offsetY);
                }
                if (update) {
                    popupWindow.update(parent, getLeft() + parentMenu.getLeft() + getMeasuredWidth() - popupLayout.getMeasuredWidth() + (int) getTranslationX(), offsetY, -1, -1);
                }
            } else {
                if (show) {
                    if (forceSmoothKeyboard) {
                        popupWindow.showAtLocation(parent, Gravity.LEFT | Gravity.TOP, getLeft() - AndroidUtilities.dp(8) + (int) getTranslationX(), offsetY);
                    } else {
                        popupWindow.showAsDropDown(parent, getLeft() - AndroidUtilities.dp(8) + (int) getTranslationX(), offsetY);
                    }
                }
                if (update) {
                    popupWindow.update(parent, getLeft() - AndroidUtilities.dp(8) + (int) getTranslationX(), offsetY, -1, -1);
                }
            }
        } else {
            if (subMenuOpenSide == 0) {
                if (getParent() != null) {
                    View parent = (View) getParent();
                    if (show) {
                        popupWindow.showAsDropDown(parent, getLeft() + getMeasuredWidth() - popupLayout.getMeasuredWidth() + additionalXOffset, offsetY);
                    }
                    if (update) {
                        popupWindow.update(parent, getLeft() + getMeasuredWidth() - popupLayout.getMeasuredWidth() + additionalXOffset, offsetY, -1, -1);
                    }
                }
            } else if (subMenuOpenSide == 1) {
                if (show) {
                    popupWindow.showAsDropDown(this, -AndroidUtilities.dp(8) + additionalXOffset, offsetY);
                }
                if (update) {
                    popupWindow.update(this, -AndroidUtilities.dp(8) + additionalXOffset, offsetY, -1, -1);
                }
            } else {
                if (show) {
                    popupWindow.showAsDropDown(this, getMeasuredWidth() - popupLayout.getMeasuredWidth() + additionalXOffset, offsetY);
                }
                if (update) {
                    popupWindow.update(this, getMeasuredWidth() - popupLayout.getMeasuredWidth() + additionalXOffset, offsetY, -1, -1);
                }
            }
        }
    }

    public void hideSubItem(int id) {
        if (popupLayout == null) {
            return;
        }
        View view = popupLayout.findViewWithTag(id);
        if (view != null && view.getVisibility() != GONE) {
            view.setVisibility(GONE);
            measurePopup = true;
        }
    }

    public boolean isSubItemVisible(int id) {
        if (popupLayout == null) {
            return false;
        }
        View view = popupLayout.findViewWithTag(id);
        return view != null && view.getVisibility() == VISIBLE;
    }

    public void setSubItemVisibility(int id, boolean show) {
        if (show) showSubItem(id);
        else hideSubItem(id);
    }

    public ActionBarMenuSubItem getSubItem(int id) {
        if (popupLayout == null) {
            return null;
        }
        return popupLayout.findViewWithTag(id);
    }

    public void showSubItem(int id) {
        if (popupLayout == null) {
            return;
        }
        View view = popupLayout.findViewWithTag(id);
        if (view != null && view.getVisibility() != VISIBLE) {
            view.setVisibility(VISIBLE);
            measurePopup = true;
        }
    }

    public void requestFocusOnSearchView() {
        if (searchContainer.getWidth() != 0 && !searchField.isFocused()) {
            searchField.requestFocus();
            AndroidUtilities.showKeyboard(searchField);
        }
    }

    public void clearFocusOnSearchView() {
        searchField.clearFocus();
        AndroidUtilities.hideKeyboard(searchField);
    }

    public FrameLayout getSearchContainer() {
        return searchContainer;
    }

    @Override
    public void onInitializeAccessibilityNodeInfo(AccessibilityNodeInfo info) {
        super.onInitializeAccessibilityNodeInfo(info);
        if (iconView != null) {
            info.setClassName("android.widget.ImageButton");
        } else if (textView != null) {
            info.setClassName("android.widget.Button");
            if (TextUtils.isEmpty(info.getText())) {
                info.setText(textView.getText());
            }
        }
    }

    public void updateColor() {
        if (searchFilterLayout != null) {
            for (int i = 0; i < searchFilterLayout.getChildCount(); i++) {
                if (searchFilterLayout.getChildAt(i) instanceof SearchFilterView) {
                    ((SearchFilterView) searchFilterLayout.getChildAt(i)).updateColors();
                }
            }
        }
    }

    public void collapseSearchFilters() {
        selectedFilterIndex = -1;
        onFiltersChanged();
    }

    public void setTransitionOffset(int offset) {
        this.transitionOffset = offset;
        setTranslationX(0);
    }

    private static class SearchFilterView extends FrameLayout {

        Drawable thumbDrawable;
        BackupImageView avatarImageView;
        ImageView closeIconView;
        TextView titleView;
        FiltersView.MediaFilterData data;
        ShapeDrawable shapeDrawable;

        private boolean selectedForDelete;
        private float selectedProgress;
        ValueAnimator selectAnimator;

        Runnable removeSelectionRunnable = new Runnable() {
            @Override
            public void run() {
                if (selectedForDelete) {
                    setSelectedForDelete(false);
                }
            }
        };

        public SearchFilterView(Context context) {
            super(context);
            avatarImageView = new BackupImageView(context);
            addView(avatarImageView, LayoutHelper.createFrame(32, 32));

            closeIconView = new ImageView(context);
            closeIconView.setImageResource(R.drawable.ic_close_white);
            addView(closeIconView, LayoutHelper.createFrame(24, 24, Gravity.CENTER_VERTICAL, 8, 0, 0, 0));

            titleView = new TextView(context);
            titleView.setTextSize(TypedValue.COMPLEX_UNIT_DIP, 14);
            addView(titleView, LayoutHelper.createFrame(LayoutHelper.WRAP_CONTENT, LayoutHelper.WRAP_CONTENT, Gravity.CENTER_VERTICAL, 38, 0, 16, 0));
            shapeDrawable = (ShapeDrawable) Theme.createRoundRectDrawable(AndroidUtilities.dp(28), 0xFF446F94);
            setBackground(shapeDrawable);
            updateColors();
        }

        private void updateColors() {
            int defaultBackgroundColor = Theme.getColor(Theme.key_groupcreate_spanBackground);
            int selectedBackgroundColor = Theme.getColor(Theme.key_avatar_backgroundBlue);
            int textDefaultColor = Theme.getColor(Theme.key_windowBackgroundWhiteBlackText);
            int textSelectedColor = Theme.getColor(Theme.key_avatar_actionBarIconBlue);
            shapeDrawable.getPaint().setColor(ColorUtils.blendARGB(defaultBackgroundColor, selectedBackgroundColor, selectedProgress));
            titleView.setTextColor(ColorUtils.blendARGB(textDefaultColor, textSelectedColor, selectedProgress));
            closeIconView.setColorFilter(textSelectedColor);

            closeIconView.setAlpha(selectedProgress);
            closeIconView.setScaleX(0.82f * selectedProgress);
            closeIconView.setScaleY(0.82f * selectedProgress);

            if (thumbDrawable != null) {
                Theme.setCombinedDrawableColor(thumbDrawable, Theme.getColor(Theme.key_avatar_backgroundBlue), false);
                Theme.setCombinedDrawableColor(thumbDrawable, Theme.getColor(Theme.key_avatar_actionBarIconBlue), true);
            }
            avatarImageView.setAlpha(1f - selectedProgress);

            if (data != null && (data.filterType == FiltersView.FILTER_TYPE_ARCHIVE)) {
                setData(data);
            }
            invalidate();
        }

        public void setData(FiltersView.MediaFilterData data) {
            this.data = data;
            titleView.setText(data.title);
            thumbDrawable = Theme.createCircleDrawableWithIcon(AndroidUtilities.dp(32), data.iconResFilled);
            Theme.setCombinedDrawableColor(thumbDrawable, Theme.getColor(Theme.key_avatar_backgroundBlue), false);
            Theme.setCombinedDrawableColor(thumbDrawable, Theme.getColor(Theme.key_avatar_actionBarIconBlue), true);
            if (data.filterType == FiltersView.FILTER_TYPE_CHAT) {
                if (data.chat instanceof TLRPC.User) {
                    TLRPC.User user = (TLRPC.User) data.chat;
                    if (UserConfig.getInstance(UserConfig.selectedAccount).getCurrentUser().id == user.id) {
                        CombinedDrawable combinedDrawable = Theme.createCircleDrawableWithIcon(AndroidUtilities.dp(32), R.drawable.chats_saved);
                        combinedDrawable.setIconSize(AndroidUtilities.dp(16), AndroidUtilities.dp(16));
                        Theme.setCombinedDrawableColor(combinedDrawable, Theme.getColor(Theme.key_avatar_backgroundSaved), false);
                        Theme.setCombinedDrawableColor(combinedDrawable, Theme.getColor(Theme.key_avatar_actionBarIconBlue), true);
                        avatarImageView.setImageDrawable(combinedDrawable);
                    } else {
                        avatarImageView.getImageReceiver().setRoundRadius(AndroidUtilities.dp(16));
                        avatarImageView.getImageReceiver().setImage(ImageLocation.getForUserOrChat(user, ImageLocation.TYPE_SMALL), "50_50", ImageLocation.getForUserOrChat(user, ImageLocation.TYPE_STRIPPED), "50_50", thumbDrawable, user, 0);
                    }
                } else if (data.chat instanceof TLRPC.Chat) {
                    TLRPC.Chat chat = (TLRPC.Chat) data.chat;
                    avatarImageView.getImageReceiver().setRoundRadius(AndroidUtilities.dp(16));
<<<<<<< HEAD
                    avatarImageView.getImageReceiver().setImage(ImageLocation.getForChat(chat, false), "50_50", thumbDrawable, null, chat, 0);
=======
                    avatarImageView.getImageReceiver().setImage(ImageLocation.getForUserOrChat(chat, ImageLocation.TYPE_SMALL), "50_50", ImageLocation.getForUserOrChat(chat, ImageLocation.TYPE_STRIPPED), "50_50", thumbDrawable, chat, 0);
>>>>>>> 8bf056e2
                }
            } else if (data.filterType == FiltersView.FILTER_TYPE_ARCHIVE) {
                CombinedDrawable combinedDrawable = Theme.createCircleDrawableWithIcon(AndroidUtilities.dp(32), R.drawable.chats_archive);
                combinedDrawable.setIconSize(AndroidUtilities.dp(16), AndroidUtilities.dp(16));
                Theme.setCombinedDrawableColor(combinedDrawable, Theme.getColor(Theme.key_avatar_backgroundArchived), false);
                Theme.setCombinedDrawableColor(combinedDrawable, Theme.getColor(Theme.key_avatar_actionBarIconBlue), true);
                avatarImageView.setImageDrawable(combinedDrawable);
            } else {
                avatarImageView.setImageDrawable(thumbDrawable);
            }
        }

        public void setExpanded(boolean expanded) {
            if (expanded) {
                titleView.setVisibility(View.VISIBLE);
            } else {
                titleView.setVisibility(View.GONE);
                setSelectedForDelete(false);
            }
        }

        public void setSelectedForDelete(boolean select) {
            if (selectedForDelete == select) {
                return;
            }
            AndroidUtilities.cancelRunOnUIThread(removeSelectionRunnable);
            selectedForDelete = select;
            if (selectAnimator != null) {
                selectAnimator.removeAllListeners();
                selectAnimator.cancel();
            }
            selectAnimator = ValueAnimator.ofFloat(selectedProgress, select ? 1f : 0f);
            selectAnimator.addUpdateListener(valueAnimator -> {
                selectedProgress = (float) valueAnimator.getAnimatedValue();
                updateColors();
            });
            selectAnimator.addListener(new AnimatorListenerAdapter() {
                @Override
                public void onAnimationEnd(Animator animation) {
                    selectedProgress = select ? 1f : 0f;
                    updateColors();
                }
            });
            selectAnimator.setDuration(150).start();
            if (selectedForDelete) {
                AndroidUtilities.runOnUIThread(removeSelectionRunnable, 2000);
            }
        }

        public FiltersView.MediaFilterData getFilter() {
            return data;
        }
    }
}<|MERGE_RESOLUTION|>--- conflicted
+++ resolved
@@ -1714,11 +1714,7 @@
                 } else if (data.chat instanceof TLRPC.Chat) {
                     TLRPC.Chat chat = (TLRPC.Chat) data.chat;
                     avatarImageView.getImageReceiver().setRoundRadius(AndroidUtilities.dp(16));
-<<<<<<< HEAD
-                    avatarImageView.getImageReceiver().setImage(ImageLocation.getForChat(chat, false), "50_50", thumbDrawable, null, chat, 0);
-=======
                     avatarImageView.getImageReceiver().setImage(ImageLocation.getForUserOrChat(chat, ImageLocation.TYPE_SMALL), "50_50", ImageLocation.getForUserOrChat(chat, ImageLocation.TYPE_STRIPPED), "50_50", thumbDrawable, chat, 0);
->>>>>>> 8bf056e2
                 }
             } else if (data.filterType == FiltersView.FILTER_TYPE_ARCHIVE) {
                 CombinedDrawable combinedDrawable = Theme.createCircleDrawableWithIcon(AndroidUtilities.dp(32), R.drawable.chats_archive);
