--- conflicted
+++ resolved
@@ -67,11 +67,7 @@
     protected int currentAccount = UserConfig.selectedAccount;
 
     protected View fragmentView;
-<<<<<<< HEAD
-    public ActionBarLayout parentLayout;
-=======
     protected INavigationLayout parentLayout;
->>>>>>> 23118a4a
     protected ActionBar actionBar;
     protected boolean inPreviewMode;
     protected boolean inMenuMode;
@@ -216,14 +212,10 @@
 
     public void setParentFragment(BaseFragment fragment) {
         setParentLayout(fragment.parentLayout);
-<<<<<<< HEAD
-        fragmentView = createView(parentLayout.getContext());
+        fragmentView = createView(parentLayout.getView().getContext());
         if (NekoConfig.disableVibration.Bool()) {
             VibrateUtil.disableHapticFeedback(fragmentView);
         }
-=======
-        fragmentView = createView(parentLayout.getView().getContext());
->>>>>>> 23118a4a
     }
 
     public void setParentLayout(INavigationLayout layout) {
