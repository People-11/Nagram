--- conflicted
+++ resolved
@@ -601,12 +601,12 @@
         }
     }
 
-<<<<<<< HEAD
     public MessageHelper getMessageHelper() {
         return MessageHelper.getInstance(currentAccount);
-=======
+    }
+
     public void saveKeyboardPositionBeforeTransition() {
 
->>>>>>> d52b2c92
-    }
+    }
+
 }