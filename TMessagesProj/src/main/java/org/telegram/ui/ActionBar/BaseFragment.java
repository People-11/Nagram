--- conflicted
+++ resolved
@@ -220,13 +220,8 @@
 
     public void setParentFragment(BaseFragment fragment) {
         setParentLayout(fragment.parentLayout);
-<<<<<<< HEAD
-        fragmentView = createView(parentLayout.getContext());
-        if (NekoConfig.disableVibration.Bool() && fragmentView != null) {
-=======
         fragmentView = createView(parentLayout.getView().getContext());
         if (NekoConfig.disableVibration.Bool()) {
->>>>>>> 8c043db2
             VibrateUtil.disableHapticFeedback(fragmentView);
         }
     }
