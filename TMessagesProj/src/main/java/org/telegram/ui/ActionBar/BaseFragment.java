/*
 * This is the source code of Telegram for Android v. 5.x.x.
 * It is licensed under GNU GPL v. 2 or later.
 * You should have received a copy of the license in this archive (see LICENSE).
 *
 * Copyright Nikolai Kudashov, 2013-2018.
 */

package org.telegram.ui.ActionBar;

import android.animation.Animator;
import android.animation.AnimatorSet;
import android.app.Activity;
import android.app.Dialog;
import android.content.Context;
import android.content.Intent;
import android.content.SharedPreferences;
import android.graphics.Color;
import android.graphics.drawable.Drawable;
import android.os.Build;
import android.os.Bundle;
import android.text.TextUtils;
import android.view.Menu;
import android.view.MotionEvent;
import android.view.View;
import android.view.ViewGroup;
import android.view.ViewParent;
import android.view.Window;
import android.view.accessibility.AccessibilityManager;
import android.widget.FrameLayout;

<<<<<<< HEAD
=======
import androidx.annotation.CallSuper;
import androidx.core.graphics.ColorUtils;

>>>>>>> 5d552752
import org.telegram.messenger.AccountInstance;
import org.telegram.messenger.AndroidUtilities;
import org.telegram.messenger.ApplicationLoader;
import org.telegram.messenger.ContactsController;
import org.telegram.messenger.DownloadController;
import org.telegram.messenger.FileLoader;
import org.telegram.messenger.FileLog;
import org.telegram.messenger.LocationController;
import org.telegram.messenger.MediaController;
import org.telegram.messenger.MediaDataController;
import org.telegram.messenger.MessagesController;
import org.telegram.messenger.MessagesStorage;
import org.telegram.messenger.NotificationCenter;
import org.telegram.messenger.NotificationsController;
import org.telegram.messenger.SecretChatHelper;
import org.telegram.messenger.SendMessagesHelper;
import org.telegram.messenger.UserConfig;
import org.telegram.tgnet.ConnectionsManager;
import org.telegram.ui.Components.LayoutHelper;

import java.util.ArrayList;

import tw.nekomimi.nekogram.NekoConfig;
import tw.nekomimi.nekogram.utils.VibrateUtil;
import tw.nekomimi.nekogram.ui.MessageHelper;

public abstract class BaseFragment {

<<<<<<< HEAD
    protected boolean isFinished;
=======
    private boolean isFinished;
>>>>>>> 5d552752
    protected boolean finishing;
    protected Dialog visibleDialog;
    protected int currentAccount = UserConfig.selectedAccount;

    protected View fragmentView;
    public ActionBarLayout parentLayout;
    protected ActionBar actionBar;
    protected boolean inPreviewMode;
    protected boolean inMenuMode;
    protected boolean inBubbleMode;
    protected int classGuid;
    protected Bundle arguments;
    protected boolean hasOwnBackground = false;
    protected boolean isPaused = true;
    protected Dialog parentDialog;
    protected boolean inTransitionAnimation = false;
    protected boolean fragmentBeginToShow;
    private boolean removingFromStack;

    public BaseFragment() {
        classGuid = ConnectionsManager.generateClassGuid();
    }

    public BaseFragment(Bundle args) {
        arguments = args;
        classGuid = ConnectionsManager.generateClassGuid();
    }

    public void setCurrentAccount(int account) {
        if (fragmentView != null) {
            throw new IllegalStateException("trying to set current account when fragment UI already created");
        }
        currentAccount = account;
    }

    public ActionBar getActionBar() {
        return actionBar;
    }

    public View getFragmentView() {
        return fragmentView;
    }

    public View createView(Context context) {
        return null;
    }

    public Bundle getArguments() {
        return arguments;
    }

    public int getCurrentAccount() {
        return currentAccount;
    }

    public int getClassGuid() {
        return classGuid;
    }

    public boolean isSwipeBackEnabled(MotionEvent event) {
        return true;
    }

    public void setInBubbleMode(boolean value) {
        inBubbleMode = value;
    }

    public boolean isInBubbleMode() {
        return inBubbleMode;
    }

    public boolean isInPreviewMode() {
        return inPreviewMode;
    }

    public boolean getInPassivePreviewMode() {
        return parentLayout != null && parentLayout.isInPassivePreviewMode();
    }

    protected void setInPreviewMode(boolean value) {
        inPreviewMode = value;
        if (actionBar != null) {
            if (inPreviewMode) {
                actionBar.setOccupyStatusBar(false);
            } else {
                actionBar.setOccupyStatusBar(Build.VERSION.SDK_INT >= 21);
            }
        }
    }

    protected void setInMenuMode(boolean value) {
        inMenuMode = value;
    }

    protected void onPreviewOpenAnimationEnd() {
    }

    protected boolean hideKeyboardOnShow() {
        return true;
    }

    protected void clearViews() {
        if (fragmentView != null) {
            ViewGroup parent = (ViewGroup) fragmentView.getParent();
            if (parent != null) {
                try {
                    onRemoveFromParent();
                    parent.removeViewInLayout(fragmentView);
                } catch (Exception e) {
                    FileLog.e(e);
                }
            }
            fragmentView = null;
        }
        if (actionBar != null) {
            ViewGroup parent = (ViewGroup) actionBar.getParent();
            if (parent != null) {
                try {
                    parent.removeViewInLayout(actionBar);
                } catch (Exception e) {
                    FileLog.e(e);
                }
            }
            actionBar = null;
        }
        parentLayout = null;
    }

    protected void onRemoveFromParent() {

    }

    public void setParentFragment(BaseFragment fragment) {
        setParentLayout(fragment.parentLayout);
        fragmentView = createView(parentLayout.getContext());
        if (NekoConfig.disableVibration.Bool()) {
            VibrateUtil.disableHapticFeedback(fragmentView);
        }
    }

    protected void setParentLayout(ActionBarLayout layout) {
        if (parentLayout != layout) {
            parentLayout = layout;
            inBubbleMode = parentLayout != null && parentLayout.isInBubbleMode();
            if (fragmentView != null) {
                ViewGroup parent = (ViewGroup) fragmentView.getParent();
                if (parent != null) {
                    try {
                        onRemoveFromParent();
                        parent.removeViewInLayout(fragmentView);
                    } catch (Exception e) {
                        FileLog.e(e);
                    }
                }
                if (parentLayout != null && parentLayout.getContext() != fragmentView.getContext()) {
                    fragmentView = null;
                }
            }
            if (actionBar != null) {
                boolean differentParent = parentLayout != null && parentLayout.getContext() != actionBar.getContext();
                if (actionBar.shouldAddToContainer() || differentParent) {
                    ViewGroup parent = (ViewGroup) actionBar.getParent();
                    if (parent != null) {
                        try {
                            parent.removeViewInLayout(actionBar);
                        } catch (Exception e) {
                            FileLog.e(e);
                        }
                    }
                }
                if (differentParent) {
                    actionBar = null;
                }
            }
            if (parentLayout != null && actionBar == null) {
                actionBar = createActionBar(parentLayout.getContext());
                actionBar.parentFragment = this;
            }
        }
    }

    protected ActionBar createActionBar(Context context) {
        ActionBar actionBar = new ActionBar(context);
        actionBar.setBackgroundColor(getThemedColor(Theme.key_actionBarDefault));
        actionBar.setItemsBackgroundColor(getThemedColor(Theme.key_actionBarDefaultSelector), false);
        actionBar.setItemsBackgroundColor(getThemedColor(Theme.key_actionBarActionModeDefaultSelector), true);
        actionBar.setItemsColor(getThemedColor(Theme.key_actionBarDefaultIcon), false);
        actionBar.setItemsColor(getThemedColor(Theme.key_actionBarActionModeDefaultIcon), true);
        if (inPreviewMode || inBubbleMode) {
            actionBar.setOccupyStatusBar(false);
        }
        return actionBar;
    }

    public void movePreviewFragment(float dy) {
        parentLayout.movePreviewFragment(dy);
    }

    public void finishPreviewFragment() {
        parentLayout.finishPreviewFragment();
    }

    public void finishFragment() {
        if (parentDialog != null) {
            parentDialog.dismiss();
            return;
        }
        finishFragment(true);
    }

    public void finishFragment(boolean animated) {
        if (isFinished || parentLayout == null) {
            return;
        }
        finishing = true;
        parentLayout.closeLastFragment(animated);
    }

    public void removeSelfFromStack() {
        if (isFinished || parentLayout == null) {
            return;
        }
        if (parentDialog != null) {
            parentDialog.dismiss();
            return;
        }
        parentLayout.removeFragmentFromStack(this);
    }

    protected boolean isFinishing() {
        return finishing;
    }

    public boolean onFragmentCreate() {
        return true;
    }

    @CallSuper
    public void onFragmentDestroy() {
        getConnectionsManager().cancelRequestsForGuid(classGuid);
        getMessagesStorage().cancelTasksForGuid(classGuid);
        isFinished = true;
        if (actionBar != null) {
            actionBar.setEnabled(false);
        }

        if (hasForceLightStatusBar() && !AndroidUtilities.isTablet() && getParentLayout().getLastFragment() == this && getParentActivity() != null && !finishing) {
            AndroidUtilities.setLightStatusBar(getParentActivity().getWindow(), Theme.getColor(Theme.key_actionBarDefault) == Color.WHITE);
        }
    }

    public boolean needDelayOpenAnimation() {
        return false;
    }

    protected void resumeDelayedFragmentAnimation() {
        if (parentLayout != null) {
            parentLayout.resumeDelayedFragmentAnimation();
        }
    }

    @CallSuper
    public void onResume() {
        isPaused = false;
    }

    @CallSuper
    public void onPause() {
        if (actionBar != null) {
            actionBar.onPause();
        }
        isPaused = true;
        try {
            if (visibleDialog != null && visibleDialog.isShowing() && dismissDialogOnPause(visibleDialog)) {
                visibleDialog.dismiss();
                visibleDialog = null;
            }
        } catch (Exception e) {
            FileLog.e(e);
        }
    }

    public BaseFragment getFragmentForAlert(int offset) {
        if (parentLayout == null || parentLayout.fragmentsStack.size() <= 1 + offset) {
            return this;
        }
        return parentLayout.fragmentsStack.get(parentLayout.fragmentsStack.size() - 2 - offset);
    }

    public void onConfigurationChanged(android.content.res.Configuration newConfig) {

    }

    public boolean onBackPressed() {
        return true;
    }

    public void onActivityResultFragment(int requestCode, int resultCode, Intent data) {

    }

    public void onRequestPermissionsResultFragment(int requestCode, String[] permissions, int[] grantResults) {

    }

    public void saveSelfArgs(Bundle args) {

    }

    public void restoreSelfArgs(Bundle args) {

    }

    public boolean isLastFragment() {
        return parentLayout != null && !parentLayout.fragmentsStack.isEmpty() && parentLayout.fragmentsStack.get(parentLayout.fragmentsStack.size() - 1) == this;
    }

    public ActionBarLayout getParentLayout() {
        return parentLayout;
    }

    public FrameLayout getLayoutContainer() {
        if (fragmentView != null) {
            final ViewParent parent = fragmentView.getParent();
            if (parent instanceof FrameLayout) {
                return (FrameLayout) parent;
            }
        }
        return null;
    }

    public boolean presentFragmentAsPreview(BaseFragment fragment) {
        return allowPresentFragment() && parentLayout != null && parentLayout.presentFragmentAsPreview(fragment);
    }

    public boolean presentFragmentAsPreviewWithMenu(BaseFragment fragment, View menu) {
        return allowPresentFragment() && parentLayout != null && parentLayout.presentFragmentAsPreviewWithMenu(fragment, menu);
    }

    public boolean presentFragment(BaseFragment fragment) {
        return allowPresentFragment() && parentLayout != null && parentLayout.presentFragment(fragment);
    }

    public boolean presentFragment(BaseFragment fragment, boolean removeLast) {
        return allowPresentFragment() && parentLayout != null && parentLayout.presentFragment(fragment, removeLast);
    }

    public boolean presentFragment(BaseFragment fragment, boolean removeLast, boolean forceWithoutAnimation) {
        return allowPresentFragment() && parentLayout != null && parentLayout.presentFragment(fragment, removeLast, forceWithoutAnimation, true, false, null);
    }

    public Activity getParentActivity() {
        if (parentLayout != null) {
            return parentLayout.parentActivity;
        }
        return null;
    }

    protected void setParentActivityTitle(CharSequence title) {
        Activity activity = getParentActivity();
        if (activity != null) {
            activity.setTitle(title);
        }
    }

    public void startActivityForResult(final Intent intent, final int requestCode) {
        if (parentLayout != null) {
            parentLayout.startActivityForResult(intent, requestCode);
        }
    }

    public void dismissCurrentDialog() {
        if (visibleDialog == null) {
            return;
        }
        try {
            visibleDialog.dismiss();
            visibleDialog = null;
        } catch (Exception e) {
            FileLog.e(e);
        }
    }

    public boolean dismissDialogOnPause(Dialog dialog) {
        return true;
    }

    public boolean canBeginSlide() {
        return true;
    }

    public void onBeginSlide() {
        try {
            if (visibleDialog != null && visibleDialog.isShowing()) {
                visibleDialog.dismiss();
                visibleDialog = null;
            }
        } catch (Exception e) {
            FileLog.e(e);
        }
        if (actionBar != null) {
            actionBar.onPause();
        }
    }

    protected void onSlideProgress(boolean isOpen, float progress) {

    }

    protected void onTransitionAnimationProgress(boolean isOpen, float progress) {

    }

    protected void onTransitionAnimationStart(boolean isOpen, boolean backward) {
        inTransitionAnimation = true;
        if (isOpen) {
            fragmentBeginToShow = true;
        }
    }

    protected void onTransitionAnimationEnd(boolean isOpen, boolean backward) {
        inTransitionAnimation = false;
    }

    protected void onBecomeFullyVisible() {
        AccessibilityManager mgr = (AccessibilityManager) ApplicationLoader.applicationContext.getSystemService(Context.ACCESSIBILITY_SERVICE);
        if (mgr.isEnabled()) {
            ActionBar actionBar = getActionBar();
            if (actionBar != null) {
                String title = actionBar.getTitle();
                if (!TextUtils.isEmpty(title)) {
                    setParentActivityTitle(title);
                }
            }
        }
    }

    protected int getPreviewHeight() {
        return LayoutHelper.MATCH_PARENT;
    }

    protected void onBecomeFullyHidden() {

    }

    protected AnimatorSet onCustomTransitionAnimation(boolean isOpen, final Runnable callback) {
        return null;
    }

    public void onLowMemory() {

    }

    public Dialog showDialog(Dialog dialog) {
        return showDialog(dialog, false, null);
    }

    public Dialog showDialog(Dialog dialog, Dialog.OnDismissListener onDismissListener) {
        return showDialog(dialog, false, onDismissListener);
    }

    public Dialog showDialog(Dialog dialog, boolean allowInTransition, final Dialog.OnDismissListener onDismissListener) {
        if (dialog == null || parentLayout == null || parentLayout.animationInProgress || parentLayout.startedTracking || !allowInTransition && parentLayout.checkTransitionAnimation()) {
            return null;
        }
        try {
            if (visibleDialog != null) {
                visibleDialog.dismiss();
                visibleDialog = null;
            }
        } catch (Exception e) {
            FileLog.e(e);
        }
        try {
            visibleDialog = dialog;
            visibleDialog.setCanceledOnTouchOutside(true);
            visibleDialog.setOnDismissListener(dialog1 -> {
                if (onDismissListener != null) {
                    onDismissListener.onDismiss(dialog1);
                }
                onDialogDismiss((Dialog) dialog1);
                if (dialog1 == visibleDialog) {
                    visibleDialog = null;
                }
            });
            visibleDialog.show();
            return visibleDialog;
        } catch (Exception e) {
            FileLog.e(e);
        }
        return null;
    }

    protected void onDialogDismiss(Dialog dialog) {

    }

    protected void onPanTranslationUpdate(float y) {

    }

    protected void onPanTransitionStart() {

    }

    protected void onPanTransitionEnd() {

    }

    public Dialog getVisibleDialog() {
        return visibleDialog;
    }

    public void setVisibleDialog(Dialog dialog) {
        visibleDialog = dialog;
    }

    public boolean extendActionMode(Menu menu) {
        return false;
    }

    public ArrayList<ThemeDescription> getThemeDescriptions() {
        return new ArrayList<>();
    }

    public AccountInstance getAccountInstance() {
        return AccountInstance.getInstance(currentAccount);
    }

    public MessagesController getMessagesController() {
        return getAccountInstance().getMessagesController();
    }

    protected ContactsController getContactsController() {
        return getAccountInstance().getContactsController();
    }

    public MediaDataController getMediaDataController() {
        return getAccountInstance().getMediaDataController();
    }

    public ConnectionsManager getConnectionsManager() {
        return getAccountInstance().getConnectionsManager();
    }

    public LocationController getLocationController() {
        return getAccountInstance().getLocationController();
    }

    protected NotificationsController getNotificationsController() {
        return getAccountInstance().getNotificationsController();
    }

    public MessagesStorage getMessagesStorage() {
        return getAccountInstance().getMessagesStorage();
    }

    public SendMessagesHelper getSendMessagesHelper() {
        return getAccountInstance().getSendMessagesHelper();
    }

    public FileLoader getFileLoader() {
        return getAccountInstance().getFileLoader();
    }

    protected SecretChatHelper getSecretChatHelper() {
        return getAccountInstance().getSecretChatHelper();
    }

    protected DownloadController getDownloadController() {
        return getAccountInstance().getDownloadController();
    }

    protected SharedPreferences getNotificationsSettings() {
        return getAccountInstance().getNotificationsSettings();
    }

    public NotificationCenter getNotificationCenter() {
        return getAccountInstance().getNotificationCenter();
    }

    public MediaController getMediaController() {
        return MediaController.getInstance();
    }

    public UserConfig getUserConfig() {
        return getAccountInstance().getUserConfig();
    }

    public void setFragmentPanTranslationOffset(int offset) {
        if (parentLayout != null) {
            parentLayout.setFragmentPanTranslationOffset(offset);
        }
    }

    public MessageHelper getMessageHelper() {
        return MessageHelper.getInstance(currentAccount);
    }

    public void saveKeyboardPositionBeforeTransition() {

    }

    protected Animator getCustomSlideTransition(boolean topFragment, boolean backAnimation, float distanceToMove) {
        return null;
    }

    protected boolean shouldOverrideSlideTransition(boolean topFragment, boolean backAnimation) {
        return false;
    }

    protected void prepareFragmentToSlide(boolean topFragment, boolean beginSlide) {

    }

    public void setProgressToDrawerOpened(float v) {

    }

    public ActionBarLayout[] showAsSheet(BaseFragment fragment) {
        if (getParentActivity() == null) {
            return null;
        }
        ActionBarLayout[] actionBarLayout = new ActionBarLayout[]{new ActionBarLayout(getParentActivity())};
        BottomSheet bottomSheet = new BottomSheet(getParentActivity(), true) {
            {
                actionBarLayout[0].init(new ArrayList<>());
                actionBarLayout[0].addFragmentToStack(fragment);
                actionBarLayout[0].showLastFragment();
                actionBarLayout[0].setPadding(backgroundPaddingLeft, 0, backgroundPaddingLeft, 0);
                containerView = actionBarLayout[0];
                setApplyBottomPadding(false);
                setApplyBottomPadding(false);
                setOnDismissListener(dialog -> fragment.onFragmentDestroy());
            }

            @Override
            protected boolean canDismissWithSwipe() {
                return false;
            }

            @Override
            public void onBackPressed() {
                if (actionBarLayout[0] == null || actionBarLayout[0].fragmentsStack.size() <= 1) {
                    super.onBackPressed();
                } else {
                    actionBarLayout[0].onBackPressed();
                }
            }

            @Override
            public void dismiss() {
                super.dismiss();
                actionBarLayout[0] = null;
            }
        };
        fragment.setParentDialog(bottomSheet);
        bottomSheet.show();
        return actionBarLayout;
    }

    public int getThemedColor(String key) {
        return Theme.getColor(key, getResourceProvider());
    }

    public Drawable getThemedDrawable(String key) {
        return Theme.getThemeDrawable(key);
    }

    /**
     * @return If this fragment should have light status bar even if it's disabled in debug settings
     */
    public boolean hasForceLightStatusBar() {
        return false;
    }

    public int getNavigationBarColor() {
        return Theme.getColor(Theme.key_windowBackgroundGray);
    }

    public void setNavigationBarColor(int color) {
        Activity activity = getParentActivity();
        if (activity != null) {
            Window window = activity.getWindow();
            if (Build.VERSION.SDK_INT >= Build.VERSION_CODES.O && window != null && window.getNavigationBarColor() != color) {
                window.setNavigationBarColor(color);
                final float brightness = AndroidUtilities.computePerceivedBrightness(color);
                AndroidUtilities.setLightNavigationBar(window, brightness >= 0.721f);
            }
        }
    }

    public boolean isBeginToShow() {
        return fragmentBeginToShow;
    }

    private void setParentDialog(Dialog dialog) {
        parentDialog = dialog;
    }

    public Theme.ResourcesProvider getResourceProvider() {
        return null;
    }

    protected boolean allowPresentFragment() {
        return true;
    }

    public boolean isRemovingFromStack() {
        return removingFromStack;
    }

    public void setRemovingFromStack(boolean b) {
        removingFromStack = b;
    }

    public boolean isLightStatusBar() {
        if (hasForceLightStatusBar() && !Theme.getCurrentTheme().isDark()) {
            return true;
        }
        Theme.ResourcesProvider resourcesProvider = getResourceProvider();
        int color;
        if (resourcesProvider != null) {
            color = resourcesProvider.getColorOrDefault(Theme.key_actionBarDefault);
        } else {
            color = Theme.getColor(Theme.key_actionBarDefault, null, true);
        }
        return ColorUtils.calculateLuminance(color) > 0.7f;
    }
}<|MERGE_RESOLUTION|>--- conflicted
+++ resolved
@@ -29,12 +29,9 @@
 import android.view.accessibility.AccessibilityManager;
 import android.widget.FrameLayout;
 
-<<<<<<< HEAD
-=======
 import androidx.annotation.CallSuper;
 import androidx.core.graphics.ColorUtils;
 
->>>>>>> 5d552752
 import org.telegram.messenger.AccountInstance;
 import org.telegram.messenger.AndroidUtilities;
 import org.telegram.messenger.ApplicationLoader;
@@ -63,11 +60,7 @@
 
 public abstract class BaseFragment {
 
-<<<<<<< HEAD
     protected boolean isFinished;
-=======
-    private boolean isFinished;
->>>>>>> 5d552752
     protected boolean finishing;
     protected Dialog visibleDialog;
     protected int currentAccount = UserConfig.selectedAccount;
