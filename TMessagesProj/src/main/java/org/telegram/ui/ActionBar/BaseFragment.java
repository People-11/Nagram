/*
 * This is the source code of Telegram for Android v. 5.x.x.
 * It is licensed under GNU GPL v. 2 or later.
 * You should have received a copy of the license in this archive (see LICENSE).
 *
 * Copyright Nikolai Kudashov, 2013-2018.
 */

package org.telegram.ui.ActionBar;

import android.animation.Animator;
import android.animation.AnimatorSet;
import android.app.Activity;
import android.app.Dialog;
import android.content.Context;
import android.content.Intent;
import android.content.SharedPreferences;
import android.os.Build;
import android.os.Bundle;
import android.text.TextUtils;
import android.view.Menu;
import android.view.MotionEvent;
import android.view.View;
import android.view.ViewGroup;
import android.view.ViewParent;
import android.view.accessibility.AccessibilityManager;
import android.widget.FrameLayout;

import org.telegram.messenger.AccountInstance;
import org.telegram.messenger.ApplicationLoader;
import org.telegram.messenger.ContactsController;
import org.telegram.messenger.DownloadController;
import org.telegram.messenger.FileLoader;
import org.telegram.messenger.FileLog;
import org.telegram.messenger.LocationController;
import org.telegram.messenger.MediaController;
import org.telegram.messenger.MediaDataController;
import org.telegram.messenger.MessagesController;
import org.telegram.messenger.MessagesStorage;
import org.telegram.messenger.NotificationCenter;
import org.telegram.messenger.NotificationsController;
import org.telegram.messenger.SecretChatHelper;
import org.telegram.messenger.SendMessagesHelper;
import org.telegram.messenger.UserConfig;
import org.telegram.tgnet.ConnectionsManager;
import org.telegram.ui.Components.LayoutHelper;

import java.util.ArrayList;

<<<<<<< HEAD
import tw.nekomimi.nekogram.NekoConfig;
import tw.nekomimi.nekogram.utils.VibrateUtil;
import tw.nekomimi.nekogram.MessageHelper;

public class BaseFragment {
=======
public abstract class BaseFragment {
>>>>>>> 8bf056e2

    protected boolean isFinished;
    protected boolean finishing;
    protected Dialog visibleDialog;
    protected int currentAccount = UserConfig.selectedAccount;

    protected View fragmentView;
    protected ActionBarLayout parentLayout;
    protected ActionBar actionBar;
    protected boolean inPreviewMode;
    protected boolean inBubbleMode;
    protected int classGuid;
    protected Bundle arguments;
    protected boolean hasOwnBackground = false;
    protected boolean isPaused = true;

    public BaseFragment() {
        classGuid = ConnectionsManager.generateClassGuid();
    }

    public BaseFragment(Bundle args) {
        arguments = args;
        classGuid = ConnectionsManager.generateClassGuid();
    }

    public void setCurrentAccount(int account) {
        if (fragmentView != null) {
            throw new IllegalStateException("trying to set current account when fragment UI already created");
        }
        currentAccount = account;
    }

    public ActionBar getActionBar() {
        return actionBar;
    }

    public View getFragmentView() {
        return fragmentView;
    }

    public View createView(Context context) {
        return null;
    }

    public Bundle getArguments() {
        return arguments;
    }

    public int getCurrentAccount() {
        return currentAccount;
    }

    public int getClassGuid() {
        return classGuid;
    }

    public boolean isSwipeBackEnabled(MotionEvent event) {
        return true;
    }

    public void setInBubbleMode(boolean value) {
        inBubbleMode = value;
    }

    public boolean isInBubbleMode() {
        return inBubbleMode;
    }

    protected void setInPreviewMode(boolean value) {
        inPreviewMode = value;
        if (actionBar != null) {
            if (inPreviewMode) {
                actionBar.setOccupyStatusBar(false);
            } else {
                actionBar.setOccupyStatusBar(Build.VERSION.SDK_INT >= 21);
            }
        }
    }

    protected void onPreviewOpenAnimationEnd() {
    }

    protected boolean hideKeyboardOnShow() {
        return true;
    }

    protected void clearViews() {
        if (fragmentView != null) {
            ViewGroup parent = (ViewGroup) fragmentView.getParent();
            if (parent != null) {
                try {
                    onRemoveFromParent();
                    parent.removeViewInLayout(fragmentView);
                } catch (Exception e) {
                    FileLog.e(e);
                }
            }
            fragmentView = null;
        }
        if (actionBar != null) {
            ViewGroup parent = (ViewGroup) actionBar.getParent();
            if (parent != null) {
                try {
                    parent.removeViewInLayout(actionBar);
                } catch (Exception e) {
                    FileLog.e(e);
                }
            }
            actionBar = null;
        }
        parentLayout = null;
    }

    protected void onRemoveFromParent() {

    }

    public void setParentFragment(BaseFragment fragment) {
        setParentLayout(fragment.parentLayout);
        fragmentView = createView(parentLayout.getContext());
        if (NekoConfig.disableVibration) {
            VibrateUtil.disableHapticFeedback(fragmentView);
        }
    }

    protected void setParentLayout(ActionBarLayout layout) {
        if (parentLayout != layout) {
            parentLayout = layout;
            inBubbleMode = parentLayout != null && parentLayout.isInBubbleMode();
            if (fragmentView != null) {
                ViewGroup parent = (ViewGroup) fragmentView.getParent();
                if (parent != null) {
                    try {
                        onRemoveFromParent();
                        parent.removeViewInLayout(fragmentView);
                    } catch (Exception e) {
                        FileLog.e(e);
                    }
                }
                if (parentLayout != null && parentLayout.getContext() != fragmentView.getContext()) {
                    fragmentView = null;
                }
            }
            if (actionBar != null) {
                boolean differentParent = parentLayout != null && parentLayout.getContext() != actionBar.getContext();
                if (actionBar.shouldAddToContainer() || differentParent) {
                    ViewGroup parent = (ViewGroup) actionBar.getParent();
                    if (parent != null) {
                        try {
                            parent.removeViewInLayout(actionBar);
                        } catch (Exception e) {
                            FileLog.e(e);
                        }
                    }
                }
                if (differentParent) {
                    actionBar = null;
                }
            }
            if (parentLayout != null && actionBar == null) {
                actionBar = createActionBar(parentLayout.getContext());
                actionBar.parentFragment = this;
            }
        }
    }

    protected ActionBar createActionBar(Context context) {
        ActionBar actionBar = new ActionBar(context);
        actionBar.setBackgroundColor(Theme.getColor(Theme.key_actionBarDefault));
        actionBar.setItemsBackgroundColor(Theme.getColor(Theme.key_actionBarDefaultSelector), false);
        actionBar.setItemsBackgroundColor(Theme.getColor(Theme.key_actionBarActionModeDefaultSelector), true);
        actionBar.setItemsColor(Theme.getColor(Theme.key_actionBarDefaultIcon), false);
        actionBar.setItemsColor(Theme.getColor(Theme.key_actionBarActionModeDefaultIcon), true);
        if (inPreviewMode || inBubbleMode) {
            actionBar.setOccupyStatusBar(false);
        }
        return actionBar;
    }

    public void movePreviewFragment(float dy) {
        parentLayout.movePreviewFragment(dy);
    }

    public void finishPreviewFragment() {
        parentLayout.finishPreviewFragment();
    }

    public void finishFragment() {
        finishFragment(true);
    }

    public void finishFragment(boolean animated) {
        if (isFinished || parentLayout == null) {
            return;
        }
        finishing = true;
        parentLayout.closeLastFragment(animated);
    }

    public void removeSelfFromStack() {
        if (isFinished || parentLayout == null) {
            return;
        }
        parentLayout.removeFragmentFromStack(this);
    }

    protected boolean isFinishing() {
        return finishing;
    }

    public boolean onFragmentCreate() {
        return true;
    }

    public void onFragmentDestroy() {
        getConnectionsManager().cancelRequestsForGuid(classGuid);
        getMessagesStorage().cancelTasksForGuid(classGuid);
        isFinished = true;
        if (actionBar != null) {
            actionBar.setEnabled(false);
        }
    }

    public boolean needDelayOpenAnimation() {
        return false;
    }

    protected void resumeDelayedFragmentAnimation() {
        if (parentLayout != null) {
            parentLayout.resumeDelayedFragmentAnimation();
        }
    }

    public void onResume() {
        isPaused = false;
    }

    public void onPause() {
        if (actionBar != null) {
            actionBar.onPause();
        }
        isPaused = true;
        try {
            if (visibleDialog != null && visibleDialog.isShowing() && dismissDialogOnPause(visibleDialog)) {
                visibleDialog.dismiss();
                visibleDialog = null;
            }
        } catch (Exception e) {
            FileLog.e(e);
        }
    }

    public BaseFragment getFragmentForAlert(int offset) {
        if (parentLayout == null || parentLayout.fragmentsStack.size() <= 1 + offset) {
            return this;
        }
        return parentLayout.fragmentsStack.get(parentLayout.fragmentsStack.size() - 2 - offset);
    }

    public void onConfigurationChanged(android.content.res.Configuration newConfig) {

    }

    public boolean onBackPressed() {
        return true;
    }

    public void onActivityResultFragment(int requestCode, int resultCode, Intent data) {

    }

    public void onRequestPermissionsResultFragment(int requestCode, String[] permissions, int[] grantResults) {

    }

    public void saveSelfArgs(Bundle args) {

    }

    public void restoreSelfArgs(Bundle args) {

    }

    public boolean isLastFragment() {
        return parentLayout != null && !parentLayout.fragmentsStack.isEmpty() && parentLayout.fragmentsStack.get(parentLayout.fragmentsStack.size() - 1) == this;
    }

    public ActionBarLayout getParentLayout() {
        return parentLayout;
    }

    public FrameLayout getLayoutContainer() {
        if (fragmentView != null) {
            final ViewParent parent = fragmentView.getParent();
            if (parent instanceof FrameLayout) {
                return (FrameLayout) parent;
            }
        }
        return null;
    }

    public boolean presentFragmentAsPreview(BaseFragment fragment) {
        return parentLayout != null && parentLayout.presentFragmentAsPreview(fragment);
    }

    public boolean presentFragment(BaseFragment fragment) {
        return parentLayout != null && parentLayout.presentFragment(fragment);
    }

    public boolean presentFragment(BaseFragment fragment, boolean removeLast) {
        return parentLayout != null && parentLayout.presentFragment(fragment, removeLast);
    }

    public boolean presentFragment(BaseFragment fragment, boolean removeLast, boolean forceWithoutAnimation) {
        return parentLayout != null && parentLayout.presentFragment(fragment, removeLast, forceWithoutAnimation, true, false);
    }

    public Activity getParentActivity() {
        if (parentLayout != null) {
            return parentLayout.parentActivity;
        }
        return null;
    }

    protected void setParentActivityTitle(CharSequence title) {
        Activity activity = getParentActivity();
        if (activity != null) {
            activity.setTitle(title);
        }
    }

    public void startActivityForResult(final Intent intent, final int requestCode) {
        if (parentLayout != null) {
            parentLayout.startActivityForResult(intent, requestCode);
        }
    }

    public void dismissCurrentDialog() {
        if (visibleDialog == null) {
            return;
        }
        try {
            visibleDialog.dismiss();
            visibleDialog = null;
        } catch (Exception e) {
            FileLog.e(e);
        }
    }

    public boolean dismissDialogOnPause(Dialog dialog) {
        return true;
    }

    public boolean canBeginSlide() {
        return true;
    }

    public void onBeginSlide() {
        try {
            if (visibleDialog != null && visibleDialog.isShowing()) {
                visibleDialog.dismiss();
                visibleDialog = null;
            }
        } catch (Exception e) {
            FileLog.e(e);
        }
        if (actionBar != null) {
            actionBar.onPause();
        }
    }

    protected void onSlideProgress(boolean isOpen, float progress) {

    }

    protected void onTransitionAnimationProgress(boolean isOpen, float progress) {

    }

    protected void onTransitionAnimationStart(boolean isOpen, boolean backward) {

    }

    protected void onTransitionAnimationEnd(boolean isOpen, boolean backward) {

    }

    protected void onBecomeFullyVisible() {
        AccessibilityManager mgr = (AccessibilityManager) ApplicationLoader.applicationContext.getSystemService(Context.ACCESSIBILITY_SERVICE);
        if (mgr.isEnabled()) {
            ActionBar actionBar = getActionBar();
            if (actionBar != null) {
                String title = actionBar.getTitle();
                if (!TextUtils.isEmpty(title)) {
                    setParentActivityTitle(title);
                }
            }
        }
    }

    protected int getPreviewHeight() {
        return LayoutHelper.MATCH_PARENT;
    }

    protected void onBecomeFullyHidden() {

    }

    protected AnimatorSet onCustomTransitionAnimation(boolean isOpen, final Runnable callback) {
        return null;
    }

    public void onLowMemory() {

    }

    public Dialog showDialog(Dialog dialog) {
        return showDialog(dialog, false, null);
    }

    public Dialog showDialog(Dialog dialog, Dialog.OnDismissListener onDismissListener) {
        return showDialog(dialog, false, onDismissListener);
    }

    public Dialog showDialog(Dialog dialog, boolean allowInTransition, final Dialog.OnDismissListener onDismissListener) {
        if (dialog == null || parentLayout == null || parentLayout.animationInProgress || parentLayout.startedTracking || !allowInTransition && parentLayout.checkTransitionAnimation()) {
            return null;
        }
        try {
            if (visibleDialog != null) {
                visibleDialog.dismiss();
                visibleDialog = null;
            }
        } catch (Exception e) {
            FileLog.e(e);
        }
        try {
            visibleDialog = dialog;
            visibleDialog.setCanceledOnTouchOutside(true);
            visibleDialog.setOnDismissListener(dialog1 -> {
                if (onDismissListener != null) {
                    onDismissListener.onDismiss(dialog1);
                }
                onDialogDismiss((Dialog) dialog1);
                if (dialog1 == visibleDialog) {
                    visibleDialog = null;
                }
            });
            visibleDialog.show();
            return visibleDialog;
        } catch (Exception e) {
            FileLog.e(e);
        }
        return null;
    }

    protected void onDialogDismiss(Dialog dialog) {

    }

    protected void onPanTranslationUpdate(float y) {

    }

    protected void onPanTransitionStart() {

    }

    protected void onPanTransitionEnd() {

    }

    public Dialog getVisibleDialog() {
        return visibleDialog;
    }

    public void setVisibleDialog(Dialog dialog) {
        visibleDialog = dialog;
    }

    public boolean extendActionMode(Menu menu) {
        return false;
    }

    public ArrayList<ThemeDescription> getThemeDescriptions() {
        return new ArrayList<>();
    }

    public AccountInstance getAccountInstance() {
        return AccountInstance.getInstance(currentAccount);
    }

    public MessagesController getMessagesController() {
        return getAccountInstance().getMessagesController();
    }

    protected ContactsController getContactsController() {
        return getAccountInstance().getContactsController();
    }

    public MediaDataController getMediaDataController() {
        return getAccountInstance().getMediaDataController();
    }

    public ConnectionsManager getConnectionsManager() {
        return getAccountInstance().getConnectionsManager();
    }

    public LocationController getLocationController() {
        return getAccountInstance().getLocationController();
    }

    protected NotificationsController getNotificationsController() {
        return getAccountInstance().getNotificationsController();
    }

    public MessagesStorage getMessagesStorage() {
        return getAccountInstance().getMessagesStorage();
    }

    public SendMessagesHelper getSendMessagesHelper() {
        return getAccountInstance().getSendMessagesHelper();
    }

    public FileLoader getFileLoader() {
        return getAccountInstance().getFileLoader();
    }

    protected SecretChatHelper getSecretChatHelper() {
        return getAccountInstance().getSecretChatHelper();
    }

    protected DownloadController getDownloadController() {
        return getAccountInstance().getDownloadController();
    }

    protected SharedPreferences getNotificationsSettings() {
        return getAccountInstance().getNotificationsSettings();
    }

    public NotificationCenter getNotificationCenter() {
        return getAccountInstance().getNotificationCenter();
    }

    public MediaController getMediaController() {
        return MediaController.getInstance();
    }

    public UserConfig getUserConfig() {
        return getAccountInstance().getUserConfig();
    }

    public void setFragmentPanTranslationOffset(int offset) {
        if (parentLayout != null) {
            parentLayout.setFragmentPanTranslationOffset(offset);
        }
    }

    public MessageHelper getMessageHelper() {
        return MessageHelper.getInstance(currentAccount);
    }

    public void saveKeyboardPositionBeforeTransition() {

    }

<<<<<<< HEAD
=======
    protected Animator getCustomSlideTransition(boolean topFragment, boolean backAnimation, float distanceToMove) {
        return null;
    }

    protected void prepareFragmentToSlide(boolean topFragment, boolean beginSlide) {

    }

    public void setProgressToDrawerOpened(float v) {

    }
>>>>>>> 8bf056e2
}<|MERGE_RESOLUTION|>--- conflicted
+++ resolved
@@ -47,15 +47,11 @@
 
 import java.util.ArrayList;
 
-<<<<<<< HEAD
 import tw.nekomimi.nekogram.NekoConfig;
 import tw.nekomimi.nekogram.utils.VibrateUtil;
 import tw.nekomimi.nekogram.MessageHelper;
 
-public class BaseFragment {
-=======
 public abstract class BaseFragment {
->>>>>>> 8bf056e2
 
     protected boolean isFinished;
     protected boolean finishing;
@@ -622,8 +618,6 @@
 
     }
 
-<<<<<<< HEAD
-=======
     protected Animator getCustomSlideTransition(boolean topFragment, boolean backAnimation, float distanceToMove) {
         return null;
     }
@@ -635,5 +629,5 @@
     public void setProgressToDrawerOpened(float v) {
 
     }
->>>>>>> 8bf056e2
+
 }