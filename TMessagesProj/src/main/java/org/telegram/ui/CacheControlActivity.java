/*
 * This is the source code of Telegram for Android v. 5.x.x.
 * It is licensed under GNU GPL v. 2 or later.
 * You should have received a copy of the license in this archive (see LICENSE).
 *
 * Copyright Nikolai Kudashov, 2013-2018.
 */

package org.telegram.ui;

import android.animation.Animator;
import android.animation.ObjectAnimator;
import android.animation.ValueAnimator;
import android.content.Context;
import android.content.DialogInterface;
import android.content.Intent;
import android.content.SharedPreferences;
import android.content.DialogInterface;
import android.content.pm.PackageManager;
import android.graphics.Canvas;
import android.graphics.Paint;
import android.graphics.Path;
import android.graphics.PorterDuff;
import android.graphics.PorterDuffColorFilter;
import android.graphics.RectF;
import android.graphics.drawable.ColorDrawable;
import android.graphics.drawable.Drawable;
import android.os.Build;
import android.os.Bundle;
import android.os.Environment;
import android.os.StatFs;
import android.text.SpannableString;
import android.text.SpannableStringBuilder;
import android.text.Spanned;
import android.os.SystemClock;
import android.text.TextUtils;
import android.text.style.RelativeSizeSpan;
import android.util.LongSparseArray;
import android.util.SparseArray;
import android.util.TypedValue;
import android.text.SpannableString;
import android.text.SpannableStringBuilder;
import android.text.Spanned;
import android.text.TextUtils;
import android.text.style.RelativeSizeSpan;
import android.util.LongSparseArray;
import android.util.SparseArray;
import android.util.TypedValue;
import android.view.Gravity;
import android.view.MotionEvent;
import android.view.View;
import android.view.ViewGroup;
import android.view.accessibility.AccessibilityNodeInfo;
import android.widget.FrameLayout;
import android.widget.LinearLayout;
import android.widget.TextView;

import androidx.core.widget.NestedScrollView;

import androidx.annotation.NonNull;
import androidx.core.graphics.ColorUtils;
import androidx.recyclerview.widget.DefaultItemAnimator;
import androidx.annotation.NonNull;
import androidx.annotation.RequiresApi;
import androidx.core.graphics.ColorUtils;
import androidx.core.math.MathUtils;
import androidx.recyclerview.widget.DefaultItemAnimator;
import androidx.recyclerview.widget.LinearLayoutManager;
import androidx.recyclerview.widget.RecyclerView;

import com.jakewharton.processphoenix.ProcessPhoenix;

import org.telegram.messenger.AccountInstance;
import org.telegram.messenger.AndroidUtilities;
import org.telegram.messenger.BotWebViewVibrationEffect;
import org.telegram.messenger.CacheByChatsController;
import org.telegram.messenger.Emoji;
import org.telegram.messenger.ApplicationLoader;
import org.telegram.messenger.DialogObject;
import org.telegram.messenger.FileLoader;
import org.telegram.messenger.FileLog;
import org.telegram.messenger.BotWebViewVibrationEffect;
import org.telegram.messenger.CacheByChatsController;
import org.telegram.messenger.Emoji;
import org.telegram.messenger.FileLoader;
import org.telegram.messenger.FileLog;
import org.telegram.messenger.FilePathDatabase;
import org.telegram.messenger.FilePathDatabase;
import org.telegram.messenger.ImageLoader;
import org.telegram.messenger.LocaleController;
import org.telegram.messenger.MediaDataController;
import org.telegram.messenger.MessagesController;
import org.telegram.messenger.MessagesStorage;
import org.telegram.messenger.NotificationCenter;
import org.telegram.messenger.R;
import org.telegram.messenger.SharedConfig;
import org.telegram.messenger.Utilities;
import org.telegram.tgnet.ConnectionsManager;
import org.telegram.tgnet.NativeByteBuffer;
import org.telegram.tgnet.TLRPC;
import org.telegram.tgnet.TLRPC;
import org.telegram.ui.ActionBar.ActionBar;
import org.telegram.ui.ActionBar.ActionBarMenu;
import org.telegram.ui.ActionBar.ActionBarMenuItem;
import org.telegram.ui.ActionBar.ActionBarMenuSubItem;
import org.telegram.ui.ActionBar.ActionBarPopupWindow;
import org.telegram.ui.ActionBar.AlertDialog;
import org.telegram.ui.ActionBar.BackDrawable;
import org.telegram.ui.ActionBar.BaseFragment;
import org.telegram.ui.ActionBar.BottomSheet;
import org.telegram.ui.ActionBar.Theme;
import org.telegram.ui.ActionBar.ThemeDescription;
import org.telegram.ui.Cells.CheckBoxCell;
import org.telegram.ui.Cells.HeaderCell;
import org.telegram.ui.Cells.ShadowSectionCell;
import org.telegram.ui.Cells.TextCell;
import org.telegram.ui.Cells.TextCheckBoxCell;
import org.telegram.ui.Cells.TextInfoPrivacyCell;
import org.telegram.ui.Cells.TextSettingsCell;
import org.telegram.ui.Components.AlertsCreator;
import org.telegram.ui.Components.AnimatedFloat;
import org.telegram.ui.Components.BackupImageView;
import org.telegram.ui.Components.CacheChart;
import org.telegram.ui.Components.CheckBox2;
import org.telegram.ui.Components.AlertsCreator;
import org.telegram.ui.Components.AnimatedFloat;
import org.telegram.ui.Components.AnimatedTextView;
import org.telegram.ui.Components.BackupImageView;
import org.telegram.ui.Components.CacheChart;
import org.telegram.ui.Components.CheckBox2;
import org.telegram.ui.Components.CubicBezierInterpolator;
import org.telegram.ui.Components.FlickerLoadingView;
import org.telegram.ui.Components.HideViewAfterAnimation;
import org.telegram.ui.Components.LayoutHelper;
import org.telegram.ui.Components.ListView.AdapterWithDiffUtils;
import org.telegram.ui.Components.LoadingDrawable;
import org.telegram.ui.Components.NestedSizeNotifierLayout;
import org.telegram.ui.Components.RLottieImageView;
import org.telegram.ui.Components.RecyclerListView;
import org.telegram.ui.Components.SlideChooseView;
import org.telegram.ui.Components.StorageDiagramView;
import org.telegram.ui.Components.StorageUsageView;
import org.telegram.ui.Components.TypefaceSpan;
import org.telegram.ui.Components.UndoView;
import org.telegram.ui.Storage.CacheModel;

import java.io.File;
import java.nio.file.Files;
import java.nio.file.attribute.BasicFileAttributes;
import java.nio.file.attribute.FileTime;
import java.util.ArrayList;
import java.util.Arrays;
import java.util.Collections;
import java.util.HashSet;
import java.util.Objects;

import kotlin.Unit;
import tw.nekomimi.nekogram.helpers.remote.EmojiHelper;
import tw.nekomimi.nekogram.ui.BottomBuilder;
import tw.nekomimi.nekogram.utils.EnvUtil;
import tw.nekomimi.nekogram.utils.FileUtil;
import tw.nekomimi.nekogram.utils.UIUtil;

public class CacheControlActivity extends BaseFragment implements NotificationCenter.NotificationCenterDelegate {

    private static final int VIEW_TYPE_INFO = 1;
    private static final int VIEW_TYPE_STORAGE = 2;
    private static final int VIEW_TYPE_HEADER = 3;
    private static final int VIEW_TYPE_CHOOSER = 4;
    private static final int VIEW_TYPE_CHAT = 5;
    private static final int VIEW_FLICKER_LOADING_DIALOG = 6;
    private static final int VIEW_TYPE_KEEP_MEDIA_CELL = 7;
    private static final int VIEW_TYPE_TEXT_SETTINGS = 0;
    private static final int VIEW_TYPE_CACHE_VIEW_PAGER = 8;

    private static final int VIEW_TYPE_CHART = 9;
    private static final int VIEW_TYPE_CHART_HEADER = 10;
    public static final int VIEW_TYPE_SECTION = 11;
    private static final int VIEW_TYPE_SECTION_LOADING = 12;
    private static final int VIEW_TYPE_CLEAR_CACHE_BUTTON = 13;
    private static final int VIEW_TYPE_MAX_CACHE_SIZE = 14;

    public static final int KEEP_MEDIA_TYPE_USER = 0;
    public static final int KEEP_MEDIA_TYPE_GROUP = 1;
    public static final int KEEP_MEDIA_TYPE_CHANNEL = 2;

    public static final long UNKNOWN_CHATS_DIALOG_ID = Long.MAX_VALUE;


    private ListAdapter listAdapter;
    private RecyclerListView listView;
    @SuppressWarnings("FieldCanBeLocal")
    private LinearLayoutManager layoutManager;
    AlertDialog progressDialog;

    private boolean[] selected = new boolean[] { true, true, true, true, true, true, true, true, true };
    private long databaseSize = -1;
    private long cacheSize = -1, cacheEmojiSize = -1, cacheTempSize = -1, cacheCustomEmojiSize = -1;
    private long documentsSize = -1;
    private long audioSize = -1;
    private long musicSize = -1;
    private long photoSize = -1;
    private long videoSize = -1;
    private long stickersCacheSize = -1;
    private long totalSize = -1;
    private long totalDeviceSize = -1;
    private long totalDeviceFreeSize = -1;

    private long migrateOldFolderRow = -1;
    private boolean calculating = true;
    private boolean collapsed = true;
    private CachedMediaLayout cachedMediaLayout;

    private int[] percents;
    private float[] tempSizes;

    private int sectionsStartRow = -1;
    private int sectionsEndRow = -1;

    private CacheChart cacheChart;
    private CacheChartHeader cacheChartHeader;
    private ClearCacheButtonInternal clearCacheButton;

    public static volatile boolean canceled = false;

    private View bottomSheetView;
    private BottomSheet bottomSheet;
    private View actionTextView;

    private UndoView cacheRemovedTooltip;

    long fragmentCreateTime;

    private boolean updateDatabaseSize;
    public final static int TYPE_PHOTOS = 0;
    public final static int TYPE_VIDEOS = 1;
    public final static int TYPE_DOCUMENTS = 2;
    public final static int TYPE_MUSIC = 3;
    public final static int TYPE_VOICE = 4;
    public final static int TYPE_ANIMATED_STICKERS_CACHE = 5;
    public final static int TYPE_OTHER = 6;

    private static final int delete_id = 1;
    private static final int other_id = 2;
    private static final int clear_database_id = 3;
    private boolean loadingDialogs;
    private NestedSizeNotifierLayout nestedSizeNotifierLayout;

    private ActionBarMenuSubItem clearDatabaseItem;
    private void updateDatabaseItemSize() {
        if (clearDatabaseItem != null) {
            SpannableStringBuilder string = new SpannableStringBuilder();
            string.append(LocaleController.getString("ClearLocalDatabase", R.string.ClearLocalDatabase));
//            string.append("\t");
//            SpannableString databaseSizeString = new SpannableString(AndroidUtilities.formatFileSize(databaseSize));
//            databaseSizeString.setSpan(new ForegroundColorSpan(Theme.getColor(Theme.key_windowBackgroundWhiteBlueText)), 0, databaseSizeString.length(), Spanned.SPAN_EXCLUSIVE_EXCLUSIVE);
//            string.append(databaseSizeString);
            clearDatabaseItem.setText(string);
        }
    }

    private static long lastTotalSizeCalculatedTime;
    private static Long lastTotalSizeCalculated;
    private static Long lastDeviceTotalSize, lastDeviceTotalFreeSize;

    public static void calculateTotalSize(Utilities.Callback<Long> onDone) {
        if (onDone == null) {
            return;
        }
        if (lastTotalSizeCalculated != null) {
            onDone.run(lastTotalSizeCalculated);
            if (System.currentTimeMillis() - lastTotalSizeCalculatedTime < 5000) {
                return;
            }
        }
        Utilities.globalQueue.postRunnable(() -> {
            canceled = false;
            long cacheSize = getDirectorySize(FileLoader.checkDirectory(FileLoader.MEDIA_DIR_CACHE), 5);
            long cacheTempSize = getDirectorySize(FileLoader.checkDirectory(FileLoader.MEDIA_DIR_CACHE), 4);
            long photoSize = getDirectorySize(FileLoader.checkDirectory(FileLoader.MEDIA_DIR_IMAGE), 0);
            photoSize += getDirectorySize(FileLoader.checkDirectory(FileLoader.MEDIA_DIR_IMAGE_PUBLIC), 0);
            long videoSize = getDirectorySize(FileLoader.checkDirectory(FileLoader.MEDIA_DIR_VIDEO), 0);
            videoSize += getDirectorySize(FileLoader.checkDirectory(FileLoader.MEDIA_DIR_VIDEO_PUBLIC), 0);
            long documentsSize = getDirectorySize(FileLoader.checkDirectory(FileLoader.MEDIA_DIR_DOCUMENT), 1);
            documentsSize += getDirectorySize(FileLoader.checkDirectory(FileLoader.MEDIA_DIR_FILES), 1);
            long musicSize = getDirectorySize(FileLoader.checkDirectory(FileLoader.MEDIA_DIR_DOCUMENT), 2);
            musicSize += getDirectorySize(FileLoader.checkDirectory(FileLoader.MEDIA_DIR_FILES), 2);
            long stickersCacheSize = getDirectorySize(new File(FileLoader.checkDirectory(FileLoader.MEDIA_DIR_CACHE), "acache"), 0);
            stickersCacheSize += getDirectorySize(FileLoader.checkDirectory(FileLoader.MEDIA_DIR_CACHE), 3);
            long audioSize = getDirectorySize(FileLoader.checkDirectory(FileLoader.MEDIA_DIR_AUDIO), 0);
            final long totalSize = lastTotalSizeCalculated = cacheSize + cacheTempSize + videoSize + audioSize + photoSize + documentsSize + musicSize + stickersCacheSize;
            lastTotalSizeCalculatedTime = System.currentTimeMillis();
            if (!canceled) {
                AndroidUtilities.runOnUIThread(() -> {
                    onDone.run(totalSize);
                });
            }
        });
    }

    public static void resetCalculatedTotalSIze() {
        lastTotalSizeCalculated = null;
    }

    public static void getDeviceTotalSize(Utilities.Callback2<Long, Long> onDone) {
        if (lastDeviceTotalSize != null && lastDeviceTotalFreeSize != null) {
            if (onDone != null) {
                onDone.run(lastDeviceTotalSize, lastDeviceTotalFreeSize);
            }
            return;
        }
        File path;
        if (Build.VERSION.SDK_INT >= 19) {
            ArrayList<File> storageDirs = AndroidUtilities.getRootDirs();
            String dir = (path = storageDirs.get(0)).getAbsolutePath();
            if (!TextUtils.isEmpty(SharedConfig.storageCacheDir)) {
                for (int a = 0, N = storageDirs.size(); a < N; a++) {
                    File file = storageDirs.get(a);
                    if (file.getAbsolutePath().startsWith(SharedConfig.storageCacheDir) && file.canWrite()) {
                        path = file;
                        break;
                    }
                }
            }
        } else {
            path = new File(SharedConfig.storageCacheDir);
        }
        try {
            StatFs stat = new StatFs(path.getPath());
            long blockSize;
            long blockSizeExternal;
            if (Build.VERSION.SDK_INT >= Build.VERSION_CODES.JELLY_BEAN_MR2) {
                blockSize = stat.getBlockSizeLong();
            } else {
                blockSize = stat.getBlockSize();
            }
            long availableBlocks;
            if (Build.VERSION.SDK_INT >= Build.VERSION_CODES.JELLY_BEAN_MR2) {
                availableBlocks = stat.getAvailableBlocksLong();
            } else {
                availableBlocks = stat.getAvailableBlocks();
            }
            long blocksTotal;
            if (Build.VERSION.SDK_INT >= Build.VERSION_CODES.JELLY_BEAN_MR2) {
                blocksTotal = stat.getBlockCountLong();
            } else {
                blocksTotal = stat.getBlockCount();
            }

            lastDeviceTotalSize = blocksTotal * blockSize;
            lastDeviceTotalFreeSize = availableBlocks * blockSize;
            if (onDone != null) {
                onDone.run(lastDeviceTotalSize, lastDeviceTotalFreeSize);
            }
            return;
        } catch (Exception e) {
            FileLog.e(e);
        }
    }

    @Override
    public boolean onFragmentCreate() {
        super.onFragmentCreate();
        canceled = false;
        getNotificationCenter().addObserver(this, NotificationCenter.didClearDatabase);
        databaseSize = MessagesStorage.getInstance(currentAccount).getDatabaseSize();
        loadingDialogs = true;

        Utilities.globalQueue.postRunnable(() -> {
            cacheSize = getDirectorySize(FileLoader.checkDirectory(FileLoader.MEDIA_DIR_CACHE), 5);

            cacheSize += getDirectorySize(new File(ApplicationLoader.getDataDirFixed(), "cache"), 0);
            cacheSize += getDirectorySize(ApplicationLoader.applicationContext.getExternalFilesDir("logs"), 0);
            if (canceled) {
                return;
            }

            cacheTempSize = getDirectorySize(FileLoader.checkDirectory(FileLoader.MEDIA_DIR_CACHE), 4);
            if (canceled) {
                return;
            }

            photoSize = getDirectorySize(FileLoader.checkDirectory(FileLoader.MEDIA_DIR_IMAGE), 0);
            photoSize += getDirectorySize(FileLoader.checkDirectory(FileLoader.MEDIA_DIR_IMAGE_PUBLIC), 0);
            if (canceled) {
                return;
            }
            videoSize = getDirectorySize(FileLoader.checkDirectory(FileLoader.MEDIA_DIR_VIDEO), 0);
            videoSize += getDirectorySize(FileLoader.checkDirectory(FileLoader.MEDIA_DIR_VIDEO_PUBLIC), 0);
            if (canceled) {
                return;
            }
            documentsSize = getDirectorySize(FileLoader.checkDirectory(FileLoader.MEDIA_DIR_DOCUMENT), 1);
            documentsSize += getDirectorySize(FileLoader.checkDirectory(FileLoader.MEDIA_DIR_FILES), 1);
            if (canceled) {
                return;
            }
            musicSize = getDirectorySize(FileLoader.checkDirectory(FileLoader.MEDIA_DIR_DOCUMENT), 2);
            musicSize += getDirectorySize(FileLoader.checkDirectory(FileLoader.MEDIA_DIR_FILES), 2);
            if (canceled) {
                return;
            }
            stickersCacheSize = getDirectorySize(new File(FileLoader.checkDirectory(FileLoader.MEDIA_DIR_CACHE), "acache"), 0);
            if (canceled) {
                return;
            }
            cacheEmojiSize = getDirectorySize(FileLoader.checkDirectory(FileLoader.MEDIA_DIR_CACHE), 3);
            if (canceled) {
                return;
            }
            stickersCacheSize += cacheEmojiSize;
            cacheCustomEmojiSize = EmojiHelper.getInstance().getEmojiSize();
            if (canceled) {
                return;
            }
            stickersCacheSize += cacheCustomEmojiSize;
            audioSize = getDirectorySize(FileLoader.checkDirectory(FileLoader.MEDIA_DIR_AUDIO), 0);
            if (canceled) {
                return;
            }
            totalSize = lastTotalSizeCalculated = cacheSize + cacheTempSize + videoSize + audioSize + photoSize + documentsSize + musicSize + stickersCacheSize;
            lastTotalSizeCalculatedTime = System.currentTimeMillis();

            File path = EnvUtil.getTelegramPath();
            try {
                StatFs stat = new StatFs(path.getPath());
                long blockSize;
                long blockSizeExternal;
                if (Build.VERSION.SDK_INT >= Build.VERSION_CODES.JELLY_BEAN_MR2) {
                    blockSize = stat.getBlockSizeLong();
                } else {
                    blockSize = stat.getBlockSize();
                }
                long availableBlocks;
                if (Build.VERSION.SDK_INT >= Build.VERSION_CODES.JELLY_BEAN_MR2) {
                    availableBlocks = stat.getAvailableBlocksLong();
                } else {
                    availableBlocks = stat.getAvailableBlocks();
                }
                long blocksTotal;
                if (Build.VERSION.SDK_INT >= Build.VERSION_CODES.JELLY_BEAN_MR2) {
                    blocksTotal = stat.getBlockCountLong();
                } else {
                    blocksTotal = stat.getBlockCount();
                }

                totalDeviceSize = blocksTotal * blockSize;
                totalDeviceFreeSize = availableBlocks * blockSize;
            } catch (Exception e) {
                FileLog.e(e);
            }

            AndroidUtilities.runOnUIThread(() -> {
                resumeDelayedFragmentAnimation();
                calculating = false;

                updateRows(true);
                updateChart();
            });

            loadDialogEntities();
        });

        fragmentCreateTime = System.currentTimeMillis();
        updateRows(false);
        updateChart();
        return true;
    }

    private void updateChart() {
        if (cacheChart != null) {
            if (!calculating && totalSize > 0) {
                CacheChart.SegmentSize[] segments = new CacheChart.SegmentSize[9];
                for (int i = 0; i < itemInners.size(); ++i) {
                    ItemInner item = itemInners.get(i);
                    if (item.viewType == VIEW_TYPE_SECTION) {
                        if (item.index < 0) {
                            if (collapsed) {
                                segments[8] = CacheChart.SegmentSize.of(item.size, selected[8]);
                            }
                        } else {
                            segments[item.index] = CacheChart.SegmentSize.of(item.size, selected[item.index]);
                        }
                    }
                }
                if (System.currentTimeMillis() - fragmentCreateTime < 80) {
                    cacheChart.loadingFloat.set(0, true);
                }
                cacheChart.setSegments(totalSize, true, segments);
            } else if (calculating) {
                cacheChart.setSegments(-1, true);
            } else {
                cacheChart.setSegments(0, true);
            }
        }
        if (clearCacheButton != null && !calculating) {
            clearCacheButton.updateSize();
        }
    }

    private void loadDialogEntities() {
        getFileLoader().getFileDatabase().getQueue().postRunnable(() -> {
            getFileLoader().getFileDatabase().ensureDatabaseCreated();
            CacheModel cacheModel = new CacheModel(false);
            LongSparseArray<DialogFileEntities> dilogsFilesEntities = new LongSparseArray<>();

            fillDialogsEntitiesRecursive(FileLoader.checkDirectory(FileLoader.MEDIA_DIR_CACHE), TYPE_OTHER, dilogsFilesEntities, null);

            fillDialogsEntitiesRecursive(FileLoader.checkDirectory(FileLoader.MEDIA_DIR_IMAGE), TYPE_PHOTOS, dilogsFilesEntities, cacheModel);
            fillDialogsEntitiesRecursive(FileLoader.checkDirectory(FileLoader.MEDIA_DIR_IMAGE_PUBLIC), TYPE_PHOTOS, dilogsFilesEntities, cacheModel);

            fillDialogsEntitiesRecursive(FileLoader.checkDirectory(FileLoader.MEDIA_DIR_VIDEO), TYPE_VIDEOS, dilogsFilesEntities, cacheModel);
            fillDialogsEntitiesRecursive(FileLoader.checkDirectory(FileLoader.MEDIA_DIR_VIDEO_PUBLIC), TYPE_VIDEOS, dilogsFilesEntities, cacheModel);

            fillDialogsEntitiesRecursive(FileLoader.checkDirectory(FileLoader.MEDIA_DIR_AUDIO), TYPE_VOICE, dilogsFilesEntities, cacheModel);
            fillDialogsEntitiesRecursive(FileLoader.checkDirectory(FileLoader.MEDIA_DIR_DOCUMENT), TYPE_DOCUMENTS, dilogsFilesEntities, cacheModel);
            fillDialogsEntitiesRecursive(FileLoader.checkDirectory(FileLoader.MEDIA_DIR_FILES), TYPE_DOCUMENTS, dilogsFilesEntities, cacheModel);

            ArrayList<DialogFileEntities> entities = new ArrayList<>();
            ArrayList<Long> unknownUsers = new ArrayList<>();
            ArrayList<Long> unknownChats = new ArrayList<>();
            for (int i = 0; i < dilogsFilesEntities.size(); i++) {
                DialogFileEntities dialogEntities = dilogsFilesEntities.valueAt(i);
                entities.add(dialogEntities);
                if (getMessagesController().getUserOrChat(entities.get(i).dialogId) == null) {
                    if (dialogEntities.dialogId > 0) {
                        unknownUsers.add(dialogEntities.dialogId);
                    } else {
                        unknownChats.add(dialogEntities.dialogId);
                    }
                }
            }
            cacheModel.sortBySize();
            getMessagesStorage().getStorageQueue().postRunnable(() -> {
                ArrayList<TLRPC.User> users = new ArrayList<>();
                ArrayList<TLRPC.Chat> chats = new ArrayList<>();
                if (!unknownUsers.isEmpty()) {
                    try {
                        getMessagesStorage().getUsersInternal(TextUtils.join(",", unknownUsers), users);
                    } catch (Exception e) {
                        FileLog.e(e);
                    }
                }
                if (!unknownChats.isEmpty()) {
                    try {
                        getMessagesStorage().getChatsInternal(TextUtils.join(",", unknownChats), chats);
                    } catch (Exception e) {
                        FileLog.e(e);
                    }
                }
                for (int i = 0; i < entities.size(); i++) {
                    if (entities.get(i).totalSize <= 0) {
                        entities.remove(i);
                        i--;
                    }
                }
                sort(entities);
                AndroidUtilities.runOnUIThread(() -> {
                    loadingDialogs = false;
                    getMessagesController().putUsers(users, true);
                    getMessagesController().putChats(chats, true);
                    DialogFileEntities unknownChatsEntity = null;
                    for (int i = 0; i < entities.size(); i++) {
                        DialogFileEntities dialogEntities = entities.get(i);
                        boolean changed = false;
                        if (getMessagesController().getUserOrChat(dialogEntities.dialogId) == null) {
                            dialogEntities.dialogId = UNKNOWN_CHATS_DIALOG_ID;
                            if (unknownChatsEntity != null) {
                                changed = true;
                                unknownChatsEntity.merge(dialogEntities);
                                entities.remove(i);
                                i--;
                            } else {
                                unknownChatsEntity = dialogEntities;
                            }
                            if (changed) {
                                sort(entities);
                            }
                        }
                    }
                    cacheModel.setEntities(entities);

                    if (!canceled) {
                        setCacheModel(cacheModel);
                        updateRows();
                        updateChart();
                        if (cacheChartHeader != null && !calculating && System.currentTimeMillis() - fragmentCreateTime > 120) {
                            cacheChartHeader.setData(
                                    totalSize > 0,
                                    totalDeviceSize <= 0 ? 0 : (float) totalSize / totalDeviceSize,
                                    totalDeviceFreeSize <= 0 || totalDeviceSize <= 0 ? 0 : (float) (totalDeviceSize - totalDeviceFreeSize) / totalDeviceSize
                            );
                        }
                    }
                });
            });
        });
    }

    private void sort(ArrayList<DialogFileEntities> entities) {
        Collections.sort(entities, (o1, o2) -> {
            if (o2.totalSize > o1.totalSize) {
                return 1;
            } else if (o2.totalSize < o1.totalSize)  {
                return -1;
            }
            return 0;
        });
    }

    CacheModel cacheModel;

    public void setCacheModel(CacheModel cacheModel) {
        this.cacheModel = cacheModel;
        if (cachedMediaLayout != null) {
            cachedMediaLayout.setCacheModel(cacheModel);
        }
    }

    public void fillDialogsEntitiesRecursive(final File fromFolder, int type, LongSparseArray<DialogFileEntities> dilogsFilesEntities, CacheModel cacheModel) {
        if (fromFolder == null) {
            return;
        }
        File[] files = fromFolder.listFiles();
        if (files == null) {
            return;
        }
        for (final File fileEntry : files) {
            if (canceled) {
                return;
            }
            if (fileEntry.isDirectory()) {
                fillDialogsEntitiesRecursive(fileEntry, type, dilogsFilesEntities, cacheModel);
            } else {
                if (fileEntry.getName().equals(".nomedia")) {
                    continue;
                }
                FilePathDatabase.FileMeta fileMetadata = getFileLoader().getFileDatabase().getFileDialogId(fileEntry, null);
                int addToType = type;
                String fileName = fileEntry.getName().toLowerCase();
                if (fileName.endsWith(".mp3") || fileName.endsWith(".m4a") ) {
                    addToType = TYPE_MUSIC;
                }
                CacheModel.FileInfo fileInfo = new CacheModel.FileInfo(fileEntry);
                fileInfo.type = addToType;
                if (fileMetadata != null) {
                    fileInfo.dialogId = fileMetadata.dialogId;
                    fileInfo.messageId = fileMetadata.messageId;
                    fileInfo.messageType = fileMetadata.messageType;
                }
                fileInfo.size = fileEntry.length();
                if (fileInfo.dialogId != 0) {
                    DialogFileEntities dilogEntites = dilogsFilesEntities.get(fileInfo.dialogId, null);
                    if (dilogEntites == null) {
                        dilogEntites = new DialogFileEntities(fileInfo.dialogId);
                        dilogsFilesEntities.put(fileInfo.dialogId, dilogEntites);
                    }
                    dilogEntites.addFile(fileInfo, addToType);
                }
                if (cacheModel != null) {
                    cacheModel.add(addToType, fileInfo);
                }
                //TODO measure for other accounts
//                for (int i = 0; i < UserConfig.MAX_ACCOUNT_COUNT; i++) {
//                    if (i != currentAccount && UserConfig.getInstance(currentAccount).isClientActivated()) {
//                        FileLoader.getInstance(currentAccount).getFileDatabase().getFileDialogId(fileEntry);
//                    }
//                }
            }
        }
    }

    private ArrayList<ItemInner> oldItems = new ArrayList<>();
    private ArrayList<ItemInner> itemInners = new ArrayList<>();

    private String formatPercent(float k) {
        return formatPercent(k, true);
    }

    private String formatPercent(float k, boolean minimize) {
        if (minimize && k < 0.001f) {
            return String.format("<%.1f%%", 0.1f);
        }
        final float p = Math.round(k * 100f);
        if (minimize && p <= 0) {
            return String.format("<%d%%", 1);
        }
        return String.format("%d%%", (int) p);
    }

    private CharSequence getCheckBoxTitle(CharSequence header, int percent) {
        return getCheckBoxTitle(header, percent, false);
    }

    private CharSequence getCheckBoxTitle(CharSequence header, int percent, boolean addArrow) {
        String percentString = percent <= 0 ? String.format("<%.1f%%", 1f) : String.format("%d%%", percent);
        SpannableString percentStr = new SpannableString(percentString);
        percentStr.setSpan(new RelativeSizeSpan(.834f), 0, percentStr.length(), Spanned.SPAN_EXCLUSIVE_EXCLUSIVE);
        percentStr.setSpan(new TypefaceSpan(AndroidUtilities.getTypeface("fonts/rmedium.ttf")), 0, percentStr.length(), Spanned.SPAN_EXCLUSIVE_EXCLUSIVE);
        SpannableStringBuilder string = new SpannableStringBuilder(header);
        string.append("  ");
        string.append(percentStr);
        return string;
    }

    private void updateRows() {
        updateRows(true);
    }

    private void updateRows(boolean animated) {
        if (animated && System.currentTimeMillis() - fragmentCreateTime < 80) {
            animated = false;
        }

        oldItems.clear();
        oldItems.addAll(itemInners);

        itemInners.clear();
        itemInners.add(new ItemInner(VIEW_TYPE_CHART, null, null));
        itemInners.add(new ItemInner(VIEW_TYPE_CHART_HEADER, null, null));

        sectionsStartRow = itemInners.size();
        boolean hasCache = false;
        if (calculating) {
            itemInners.add(new ItemInner(VIEW_TYPE_SECTION_LOADING, null, null));
            itemInners.add(new ItemInner(VIEW_TYPE_SECTION_LOADING, null, null));
            itemInners.add(new ItemInner(VIEW_TYPE_SECTION_LOADING, null, null));
            itemInners.add(new ItemInner(VIEW_TYPE_SECTION_LOADING, null, null));
            itemInners.add(new ItemInner(VIEW_TYPE_SECTION_LOADING, null, null));
            hasCache = true;
        } else {
            ArrayList<ItemInner> sections = new ArrayList<>();
            if (photoSize > 0) {
                sections.add(ItemInner.asCheckBox(LocaleController.getString(R.string.LocalPhotoCache), 0, photoSize, Theme.key_statisticChartLine_lightblue));
            }
            if (videoSize > 0) {
                sections.add(ItemInner.asCheckBox(LocaleController.getString(R.string.LocalVideoCache), 1, videoSize, Theme.key_statisticChartLine_blue));
            }
            if (documentsSize > 0) {
                sections.add(ItemInner.asCheckBox(LocaleController.getString(R.string.LocalDocumentCache), 2, documentsSize, Theme.key_statisticChartLine_green));
            }
            if (musicSize > 0) {
                sections.add(ItemInner.asCheckBox(LocaleController.getString(R.string.LocalMusicCache), 3, musicSize, Theme.key_statisticChartLine_red));
            }
            if (audioSize > 0) {
                sections.add(ItemInner.asCheckBox(LocaleController.getString(R.string.LocalAudioCache), 4, audioSize, Theme.key_statisticChartLine_lightgreen));
            }
            if (stickersCacheSize > 0) {
                sections.add(ItemInner.asCheckBox(LocaleController.getString(R.string.LocalStickersCache), 5, stickersCacheSize, Theme.key_statisticChartLine_orange));
            }
            if (cacheSize > 0) {
                sections.add(ItemInner.asCheckBox(LocaleController.getString(R.string.LocalProfilePhotosCache), 6, cacheSize, Theme.key_statisticChartLine_cyan));
            }
            if (cacheTempSize > 0) {
                sections.add(ItemInner.asCheckBox(LocaleController.getString(R.string.LocalMiscellaneousCache), 7, cacheTempSize, Theme.key_statisticChartLine_purple));
            }
            if (!sections.isEmpty()) {
                Collections.sort(sections, (a, b) -> Long.compare(b.size, a.size));
                sections.get(sections.size() - 1).last = true;
                hasCache = true;

                if (tempSizes == null) {
                    tempSizes = new float[9];
                }
                for (int i = 0; i < tempSizes.length; ++i) {
                    tempSizes[i] = (float) size(i);
                }
                if (percents == null) {
                    percents = new int[9];
                }
                AndroidUtilities.roundPercents(tempSizes, percents);

                final int MAX_NOT_COLLAPSED = 4;
                if (sections.size() > MAX_NOT_COLLAPSED + 1) {
                    itemInners.addAll(sections.subList(0, MAX_NOT_COLLAPSED));
                    int sumPercents = 0;
                    long sum = 0;
                    for (int i = MAX_NOT_COLLAPSED; i < sections.size(); ++i) {
                        sections.get(i).pad = true;
                        sum += sections.get(i).size;
                        sumPercents += percents[sections.get(i).index];
                    }
                    percents[8] = sumPercents;
                    itemInners.add(ItemInner.asCheckBox(LocaleController.getString(R.string.LocalOther), -1, sum, Theme.key_statisticChartLine_golden));
                    if (!collapsed) {
                        itemInners.addAll(sections.subList(MAX_NOT_COLLAPSED, sections.size()));
                    }
                } else {
                    itemInners.addAll(sections);
                }
            }
        }

        if (hasCache) {
            sectionsEndRow = itemInners.size();
            itemInners.add(new ItemInner(VIEW_TYPE_CLEAR_CACHE_BUTTON, null, null));
            itemInners.add(ItemInner.asInfo(LocaleController.getString("StorageUsageInfo", R.string.StorageUsageInfo)));
        } else {
            sectionsEndRow = -1;
        }

        itemInners.add(new ItemInner(VIEW_TYPE_HEADER, LocaleController.getString("AutoDeleteCachedMedia", R.string.AutoDeleteCachedMedia), null));
        itemInners.add(new ItemInner(VIEW_TYPE_KEEP_MEDIA_CELL, KEEP_MEDIA_TYPE_USER));
        itemInners.add(new ItemInner(VIEW_TYPE_KEEP_MEDIA_CELL, KEEP_MEDIA_TYPE_GROUP));
        itemInners.add(new ItemInner(VIEW_TYPE_KEEP_MEDIA_CELL, KEEP_MEDIA_TYPE_CHANNEL));
        itemInners.add(ItemInner.asInfo(LocaleController.getString("KeepMediaInfoPart", R.string.KeepMediaInfoPart)));

        if (totalDeviceSize > 0) {
            itemInners.add(new ItemInner(VIEW_TYPE_HEADER, LocaleController.getString("MaxCacheSize", R.string.MaxCacheSize), null));
            itemInners.add(new ItemInner(VIEW_TYPE_MAX_CACHE_SIZE));
            itemInners.add(ItemInner.asInfo(LocaleController.getString("MaxCacheSizeInfo", R.string.MaxCacheSizeInfo)));
        }

        if (hasCache && cacheModel != null && !cacheModel.isEmpty()) {
            itemInners.add(new ItemInner(VIEW_TYPE_CACHE_VIEW_PAGER, null, null));
        }

        if (listAdapter != null) {
            if (animated) {
                listAdapter.setItems(oldItems, itemInners);
            } else {
                listAdapter.notifyDataSetChanged();
            }
        }
        if (cachedMediaLayout != null) {
            cachedMediaLayout.update();
        }
    }

    @Override
    public boolean needDelayOpenAnimation() {
        return true;
    }

    @Override
    public void onFragmentDestroy() {
        super.onFragmentDestroy();
        getNotificationCenter().removeObserver(this, NotificationCenter.didClearDatabase);
        try {
            if (progressDialog != null) {
                progressDialog.dismiss();
            }

        } catch (Exception e) {

        }
        progressDialog = null;
        canceled = true;
    }

    private static long getDirectorySize(File dir, int documentsMusicType) {
        if (dir == null || canceled) {
            return 0;
        }
        long size = 0;
        if (dir.isDirectory()) {
            size = Utilities.getDirSize(dir.getAbsolutePath(), documentsMusicType, false);
        } else if (dir.isFile()) {
            size += dir.length();
        }
        return size;
    }

    private void cleanupFolders(Utilities.Callback2<Float, Boolean> onProgress, Runnable onDone) {
        if (cacheModel != null) {
            cacheModel.clearSelection();
        }
        if (cachedMediaLayout != null) {
            cachedMediaLayout.updateVisibleRows();
            cachedMediaLayout.showActionMode(false);
        }

//        progressDialog = new AlertDialog(getParentActivity(), AlertDialog.ALERT_TYPE_SPINNER);
//        progressDialog.setCanCancel(false);
//        progressDialog.showDelayed(500);
        getFileLoader().cancelLoadAllFiles();
        getFileLoader().getFileLoaderQueue().postRunnable(() -> Utilities.globalQueue.postRunnable(() -> {
            cleanupFoldersInternal(onProgress, onDone);
        }));
        setCacheModel(null);
        loadingDialogs = true;
//        updateRows();
    }

    private static int LISTDIR_DOCTYPE_ALL = 0;
    private static int LISTDIR_DOCTYPE_OTHER_THAN_MUSIC = 1;
    private static int LISTDIR_DOCTYPE_MUSIC = 2;

    private static int LISTDIR_DOCTYPE2_EMOJI = 3;
    private static int LISTDIR_DOCTYPE2_TEMP = 4;
    private static int LISTDIR_DOCTYPE2_OTHER = 5;

    public static int countDirJava(String fileName, int docType) {
        int count = 0;
        File dir = new File(fileName);
        if (dir.exists()) {
            File[] entries = dir.listFiles();
            for (int i = 0; i < entries.length; ++i) {
                File entry = entries[i];
                String name = entry.getName();
                if (".".equals(name)) {
                    continue;
                }

                if (docType > 0 && name.length() >= 4) {
                    String namelc = name.toLowerCase();
                    boolean isMusic = namelc.endsWith(".mp3") || namelc.endsWith(".m4a");
                    boolean isEmoji = namelc.endsWith(".tgs") || namelc.endsWith(".webm");
                    boolean isTemp = namelc.endsWith(".tmp") || namelc.endsWith(".temp") || namelc.endsWith(".preload");

                    if (
                        isMusic && docType == LISTDIR_DOCTYPE_OTHER_THAN_MUSIC ||
                        !isMusic && docType == LISTDIR_DOCTYPE_MUSIC ||
                        isEmoji && docType == LISTDIR_DOCTYPE2_OTHER ||
                        !isEmoji && docType == LISTDIR_DOCTYPE2_EMOJI ||
                        isTemp && docType == LISTDIR_DOCTYPE2_OTHER ||
                        !isTemp && docType == LISTDIR_DOCTYPE2_TEMP
                    ) {
                        continue;
                    }
                }

                if (entry.isDirectory()) {
                    count += countDirJava(fileName + "/" + name, docType);
                } else {
                    count++;
                }
            }
        }
        return count;
    }

    public static void cleanDirJava(String fileName, int docType, int[] p, Utilities.Callback<Float> onProgress) {
        int count = countDirJava(fileName, docType);
        if (p == null) {
            p = new int[] { 0 };
        }
        File dir = new File(fileName);
        if (dir.exists()) {
            File[] entries = dir.listFiles();
            for (int i = 0; i < entries.length; ++i) {
                File entry = entries[i];
                String name = entry.getName();
                if (".".equals(name)) {
                    continue;
                }

                if (docType > 0 && name.length() >= 4) {
                    String namelc = name.toLowerCase();
                    boolean isMusic = namelc.endsWith(".mp3") || namelc.endsWith(".m4a");
                    boolean isEmoji = namelc.endsWith(".tgs") || namelc.endsWith(".webm");
                    boolean isTemp = namelc.endsWith(".tmp") || namelc.endsWith(".temp") || namelc.endsWith(".preload");

                    if (
                        isMusic && docType == LISTDIR_DOCTYPE_OTHER_THAN_MUSIC ||
                        !isMusic && docType == LISTDIR_DOCTYPE_MUSIC ||
                        isEmoji && docType == LISTDIR_DOCTYPE2_OTHER ||
                        !isEmoji && docType == LISTDIR_DOCTYPE2_EMOJI ||
                        isTemp && docType == LISTDIR_DOCTYPE2_OTHER ||
                        !isTemp && docType == LISTDIR_DOCTYPE2_TEMP
                    ) {
                        continue;
                    }
                }

                if (entry.isDirectory()) {
                    cleanDirJava(fileName + "/" + name, docType, p, onProgress);
                } else {
                    entry.delete();

                    p[0]++;
                    onProgress.run(p[0] / (float) count);
                }
            }
        }
    }

    private void cleanupFoldersInternal(Utilities.Callback2<Float, Boolean> onProgress, Runnable onDone) {
        boolean imagesCleared = false;
        long clearedSize = 0;
        boolean allItemsClear = true;
        final int[] clearDirI = new int[] { 0 };
        int clearDirCount = (selected[0] ? 2 : 0) + (selected[1] ? 2 : 0) + (selected[2] ? 2 : 0) + (selected[3] ? 2 : 0) + (selected[4] ? 1 : 0) + (selected[5] ? 2 : 0) + (selected[6] ? 1 : 0) + (selected[7] ? 1 : 0);
        long time = System.currentTimeMillis();
        Utilities.Callback<Float> updateProgress = t -> {
            onProgress.run(clearDirI[0] / (float) clearDirCount + (1f / clearDirCount) * MathUtils.clamp(t, 0, 1), false);
        };
        Runnable next = () -> {
            final long now = System.currentTimeMillis();
            onProgress.run(clearDirI[0] / (float) clearDirCount, now - time > 250);
        };
        for (int a = 0; a < 8; a++) {
            if (!selected[a]) {
                allItemsClear = false;
                continue;
            }
            int type = -1;
            int documentsMusicType = 0;
            if (a == 0) {
                type = FileLoader.MEDIA_DIR_IMAGE;
                clearedSize += photoSize;
            } else if (a == 1) {
                type = FileLoader.MEDIA_DIR_VIDEO;
                clearedSize += videoSize;
            } else if (a == 2) {
                type = FileLoader.MEDIA_DIR_DOCUMENT;
                documentsMusicType = 1;
                clearedSize += documentsSize;
            } else if (a == 3) {
                type = FileLoader.MEDIA_DIR_DOCUMENT;
                documentsMusicType = 2;
                clearedSize += musicSize;
            } else if (a == 4) {
                type = FileLoader.MEDIA_DIR_AUDIO;
                clearedSize += audioSize;
            } else if (a == 5) {
                type = 100;
                clearedSize += stickersCacheSize + cacheEmojiSize + cacheCustomEmojiSize;
            } else if (a == 6) {
                clearedSize += cacheSize;
                documentsMusicType = 5;
                type = FileLoader.MEDIA_DIR_CACHE;
            } else if (a == 7) {
                clearedSize += cacheTempSize;
                documentsMusicType = 4;
                type = FileLoader.MEDIA_DIR_CACHE;
            }
            if (type == -1) {
                continue;
            }
            File file;
            if (type == 100) {
                file = new File(FileLoader.checkDirectory(FileLoader.MEDIA_DIR_CACHE), "acache");
            } else {
                file = FileLoader.checkDirectory(type);
            }
            if (file != null) {
<<<<<<< HEAD
                    Utilities.clearDir(file.getAbsolutePath(), documentsMusicType, Long.MAX_VALUE, true);
=======
                cleanDirJava(file.getAbsolutePath(), documentsMusicType, null, updateProgress);
>>>>>>> b93a338a
            }
            clearDirI[0]++;
            next.run();
            if (type == 100) {
                file = FileLoader.checkDirectory(FileLoader.MEDIA_DIR_CACHE);
                if (file != null) {
                    cleanDirJava(file.getAbsolutePath(), 3, null, updateProgress);
                }
<<<<<<< HEAD
                EmojiHelper.getInstance().deleteAll();
=======
                clearDirI[0]++;
                next.run();
>>>>>>> b93a338a
            }
            if (type == FileLoader.MEDIA_DIR_IMAGE || type == FileLoader.MEDIA_DIR_VIDEO) {
                int publicDirectoryType;
                if (type == FileLoader.MEDIA_DIR_IMAGE) {
                    publicDirectoryType = FileLoader.MEDIA_DIR_IMAGE_PUBLIC;
                } else {
                    publicDirectoryType = FileLoader.MEDIA_DIR_VIDEO_PUBLIC;
                }
                file = FileLoader.checkDirectory(publicDirectoryType);

                if (file != null) {
<<<<<<< HEAD
                    Utilities.clearDir(file.getAbsolutePath(), documentsMusicType, Long.MAX_VALUE, false);
=======
                    cleanDirJava(file.getAbsolutePath(), documentsMusicType, null, updateProgress);
>>>>>>> b93a338a
                }
                clearDirI[0]++;
                next.run();
            }
            if (type == FileLoader.MEDIA_DIR_DOCUMENT) {
                file = FileLoader.checkDirectory(FileLoader.MEDIA_DIR_FILES);
                if (file != null) {
                    cleanDirJava(file.getAbsolutePath(), documentsMusicType, null, updateProgress);
                }
                clearDirI[0]++;
                next.run();
            }

            if (type == FileLoader.MEDIA_DIR_CACHE) {
                cacheSize = getDirectorySize(FileLoader.checkDirectory(FileLoader.MEDIA_DIR_CACHE), 5);
                cacheTempSize = getDirectorySize(FileLoader.checkDirectory(FileLoader.MEDIA_DIR_CACHE), 4);
                imagesCleared = true;

                    try {
                        FileUtil.delete(new File(ApplicationLoader.getDataDirFixed(), "cache"));
                    } catch (Exception ignored) {
                    }

                    try {
                        FileUtil.delete(new File(EnvUtil.getTelegramPath(), "logs"));
                    } catch (Exception ignored) {
                    }
            } else if (type == FileLoader.MEDIA_DIR_AUDIO) {
                audioSize = getDirectorySize(FileLoader.checkDirectory(FileLoader.MEDIA_DIR_AUDIO), documentsMusicType);
            } else if (type == FileLoader.MEDIA_DIR_DOCUMENT) {
                if (documentsMusicType == 1) {
                    documentsSize = getDirectorySize(FileLoader.checkDirectory(FileLoader.MEDIA_DIR_DOCUMENT), documentsMusicType);
                    documentsSize += getDirectorySize(FileLoader.checkDirectory(FileLoader.MEDIA_DIR_FILES), documentsMusicType);
                } else {
                    musicSize = getDirectorySize(FileLoader.checkDirectory(FileLoader.MEDIA_DIR_DOCUMENT), documentsMusicType);
                    musicSize += getDirectorySize(FileLoader.checkDirectory(FileLoader.MEDIA_DIR_FILES), documentsMusicType);
                }
            } else if (type == FileLoader.MEDIA_DIR_IMAGE) {
                imagesCleared = true;
                photoSize = getDirectorySize(FileLoader.checkDirectory(FileLoader.MEDIA_DIR_IMAGE), documentsMusicType);
                photoSize += getDirectorySize(FileLoader.checkDirectory(FileLoader.MEDIA_DIR_IMAGE_PUBLIC), documentsMusicType);
            } else if (type == FileLoader.MEDIA_DIR_VIDEO) {
                videoSize = getDirectorySize(FileLoader.checkDirectory(FileLoader.MEDIA_DIR_VIDEO), documentsMusicType);
                videoSize += getDirectorySize(FileLoader.checkDirectory(FileLoader.MEDIA_DIR_VIDEO_PUBLIC), documentsMusicType);
            } else if (type == 100) {
                imagesCleared = true;
                stickersCacheSize = getDirectorySize(new File(FileLoader.checkDirectory(FileLoader.MEDIA_DIR_CACHE), "acache"), documentsMusicType);
                cacheEmojiSize = getDirectorySize(FileLoader.checkDirectory(FileLoader.MEDIA_DIR_CACHE), 3);
                stickersCacheSize += cacheEmojiSize;
                cacheCustomEmojiSize = EmojiHelper.getInstance().getEmojiSize();
                stickersCacheSize += cacheCustomEmojiSize;
            }
        }
        final boolean imagesClearedFinal = imagesCleared;
        totalSize = lastTotalSizeCalculated = cacheSize + cacheTempSize + videoSize + audioSize + photoSize + documentsSize + musicSize + stickersCacheSize;
        lastTotalSizeCalculatedTime = System.currentTimeMillis();
        Arrays.fill(selected, true);

        File path = Environment.getDataDirectory();
        StatFs stat = new StatFs(path.getPath());
        long blockSize;
        if (android.os.Build.VERSION.SDK_INT >= android.os.Build.VERSION_CODES.JELLY_BEAN_MR2) {
            blockSize = stat.getBlockSizeLong();
        } else {
            blockSize = stat.getBlockSize();
        }
        long availableBlocks;
        if (android.os.Build.VERSION.SDK_INT >= android.os.Build.VERSION_CODES.JELLY_BEAN_MR2) {
            availableBlocks = stat.getAvailableBlocksLong();
        } else {
            availableBlocks = stat.getAvailableBlocks();
        }
        long blocksTotal;
        if (android.os.Build.VERSION.SDK_INT >= android.os.Build.VERSION_CODES.JELLY_BEAN_MR2) {
            blocksTotal = stat.getBlockCountLong();
        } else {
            blocksTotal = stat.getBlockCount();
        }

        totalDeviceSize = blocksTotal * blockSize;
        totalDeviceFreeSize = availableBlocks * blockSize;
        long finalClearedSize = clearedSize;

        if (allItemsClear) {
            FileLoader.getInstance(currentAccount).clearFilePaths();
        }
        FileLoader.getInstance(currentAccount).checkCurrentDownloadsFiles();

        AndroidUtilities.runOnUIThread(() -> {
            if (imagesClearedFinal) {
                ImageLoader.getInstance().clearMemory();
            }
            try {
                if (progressDialog != null) {
                    progressDialog.dismiss();
                    progressDialog = null;
                }
            } catch (Exception e) {
                FileLog.e(e);
            }

            getMediaDataController().ringtoneDataStore.checkRingtoneSoundsLoaded();
            AndroidUtilities.runOnUIThread(() -> {
                cacheRemovedTooltip.setInfoText(LocaleController.formatString("CacheWasCleared", R.string.CacheWasCleared, AndroidUtilities.formatFileSize(finalClearedSize)));
                cacheRemovedTooltip.showWithAction(0, UndoView.ACTION_CACHE_WAS_CLEARED, null, null);
            }, 150);
            MediaDataController.getInstance(currentAccount).chekAllMedia(true);

            loadDialogEntities();

            if (onDone != null) {
                onDone.run();
            }
        });
    }

    private boolean changeStatusBar;

    @Override
    public void onTransitionAnimationProgress(boolean isOpen, float progress) {
        if (progress > .5f && !changeStatusBar) {
            changeStatusBar = true;
            NotificationCenter.getGlobalInstance().postNotificationName(NotificationCenter.needCheckSystemBarColors);
        }
        super.onTransitionAnimationProgress(isOpen, progress);
    }

    @Override
    public boolean isLightStatusBar() {
        if (!changeStatusBar) {
            return super.isLightStatusBar();
        }
        return AndroidUtilities.computePerceivedBrightness(Theme.getColor(Theme.key_windowBackgroundGray)) > 0.721f;
    }

    private long size(int type) {
        switch (type) {
            case 0: return photoSize;
            case 1: return videoSize;
            case 2: return documentsSize;
            case 3: return musicSize;
            case 4: return audioSize;
            case 5: return stickersCacheSize;
            case 6: return cacheSize;
            case 7: return cacheTempSize;
            default: return 0;
        }
    }

    private int sectionsSelected() {
        int count = 0;
        for (int i = 0; i < 8; ++i) {
            if (selected[i] && size(i) > 0) {
                count++;
            }
        }
        return count;
    }

    private ActionBarMenu actionMode;
    private AnimatedTextView actionModeTitle;
    private AnimatedTextView actionModeSubtitle;
    private TextView actionModeClearButton;

    @Override
    public View createView(Context context) {
        actionBar.setBackgroundDrawable(null);
        actionBar.setCastShadows(false);
        actionBar.setAddToContainer(false);
        actionBar.setOccupyStatusBar(true);
        actionBar.setTitleColor(ColorUtils.setAlphaComponent(Theme.getColor(Theme.key_windowBackgroundWhiteBlackText), 0));
        actionBar.setItemsColor(Theme.getColor(Theme.key_windowBackgroundWhiteBlackText), false);
        actionBar.setItemsBackgroundColor(Theme.getColor(Theme.key_listSelector), false);
        actionBar.setBackButtonDrawable(new BackDrawable(false));
        actionBar.setAllowOverlayTitle(false);
        actionBar.setTitle(LocaleController.getString("StorageUsage", R.string.StorageUsage));
        actionBar.setActionBarMenuOnItemClick(new ActionBar.ActionBarMenuOnItemClick() {
            @Override
            public void onItemClick(int id) {
                if (id == -1) {
                    if (actionBar.isActionModeShowed()) {
                        if (cacheModel != null) {
                            cacheModel.clearSelection();
                        }
                        if (cachedMediaLayout != null) {
                            cachedMediaLayout.showActionMode(false);
                            cachedMediaLayout.updateVisibleRows();
                        }
                        return;
                    }
                    finishFragment();
                } else if (id == delete_id) {
                   clearSelectedFiles();
                } else if (id == clear_database_id) {
                    clearDatabase();
                }
            }
        });

        actionMode = actionBar.createActionMode();
        FrameLayout actionModeLayout = new FrameLayout(context);
        actionMode.addView(actionModeLayout, LayoutHelper.createLinear(0, LayoutHelper.MATCH_PARENT, 1.0f, 72, 0, 0, 0));

        actionModeTitle = new AnimatedTextView(context, true, true, true);
        actionModeTitle.setAnimationProperties(.35f, 0, 350, CubicBezierInterpolator.EASE_OUT_QUINT);
        actionModeTitle.setTextSize(AndroidUtilities.dp(18));
        actionModeTitle.setTypeface(AndroidUtilities.getTypeface("fonts/rmedium.ttf"));
        actionModeTitle.setTextColor(Theme.getColor(Theme.key_windowBackgroundWhiteBlackText));
        actionModeLayout.addView(actionModeTitle, LayoutHelper.createFrame(LayoutHelper.MATCH_PARENT, 18, Gravity.LEFT | Gravity.CENTER_VERTICAL, 0, -11, 0, 0));

        actionModeSubtitle = new AnimatedTextView(context, true, true, true);
        actionModeSubtitle.setAnimationProperties(.35f, 0, 350, CubicBezierInterpolator.EASE_OUT_QUINT);
        actionModeSubtitle.setTextSize(AndroidUtilities.dp(14));
        actionModeSubtitle.setTextColor(Theme.getColor(Theme.key_windowBackgroundWhiteGrayText));
        actionModeLayout.addView(actionModeSubtitle, LayoutHelper.createFrame(LayoutHelper.MATCH_PARENT, 18, Gravity.LEFT | Gravity.CENTER_VERTICAL, 0, 10, 0, 0));

        actionModeClearButton = new TextView(context);
        actionModeClearButton.setTextSize(TypedValue.COMPLEX_UNIT_DIP, 14);
        actionModeClearButton.setPadding(AndroidUtilities.dp(14), 0, AndroidUtilities.dp(14), 0);
        actionModeClearButton.setTextColor(Theme.getColor(Theme.key_featuredStickers_buttonText));
        actionModeClearButton.setBackground(Theme.AdaptiveRipple.filledRect(Theme.key_featuredStickers_addButton, 6));
        actionModeClearButton.setTypeface(AndroidUtilities.getTypeface("fonts/rmedium.ttf"));
        actionModeClearButton.setGravity(Gravity.CENTER);
        actionModeClearButton.setText(LocaleController.getString("CacheClear", R.string.CacheClear));
        actionModeClearButton.setOnClickListener(e -> clearSelectedFiles());
        actionModeLayout.addView(actionModeClearButton, LayoutHelper.createFrame(LayoutHelper.WRAP_CONTENT, 28, Gravity.RIGHT | Gravity.CENTER_VERTICAL, 0, 0, 14, 0));

        ActionBarMenuItem otherItem = actionBar.createMenu().addItem(other_id, R.drawable.ic_ab_other);
        clearDatabaseItem = otherItem.addSubItem(clear_database_id, R.drawable.msg_delete, LocaleController.getString("ClearLocalDatabase", R.string.ClearLocalDatabase));
        clearDatabaseItem.setIconColor(Theme.getColor(Theme.key_dialogRedIcon));
        clearDatabaseItem.setTextColor(Theme.getColor(Theme.key_dialogTextRed));
        updateDatabaseItemSize();

        listAdapter = new ListAdapter(context);

        nestedSizeNotifierLayout = new NestedSizeNotifierLayout(context) {
            @Override
            protected void dispatchDraw(Canvas canvas) {
                super.dispatchDraw(canvas);
                boolean show = !isPinnedToTop();
                if (!show && actionBarShadowAlpha != 0) {
                    actionBarShadowAlpha -= 16f / 100f;
                    invalidate();
                } else if (show && actionBarShadowAlpha != 1f) {
                    actionBarShadowAlpha += 16f / 100f;
                    invalidate();
                }
                actionBarShadowAlpha = Utilities.clamp(actionBarShadowAlpha, 1f, 0);
                if (parentLayout != null) {
                    parentLayout.drawHeaderShadow(canvas, (int) (0xFF * actionBarShownT * actionBarShadowAlpha), AndroidUtilities.statusBarHeight + ActionBar.getCurrentActionBarHeight());
                }
            }
        };
        fragmentView = nestedSizeNotifierLayout;
        FrameLayout frameLayout = nestedSizeNotifierLayout;
        frameLayout.setBackgroundColor(Theme.getColor(Theme.key_windowBackgroundGray));

        listView = new RecyclerListView(context) {
            @Override
            protected void dispatchDraw(Canvas canvas) {
                if (sectionsStartRow >= 0 && sectionsEndRow >= 0) {
                    drawSectionBackgroundExclusive(canvas, sectionsStartRow - 1, sectionsEndRow, Theme.getColor(Theme.key_windowBackgroundWhite));
                }
                super.dispatchDraw(canvas);
            }

            @Override
            protected boolean allowSelectChildAtPosition(View child) {
                return child != cacheChart;
            }
        };

        listView.setVerticalScrollBarEnabled(false);
        listView.setClipToPadding(false);
        listView.setPadding(0, AndroidUtilities.statusBarHeight + ActionBar.getCurrentActionBarHeight() / 2, 0, 0);
        listView.setLayoutManager(layoutManager = new LinearLayoutManager(context, LinearLayoutManager.VERTICAL, false));
        frameLayout.addView(listView, LayoutHelper.createFrame(LayoutHelper.MATCH_PARENT, LayoutHelper.MATCH_PARENT));
        listView.setAdapter(listAdapter);
        DefaultItemAnimator itemAnimator = new DefaultItemAnimator() {
            @Override
            protected void onMoveAnimationUpdate(RecyclerView.ViewHolder holder) {
                listView.invalidate();
            }
        };
        itemAnimator.setDurations(350);
        itemAnimator.setInterpolator(CubicBezierInterpolator.EASE_OUT_QUINT);
        itemAnimator.setDelayAnimations(false);
        itemAnimator.setSupportsChangeAnimations(false);
        listView.setItemAnimator(itemAnimator);
        listView.setOnItemClickListener((view, position, x, y) -> {
            if (getParentActivity() == null) {
                return;
            }
            if (position < 0 || position >= itemInners.size()) {
                return;
            }
            ItemInner item = itemInners.get(position);
//            if (position == databaseRow) {
//                clearDatabase();
//            } else
            if (item.viewType == VIEW_TYPE_SECTION && view instanceof CheckBoxCell) {
                if (item.index < 0) {
                    collapsed = !collapsed;
                    updateRows();
                    updateChart();
                    return;
                }
                toggleSection(item, view);
            } else if (item.entities != null) {
//                if (view instanceof UserCell && selectedDialogs.size() > 0) {
//                    selectDialog((UserCell) view, itemInners.get(position).entities.dialogId);
//                    return;
//                }
                showClearCacheDialog(item.entities);
            } else if (item.keepMediaType >= 0) {
                KeepMediaPopupView windowLayout = new KeepMediaPopupView(this, view.getContext());
                ActionBarPopupWindow popupWindow = AlertsCreator.createSimplePopup(CacheControlActivity.this, windowLayout, view, x, y);
                windowLayout.update(itemInners.get(position).keepMediaType);
                windowLayout.setParentWindow(popupWindow);
                windowLayout.setCallback((type, keepMedia) -> {
                    AndroidUtilities.updateVisibleRows(listView);
                });
            }
        });
        listView.addOnScrollListener(new RecyclerView.OnScrollListener() {

            boolean pinned;
            @Override
            public void onScrolled(@NonNull RecyclerView recyclerView, int dx, int dy) {
                super.onScrolled(recyclerView, dx, dy);
                updateActionBar(layoutManager.findFirstVisibleItemPosition() > 0 || actionBar.isActionModeShowed());
                if (pinned != nestedSizeNotifierLayout.isPinnedToTop()) {
                    pinned = nestedSizeNotifierLayout.isPinnedToTop();
                    nestedSizeNotifierLayout.invalidate();
                }
            }
        });

        frameLayout.addView(actionBar, LayoutHelper.createFrame(LayoutHelper.MATCH_PARENT, LayoutHelper.WRAP_CONTENT));

        cacheRemovedTooltip = new UndoView(context);
        frameLayout.addView(cacheRemovedTooltip, LayoutHelper.createFrame(LayoutHelper.MATCH_PARENT, LayoutHelper.WRAP_CONTENT, Gravity.BOTTOM | Gravity.LEFT, 8, 0, 8, 8));
        nestedSizeNotifierLayout.setTargetListView(listView);
        return fragmentView;
    }

    private void clearSelectedFiles() {
        if (cacheModel.getSelectedFiles() == 0 || getParentActivity() == null) {
            return;
        }
        AlertDialog.Builder builder = new AlertDialog.Builder(getContext());
        builder.setTitle(LocaleController.getString("ClearCache", R.string.ClearCache));
        builder.setMessage(LocaleController.getString("ClearCacheForChats", R.string.ClearCacheForChats));
        builder.setPositiveButton(LocaleController.getString("Clear", R.string.Clear), (di, which) -> {
            DialogFileEntities mergedEntities = cacheModel.removeSelectedFiles();
            if (mergedEntities.totalSize > 0) {
                cleanupDialogFiles(mergedEntities, null, null);
            }
            cacheModel.clearSelection();
            if (cachedMediaLayout != null) {
                cachedMediaLayout.update();
                cachedMediaLayout.showActionMode(false);
            }
            updateRows();
            updateChart();
        });
        builder.setNegativeButton(LocaleController.getString("Cancel", R.string.Cancel), null);
        AlertDialog dialog = builder.create();
        showDialog(dialog);
        TextView button = (TextView) dialog.getButton(DialogInterface.BUTTON_POSITIVE);
        if (button != null) {
            button.setTextColor(Theme.getColor(Theme.key_dialogTextRed));
        }
    }

    private ValueAnimator actionBarAnimator;
    private float actionBarShownT;
    private boolean actionBarShown;
    private float actionBarShadowAlpha = 1f;
    private void updateActionBar(boolean show) {
        if (show != actionBarShown) {
            if (actionBarAnimator != null) {
                actionBarAnimator.cancel();
            }

            actionBarAnimator = ValueAnimator.ofFloat(actionBarShownT, (actionBarShown = show) ? 1f : 0f);
            actionBarAnimator.addUpdateListener(anm -> {
                actionBarShownT = (float) anm.getAnimatedValue();
                actionBar.setTitleColor(ColorUtils.setAlphaComponent(Theme.getColor(Theme.key_windowBackgroundWhiteBlackText), (int) (255 * actionBarShownT)));
                actionBar.setBackgroundColor(ColorUtils.setAlphaComponent(Theme.getColor(Theme.key_windowBackgroundWhite), (int) (255 * actionBarShownT)));
                fragmentView.invalidate();
            });
            actionBarAnimator.setInterpolator(CubicBezierInterpolator.EASE_OUT_QUINT);
            actionBarAnimator.setDuration(380);
            actionBarAnimator.start();
        }
    }

    private void showClearCacheDialog(DialogFileEntities entities) {
        if (totalSize <= 0 || getParentActivity() == null) {
            return;
        }

        bottomSheet = new DilogCacheBottomSheet(CacheControlActivity.this, entities, entities.createCacheModel(), new DilogCacheBottomSheet.Delegate() {
            @Override
            public void onAvatarClick() {
                bottomSheet.dismiss();
                Bundle args = new Bundle();
                if (entities.dialogId > 0) {
                    args.putLong("user_id", entities.dialogId);
                } else {
                    args.putLong("chat_id", -entities.dialogId);
                }
                presentFragment(new ProfileActivity(args, null));
            }

            @Override
            public void cleanupDialogFiles(DialogFileEntities entities, StorageDiagramView.ClearViewData[] clearViewData, CacheModel cacheModel) {
                CacheControlActivity.this.cleanupDialogFiles(entities, clearViewData, cacheModel);
            }
        });
        showDialog(bottomSheet);
    }

    private void cleanupDialogFiles(DialogFileEntities dialogEntities, StorageDiagramView.ClearViewData[] clearViewData, CacheModel dialogCacheModel) {
        final AlertDialog progressDialog = new AlertDialog(getParentActivity(), AlertDialog.ALERT_TYPE_SPINNER);
        progressDialog.setCanCancel(false);
        progressDialog.showDelayed(500);

        HashSet<CacheModel.FileInfo> filesToRemove = new HashSet<>();
        long totalSizeBefore = totalSize;
        for (int a = 0; a < 7; a++) {
            if (clearViewData != null) {
                if (clearViewData[a] == null || !clearViewData[a].clear) {
                    continue;
                }
            }
            FileEntities entitiesToDelete = dialogEntities.entitiesByType.get(a);
            if (entitiesToDelete == null) {
                continue;
            }
            filesToRemove.addAll(entitiesToDelete.files);
            dialogEntities.totalSize -= entitiesToDelete.totalSize;
            totalSize -= entitiesToDelete.totalSize;
            totalDeviceFreeSize += entitiesToDelete.totalSize;
            dialogEntities.entitiesByType.delete(a);
            if (a == TYPE_PHOTOS) {
                photoSize -= entitiesToDelete.totalSize;
            } else if (a == TYPE_VIDEOS) {
                videoSize -= entitiesToDelete.totalSize;
            } else if (a == TYPE_DOCUMENTS) {
                documentsSize -= entitiesToDelete.totalSize;
            } else if (a == TYPE_MUSIC) {
                musicSize -= entitiesToDelete.totalSize;
            } else if (a == TYPE_VOICE) {
                audioSize -= entitiesToDelete.totalSize;
            } else if (a == TYPE_ANIMATED_STICKERS_CACHE) {
                stickersCacheSize -= entitiesToDelete.totalSize;
            } else {
                cacheSize -= entitiesToDelete.totalSize;
            }
        }
        if (dialogEntities.entitiesByType.size() == 0) {
            cacheModel.remove(dialogEntities);
        }
        updateRows();
        if (dialogCacheModel != null) {
            for (CacheModel.FileInfo fileInfo : dialogCacheModel.selectedFiles) {
                if (!filesToRemove.contains(fileInfo)) {
                    totalSize -= fileInfo.size;
                    totalDeviceFreeSize += fileInfo.size;
                    filesToRemove.add(fileInfo);
                    dialogEntities.removeFile(fileInfo);
                    if (fileInfo.type == TYPE_PHOTOS) {
                        photoSize -= fileInfo.size;
                    } else if (fileInfo.type == TYPE_VIDEOS) {
                        videoSize -= fileInfo.size;
                    } else if (fileInfo.size == TYPE_DOCUMENTS) {
                        documentsSize -= fileInfo.size;
                    } else if (fileInfo.size == TYPE_MUSIC) {
                        musicSize -= fileInfo.size;
                    } else if (fileInfo.size == TYPE_VOICE) {
                        audioSize -= fileInfo.size;
                    }
                }
            }
        }
        for (CacheModel.FileInfo fileInfo : filesToRemove) {
            this.cacheModel.onFileDeleted(fileInfo);
        }

        cacheRemovedTooltip.setInfoText(LocaleController.formatString("CacheWasCleared", R.string.CacheWasCleared, AndroidUtilities.formatFileSize(totalSizeBefore - totalSize)));
        cacheRemovedTooltip.showWithAction(0, UndoView.ACTION_CACHE_WAS_CLEARED, null, null);

        ArrayList<CacheModel.FileInfo> fileInfos = new ArrayList<>(filesToRemove);
        getFileLoader().getFileDatabase().removeFiles(fileInfos);
        getFileLoader().cancelLoadAllFiles();
        getFileLoader().getFileLoaderQueue().postRunnable(() -> {
            for (int i = 0; i < fileInfos.size(); i++) {
                fileInfos.get(i).file.delete();
            }

            AndroidUtilities.runOnUIThread(() -> {
                FileLoader.getInstance(currentAccount).checkCurrentDownloadsFiles();
                try {
                    progressDialog.dismiss();
                } catch (Exception e) {
                    FileLog.e(e);
                }
            });
        });
    }

    private void clearDatabase() {
        AlertDialog.Builder builder = new AlertDialog.Builder(getParentActivity());
        builder.setTitle(LocaleController.getString("LocalDatabaseClearTextTitle", R.string.LocalDatabaseClearTextTitle));
        SpannableStringBuilder message = new SpannableStringBuilder();
        message.append(LocaleController.getString("LocalDatabaseClearText", R.string.LocalDatabaseClearText));
        message.append("\n\n");
        message.append(AndroidUtilities.replaceTags(LocaleController.formatString("LocalDatabaseClearText2", R.string.LocalDatabaseClearText2, AndroidUtilities.formatFileSize(databaseSize))));
        builder.setMessage(message);
        builder.setNegativeButton(LocaleController.getString("Cancel", R.string.Cancel), null);
        builder.setPositiveButton(LocaleController.getString("CacheClear", R.string.CacheClear), (dialogInterface, i) -> {
            if (getParentActivity() == null) {
                return;
            }
            progressDialog = new AlertDialog(getParentActivity(), AlertDialog.ALERT_TYPE_SPINNER);
            progressDialog.setCanCancel(false);
            progressDialog.showDelayed(500);
            MessagesController.getInstance(currentAccount).clearQueryTime();
            getMessagesStorage().clearLocalDatabase();
        });
        AlertDialog alertDialog = builder.create();
        showDialog(alertDialog);
        TextView button = (TextView) alertDialog.getButton(DialogInterface.BUTTON_POSITIVE);
        if (button != null) {
            button.setTextColor(Theme.getColor(Theme.key_dialogTextRed));
        }
    }


    @Override
    public void onResume() {
        super.onResume();
        listAdapter.notifyDataSetChanged();
        if (!calculating) {
//            loadDialogEntities();
        }
    }

    @Override
    public void didReceivedNotification(int id, int account, Object... args) {
        if (id == NotificationCenter.didClearDatabase) {
            try {
                if (progressDialog != null) {
                    progressDialog.dismiss();
                }
            } catch (Exception e) {
                FileLog.e(e);
            }
            progressDialog = null;
            if (listAdapter != null) {
                databaseSize = MessagesStorage.getInstance(currentAccount).getDatabaseSize();
                updateDatabaseSize = true;
                updateDatabaseItemSize();
                updateRows();
            }
        }
    }

    class CacheChartHeader extends FrameLayout {

        AnimatedTextView title;
        TextView[] subtitle = new TextView[3];
        View bottomImage;

        RectF progressRect = new RectF();
        LoadingDrawable loadingDrawable = new LoadingDrawable();

        Float percent, usedPercent;
        AnimatedFloat percentAnimated = new AnimatedFloat(this, 450, CubicBezierInterpolator.EASE_OUT_QUINT);
        AnimatedFloat usedPercentAnimated = new AnimatedFloat(this, 450, CubicBezierInterpolator.EASE_OUT_QUINT);
        AnimatedFloat loadingFloat = new AnimatedFloat(this, 450, CubicBezierInterpolator.EASE_OUT_QUINT);

        Paint loadingBackgroundPaint = new Paint(Paint.ANTI_ALIAS_FLAG);
        Paint percentPaint = new Paint(Paint.ANTI_ALIAS_FLAG);
        Paint usedPercentPaint = new Paint(Paint.ANTI_ALIAS_FLAG);
        boolean firstSet = true;

        public CacheChartHeader(Context context) {
            super(context);

            title = new AnimatedTextView(context);
            title.setAnimationProperties(.35f, 0, 350, CubicBezierInterpolator.EASE_OUT_QUINT);
            title.setTypeface(AndroidUtilities.getTypeface("fonts/rmedium.ttf"));
            title.setTextSize(AndroidUtilities.dp(20));
            title.setText(LocaleController.getString("StorageUsage", R.string.StorageUsage));
            title.setGravity(Gravity.CENTER);
            title.setTextColor(Theme.getColor(Theme.key_windowBackgroundWhiteBlackText));
            addView(title, LayoutHelper.createFrame(LayoutHelper.WRAP_CONTENT, 26, Gravity.TOP | Gravity.CENTER_HORIZONTAL));

            for (int i = 0; i < 3; ++i) {
                subtitle[i] = new TextView(context);
                subtitle[i].setTextSize(TypedValue.COMPLEX_UNIT_DIP, 13);
                subtitle[i].setGravity(Gravity.CENTER);
                subtitle[i].setPadding(AndroidUtilities.dp(24), 0, AndroidUtilities.dp(24), 0);
                if (i == 0) {
                    subtitle[i].setText(LocaleController.getString("StorageUsageCalculating", R.string.StorageUsageCalculating));
                } else if (i == 1) {
                    subtitle[i].setAlpha(0);
                    subtitle[i].setText(LocaleController.getString("StorageUsageTelegram", R.string.StorageUsageTelegram));
                    subtitle[i].setVisibility(View.INVISIBLE);
                } else if (i == 2) {
                    subtitle[i].setText(LocaleController.getString("StorageCleared2", R.string.StorageCleared2));
                    subtitle[i].setAlpha(0);
                    subtitle[i].setVisibility(View.INVISIBLE);
                }
                subtitle[i].setTextColor(Theme.getColor(Theme.key_windowBackgroundWhiteGrayText4));
                addView(subtitle[i], LayoutHelper.createFrame(LayoutHelper.WRAP_CONTENT, LayoutHelper.WRAP_CONTENT, Gravity.CENTER, 0, i == 2 ? 12 : -6, 0, 0));
            }

            bottomImage = new View(context) {
                @Override
                protected void onMeasure(int widthMeasureSpec, int heightMeasureSpec) {
                    super.onMeasure(MeasureSpec.makeMeasureSpec(MeasureSpec.getSize(widthMeasureSpec) + getPaddingLeft() + getPaddingRight(), MeasureSpec.EXACTLY), heightMeasureSpec);
                }
            };
            Drawable bottomImageDrawable = getContext().getResources().getDrawable(R.drawable.popup_fixed_alert2).mutate();
            bottomImageDrawable.setColorFilter(new PorterDuffColorFilter(Theme.getColor(Theme.key_windowBackgroundWhite), PorterDuff.Mode.MULTIPLY));
            bottomImage.setBackground(bottomImageDrawable);
            MarginLayoutParams bottomImageParams = LayoutHelper.createFrame(LayoutHelper.MATCH_PARENT, 24, Gravity.BOTTOM | Gravity.FILL_HORIZONTAL);
            bottomImageParams.leftMargin = -bottomImage.getPaddingLeft();
            bottomImageParams.bottomMargin = -AndroidUtilities.dp(11);
            bottomImageParams.rightMargin = -bottomImage.getPaddingRight();
            addView(bottomImage, bottomImageParams);

            int color = Theme.getColor(Theme.key_windowBackgroundWhiteGrayText4);
            loadingDrawable.setColors(
                Theme.getColor(Theme.key_actionBarActionModeDefaultSelector),
                Theme.multAlpha(color, .2f)
            );
            loadingDrawable.setRadiiDp(4);
            loadingDrawable.setCallback(this);
        }

        public void setData(boolean hasCache, float percent, float usedPercent) {
            title.setText(
                hasCache ?
                    LocaleController.getString("StorageUsage", R.string.StorageUsage) :
                    LocaleController.getString("StorageCleared", R.string.StorageCleared)
            );
            if (hasCache) {
                if (percent < 0.01f) {
                    subtitle[1].setText(LocaleController.formatString("StorageUsageTelegramLess", R.string.StorageUsageTelegramLess, formatPercent(percent)));
                } else {
                    subtitle[1].setText(LocaleController.formatString("StorageUsageTelegram", R.string.StorageUsageTelegram, formatPercent(percent)));
                }
                switchSubtitle(1);
            } else {
                switchSubtitle(2);
            }
            bottomImage.animate().cancel();
            if (firstSet) {
                bottomImage.setAlpha(hasCache ? 1 : 0);
            } else {
                bottomImage.animate().alpha(hasCache ? 1 : 0).setDuration(365).setInterpolator(CubicBezierInterpolator.EASE_OUT_QUINT).start();
            }
            firstSet = false;
            this.percent = percent;
            this.usedPercent = usedPercent;
            invalidate();
        }

        private void switchSubtitle(int type) {
            boolean animated = System.currentTimeMillis() - fragmentCreateTime > 40;
            updateViewVisible(subtitle[0], type == 0, animated);
            updateViewVisible(subtitle[1], type == 1, animated);
            updateViewVisible(subtitle[2], type == 2, animated);
        }

        private void updateViewVisible(View view, boolean show, boolean animated) {
            if (view == null) {
                return;
            }
            if (view.getParent() == null) {
                animated = false;
            }

            view.animate().setListener(null).cancel();
            if (!animated) {
                view.setVisibility(show ? View.VISIBLE : View.INVISIBLE);
                view.setTag(show ? 1 : null);
                view.setAlpha(show ? 1f : 0f);
                view.setTranslationY(show ? 0 : AndroidUtilities.dp(8));
                invalidate();
            } else if (show) {
                if (view.getVisibility() != View.VISIBLE) {
                    view.setVisibility(View.VISIBLE);
                    view.setAlpha(0f);
                    view.setTranslationY(AndroidUtilities.dp(8));
                }
                view.animate().alpha(1f).translationY(0).setInterpolator(CubicBezierInterpolator.EASE_OUT_QUINT).setDuration(340).setUpdateListener(anm -> invalidate()).start();
            } else {
                view.animate().alpha(0).translationY(AndroidUtilities.dp(8)).setListener(new HideViewAfterAnimation(view)).setInterpolator(CubicBezierInterpolator.EASE_OUT_QUINT).setDuration(340).setUpdateListener(anm -> invalidate()).start();
            }
        }

        @Override
        protected void onMeasure(int widthMeasureSpec, int heightMeasureSpec) {
            int fullWidth = MeasureSpec.getSize(widthMeasureSpec);
            int width = (int) Math.min(AndroidUtilities.dp(174), fullWidth * .8);

            super.measureChildren(MeasureSpec.makeMeasureSpec(fullWidth, MeasureSpec.EXACTLY), heightMeasureSpec);
            int height = AndroidUtilities.dp(90 - 18);
            int maxSubtitleHeight = 0;
            for (int i = 0; i < subtitle.length; ++i) {
                maxSubtitleHeight = Math.max(maxSubtitleHeight, subtitle[i].getMeasuredHeight() - (i == 2 ? AndroidUtilities.dp(16) : 0));
            }
            height += maxSubtitleHeight;
            setMeasuredDimension(fullWidth, height);

            progressRect.set(
                (fullWidth - width) / 2f,
                height - AndroidUtilities.dp(30),
                (fullWidth + width) / 2f,
                height - AndroidUtilities.dp(30 - 4)
            );
        }

        @Override
        protected void dispatchDraw(Canvas canvas) {
            float barAlpha = 1f - subtitle[2].getAlpha();

            float loading = this.loadingFloat.set(this.percent == null ? 1f : 0f);
            float percent = this.percentAnimated.set(this.percent == null ? 0 : this.percent);
            float usedPercent = this.usedPercentAnimated.set(this.usedPercent == null ? 0 : this.usedPercent);

            loadingBackgroundPaint.setColor(Theme.getColor(Theme.key_actionBarActionModeDefaultSelector));
            loadingBackgroundPaint.setAlpha((int) (loadingBackgroundPaint.getAlpha() * barAlpha));
            AndroidUtilities.rectTmp.set(
                Math.max(
                    progressRect.left + (1f - loading) * Math.max(AndroidUtilities.dp(4), usedPercent * progressRect.width()),
                    progressRect.left + (1f - loading) * Math.max(AndroidUtilities.dp(4), percent * progressRect.width())
                ) + AndroidUtilities.dp(1), progressRect.top,
                progressRect.right, progressRect.bottom
            );
            if (AndroidUtilities.rectTmp.left < AndroidUtilities.rectTmp.right && AndroidUtilities.rectTmp.width() > AndroidUtilities.dp(3)) {
                drawRoundRect(canvas, AndroidUtilities.rectTmp, AndroidUtilities.dp(AndroidUtilities.lerp(1, 2, loading)), AndroidUtilities.dp(2), loadingBackgroundPaint);
            }

            loadingDrawable.setBounds(progressRect);
            loadingDrawable.setAlpha((int) (0xFF * barAlpha * loading));
            loadingDrawable.draw(canvas);

            usedPercentPaint.setColor(Theme.percentSV(Theme.getColor(Theme.key_radioBackgroundChecked), Theme.getColor(Theme.key_actionBarActionModeDefaultSelector), .922f, 1.8f));
            usedPercentPaint.setAlpha((int) (usedPercentPaint.getAlpha() * barAlpha));
            AndroidUtilities.rectTmp.set(
                progressRect.left + (1f - loading) * Math.max(AndroidUtilities.dp(4), percent * progressRect.width()) + AndroidUtilities.dp(1),
                progressRect.top,
                progressRect.left + (1f - loading) * Math.max(AndroidUtilities.dp(4), usedPercent * progressRect.width()),
                progressRect.bottom
            );
            if (AndroidUtilities.rectTmp.width() > AndroidUtilities.dp(3)) {
                drawRoundRect(canvas, AndroidUtilities.rectTmp, AndroidUtilities.dp(1), AndroidUtilities.dp(usedPercent > .97f ? 2 : 1), usedPercentPaint);
            }

            percentPaint.setColor(Theme.getColor(Theme.key_radioBackgroundChecked));
            percentPaint.setAlpha((int) (percentPaint.getAlpha() * barAlpha));
            AndroidUtilities.rectTmp.set(progressRect.left, progressRect.top, progressRect.left + (1f - loading) * Math.max(AndroidUtilities.dp(4), percent * progressRect.width()), progressRect.bottom);
            drawRoundRect(canvas, AndroidUtilities.rectTmp, AndroidUtilities.dp(2), AndroidUtilities.dp(percent > .97f ? 2 : 1), percentPaint);

            if (loading > 0 || this.percentAnimated.isInProgress()) {
                invalidate();
            }

            super.dispatchDraw(canvas);
        }

        private Path roundPath;
        private float[] radii;

        private void drawRoundRect(Canvas canvas, RectF rect, float left, float right, Paint paint) {
            if (roundPath == null) {
                roundPath = new Path();
            } else {
                roundPath.rewind();
            }
            if (radii == null) {
                radii = new float[8];
            }
            radii[0] = radii[1] = radii[6] = radii[7] = left;
            radii[2] = radii[3] = radii[4] = radii[5] = right;
            roundPath.addRoundRect(rect, radii, Path.Direction.CW);
            canvas.drawPath(roundPath, paint);
        }
    }

    private class ClearingCacheView extends FrameLayout {

        RLottieImageView imageView;
        AnimatedTextView percentsTextView;
        ProgressView progressView;
        TextView title, subtitle;

        public ClearingCacheView(Context context) {
            super(context);

            imageView = new RLottieImageView(context);
            imageView.setAutoRepeat(true);
            imageView.setAnimation(R.raw.utyan_cache, 150, 150);
            addView(imageView, LayoutHelper.createFrame(150, 150, Gravity.CENTER_HORIZONTAL | Gravity.TOP, 0, 16, 0, 0));
            imageView.playAnimation();

            percentsTextView = new AnimatedTextView(context, false, true, true);
            percentsTextView.setAnimationProperties(.35f, 0, 120, CubicBezierInterpolator.EASE_OUT);
            percentsTextView.setGravity(Gravity.CENTER_HORIZONTAL);
            percentsTextView.setTextColor(Theme.getColor(Theme.key_dialogTextBlack));
            percentsTextView.setTextSize(AndroidUtilities.dp(24));
            percentsTextView.setTypeface(AndroidUtilities.getTypeface(AndroidUtilities.TYPEFACE_ROBOTO_MEDIUM));
            addView(percentsTextView, LayoutHelper.createFrame(LayoutHelper.MATCH_PARENT, 32, Gravity.CENTER_HORIZONTAL | Gravity.TOP, 0, 16 + 150 + 16 - 6, 0, 0));

            progressView = new ProgressView(context);
            addView(progressView, LayoutHelper.createFrame(240, 5, Gravity.CENTER_HORIZONTAL | Gravity.TOP, 0, 16 + 150 + 16 + 28 + 16, 0, 0));

            title = new TextView(context);
            title.setGravity(Gravity.CENTER_HORIZONTAL);
            title.setTextColor(Theme.getColor(Theme.key_dialogTextBlack));
            title.setTextSize(TypedValue.COMPLEX_UNIT_DIP, 16);
            title.setTypeface(AndroidUtilities.getTypeface(AndroidUtilities.TYPEFACE_ROBOTO_MEDIUM));
            title.setText(LocaleController.getString("ClearingCache", R.string.ClearingCache));
            addView(title, LayoutHelper.createFrame(LayoutHelper.MATCH_PARENT, LayoutHelper.WRAP_CONTENT, Gravity.CENTER_HORIZONTAL | Gravity.TOP, 0, 16 + 150 + 16 + 28 + 16 + 5 + 30, 0, 0));

            subtitle = new TextView(context);
            subtitle.setGravity(Gravity.CENTER_HORIZONTAL);
            subtitle.setTextColor(Theme.getColor(Theme.key_dialogTextBlack));
            subtitle.setTextSize(TypedValue.COMPLEX_UNIT_DIP, 14);
            subtitle.setText(LocaleController.getString("ClearingCacheDescription", R.string.ClearingCacheDescription));
            addView(subtitle, LayoutHelper.createFrame(240, LayoutHelper.WRAP_CONTENT, Gravity.CENTER_HORIZONTAL | Gravity.TOP, 0, 16 + 150 + 16 + 28 + 16 + 5 + 30 + 18 + 10, 0, 0));

            setProgress(0);
        }

        public void setProgress(float t) {
            percentsTextView.cancelAnimation();
            percentsTextView.setText(String.format("%d%%", (int) Math.ceil(MathUtils.clamp(t, 0, 1) * 100)), !LocaleController.isRTL);
            progressView.setProgress(t);
        }

        @Override
        protected void onMeasure(int widthMeasureSpec, int heightMeasureSpec) {
            super.onMeasure(
                MeasureSpec.makeMeasureSpec(MeasureSpec.getSize(widthMeasureSpec), MeasureSpec.EXACTLY),
                MeasureSpec.makeMeasureSpec(AndroidUtilities.dp(350), MeasureSpec.EXACTLY)
            );
        }

        class ProgressView extends View {

            Paint in = new Paint(Paint.ANTI_ALIAS_FLAG), out = new Paint(Paint.ANTI_ALIAS_FLAG);

            public ProgressView(Context context) {
                super(context);

                in.setColor(Theme.getColor(Theme.key_switchTrackChecked));
                out.setColor(Theme.multAlpha(Theme.getColor(Theme.key_switchTrackChecked), .2f));
            }

            float progress;
            AnimatedFloat progressT = new AnimatedFloat(this, 350, CubicBezierInterpolator.EASE_OUT);

            public void setProgress(float t) {
                this.progress = t;
                invalidate();
            }

            @Override
            protected void onDraw(Canvas canvas) {
                super.onDraw(canvas);

                AndroidUtilities.rectTmp.set(0, 0, getMeasuredWidth(), getMeasuredHeight());
                canvas.drawRoundRect(AndroidUtilities.rectTmp, AndroidUtilities.dp(3), AndroidUtilities.dp(3), out);

                AndroidUtilities.rectTmp.set(0, 0, getMeasuredWidth() * progressT.set(this.progress), getMeasuredHeight());
                canvas.drawRoundRect(AndroidUtilities.rectTmp, AndroidUtilities.dp(3), AndroidUtilities.dp(3), in);
            }
        }
    }

    private class ClearCacheButtonInternal extends ClearCacheButton {

        public ClearCacheButtonInternal(Context context) {
            super(context);
            ((MarginLayoutParams) button.getLayoutParams()).topMargin = AndroidUtilities.dp(5);
            button.setOnClickListener(e -> {
                BottomSheet bottomSheet = new BottomSheet(getContext(), false) {
                    @Override
                    protected boolean canDismissWithTouchOutside() {
                        return false;
                    }
                };
                bottomSheet.fixNavigationBar();
                bottomSheet.setCanDismissWithSwipe(false);
                bottomSheet.setCancelable(false);
                ClearingCacheView cacheView = new ClearingCacheView(getContext());
                bottomSheet.setCustomView(cacheView);

                final boolean[] done = new boolean[] { false };
                final float[] progress = new float[] { 0 };
                final boolean[] nextSection = new boolean[] { false };
                Runnable updateProgress = () -> {
                    cacheView.setProgress(progress[0]);
                    if (nextSection[0]) {
                        updateRows();
                    }
                };

                AndroidUtilities.runOnUIThread(() -> {
                    if (!done[0]) {
                        showDialog(bottomSheet);
                    }
                }, 150);

                cleanupFolders(
                    (progressValue, next) -> {
                        progress[0] = progressValue;
                        nextSection[0] = next;
                        AndroidUtilities.cancelRunOnUIThread(updateProgress);
                        AndroidUtilities.runOnUIThread(updateProgress);
                    },
                    () -> AndroidUtilities.runOnUIThread(() -> {
                        done[0] = true;
                        cacheView.setProgress(1F);
                        bottomSheet.dismiss();
                    })
                );
            });
        }

        public void updateSize() {
            long size = (
                (selected[0] ? photoSize : 0) +
                (selected[1] ? videoSize : 0) +
                (selected[2] ? documentsSize : 0) +
                (selected[3] ? musicSize : 0) +
                (selected[4] ? audioSize : 0) +
                (selected[5] ? stickersCacheSize : 0) +
                (selected[6] ? cacheSize : 0) +
                (selected[7] ? cacheTempSize : 0)
            );
            setSize(
                isAllSectionsSelected(),
                size
            );
        }
    }

    private boolean isAllSectionsSelected() {
        for (int i = 0; i < itemInners.size(); ++i) {
            ItemInner item = itemInners.get(i);
            if (item.viewType != VIEW_TYPE_SECTION) {
                continue;
            }
            int index = item.index;
            if (index < 0) {
                index = selected.length - 1;
            }
            if (!selected[index]) {
                return false;
            }
        }
        return true;
    }

    public static class ClearCacheButton extends FrameLayout {
        FrameLayout button;
        AnimatedTextView.AnimatedTextDrawable textView;
        AnimatedTextView.AnimatedTextDrawable valueTextView;

        TextView rtlTextView;

        public ClearCacheButton(Context context) {
            super(context);

            button = new FrameLayout(context) {
                @Override
                protected void dispatchDraw(Canvas canvas) {
                    final int margin = AndroidUtilities.dp(8);
                    int x = (getMeasuredWidth() - margin - (int) valueTextView.getCurrentWidth() + (int) textView.getCurrentWidth()) / 2;

                    if (LocaleController.isRTL) {
                        super.dispatchDraw(canvas);
                    } else {
                        textView.setBounds(0, 0, x, getHeight());
                        textView.draw(canvas);

                        valueTextView.setBounds(x + AndroidUtilities.dp(8), 0, getWidth(), getHeight());
                        valueTextView.draw(canvas);
                    }
                }

                @Override
                protected boolean verifyDrawable(@NonNull Drawable who) {
                    return who == valueTextView || who == textView || super.verifyDrawable(who);
                }

                @Override
                public void onInitializeAccessibilityNodeInfo(AccessibilityNodeInfo info) {
                    super.onInitializeAccessibilityNodeInfo(info);
                    info.setClassName("android.widget.Button");
                }
            };
            button.setBackground(Theme.AdaptiveRipple.filledRect(Theme.key_featuredStickers_addButton, 8));
            button.setImportantForAccessibility(IMPORTANT_FOR_ACCESSIBILITY_YES);

            if (LocaleController.isRTL) {
                rtlTextView = new TextView(context);
                rtlTextView.setText(LocaleController.getString("ClearCache", R.string.ClearCache));
                rtlTextView.setGravity(Gravity.CENTER);
                rtlTextView.setTextSize(TypedValue.COMPLEX_UNIT_DIP, 14);
                rtlTextView.setTypeface(AndroidUtilities.getTypeface("fonts/rmedium.ttf"));
                rtlTextView.setTextColor(Theme.getColor(Theme.key_featuredStickers_buttonText));
                button.addView(rtlTextView, LayoutHelper.createFrame(LayoutHelper.WRAP_CONTENT, LayoutHelper.MATCH_PARENT, Gravity.CENTER));
            }

            textView = new AnimatedTextView.AnimatedTextDrawable(true, true, true);
            textView.setAnimationProperties(.25f, 0, 300, CubicBezierInterpolator.EASE_OUT_QUINT);
            textView.setCallback(button);
            textView.setTextSize(AndroidUtilities.dp(14));
            textView.setText(LocaleController.getString("ClearCache", R.string.ClearCache));
            textView.setGravity(Gravity.RIGHT);
            textView.setTypeface(AndroidUtilities.getTypeface("fonts/rmedium.ttf"));
            textView.setTextColor(Theme.getColor(Theme.key_featuredStickers_buttonText));

            valueTextView = new AnimatedTextView.AnimatedTextDrawable(true, true, true);
            valueTextView.setAnimationProperties(.25f, 0, 300, CubicBezierInterpolator.EASE_OUT_QUINT);
            valueTextView.setCallback(button);
            valueTextView.setTextSize(AndroidUtilities.dp(14));
            valueTextView.setTypeface(AndroidUtilities.getTypeface("fonts/rmedium.ttf"));
            valueTextView.setTextColor(Theme.adaptHSV(Theme.getColor(Theme.key_featuredStickers_addButton), -.46f, +.08f));
            valueTextView.setText("");

            button.setContentDescription(TextUtils.concat(textView.getText(), "\t", valueTextView.getText()));

            setBackgroundColor(Theme.getColor(Theme.key_windowBackgroundWhite));
            addView(button, LayoutHelper.createFrame(LayoutHelper.MATCH_PARENT, 48, Gravity.FILL, 16, 16, 16, 16));
        }

        @Override
        protected void onMeasure(int widthMeasureSpec, int heightMeasureSpec) {
            super.onMeasure(
                MeasureSpec.makeMeasureSpec(MeasureSpec.getSize(widthMeasureSpec), MeasureSpec.EXACTLY),
                heightMeasureSpec
            );
        }

        public void setSize(boolean allSelected, long size) {
            textView.setText((
                allSelected ?
                    LocaleController.getString("ClearCache", R.string.ClearCache) :
                    LocaleController.getString("ClearSelectedCache", R.string.ClearSelectedCache)
            ));
            valueTextView.setText(size <= 0 ? "" : AndroidUtilities.formatFileSize(size));
            setDisabled(size <= 0);
            button.invalidate();

            button.setContentDescription(TextUtils.concat(textView.getText(), "\t", valueTextView.getText()));
        }

        public void setDisabled(boolean disabled) {
            button.animate().cancel();
            button.animate().alpha(disabled ? .65f : 1f).start();
            button.setClickable(!disabled);
        }
    }

    private boolean isOtherSelected() {
        boolean[] indexes = new boolean[CacheControlActivity.this.selected.length];
        for (int i = 0; i < itemInners.size(); ++i) {
            ItemInner item2 = itemInners.get(i);
            if (item2.viewType == VIEW_TYPE_SECTION && !item2.pad && item2.index >= 0) {
                indexes[item2.index] = true;
            }
        }
        for (int i = 0; i < indexes.length; ++i) {
            if (!indexes[i] && !CacheControlActivity.this.selected[i]) {
                return false;
            }
        }
        return true;
    }

    private void toggleSection(ItemInner item, View cell) {
        if (item.index < 0) {
            toggleOtherSelected(cell);
            return;
        }
        if (selected[item.index] && sectionsSelected() <= 1) {
            BotWebViewVibrationEffect.APP_ERROR.vibrate();
            if (cell != null) {
                AndroidUtilities.shakeViewSpring(cell, -3);
            }
            return;
        }
        if (cell instanceof CheckBoxCell) {
            ((CheckBoxCell) cell).setChecked(selected[item.index] = !selected[item.index], true);
        } else {
            selected[item.index] = !selected[item.index];
            int position = itemInners.indexOf(item);
            if (position >= 0) {
                for (int i = 0; i < listView.getChildCount(); ++i) {
                    View child = listView.getChildAt(i);
                    if (child instanceof CheckBoxCell && position == listView.getChildAdapterPosition(child)) {
                        ((CheckBoxCell) child).setChecked(selected[item.index], true);
                    }
                }
            }
        }
        if (item.pad) {
            for (int i = 0; i < listView.getChildCount(); ++i) {
                View child = listView.getChildAt(i);
                if (child instanceof CheckBoxCell) {
                    int pos = listView.getChildAdapterPosition(child);
                    if (pos >= 0 && pos < itemInners.size() && itemInners.get(pos).index < 0) {
                        ((CheckBoxCell) child).setChecked(isOtherSelected(), true);
                        break;
                    }
                }
            }
        }
        updateChart();
    }

    private void toggleOtherSelected(View cell) {
        boolean selected = isOtherSelected();

        if (selected) {
            boolean hasNonOtherSelected = false;
            for (int i = 0; i < itemInners.size(); ++i) {
                ItemInner item2 = itemInners.get(i);
                if (item2.viewType == VIEW_TYPE_SECTION && !item2.pad && item2.index >= 0 && CacheControlActivity.this.selected[item2.index]) {
                    hasNonOtherSelected = true;
                    break;
                }
            }

            if (!hasNonOtherSelected) {
                BotWebViewVibrationEffect.APP_ERROR.vibrate();
                if (cell != null) {
                    AndroidUtilities.shakeViewSpring(cell, -3);
                }
                return;
            }
        }

        if (collapsed) {
            boolean[] indexes = new boolean[CacheControlActivity.this.selected.length];
            for (int i = 0; i < itemInners.size(); ++i) {
                ItemInner item2 = itemInners.get(i);
                if (item2.viewType == VIEW_TYPE_SECTION && !item2.pad && item2.index >= 0) {
                    indexes[item2.index] = true;
                }
            }
            for (int i = 0; i < indexes.length; ++i) {
                if (!indexes[i]) {
                    CacheControlActivity.this.selected[i] = !selected;
                }
            }
        } else {
            for (int i = 0; i < itemInners.size(); ++i) {
                ItemInner item2 = itemInners.get(i);
                if (item2.viewType == VIEW_TYPE_SECTION && item2.pad && item2.index >= 0) {
                    CacheControlActivity.this.selected[item2.index] = !selected;
                }
            }
        }

        for (int i = 0; i < listView.getChildCount(); ++i) {
            View child = listView.getChildAt(i);
            if (child instanceof CheckBoxCell) {
                int pos = listView.getChildAdapterPosition(child);
                if (pos >= 0) {
                    ItemInner item2 = itemInners.get(pos);
                    if (item2.viewType == VIEW_TYPE_SECTION) {
                        if (item2.index < 0) {
                            ((CheckBoxCell) child).setChecked(!selected, true);
                        } else {
                            ((CheckBoxCell) child).setChecked(CacheControlActivity.this.selected[item2.index], true);
                        }
                    }
                }
            }
        }
        updateChart();
    }

    private class ListAdapter extends AdapterWithDiffUtils {

        private Context mContext;

        public ListAdapter(Context context) {
            mContext = context;
        }

        @Override
        public boolean isEnabled(RecyclerView.ViewHolder holder) {
            int position = holder.getAdapterPosition();
            return position == migrateOldFolderRow || (holder.getItemViewType() == VIEW_TYPE_STORAGE && (totalSize > 0) && !calculating) || holder.getItemViewType() == VIEW_TYPE_CHAT || holder.getItemViewType() == VIEW_TYPE_KEEP_MEDIA_CELL || holder.getItemViewType() == VIEW_TYPE_SECTION;
        }

        @Override
        public int getItemCount() {
            return itemInners.size();
        }

        @Override
        public RecyclerView.ViewHolder onCreateViewHolder(ViewGroup parent, int viewType) {
            View view;
            switch (viewType) {
                case VIEW_TYPE_TEXT_SETTINGS:
                    view = new TextSettingsCell(mContext);
                    view.setBackgroundColor(Theme.getColor(Theme.key_windowBackgroundWhite));
                    break;
                case VIEW_TYPE_STORAGE:
                    view = new StorageUsageView(mContext);
                    view.setBackgroundColor(Theme.getColor(Theme.key_windowBackgroundWhite));
                    break;
                case VIEW_TYPE_HEADER:
                    view = new HeaderCell(mContext);
                    view.setBackgroundColor(Theme.getColor(Theme.key_windowBackgroundWhite));
                    break;
                case VIEW_TYPE_CHOOSER:
                    SlideChooseView slideChooseView = new SlideChooseView(mContext);
                    view = slideChooseView;
                    view.setBackgroundColor(Theme.getColor(Theme.key_windowBackgroundWhite));
                    slideChooseView.setCallback(index -> {
                        if (index == 0) {
                            SharedConfig.setKeepMedia(3);
                        } else if (index == 1) {
                            SharedConfig.setKeepMedia(0);
                        } else if (index == 2) {
                            SharedConfig.setKeepMedia(1);
                        } else if (index == 3) {
                            SharedConfig.setKeepMedia(2);
                        }
                    });
                    int keepMedia = SharedConfig.keepMedia;
                    int index;
                    if (keepMedia == 3) {
                        index = 0;
                    } else {
                        index = keepMedia + 1;
                    }
                    slideChooseView.setOptions(index, LocaleController.formatPluralString("Days", 3), LocaleController.formatPluralString("Weeks", 1), LocaleController.formatPluralString("Months", 1), LocaleController.getString("KeepMediaForever", R.string.KeepMediaForever));
                    break;
                case VIEW_TYPE_CHAT:
                    UserCell userCell = new UserCell(getContext(), getResourceProvider());
                    userCell.setBackgroundColor(Theme.getColor(Theme.key_windowBackgroundWhite));
                    view = userCell;
                    break;
                case VIEW_FLICKER_LOADING_DIALOG:
                    FlickerLoadingView flickerLoadingView = new FlickerLoadingView(getContext());
                    flickerLoadingView.setIsSingleCell(true);
                    flickerLoadingView.setItemsCount(3);
                    flickerLoadingView.setIgnoreHeightCheck(true);
                    flickerLoadingView.setViewType(FlickerLoadingView.DIALOG_CACHE_CONTROL);
                    flickerLoadingView.setBackgroundColor(Theme.getColor(Theme.key_windowBackgroundWhite));
                    view = flickerLoadingView;
                    break;
                case VIEW_TYPE_KEEP_MEDIA_CELL:
                    view = new TextCell(mContext);
                    view.setBackgroundColor(Theme.getColor(Theme.key_windowBackgroundWhite));
                    break;
                case VIEW_TYPE_CHART:
                    view = cacheChart = new CacheChart(mContext) {
                        @Override
                        protected void onSectionClick(int index) {
                            //                            if (index == 8) {
                            //                                index = -1;
                            //                            }
                            //                            for (int i = 0; i < itemInners.size(); ++i) {
                            //                                ItemInner item = itemInners.get(i);
                            //                                if (item != null && item.index == index) {
                            //                                    toggleSection(item, null);
                            //                                    return;
                            //                                }
                            //                            }
                        }

                        @Override
                        protected void onSectionDown(int index, boolean down) {
                            if (!down) {
                                listView.removeHighlightRow();
                                return;
                            }
                            if (index == 8) {
                                index = -1;
                            }
                            int position = -1;
                            for (int i = 0; i < itemInners.size(); ++i) {
                                ItemInner item2 = itemInners.get(i);
                                if (item2 != null && item2.viewType == VIEW_TYPE_SECTION && item2.index == index) {
                                    position = i;
                                    break;
                                }
                            }

                            if (position >= 0) {
                                final int finalPosition = position;
                                listView.highlightRow(() -> finalPosition, 0);
                            } else {
                                listView.removeHighlightRow();
                            }
                        }
                    };
                    break;
                case VIEW_TYPE_CHART_HEADER:
                    view = cacheChartHeader = new CacheChartHeader(mContext);
                    break;
                case VIEW_TYPE_SECTION_LOADING:
                    FlickerLoadingView flickerLoadingView2 = new FlickerLoadingView(getContext());
                    flickerLoadingView2.setIsSingleCell(true);
                    flickerLoadingView2.setItemsCount(1);
                    flickerLoadingView2.setIgnoreHeightCheck(true);
                    flickerLoadingView2.setViewType(FlickerLoadingView.CHECKBOX_TYPE);
                    flickerLoadingView2.setBackgroundColor(Theme.getColor(Theme.key_windowBackgroundWhite));
                    view = flickerLoadingView2;
                    break;
                case VIEW_TYPE_SECTION:
                    view = new CheckBoxCell(mContext, 4, 21, getResourceProvider());
                    view.setBackgroundColor(Theme.getColor(Theme.key_windowBackgroundWhite));
                    break;
                case VIEW_TYPE_INFO:
                default:
                    view = new TextInfoPrivacyCell(mContext);
                    break;
                case VIEW_TYPE_CACHE_VIEW_PAGER:
                    view = cachedMediaLayout = new CachedMediaLayout(mContext, CacheControlActivity.this) {
                        @Override
                        protected void onMeasure(int widthMeasureSpec, int heightMeasureSpec) {
                            super.onMeasure(widthMeasureSpec, MeasureSpec.makeMeasureSpec(MeasureSpec.getSize(heightMeasureSpec) - (ActionBar.getCurrentActionBarHeight() / 2), MeasureSpec.EXACTLY));
                        }

                        @Override
                        protected void showActionMode(boolean show) {
                            if (show) {
                                updateActionBar(true);
                                actionBar.showActionMode();
                            } else {
                                actionBar.hideActionMode();
                            }
                        }

                        @Override
                        protected boolean actionModeIsVisible() {
                            return actionBar.isActionModeShowed();
                        }
                    };
                    cachedMediaLayout.setDelegate(new CachedMediaLayout.Delegate() {
                        @Override
                        public void onItemSelected(DialogFileEntities entities, CacheModel.FileInfo fileInfo, boolean longPress) {
                            if (entities != null) {
                                if ((cacheModel.getSelectedFiles() > 0 || longPress)) {
                                    cacheModel.toggleSelect(entities);
                                    cachedMediaLayout.updateVisibleRows();
                                    updateActionMode();
                                } else {
                                    showClearCacheDialog(entities);
                                }
                                return;
                            }
                            if (fileInfo != null) {
                                cacheModel.toggleSelect(fileInfo);
                                cachedMediaLayout.updateVisibleRows();
                                updateActionMode();
                            }
                        }

                        @Override
                        public void clear() {
                            clearSelectedFiles();
                        }

                        @Override
                        public void clearSelection() {
                            if (cacheModel != null && cacheModel.getSelectedFiles() > 0) {
                                cacheModel.clearSelection();
                                if (cachedMediaLayout != null) {
                                    cachedMediaLayout.showActionMode(false);
                                    cachedMediaLayout.updateVisibleRows();
                                }
                                return;
                            }
                        }
                    });
                    cachedMediaLayout.setCacheModel(cacheModel);
                    nestedSizeNotifierLayout.setChildLayout(cachedMediaLayout);
                    view.setBackgroundColor(Theme.getColor(Theme.key_windowBackgroundWhite));
                    view.setLayoutParams(new RecyclerView.LayoutParams(ViewGroup.LayoutParams.MATCH_PARENT, ViewGroup.LayoutParams.MATCH_PARENT));
                    break;
                case VIEW_TYPE_CLEAR_CACHE_BUTTON:
                    view = clearCacheButton = new ClearCacheButtonInternal(mContext);
                    break;
                case VIEW_TYPE_MAX_CACHE_SIZE:
                    SlideChooseView slideChooseView2 = new SlideChooseView(mContext);
                    view = slideChooseView2;
                    view.setBackgroundColor(Theme.getColor(Theme.key_windowBackgroundWhite));

                    float totalSizeInGb = (int) (totalDeviceSize / 1024L / 1024L) / 1000.0f;
                    ArrayList<Integer> options = new ArrayList<>();
                    //                    if (BuildVars.DEBUG_PRIVATE_VERSION) {
                    //                        options.add(1);
                    //                    }
                    if (totalSizeInGb <= 17) {
                        options.add(2);
                    }
                    if (totalSizeInGb > 5) {
                        options.add(5);
                    }
                    if (totalSizeInGb > 16) {
                        options.add(16);
                    }
                    if (totalSizeInGb > 32) {
                        options.add(32);
                    }
                    options.add(Integer.MAX_VALUE);
                    String[] values = new String[options.size()];
                    for (int i = 0; i < options.size(); i++) {
                        if (options.get(i) == 1) {
                            values[i] = String.format("300 MB");
                        } else if (options.get(i) == Integer.MAX_VALUE) {
                            values[i] = LocaleController.getString("NoLimit", R.string.NoLimit);
                        } else {
                            values[i] = String.format("%d GB", options.get(i));
                        }
                    }
                    slideChooseView2.setCallback(i -> {
                        SharedConfig.getPreferences().edit().putInt("cache_limit", options.get(i)).apply();
                    });
                    int currentLimit = SharedConfig.getPreferences().getInt("cache_limit", Integer.MAX_VALUE);
                    int i = options.indexOf(currentLimit);
                    if (i < 0) {
                        i = options.size() - 1;
                    }
                    slideChooseView2.setOptions(i, values);
                    break;
            }
            return new RecyclerListView.Holder(view);
        }

        @Override
        public void onBindViewHolder(RecyclerView.ViewHolder holder, int position) {
            final ItemInner item = itemInners.get(position);
            switch (holder.getItemViewType()) {
                case VIEW_TYPE_CHART:
//                    updateChart();
                    break;
                case VIEW_TYPE_CHART_HEADER:
                    if (cacheChartHeader != null && !calculating) {
                        cacheChartHeader.setData(
                            totalSize > 0,
                            totalDeviceSize <= 0 ? 0 : (float) totalSize / totalDeviceSize,
                            totalDeviceFreeSize <= 0 || totalDeviceSize <= 0 ? 0 : (float) (totalDeviceSize - totalDeviceFreeSize) / totalDeviceSize
                        );
                    }
                    break;
                case VIEW_TYPE_SECTION:
                    CheckBoxCell cell = (CheckBoxCell) holder.itemView;
                    final boolean selected;
                    if (item.index < 0) {
                        selected = isOtherSelected();
                    } else {
                        selected = CacheControlActivity.this.selected[item.index];
                    }
                    cell.setText(getCheckBoxTitle(item.headerName, percents[item.index < 0 ? 8 : item.index], item.index < 0), AndroidUtilities.formatFileSize(item.size), selected, item.index < 0 ? !collapsed : !item.last);
                    cell.setCheckBoxColor(item.colorKey, Theme.key_windowBackgroundWhiteGrayIcon, Theme.key_checkboxCheck);
                    cell.setCollapsed(item.index < 0 ? collapsed : null);
                    if (item.index == -1) {
                        cell.setOnSectionsClickListener(e -> {
                            collapsed = !collapsed;
                            updateRows();
                            updateChart();
                        }, e -> toggleOtherSelected(cell));
                    } else {
                        cell.setOnSectionsClickListener(null, null);
                    }
                    cell.setPad(item.pad ? 1 : 0);
                    break;
                case VIEW_TYPE_KEEP_MEDIA_CELL:
                    TextCell textCell2 = (TextCell) holder.itemView;
                    CacheByChatsController cacheByChatsController = getMessagesController().getCacheByChatsController();
                    int keepMediaType = item.keepMediaType;
                    int exceptionsCount = cacheByChatsController.getKeepMediaExceptions(itemInners.get(position).keepMediaType).size();
                    String subtitle = null;
                    if (exceptionsCount > 0) {
                        subtitle = LocaleController.formatPluralString("ExceptionShort", exceptionsCount, exceptionsCount);
                    }
                    String value = CacheByChatsController.getKeepMediaString(cacheByChatsController.getKeepMedia(keepMediaType));
                    if (itemInners.get(position).keepMediaType == KEEP_MEDIA_TYPE_USER) {
                        textCell2.setTextAndValueAndColorfulIcon(LocaleController.getString("PrivateChats", R.string.PrivateChats), value, true, R.drawable.msg_filled_menu_users, getThemedColor(Theme.key_statisticChartLine_lightblue), true);
                    } else if (itemInners.get(position).keepMediaType == KEEP_MEDIA_TYPE_GROUP) {
                        textCell2.setTextAndValueAndColorfulIcon(LocaleController.getString("GroupChats", R.string.GroupChats), value, true, R.drawable.msg_filled_menu_groups, getThemedColor(Theme.key_statisticChartLine_green), true);
                    } else if (itemInners.get(position).keepMediaType == KEEP_MEDIA_TYPE_CHANNEL) {
                        textCell2.setTextAndValueAndColorfulIcon(LocaleController.getString("CacheChannels", R.string.CacheChannels), value, true, R.drawable.msg_filled_menu_channels, getThemedColor(Theme.key_statisticChartLine_golden), true);
                    }
                    textCell2.setSubtitle(subtitle);
                    break;
                case VIEW_TYPE_TEXT_SETTINGS:
                    TextSettingsCell textCell = (TextSettingsCell) holder.itemView;
//                    if (position == databaseRow) {
//                        textCell.setTextAndValue(LocaleController.getString("ClearLocalDatabase", R.string.ClearLocalDatabase), AndroidUtilities.formatFileSize(databaseSize), updateDatabaseSize, false);
//                        updateDatabaseSize = false;
//                    } else
                    if (position == migrateOldFolderRow) {
                        textCell.setTextAndValue(LocaleController.getString("MigrateOldFolder", R.string.MigrateOldFolder), null, false);
                    }
                    break;
                case VIEW_TYPE_INFO:
                    TextInfoPrivacyCell privacyCell = (TextInfoPrivacyCell) holder.itemView;
//                    if (position == databaseInfoRow) {
//                        privacyCell.setText(LocaleController.getString("LocalDatabaseInfo", R.string.LocalDatabaseInfo));
//                        privacyCell.setBackgroundDrawable(Theme.getThemedDrawable(mContext, R.drawable.greydivider_bottom, Theme.key_windowBackgroundGrayShadow));
//                    } else if (position == keepMediaInfoRow) {
//                        privacyCell.setText(AndroidUtilities.replaceTags(LocaleController.getString("KeepMediaInfo", R.string.KeepMediaInfo)));
//                        privacyCell.setBackgroundDrawable(Theme.getThemedDrawable(mContext, R.drawable.greydivider, Theme.key_windowBackgroundGrayShadow));
//                    } else {
                        privacyCell.setText(AndroidUtilities.replaceTags(item.text));
                        privacyCell.setBackgroundDrawable(Theme.getThemedDrawable(mContext, R.drawable.greydivider, Theme.key_windowBackgroundGrayShadow));
//                    }
                    break;
                case VIEW_TYPE_STORAGE:
                    StorageUsageView storageUsageView = (StorageUsageView) holder.itemView;
                    storageUsageView.setStorageUsage(calculating, databaseSize, totalSize, totalDeviceFreeSize, totalDeviceSize);
                    break;
                case VIEW_TYPE_HEADER:
                    HeaderCell headerCell = (HeaderCell) holder.itemView;
                    headerCell.setText(itemInners.get(position).headerName);
                    headerCell.setTopMargin(itemInners.get(position).headerTopMargin);
                    headerCell.setBottomMargin(itemInners.get(position).headerBottomMargin);
                    break;

            }
        }

        @Override
        public int getItemViewType(int i) {
            return itemInners.get(i).viewType;
        }
    }

    private void updateActionMode() {
        if (cacheModel.getSelectedFiles() > 0) {
            if (cachedMediaLayout != null) {
                String filesString;
                if (!cacheModel.selectedDialogs.isEmpty()) {
                    int filesInChats = 0;
                    for (CacheControlActivity.DialogFileEntities entity : cacheModel.entities) {
                        if (cacheModel.selectedDialogs.contains(entity.dialogId)) {
                            filesInChats += entity.filesCount;
                        }
                    }
                    int filesNotInChat = cacheModel.getSelectedFiles() - filesInChats;
                    if (filesNotInChat > 0) {
                        filesString = String.format("%s, %s",
                                LocaleController.formatPluralString("Chats", cacheModel.selectedDialogs.size(), cacheModel.selectedDialogs.size()),
                                LocaleController.formatPluralString("Files", filesNotInChat, filesNotInChat)
                        );
                    } else {
                        filesString = LocaleController.formatPluralString("Chats", cacheModel.selectedDialogs.size(), cacheModel.selectedDialogs.size());
                    }
                } else {
                    filesString = LocaleController.formatPluralString("Files", cacheModel.getSelectedFiles(), cacheModel.getSelectedFiles());
                }
                String sizeString = AndroidUtilities.formatFileSize(cacheModel.getSelectedFilesSize());
                actionModeTitle.setText(sizeString);
                actionModeSubtitle.setText(filesString);
                cachedMediaLayout.showActionMode(true);
            }
        } else {
            cachedMediaLayout.showActionMode(false);
            return;
        }
    }

    @Override
    public ArrayList<ThemeDescription> getThemeDescriptions() {
        ThemeDescription.ThemeDescriptionDelegate deldegagte = () -> {
            if (bottomSheet != null) {
                bottomSheet.setBackgroundColor(Theme.getColor(Theme.key_dialogBackground));
            }

            if (actionTextView != null) {
                actionTextView.setBackground(Theme.AdaptiveRipple.filledRect(Theme.key_featuredStickers_addButton, 4));
            }
        };
        ArrayList<ThemeDescription> arrayList = new ArrayList<>();

        arrayList.add(new ThemeDescription(listView, ThemeDescription.FLAG_CELLBACKGROUNDCOLOR, new Class[]{TextSettingsCell.class, SlideChooseView.class, StorageUsageView.class, HeaderCell.class}, null, null, null, Theme.key_windowBackgroundWhite));
        arrayList.add(new ThemeDescription(fragmentView, ThemeDescription.FLAG_BACKGROUND, null, null, null, null, Theme.key_windowBackgroundGray));

        arrayList.add(new ThemeDescription(actionBar, ThemeDescription.FLAG_BACKGROUND, null, null, null, null, Theme.key_actionBarDefault));
        arrayList.add(new ThemeDescription(listView, ThemeDescription.FLAG_LISTGLOWCOLOR, null, null, null, null, Theme.key_actionBarDefault));
        arrayList.add(new ThemeDescription(actionBar, ThemeDescription.FLAG_AB_ITEMSCOLOR, null, null, null, null, Theme.key_actionBarDefaultIcon));
        arrayList.add(new ThemeDescription(actionBar, ThemeDescription.FLAG_AB_TITLECOLOR, null, null, null, null, Theme.key_actionBarDefaultTitle));
        arrayList.add(new ThemeDescription(actionBar, ThemeDescription.FLAG_AB_SELECTORCOLOR, null, null, null, null, Theme.key_actionBarDefaultSelector));

        arrayList.add(new ThemeDescription(listView, ThemeDescription.FLAG_SELECTOR, null, null, null, null, Theme.key_listSelector));

        arrayList.add(new ThemeDescription(listView, 0, new Class[]{TextSettingsCell.class}, new String[]{"textView"}, null, null, null, Theme.key_windowBackgroundWhiteBlackText));
        arrayList.add(new ThemeDescription(listView, 0, new Class[]{TextSettingsCell.class}, new String[]{"valueTextView"}, null, null, null, Theme.key_windowBackgroundWhiteValueText));

        arrayList.add(new ThemeDescription(listView, ThemeDescription.FLAG_BACKGROUNDFILTER, new Class[]{TextInfoPrivacyCell.class}, null, null, null, Theme.key_windowBackgroundGrayShadow));
        arrayList.add(new ThemeDescription(listView, 0, new Class[]{TextInfoPrivacyCell.class}, new String[]{"textView"}, null, null, null, Theme.key_windowBackgroundWhiteGrayText4));
        arrayList.add(new ThemeDescription(listView, 0, new Class[]{HeaderCell.class}, new String[]{"textView"}, null, null, null, Theme.key_windowBackgroundWhiteBlueHeader));
        arrayList.add(new ThemeDescription(listView, 0, new Class[]{StorageUsageView.class}, new String[]{"paintFill"}, null, null, null, Theme.key_player_progressBackground));
        arrayList.add(new ThemeDescription(listView, 0, new Class[]{StorageUsageView.class}, new String[]{"paintProgress"}, null, null, null, Theme.key_player_progress));
        arrayList.add(new ThemeDescription(listView, 0, new Class[]{StorageUsageView.class}, new String[]{"telegramCacheTextView"}, null, null, null, Theme.key_windowBackgroundWhiteGrayText));
        arrayList.add(new ThemeDescription(listView, 0, new Class[]{StorageUsageView.class}, new String[]{"freeSizeTextView"}, null, null, null, Theme.key_windowBackgroundWhiteGrayText));
        arrayList.add(new ThemeDescription(listView, 0, new Class[]{StorageUsageView.class}, new String[]{"calculationgTextView"}, null, null, null, Theme.key_windowBackgroundWhiteGrayText));

        arrayList.add(new ThemeDescription(listView, 0, new Class[]{SlideChooseView.class}, null, null, null, Theme.key_switchTrack));
        arrayList.add(new ThemeDescription(listView, 0, new Class[]{SlideChooseView.class}, null, null, null, Theme.key_switchTrackChecked));
        arrayList.add(new ThemeDescription(listView, 0, new Class[]{SlideChooseView.class}, null, null, null, Theme.key_windowBackgroundWhiteGrayText));

        arrayList.add(new ThemeDescription(bottomSheetView, 0, null, null, null, null, Theme.key_windowBackgroundWhiteGrayText));
        arrayList.add(new ThemeDescription(bottomSheetView, 0, new Class[]{CheckBoxCell.class}, new String[]{"textView"}, null, null, null, Theme.key_windowBackgroundWhiteBlackText));
        arrayList.add(new ThemeDescription(bottomSheetView, 0, new Class[]{CheckBoxCell.class}, new String[]{"valueTextView"}, null, null, null, Theme.key_windowBackgroundWhiteValueText));
        arrayList.add(new ThemeDescription(bottomSheetView, 0, new Class[]{CheckBoxCell.class}, Theme.dividerPaint, null, null, Theme.key_divider));
        arrayList.add(new ThemeDescription(bottomSheetView, 0, new Class[]{StorageDiagramView.class}, null, null, null, Theme.key_windowBackgroundWhiteBlackText));

        arrayList.add(new ThemeDescription(null, 0, new Class[]{TextCheckBoxCell.class}, new String[]{"textView"}, null, null, null, Theme.key_windowBackgroundWhiteBlackText));
        arrayList.add(new ThemeDescription(null, 0, null, null, null, deldegagte, Theme.key_dialogBackground));

        arrayList.add(new ThemeDescription(bottomSheetView, 0, null, null, null, null, Theme.key_statisticChartLine_blue));
        arrayList.add(new ThemeDescription(bottomSheetView, 0, null, null, null, null, Theme.key_statisticChartLine_green));
        arrayList.add(new ThemeDescription(bottomSheetView, 0, null, null, null, null, Theme.key_statisticChartLine_red));
        arrayList.add(new ThemeDescription(bottomSheetView, 0, null, null, null, null, Theme.key_statisticChartLine_golden));
        arrayList.add(new ThemeDescription(bottomSheetView, 0, null, null, null, null, Theme.key_statisticChartLine_lightblue));
        arrayList.add(new ThemeDescription(bottomSheetView, 0, null, null, null, null, Theme.key_statisticChartLine_lightgreen));
        arrayList.add(new ThemeDescription(bottomSheetView, 0, null, null, null, null, Theme.key_statisticChartLine_orange));
        arrayList.add(new ThemeDescription(bottomSheetView, 0, null, null, null, null, Theme.key_statisticChartLine_indigo));
        return arrayList;
    }

    public static class UserCell extends FrameLayout implements NotificationCenter.NotificationCenterDelegate {

        public DialogFileEntities dialogFileEntities;
        private Theme.ResourcesProvider resourcesProvider;
        private TextView textView;
        private AnimatedTextView valueTextView;
        private BackupImageView imageView;
        private boolean needDivider;
        private boolean canDisable;

        protected CheckBox2 checkBox;

        public UserCell(Context context, Theme.ResourcesProvider resourcesProvider) {
            super(context);
            this.resourcesProvider = resourcesProvider;

            textView = new TextView(context);
            textView.setSingleLine();
            textView.setLines(1);
            textView.setMaxLines(1);
            textView.setTextSize(TypedValue.COMPLEX_UNIT_DIP, 16);
            textView.setEllipsize(TextUtils.TruncateAt.END);
//            textView.setEllipsizeByGradient(true);
            textView.setGravity((LocaleController.isRTL ? Gravity.RIGHT : Gravity.LEFT) | Gravity.CENTER_VERTICAL);
            textView.setTextColor(Theme.getColor(Theme.key_windowBackgroundWhiteBlackText, resourcesProvider));
            addView(textView, LayoutHelper.createFrame(LayoutHelper.MATCH_PARENT, LayoutHelper.MATCH_PARENT, (LocaleController.isRTL ? Gravity.RIGHT : Gravity.LEFT) | Gravity.TOP, LocaleController.isRTL ? 21 : 72, 0, LocaleController.isRTL ? 72 : 21, 0));

            valueTextView = new AnimatedTextView(context, true, true, !LocaleController.isRTL);
            valueTextView.setAnimationProperties(.55f, 0, 320, CubicBezierInterpolator.EASE_OUT_QUINT);
            valueTextView.setTextSize(AndroidUtilities.dp(16));
            valueTextView.setGravity((LocaleController.isRTL ? Gravity.LEFT : Gravity.RIGHT) | Gravity.CENTER_VERTICAL);
            valueTextView.setTextColor(Theme.getColor(Theme.key_windowBackgroundWhiteValueText, resourcesProvider));
            addView(valueTextView, LayoutHelper.createFrame(LayoutHelper.WRAP_CONTENT, LayoutHelper.MATCH_PARENT, (LocaleController.isRTL ? Gravity.LEFT : Gravity.RIGHT) | Gravity.TOP, LocaleController.isRTL ? 21 : 72, 0, LocaleController.isRTL ? 72 : 21, 0));

            imageView = new BackupImageView(context);
            imageView.getAvatarDrawable().setScaleSize(.8f);
            addView(imageView, LayoutHelper.createFrame(38, 38, (LocaleController.isRTL ? Gravity.RIGHT : Gravity.LEFT) | Gravity.CENTER_VERTICAL, 17, 0, 17, 0));
        }

        @Override
        protected void onMeasure(int widthMeasureSpec, int heightMeasureSpec) {
            setMeasuredDimension(MeasureSpec.getSize(widthMeasureSpec), AndroidUtilities.dp(50) + (needDivider ? 1 : 0));

            int availableWidth = getMeasuredWidth() - getPaddingLeft() - getPaddingRight() - AndroidUtilities.dp(34);
            int width = availableWidth / 2;

            if (imageView.getVisibility() == VISIBLE) {
                imageView.measure(MeasureSpec.makeMeasureSpec(AndroidUtilities.dp(38), MeasureSpec.EXACTLY), MeasureSpec.makeMeasureSpec(AndroidUtilities.dp(38), MeasureSpec.EXACTLY));
            }

            if (valueTextView.getVisibility() == VISIBLE) {
                valueTextView.measure(MeasureSpec.makeMeasureSpec(width, MeasureSpec.AT_MOST), MeasureSpec.makeMeasureSpec(getMeasuredHeight(), MeasureSpec.EXACTLY));
                width = availableWidth - valueTextView.getMeasuredWidth() - AndroidUtilities.dp(8);
            } else {
                width = availableWidth;
            }
            int padding = valueTextView.getMeasuredWidth() + AndroidUtilities.dp(12);
            if (LocaleController.isRTL) {
                ((MarginLayoutParams) textView.getLayoutParams()).leftMargin = padding;
            } else {
                ((MarginLayoutParams) textView.getLayoutParams()).rightMargin = padding;
            }
            textView.measure(MeasureSpec.makeMeasureSpec(width - padding, MeasureSpec.EXACTLY), MeasureSpec.makeMeasureSpec(getMeasuredHeight(), MeasureSpec.EXACTLY));

            if (checkBox != null) {
                checkBox.measure(
                        MeasureSpec.makeMeasureSpec(AndroidUtilities.dp(24), MeasureSpec.EXACTLY),
                        MeasureSpec.makeMeasureSpec(AndroidUtilities.dp(24), MeasureSpec.EXACTLY)
                );
            }
        }

        public BackupImageView getImageView() {
            return imageView;
        }

        public TextView getTextView() {
            return textView;
        }

        public void setCanDisable(boolean value) {
            canDisable = value;
        }

        public AnimatedTextView getValueTextView() {
            return valueTextView;
        }

        public void setTextColor(int color) {
            textView.setTextColor(color);
        }

        public void setTextValueColor(int color) {
            valueTextView.setTextColor(color);
        }

        public void setText(CharSequence text, boolean divider) {
            text = Emoji.replaceEmoji(text, textView.getPaint().getFontMetricsInt(), AndroidUtilities.dp(16), false);
            textView.setText(text);
            valueTextView.setVisibility(INVISIBLE);
            needDivider = divider;
            setWillNotDraw(!divider);
        }

        public void setTextAndValue(CharSequence text, CharSequence value, boolean divider) {
            setTextAndValue(text, value, false, divider);
        }

        public void setTextAndValue(CharSequence text, CharSequence value, boolean animated, boolean divider) {
            text = Emoji.replaceEmoji(text, textView.getPaint().getFontMetricsInt(), AndroidUtilities.dp(16), false);
            textView.setText(text);
            if (value != null) {
                valueTextView.setText(value, animated);
                valueTextView.setVisibility(VISIBLE);
            } else {
                valueTextView.setVisibility(INVISIBLE);
            }
            needDivider = divider;
            setWillNotDraw(!divider);
            requestLayout();
        }

        public void setEnabled(boolean value, ArrayList<Animator> animators) {
            setEnabled(value);
            if (animators != null) {
                animators.add(ObjectAnimator.ofFloat(textView, "alpha", value ? 1.0f : 0.5f));
                if (valueTextView.getVisibility() == VISIBLE) {
                    animators.add(ObjectAnimator.ofFloat(valueTextView, "alpha", value ? 1.0f : 0.5f));
                }
            } else {
                textView.setAlpha(value ? 1.0f : 0.5f);
                if (valueTextView.getVisibility() == VISIBLE) {
                    valueTextView.setAlpha(value ? 1.0f : 0.5f);
                }
            }
        }

        @Override
        public void setEnabled(boolean value) {
            super.setEnabled(value);
            textView.setAlpha(value || !canDisable ? 1.0f : 0.5f);
            if (valueTextView.getVisibility() == VISIBLE) {
                valueTextView.setAlpha(value || !canDisable ? 1.0f : 0.5f);
            }
        }

        @Override
        protected void dispatchDraw(Canvas canvas) {
            super.dispatchDraw(canvas);
            if (needDivider) {
                canvas.drawLine(LocaleController.isRTL ? 0 : AndroidUtilities.dp(72), getMeasuredHeight() - 1, getMeasuredWidth() - (LocaleController.isRTL ? AndroidUtilities.dp(72) : 0), getMeasuredHeight() - 1, Theme.dividerPaint);
            }
        }

        @Override
        public void onInitializeAccessibilityNodeInfo(AccessibilityNodeInfo info) {
            super.onInitializeAccessibilityNodeInfo(info);
            info.setText(textView.getText() + (valueTextView != null && valueTextView.getVisibility() == View.VISIBLE ? "\n" + valueTextView.getText() : ""));
            info.setEnabled(isEnabled());
        }

        @Override
        protected void onAttachedToWindow() {
            super.onAttachedToWindow();
            NotificationCenter.getGlobalInstance().addObserver(this, NotificationCenter.emojiLoaded);
        }

        @Override
        protected void onDetachedFromWindow() {
            super.onDetachedFromWindow();
            NotificationCenter.getGlobalInstance().removeObserver(this, NotificationCenter.emojiLoaded);
        }

        @Override
        public void didReceivedNotification(int id, int account, Object... args) {
            if (id == NotificationCenter.emojiLoaded) {
                if (textView != null) {
                    textView.invalidate();
                }
            }
        }

        public void setChecked(boolean checked, boolean animated) {
            if (checkBox == null && !checked) {
                return;
            }
            if (checkBox == null) {
                checkBox = new CheckBox2(getContext(), 21, resourcesProvider);
                checkBox.setColor(null, Theme.key_windowBackgroundWhite, Theme.key_checkboxCheck);
                checkBox.setDrawUnchecked(false);
                checkBox.setDrawBackgroundAsArc(3);
                addView(checkBox, LayoutHelper.createFrame(24, 24, 0, 38, 25, 0, 0));
            }
            checkBox.setChecked(checked, animated);
        }
    }

    @Override
    public void onRequestPermissionsResultFragment(int requestCode, String[] permissions, int[] grantResults) {
        if (requestCode == 4) {
            boolean allGranted = true;
            for (int a = 0; a < grantResults.length; a++) {
                if (grantResults[a] != PackageManager.PERMISSION_GRANTED) {
                    allGranted = false;
                    break;
                }
            }
//            if (allGranted && Build.VERSION.SDK_INT >= Build.VERSION_CODES.R && FilesMigrationService.filesMigrationBottomSheet != null) {
//                FilesMigrationService.filesMigrationBottomSheet.migrateOldFolder();
//            }

        }
    }

    public static class DialogFileEntities {

        public long dialogId;
        int filesCount;
        long totalSize;
        public final SparseArray<FileEntities> entitiesByType = new SparseArray<>();

        public DialogFileEntities(long dialogId) {
            this.dialogId = dialogId;
        }

        public void addFile(CacheModel.FileInfo file, int type) {
            FileEntities entities = entitiesByType.get(type, null);
            if (entities == null) {
                entities = new FileEntities();
                entitiesByType.put(type, entities);
            }
            entities.count++;
            long fileSize = file.size;
            entities.totalSize += fileSize;
            totalSize += fileSize;
            filesCount++;
            entities.files.add(file);
        }

        public void merge(DialogFileEntities dialogEntities) {
            for (int i = 0; i < dialogEntities.entitiesByType.size(); i++) {
                int type = dialogEntities.entitiesByType.keyAt(i);
                FileEntities entitesToMerge = dialogEntities.entitiesByType.valueAt(i);
                FileEntities entities = entitiesByType.get(type, null);
                if (entities == null) {
                    entities = new FileEntities();
                    entitiesByType.put(type, entities);
                }
                entities.count += entitesToMerge.count;
                entities.totalSize += entitesToMerge.totalSize;
                totalSize += entitesToMerge.totalSize;
                entities.files.addAll(entitesToMerge.files);
            }
            filesCount += dialogEntities.filesCount;
        }

        public void removeFile(CacheModel.FileInfo fileInfo) {
            FileEntities entities = entitiesByType.get(fileInfo.type, null);
            if (entities == null) {
                return;
            }
            if (entities.files.remove(fileInfo)) {
                entities.count--;
                entities.totalSize -= fileInfo.size;
                totalSize -= fileInfo.size;
                filesCount--;
            }
        }

        public boolean isEmpty() {
            return totalSize <= 0;
        }

        public CacheModel createCacheModel() {
            CacheModel cacheModel = new CacheModel(true);
            if (entitiesByType.get(TYPE_PHOTOS) != null) {
                cacheModel.media.addAll(entitiesByType.get(TYPE_PHOTOS).files);
            }
            if (entitiesByType.get(TYPE_VIDEOS) != null) {
                cacheModel.media.addAll(entitiesByType.get(TYPE_VIDEOS).files);
            }
            if (entitiesByType.get(TYPE_DOCUMENTS) != null) {
                cacheModel.documents.addAll(entitiesByType.get(TYPE_DOCUMENTS).files);
            }
            if (entitiesByType.get(TYPE_MUSIC) != null) {
                cacheModel.music.addAll(entitiesByType.get(TYPE_MUSIC).files);
            }
            if (entitiesByType.get(TYPE_VOICE) != null) {
                cacheModel.voice.addAll(entitiesByType.get(TYPE_VOICE).files);
            }
            cacheModel.selectAllFiles();
            cacheModel.sortBySize();
            return cacheModel;
        }
    }

    public static class FileEntities {
        public long totalSize;
        public int count;
        public ArrayList<CacheModel.FileInfo> files = new ArrayList<>();
    }

    public static class ItemInner extends AdapterWithDiffUtils.Item {

        int headerTopMargin = 15;
        int headerBottomMargin = 0;
        int keepMediaType = -1;
        CharSequence headerName;
        String text;
        DialogFileEntities entities;

        public int index;
        public long size;
        String colorKey;
        public boolean pad;
        boolean last;

        public ItemInner(int viewType, String headerName, DialogFileEntities dialogFileEntities) {
            super(viewType, true);
            this.headerName = headerName;
            this.entities = dialogFileEntities;
        }

        public ItemInner(int viewType, int keepMediaType) {
            super(viewType, true);
            this.keepMediaType = keepMediaType;
        }

        public ItemInner(int viewType, String headerName, int headerTopMargin, int headerBottomMargin, DialogFileEntities dialogFileEntities) {
            super(viewType, true);
            this.headerName = headerName;
            this.headerTopMargin = headerTopMargin;
            this.headerBottomMargin = headerBottomMargin;
            this.entities = dialogFileEntities;
        }

        private ItemInner(int viewType) {
            super(viewType, true);
        }

        public static ItemInner asCheckBox(CharSequence text, int index, long size, String colorKey) {
            return asCheckBox(text, index, size, colorKey, false);
        }

        public static ItemInner asCheckBox(CharSequence text, int index, long size, String colorKey, boolean last) {
            ItemInner item = new ItemInner(VIEW_TYPE_SECTION);
            item.index = index;
            item.headerName = text;
            item.size = size;
            item.colorKey = colorKey;
            item.last = last;
            return item;
        }

        public static ItemInner asInfo(String text) {
            ItemInner item = new ItemInner(VIEW_TYPE_INFO);
            item.text = text;
            return item;
        }

        @Override
        public boolean equals(Object o) {
            if (this == o) return true;
            if (o == null || getClass() != o.getClass()) return false;
            ItemInner itemInner = (ItemInner) o;
            if (viewType == itemInner.viewType) {
                if (viewType == VIEW_TYPE_CHART || viewType == VIEW_TYPE_CHART_HEADER) {
                    return true;
                }
                if (viewType == VIEW_TYPE_CHAT && entities != null && itemInner.entities != null) {
                    return entities.dialogId == itemInner.entities.dialogId;
                }
                if (viewType == VIEW_TYPE_CACHE_VIEW_PAGER || viewType == VIEW_TYPE_CHOOSER || viewType == VIEW_TYPE_STORAGE || viewType == VIEW_TYPE_TEXT_SETTINGS || viewType == VIEW_TYPE_CLEAR_CACHE_BUTTON) {
                    return true;
                }
                if (viewType == VIEW_TYPE_HEADER) {
                    return Objects.equals(headerName, itemInner.headerName);
                }
                if (viewType == VIEW_TYPE_INFO) {
                    return Objects.equals(text, itemInner.text);
                }
                if (viewType == VIEW_TYPE_SECTION) {
                    return index == itemInner.index && size == itemInner.size;
                }
                if (viewType == VIEW_TYPE_KEEP_MEDIA_CELL) {
                    return keepMediaType == itemInner.keepMediaType;
                }
                return false;
            }
            return false;
        }
    }

    AnimatedTextView selectedDialogsCountTextView;

    @Override
    public boolean isSwipeBackEnabled(MotionEvent event) {
        if (cachedMediaLayout != null) {
            cachedMediaLayout.getHitRect(AndroidUtilities.rectTmp2);
            if (!AndroidUtilities.rectTmp2.contains((int) event.getX(), (int) event.getY() - actionBar.getMeasuredHeight())) {
                return true;
            } else {
                return cachedMediaLayout.viewPagerFixed.isCurrentTabFirst();
            }
        }
        return true;
    }

    @Override
    public boolean onBackPressed() {
        if (cacheModel != null && !cacheModel.selectedFiles.isEmpty()) {
            cacheModel.clearSelection();
            if (cachedMediaLayout != null) {
                cachedMediaLayout.showActionMode(false);
                cachedMediaLayout.updateVisibleRows();
            }
            return false;
        }
        return super.onBackPressed();
    }
}<|MERGE_RESOLUTION|>--- conflicted
+++ resolved
@@ -1035,11 +1035,7 @@
                 file = FileLoader.checkDirectory(type);
             }
             if (file != null) {
-<<<<<<< HEAD
-                    Utilities.clearDir(file.getAbsolutePath(), documentsMusicType, Long.MAX_VALUE, true);
-=======
                 cleanDirJava(file.getAbsolutePath(), documentsMusicType, null, updateProgress);
->>>>>>> b93a338a
             }
             clearDirI[0]++;
             next.run();
@@ -1048,12 +1044,9 @@
                 if (file != null) {
                     cleanDirJava(file.getAbsolutePath(), 3, null, updateProgress);
                 }
-<<<<<<< HEAD
                 EmojiHelper.getInstance().deleteAll();
-=======
                 clearDirI[0]++;
                 next.run();
->>>>>>> b93a338a
             }
             if (type == FileLoader.MEDIA_DIR_IMAGE || type == FileLoader.MEDIA_DIR_VIDEO) {
                 int publicDirectoryType;
@@ -1065,11 +1058,7 @@
                 file = FileLoader.checkDirectory(publicDirectoryType);
 
                 if (file != null) {
-<<<<<<< HEAD
-                    Utilities.clearDir(file.getAbsolutePath(), documentsMusicType, Long.MAX_VALUE, false);
-=======
                     cleanDirJava(file.getAbsolutePath(), documentsMusicType, null, updateProgress);
->>>>>>> b93a338a
                 }
                 clearDirI[0]++;
                 next.run();
