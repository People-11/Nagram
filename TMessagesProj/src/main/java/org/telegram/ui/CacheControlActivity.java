--- conflicted
+++ resolved
@@ -769,17 +769,11 @@
                 case 0:
                     TextSettingsCell textCell = (TextSettingsCell) holder.itemView;
                     if (position == databaseRow) {
-<<<<<<< HEAD
-                        textCell.setTextAndValue(LocaleController.getString("ClearLocalDatabase", R.string.ClearLocalDatabase), AndroidUtilities.formatFileSize(databaseSize), false);
+                        textCell.setTextAndValue(LocaleController.getString("ClearLocalDatabase", R.string.ClearLocalDatabase), AndroidUtilities.formatFileSize(databaseSize), updateDatabaseSize, false);
+                        updateDatabaseSize = false;
                     } else if (position == resetDataRow) {
                         textCell.setText(LocaleController.getString("StorageReset", R.string.StorageReset), false);
                         textCell.setTextColor(Theme.getColor(Theme.key_windowBackgroundWhiteRedText));
-=======
-                        textCell.setTextAndValue(LocaleController.getString("ClearLocalDatabase", R.string.ClearLocalDatabase), AndroidUtilities.formatFileSize(databaseSize), updateDatabaseSize, false);
-                        updateDatabaseSize = false;
-                    } else if (position == migrateOldFolderRow) {
-                        textCell.setTextAndValue(LocaleController.getString("MigrateOldFolder", R.string.MigrateOldFolder), null, false);
->>>>>>> 23118a4a
                     }
                     break;
                 case 1:
