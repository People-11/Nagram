/*
 * This is the source code of Telegram for Android v. 5.x.x.
 * It is licensed under GNU GPL v. 2 or later.
 * You should have received a copy of the license in this archive (see LICENSE).
 *
 * Copyright Nikolai Kudashov, 2013-2018.
 */

package org.telegram.ui;

import android.content.Context;
<<<<<<< HEAD
=======
import android.content.DialogInterface;
>>>>>>> dcf1c6d4
import android.content.Intent;
import android.content.SharedPreferences;
import android.net.Uri;
import android.os.Build;
import android.os.Environment;
import android.os.StatFs;
<<<<<<< HEAD
import android.os.SystemClock;
=======
import android.provider.Settings;
import android.text.TextUtils;
>>>>>>> dcf1c6d4
import android.transition.ChangeBounds;
import android.transition.Fade;
import android.transition.TransitionManager;
import android.transition.TransitionSet;
import android.view.Gravity;
import android.view.View;
import android.view.ViewGroup;
import android.widget.CheckBox;
import android.widget.FrameLayout;
import android.widget.LinearLayout;

import androidx.annotation.RequiresApi;
import androidx.core.widget.NestedScrollView;
import androidx.recyclerview.widget.LinearLayoutManager;
import androidx.recyclerview.widget.RecyclerView;

<<<<<<< HEAD
import com.jakewharton.processphoenix.ProcessPhoenix;
=======
import com.google.android.exoplayer2.util.Log;
>>>>>>> dcf1c6d4

import org.telegram.SQLite.SQLiteCursor;
import org.telegram.SQLite.SQLiteDatabase;
import org.telegram.SQLite.SQLitePreparedStatement;
import org.telegram.messenger.AccountInstance;
import org.telegram.messenger.AndroidUtilities;
import org.telegram.messenger.ApplicationLoader;
<<<<<<< HEAD
=======
import org.telegram.messenger.BuildConfig;
import org.telegram.messenger.BuildVars;
>>>>>>> dcf1c6d4
import org.telegram.messenger.DialogObject;
import org.telegram.messenger.FileLoader;
import org.telegram.messenger.FileLog;
import org.telegram.messenger.ImageLoader;
import org.telegram.messenger.LocaleController;
import org.telegram.messenger.MediaDataController;
import org.telegram.messenger.MessagesController;
import org.telegram.messenger.MessagesStorage;
import org.telegram.messenger.NotificationCenter;
import org.telegram.messenger.R;
import org.telegram.messenger.SharedConfig;
import org.telegram.messenger.UserConfig;
import org.telegram.messenger.Utilities;
import org.telegram.tgnet.ConnectionsManager;
import org.telegram.tgnet.NativeByteBuffer;
import org.telegram.tgnet.TLRPC;
import org.telegram.ui.ActionBar.ActionBar;
import org.telegram.ui.ActionBar.AlertDialog;
import org.telegram.ui.ActionBar.BaseFragment;
import org.telegram.ui.ActionBar.BottomSheet;
import org.telegram.ui.ActionBar.Theme;
import org.telegram.ui.ActionBar.ThemeDescription;
import org.telegram.ui.Cells.CheckBoxCell;
import org.telegram.ui.Cells.HeaderCell;
import org.telegram.ui.Cells.ShadowSectionCell;
import org.telegram.ui.Cells.TextCheckBoxCell;
import org.telegram.ui.Cells.TextInfoPrivacyCell;
import org.telegram.ui.Cells.TextSettingsCell;
import org.telegram.ui.Components.CubicBezierInterpolator;
import org.telegram.ui.Components.LayoutHelper;
import org.telegram.ui.Components.RecyclerListView;
import org.telegram.ui.Components.SlideChooseView;
import org.telegram.ui.Components.StorageDiagramView;
import org.telegram.ui.Components.StroageUsageView;
import org.telegram.ui.Components.UndoView;

import java.io.File;
import java.nio.file.CopyOption;
import java.nio.file.Files;
import java.nio.file.Path;
import java.util.ArrayList;
import java.util.stream.Stream;

import cn.hutool.core.thread.ThreadUtil;
import kotlin.Unit;
import tw.nekomimi.nekogram.BottomBuilder;
import tw.nekomimi.nekogram.transtale.TranslateDb;
import tw.nekomimi.nekogram.utils.EnvUtil;
import tw.nekomimi.nekogram.utils.FileUtil;
import tw.nekomimi.nekogram.utils.UIUtil;

public class CacheControlActivity extends BaseFragment {

    private ListAdapter listAdapter;
    private RecyclerListView listView;
    @SuppressWarnings("FieldCanBeLocal")
    private LinearLayoutManager layoutManager;

    private int databaseRow;
    private int databaseInfoRow;
    private int keepMediaHeaderRow;
    private int keepMediaInfoRow;
    private int cacheInfoRow;
    private int deviseStorageHeaderRow;
    private int storageUsageRow;
    private int keepMediaChooserRow;
    private int rowCount;

    private int resetDataRow;

    private long databaseSize = -1;
    private long cacheSize = -1;
    private long documentsSize = -1;
    private long audioSize = -1;
    private long musicSize = -1;
    private long photoSize = -1;
    private long videoSize = -1;
    private long stickersSize = -1;
    private long totalSize = -1;
    private long totalDeviceSize = -1;
    private long totalDeviceFreeSize = -1;
    private long migrateOldFolderRow = -1;
    private StorageDiagramView.ClearViewData[] clearViewData = new StorageDiagramView.ClearViewData[7];
    private boolean calculating = true;

    private volatile boolean canceled = false;
    private boolean hasOldFolder;

    private View bottomSheetView;
    private BottomSheet bottomSheet;
    private View actionTextView;

    private UndoView cacheRemovedTooltip;

    long fragmentCreateTime;

    @Override
    public boolean onFragmentCreate() {
        super.onFragmentCreate();

<<<<<<< HEAD
        rowCount = 0;

        keepMediaHeaderRow = rowCount++;
        keepMediaChooserRow = rowCount++;
        keepMediaInfoRow = rowCount++;
        deviseStorageHeaderRow = rowCount++;
        storageUsageRow = rowCount++;

        cacheInfoRow = rowCount++;
        databaseRow = rowCount++;
        databaseInfoRow = rowCount++;

        resetDataRow = rowCount++;

=======
>>>>>>> dcf1c6d4
        databaseSize = MessagesStorage.getInstance(currentAccount).getDatabaseSize();

        Utilities.globalQueue.postRunnable(() -> {
            cacheSize = getDirectorySize(FileLoader.checkDirectory(FileLoader.MEDIA_DIR_CACHE), 0);

            cacheSize += getDirectorySize(new File(ApplicationLoader.getDataDirFixed(), "cache"), 0);
            cacheSize += getDirectorySize(ApplicationLoader.applicationContext.getExternalFilesDir("logs"), 0);

            if (canceled) {
                return;
            }
            photoSize = getDirectorySize(FileLoader.checkDirectory(FileLoader.MEDIA_DIR_IMAGE), 0);
            if (canceled) {
                return;
            }
            videoSize = getDirectorySize(FileLoader.checkDirectory(FileLoader.MEDIA_DIR_VIDEO), 0);
            if (canceled) {
                return;
            }
            documentsSize = getDirectorySize(FileLoader.checkDirectory(FileLoader.MEDIA_DIR_DOCUMENT), 1);
            if (canceled) {
                return;
            }
            musicSize = getDirectorySize(FileLoader.checkDirectory(FileLoader.MEDIA_DIR_DOCUMENT), 2);
            if (canceled) {
                return;
            }
            stickersSize = getDirectorySize(new File(FileLoader.checkDirectory(FileLoader.MEDIA_DIR_CACHE), "acache"), 0);
            if (canceled) {
                return;
            }
            audioSize = getDirectorySize(FileLoader.checkDirectory(FileLoader.MEDIA_DIR_AUDIO), 0);
            totalSize = cacheSize + videoSize + audioSize + photoSize + documentsSize + musicSize + stickersSize;

            File path = EnvUtil.getTelegramPath();
            try {
                StatFs stat = new StatFs(path.getPath());
                long blockSize;
                long blockSizeExternal;
                if (android.os.Build.VERSION.SDK_INT >= android.os.Build.VERSION_CODES.JELLY_BEAN_MR2) {
                    blockSize = stat.getBlockSizeLong();
                } else {
                    blockSize = stat.getBlockSize();
                }
                long availableBlocks;
                if (android.os.Build.VERSION.SDK_INT >= android.os.Build.VERSION_CODES.JELLY_BEAN_MR2) {
                    availableBlocks = stat.getAvailableBlocksLong();
                } else {
                    availableBlocks = stat.getAvailableBlocks();
                }
                long blocksTotal;
                if (android.os.Build.VERSION.SDK_INT >= android.os.Build.VERSION_CODES.JELLY_BEAN_MR2) {
                    blocksTotal = stat.getBlockCountLong();
                } else {
                    blocksTotal = stat.getBlockCount();
                }

                totalDeviceSize = blocksTotal * blockSize;
                totalDeviceFreeSize = availableBlocks * blockSize;
            } catch (Exception e) {
                FileLog.e(e);
            }

            AndroidUtilities.runOnUIThread(() -> {
                calculating = false;
                updateStorageUsageRow();
            });
        });

        fragmentCreateTime = System.currentTimeMillis();

        if (Build.VERSION.SDK_INT >= 30) {
            File path = Environment.getExternalStorageDirectory();
            if (Build.VERSION.SDK_INT >= 19 && !TextUtils.isEmpty(SharedConfig.storageCacheDir)) {
                ArrayList<File> dirs = AndroidUtilities.getRootDirs();
                if (dirs != null) {
                    for (int a = 0, N = dirs.size(); a < N; a++) {
                        File dir = dirs.get(a);
                        if (dir.getAbsolutePath().startsWith(SharedConfig.storageCacheDir)) {
                            path = dir;
                            break;
                        }
                    }
                }
            }
            File oldDirectory = new File(path, "Telegram");
            hasOldFolder = oldDirectory.exists();
        }
        updateRows();
        return true;
    }

    private void updateRows() {
        rowCount = 0;

        keepMediaHeaderRow = rowCount++;
        keepMediaChooserRow = rowCount++;
        keepMediaInfoRow = rowCount++;
        deviseStorageHeaderRow = rowCount++;
        storageUsageRow = rowCount++;

        cacheInfoRow = rowCount++;
        databaseRow = rowCount++;
        databaseInfoRow = rowCount++;
//        if (hasOldFolder) {
//            migrateOldFolderRow = rowCount++;
//        }
    }

    private void updateStorageUsageRow() {
        View view = layoutManager.findViewByPosition(storageUsageRow);
        if (view instanceof StroageUsageView) {
            StroageUsageView stroageUsageView = ((StroageUsageView) view);
            long currentTime = System.currentTimeMillis();
            if (Build.VERSION.SDK_INT >= Build.VERSION_CODES.KITKAT && currentTime - fragmentCreateTime > 250) {
                TransitionSet transition = new TransitionSet();
                ChangeBounds changeBounds = new ChangeBounds();
                changeBounds.setDuration(250);
                changeBounds.excludeTarget(stroageUsageView.legendLayout, true);
                Fade in = new Fade(Fade.IN);
                in.setDuration(290);
                transition
                        .addTransition(new Fade(Fade.OUT).setDuration(250))
                        .addTransition(changeBounds)
                        .addTransition(in);
                transition.setOrdering(TransitionSet.ORDERING_TOGETHER);
                transition.setInterpolator(CubicBezierInterpolator.EASE_OUT);
                TransitionManager.beginDelayedTransition(listView, transition);
            }
            stroageUsageView.setStorageUsage(calculating, databaseSize, totalSize, totalDeviceFreeSize, totalDeviceSize);
            RecyclerView.ViewHolder holder = listView.findViewHolderForAdapterPosition(storageUsageRow);
            if (holder != null) {
                stroageUsageView.setEnabled(listAdapter.isEnabled(holder));
            }
        } else {
            listAdapter.notifyDataSetChanged();
        }
    }

    @Override
    public void onFragmentDestroy() {
        super.onFragmentDestroy();
        canceled = true;
    }

    private long getDirectorySize(File dir, int documentsMusicType) {
        if (dir == null || canceled) {
            return 0;
        }
        long size = 0;
        if (dir.isDirectory()) {
            size = Utilities.getDirSize(dir.getAbsolutePath(), documentsMusicType, false);
        } else if (dir.isFile()) {
            size += dir.length();
        }
        return size;
    }

    private void cleanupFolders() {
        final AlertDialog progressDialog = new AlertDialog(getParentActivity(), 3);
        progressDialog.setCanCacnel(false);
        progressDialog.showDelayed(500);
        Utilities.globalQueue.postRunnable(() -> {
            boolean imagesCleared = false;
            long clearedSize = 0;
            for (int a = 0; a < 7; a++) {
                if (clearViewData[a] == null || !clearViewData[a].clear) {
                    continue;
                }
                int type = -1;
                int documentsMusicType = 0;
                if (a == 0) {
                    type = FileLoader.MEDIA_DIR_IMAGE;
                    clearedSize += photoSize;
                } else if (a == 1) {
                    type = FileLoader.MEDIA_DIR_VIDEO;
                    clearedSize += videoSize;
                } else if (a == 2) {
                    type = FileLoader.MEDIA_DIR_DOCUMENT;
                    documentsMusicType = 1;
                    clearedSize += documentsSize;
                } else if (a == 3) {
                    type = FileLoader.MEDIA_DIR_DOCUMENT;
                    documentsMusicType = 2;
                    clearedSize += musicSize;
                } else if (a == 4) {
                    type = FileLoader.MEDIA_DIR_AUDIO;
                    clearedSize += audioSize;
                } else if (a == 5) {
                    type = 100;
                    clearedSize += stickersSize;
                } else if (a == 6) {
                    clearedSize += cacheSize;
                    type = FileLoader.MEDIA_DIR_CACHE;
                }
                if (type == -1) {
                    continue;
                }
                File file;
                if (type == 100) {
                    file = new File(FileLoader.checkDirectory(FileLoader.MEDIA_DIR_CACHE), "acache");
                } else {
                    file = FileLoader.checkDirectory(type);
                }
                if (file != null) {
                    Utilities.clearDir(file.getAbsolutePath(), documentsMusicType, Long.MAX_VALUE, true);
                }
                if (type == FileLoader.MEDIA_DIR_CACHE) {
                    cacheSize = getDirectorySize(FileLoader.checkDirectory(FileLoader.MEDIA_DIR_CACHE), documentsMusicType);
                    imagesCleared = true;

                    try {
                        FileUtil.delete(new File(ApplicationLoader.getDataDirFixed(), "cache"));
                    } catch (Exception ignored) {
                    }

                    try {
                        FileUtil.delete(new File(EnvUtil.getTelegramPath(), "logs"));
                    } catch (Exception ignored) {
                    }
                } else if (type == FileLoader.MEDIA_DIR_AUDIO) {
                    audioSize = getDirectorySize(FileLoader.checkDirectory(FileLoader.MEDIA_DIR_AUDIO), documentsMusicType);
                } else if (type == FileLoader.MEDIA_DIR_DOCUMENT) {
                    if (documentsMusicType == 1) {
                        documentsSize = getDirectorySize(FileLoader.checkDirectory(FileLoader.MEDIA_DIR_DOCUMENT), documentsMusicType);
                    } else {
                        musicSize = getDirectorySize(FileLoader.checkDirectory(FileLoader.MEDIA_DIR_DOCUMENT), documentsMusicType);
                    }
                } else if (type == FileLoader.MEDIA_DIR_IMAGE) {
                    imagesCleared = true;
                    photoSize = getDirectorySize(FileLoader.checkDirectory(FileLoader.MEDIA_DIR_IMAGE), documentsMusicType);
                } else if (type == FileLoader.MEDIA_DIR_VIDEO) {
                    videoSize = getDirectorySize(FileLoader.checkDirectory(FileLoader.MEDIA_DIR_VIDEO), documentsMusicType);
                } else if (type == 100) {
                    imagesCleared = true;
                    stickersSize = getDirectorySize(new File(FileLoader.checkDirectory(FileLoader.MEDIA_DIR_CACHE), "acache"), documentsMusicType);
                }
            }
            final boolean imagesClearedFinal = imagesCleared;
            totalSize = cacheSize + videoSize + audioSize + photoSize + documentsSize + musicSize + stickersSize;

            File path = Environment.getDataDirectory();
            StatFs stat = new StatFs(path.getPath());
            long blockSize;
            if (android.os.Build.VERSION.SDK_INT >= android.os.Build.VERSION_CODES.JELLY_BEAN_MR2) {
                blockSize = stat.getBlockSizeLong();
            } else {
                blockSize = stat.getBlockSize();
            }
            long availableBlocks;
            if (android.os.Build.VERSION.SDK_INT >= android.os.Build.VERSION_CODES.JELLY_BEAN_MR2) {
                availableBlocks = stat.getAvailableBlocksLong();
            } else {
                availableBlocks = stat.getAvailableBlocks();
            }
            long blocksTotal;
            if (android.os.Build.VERSION.SDK_INT >= android.os.Build.VERSION_CODES.JELLY_BEAN_MR2) {
                blocksTotal = stat.getBlockCountLong();
            } else {
                blocksTotal = stat.getBlockCount();
            }

            totalDeviceSize = blocksTotal * blockSize;
            totalDeviceFreeSize = availableBlocks * blockSize;
            long finalClearedSize = clearedSize;
            AndroidUtilities.runOnUIThread(() -> {
                if (imagesClearedFinal) {
                    ImageLoader.getInstance().clearMemory();
                }
                if (listAdapter != null) {
                    updateStorageUsageRow();
                }
                try {
                    progressDialog.dismiss();
                } catch (Exception e) {
                    FileLog.e(e);
                }

                cacheRemovedTooltip.setInfoText(LocaleController.formatString("CacheWasCleared", R.string.CacheWasCleared, AndroidUtilities.formatFileSize(finalClearedSize)));
                cacheRemovedTooltip.showWithAction(0, UndoView.ACTION_CACHE_WAS_CLEARED, null, null);
            });
        });
    }

    @Override
    public View createView(Context context) {
        actionBar.setBackButtonImage(R.drawable.ic_ab_back);
        actionBar.setAllowOverlayTitle(true);
        actionBar.setTitle(LocaleController.getString("StorageUsage", R.string.StorageUsage));
        actionBar.setActionBarMenuOnItemClick(new ActionBar.ActionBarMenuOnItemClick() {
            @Override
            public void onItemClick(int id) {
                if (id == -1) {
                    finishFragment();
                }
            }
        });

        listAdapter = new ListAdapter(context);

        fragmentView = new FrameLayout(context);
        FrameLayout frameLayout = (FrameLayout) fragmentView;
        frameLayout.setBackgroundColor(Theme.getColor(Theme.key_windowBackgroundGray));

        listView = new RecyclerListView(context);
        listView.setVerticalScrollBarEnabled(false);
        listView.setLayoutManager(layoutManager = new LinearLayoutManager(context, LinearLayoutManager.VERTICAL, false));
        frameLayout.addView(listView, LayoutHelper.createFrame(LayoutHelper.MATCH_PARENT, LayoutHelper.MATCH_PARENT));
        listView.setAdapter(listAdapter);
        listView.setOnItemClickListener((view, position) -> {
            if (getParentActivity() == null) {
                return;
            }
            if (position == migrateOldFolderRow) {
                migrateOldFolder();
            } else if (position == databaseRow) {
                clearDatabase();
            } else if (position == resetDataRow) {
                resetData();
            } else if (position == storageUsageRow) {
                if (totalSize <= 0 || getParentActivity() == null) {
                    return;
                }
                bottomSheet = new BottomSheet(getParentActivity(), false) {
                    @Override
                    protected boolean canDismissWithSwipe() {
                        return false;
                    }
                };
                bottomSheet.setAllowNestedScroll(true);
                bottomSheet.setApplyBottomPadding(false);
                LinearLayout linearLayout = new LinearLayout(getParentActivity());
                bottomSheetView = linearLayout;
                linearLayout.setOrientation(LinearLayout.VERTICAL);
                StorageDiagramView circleDiagramView = new StorageDiagramView(context);
                linearLayout.addView(circleDiagramView, LayoutHelper.createLinear(LayoutHelper.WRAP_CONTENT, LayoutHelper.WRAP_CONTENT, Gravity.CENTER_HORIZONTAL, 0, 16, 0, 16));
                CheckBoxCell lastCreatedCheckbox = null;
                for (int a = 0; a < 7; a++) {
                    long size;
                    String name;
                    String color;
                    if (a == 0) {
                        size = photoSize;
                        name = LocaleController.getString("LocalPhotoCache", R.string.LocalPhotoCache);
                        color = Theme.key_statisticChartLine_blue;
                    } else if (a == 1) {
                        size = videoSize;
                        name = LocaleController.getString("LocalVideoCache", R.string.LocalVideoCache);
                        color = Theme.key_statisticChartLine_golden;
                    } else if (a == 2) {
                        size = documentsSize;
                        name = LocaleController.getString("LocalDocumentCache", R.string.LocalDocumentCache);
                        color = Theme.key_statisticChartLine_green;
                    } else if (a == 3) {
                        size = musicSize;
                        name = LocaleController.getString("LocalMusicCache", R.string.LocalMusicCache);
                        color = Theme.key_statisticChartLine_indigo;
                    } else if (a == 4) {
                        size = audioSize;
                        name = LocaleController.getString("LocalAudioCache", R.string.LocalAudioCache);
                        color = Theme.key_statisticChartLine_red;
                    } else if (a == 5) {
                        size = stickersSize;
                        name = LocaleController.getString("AnimatedStickers", R.string.AnimatedStickers);
                        color = Theme.key_statisticChartLine_lightgreen;
                    } else {
                        size = cacheSize;
                        name = LocaleController.getString("LocalCache", R.string.LocalCache);
                        color = Theme.key_statisticChartLine_lightblue;
                    }
                    if (size > 0) {
                        clearViewData[a] = new StorageDiagramView.ClearViewData(circleDiagramView);
                        clearViewData[a].size = size;
                        clearViewData[a].color = color;
                        CheckBoxCell checkBoxCell = new CheckBoxCell(getParentActivity(), 4, 21, null);
                        lastCreatedCheckbox = checkBoxCell;
                        checkBoxCell.setTag(a);
                        checkBoxCell.setBackgroundDrawable(Theme.getSelectorDrawable(false));
                        linearLayout.addView(checkBoxCell, LayoutHelper.createLinear(LayoutHelper.MATCH_PARENT, 50));
                        checkBoxCell.setText(name, AndroidUtilities.formatFileSize(size), true, true);
                        checkBoxCell.setTextColor(Theme.getColor(Theme.key_dialogTextBlack));
                        checkBoxCell.setCheckBoxColor(color, Theme.key_windowBackgroundWhiteGrayIcon, Theme.key_checkboxCheck);
                        checkBoxCell.setOnClickListener(v -> {
                            int enabledCount = 0;
                            for (int i = 0; i < clearViewData.length; i++) {
                                if (clearViewData[i] != null && clearViewData[i].clear) {
                                    enabledCount++;
                                }
                            }
                            CheckBoxCell cell = (CheckBoxCell) v;
                            int num = (Integer) cell.getTag();
                            if (enabledCount == 1 && clearViewData[num].clear) {
                                AndroidUtilities.shakeView(((CheckBoxCell) v).getCheckBoxView(), 2, 0);
                                return;
                            }


                            clearViewData[num].setClear(!clearViewData[num].clear);
                            cell.setChecked(clearViewData[num].clear, true);
                        });
                    } else {
                        clearViewData[a] = null;
                    }
                }
                if (lastCreatedCheckbox != null) {
                    lastCreatedCheckbox.setNeedDivider(false);
                }
                circleDiagramView.setData(clearViewData);
                BottomSheet.BottomSheetCell cell = new BottomSheet.BottomSheetCell(getParentActivity(), 2);
                cell.setTextAndIcon(LocaleController.getString("ClearMediaCache", R.string.ClearMediaCache), 0);
                actionTextView = cell.getTextView();
                cell.getTextView().setOnClickListener(v -> {
                    try {
                        if (visibleDialog != null) {
                            visibleDialog.dismiss();
                        }
                    } catch (Exception e) {
                        FileLog.e(e);
                    }
                    cleanupFolders();
                });
                linearLayout.addView(cell, LayoutHelper.createLinear(LayoutHelper.MATCH_PARENT, 50));
                NestedScrollView scrollView = new NestedScrollView(context);
                scrollView.setVerticalScrollBarEnabled(false);
                scrollView.addView(linearLayout);
                bottomSheet.setCustomView(scrollView);
                showDialog(bottomSheet);
            }
        });

        cacheRemovedTooltip = new UndoView(context);
        frameLayout.addView(cacheRemovedTooltip, LayoutHelper.createFrame(LayoutHelper.MATCH_PARENT, LayoutHelper.WRAP_CONTENT, Gravity.BOTTOM | Gravity.LEFT, 8, 0, 8, 8));

        return fragmentView;
    }

<<<<<<< HEAD
    private void resetData() {
        BottomBuilder builder = new BottomBuilder(getParentActivity());
        builder.addTitle(LocaleController.getString("StorageResetInfo", R.string.StorageResetInfo));
        builder.addItem(LocaleController.getString("CacheClear", R.string.CacheClear), R.drawable.baseline_delete_sweep_24, true, (i) -> {
            if (getParentActivity() == null) {
                return Unit.INSTANCE;
            }
            final AlertDialog progressDialog = new AlertDialog(getParentActivity(), 3);
            progressDialog.setCanCacnel(false);
            progressDialog.show();
            ConnectionsManager.reseting = true;
            UIUtil.runOnIoDispatcher(() -> {
                FileUtil.delete(EnvUtil.getTelegramPath());
                for (int a : SharedConfig.activeAccounts) {
                    AccountInstance instance = AccountInstance.getInstance(a);
                    if (instance.getUserConfig().isClientActivated()) {
                        TLRPC.TL_auth_logOut req = new TLRPC.TL_auth_logOut();
                        instance.getConnectionsManager().sendRequest(req, (response, error) -> {
                        });
                    }
                }
                FileUtil.delete(getParentActivity().getFilesDir().getParentFile());
                AndroidUtilities.runOnUIThread(() -> {
                    progressDialog.dismiss();
                    ProcessPhoenix.triggerRebirth(getParentActivity(), new Intent(getParentActivity(), LaunchActivity.class));
                }, 2000L);
            });
            return Unit.INSTANCE;
        });
        builder.addCancelItem();
        builder.show();
=======
    @RequiresApi(api = Build.VERSION_CODES.R)
    private void migrateOldFolder() {
        boolean isExternalStorageManager = Environment.isExternalStorageManager();

        if (!BuildVars.NO_SCOPED_STORAGE && !isExternalStorageManager) {
            AlertDialog.Builder builder = new AlertDialog.Builder(getParentActivity());
            builder.setTitle(LocaleController.getString("MigrateOldFolder", R.string.MigrateOldFolder));
            builder.setMessage(LocaleController.getString("ManageAllFilesRational2", R.string.ManageAllFilesRational2));
            builder.setPositiveButton(LocaleController.getString("Allow", R.string.Allow), (i1, i2) -> {
                Uri uri = Uri.parse("package:" + BuildConfig.APPLICATION_ID);
                getParentActivity().startActivity(new Intent(Settings.ACTION_MANAGE_APP_ALL_FILES_ACCESS_PERMISSION, uri));
            });
            builder.setNegativeButton(LocaleController.getString("Cancel", R.string.Cancel), (i1, i2) -> {

            });
            builder.show();
            return;
        }

        Thread thread = new Thread() {

            int totalFilesCount;
            int movedFilesCount;
            @Override
            public void run() {
                super.run();
                File path = Environment.getExternalStorageDirectory();
                if (Build.VERSION.SDK_INT >= 19 && !TextUtils.isEmpty(SharedConfig.storageCacheDir)) {
                    ArrayList<File> dirs = AndroidUtilities.getRootDirs();
                    if (dirs != null) {
                        for (int a = 0, N = dirs.size(); a < N; a++) {
                            File dir = dirs.get(a);
                            if (dir.getAbsolutePath().startsWith(SharedConfig.storageCacheDir)) {
                                path = dir;
                                break;
                            }
                        }
                    }
                }

                File newPath = ApplicationLoader.applicationContext.getExternalFilesDir(null);
                File telegramPath = new File(newPath, "Telegram");
                File oldPath = new File(path, "Telegram");

                totalFilesCount = getFilesCount(oldPath);

                long moveStart = System.currentTimeMillis();
                moveDirectory(oldPath, telegramPath);
                long dt = System.currentTimeMillis() - moveStart;
                FileLog.d("move time = " + dt);
            }

            private int getFilesCount(File source) {
                if (!source.exists()) {
                    return 0;
                }
                int count = 0;
                File[] fileList = source.listFiles();
                for (int i = 0; i < fileList.length; i++) {
                    if (fileList[i].isDirectory()) {
                        count += getFilesCount(fileList[i]);
                    } else {
                        count++;
                    }
                }
                return count;
            }

            private void moveDirectory(File source, File target) {
                if (!source.exists() || (!target.exists() && !target.mkdir())) {
                    return;
                }
                try (Stream<Path> files = Files.list(source.toPath())) {
                    files.forEach(path -> {
                        File dest = new File(target, path.getFileName().toString());
                        if (Files.isDirectory(path)) {
                            moveDirectory(path.toFile(), dest);
                        } else {
                            try {
                                Files.move(path, dest.toPath());
                            } catch (Exception e) {
                                FileLog.e(e);
                                try {
                                    path.toFile().delete();
                                } catch (Exception e1) {
                                    FileLog.e(e1);
                                }
                            }
                            movedFilesCount++;
                            updateProgress();
                        }
                    });
                } catch (Exception e) {
                    FileLog.e(e);
                }
                try {
                    source.delete();
                } catch (Exception e) {
                    FileLog.e(e);
                }
            }

            private void updateProgress() {
                float p = movedFilesCount / (float) totalFilesCount;
            }
        };
        thread.start();
>>>>>>> dcf1c6d4
    }

    private void clearDatabase() {
        BottomBuilder builder = new BottomBuilder(getParentActivity());
        builder.addTitle(LocaleController.getString("LocalDatabaseClearText", R.string.LocalDatabaseClearText));
        builder.addItem(LocaleController.getString("CacheClear", R.string.CacheClear), R.drawable.baseline_delete_sweep_24, true, (i) -> {
            if (getParentActivity() == null) {
                return Unit.INSTANCE;
            }
            final AlertDialog progressDialog = new AlertDialog(getParentActivity(), 3);
            progressDialog.setCanCacnel(false);
            progressDialog.showDelayed(233);
            MessagesController.getInstance(currentAccount).clearQueryTime();
            MessagesStorage.getInstance(currentAccount).getStorageQueue().postRunnable(() -> {
                long start = SystemClock.elapsedRealtime();

                try {

                    TranslateDb.clearAll();

                    SQLiteDatabase database = MessagesStorage.getInstance(currentAccount).getDatabase();
                    ArrayList<Long> dialogsToCleanup = new ArrayList<>();

                    SQLiteCursor cursor = database.queryFinalized("SELECT did FROM dialogs WHERE 1");
                    StringBuilder ids = new StringBuilder();
                    while (cursor.next()) {
                        long did = cursor.longValue(0);
                        if (!DialogObject.isEncryptedDialog(did)) {
                            dialogsToCleanup.add(did);
                        }
                    }
                    cursor.dispose();

                    SQLitePreparedStatement state5 = database.executeFast("REPLACE INTO messages_holes VALUES(?, ?, ?)");
                    SQLitePreparedStatement state6 = database.executeFast("REPLACE INTO media_holes_v2 VALUES(?, ?, ?, ?)");

                    database.beginTransaction();
                    for (int a = 0; a < dialogsToCleanup.size(); a++) {
                        Long did = dialogsToCleanup.get(a);
                        int messagesCount = 0;
                        cursor = database.queryFinalized("SELECT COUNT(mid) FROM messages_v2 WHERE uid = " + did);
                        if (cursor.next()) {
                            messagesCount = cursor.intValue(0);
                        }
                        cursor.dispose();
                        if (messagesCount <= 2) {
                            continue;
                        }

                        cursor = database.queryFinalized("SELECT last_mid_i, last_mid FROM dialogs WHERE did = " + did);
                        int messageId = -1;
                        if (cursor.next()) {
                            long last_mid_i = cursor.longValue(0);
                            long last_mid = cursor.longValue(1);
                            SQLiteCursor cursor2 = database.queryFinalized("SELECT data FROM messages_v2 WHERE uid = " + did + " AND mid IN (" + last_mid_i + "," + last_mid + ")");
                            try {
                                while (cursor2.next()) {
                                    NativeByteBuffer data = cursor2.byteBufferValue(0);
                                    if (data != null) {
                                        TLRPC.Message message = TLRPC.Message.TLdeserialize(data, data.readInt32(false), false);
                                        if (message != null) {
                                            messageId = message.id;
                                            message.readAttachPath(data, UserConfig.getInstance(currentAccount).clientUserId);
                                        }
                                        data.reuse();
                                    }
                                }
                            } catch (Exception e) {
                                FileLog.e(e);
                            }
                            cursor2.dispose();

                            database.executeFast("DELETE FROM messages_v2 WHERE uid = " + did + " AND mid != " + last_mid_i + " AND mid != " + last_mid).stepThis().dispose();
                            database.executeFast("DELETE FROM messages_holes WHERE uid = " + did).stepThis().dispose();
                            database.executeFast("DELETE FROM bot_keyboard WHERE uid = " + did).stepThis().dispose();
                            database.executeFast("DELETE FROM media_counts_v2 WHERE uid = " + did).stepThis().dispose();
                            database.executeFast("DELETE FROM media_v4 WHERE uid = " + did).stepThis().dispose();
                            database.executeFast("DELETE FROM media_holes_v2 WHERE uid = " + did).stepThis().dispose();
                            MediaDataController.getInstance(currentAccount).clearBotKeyboard(did, null);
                            if (messageId != -1) {
                                MessagesStorage.createFirstHoles(did, state5, state6, messageId);
                            }
                        }
                        cursor.dispose();
                    }

                    state5.dispose();
                    state6.dispose();
                    database.commitTransaction();
                    database.executeFast("PRAGMA journal_mode = DELETE").stepThis().dispose();
                    database.executeFast("PRAGMA wal_checkpoint(FULL)").stepThis().dispose();
                    database.executeFast("VACUUM").stepThis().dispose();
                    database.executeFast("PRAGMA journal_mode = WAL").stepThis().dispose();
                    database.executeFast("PRAGMA journal_size_limit = 1048576").stepThis().dispose();
                } catch (Exception e) {
                    FileLog.e(e);
                } finally {
                    ThreadUtil.sleep(2333L - (SystemClock.elapsedRealtime() - start));
                    AndroidUtilities.runOnUIThread(() -> {
                        try {
                            progressDialog.dismiss();
                        } catch (Exception e) {
                            FileLog.e(e);
                        }
                        if (listAdapter != null) {
                            databaseSize = MessagesStorage.getInstance(currentAccount).getDatabaseSize();
                            listAdapter.notifyDataSetChanged();
                        }
                        NotificationCenter.getInstance(currentAccount).postNotificationName(NotificationCenter.didClearDatabase);
                    });
                }
            });
            return Unit.INSTANCE;
        });
        builder.addCancelItem();
        builder.show();
    }

    @Override
    public void onResume() {
        super.onResume();
        if (listAdapter != null) {
            listAdapter.notifyDataSetChanged();
        }
    }

    private class ListAdapter extends RecyclerListView.SelectionAdapter {

        private Context mContext;

        public ListAdapter(Context context) {
            mContext = context;
        }

        @Override
        public boolean isEnabled(RecyclerView.ViewHolder holder) {
            int position = holder.getAdapterPosition();
<<<<<<< HEAD
            return position == databaseRow || position == resetDataRow || (position == storageUsageRow && (totalSize > 0) && !calculating);
=======
            return position == migrateOldFolderRow || position == databaseRow || (position == storageUsageRow && (totalSize > 0) && !calculating);
>>>>>>> dcf1c6d4
        }

        @Override
        public int getItemCount() {
            return rowCount;
        }

        @Override
        public RecyclerView.ViewHolder onCreateViewHolder(ViewGroup parent, int viewType) {
            View view;
            switch (viewType) {
                case 0:
                    view = new TextSettingsCell(mContext);
                    view.setBackgroundColor(Theme.getColor(Theme.key_windowBackgroundWhite));
                    break;
                case 2:
                    view = new StroageUsageView(mContext);
                    view.setBackgroundColor(Theme.getColor(Theme.key_windowBackgroundWhite));
                    break;
                case 3:
                    view = new HeaderCell(mContext);
                    view.setBackgroundColor(Theme.getColor(Theme.key_windowBackgroundWhite));
                    break;
                case 4:
                    SlideChooseView slideChooseView = new SlideChooseView(mContext);
                    view = slideChooseView;
                    view.setBackgroundColor(Theme.getColor(Theme.key_windowBackgroundWhite));
                    SharedPreferences preferences = MessagesController.getGlobalMainSettings();
                    slideChooseView.setCallback(index -> {
                        if (index == 0) {
                            SharedConfig.setKeepMedia(4);
                        } else if (index == 1) {
                            SharedConfig.setKeepMedia(3);
                        } else if (index == 2) {
                            SharedConfig.setKeepMedia(0);
                        } else if (index == 3) {
                            SharedConfig.setKeepMedia(1);
                        } else if (index == 4) {
                            SharedConfig.setKeepMedia(2);
                        }
                    });
                    int keepMedia = SharedConfig.keepMedia;
                    int index;
                    if (keepMedia == 3) {
                        index = 1;
                    } else if (keepMedia == 4) {
                        index = 0;
                    } else {
                        index = keepMedia + 2;
                    }
                    slideChooseView.setOptions(index, LocaleController.formatPluralString("Days", 1), LocaleController.formatPluralString("Days", 3), LocaleController.formatPluralString("Weeks", 1), LocaleController.formatPluralString("Months", 1), LocaleController.getString("KeepMediaForever", R.string.KeepMediaForever));
                    break;
                case 5:
                    view = new ShadowSectionCell(mContext);
                    break;
                case 1:
                default:
                    view = new TextInfoPrivacyCell(mContext);
                    break;
            }
            return new RecyclerListView.Holder(view);
        }

        @Override
        public void onBindViewHolder(RecyclerView.ViewHolder holder, int position) {
            switch (holder.getItemViewType()) {
                case 0:
                    TextSettingsCell textCell = (TextSettingsCell) holder.itemView;
                    if (position == databaseRow) {
                        textCell.setTextAndValue(LocaleController.getString("ClearLocalDatabase", R.string.ClearLocalDatabase), AndroidUtilities.formatFileSize(databaseSize), false);
<<<<<<< HEAD
                    } else if (position == resetDataRow) {
                        textCell.setText(LocaleController.getString("StorageReset", R.string.StorageReset), false);
                        textCell.setTextColor(Theme.getColor(Theme.key_windowBackgroundWhiteRedText));
=======
                    } else if (position == migrateOldFolderRow) {
                        textCell.setTextAndValue(LocaleController.getString("MigrateOldFolder", R.string.MigrateOldFolder), null, false);
>>>>>>> dcf1c6d4
                    }
                    break;
                case 1:
                    TextInfoPrivacyCell privacyCell = (TextInfoPrivacyCell) holder.itemView;
                    if (position == databaseInfoRow) {
                        privacyCell.setText(LocaleController.getString("LocalDatabaseInfo", R.string.LocalDatabaseInfo));
                        privacyCell.setBackgroundDrawable(Theme.getThemedDrawable(mContext, R.drawable.greydivider_bottom, Theme.key_windowBackgroundGrayShadow));
                   } else if (position == keepMediaInfoRow) {
                        privacyCell.setText(AndroidUtilities.replaceTags(LocaleController.getString("KeepMediaInfo", R.string.KeepMediaInfo)));
                        privacyCell.setBackgroundDrawable(Theme.getThemedDrawable(mContext, R.drawable.greydivider, Theme.key_windowBackgroundGrayShadow));
                    }
                    break;
                case 2:
                    StroageUsageView stroageUsageView = (StroageUsageView) holder.itemView;
                    stroageUsageView.setStorageUsage(calculating, databaseSize, totalSize, totalDeviceFreeSize, totalDeviceSize);
                    break;
                case 3:
                    HeaderCell headerCell = (HeaderCell) holder.itemView;
                    if (position == keepMediaHeaderRow) {
                        headerCell.setText(LocaleController.getString("KeepMedia", R.string.KeepMedia));
                    } else if (position == deviseStorageHeaderRow) {
                        headerCell.setText(LocaleController.getString("DeviceStorage", R.string.DeviceStorage));
                    }
                    break;
            }
        }

        @Override
        public int getItemViewType(int i) {
            if (i == databaseInfoRow || i == keepMediaInfoRow) {
                return 1;
            }
            if (i == storageUsageRow) {
                return 2;
            }
            if (i == keepMediaHeaderRow || i == deviseStorageHeaderRow) {
                return 3;
            }
            if (i == keepMediaChooserRow) {
                return 4;
            }
            if (i == cacheInfoRow) {
                return  5;
            }
            return 0;
        }
    }

    @Override
    public ArrayList<ThemeDescription> getThemeDescriptions() {
        ThemeDescription.ThemeDescriptionDelegate deldegagte = () -> {
            if (bottomSheet != null) {
                bottomSheet.setBackgroundColor(Theme.getColor(Theme.key_dialogBackground));
            }

            if (actionTextView != null) {
                actionTextView.setBackground(Theme.createSimpleSelectorRoundRectDrawable(AndroidUtilities.dp(4), Theme.getColor(Theme.key_featuredStickers_addButton), Theme.getColor(Theme.key_featuredStickers_addButtonPressed)));
            }
        };
        ArrayList<ThemeDescription> arrayList = new ArrayList<>();

        arrayList.add(new ThemeDescription(listView, ThemeDescription.FLAG_CELLBACKGROUNDCOLOR, new Class[]{TextSettingsCell.class, SlideChooseView.class, StroageUsageView.class, HeaderCell.class}, null, null, null, Theme.key_windowBackgroundWhite));
        arrayList.add(new ThemeDescription(fragmentView, ThemeDescription.FLAG_BACKGROUND, null, null, null, null, Theme.key_windowBackgroundGray));

        arrayList.add(new ThemeDescription(actionBar, ThemeDescription.FLAG_BACKGROUND, null, null, null, null, Theme.key_actionBarDefault));
        arrayList.add(new ThemeDescription(listView, ThemeDescription.FLAG_LISTGLOWCOLOR, null, null, null, null, Theme.key_actionBarDefault));
        arrayList.add(new ThemeDescription(actionBar, ThemeDescription.FLAG_AB_ITEMSCOLOR, null, null, null, null, Theme.key_actionBarDefaultIcon));
        arrayList.add(new ThemeDescription(actionBar, ThemeDescription.FLAG_AB_TITLECOLOR, null, null, null, null, Theme.key_actionBarDefaultTitle));
        arrayList.add(new ThemeDescription(actionBar, ThemeDescription.FLAG_AB_SELECTORCOLOR, null, null, null, null, Theme.key_actionBarDefaultSelector));

        arrayList.add(new ThemeDescription(listView, ThemeDescription.FLAG_SELECTOR, null, null, null, null, Theme.key_listSelector));

        arrayList.add(new ThemeDescription(listView, 0, new Class[]{TextSettingsCell.class}, new String[]{"textView"}, null, null, null, Theme.key_windowBackgroundWhiteBlackText));
        arrayList.add(new ThemeDescription(listView, 0, new Class[]{TextSettingsCell.class}, new String[]{"valueTextView"}, null, null, null, Theme.key_windowBackgroundWhiteValueText));

        arrayList.add(new ThemeDescription(listView, ThemeDescription.FLAG_BACKGROUNDFILTER, new Class[]{TextInfoPrivacyCell.class}, null, null, null, Theme.key_windowBackgroundGrayShadow));
        arrayList.add(new ThemeDescription(listView, 0, new Class[]{TextInfoPrivacyCell.class}, new String[]{"textView"}, null, null, null, Theme.key_windowBackgroundWhiteGrayText4));
        arrayList.add(new ThemeDescription(listView, 0, new Class[]{HeaderCell.class}, new String[]{"textView"}, null, null, null, Theme.key_windowBackgroundWhiteBlueHeader));
        arrayList.add(new ThemeDescription(listView, 0, new Class[]{StroageUsageView.class}, new String[]{"paintFill"}, null, null, null, Theme.key_player_progressBackground));
        arrayList.add(new ThemeDescription(listView, 0, new Class[]{StroageUsageView.class}, new String[]{"paintProgress"}, null, null, null, Theme.key_player_progress));
        arrayList.add(new ThemeDescription(listView, 0, new Class[]{StroageUsageView.class}, new String[]{"telegramCacheTextView"}, null, null, null, Theme.key_windowBackgroundWhiteGrayText));
        arrayList.add(new ThemeDescription(listView, 0, new Class[]{StroageUsageView.class}, new String[]{"freeSizeTextView"}, null, null, null, Theme.key_windowBackgroundWhiteGrayText));
        arrayList.add(new ThemeDescription(listView, 0, new Class[]{StroageUsageView.class}, new String[]{"calculationgTextView"}, null, null, null, Theme.key_windowBackgroundWhiteGrayText));
        arrayList.add(new ThemeDescription(listView, 0, new Class[]{StroageUsageView.class}, new String[]{"paintProgress2"}, null, null, null, Theme.key_player_progressBackground2));

        arrayList.add(new ThemeDescription(listView, 0, new Class[]{SlideChooseView.class}, null, null, null, Theme.key_switchTrack));
        arrayList.add(new ThemeDescription(listView, 0, new Class[]{SlideChooseView.class}, null, null, null, Theme.key_switchTrackChecked));
        arrayList.add(new ThemeDescription(listView, 0, new Class[]{SlideChooseView.class}, null, null, null, Theme.key_windowBackgroundWhiteGrayText));

        arrayList.add(new ThemeDescription(bottomSheetView, 0, null, null, null, null, Theme.key_windowBackgroundWhiteGrayText));
        arrayList.add(new ThemeDescription(bottomSheetView, 0, new Class[]{CheckBoxCell.class}, new String[]{"textView"}, null, null, null, Theme.key_windowBackgroundWhiteBlackText));
        arrayList.add(new ThemeDescription(bottomSheetView, 0, new Class[]{CheckBoxCell.class}, new String[]{"valueTextView"}, null, null, null, Theme.key_windowBackgroundWhiteValueText));
        arrayList.add(new ThemeDescription(bottomSheetView, 0, new Class[]{CheckBoxCell.class}, Theme.dividerPaint, null, null, Theme.key_divider));
        arrayList.add(new ThemeDescription(bottomSheetView, 0, new Class[]{StorageDiagramView.class}, null, null, null, Theme.key_windowBackgroundWhiteBlackText));

        arrayList.add(new ThemeDescription(null, 0, new Class[]{TextCheckBoxCell.class}, new String[]{"textView"}, null, null, null, Theme.key_windowBackgroundWhiteBlackText));
        arrayList.add(new ThemeDescription(null, 0, null, null, null, deldegagte, Theme.key_dialogBackground));

        arrayList.add(new ThemeDescription(bottomSheetView, 0, null, null, null, null, Theme.key_statisticChartLine_blue));
        arrayList.add(new ThemeDescription(bottomSheetView, 0, null, null, null, null, Theme.key_statisticChartLine_green));
        arrayList.add(new ThemeDescription(bottomSheetView, 0, null, null, null, null, Theme.key_statisticChartLine_red));
        arrayList.add(new ThemeDescription(bottomSheetView, 0, null, null, null, null, Theme.key_statisticChartLine_golden));
        arrayList.add(new ThemeDescription(bottomSheetView, 0, null, null, null, null, Theme.key_statisticChartLine_lightblue));
        arrayList.add(new ThemeDescription(bottomSheetView, 0, null, null, null, null, Theme.key_statisticChartLine_lightgreen));
        arrayList.add(new ThemeDescription(bottomSheetView, 0, null, null, null, null, Theme.key_statisticChartLine_orange));
        arrayList.add(new ThemeDescription(bottomSheetView, 0, null, null, null, null, Theme.key_statisticChartLine_indigo));
        return arrayList;
    }
}<|MERGE_RESOLUTION|>--- conflicted
+++ resolved
@@ -9,22 +9,16 @@
 package org.telegram.ui;
 
 import android.content.Context;
-<<<<<<< HEAD
-=======
-import android.content.DialogInterface;
->>>>>>> dcf1c6d4
+import android.content.Intent;
 import android.content.Intent;
 import android.content.SharedPreferences;
 import android.net.Uri;
 import android.os.Build;
 import android.os.Environment;
 import android.os.StatFs;
-<<<<<<< HEAD
+import android.provider.Settings;
 import android.os.SystemClock;
-=======
-import android.provider.Settings;
 import android.text.TextUtils;
->>>>>>> dcf1c6d4
 import android.transition.ChangeBounds;
 import android.transition.Fade;
 import android.transition.TransitionManager;
@@ -41,11 +35,7 @@
 import androidx.recyclerview.widget.LinearLayoutManager;
 import androidx.recyclerview.widget.RecyclerView;
 
-<<<<<<< HEAD
 import com.jakewharton.processphoenix.ProcessPhoenix;
-=======
-import com.google.android.exoplayer2.util.Log;
->>>>>>> dcf1c6d4
 
 import org.telegram.SQLite.SQLiteCursor;
 import org.telegram.SQLite.SQLiteDatabase;
@@ -53,11 +43,9 @@
 import org.telegram.messenger.AccountInstance;
 import org.telegram.messenger.AndroidUtilities;
 import org.telegram.messenger.ApplicationLoader;
-<<<<<<< HEAD
-=======
+import org.telegram.messenger.ApplicationLoader;
 import org.telegram.messenger.BuildConfig;
 import org.telegram.messenger.BuildVars;
->>>>>>> dcf1c6d4
 import org.telegram.messenger.DialogObject;
 import org.telegram.messenger.FileLoader;
 import org.telegram.messenger.FileLog;
@@ -139,7 +127,7 @@
     private long totalSize = -1;
     private long totalDeviceSize = -1;
     private long totalDeviceFreeSize = -1;
-    private long migrateOldFolderRow = -1;
+//    private long migrateOldFolderRow = -1;
     private StorageDiagramView.ClearViewData[] clearViewData = new StorageDiagramView.ClearViewData[7];
     private boolean calculating = true;
 
@@ -158,23 +146,6 @@
     public boolean onFragmentCreate() {
         super.onFragmentCreate();
 
-<<<<<<< HEAD
-        rowCount = 0;
-
-        keepMediaHeaderRow = rowCount++;
-        keepMediaChooserRow = rowCount++;
-        keepMediaInfoRow = rowCount++;
-        deviseStorageHeaderRow = rowCount++;
-        storageUsageRow = rowCount++;
-
-        cacheInfoRow = rowCount++;
-        databaseRow = rowCount++;
-        databaseInfoRow = rowCount++;
-
-        resetDataRow = rowCount++;
-
-=======
->>>>>>> dcf1c6d4
         databaseSize = MessagesStorage.getInstance(currentAccount).getDatabaseSize();
 
         Utilities.globalQueue.postRunnable(() -> {
@@ -279,6 +250,8 @@
         cacheInfoRow = rowCount++;
         databaseRow = rowCount++;
         databaseInfoRow = rowCount++;
+
+        resetDataRow = rowCount++;
 //        if (hasOldFolder) {
 //            migrateOldFolderRow = rowCount++;
 //        }
@@ -488,9 +461,10 @@
             if (getParentActivity() == null) {
                 return;
             }
-            if (position == migrateOldFolderRow) {
-                migrateOldFolder();
-            } else if (position == databaseRow) {
+//            if (position == migrateOldFolderRow) {
+//                migrateOldFolder();
+//            } else
+            if (position == databaseRow) {
                 clearDatabase();
             } else if (position == resetDataRow) {
                 resetData();
@@ -611,7 +585,6 @@
         return fragmentView;
     }
 
-<<<<<<< HEAD
     private void resetData() {
         BottomBuilder builder = new BottomBuilder(getParentActivity());
         builder.addTitle(LocaleController.getString("StorageResetInfo", R.string.StorageResetInfo));
@@ -643,115 +616,6 @@
         });
         builder.addCancelItem();
         builder.show();
-=======
-    @RequiresApi(api = Build.VERSION_CODES.R)
-    private void migrateOldFolder() {
-        boolean isExternalStorageManager = Environment.isExternalStorageManager();
-
-        if (!BuildVars.NO_SCOPED_STORAGE && !isExternalStorageManager) {
-            AlertDialog.Builder builder = new AlertDialog.Builder(getParentActivity());
-            builder.setTitle(LocaleController.getString("MigrateOldFolder", R.string.MigrateOldFolder));
-            builder.setMessage(LocaleController.getString("ManageAllFilesRational2", R.string.ManageAllFilesRational2));
-            builder.setPositiveButton(LocaleController.getString("Allow", R.string.Allow), (i1, i2) -> {
-                Uri uri = Uri.parse("package:" + BuildConfig.APPLICATION_ID);
-                getParentActivity().startActivity(new Intent(Settings.ACTION_MANAGE_APP_ALL_FILES_ACCESS_PERMISSION, uri));
-            });
-            builder.setNegativeButton(LocaleController.getString("Cancel", R.string.Cancel), (i1, i2) -> {
-
-            });
-            builder.show();
-            return;
-        }
-
-        Thread thread = new Thread() {
-
-            int totalFilesCount;
-            int movedFilesCount;
-            @Override
-            public void run() {
-                super.run();
-                File path = Environment.getExternalStorageDirectory();
-                if (Build.VERSION.SDK_INT >= 19 && !TextUtils.isEmpty(SharedConfig.storageCacheDir)) {
-                    ArrayList<File> dirs = AndroidUtilities.getRootDirs();
-                    if (dirs != null) {
-                        for (int a = 0, N = dirs.size(); a < N; a++) {
-                            File dir = dirs.get(a);
-                            if (dir.getAbsolutePath().startsWith(SharedConfig.storageCacheDir)) {
-                                path = dir;
-                                break;
-                            }
-                        }
-                    }
-                }
-
-                File newPath = ApplicationLoader.applicationContext.getExternalFilesDir(null);
-                File telegramPath = new File(newPath, "Telegram");
-                File oldPath = new File(path, "Telegram");
-
-                totalFilesCount = getFilesCount(oldPath);
-
-                long moveStart = System.currentTimeMillis();
-                moveDirectory(oldPath, telegramPath);
-                long dt = System.currentTimeMillis() - moveStart;
-                FileLog.d("move time = " + dt);
-            }
-
-            private int getFilesCount(File source) {
-                if (!source.exists()) {
-                    return 0;
-                }
-                int count = 0;
-                File[] fileList = source.listFiles();
-                for (int i = 0; i < fileList.length; i++) {
-                    if (fileList[i].isDirectory()) {
-                        count += getFilesCount(fileList[i]);
-                    } else {
-                        count++;
-                    }
-                }
-                return count;
-            }
-
-            private void moveDirectory(File source, File target) {
-                if (!source.exists() || (!target.exists() && !target.mkdir())) {
-                    return;
-                }
-                try (Stream<Path> files = Files.list(source.toPath())) {
-                    files.forEach(path -> {
-                        File dest = new File(target, path.getFileName().toString());
-                        if (Files.isDirectory(path)) {
-                            moveDirectory(path.toFile(), dest);
-                        } else {
-                            try {
-                                Files.move(path, dest.toPath());
-                            } catch (Exception e) {
-                                FileLog.e(e);
-                                try {
-                                    path.toFile().delete();
-                                } catch (Exception e1) {
-                                    FileLog.e(e1);
-                                }
-                            }
-                            movedFilesCount++;
-                            updateProgress();
-                        }
-                    });
-                } catch (Exception e) {
-                    FileLog.e(e);
-                }
-                try {
-                    source.delete();
-                } catch (Exception e) {
-                    FileLog.e(e);
-                }
-            }
-
-            private void updateProgress() {
-                float p = movedFilesCount / (float) totalFilesCount;
-            }
-        };
-        thread.start();
->>>>>>> dcf1c6d4
     }
 
     private void clearDatabase() {
@@ -889,11 +753,8 @@
         @Override
         public boolean isEnabled(RecyclerView.ViewHolder holder) {
             int position = holder.getAdapterPosition();
-<<<<<<< HEAD
+            // NekoX: Remove migrateOldFolderRow
             return position == databaseRow || position == resetDataRow || (position == storageUsageRow && (totalSize > 0) && !calculating);
-=======
-            return position == migrateOldFolderRow || position == databaseRow || (position == storageUsageRow && (totalSize > 0) && !calculating);
->>>>>>> dcf1c6d4
         }
 
         @Override
@@ -964,14 +825,9 @@
                     TextSettingsCell textCell = (TextSettingsCell) holder.itemView;
                     if (position == databaseRow) {
                         textCell.setTextAndValue(LocaleController.getString("ClearLocalDatabase", R.string.ClearLocalDatabase), AndroidUtilities.formatFileSize(databaseSize), false);
-<<<<<<< HEAD
                     } else if (position == resetDataRow) {
                         textCell.setText(LocaleController.getString("StorageReset", R.string.StorageReset), false);
                         textCell.setTextColor(Theme.getColor(Theme.key_windowBackgroundWhiteRedText));
-=======
-                    } else if (position == migrateOldFolderRow) {
-                        textCell.setTextAndValue(LocaleController.getString("MigrateOldFolder", R.string.MigrateOldFolder), null, false);
->>>>>>> dcf1c6d4
                     }
                     break;
                 case 1:
