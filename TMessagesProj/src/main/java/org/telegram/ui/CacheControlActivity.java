/*
 * This is the source code of Telegram for Android v. 5.x.x.
 * It is licensed under GNU GPL v. 2 or later.
 * You should have received a copy of the license in this archive (see LICENSE).
 *
 * Copyright Nikolai Kudashov, 2013-2018.
 */

package org.telegram.ui;

import android.content.Context;
import android.content.Intent;
import android.content.SharedPreferences;
import android.content.pm.PackageManager;
import android.os.Build;
import android.os.Environment;
import android.os.StatFs;
import android.os.SystemClock;
import android.transition.ChangeBounds;
import android.transition.Fade;
import android.transition.TransitionManager;
import android.transition.TransitionSet;
import android.view.Gravity;
import android.view.View;
import android.view.ViewGroup;
import android.widget.FrameLayout;
import android.widget.LinearLayout;

import androidx.core.widget.NestedScrollView;
import androidx.recyclerview.widget.LinearLayoutManager;
import androidx.recyclerview.widget.RecyclerView;

<<<<<<< HEAD
import com.jakewharton.processphoenix.ProcessPhoenix;

import org.telegram.SQLite.SQLiteCursor;
import org.telegram.SQLite.SQLiteDatabase;
import org.telegram.SQLite.SQLitePreparedStatement;
import org.telegram.messenger.AccountInstance;
import org.telegram.messenger.AndroidUtilities;
import org.telegram.messenger.ApplicationLoader;
import org.telegram.messenger.DialogObject;
=======
import org.telegram.messenger.AndroidUtilities;
>>>>>>> 5d552752
import org.telegram.messenger.FileLoader;
import org.telegram.messenger.FileLog;
import org.telegram.messenger.ImageLoader;
import org.telegram.messenger.LocaleController;
import org.telegram.messenger.MessagesController;
import org.telegram.messenger.MessagesStorage;
import org.telegram.messenger.NotificationCenter;
import org.telegram.messenger.R;
import org.telegram.messenger.SharedConfig;
import org.telegram.messenger.Utilities;
<<<<<<< HEAD
import org.telegram.tgnet.ConnectionsManager;
import org.telegram.tgnet.NativeByteBuffer;
import org.telegram.tgnet.TLRPC;
=======
>>>>>>> 5d552752
import org.telegram.ui.ActionBar.ActionBar;
import org.telegram.ui.ActionBar.AlertDialog;
import org.telegram.ui.ActionBar.BaseFragment;
import org.telegram.ui.ActionBar.BottomSheet;
import org.telegram.ui.ActionBar.Theme;
import org.telegram.ui.ActionBar.ThemeDescription;
import org.telegram.ui.Cells.CheckBoxCell;
import org.telegram.ui.Cells.HeaderCell;
import org.telegram.ui.Cells.ShadowSectionCell;
import org.telegram.ui.Cells.TextCheckBoxCell;
import org.telegram.ui.Cells.TextInfoPrivacyCell;
import org.telegram.ui.Cells.TextSettingsCell;
import org.telegram.ui.Components.CubicBezierInterpolator;
import org.telegram.ui.Components.LayoutHelper;
import org.telegram.ui.Components.RecyclerListView;
import org.telegram.ui.Components.SlideChooseView;
import org.telegram.ui.Components.StorageDiagramView;
import org.telegram.ui.Components.StroageUsageView;
import org.telegram.ui.Components.UndoView;

import java.io.File;
import java.util.ArrayList;

<<<<<<< HEAD
import cn.hutool.core.thread.ThreadUtil;
import kotlin.Unit;
import tw.nekomimi.nekogram.ui.BottomBuilder;
import tw.nekomimi.nekogram.transtale.TranslateDb;
import tw.nekomimi.nekogram.utils.EnvUtil;
import tw.nekomimi.nekogram.utils.FileUtil;
import tw.nekomimi.nekogram.utils.UIUtil;

public class CacheControlActivity extends BaseFragment {
=======
public class CacheControlActivity extends BaseFragment implements NotificationCenter.NotificationCenterDelegate {
>>>>>>> 5d552752

    private ListAdapter listAdapter;
    private RecyclerListView listView;
    @SuppressWarnings("FieldCanBeLocal")
    private LinearLayoutManager layoutManager;
    AlertDialog progressDialog;

    private int databaseRow;
    private int databaseInfoRow;
    private int keepMediaHeaderRow;
    private int keepMediaInfoRow;
    private int cacheInfoRow;
    private int deviseStorageHeaderRow;
    private int storageUsageRow;
    private int keepMediaChooserRow;
    private int rowCount;

    private int resetDataRow;

    private long databaseSize = -1;
    private long cacheSize = -1;
    private long documentsSize = -1;
    private long audioSize = -1;
    private long musicSize = -1;
    private long photoSize = -1;
    private long videoSize = -1;
    private long stickersSize = -1;
    private long totalSize = -1;
    private long totalDeviceSize = -1;
    private long totalDeviceFreeSize = -1;
//    private long migrateOldFolderRow = -1;
    private StorageDiagramView.ClearViewData[] clearViewData = new StorageDiagramView.ClearViewData[7];
    private boolean calculating = true;

    private volatile boolean canceled = false;

    private View bottomSheetView;
    private BottomSheet bottomSheet;
    private View actionTextView;

    private UndoView cacheRemovedTooltip;

    long fragmentCreateTime;

    @Override
    public boolean onFragmentCreate() {
        super.onFragmentCreate();
        getNotificationCenter().addObserver(this, NotificationCenter.didClearDatabase);
        databaseSize = MessagesStorage.getInstance(currentAccount).getDatabaseSize();

        Utilities.globalQueue.postRunnable(() -> {
            cacheSize = getDirectorySize(FileLoader.checkDirectory(FileLoader.MEDIA_DIR_CACHE), 0);

            cacheSize += getDirectorySize(new File(ApplicationLoader.getDataDirFixed(), "cache"), 0);
            cacheSize += getDirectorySize(ApplicationLoader.applicationContext.getExternalFilesDir("logs"), 0);

            if (canceled) {
                return;
            }
            photoSize = getDirectorySize(FileLoader.checkDirectory(FileLoader.MEDIA_DIR_IMAGE), 0);
            if (canceled) {
                return;
            }
            videoSize = getDirectorySize(FileLoader.checkDirectory(FileLoader.MEDIA_DIR_VIDEO), 0);
            if (canceled) {
                return;
            }
            documentsSize = getDirectorySize(FileLoader.checkDirectory(FileLoader.MEDIA_DIR_DOCUMENT), 1);
            if (canceled) {
                return;
            }
            musicSize = getDirectorySize(FileLoader.checkDirectory(FileLoader.MEDIA_DIR_DOCUMENT), 2);
            if (canceled) {
                return;
            }
            stickersSize = getDirectorySize(new File(FileLoader.checkDirectory(FileLoader.MEDIA_DIR_CACHE), "acache"), 0);
            if (canceled) {
                return;
            }
            audioSize = getDirectorySize(FileLoader.checkDirectory(FileLoader.MEDIA_DIR_AUDIO), 0);
            totalSize = cacheSize + videoSize + audioSize + photoSize + documentsSize + musicSize + stickersSize;

            File path = EnvUtil.getTelegramPath();
            try {
                StatFs stat = new StatFs(path.getPath());
                long blockSize;
                long blockSizeExternal;
                if (android.os.Build.VERSION.SDK_INT >= android.os.Build.VERSION_CODES.JELLY_BEAN_MR2) {
                    blockSize = stat.getBlockSizeLong();
                } else {
                    blockSize = stat.getBlockSize();
                }
                long availableBlocks;
                if (android.os.Build.VERSION.SDK_INT >= android.os.Build.VERSION_CODES.JELLY_BEAN_MR2) {
                    availableBlocks = stat.getAvailableBlocksLong();
                } else {
                    availableBlocks = stat.getAvailableBlocks();
                }
                long blocksTotal;
                if (android.os.Build.VERSION.SDK_INT >= android.os.Build.VERSION_CODES.JELLY_BEAN_MR2) {
                    blocksTotal = stat.getBlockCountLong();
                } else {
                    blocksTotal = stat.getBlockCount();
                }

                totalDeviceSize = blocksTotal * blockSize;
                totalDeviceFreeSize = availableBlocks * blockSize;
            } catch (Exception e) {
                FileLog.e(e);
            }

            AndroidUtilities.runOnUIThread(() -> {
                calculating = false;
                updateStorageUsageRow();
            });
        });

        fragmentCreateTime = System.currentTimeMillis();
        updateRows();
        return true;
    }

    private void updateRows() {
        rowCount = 0;

        keepMediaHeaderRow = rowCount++;
        keepMediaChooserRow = rowCount++;
        keepMediaInfoRow = rowCount++;
        deviseStorageHeaderRow = rowCount++;
        storageUsageRow = rowCount++;

        cacheInfoRow = rowCount++;
        databaseRow = rowCount++;
        databaseInfoRow = rowCount++;

        resetDataRow = rowCount++;
//        if (hasOldFolder) {
//            migrateOldFolderRow = rowCount++;
//        }
    }

    private void updateStorageUsageRow() {
        View view = layoutManager.findViewByPosition(storageUsageRow);
        if (view instanceof StroageUsageView) {
            StroageUsageView stroageUsageView = ((StroageUsageView) view);
            long currentTime = System.currentTimeMillis();
            if (Build.VERSION.SDK_INT >= Build.VERSION_CODES.KITKAT && currentTime - fragmentCreateTime > 250) {
                TransitionSet transition = new TransitionSet();
                ChangeBounds changeBounds = new ChangeBounds();
                changeBounds.setDuration(250);
                changeBounds.excludeTarget(stroageUsageView.legendLayout, true);
                Fade in = new Fade(Fade.IN);
                in.setDuration(290);
                transition
                        .addTransition(new Fade(Fade.OUT).setDuration(250))
                        .addTransition(changeBounds)
                        .addTransition(in);
                transition.setOrdering(TransitionSet.ORDERING_TOGETHER);
                transition.setInterpolator(CubicBezierInterpolator.EASE_OUT);
                TransitionManager.beginDelayedTransition(listView, transition);
            }
            stroageUsageView.setStorageUsage(calculating, databaseSize, totalSize, totalDeviceFreeSize, totalDeviceSize);
            RecyclerView.ViewHolder holder = listView.findViewHolderForAdapterPosition(storageUsageRow);
            if (holder != null) {
                stroageUsageView.setEnabled(listAdapter.isEnabled(holder));
            }
        } else {
            listAdapter.notifyDataSetChanged();
        }
    }

    @Override
    public void onFragmentDestroy() {
        super.onFragmentDestroy();
        getNotificationCenter().removeObserver(this, NotificationCenter.didClearDatabase);
        try {
            if (progressDialog != null) {
                progressDialog.dismiss();
            }

        } catch (Exception e) {

        }
        progressDialog = null;
        canceled = true;
    }

    private long getDirectorySize(File dir, int documentsMusicType) {
        if (dir == null || canceled) {
            return 0;
        }
        long size = 0;
        if (dir.isDirectory()) {
            size = Utilities.getDirSize(dir.getAbsolutePath(), documentsMusicType, false);
        } else if (dir.isFile()) {
            size += dir.length();
        }
        return size;
    }

    private void cleanupFolders() {
        final AlertDialog progressDialog = new AlertDialog(getParentActivity(), 3);
        progressDialog.setCanCancel(false);
        progressDialog.showDelayed(500);
        Utilities.globalQueue.postRunnable(() -> {
            boolean imagesCleared = false;
            long clearedSize = 0;
            for (int a = 0; a < 7; a++) {
                if (clearViewData[a] == null || !clearViewData[a].clear) {
                    continue;
                }
                int type = -1;
                int documentsMusicType = 0;
                if (a == 0) {
                    type = FileLoader.MEDIA_DIR_IMAGE;
                    clearedSize += photoSize;
                } else if (a == 1) {
                    type = FileLoader.MEDIA_DIR_VIDEO;
                    clearedSize += videoSize;
                } else if (a == 2) {
                    type = FileLoader.MEDIA_DIR_DOCUMENT;
                    documentsMusicType = 1;
                    clearedSize += documentsSize;
                } else if (a == 3) {
                    type = FileLoader.MEDIA_DIR_DOCUMENT;
                    documentsMusicType = 2;
                    clearedSize += musicSize;
                } else if (a == 4) {
                    type = FileLoader.MEDIA_DIR_AUDIO;
                    clearedSize += audioSize;
                } else if (a == 5) {
                    type = 100;
                    clearedSize += stickersSize;
                } else if (a == 6) {
                    clearedSize += cacheSize;
                    type = FileLoader.MEDIA_DIR_CACHE;
                }
                if (type == -1) {
                    continue;
                }
                File file;
                if (type == 100) {
                    file = new File(FileLoader.checkDirectory(FileLoader.MEDIA_DIR_CACHE), "acache");
                } else {
                    file = FileLoader.checkDirectory(type);
                }
                if (file != null) {
                    Utilities.clearDir(file.getAbsolutePath(), documentsMusicType, Long.MAX_VALUE, true);
                }
                if (type == FileLoader.MEDIA_DIR_CACHE) {
                    cacheSize = getDirectorySize(FileLoader.checkDirectory(FileLoader.MEDIA_DIR_CACHE), documentsMusicType);
                    imagesCleared = true;

                    try {
                        FileUtil.delete(new File(ApplicationLoader.getDataDirFixed(), "cache"));
                    } catch (Exception ignored) {
                    }

                    try {
                        FileUtil.delete(new File(EnvUtil.getTelegramPath(), "logs"));
                    } catch (Exception ignored) {
                    }
                } else if (type == FileLoader.MEDIA_DIR_AUDIO) {
                    audioSize = getDirectorySize(FileLoader.checkDirectory(FileLoader.MEDIA_DIR_AUDIO), documentsMusicType);
                } else if (type == FileLoader.MEDIA_DIR_DOCUMENT) {
                    if (documentsMusicType == 1) {
                        documentsSize = getDirectorySize(FileLoader.checkDirectory(FileLoader.MEDIA_DIR_DOCUMENT), documentsMusicType);
                    } else {
                        musicSize = getDirectorySize(FileLoader.checkDirectory(FileLoader.MEDIA_DIR_DOCUMENT), documentsMusicType);
                    }
                } else if (type == FileLoader.MEDIA_DIR_IMAGE) {
                    imagesCleared = true;
                    photoSize = getDirectorySize(FileLoader.checkDirectory(FileLoader.MEDIA_DIR_IMAGE), documentsMusicType);
                } else if (type == FileLoader.MEDIA_DIR_VIDEO) {
                    videoSize = getDirectorySize(FileLoader.checkDirectory(FileLoader.MEDIA_DIR_VIDEO), documentsMusicType);
                } else if (type == 100) {
                    imagesCleared = true;
                    stickersSize = getDirectorySize(new File(FileLoader.checkDirectory(FileLoader.MEDIA_DIR_CACHE), "acache"), documentsMusicType);
                }
            }
            final boolean imagesClearedFinal = imagesCleared;
            totalSize = cacheSize + videoSize + audioSize + photoSize + documentsSize + musicSize + stickersSize;

            File path = Environment.getDataDirectory();
            StatFs stat = new StatFs(path.getPath());
            long blockSize;
            if (android.os.Build.VERSION.SDK_INT >= android.os.Build.VERSION_CODES.JELLY_BEAN_MR2) {
                blockSize = stat.getBlockSizeLong();
            } else {
                blockSize = stat.getBlockSize();
            }
            long availableBlocks;
            if (android.os.Build.VERSION.SDK_INT >= android.os.Build.VERSION_CODES.JELLY_BEAN_MR2) {
                availableBlocks = stat.getAvailableBlocksLong();
            } else {
                availableBlocks = stat.getAvailableBlocks();
            }
            long blocksTotal;
            if (android.os.Build.VERSION.SDK_INT >= android.os.Build.VERSION_CODES.JELLY_BEAN_MR2) {
                blocksTotal = stat.getBlockCountLong();
            } else {
                blocksTotal = stat.getBlockCount();
            }

            totalDeviceSize = blocksTotal * blockSize;
            totalDeviceFreeSize = availableBlocks * blockSize;
            long finalClearedSize = clearedSize;

            FileLoader.getInstance(currentAccount).checkCurrentDownloadsFiles();

            AndroidUtilities.runOnUIThread(() -> {
                if (imagesClearedFinal) {
                    ImageLoader.getInstance().clearMemory();
                }
                if (listAdapter != null) {
                    updateStorageUsageRow();
                }
                try {
                    progressDialog.dismiss();
                } catch (Exception e) {
                    FileLog.e(e);
                }

                cacheRemovedTooltip.setInfoText(LocaleController.formatString("CacheWasCleared", R.string.CacheWasCleared, AndroidUtilities.formatFileSize(finalClearedSize)));
                cacheRemovedTooltip.showWithAction(0, UndoView.ACTION_CACHE_WAS_CLEARED, null, null);
            });
        });
    }

    @Override
    public View createView(Context context) {
        actionBar.setBackButtonImage(R.drawable.ic_ab_back);
        actionBar.setAllowOverlayTitle(true);
        actionBar.setTitle(LocaleController.getString("StorageUsage", R.string.StorageUsage));
        actionBar.setActionBarMenuOnItemClick(new ActionBar.ActionBarMenuOnItemClick() {
            @Override
            public void onItemClick(int id) {
                if (id == -1) {
                    finishFragment();
                }
            }
        });

        listAdapter = new ListAdapter(context);

        fragmentView = new FrameLayout(context);
        FrameLayout frameLayout = (FrameLayout) fragmentView;
        frameLayout.setBackgroundColor(Theme.getColor(Theme.key_windowBackgroundGray));

        listView = new RecyclerListView(context);
        listView.setVerticalScrollBarEnabled(false);
        listView.setLayoutManager(layoutManager = new LinearLayoutManager(context, LinearLayoutManager.VERTICAL, false));
        frameLayout.addView(listView, LayoutHelper.createFrame(LayoutHelper.MATCH_PARENT, LayoutHelper.MATCH_PARENT));
        listView.setAdapter(listAdapter);
        listView.setOnItemClickListener((view, position) -> {
            if (getParentActivity() == null) {
                return;
            }
<<<<<<< HEAD
//            if (position == migrateOldFolderRow) {
//                migrateOldFolder();
//            } else
            if (position == databaseRow) {
=======
            if (position == migrateOldFolderRow) {
                if (Build.VERSION.SDK_INT >= Build.VERSION_CODES.R) {
                    migrateOldFolder();
                }
            } else if (position == databaseRow) {
>>>>>>> 5d552752
                clearDatabase();
            } else if (position == resetDataRow) {
                resetData();
            } else if (position == storageUsageRow) {
                if (totalSize <= 0 || getParentActivity() == null) {
                    return;
                }
                bottomSheet = new BottomSheet(getParentActivity(), false) {
                    @Override
                    protected boolean canDismissWithSwipe() {
                        return false;
                    }
                };
                bottomSheet.setAllowNestedScroll(true);
                bottomSheet.setApplyBottomPadding(false);
                LinearLayout linearLayout = new LinearLayout(getParentActivity());
                bottomSheetView = linearLayout;
                linearLayout.setOrientation(LinearLayout.VERTICAL);
                StorageDiagramView circleDiagramView = new StorageDiagramView(context);
                linearLayout.addView(circleDiagramView, LayoutHelper.createLinear(LayoutHelper.WRAP_CONTENT, LayoutHelper.WRAP_CONTENT, Gravity.CENTER_HORIZONTAL, 0, 16, 0, 16));
                CheckBoxCell lastCreatedCheckbox = null;
                for (int a = 0; a < 7; a++) {
                    long size;
                    String name;
                    String color;
                    if (a == 0) {
                        size = photoSize;
                        name = LocaleController.getString("LocalPhotoCache", R.string.LocalPhotoCache);
                        color = Theme.key_statisticChartLine_blue;
                    } else if (a == 1) {
                        size = videoSize;
                        name = LocaleController.getString("LocalVideoCache", R.string.LocalVideoCache);
                        color = Theme.key_statisticChartLine_golden;
                    } else if (a == 2) {
                        size = documentsSize;
                        name = LocaleController.getString("LocalDocumentCache", R.string.LocalDocumentCache);
                        color = Theme.key_statisticChartLine_green;
                    } else if (a == 3) {
                        size = musicSize;
                        name = LocaleController.getString("LocalMusicCache", R.string.LocalMusicCache);
                        color = Theme.key_statisticChartLine_indigo;
                    } else if (a == 4) {
                        size = audioSize;
                        name = LocaleController.getString("LocalAudioCache", R.string.LocalAudioCache);
                        color = Theme.key_statisticChartLine_red;
                    } else if (a == 5) {
                        size = stickersSize;
                        name = LocaleController.getString("AnimatedStickers", R.string.AnimatedStickers);
                        color = Theme.key_statisticChartLine_lightgreen;
                    } else {
                        size = cacheSize;
                        name = LocaleController.getString("LocalCache", R.string.LocalCache);
                        color = Theme.key_statisticChartLine_lightblue;
                    }
                    if (size > 0) {
                        clearViewData[a] = new StorageDiagramView.ClearViewData(circleDiagramView);
                        clearViewData[a].size = size;
                        clearViewData[a].color = color;
                        CheckBoxCell checkBoxCell = new CheckBoxCell(getParentActivity(), 4, 21, null);
                        lastCreatedCheckbox = checkBoxCell;
                        checkBoxCell.setTag(a);
                        checkBoxCell.setBackgroundDrawable(Theme.getSelectorDrawable(false));
                        linearLayout.addView(checkBoxCell, LayoutHelper.createLinear(LayoutHelper.MATCH_PARENT, 50));
                        checkBoxCell.setText(name, AndroidUtilities.formatFileSize(size), true, true);
                        checkBoxCell.setTextColor(Theme.getColor(Theme.key_dialogTextBlack));
                        checkBoxCell.setCheckBoxColor(color, Theme.key_windowBackgroundWhiteGrayIcon, Theme.key_checkboxCheck);
                        checkBoxCell.setOnClickListener(v -> {
                            int enabledCount = 0;
                            for (int i = 0; i < clearViewData.length; i++) {
                                if (clearViewData[i] != null && clearViewData[i].clear) {
                                    enabledCount++;
                                }
                            }
                            CheckBoxCell cell = (CheckBoxCell) v;
                            int num = (Integer) cell.getTag();
                            if (enabledCount == 1 && clearViewData[num].clear) {
                                AndroidUtilities.shakeView(((CheckBoxCell) v).getCheckBoxView(), 2, 0);
                                return;
                            }


                            clearViewData[num].setClear(!clearViewData[num].clear);
                            cell.setChecked(clearViewData[num].clear, true);
                        });
                    } else {
                        clearViewData[a] = null;
                    }
                }
                if (lastCreatedCheckbox != null) {
                    lastCreatedCheckbox.setNeedDivider(false);
                }
                circleDiagramView.setData(clearViewData);
                BottomSheet.BottomSheetCell cell = new BottomSheet.BottomSheetCell(getParentActivity(), 2);
                cell.setTextAndIcon(LocaleController.getString("ClearMediaCache", R.string.ClearMediaCache), 0);
                actionTextView = cell.getTextView();
                cell.getTextView().setOnClickListener(v -> {
                    try {
                        if (visibleDialog != null) {
                            visibleDialog.dismiss();
                        }
                    } catch (Exception e) {
                        FileLog.e(e);
                    }
                    cleanupFolders();
                });
                linearLayout.addView(cell, LayoutHelper.createLinear(LayoutHelper.MATCH_PARENT, 50));
                NestedScrollView scrollView = new NestedScrollView(context);
                scrollView.setVerticalScrollBarEnabled(false);
                scrollView.addView(linearLayout);
                bottomSheet.setCustomView(scrollView);
                showDialog(bottomSheet);
            }
        });

        cacheRemovedTooltip = new UndoView(context);
        frameLayout.addView(cacheRemovedTooltip, LayoutHelper.createFrame(LayoutHelper.MATCH_PARENT, LayoutHelper.WRAP_CONTENT, Gravity.BOTTOM | Gravity.LEFT, 8, 0, 8, 8));

        return fragmentView;
    }

    private void resetData() {
        BottomBuilder builder = new BottomBuilder(getParentActivity());
        builder.addTitle(LocaleController.getString("StorageResetInfo", R.string.StorageResetInfo));
        builder.addItem(LocaleController.getString("CacheClear", R.string.CacheClear), R.drawable.baseline_delete_sweep_24, true, (i) -> {
            if (getParentActivity() == null) {
                return Unit.INSTANCE;
            }
            final AlertDialog progressDialog = new AlertDialog(getParentActivity(), 3);
            progressDialog.setCanCacnel(false);
            progressDialog.show();
            ConnectionsManager.reseting = true;
            UIUtil.runOnIoDispatcher(() -> {
                FileUtil.delete(EnvUtil.getTelegramPath());
                for (int a : SharedConfig.activeAccounts) {
                    AccountInstance instance = AccountInstance.getInstance(a);
                    if (instance.getUserConfig().isClientActivated()) {
                        TLRPC.TL_auth_logOut req = new TLRPC.TL_auth_logOut();
                        instance.getConnectionsManager().sendRequest(req, (response, error) -> {
                        });
                    }
                }
                FileUtil.delete(getParentActivity().getFilesDir().getParentFile());
                AndroidUtilities.runOnUIThread(() -> {
                    progressDialog.dismiss();
                    ProcessPhoenix.triggerRebirth(getParentActivity(), new Intent(getParentActivity(), LaunchActivity.class));
                }, 2000L);
            });
            return Unit.INSTANCE;
        });
        builder.addCancelItem();
        builder.show();
    }

    private void clearDatabase() {
        BottomBuilder builder = new BottomBuilder(getParentActivity());
        builder.addTitle(LocaleController.getString("LocalDatabaseClearText", R.string.LocalDatabaseClearText));
        builder.addItem(LocaleController.getString("CacheClear", R.string.CacheClear), R.drawable.baseline_delete_sweep_24, true, (i) -> {
            if (getParentActivity() == null) {
                return Unit.INSTANCE;
            }
<<<<<<< HEAD
            final AlertDialog progressDialog = new AlertDialog(getParentActivity(), 3);
            progressDialog.setCanCacnel(false);
            progressDialog.showDelayed(233);
            MessagesController.getInstance(currentAccount).clearQueryTime();
            MessagesStorage.getInstance(currentAccount).getStorageQueue().postRunnable(() -> {
                long start = SystemClock.elapsedRealtime();

                try {

                    TranslateDb.clearAll();

                    SQLiteDatabase database = MessagesStorage.getInstance(currentAccount).getDatabase();
                    ArrayList<Long> dialogsToCleanup = new ArrayList<>();

                    database.executeFast("DELETE FROM reaction_mentions").stepThis().dispose();
                    database.executeFast("DELETE FROM reaction_mentions").stepThis().dispose();

                    SQLiteCursor cursor = database.queryFinalized("SELECT did FROM dialogs WHERE 1");
                    StringBuilder ids = new StringBuilder();
                    while (cursor.next()) {
                        long did = cursor.longValue(0);
                        if (!DialogObject.isEncryptedDialog(did)) {
                            dialogsToCleanup.add(did);
                        }
                    }
                    cursor.dispose();

                    SQLitePreparedStatement state5 = database.executeFast("REPLACE INTO messages_holes VALUES(?, ?, ?)");
                    SQLitePreparedStatement state6 = database.executeFast("REPLACE INTO media_holes_v2 VALUES(?, ?, ?, ?)");

                    database.beginTransaction();
                    for (int a = 0; a < dialogsToCleanup.size(); a++) {
                        Long did = dialogsToCleanup.get(a);
                        int messagesCount = 0;
                        cursor = database.queryFinalized("SELECT COUNT(mid) FROM messages_v2 WHERE uid = " + did);
                        if (cursor.next()) {
                            messagesCount = cursor.intValue(0);
                        }
                        cursor.dispose();
                        if (messagesCount <= 2) {
                            continue;
                        }

                        cursor = database.queryFinalized("SELECT last_mid_i, last_mid FROM dialogs WHERE did = " + did);
                        int messageId = -1;
                        if (cursor.next()) {
                            long last_mid_i = cursor.longValue(0);
                            long last_mid = cursor.longValue(1);
                            SQLiteCursor cursor2 = database.queryFinalized("SELECT data FROM messages_v2 WHERE uid = " + did + " AND mid IN (" + last_mid_i + "," + last_mid + ")");
                            try {
                                while (cursor2.next()) {
                                    NativeByteBuffer data = cursor2.byteBufferValue(0);
                                    if (data != null) {
                                        TLRPC.Message message = TLRPC.Message.TLdeserialize(data, data.readInt32(false), false);
                                        if (message != null) {
                                            messageId = message.id;
                                            message.readAttachPath(data, UserConfig.getInstance(currentAccount).clientUserId);
                                        }
                                        data.reuse();
                                    }
                                }
                            } catch (Exception e) {
                                FileLog.e(e);
                            }
                            cursor2.dispose();

                            database.executeFast("DELETE FROM messages_v2 WHERE uid = " + did + " AND mid != " + last_mid_i + " AND mid != " + last_mid).stepThis().dispose();
                            database.executeFast("DELETE FROM messages_holes WHERE uid = " + did).stepThis().dispose();
                            database.executeFast("DELETE FROM bot_keyboard WHERE uid = " + did).stepThis().dispose();
                            database.executeFast("DELETE FROM media_counts_v2 WHERE uid = " + did).stepThis().dispose();
                            database.executeFast("DELETE FROM media_v4 WHERE uid = " + did).stepThis().dispose();
                            database.executeFast("DELETE FROM media_holes_v2 WHERE uid = " + did).stepThis().dispose();
                            MediaDataController.getInstance(currentAccount).clearBotKeyboard(did, null);
                            if (messageId != -1) {
                                MessagesStorage.createFirstHoles(did, state5, state6, messageId);
                            }
                        }
                        cursor.dispose();
                    }

                    state5.dispose();
                    state6.dispose();
                    database.commitTransaction();
                    database.executeFast("PRAGMA journal_mode = DELETE").stepThis().dispose();
                    database.executeFast("PRAGMA wal_checkpoint(FULL)").stepThis().dispose();
                    database.executeFast("VACUUM").stepThis().dispose();
                    database.executeFast("PRAGMA journal_mode = WAL").stepThis().dispose();
                    database.executeFast("PRAGMA journal_size_limit = 1048576").stepThis().dispose();
                } catch (Exception e) {
                    FileLog.e(e);
                } finally {
                    ThreadUtil.sleep(2333L - (SystemClock.elapsedRealtime() - start));
                    AndroidUtilities.runOnUIThread(() -> {
                        try {
                            progressDialog.dismiss();
                        } catch (Exception e) {
                            FileLog.e(e);
                        }
                        if (listAdapter != null) {
                            databaseSize = MessagesStorage.getInstance(currentAccount).getDatabaseSize();
                            listAdapter.notifyDataSetChanged();
                        }
                        NotificationCenter.getInstance(currentAccount).postNotificationName(NotificationCenter.didClearDatabase);
                    });
                }
            });
            return Unit.INSTANCE;
=======
            progressDialog = new AlertDialog(getParentActivity(), 3);
            progressDialog.setCanCancel(false);
            progressDialog.showDelayed(500);
            MessagesController.getInstance(currentAccount).clearQueryTime();
            getMessagesStorage().clearLocalDatabase();
>>>>>>> 5d552752
        });
        builder.addCancelItem();
        builder.show();
    }

    @Override
    public void onResume() {
        super.onResume();
        if (listAdapter != null) {
            listAdapter.notifyDataSetChanged();
        }
    }

    @Override
    public void didReceivedNotification(int id, int account, Object... args) {
        if (id == NotificationCenter.didClearDatabase) {
            try {
                if (progressDialog != null) {
                    progressDialog.dismiss();
                }
            } catch (Exception e) {
                FileLog.e(e);
            }
            progressDialog = null;
            if (listAdapter != null) {
                databaseSize = MessagesStorage.getInstance(currentAccount).getDatabaseSize();
                listAdapter.notifyDataSetChanged();
            }
        }
    }

    private class ListAdapter extends RecyclerListView.SelectionAdapter {

        private Context mContext;

        public ListAdapter(Context context) {
            mContext = context;
        }

        @Override
        public boolean isEnabled(RecyclerView.ViewHolder holder) {
            int position = holder.getAdapterPosition();
            // NekoX: Remove migrateOldFolderRow
            return position == databaseRow || position == resetDataRow || (position == storageUsageRow && (totalSize > 0) && !calculating);
        }

        @Override
        public int getItemCount() {
            return rowCount;
        }

        @Override
        public RecyclerView.ViewHolder onCreateViewHolder(ViewGroup parent, int viewType) {
            View view;
            switch (viewType) {
                case 0:
                    view = new TextSettingsCell(mContext);
                    view.setBackgroundColor(Theme.getColor(Theme.key_windowBackgroundWhite));
                    break;
                case 2:
                    view = new StroageUsageView(mContext);
                    view.setBackgroundColor(Theme.getColor(Theme.key_windowBackgroundWhite));
                    break;
                case 3:
                    view = new HeaderCell(mContext);
                    view.setBackgroundColor(Theme.getColor(Theme.key_windowBackgroundWhite));
                    break;
                case 4:
                    SlideChooseView slideChooseView = new SlideChooseView(mContext);
                    view = slideChooseView;
                    view.setBackgroundColor(Theme.getColor(Theme.key_windowBackgroundWhite));
                    SharedPreferences preferences = MessagesController.getGlobalMainSettings();
                    slideChooseView.setCallback(index -> {
                        if (index == 0) {
                            SharedConfig.setKeepMedia(4);
                        } else if (index == 1) {
                            SharedConfig.setKeepMedia(3);
                        } else if (index == 2) {
                            SharedConfig.setKeepMedia(0);
                        } else if (index == 3) {
                            SharedConfig.setKeepMedia(1);
                        } else if (index == 4) {
                            SharedConfig.setKeepMedia(2);
                        }
                    });
                    int keepMedia = SharedConfig.keepMedia;
                    int index;
                    if (keepMedia == 3) {
                        index = 1;
                    } else if (keepMedia == 4) {
                        index = 0;
                    } else {
                        index = keepMedia + 2;
                    }
                    slideChooseView.setOptions(index, LocaleController.formatPluralString("Days", 1), LocaleController.formatPluralString("Days", 3), LocaleController.formatPluralString("Weeks", 1), LocaleController.formatPluralString("Months", 1), LocaleController.getString("KeepMediaForever", R.string.KeepMediaForever));
                    break;
                case 5:
                    view = new ShadowSectionCell(mContext);
                    break;
                case 1:
                default:
                    view = new TextInfoPrivacyCell(mContext);
                    break;
            }
            return new RecyclerListView.Holder(view);
        }

        @Override
        public void onBindViewHolder(RecyclerView.ViewHolder holder, int position) {
            switch (holder.getItemViewType()) {
                case 0:
                    TextSettingsCell textCell = (TextSettingsCell) holder.itemView;
                    if (position == databaseRow) {
                        textCell.setTextAndValue(LocaleController.getString("ClearLocalDatabase", R.string.ClearLocalDatabase), AndroidUtilities.formatFileSize(databaseSize), false);
                    } else if (position == resetDataRow) {
                        textCell.setText(LocaleController.getString("StorageReset", R.string.StorageReset), false);
                        textCell.setTextColor(Theme.getColor(Theme.key_windowBackgroundWhiteRedText));
                    }
                    break;
                case 1:
                    TextInfoPrivacyCell privacyCell = (TextInfoPrivacyCell) holder.itemView;
                    if (position == databaseInfoRow) {
                        privacyCell.setText(LocaleController.getString("LocalDatabaseInfo", R.string.LocalDatabaseInfo));
                        privacyCell.setBackgroundDrawable(Theme.getThemedDrawable(mContext, R.drawable.greydivider_bottom, Theme.key_windowBackgroundGrayShadow));
                   } else if (position == keepMediaInfoRow) {
                        privacyCell.setText(AndroidUtilities.replaceTags(LocaleController.getString("KeepMediaInfo", R.string.KeepMediaInfo)));
                        privacyCell.setBackgroundDrawable(Theme.getThemedDrawable(mContext, R.drawable.greydivider, Theme.key_windowBackgroundGrayShadow));
                    }
                    break;
                case 2:
                    StroageUsageView stroageUsageView = (StroageUsageView) holder.itemView;
                    stroageUsageView.setStorageUsage(calculating, databaseSize, totalSize, totalDeviceFreeSize, totalDeviceSize);
                    break;
                case 3:
                    HeaderCell headerCell = (HeaderCell) holder.itemView;
                    if (position == keepMediaHeaderRow) {
                        headerCell.setText(LocaleController.getString("KeepMedia", R.string.KeepMedia));
                    } else if (position == deviseStorageHeaderRow) {
                        headerCell.setText(LocaleController.getString("DeviceStorage", R.string.DeviceStorage));
                    }
                    break;
            }
        }

        @Override
        public int getItemViewType(int i) {
            if (i == databaseInfoRow || i == keepMediaInfoRow) {
                return 1;
            }
            if (i == storageUsageRow) {
                return 2;
            }
            if (i == keepMediaHeaderRow || i == deviseStorageHeaderRow) {
                return 3;
            }
            if (i == keepMediaChooserRow) {
                return 4;
            }
            if (i == cacheInfoRow) {
                return  5;
            }
            return 0;
        }
    }

    @Override
    public ArrayList<ThemeDescription> getThemeDescriptions() {
        ThemeDescription.ThemeDescriptionDelegate deldegagte = () -> {
            if (bottomSheet != null) {
                bottomSheet.setBackgroundColor(Theme.getColor(Theme.key_dialogBackground));
            }

            if (actionTextView != null) {
                actionTextView.setBackground(Theme.createSimpleSelectorRoundRectDrawable(AndroidUtilities.dp(4), Theme.getColor(Theme.key_featuredStickers_addButton), Theme.getColor(Theme.key_featuredStickers_addButtonPressed)));
            }
        };
        ArrayList<ThemeDescription> arrayList = new ArrayList<>();

        arrayList.add(new ThemeDescription(listView, ThemeDescription.FLAG_CELLBACKGROUNDCOLOR, new Class[]{TextSettingsCell.class, SlideChooseView.class, StroageUsageView.class, HeaderCell.class}, null, null, null, Theme.key_windowBackgroundWhite));
        arrayList.add(new ThemeDescription(fragmentView, ThemeDescription.FLAG_BACKGROUND, null, null, null, null, Theme.key_windowBackgroundGray));

        arrayList.add(new ThemeDescription(actionBar, ThemeDescription.FLAG_BACKGROUND, null, null, null, null, Theme.key_actionBarDefault));
        arrayList.add(new ThemeDescription(listView, ThemeDescription.FLAG_LISTGLOWCOLOR, null, null, null, null, Theme.key_actionBarDefault));
        arrayList.add(new ThemeDescription(actionBar, ThemeDescription.FLAG_AB_ITEMSCOLOR, null, null, null, null, Theme.key_actionBarDefaultIcon));
        arrayList.add(new ThemeDescription(actionBar, ThemeDescription.FLAG_AB_TITLECOLOR, null, null, null, null, Theme.key_actionBarDefaultTitle));
        arrayList.add(new ThemeDescription(actionBar, ThemeDescription.FLAG_AB_SELECTORCOLOR, null, null, null, null, Theme.key_actionBarDefaultSelector));

        arrayList.add(new ThemeDescription(listView, ThemeDescription.FLAG_SELECTOR, null, null, null, null, Theme.key_listSelector));

        arrayList.add(new ThemeDescription(listView, 0, new Class[]{TextSettingsCell.class}, new String[]{"textView"}, null, null, null, Theme.key_windowBackgroundWhiteBlackText));
        arrayList.add(new ThemeDescription(listView, 0, new Class[]{TextSettingsCell.class}, new String[]{"valueTextView"}, null, null, null, Theme.key_windowBackgroundWhiteValueText));

        arrayList.add(new ThemeDescription(listView, ThemeDescription.FLAG_BACKGROUNDFILTER, new Class[]{TextInfoPrivacyCell.class}, null, null, null, Theme.key_windowBackgroundGrayShadow));
        arrayList.add(new ThemeDescription(listView, 0, new Class[]{TextInfoPrivacyCell.class}, new String[]{"textView"}, null, null, null, Theme.key_windowBackgroundWhiteGrayText4));
        arrayList.add(new ThemeDescription(listView, 0, new Class[]{HeaderCell.class}, new String[]{"textView"}, null, null, null, Theme.key_windowBackgroundWhiteBlueHeader));
        arrayList.add(new ThemeDescription(listView, 0, new Class[]{StroageUsageView.class}, new String[]{"paintFill"}, null, null, null, Theme.key_player_progressBackground));
        arrayList.add(new ThemeDescription(listView, 0, new Class[]{StroageUsageView.class}, new String[]{"paintProgress"}, null, null, null, Theme.key_player_progress));
        arrayList.add(new ThemeDescription(listView, 0, new Class[]{StroageUsageView.class}, new String[]{"telegramCacheTextView"}, null, null, null, Theme.key_windowBackgroundWhiteGrayText));
        arrayList.add(new ThemeDescription(listView, 0, new Class[]{StroageUsageView.class}, new String[]{"freeSizeTextView"}, null, null, null, Theme.key_windowBackgroundWhiteGrayText));
        arrayList.add(new ThemeDescription(listView, 0, new Class[]{StroageUsageView.class}, new String[]{"calculationgTextView"}, null, null, null, Theme.key_windowBackgroundWhiteGrayText));
        arrayList.add(new ThemeDescription(listView, 0, new Class[]{StroageUsageView.class}, new String[]{"paintProgress2"}, null, null, null, Theme.key_player_progressBackground2));

        arrayList.add(new ThemeDescription(listView, 0, new Class[]{SlideChooseView.class}, null, null, null, Theme.key_switchTrack));
        arrayList.add(new ThemeDescription(listView, 0, new Class[]{SlideChooseView.class}, null, null, null, Theme.key_switchTrackChecked));
        arrayList.add(new ThemeDescription(listView, 0, new Class[]{SlideChooseView.class}, null, null, null, Theme.key_windowBackgroundWhiteGrayText));

        arrayList.add(new ThemeDescription(bottomSheetView, 0, null, null, null, null, Theme.key_windowBackgroundWhiteGrayText));
        arrayList.add(new ThemeDescription(bottomSheetView, 0, new Class[]{CheckBoxCell.class}, new String[]{"textView"}, null, null, null, Theme.key_windowBackgroundWhiteBlackText));
        arrayList.add(new ThemeDescription(bottomSheetView, 0, new Class[]{CheckBoxCell.class}, new String[]{"valueTextView"}, null, null, null, Theme.key_windowBackgroundWhiteValueText));
        arrayList.add(new ThemeDescription(bottomSheetView, 0, new Class[]{CheckBoxCell.class}, Theme.dividerPaint, null, null, Theme.key_divider));
        arrayList.add(new ThemeDescription(bottomSheetView, 0, new Class[]{StorageDiagramView.class}, null, null, null, Theme.key_windowBackgroundWhiteBlackText));

        arrayList.add(new ThemeDescription(null, 0, new Class[]{TextCheckBoxCell.class}, new String[]{"textView"}, null, null, null, Theme.key_windowBackgroundWhiteBlackText));
        arrayList.add(new ThemeDescription(null, 0, null, null, null, deldegagte, Theme.key_dialogBackground));

        arrayList.add(new ThemeDescription(bottomSheetView, 0, null, null, null, null, Theme.key_statisticChartLine_blue));
        arrayList.add(new ThemeDescription(bottomSheetView, 0, null, null, null, null, Theme.key_statisticChartLine_green));
        arrayList.add(new ThemeDescription(bottomSheetView, 0, null, null, null, null, Theme.key_statisticChartLine_red));
        arrayList.add(new ThemeDescription(bottomSheetView, 0, null, null, null, null, Theme.key_statisticChartLine_golden));
        arrayList.add(new ThemeDescription(bottomSheetView, 0, null, null, null, null, Theme.key_statisticChartLine_lightblue));
        arrayList.add(new ThemeDescription(bottomSheetView, 0, null, null, null, null, Theme.key_statisticChartLine_lightgreen));
        arrayList.add(new ThemeDescription(bottomSheetView, 0, null, null, null, null, Theme.key_statisticChartLine_orange));
        arrayList.add(new ThemeDescription(bottomSheetView, 0, null, null, null, null, Theme.key_statisticChartLine_indigo));
        return arrayList;
    }

    @Override
    public void onRequestPermissionsResultFragment(int requestCode, String[] permissions, int[] grantResults) {
        if (requestCode == 4) {
            boolean allGranted = true;
            for (int a = 0; a < grantResults.length; a++) {
                if (grantResults[a] != PackageManager.PERMISSION_GRANTED) {
                    allGranted = false;
                    break;
                }
            }
//            if (allGranted && Build.VERSION.SDK_INT >= Build.VERSION_CODES.R && FilesMigrationService.filesMigrationBottomSheet != null) {
//                FilesMigrationService.filesMigrationBottomSheet.migrateOldFolder();
//            }

        }
    }
}<|MERGE_RESOLUTION|>--- conflicted
+++ resolved
@@ -30,7 +30,6 @@
 import androidx.recyclerview.widget.LinearLayoutManager;
 import androidx.recyclerview.widget.RecyclerView;
 
-<<<<<<< HEAD
 import com.jakewharton.processphoenix.ProcessPhoenix;
 
 import org.telegram.SQLite.SQLiteCursor;
@@ -40,9 +39,6 @@
 import org.telegram.messenger.AndroidUtilities;
 import org.telegram.messenger.ApplicationLoader;
 import org.telegram.messenger.DialogObject;
-=======
-import org.telegram.messenger.AndroidUtilities;
->>>>>>> 5d552752
 import org.telegram.messenger.FileLoader;
 import org.telegram.messenger.FileLog;
 import org.telegram.messenger.ImageLoader;
@@ -53,12 +49,9 @@
 import org.telegram.messenger.R;
 import org.telegram.messenger.SharedConfig;
 import org.telegram.messenger.Utilities;
-<<<<<<< HEAD
 import org.telegram.tgnet.ConnectionsManager;
 import org.telegram.tgnet.NativeByteBuffer;
 import org.telegram.tgnet.TLRPC;
-=======
->>>>>>> 5d552752
 import org.telegram.ui.ActionBar.ActionBar;
 import org.telegram.ui.ActionBar.AlertDialog;
 import org.telegram.ui.ActionBar.BaseFragment;
@@ -82,7 +75,6 @@
 import java.io.File;
 import java.util.ArrayList;
 
-<<<<<<< HEAD
 import cn.hutool.core.thread.ThreadUtil;
 import kotlin.Unit;
 import tw.nekomimi.nekogram.ui.BottomBuilder;
@@ -91,10 +83,7 @@
 import tw.nekomimi.nekogram.utils.FileUtil;
 import tw.nekomimi.nekogram.utils.UIUtil;
 
-public class CacheControlActivity extends BaseFragment {
-=======
 public class CacheControlActivity extends BaseFragment implements NotificationCenter.NotificationCenterDelegate {
->>>>>>> 5d552752
 
     private ListAdapter listAdapter;
     private RecyclerListView listView;
@@ -453,18 +442,12 @@
             if (getParentActivity() == null) {
                 return;
             }
-<<<<<<< HEAD
 //            if (position == migrateOldFolderRow) {
-//                migrateOldFolder();
+//                if (Build.VERSION.SDK_INT >= Build.VERSION_CODES.R) {
+//                    migrateOldFolder();
+//                }
 //            } else
             if (position == databaseRow) {
-=======
-            if (position == migrateOldFolderRow) {
-                if (Build.VERSION.SDK_INT >= Build.VERSION_CODES.R) {
-                    migrateOldFolder();
-                }
-            } else if (position == databaseRow) {
->>>>>>> 5d552752
                 clearDatabase();
             } else if (position == resetDataRow) {
                 resetData();
@@ -593,7 +576,7 @@
                 return Unit.INSTANCE;
             }
             final AlertDialog progressDialog = new AlertDialog(getParentActivity(), 3);
-            progressDialog.setCanCacnel(false);
+            progressDialog.setCanCancel(false);
             progressDialog.show();
             ConnectionsManager.reseting = true;
             UIUtil.runOnIoDispatcher(() -> {
@@ -625,121 +608,12 @@
             if (getParentActivity() == null) {
                 return Unit.INSTANCE;
             }
-<<<<<<< HEAD
-            final AlertDialog progressDialog = new AlertDialog(getParentActivity(), 3);
-            progressDialog.setCanCacnel(false);
+            progressDialog = new AlertDialog(getParentActivity(), 3);
+            progressDialog.setCanCancel(false);
             progressDialog.showDelayed(233);
             MessagesController.getInstance(currentAccount).clearQueryTime();
-            MessagesStorage.getInstance(currentAccount).getStorageQueue().postRunnable(() -> {
-                long start = SystemClock.elapsedRealtime();
-
-                try {
-
-                    TranslateDb.clearAll();
-
-                    SQLiteDatabase database = MessagesStorage.getInstance(currentAccount).getDatabase();
-                    ArrayList<Long> dialogsToCleanup = new ArrayList<>();
-
-                    database.executeFast("DELETE FROM reaction_mentions").stepThis().dispose();
-                    database.executeFast("DELETE FROM reaction_mentions").stepThis().dispose();
-
-                    SQLiteCursor cursor = database.queryFinalized("SELECT did FROM dialogs WHERE 1");
-                    StringBuilder ids = new StringBuilder();
-                    while (cursor.next()) {
-                        long did = cursor.longValue(0);
-                        if (!DialogObject.isEncryptedDialog(did)) {
-                            dialogsToCleanup.add(did);
-                        }
-                    }
-                    cursor.dispose();
-
-                    SQLitePreparedStatement state5 = database.executeFast("REPLACE INTO messages_holes VALUES(?, ?, ?)");
-                    SQLitePreparedStatement state6 = database.executeFast("REPLACE INTO media_holes_v2 VALUES(?, ?, ?, ?)");
-
-                    database.beginTransaction();
-                    for (int a = 0; a < dialogsToCleanup.size(); a++) {
-                        Long did = dialogsToCleanup.get(a);
-                        int messagesCount = 0;
-                        cursor = database.queryFinalized("SELECT COUNT(mid) FROM messages_v2 WHERE uid = " + did);
-                        if (cursor.next()) {
-                            messagesCount = cursor.intValue(0);
-                        }
-                        cursor.dispose();
-                        if (messagesCount <= 2) {
-                            continue;
-                        }
-
-                        cursor = database.queryFinalized("SELECT last_mid_i, last_mid FROM dialogs WHERE did = " + did);
-                        int messageId = -1;
-                        if (cursor.next()) {
-                            long last_mid_i = cursor.longValue(0);
-                            long last_mid = cursor.longValue(1);
-                            SQLiteCursor cursor2 = database.queryFinalized("SELECT data FROM messages_v2 WHERE uid = " + did + " AND mid IN (" + last_mid_i + "," + last_mid + ")");
-                            try {
-                                while (cursor2.next()) {
-                                    NativeByteBuffer data = cursor2.byteBufferValue(0);
-                                    if (data != null) {
-                                        TLRPC.Message message = TLRPC.Message.TLdeserialize(data, data.readInt32(false), false);
-                                        if (message != null) {
-                                            messageId = message.id;
-                                            message.readAttachPath(data, UserConfig.getInstance(currentAccount).clientUserId);
-                                        }
-                                        data.reuse();
-                                    }
-                                }
-                            } catch (Exception e) {
-                                FileLog.e(e);
-                            }
-                            cursor2.dispose();
-
-                            database.executeFast("DELETE FROM messages_v2 WHERE uid = " + did + " AND mid != " + last_mid_i + " AND mid != " + last_mid).stepThis().dispose();
-                            database.executeFast("DELETE FROM messages_holes WHERE uid = " + did).stepThis().dispose();
-                            database.executeFast("DELETE FROM bot_keyboard WHERE uid = " + did).stepThis().dispose();
-                            database.executeFast("DELETE FROM media_counts_v2 WHERE uid = " + did).stepThis().dispose();
-                            database.executeFast("DELETE FROM media_v4 WHERE uid = " + did).stepThis().dispose();
-                            database.executeFast("DELETE FROM media_holes_v2 WHERE uid = " + did).stepThis().dispose();
-                            MediaDataController.getInstance(currentAccount).clearBotKeyboard(did, null);
-                            if (messageId != -1) {
-                                MessagesStorage.createFirstHoles(did, state5, state6, messageId);
-                            }
-                        }
-                        cursor.dispose();
-                    }
-
-                    state5.dispose();
-                    state6.dispose();
-                    database.commitTransaction();
-                    database.executeFast("PRAGMA journal_mode = DELETE").stepThis().dispose();
-                    database.executeFast("PRAGMA wal_checkpoint(FULL)").stepThis().dispose();
-                    database.executeFast("VACUUM").stepThis().dispose();
-                    database.executeFast("PRAGMA journal_mode = WAL").stepThis().dispose();
-                    database.executeFast("PRAGMA journal_size_limit = 1048576").stepThis().dispose();
-                } catch (Exception e) {
-                    FileLog.e(e);
-                } finally {
-                    ThreadUtil.sleep(2333L - (SystemClock.elapsedRealtime() - start));
-                    AndroidUtilities.runOnUIThread(() -> {
-                        try {
-                            progressDialog.dismiss();
-                        } catch (Exception e) {
-                            FileLog.e(e);
-                        }
-                        if (listAdapter != null) {
-                            databaseSize = MessagesStorage.getInstance(currentAccount).getDatabaseSize();
-                            listAdapter.notifyDataSetChanged();
-                        }
-                        NotificationCenter.getInstance(currentAccount).postNotificationName(NotificationCenter.didClearDatabase);
-                    });
-                }
-            });
+            getMessagesStorage().clearLocalDatabase();
             return Unit.INSTANCE;
-=======
-            progressDialog = new AlertDialog(getParentActivity(), 3);
-            progressDialog.setCanCancel(false);
-            progressDialog.showDelayed(500);
-            MessagesController.getInstance(currentAccount).clearQueryTime();
-            getMessagesStorage().clearLocalDatabase();
->>>>>>> 5d552752
         });
         builder.addCancelItem();
         builder.show();
