/*
 * This is the source code of Telegram for Android v. 5.x.x.
 * It is licensed under GNU GPL v. 2 or later.
 * You should have received a copy of the license in this archive (see LICENSE).
 *
 * Copyright Nikolai Kudashov, 2013-2018.
 */

package org.telegram.ui;

import android.animation.Animator;
import android.animation.AnimatorListenerAdapter;
import android.animation.AnimatorSet;
import android.animation.ObjectAnimator;
import android.animation.StateListAnimator;
import android.annotation.SuppressLint;
import android.app.Dialog;
import android.content.Context;
import android.content.Intent;
import android.graphics.Canvas;
import android.graphics.Outline;
import android.graphics.Paint;
import android.graphics.PorterDuff;
import android.graphics.PorterDuffColorFilter;
import android.graphics.drawable.ColorDrawable;
import android.graphics.drawable.Drawable;
import android.location.Location;
import android.os.Build;
import android.os.Bundle;
import android.text.InputFilter;
import android.view.Gravity;
import android.view.View;
import android.view.ViewGroup;
import android.view.ViewOutlineProvider;
import android.widget.FrameLayout;
import android.widget.ImageView;
import android.widget.LinearLayout;

import androidx.recyclerview.widget.LinearLayoutManager;
import androidx.recyclerview.widget.RecyclerView;

import org.telegram.messenger.AndroidUtilities;
import org.telegram.messenger.ChatObject;
import org.telegram.messenger.FileLog;
import org.telegram.messenger.ImageLocation;
import org.telegram.messenger.LocaleController;
import org.telegram.messenger.MessagesController;
import org.telegram.messenger.MessagesStorage;
import org.telegram.messenger.NotificationCenter;
import org.telegram.messenger.R;
import org.telegram.tgnet.ConnectionsManager;
import org.telegram.tgnet.TLRPC;
import org.telegram.ui.ActionBar.ActionBar;
import org.telegram.ui.ActionBar.BaseFragment;
import org.telegram.ui.ActionBar.Theme;
import org.telegram.ui.ActionBar.ThemeDescription;
import org.telegram.ui.Cells.GroupCreateUserCell;
import org.telegram.ui.Cells.HeaderCell;
import org.telegram.ui.Cells.ShadowSectionCell;
import org.telegram.ui.Cells.TextSettingsCell;
import org.telegram.ui.Components.AvatarDrawable;
import org.telegram.ui.Components.CombinedDrawable;
import org.telegram.ui.Components.EditTextEmoji;
import org.telegram.ui.Components.RLottieDrawable;
import org.telegram.ui.Components.RLottieImageView;
import org.telegram.ui.Components.VerticalPositionAutoAnimator;
import org.telegram.ui.Components.ImageUpdater;
import org.telegram.ui.Components.BackupImageView;
import org.telegram.ui.Components.CombinedDrawable;
import org.telegram.ui.Components.ContextProgressView;
import org.telegram.ui.Components.EditTextEmoji;
import org.telegram.ui.Components.GroupCreateDividerItemDecoration;
import org.telegram.ui.Components.ImageUpdater;
import org.telegram.ui.Components.LayoutHelper;
import org.telegram.ui.Components.RadialProgressView;
import org.telegram.ui.Components.RecyclerListView;
import org.telegram.ui.Components.SizeNotifierFrameLayout;
import org.telegram.ui.Components.VerticalPositionAutoAnimator;

import java.util.ArrayList;
import java.util.concurrent.CountDownLatch;

import tw.nekomimi.nekogram.utils.VibrateUtil;

public class GroupCreateFinalActivity extends BaseFragment implements NotificationCenter.NotificationCenterDelegate, ImageUpdater.ImageUpdaterDelegate {

    private GroupCreateAdapter adapter;
    private RecyclerListView listView;
    private EditTextEmoji editText;
    private BackupImageView avatarImage;
    private View avatarOverlay;
    private RLottieImageView avatarEditor;
    private AnimatorSet avatarAnimation;
    private RadialProgressView avatarProgressView;
    private AvatarDrawable avatarDrawable;
    private ContextProgressView progressView;
    private AnimatorSet doneItemAnimation;
    private FrameLayout editTextContainer;
    private ImageView floatingButtonIcon;
    private FrameLayout floatingButtonContainer;

    private Drawable shadowDrawable;

    private TLRPC.FileLocation avatar;
    private TLRPC.FileLocation avatarBig;
    private TLRPC.InputFile inputPhoto;
    private TLRPC.InputFile inputVideo;
    private String inputVideoPath;
    private double videoTimestamp;
    private ArrayList<Long> selectedContacts;
    private boolean createAfterUpload;
    private boolean donePressed;
    private ImageUpdater imageUpdater;
    private String nameToSet;
    private int chatType;

    private RLottieDrawable cameraDrawable;

    private boolean forImport;

    private String currentGroupCreateAddress;
    private Location currentGroupCreateLocation;

    private int reqId;

    private final static int done_button = 1;

    public interface GroupCreateFinalActivityDelegate {
        void didStartChatCreation();
        void didFinishChatCreation(GroupCreateFinalActivity fragment, long chatId);
        void didFailChatCreation();
    }

    private GroupCreateFinalActivityDelegate delegate;

    public GroupCreateFinalActivity(Bundle args) {
        super(args);
        chatType = args.getInt("chatType", ChatObject.CHAT_TYPE_CHAT);
        avatarDrawable = new AvatarDrawable();
        currentGroupCreateAddress = args.getString("address");
        currentGroupCreateLocation = args.getParcelable("location");
        forImport = args.getBoolean("forImport", false);
        nameToSet = args.getString("title", null);
    }

    @Override
    public boolean onFragmentCreate() {
        NotificationCenter.getInstance(currentAccount).addObserver(this, NotificationCenter.updateInterfaces);
        NotificationCenter.getInstance(currentAccount).addObserver(this, NotificationCenter.chatDidCreated);
        NotificationCenter.getInstance(currentAccount).addObserver(this, NotificationCenter.chatDidFailCreate);
        imageUpdater = new ImageUpdater(true);
        imageUpdater.parentFragment = this;
        imageUpdater.setDelegate(this);
        long[] contacts = getArguments().getLongArray("result");
        if (contacts != null) {
            selectedContacts = new ArrayList<>(contacts.length);
            for (int a = 0; a < contacts.length; a++) {
                selectedContacts.add(contacts[a]);
            }
        }
        final ArrayList<Long> usersToLoad = new ArrayList<>();
        for (int a = 0; a < selectedContacts.size(); a++) {
            Long uid = selectedContacts.get(a);
            if (getMessagesController().getUser(uid) == null) {
                usersToLoad.add(uid);
            }
        }
        if (!usersToLoad.isEmpty()) {
            final CountDownLatch countDownLatch = new CountDownLatch(1);
            final ArrayList<TLRPC.User> users = new ArrayList<>();
            MessagesStorage.getInstance(currentAccount).getStorageQueue().postRunnable(() -> {
                users.addAll(MessagesStorage.getInstance(currentAccount).getUsers(usersToLoad));
                countDownLatch.countDown();
            });
            try {
                countDownLatch.await();
            } catch (Exception e) {
                FileLog.e(e);
            }
            if (usersToLoad.size() != users.size()) {
                return false;
            }
            if (!users.isEmpty()) {
                for (TLRPC.User user : users) {
                    getMessagesController().putUser(user, true);
                }
            } else {
                return false;
            }
        }
        return super.onFragmentCreate();
    }

    @Override
    public void onFragmentDestroy() {
        super.onFragmentDestroy();
        NotificationCenter.getInstance(currentAccount).removeObserver(this, NotificationCenter.updateInterfaces);
        NotificationCenter.getInstance(currentAccount).removeObserver(this, NotificationCenter.chatDidCreated);
        NotificationCenter.getInstance(currentAccount).removeObserver(this, NotificationCenter.chatDidFailCreate);
        imageUpdater.clear();
        if (reqId != 0) {
            ConnectionsManager.getInstance(currentAccount).cancelRequest(reqId, true);
        }
        if (editText != null) {
            editText.onDestroy();
        }
        AndroidUtilities.removeAdjustResize(getParentActivity(), classGuid);
    }

    @Override
    public void onResume() {
        super.onResume();
        if (editText != null) {
            editText.onResume();
        }
        if (adapter != null) {
            adapter.notifyDataSetChanged();
        }
        imageUpdater.onResume();
        AndroidUtilities.requestAdjustResize(getParentActivity(), classGuid);
    }

    @Override
    public void onPause() {
        super.onPause();
        if (editText != null) {
            editText.onPause();
        }
        imageUpdater.onPause();
    }

    @Override
    public void dismissCurrentDialog() {
        if (imageUpdater.dismissCurrentDialog(visibleDialog)) {
            return;
        }
        super.dismissCurrentDialog();
    }

    @Override
    public boolean dismissDialogOnPause(Dialog dialog) {
        return imageUpdater.dismissDialogOnPause(dialog) && super.dismissDialogOnPause(dialog);
    }

    @Override
    public void onRequestPermissionsResultFragment(int requestCode, String[] permissions, int[] grantResults) {
        imageUpdater.onRequestPermissionsResultFragment(requestCode, permissions, grantResults);
    }

    @Override
    public boolean onBackPressed() {
        if (editText != null && editText.isPopupShowing()) {
            editText.hidePopup(true);
            return false;
        }
        return true;
    }

    @Override
    protected boolean hideKeyboardOnShow() {
        return false;
    }

    @Override
    public View createView(Context context) {
        if (editText != null) {
            editText.onDestroy();
        }

        actionBar.setBackButtonImage(R.drawable.ic_ab_back);
        actionBar.setAllowOverlayTitle(true);
        actionBar.setTitle(LocaleController.getString("NewGroup", R.string.NewGroup));

        actionBar.setActionBarMenuOnItemClick(new ActionBar.ActionBarMenuOnItemClick() {
            @Override
            public void onItemClick(int id) {
                if (id == -1) {
                    finishFragment();
                }
            }
        });

        SizeNotifierFrameLayout sizeNotifierFrameLayout = new SizeNotifierFrameLayout(context) {

            private boolean ignoreLayout;

            @Override
            protected void onMeasure(int widthMeasureSpec, int heightMeasureSpec) {
                int widthSize = MeasureSpec.getSize(widthMeasureSpec);
                int heightSize = MeasureSpec.getSize(heightMeasureSpec);

                setMeasuredDimension(widthSize, heightSize);
                heightSize -= getPaddingTop();

                measureChildWithMargins(actionBar, widthMeasureSpec, 0, heightMeasureSpec, 0);

                int keyboardSize = measureKeyboardHeight();
                if (keyboardSize > AndroidUtilities.dp(20) && !editText.isPopupShowing()) {
                    ignoreLayout = true;
                    editText.hideEmojiView();
                    ignoreLayout = false;
                }

                int childCount = getChildCount();
                for (int i = 0; i < childCount; i++) {
                    View child = getChildAt(i);
                    if (child == null || child.getVisibility() == GONE || child == actionBar) {
                        continue;
                    }
                    if (editText != null && editText.isPopupView(child)) {
                        if (AndroidUtilities.isInMultiwindow || AndroidUtilities.isTablet()) {
                            if (AndroidUtilities.isTablet()) {
                                child.measure(MeasureSpec.makeMeasureSpec(widthSize, MeasureSpec.EXACTLY), MeasureSpec.makeMeasureSpec(Math.min(AndroidUtilities.dp(AndroidUtilities.isTablet() ? 200 : 320), heightSize - AndroidUtilities.statusBarHeight + getPaddingTop()), MeasureSpec.EXACTLY));
                            } else {
                                child.measure(MeasureSpec.makeMeasureSpec(widthSize, MeasureSpec.EXACTLY), MeasureSpec.makeMeasureSpec(heightSize - AndroidUtilities.statusBarHeight + getPaddingTop(), MeasureSpec.EXACTLY));
                            }
                        } else {
                            child.measure(MeasureSpec.makeMeasureSpec(widthSize, MeasureSpec.EXACTLY), MeasureSpec.makeMeasureSpec(child.getLayoutParams().height, MeasureSpec.EXACTLY));
                        }
                    } else {
                        measureChildWithMargins(child, widthMeasureSpec, 0, heightMeasureSpec, 0);
                    }
                }
            }

            @Override
            protected void onLayout(boolean changed, int l, int t, int r, int b) {
                final int count = getChildCount();

                int keyboardSize = measureKeyboardHeight();
                int paddingBottom = keyboardSize <= AndroidUtilities.dp(20) && !AndroidUtilities.isInMultiwindow && !AndroidUtilities.isTablet() ? editText.getEmojiPadding() : 0;
                setBottomClip(paddingBottom);

                for (int i = 0; i < count; i++) {
                    final View child = getChildAt(i);
                    if (child.getVisibility() == GONE) {
                        continue;
                    }
                    final LayoutParams lp = (LayoutParams) child.getLayoutParams();

                    final int width = child.getMeasuredWidth();
                    final int height = child.getMeasuredHeight();

                    int childLeft;
                    int childTop;

                    int gravity = lp.gravity;
                    if (gravity == -1) {
                        gravity = Gravity.TOP | Gravity.LEFT;
                    }

                    final int absoluteGravity = gravity & Gravity.HORIZONTAL_GRAVITY_MASK;
                    final int verticalGravity = gravity & Gravity.VERTICAL_GRAVITY_MASK;

                    switch (absoluteGravity & Gravity.HORIZONTAL_GRAVITY_MASK) {
                        case Gravity.CENTER_HORIZONTAL:
                            childLeft = (r - l - width) / 2 + lp.leftMargin - lp.rightMargin;
                            break;
                        case Gravity.RIGHT:
                            childLeft = r - width - lp.rightMargin;
                            break;
                        case Gravity.LEFT:
                        default:
                            childLeft = lp.leftMargin;
                    }

                    switch (verticalGravity) {
                        case Gravity.TOP:
                            childTop = lp.topMargin + getPaddingTop();
                            break;
                        case Gravity.CENTER_VERTICAL:
                            childTop = ((b - paddingBottom) - t - height) / 2 + lp.topMargin - lp.bottomMargin;
                            break;
                        case Gravity.BOTTOM:
                            childTop = ((b - paddingBottom) - t) - height - lp.bottomMargin;
                            break;
                        default:
                            childTop = lp.topMargin;
                    }

                    if (editText != null && editText.isPopupView(child)) {
                        if (AndroidUtilities.isTablet()) {
                            childTop = getMeasuredHeight() - child.getMeasuredHeight();
                        } else {
                            childTop = getMeasuredHeight() + keyboardSize - child.getMeasuredHeight();
                        }
                    }
                    child.layout(childLeft, childTop, childLeft + width, childTop + height);
                }

                notifyHeightChanged();
            }

            @Override
            public void requestLayout() {
                if (ignoreLayout) {
                    return;
                }
                super.requestLayout();
            }
        };
        fragmentView = sizeNotifierFrameLayout;
        fragmentView.setLayoutParams(new ViewGroup.LayoutParams(ViewGroup.LayoutParams.MATCH_PARENT, ViewGroup.LayoutParams.MATCH_PARENT));
        fragmentView.setOnTouchListener((v, event) -> true);

        shadowDrawable = context.getResources().getDrawable(R.drawable.greydivider_top).mutate();

        LinearLayout linearLayout = new LinearLayout(context) {
            @Override
            protected boolean drawChild(Canvas canvas, View child, long drawingTime) {
                boolean result = super.drawChild(canvas, child, drawingTime);
                if (child == listView && shadowDrawable != null) {
                    int y = editTextContainer.getMeasuredHeight();
                    shadowDrawable.setBounds(0, y, getMeasuredWidth(), y + shadowDrawable.getIntrinsicHeight());
                    shadowDrawable.draw(canvas);
                }
                return result;
            }
        };
        linearLayout.setOrientation(LinearLayout.VERTICAL);
        sizeNotifierFrameLayout.addView(linearLayout, LayoutHelper.createFrame(LayoutHelper.MATCH_PARENT, LayoutHelper.MATCH_PARENT));

        editTextContainer = new FrameLayout(context);
        linearLayout.addView(editTextContainer, LayoutHelper.createLinear(LayoutHelper.MATCH_PARENT, LayoutHelper.WRAP_CONTENT));

        avatarImage = new BackupImageView(context) {
            @Override
            public void invalidate() {
                if (avatarOverlay != null) {
                    avatarOverlay.invalidate();
                }
                super.invalidate();
            }

            @Override
            public void invalidate(int l, int t, int r, int b) {
                if (avatarOverlay != null) {
                    avatarOverlay.invalidate();
                }
                super.invalidate(l, t, r, b);
            }
        };
        avatarImage.setRoundRadius(AndroidUtilities.dp(32));
        avatarDrawable.setInfo(5, null, null);
        avatarImage.setImageDrawable(avatarDrawable);
        avatarImage.setContentDescription(LocaleController.getString("ChoosePhoto", R.string.ChoosePhoto));
        editTextContainer.addView(avatarImage, LayoutHelper.createFrame(64, 64, Gravity.TOP | (LocaleController.isRTL ? Gravity.RIGHT : Gravity.LEFT), LocaleController.isRTL ? 0 : 16, 16, LocaleController.isRTL ? 16 : 0, 16));

        Paint paint = new Paint(Paint.ANTI_ALIAS_FLAG);
        paint.setColor(0x55000000);

        avatarOverlay = new View(context) {
            @Override
            protected void onDraw(Canvas canvas) {
                if (avatarImage != null && avatarProgressView.getVisibility() == VISIBLE) {
                    paint.setAlpha((int) (0x55 * avatarImage.getImageReceiver().getCurrentAlpha() * avatarProgressView.getAlpha()));
                    canvas.drawCircle(getMeasuredWidth() / 2.0f, getMeasuredHeight() / 2.0f, getMeasuredWidth() / 2.0f, paint);
                }
            }
        };
        editTextContainer.addView(avatarOverlay, LayoutHelper.createFrame(64, 64, Gravity.TOP | (LocaleController.isRTL ? Gravity.RIGHT : Gravity.LEFT), LocaleController.isRTL ? 0 : 16, 16, LocaleController.isRTL ? 16 : 0, 16));
        avatarOverlay.setOnClickListener(view -> {
            imageUpdater.openMenu(avatar != null, () -> {
                avatar = null;
                avatarBig = null;
                inputPhoto = null;
                inputVideo = null;
                inputVideoPath = null;
                videoTimestamp = 0;
                showAvatarProgress(false, true);
                avatarImage.setImage(null, null, avatarDrawable, null);
                avatarEditor.setAnimation(cameraDrawable);
                cameraDrawable.setCurrentFrame(0);
            }, dialog -> {
                if (!imageUpdater.isUploadingImage()) {
                    cameraDrawable.setCustomEndFrame(86);
                    avatarEditor.playAnimation();
                } else {
                    cameraDrawable.setCurrentFrame(0, false);
                }
            });
            cameraDrawable.setCurrentFrame(0);
            cameraDrawable.setCustomEndFrame(43);
            avatarEditor.playAnimation();
        });

        cameraDrawable = new RLottieDrawable(R.raw.camera, "" + R.raw.camera, AndroidUtilities.dp(60), AndroidUtilities.dp(60), false, null);

        avatarEditor = new RLottieImageView(context) {
            @Override
            public void invalidate(int l, int t, int r, int b) {
                super.invalidate(l, t, r, b);
                avatarOverlay.invalidate();
            }

            @Override
            public void invalidate() {
                super.invalidate();
                avatarOverlay.invalidate();
            }
        };
        avatarEditor.setScaleType(ImageView.ScaleType.CENTER);
        avatarEditor.setAnimation(cameraDrawable);
        avatarEditor.setEnabled(false);
        avatarEditor.setClickable(false);
        avatarEditor.setPadding(AndroidUtilities.dp(0), 0, 0, AndroidUtilities.dp(1));
        editTextContainer.addView(avatarEditor, LayoutHelper.createFrame(64, 64, Gravity.TOP | (LocaleController.isRTL ? Gravity.RIGHT : Gravity.LEFT), LocaleController.isRTL ? 0 : 15, 16, LocaleController.isRTL ? 15 : 0, 16));

        avatarProgressView = new RadialProgressView(context) {
            @Override
            public void setAlpha(float alpha) {
                super.setAlpha(alpha);
                avatarOverlay.invalidate();
            }
        };
        avatarProgressView.setSize(AndroidUtilities.dp(30));
        avatarProgressView.setProgressColor(0xffffffff);
        avatarProgressView.setNoProgress(false);
        editTextContainer.addView(avatarProgressView, LayoutHelper.createFrame(64, 64, Gravity.TOP | (LocaleController.isRTL ? Gravity.RIGHT : Gravity.LEFT), LocaleController.isRTL ? 0 : 16, 16, LocaleController.isRTL ? 16 : 0, 16));

        showAvatarProgress(false, false);

        editText = new EditTextEmoji(context, sizeNotifierFrameLayout, this, EditTextEmoji.STYLE_FRAGMENT, false);
        editText.setHint(chatType == ChatObject.CHAT_TYPE_CHAT || chatType == ChatObject.CHAT_TYPE_MEGAGROUP ? LocaleController.getString("EnterGroupNamePlaceholder", R.string.EnterGroupNamePlaceholder) : LocaleController.getString("EnterListName", R.string.EnterListName));
        if (nameToSet != null) {
            editText.setText(nameToSet);
            nameToSet = null;
        }
        InputFilter[] inputFilters = new InputFilter[1];
        inputFilters[0] = new InputFilter.LengthFilter(100);
        editText.setFilters(inputFilters);
        editTextContainer.addView(editText, LayoutHelper.createFrame(LayoutHelper.MATCH_PARENT, LayoutHelper.WRAP_CONTENT, Gravity.CENTER_VERTICAL, LocaleController.isRTL ? 5 : 96, 0, LocaleController.isRTL ? 96 : 5, 0));

        LinearLayoutManager linearLayoutManager = new LinearLayoutManager(context, LinearLayoutManager.VERTICAL, false);

        listView = new RecyclerListView(context);
        listView.setAdapter(adapter = new GroupCreateAdapter(context));
        listView.setLayoutManager(linearLayoutManager);
        listView.setVerticalScrollBarEnabled(false);
        listView.setVerticalScrollbarPosition(LocaleController.isRTL ? View.SCROLLBAR_POSITION_LEFT : View.SCROLLBAR_POSITION_RIGHT);
        GroupCreateDividerItemDecoration decoration = new GroupCreateDividerItemDecoration();
        decoration.setSkipRows(currentGroupCreateAddress != null ? 5 : 2);
        listView.addItemDecoration(decoration);
        linearLayout.addView(listView, LayoutHelper.createLinear(LayoutHelper.MATCH_PARENT, LayoutHelper.MATCH_PARENT));
        listView.setOnScrollListener(new RecyclerView.OnScrollListener() {
            @Override
            public void onScrollStateChanged(RecyclerView recyclerView, int newState) {
                if (newState == RecyclerView.SCROLL_STATE_DRAGGING) {
                    AndroidUtilities.hideKeyboard(editText);
                }
            }
        });
        listView.setOnItemClickListener((view, position) -> {
            if (view instanceof TextSettingsCell) {
                if (!AndroidUtilities.isMapsInstalled(GroupCreateFinalActivity.this)) {
                    return;
                }
                LocationActivity fragment = new LocationActivity(LocationActivity.LOCATION_TYPE_GROUP);
                fragment.setDialogId(0);
                fragment.setDelegate((location, live, notify, scheduleDate) -> {
                    currentGroupCreateLocation.setLatitude(location.geo.lat);
                    currentGroupCreateLocation.setLongitude(location.geo._long);
                    currentGroupCreateAddress = location.address;
                });
                presentFragment(fragment);
            }
        });

        floatingButtonContainer = new FrameLayout(context);
        Drawable drawable = Theme.createSimpleSelectorCircleDrawable(AndroidUtilities.dp(56), Theme.getColor(Theme.key_chats_actionBackground), Theme.getColor(Theme.key_chats_actionPressedBackground));
        if (Build.VERSION.SDK_INT < 21) {
            Drawable shadowDrawable = context.getResources().getDrawable(R.drawable.floating_shadow).mutate();
            shadowDrawable.setColorFilter(new PorterDuffColorFilter(0xff000000, PorterDuff.Mode.SRC_IN));
            CombinedDrawable combinedDrawable = new CombinedDrawable(shadowDrawable, drawable, 0, 0);
            combinedDrawable.setIconSize(AndroidUtilities.dp(56), AndroidUtilities.dp(56));
            drawable = combinedDrawable;
        }
        floatingButtonContainer.setBackgroundDrawable(drawable);
        if (Build.VERSION.SDK_INT >= 21) {
            StateListAnimator animator = new StateListAnimator();
            animator.addState(new int[]{android.R.attr.state_pressed}, ObjectAnimator.ofFloat(floatingButtonIcon, "translationZ", AndroidUtilities.dp(2), AndroidUtilities.dp(4)).setDuration(200));
            animator.addState(new int[]{}, ObjectAnimator.ofFloat(floatingButtonIcon, "translationZ", AndroidUtilities.dp(4), AndroidUtilities.dp(2)).setDuration(200));
            floatingButtonContainer.setStateListAnimator(animator);
            floatingButtonContainer.setOutlineProvider(new ViewOutlineProvider() {
                @SuppressLint("NewApi")
                @Override
                public void getOutline(View view, Outline outline) {
                    outline.setOval(0, 0, AndroidUtilities.dp(56), AndroidUtilities.dp(56));
                }
            });
        }
        VerticalPositionAutoAnimator.attach(floatingButtonContainer);
        sizeNotifierFrameLayout.addView(floatingButtonContainer, LayoutHelper.createFrame(Build.VERSION.SDK_INT >= 21 ? 56 : 60, Build.VERSION.SDK_INT >= 21 ? 56 : 60, (LocaleController.isRTL ? Gravity.LEFT : Gravity.RIGHT) | Gravity.BOTTOM, LocaleController.isRTL ? 14 : 0, 0, LocaleController.isRTL ? 0 : 14, 14));
        floatingButtonContainer.setOnClickListener(view -> {
            if (donePressed) {
                return;
            }
            if (editText.length() == 0) {
<<<<<<< HEAD
                VibrateUtil.vibrate();
                AndroidUtilities.shakeView(editText, 2, 0);
=======
                Vibrator v = (Vibrator) getParentActivity().getSystemService(Context.VIBRATOR_SERVICE);
                if (v != null) {
                    v.vibrate(200);
                }
                AndroidUtilities.shakeView(editText);
>>>>>>> 23118a4a
                return;
            }
            donePressed = true;
            AndroidUtilities.hideKeyboard(editText);
            editText.setEnabled(false);

            if (imageUpdater.isUploadingImage()) {
                createAfterUpload = true;
            } else {
                showEditDoneProgress(true);
                reqId = getMessagesController().createChat(editText.getText().toString(), selectedContacts, null, chatType, forImport, currentGroupCreateLocation, currentGroupCreateAddress, GroupCreateFinalActivity.this);
            }
        });

        floatingButtonIcon = new ImageView(context);
        floatingButtonIcon.setScaleType(ImageView.ScaleType.CENTER);
        floatingButtonIcon.setColorFilter(new PorterDuffColorFilter(Theme.getColor(Theme.key_chats_actionIcon), PorterDuff.Mode.SRC_IN));
        floatingButtonIcon.setImageResource(R.drawable.checkbig);
        floatingButtonIcon.setPadding(0, AndroidUtilities.dp(2), 0, 0);
        floatingButtonContainer.setContentDescription(LocaleController.getString("Done", R.string.Done));
        floatingButtonContainer.addView(floatingButtonIcon, LayoutHelper.createFrame(Build.VERSION.SDK_INT >= 21 ? 56 : 60, Build.VERSION.SDK_INT >= 21 ? 56 : 60));

        progressView = new ContextProgressView(context, 1);
        progressView.setAlpha(0.0f);
        progressView.setScaleX(0.1f);
        progressView.setScaleY(0.1f);
        progressView.setVisibility(View.INVISIBLE);
        floatingButtonContainer.addView(progressView, LayoutHelper.createFrame(LayoutHelper.MATCH_PARENT, LayoutHelper.MATCH_PARENT));

        return fragmentView;
    }

    @Override
    public void onUploadProgressChanged(float progress) {
        if (avatarProgressView == null) {
            return;
        }
        avatarProgressView.setProgress(progress);
    }

    @Override
    public void didStartUpload(boolean isVideo) {
        if (avatarProgressView == null) {
            return;
        }
        avatarProgressView.setProgress(0.0f);
    }

    @Override
    public void didUploadPhoto(final TLRPC.InputFile photo, final TLRPC.InputFile video, double videoStartTimestamp, String videoPath, final TLRPC.PhotoSize bigSize, final TLRPC.PhotoSize smallSize) {
        AndroidUtilities.runOnUIThread(() -> {
            if (photo != null || video != null) {
                inputPhoto = photo;
                inputVideo = video;
                inputVideoPath = videoPath;
                videoTimestamp = videoStartTimestamp;
                if (createAfterUpload) {
                    if (delegate != null) {
                        delegate.didStartChatCreation();
                    }
                    getMessagesController().createChat(editText.getText().toString(), selectedContacts, null, chatType, forImport, currentGroupCreateLocation, currentGroupCreateAddress, GroupCreateFinalActivity.this);
                }
                showAvatarProgress(false, true);
                avatarEditor.setImageDrawable(null);
            } else {
                avatar = smallSize.location;
                avatarBig = bigSize.location;
                avatarImage.setImage(ImageLocation.getForLocal(avatar), "50_50", avatarDrawable, null);
                showAvatarProgress(true, false);
            }
        });
    }

    @Override
    public String getInitialSearchString() {
        return editText.getText().toString();
    }

    public void setDelegate(GroupCreateFinalActivityDelegate groupCreateFinalActivityDelegate) {
        delegate = groupCreateFinalActivityDelegate;
    }

    private void showAvatarProgress(boolean show, boolean animated) {
        if (avatarEditor == null) {
            return;
        }
        if (avatarAnimation != null) {
            avatarAnimation.cancel();
            avatarAnimation = null;
        }
        if (animated) {
            avatarAnimation = new AnimatorSet();
            if (show) {
                avatarProgressView.setVisibility(View.VISIBLE);

                avatarAnimation.playTogether(ObjectAnimator.ofFloat(avatarEditor, View.ALPHA, 0.0f),
                        ObjectAnimator.ofFloat(avatarProgressView, View.ALPHA, 1.0f));
            } else {
                avatarEditor.setVisibility(View.VISIBLE);

                avatarAnimation.playTogether(ObjectAnimator.ofFloat(avatarEditor, View.ALPHA, 1.0f),
                        ObjectAnimator.ofFloat(avatarProgressView, View.ALPHA, 0.0f));
            }
            avatarAnimation.setDuration(180);
            avatarAnimation.addListener(new AnimatorListenerAdapter() {
                @Override
                public void onAnimationEnd(Animator animation) {
                    if (avatarAnimation == null || avatarEditor == null) {
                        return;
                    }
                    if (show) {
                        avatarEditor.setVisibility(View.INVISIBLE);
                    } else {
                        avatarProgressView.setVisibility(View.INVISIBLE);
                    }
                    avatarAnimation = null;
                }

                @Override
                public void onAnimationCancel(Animator animation) {
                    avatarAnimation = null;
                }
            });
            avatarAnimation.start();
        } else {
            if (show) {
                avatarEditor.setAlpha(1.0f);
                avatarEditor.setVisibility(View.INVISIBLE);
                avatarProgressView.setAlpha(1.0f);
                avatarProgressView.setVisibility(View.VISIBLE);
            } else {
                avatarEditor.setAlpha(1.0f);
                avatarEditor.setVisibility(View.VISIBLE);
                avatarProgressView.setAlpha(0.0f);
                avatarProgressView.setVisibility(View.INVISIBLE);
            }
        }
    }

    @Override
    public void onActivityResultFragment(int requestCode, int resultCode, Intent data) {
        imageUpdater.onActivityResult(requestCode, resultCode, data);
    }

    @Override
    public void saveSelfArgs(Bundle args) {
        if (imageUpdater != null && imageUpdater.currentPicturePath != null) {
            args.putString("path", imageUpdater.currentPicturePath);
        }
        if (editText != null) {
            String text = editText.getText().toString();
            if (text.length() != 0) {
                args.putString("nameTextView", text);
            }
        }
    }

    @Override
    public void restoreSelfArgs(Bundle args) {
        if (imageUpdater != null) {
            imageUpdater.currentPicturePath = args.getString("path");
        }
        String text = args.getString("nameTextView");
        if (text != null) {
            if (editText != null) {
                editText.setText(text);
            } else {
                nameToSet = text;
            }
        }
    }

    @Override
    public void onTransitionAnimationEnd(boolean isOpen, boolean backward) {
        if (isOpen) {
            editText.openKeyboard();
        }
    }

    @Override
    public void didReceivedNotification(int id, int account, Object... args) {
        if (id == NotificationCenter.updateInterfaces) {
            if (listView == null) {
                return;
            }
            int mask = (Integer) args[0];
            if ((mask & MessagesController.UPDATE_MASK_AVATAR) != 0 || (mask & MessagesController.UPDATE_MASK_NAME) != 0 || (mask & MessagesController.UPDATE_MASK_STATUS) != 0) {
                int count = listView.getChildCount();
                for (int a = 0; a < count; a++) {
                    View child = listView.getChildAt(a);
                    if (child instanceof GroupCreateUserCell) {
                        ((GroupCreateUserCell) child).update(mask);
                    }
                }
            }
        } else if (id == NotificationCenter.chatDidFailCreate) {
            reqId = 0;
            donePressed = false;
            showEditDoneProgress(false);
            if (editText != null) {
                editText.setEnabled(true);
            }
            if (delegate != null) {
                delegate.didFailChatCreation();
            }
        } else if (id == NotificationCenter.chatDidCreated) {
            reqId = 0;
            long chatId = (Long) args[0];
            if (delegate != null) {
                delegate.didFinishChatCreation(this, chatId);
            } else {
                NotificationCenter.getInstance(currentAccount).postNotificationName(NotificationCenter.closeChats);
                Bundle args2 = new Bundle();
                args2.putLong("chat_id", chatId);
                presentFragment(new ChatActivity(args2), true);
            }
            if (inputPhoto != null || inputVideo != null) {
                getMessagesController().changeChatAvatar(chatId, null, inputPhoto, inputVideo, videoTimestamp, inputVideoPath, avatar, avatarBig, null);
            }
        }
    }

    private void showEditDoneProgress(final boolean show) {
        if (floatingButtonIcon == null) {
            return;
        }
        if (doneItemAnimation != null) {
            doneItemAnimation.cancel();
        }
        doneItemAnimation = new AnimatorSet();
        if (show) {
            progressView.setVisibility(View.VISIBLE);
            floatingButtonContainer.setEnabled(false);
            doneItemAnimation.playTogether(
                    ObjectAnimator.ofFloat(floatingButtonIcon, "scaleX", 0.1f),
                    ObjectAnimator.ofFloat(floatingButtonIcon, "scaleY", 0.1f),
                    ObjectAnimator.ofFloat(floatingButtonIcon, "alpha", 0.0f),
                    ObjectAnimator.ofFloat(progressView, "scaleX", 1.0f),
                    ObjectAnimator.ofFloat(progressView, "scaleY", 1.0f),
                    ObjectAnimator.ofFloat(progressView, "alpha", 1.0f));
        } else {
            floatingButtonIcon.setVisibility(View.VISIBLE);
            floatingButtonContainer.setEnabled(true);
            doneItemAnimation.playTogether(
                    ObjectAnimator.ofFloat(progressView, "scaleX", 0.1f),
                    ObjectAnimator.ofFloat(progressView, "scaleY", 0.1f),
                    ObjectAnimator.ofFloat(progressView, "alpha", 0.0f),
                    ObjectAnimator.ofFloat(floatingButtonIcon, "scaleX", 1.0f),
                    ObjectAnimator.ofFloat(floatingButtonIcon, "scaleY", 1.0f),
                    ObjectAnimator.ofFloat(floatingButtonIcon, "alpha", 1.0f));

        }
        doneItemAnimation.addListener(new AnimatorListenerAdapter() {
            @Override
            public void onAnimationEnd(Animator animation) {
                if (doneItemAnimation != null && doneItemAnimation.equals(animation)) {
                    if (!show) {
                        progressView.setVisibility(View.INVISIBLE);
                    } else {
                        floatingButtonIcon.setVisibility(View.INVISIBLE);
                    }
                }
            }

            @Override
            public void onAnimationCancel(Animator animation) {
                if (doneItemAnimation != null && doneItemAnimation.equals(animation)) {
                    doneItemAnimation = null;
                }
            }
        });
        doneItemAnimation.setDuration(150);
        doneItemAnimation.start();
    }

    public class GroupCreateAdapter extends RecyclerListView.SelectionAdapter {

        private Context context;
        private int usersStartRow;

        public GroupCreateAdapter(Context ctx) {
            context = ctx;
        }

        @Override
        public int getItemCount() {
            int count = 2 + selectedContacts.size();
            if (currentGroupCreateAddress != null) {
                count += 3;
            }
            return count;
        }

        @Override
        public boolean isEnabled(RecyclerView.ViewHolder holder) {
            return holder.getItemViewType() == 3;
        }

        @Override
        public RecyclerView.ViewHolder onCreateViewHolder(ViewGroup parent, int viewType) {
            View view;
            switch (viewType) {
                case 0: {
                    view = new ShadowSectionCell(context);
                    Drawable drawable = Theme.getThemedDrawable(context, R.drawable.greydivider_top, Theme.key_windowBackgroundGrayShadow);
                    CombinedDrawable combinedDrawable = new CombinedDrawable(new ColorDrawable(Theme.getColor(Theme.key_windowBackgroundGray)), drawable);
                    combinedDrawable.setFullsize(true);
                    view.setBackgroundDrawable(combinedDrawable);
                    break;
                }
                case 1:
                    HeaderCell headerCell = new HeaderCell(context);
                    headerCell.setHeight(46);
                    view = headerCell;
                    break;
                case 2:
                    view = new GroupCreateUserCell(context, 0, 3, false);
                    break;
                case 3:
                default:
                    view = new TextSettingsCell(context);
                    break;
            }
            return new RecyclerListView.Holder(view);
        }

        @Override
        public void onBindViewHolder(RecyclerView.ViewHolder holder, int position) {
            switch (holder.getItemViewType()) {
                case 1: {
                    HeaderCell cell = (HeaderCell) holder.itemView;
                    if (currentGroupCreateAddress != null && position == 1) {
                        cell.setText(LocaleController.getString("AttachLocation", R.string.AttachLocation));
                    } else {
                        cell.setText(LocaleController.formatPluralString("Members", selectedContacts.size()));
                    }
                    break;
                }
                case 2: {
                    GroupCreateUserCell cell = (GroupCreateUserCell) holder.itemView;
                    TLRPC.User user = getMessagesController().getUser(selectedContacts.get(position - usersStartRow));
                    cell.setObject(user, null, null);
                    break;
                }
                case 3: {
                    TextSettingsCell cell = (TextSettingsCell) holder.itemView;
                    cell.setText(currentGroupCreateAddress, false);
                    break;
                }
            }
        }

        @Override
        public int getItemViewType(int position) {
            if (currentGroupCreateAddress != null) {
                if (position == 0) {
                    return 0;
                } else if (position == 1) {
                    return 1;
                } else if (position == 2) {
                    return 3;
                } else {
                    position -= 3;
                }
                usersStartRow = 5;
            } else {
                usersStartRow = 2;
            }
            switch (position) {
                case 0:
                    return 0;
                case 1:
                    return 1;
                case 2:
                default:
                    return 2;
            }
        }

        @Override
        public void onViewRecycled(RecyclerView.ViewHolder holder) {
            if (holder.getItemViewType() == 2) {
                ((GroupCreateUserCell) holder.itemView).recycle();
            }
        }
    }

    @Override
    public ArrayList<ThemeDescription> getThemeDescriptions() {
        ArrayList<ThemeDescription> themeDescriptions = new ArrayList<>();

        ThemeDescription.ThemeDescriptionDelegate cellDelegate = () -> {
            if (listView != null) {
                int count = listView.getChildCount();
                for (int a = 0; a < count; a++) {
                    View child = listView.getChildAt(a);
                    if (child instanceof GroupCreateUserCell) {
                        ((GroupCreateUserCell) child).update(0);
                    }
                }
            }
        };

        themeDescriptions.add(new ThemeDescription(fragmentView, ThemeDescription.FLAG_BACKGROUND, null, null, null, null, Theme.key_windowBackgroundWhite));

        themeDescriptions.add(new ThemeDescription(actionBar, ThemeDescription.FLAG_BACKGROUND, null, null, null, null, Theme.key_actionBarDefault));
        themeDescriptions.add(new ThemeDescription(listView, ThemeDescription.FLAG_LISTGLOWCOLOR, null, null, null, null, Theme.key_actionBarDefault));
        themeDescriptions.add(new ThemeDescription(actionBar, ThemeDescription.FLAG_AB_ITEMSCOLOR, null, null, null, null, Theme.key_actionBarDefaultIcon));
        themeDescriptions.add(new ThemeDescription(actionBar, ThemeDescription.FLAG_AB_TITLECOLOR, null, null, null, null, Theme.key_actionBarDefaultTitle));
        themeDescriptions.add(new ThemeDescription(actionBar, ThemeDescription.FLAG_AB_SELECTORCOLOR, null, null, null, null, Theme.key_actionBarDefaultSelector));

        themeDescriptions.add(new ThemeDescription(listView, ThemeDescription.FLAG_SELECTOR, null, null, null, null, Theme.key_listSelector));

        themeDescriptions.add(new ThemeDescription(listView, ThemeDescription.FLAG_FASTSCROLL, null, null, null, null, Theme.key_fastScrollActive));
        themeDescriptions.add(new ThemeDescription(listView, ThemeDescription.FLAG_FASTSCROLL, null, null, null, null, Theme.key_fastScrollInactive));
        themeDescriptions.add(new ThemeDescription(listView, ThemeDescription.FLAG_FASTSCROLL, null, null, null, null, Theme.key_fastScrollText));

        themeDescriptions.add(new ThemeDescription(listView, 0, new Class[]{View.class}, Theme.dividerPaint, null, null, Theme.key_divider));

        themeDescriptions.add(new ThemeDescription(editText, ThemeDescription.FLAG_TEXTCOLOR, null, null, null, null, Theme.key_windowBackgroundWhiteBlackText));
        themeDescriptions.add(new ThemeDescription(editText, ThemeDescription.FLAG_HINTTEXTCOLOR, null, null, null, null, Theme.key_groupcreate_hintText));
        themeDescriptions.add(new ThemeDescription(editText, ThemeDescription.FLAG_CURSORCOLOR, null, null, null, null, Theme.key_groupcreate_cursor));
        themeDescriptions.add(new ThemeDescription(editText, ThemeDescription.FLAG_BACKGROUNDFILTER, null, null, null, null, Theme.key_windowBackgroundWhiteInputField));
        themeDescriptions.add(new ThemeDescription(editText, ThemeDescription.FLAG_BACKGROUNDFILTER | ThemeDescription.FLAG_DRAWABLESELECTEDSTATE, null, null, null, null, Theme.key_windowBackgroundWhiteInputFieldActivated));

        themeDescriptions.add(new ThemeDescription(listView, ThemeDescription.FLAG_BACKGROUNDFILTER, new Class[]{ShadowSectionCell.class}, null, null, null, Theme.key_windowBackgroundGrayShadow));
        themeDescriptions.add(new ThemeDescription(listView, ThemeDescription.FLAG_BACKGROUNDFILTER | ThemeDescription.FLAG_CELLBACKGROUNDCOLOR, new Class[]{ShadowSectionCell.class}, null, null, null, Theme.key_windowBackgroundGray));

        themeDescriptions.add(new ThemeDescription(listView, 0, new Class[]{HeaderCell.class}, new String[]{"textView"}, null, null, null, Theme.key_windowBackgroundWhiteBlueHeader));

        themeDescriptions.add(new ThemeDescription(listView, ThemeDescription.FLAG_TEXTCOLOR, new Class[]{GroupCreateUserCell.class}, new String[]{"textView"}, null, null, null, Theme.key_groupcreate_sectionText));
        themeDescriptions.add(new ThemeDescription(listView, ThemeDescription.FLAG_TEXTCOLOR | ThemeDescription.FLAG_CHECKTAG, new Class[]{GroupCreateUserCell.class}, new String[]{"statusTextView"}, null, null, null, Theme.key_windowBackgroundWhiteBlueText));
        themeDescriptions.add(new ThemeDescription(listView, ThemeDescription.FLAG_TEXTCOLOR | ThemeDescription.FLAG_CHECKTAG, new Class[]{GroupCreateUserCell.class}, new String[]{"statusTextView"}, null, null, null, Theme.key_windowBackgroundWhiteGrayText));
        themeDescriptions.add(new ThemeDescription(listView, 0, new Class[]{GroupCreateUserCell.class}, null, Theme.avatarDrawables, cellDelegate, Theme.key_avatar_text));
        themeDescriptions.add(new ThemeDescription(null, 0, null, null, null, cellDelegate, Theme.key_avatar_backgroundRed));
        themeDescriptions.add(new ThemeDescription(null, 0, null, null, null, cellDelegate, Theme.key_avatar_backgroundOrange));
        themeDescriptions.add(new ThemeDescription(null, 0, null, null, null, cellDelegate, Theme.key_avatar_backgroundViolet));
        themeDescriptions.add(new ThemeDescription(null, 0, null, null, null, cellDelegate, Theme.key_avatar_backgroundGreen));
        themeDescriptions.add(new ThemeDescription(null, 0, null, null, null, cellDelegate, Theme.key_avatar_backgroundCyan));
        themeDescriptions.add(new ThemeDescription(null, 0, null, null, null, cellDelegate, Theme.key_avatar_backgroundBlue));
        themeDescriptions.add(new ThemeDescription(null, 0, null, null, null, cellDelegate, Theme.key_avatar_backgroundPink));

        themeDescriptions.add(new ThemeDescription(listView, 0, new Class[]{TextSettingsCell.class}, new String[]{"textView"}, null, null, null, Theme.key_windowBackgroundWhiteBlackText));

        themeDescriptions.add(new ThemeDescription(progressView, 0, null, null, null, null, Theme.key_contextProgressInner2));
        themeDescriptions.add(new ThemeDescription(progressView, 0, null, null, null, null, Theme.key_contextProgressOuter2));

        themeDescriptions.add(new ThemeDescription(editText, ThemeDescription.FLAG_TEXTCOLOR, null, null, null, null, Theme.key_windowBackgroundWhiteBlackText));
        themeDescriptions.add(new ThemeDescription(editText, ThemeDescription.FLAG_HINTTEXTCOLOR, null, null, null, null, Theme.key_windowBackgroundWhiteHintText));

        return themeDescriptions;
    }
}<|MERGE_RESOLUTION|>--- conflicted
+++ resolved
@@ -596,16 +596,8 @@
                 return;
             }
             if (editText.length() == 0) {
-<<<<<<< HEAD
                 VibrateUtil.vibrate();
-                AndroidUtilities.shakeView(editText, 2, 0);
-=======
-                Vibrator v = (Vibrator) getParentActivity().getSystemService(Context.VIBRATOR_SERVICE);
-                if (v != null) {
-                    v.vibrate(200);
-                }
                 AndroidUtilities.shakeView(editText);
->>>>>>> 23118a4a
                 return;
             }
             donePressed = true;
