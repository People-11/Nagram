--- conflicted
+++ resolved
@@ -898,13 +898,8 @@
         try {
             if (Build.VERSION.SDK_INT >= 23) {
                 if (
-<<<<<<< HEAD
-                        BiometricManager.from(getContext()).canAuthenticate(BiometricManager.Authenticators.BIOMETRIC_STRONG) == BiometricManager.BIOMETRIC_SUCCESS &&
-                                AndroidUtilities.isKeyguardSecure()
-=======
                     BiometricManager.from(ApplicationLoader.applicationContext).canAuthenticate(BiometricManager.Authenticators.BIOMETRIC_STRONG) == BiometricManager.BIOMETRIC_SUCCESS &&
                     AndroidUtilities.isKeyguardSecure()
->>>>>>> 5bc1c3dc
                 ) {
                     fingerprintRow = rowCount++;
                 }
