--- conflicted
+++ resolved
@@ -1160,11 +1160,10 @@
             @Override
             public void onLinkPress(String urlFinal, boolean longPress) {
                 if (longPress) {
-<<<<<<< HEAD
                     BottomBuilder builder = new BottomBuilder(parentActivity);
                     builder.addTitle(urlFinal);
                     builder.addItems(
-                            new String[]{LocaleController.getString("Open", R.string.Open), LocaleController.getString("Copy", R.string.Copy), LocaleController.getString("ShareQRCode", R.string.ShareQRCode)},
+                            new String[]{LocaleController.getString(R.string.Open), LocaleController.getString(R.string.Copy), LocaleController.getString(R.string.ShareQRCode)},
                             new int[]{R.drawable.msg_openin, R.drawable.msg_copy, R.drawable.msg_qrcode}, (which, text, __) -> {
                                 if (which == 0 || which == 2) {
                                     if (which == 0) {
@@ -1180,27 +1179,10 @@
                                         url1 = url1.substring(4);
                                     }
                                     AndroidUtilities.addToClipboard(url1);
-                                    AlertUtil.showToast(LocaleController.getString("LinkCopied", R.string.LinkCopied));
+                                    AlertUtil.showToast(LocaleController.getString( R.string.LinkCopied));
                                 }
                                 return Unit.INSTANCE;
                             });
-=======
-                    BottomSheet.Builder builder = new BottomSheet.Builder(parentActivity);
-                    builder.setTitle(urlFinal);
-                    builder.setItems(new CharSequence[]{LocaleController.getString(R.string.Open), LocaleController.getString(R.string.Copy)}, (dialog, which) -> {
-                        if (which == 0) {
-                            openUrl(urlFinal);
-                        } else if (which == 1) {
-                            String url = urlFinal;
-                            if (url.startsWith("mailto:")) {
-                                url = url.substring(7);
-                            } else if (url.startsWith("tel:")) {
-                                url = url.substring(4);
-                            }
-                            AndroidUtilities.addToClipboard(url);
-                        }
-                    });
->>>>>>> 1e891826
                     parentFragment.showDialog(builder.create());
                 } else {
                     openUrl(urlFinal);
