package org.telegram.ui;

import static org.telegram.messenger.AndroidUtilities.dp;
import static org.telegram.messenger.AndroidUtilities.dpf2;
import static org.telegram.ui.Components.Premium.LimitReachedBottomSheet.TYPE_BOOSTS_FOR_COLOR;

import android.animation.Animator;
import android.animation.AnimatorListenerAdapter;
import android.animation.ValueAnimator;
import android.annotation.SuppressLint;
import android.app.Activity;
import android.content.Context;
import android.content.DialogInterface;
import android.content.SharedPreferences;
import android.graphics.Bitmap;
import android.graphics.BitmapShader;
import android.graphics.Canvas;
import android.graphics.Color;
import android.graphics.ColorFilter;
import android.graphics.LinearGradient;
import android.graphics.Paint;
import android.graphics.Path;
import android.graphics.PixelFormat;
import android.graphics.PorterDuff;
import android.graphics.PorterDuffColorFilter;
import android.graphics.PorterDuffXfermode;
import android.graphics.RectF;
import android.graphics.Shader;
import android.graphics.drawable.Drawable;
import android.os.Build;
import android.os.Bundle;
import android.text.SpannableStringBuilder;
import android.text.Spanned;
import android.util.SparseIntArray;
import android.util.TypedValue;
import android.view.Gravity;
import android.view.MotionEvent;
import android.view.View;
import android.view.ViewGroup;
import android.widget.FrameLayout;
import android.widget.ImageView;
import android.widget.TextView;

import androidx.annotation.NonNull;
import androidx.annotation.Nullable;
import androidx.core.graphics.ColorUtils;
import androidx.recyclerview.widget.DefaultItemAnimator;
import androidx.recyclerview.widget.LinearLayoutManager;
import androidx.recyclerview.widget.RecyclerView;

import org.telegram.messenger.AndroidUtilities;
import org.telegram.messenger.ApplicationLoader;
import org.telegram.messenger.BotWebViewVibrationEffect;
import org.telegram.messenger.BuildVars;
import org.telegram.messenger.ChatObject;
import org.telegram.messenger.Emoji;
import org.telegram.messenger.ImageReceiver;
import org.telegram.messenger.LocaleController;
import org.telegram.messenger.MessageObject;
import org.telegram.messenger.MessagesController;
import org.telegram.messenger.NotificationCenter;
import org.telegram.messenger.R;
import org.telegram.messenger.UserConfig;
import org.telegram.messenger.UserObject;
import org.telegram.messenger.Utilities;
import org.telegram.tgnet.TLRPC;
import org.telegram.ui.ActionBar.ActionBar;
import org.telegram.ui.ActionBar.AlertDialog;
import org.telegram.ui.ActionBar.BaseFragment;
import org.telegram.ui.ActionBar.SimpleTextView;
import org.telegram.ui.ActionBar.Theme;
import org.telegram.ui.ActionBar.ThemeDescription;
import org.telegram.ui.Cells.ChatMessageCell;
import org.telegram.ui.Cells.TextCell;
import org.telegram.ui.Cells.TextInfoPrivacyCell;
import org.telegram.ui.Cells.ThemePreviewMessagesCell;
import org.telegram.ui.Components.AnimatedColor;
import org.telegram.ui.Components.AnimatedEmojiDrawable;
import org.telegram.ui.Components.AnimatedFloat;
import org.telegram.ui.Components.AvatarDrawable;
import org.telegram.ui.Components.Bulletin;
import org.telegram.ui.Components.BulletinFactory;
import org.telegram.ui.Components.ButtonBounce;
import org.telegram.ui.Components.ColoredImageSpan;
import org.telegram.ui.Components.CubicBezierInterpolator;
import org.telegram.ui.Components.Easings;
import org.telegram.ui.Components.FilledTabsView;
import org.telegram.ui.Components.LayoutHelper;
import org.telegram.ui.Components.Premium.LimitReachedBottomSheet;
import org.telegram.ui.Components.Premium.PremiumFeatureBottomSheet;
import org.telegram.ui.Components.RLottieDrawable;
import org.telegram.ui.Components.RecyclerListView;
import org.telegram.ui.Components.SimpleThemeDescription;
import org.telegram.ui.Components.Text;
import org.telegram.ui.Components.ViewPagerFixed;
import org.telegram.ui.Stories.StoriesUtilities;
import org.telegram.ui.Stories.recorder.ButtonWithCounterView;

import java.io.File;
import java.util.ArrayList;
import java.util.List;

import xyz.nextalone.nagram.NaConfig;

public class PeerColorActivity extends BaseFragment implements NotificationCenter.NotificationCenterDelegate {

    private final boolean isChannel;
    private final long dialogId;

    private FrameLayout contentView;
    private ColoredActionBar colorBar;

    public static final int PAGE_NAME = 0;
    public static final int PAGE_PROFILE = 1;

    public Page namePage;
    public Page profilePage;

    public Page getCurrentPage() {
        return viewPager.getCurrentPosition() == 0 ? namePage : profilePage;
    }

    public boolean loading;

    private class Page extends FrameLayout {

        private ProfilePreview profilePreview;

        private RecyclerListView listView;
        private RecyclerView.Adapter listAdapter;
        private FrameLayout buttonContainer;
        private ButtonWithCounterView button;
        private PeerColorGrid peerColorPicker;

        private int selectedColor = -1;
        private long selectedEmoji = 0;
        private ThemePreviewMessagesCell messagesCellPreview;
        private SetReplyIconCell setReplyIconCell;

        private CharSequence buttonLocked, buttonUnlocked;

        int previewRow = -1;
        int colorPickerRow = -1;
        int infoRow = -1;
        int iconRow = -1;
        int info2Row = -1;
        int buttonRow = -1;
        int clearRow = -1;
        int shadowRow = -1;
        int rowCount;

        private static final int VIEW_TYPE_MESSAGE = 0;
        private static final int VIEW_TYPE_COLOR_PICKER = 1;
        private static final int VIEW_TYPE_INFO = 2;
        private static final int VIEW_TYPE_ICON = 3;
        private static final int VIEW_TYPE_BUTTONPAD = 5;
        private static final int VIEW_TYPE_TEXT = 6;

        private final int type;
        public Page(Context context, int type) {
            super(context);
            this.type = type;

            if (type == PAGE_PROFILE) {
                if (dialogId < 0) {
                    TLRPC.Chat chat = getMessagesController().getChat(-dialogId);
                    selectedColor = ChatObject.getProfileColorId(chat);
                    selectedEmoji = ChatObject.getProfileEmojiId(chat);
                } else {
                    TLRPC.User user = getUserConfig().getCurrentUser();
                    selectedColor = UserObject.getProfileColorId(user);
                    selectedEmoji = UserObject.getProfileEmojiId(user);
                }
            } else {
                if (dialogId < 0) {
                    TLRPC.Chat chat = getMessagesController().getChat(-dialogId);
                    selectedColor = ChatObject.getColorId(chat);
                    selectedEmoji = ChatObject.getEmojiId(chat);
                } else {
                    TLRPC.User user = getUserConfig().getCurrentUser();
                    selectedColor = UserObject.getColorId(user);
                    selectedEmoji = UserObject.getEmojiId(user);
                }
            }

            listView = new RecyclerListView(getContext(), getResourceProvider()) {
                @Override
                protected void onMeasure(int widthSpec, int heightSpec) {
                    super.onMeasure(widthSpec, heightSpec);
                    updateButtonY();
                }

                @Override
                protected void onLayout(boolean changed, int l, int t, int r, int b) {
                    super.onLayout(changed, l, t, r, b);
                    updateButtonY();
                }
            };
            ((DefaultItemAnimator) listView.getItemAnimator()).setSupportsChangeAnimations(false);
            listView.setLayoutManager(new LinearLayoutManager(getContext()));
            listView.setAdapter(listAdapter = new RecyclerListView.SelectionAdapter() {
                @Override
                public boolean isEnabled(RecyclerView.ViewHolder holder) {
                    return holder.getItemViewType() == VIEW_TYPE_ICON || holder.getItemViewType() == VIEW_TYPE_TEXT;
                }

                @NonNull
                @Override
                public RecyclerView.ViewHolder onCreateViewHolder(@NonNull ViewGroup parent, int viewType) {
                    View view;
                    switch (viewType) {
                        case VIEW_TYPE_MESSAGE:
                            ThemePreviewMessagesCell messagesCell = messagesCellPreview = new ThemePreviewMessagesCell(getContext(), parentLayout, ThemePreviewMessagesCell.TYPE_PEER_COLOR, dialogId, resourceProvider);
                            if (Build.VERSION.SDK_INT >= Build.VERSION_CODES.KITKAT) {
                                messagesCell.setImportantForAccessibility(View.IMPORTANT_FOR_ACCESSIBILITY_NO_HIDE_DESCENDANTS);
                            }
                            messagesCell.fragment = PeerColorActivity.this;
                            view = messagesCell;
                            break;
                        default:
                        case VIEW_TYPE_INFO:
                            TextInfoPrivacyCell cell = new TextInfoPrivacyCell(getContext(), getResourceProvider());
                            view = cell;
                            break;
                        case VIEW_TYPE_COLOR_PICKER:
                            PeerColorGrid colorPicker = peerColorPicker = new PeerColorGrid(getContext(), type, currentAccount);
                            colorPicker.setBackgroundColor(getThemedColor(Theme.key_windowBackgroundWhite));
                            colorPicker.setSelected(selectedColor);
                            colorPicker.setOnColorClick(colorId -> {
                                selectedColor = colorId;
                                colorPicker.setSelected(colorId);
                                updateMessages();
                                if (setReplyIconCell != null) {
                                    setReplyIconCell.invalidate();
                                }
                                if (type == PAGE_PROFILE && colorBar != null) {
                                    colorBar.setColor(selectedColor, true);
                                }
                                if (profilePreview != null) {
                                    profilePreview.setColor(selectedColor, true);
                                }
                                checkResetColorButton();
                            });
                            view = colorPicker;
                            break;
                        case VIEW_TYPE_BUTTONPAD:
                            view = new View(getContext()) {
                                @Override
                                protected void onMeasure(int widthMeasureSpec, int heightMeasureSpec) {
                                    super.onMeasure(widthMeasureSpec, MeasureSpec.makeMeasureSpec(dp(14 + 48 + 14), MeasureSpec.EXACTLY));
                                }
                            };
                            break;
                        case VIEW_TYPE_ICON:
                            SetReplyIconCell setcell = setReplyIconCell = new SetReplyIconCell(getContext());
                            setcell.update(false);
                            view = setcell;
                            break;
                        case VIEW_TYPE_TEXT:
                            TextCell textCell = new TextCell(getContext(), getResourceProvider());
                            textCell.setBackgroundColor(getThemedColor(Theme.key_windowBackgroundWhite));
                            view = textCell;
                            break;
                        case 4:
                            view = new View(getContext()) {
                                @Override
                                protected void onMeasure(int widthMeasureSpec, int heightMeasureSpec) {
                                    super.onMeasure(
                                            MeasureSpec.makeMeasureSpec(MeasureSpec.getSize(widthMeasureSpec), MeasureSpec.EXACTLY),
                                            MeasureSpec.makeMeasureSpec(dp(16), MeasureSpec.EXACTLY)
                                    );
                                }
                            };
                            view.setBackground(Theme.getThemedDrawableByKey(getContext(), R.drawable.greydivider_bottom, Theme.key_windowBackgroundGrayShadow));
                            break;
                    }
                    return new RecyclerListView.Holder(view);
                }

                @Override
                public void onBindViewHolder(@NonNull RecyclerView.ViewHolder holder, int position) {
                    switch (getItemViewType(position)) {
                        case VIEW_TYPE_INFO:
                            TextInfoPrivacyCell cell = (TextInfoPrivacyCell) holder.itemView;
                            if (position == infoRow) {
                                if (type == PAGE_NAME) {
                                    cell.setText(LocaleController.getString(isChannel ? R.string.ChannelColorHint : R.string.UserColorHint));
                                } else {
                                    cell.setText(LocaleController.getString(isChannel ? R.string.ChannelProfileHint : R.string.UserProfileHint));
                                }
                                cell.setBackground(Theme.getThemedDrawableByKey(getContext(), clearRow >= 0 ? R.drawable.greydivider : R.drawable.greydivider_bottom, Theme.key_windowBackgroundGrayShadow));
                            } else if (position == shadowRow) {
                                cell.setText("");
                                cell.setBackground(Theme.getThemedDrawableByKey(getContext(), R.drawable.greydivider_bottom, Theme.key_windowBackgroundGrayShadow));
                            }
                            break;
                        case VIEW_TYPE_TEXT:
                            TextCell textCell = (TextCell) holder.itemView;
                            textCell.updateColors();
                            textCell.setBackgroundColor(getThemedColor(Theme.key_windowBackgroundWhite));
                            if (position == clearRow) {
                                textCell.setText(LocaleController.getString(isChannel ? R.string.ChannelProfileColorReset : R.string.UserProfileColorReset), false);
                            }
                            break;
                    }
                }

                @Override
                public int getItemCount() {
                    return rowCount;
                }

                @Override
                public int getItemViewType(int position) {
                    if (position == previewRow) {
                        return VIEW_TYPE_MESSAGE;
                    }
                    if (position == infoRow || position == info2Row || position == shadowRow) {
                        return VIEW_TYPE_INFO;
                    }
                    if (position == colorPickerRow) {
                        return VIEW_TYPE_COLOR_PICKER;
                    }
                    if (position == iconRow) {
                        return VIEW_TYPE_ICON;
                    }
                    if (position == buttonRow) {
                        return VIEW_TYPE_BUTTONPAD;
                    }
                    if (position == clearRow) {
                        return VIEW_TYPE_TEXT;
                    }
                    if (position == getItemCount() - 1) {
                        return 4;
                    }
                    return VIEW_TYPE_INFO;
                }
            });
            listView.setOnItemClickListener((view, position) -> {
                if (view instanceof SetReplyIconCell) {
                    showSelectStatusDialog((SetReplyIconCell) view);
                } else if (position == clearRow) {
                    selectedColor = -1;
                    selectedEmoji = 0;
                    if (peerColorPicker != null) {
                        peerColorPicker.setSelected(selectedColor);
                    }
                    updateMessages();
                    if (type == PAGE_PROFILE) {
                        namePage.updateMessages();
                    }
                    if (setReplyIconCell != null) {
                        setReplyIconCell.update(true);
                    }
                    if (type == PAGE_PROFILE && colorBar != null) {
                        colorBar.setColor(selectedColor, true);
                    }
                    if (profilePreview != null) {
                        profilePreview.setColor(selectedColor, true);
                        profilePreview.setEmoji(selectedEmoji, true);
                    }
                    checkResetColorButton();
                }
            });
            addView(listView, LayoutHelper.createFrame(LayoutHelper.MATCH_PARENT, LayoutHelper.MATCH_PARENT));

            buttonContainer = new FrameLayout(getContext());
            buttonContainer.setPadding(dp(14), dp(14), dp(14), dp(14));
            buttonContainer.setBackgroundColor(getThemedColor(Theme.key_windowBackgroundGray));

            SpannableStringBuilder buttonLock = new SpannableStringBuilder("l");
            buttonLock.setSpan(new ColoredImageSpan(R.drawable.msg_mini_lock2), 0, 1, Spanned.SPAN_EXCLUSIVE_EXCLUSIVE);
            buttonUnlocked = LocaleController.getString(isChannel ? R.string.ChannelColorApply : R.string.UserColorApplyIcon);
            buttonLocked = new SpannableStringBuilder(buttonLock).append(" ").append(buttonUnlocked);

            button = new ButtonWithCounterView(getContext(), getResourceProvider());
            button.text.setHacks(true, true, true);
            button.setText(isChannel ? buttonUnlocked : (!getUserConfig().isPremium() ? buttonLocked : buttonUnlocked), false);
            button.setOnClickListener(v -> buttonClick());
            buttonContainer.addView(button, LayoutHelper.createFrame(LayoutHelper.MATCH_PARENT, 48));

            addView(buttonContainer, LayoutHelper.createFrame(LayoutHelper.MATCH_PARENT, LayoutHelper.WRAP_CONTENT, Gravity.BOTTOM));
            listView.setOnScrollListener(new RecyclerView.OnScrollListener() {
                @Override
                public void onScrolled(@NonNull RecyclerView recyclerView, int dx, int dy) {
                    updateButtonY();
                }
            });
            DefaultItemAnimator itemAnimator = new DefaultItemAnimator();
            itemAnimator.setDurations(350);
            itemAnimator.setInterpolator(CubicBezierInterpolator.EASE_OUT_QUINT);
            itemAnimator.setDelayAnimations(false);
            itemAnimator.setSupportsChangeAnimations(false);
            listView.setItemAnimator(itemAnimator);

            if (type == PAGE_PROFILE) {
                profilePreview = new ProfilePreview(getContext());
                profilePreview.setColor(selectedColor, false);
                profilePreview.setEmoji(selectedEmoji, false);
                addView(profilePreview, LayoutHelper.createFrame(LayoutHelper.MATCH_PARENT, LayoutHelper.WRAP_CONTENT, Gravity.TOP | Gravity.FILL_HORIZONTAL));
            }

            updateColors();
            updateRows();

            setWillNotDraw(false);
        }

        private int actionBarHeight;

        @Override
        protected void dispatchDraw(Canvas canvas) {
            super.dispatchDraw(canvas);
            if (getParentLayout() != null) {
                getParentLayout().drawHeaderShadow(canvas, actionBarHeight);
            }
        }

        @Override
        protected void onMeasure(int widthMeasureSpec, int heightMeasureSpec) {
            if (type == PAGE_NAME) {
                actionBarHeight = ActionBar.getCurrentActionBarHeight() + AndroidUtilities.statusBarHeight;
                ((MarginLayoutParams) listView.getLayoutParams()).topMargin = actionBarHeight;
            } else {
                actionBarHeight = dp(144) + AndroidUtilities.statusBarHeight;
                ((MarginLayoutParams) listView.getLayoutParams()).topMargin = actionBarHeight;
                ((MarginLayoutParams) profilePreview.getLayoutParams()).height = actionBarHeight;
            }
            super.onMeasure(widthMeasureSpec, heightMeasureSpec);
        }

        public boolean hasUnsavedChanged() {
            if (isChannel) {
                final TLRPC.Chat chat = getMessagesController().getChat(-dialogId);
                if (chat == null) return false;
                if (type == PAGE_NAME) {
                    return !(selectedColor == ChatObject.getColorId(chat) && selectedEmoji == ChatObject.getEmojiId(chat));
                } else {
                    return !(selectedColor == ChatObject.getProfileColorId(chat) && selectedEmoji == ChatObject.getProfileEmojiId(chat));
                }
            } else {
                final TLRPC.User me = getUserConfig().getCurrentUser();
                if (me == null) return false;
                if (type == PAGE_NAME) {
                    return !(selectedColor == UserObject.getColorId(me) && selectedEmoji == UserObject.getEmojiId(me));
                } else {
                    return !(selectedColor == UserObject.getProfileColorId(me) && selectedEmoji == UserObject.getProfileEmojiId(me));
                }
            }
        }

        private void updateButtonY() {
            if (buttonContainer == null) {
                return;
            }
            final int lastPosition = listAdapter.getItemCount() - 1;
            boolean foundLastPosition = false;
            int maxTop = 0;
            for (int i = 0; i < listView.getChildCount(); ++i) {
                View child = listView.getChildAt(i);
                final int position = listView.getChildAdapterPosition(child);
                if (position != RecyclerListView.NO_POSITION && position <= lastPosition) {
                    maxTop = Math.max(maxTop, child.getTop());
                    if (position == lastPosition) {
                        foundLastPosition = true;
                    }
                }
            }
            if (!foundLastPosition) {
                maxTop = listView.getMeasuredHeight();
            }
<<<<<<< HEAD
            if (NaConfig.INSTANCE.getUseLocalQuoteColor().Bool()) {
                selectedColor = NaConfig.INSTANCE.getUseLocalQuoteColorColor().Int();
                selectedEmoji = NaConfig.INSTANCE.getUseLocalQuoteColorEmoji().Long();
            }
=======
            buttonContainer.setTranslationY(Math.max(0, maxTop - (listView.getMeasuredHeight() - dp(14 + 48 + 14))));
>>>>>>> 33a48d89
        }


        private class SetReplyIconCell extends FrameLayout {

            private TextView textView;
            private Text offText;
            private AnimatedEmojiDrawable.SwapAnimatedEmojiDrawable imageDrawable;

            public SetReplyIconCell(Context context) {
                super(context);

                setBackgroundColor(getThemedColor(Theme.key_windowBackgroundWhite));

                textView = new TextView(context);
                textView.setTextSize(TypedValue.COMPLEX_UNIT_DIP, 16);
                textView.setTextColor(getThemedColor(Theme.key_windowBackgroundWhiteBlackText));
                if (type == PAGE_NAME) {
                    textView.setText(LocaleController.getString(isChannel ? R.string.ChannelReplyIcon : R.string.UserReplyIcon));
                } else {
                    textView.setText(LocaleController.getString(isChannel ? R.string.ChannelProfileIcon : R.string.UserProfileIcon));
                }
                addView(textView, LayoutHelper.createFrame(LayoutHelper.MATCH_PARENT, LayoutHelper.WRAP_CONTENT, Gravity.CENTER_VERTICAL | Gravity.FILL_HORIZONTAL, 20, 0, 48, 0));

                imageDrawable = new AnimatedEmojiDrawable.SwapAnimatedEmojiDrawable(this, false, dp(24), AnimatedEmojiDrawable.CACHE_TYPE_ALERT_PREVIEW_STATIC);
            }

            public void updateColors() {
                textView.setTextColor(getThemedColor(Theme.key_windowBackgroundWhiteBlackText));
            }

            public void update(boolean animated) {
                if (selectedEmoji != 0) {
                    imageDrawable.set(selectedEmoji, animated);
                    offText = null;
                } else {
                    imageDrawable.set((Drawable) null, animated);
                    if (offText == null) {
                        offText = new Text(LocaleController.getString(isChannel ? R.string.ChannelReplyIconOff : R.string.UserReplyIconOff), 16);
                    }
                }
            }

            public void updateImageBounds() {
                imageDrawable.setBounds(
                        getWidth() - imageDrawable.getIntrinsicWidth() - dp(21),
                        (getHeight() - imageDrawable.getIntrinsicHeight()) / 2,
                        getWidth() - dp(21),
                        (getHeight() + imageDrawable.getIntrinsicHeight()) / 2
                );
            }

            @Override
            protected void dispatchDraw(Canvas canvas) {
                super.dispatchDraw(canvas);
                updateImageBounds();
                imageDrawable.setColor(getColor());
                if (offText != null) {
                    offText.draw(canvas, getMeasuredWidth() - offText.getWidth() - dp(19), getMeasuredHeight() / 2f, getThemedColor(Theme.key_windowBackgroundWhiteBlueText4), 1f);
                } else {
                    imageDrawable.draw(canvas);
                }
            }

            public int getColor() {
                if (selectedColor < 0) {
                    if (AndroidUtilities.computePerceivedBrightness(getThemedColor(Theme.key_actionBarDefault)) > .8f) {
                        return Theme.getColor(Theme.key_windowBackgroundWhiteBlueText, resourceProvider);
                    } else if (AndroidUtilities.computePerceivedBrightness(getThemedColor(Theme.key_actionBarDefault)) < .2f) {
                        return Theme.multAlpha(Theme.getColor(Theme.key_actionBarDefaultTitle, resourceProvider), .5f);
                    } else {
                        return Theme.blendOver(Theme.getColor(Theme.key_windowBackgroundWhite, resourceProvider), Theme.multAlpha(adaptProfileEmojiColor(Theme.getColor(Theme.key_actionBarDefault, resourceProvider)), .7f));
                    }
                } else if (selectedColor < 7) {
                    return getThemedColor(Theme.keys_avatar_nameInMessage[selectedColor]);
                } else {
                    MessagesController.PeerColors peerColors = type == PAGE_NAME ? MessagesController.getInstance(currentAccount).peerColors : MessagesController.getInstance(currentAccount).profilePeerColors;
                    if (peerColors != null) {
                        MessagesController.PeerColor color = peerColors.getColor(selectedColor);
                        if (color != null) {
                            return color.getColor1();
                        }
                    }
                }
                return getThemedColor(Theme.keys_avatar_nameInMessage[0]);
            }

            @Override
            protected void onMeasure(int widthMeasureSpec, int heightMeasureSpec) {
                super.onMeasure(
                        MeasureSpec.makeMeasureSpec(MeasureSpec.getSize(widthMeasureSpec), MeasureSpec.EXACTLY),
                        MeasureSpec.makeMeasureSpec(dp(50), MeasureSpec.EXACTLY)
                );
            }

            @Override
            protected void onDetachedFromWindow() {
                super.onDetachedFromWindow();
                imageDrawable.detach();
            }

            @Override
            protected void onAttachedToWindow() {
                super.onAttachedToWindow();
                imageDrawable.attach();
            }
        }

        private SelectAnimatedEmojiDialog.SelectAnimatedEmojiDialogWindow selectAnimatedEmojiDialog;
        public void showSelectStatusDialog(SetReplyIconCell cell) {
            if (selectAnimatedEmojiDialog != null || cell == null) {
                return;
            }
            final SelectAnimatedEmojiDialog.SelectAnimatedEmojiDialogWindow[] popup = new SelectAnimatedEmojiDialog.SelectAnimatedEmojiDialogWindow[1];
            int xoff = 0, yoff = 0;

            AnimatedEmojiDrawable.SwapAnimatedEmojiDrawable scrimDrawable = null;
            View scrimDrawableParent = null;
            final int popupHeight = (int) Math.min(AndroidUtilities.dp(410 - 16 - 64), AndroidUtilities.displaySize.y * .75f);
            final int popupWidth = (int) Math.min(dp(340 - 16), AndroidUtilities.displaySize.x * .95f);
            if (cell != null) {
                scrimDrawable = cell.imageDrawable;
                scrimDrawableParent = cell;
                if (cell.imageDrawable != null) {
                    cell.imageDrawable.play();
                    cell.updateImageBounds();
                    AndroidUtilities.rectTmp2.set(cell.imageDrawable.getBounds());
                    if (type == PAGE_NAME) {
                        yoff = -AndroidUtilities.rectTmp2.centerY() + dp(12) - popupHeight;
                    } else {
                        yoff = -(cell.getHeight() - AndroidUtilities.rectTmp2.centerY()) - AndroidUtilities.dp(16);
                    }
                    xoff = AndroidUtilities.rectTmp2.centerX() - (AndroidUtilities.displaySize.x - popupWidth);
                }
            }
            SelectAnimatedEmojiDialog popupLayout = new SelectAnimatedEmojiDialog(PeerColorActivity.this, getContext(), true, xoff, type == PAGE_NAME ? SelectAnimatedEmojiDialog.TYPE_SET_REPLY_ICON : SelectAnimatedEmojiDialog.TYPE_SET_REPLY_ICON_BOTTOM, true, getResourceProvider(), type == PAGE_NAME ? 24 : 16, cell.getColor()) {
                @Override
                protected void onEmojiSelected(View emojiView, Long documentId, TLRPC.Document document, Integer until) {
                    selectedEmoji = documentId == null ? 0 : documentId;
                    if (cell != null) {
                        cell.update(true);
                    }
                    if (profilePreview != null) {
                        profilePreview.setEmoji(selectedEmoji, true);
                    }
                    updateMessages();
                    if (popup[0] != null) {
                        selectAnimatedEmojiDialog = null;
                        popup[0].dismiss();
                    }
                }

                @Override
                protected float getScrimDrawableTranslationY() {
                    return 0;
                }
            };
            popupLayout.useAccentForPlus = true;
            popupLayout.setSelected(selectedEmoji == 0 ? null : selectedEmoji);
            popupLayout.setSaveState(3);
            popupLayout.setScrimDrawable(scrimDrawable, scrimDrawableParent);
            popup[0] = selectAnimatedEmojiDialog = new SelectAnimatedEmojiDialog.SelectAnimatedEmojiDialogWindow(popupLayout, LayoutHelper.WRAP_CONTENT, LayoutHelper.WRAP_CONTENT) {
                @Override
                public void dismiss() {
                    super.dismiss();
                    selectAnimatedEmojiDialog = null;
                }
            };
            popup[0].showAsDropDown(cell, 0, yoff, Gravity.TOP | Gravity.RIGHT);
            popup[0].dimBehind();
        }

        public void checkResetColorButton() {
            if (type != PAGE_PROFILE) {
                return;
            }
            final int wasIndex = clearRow;
            updateRows();
            if (wasIndex >= 0 && clearRow < 0) {
                listAdapter.notifyItemRangeRemoved(wasIndex, 2);
            } else if (wasIndex < 0 && clearRow >= 0) {
                listAdapter.notifyItemRangeInserted(clearRow, 2);
            }
        }

        private void updateRows() {
            rowCount = 0;
            if (type == PAGE_NAME) {
                previewRow = rowCount++;
            }
            colorPickerRow = rowCount++;
            iconRow = rowCount++;
            infoRow = rowCount++;
            if (type == PAGE_PROFILE && selectedColor >= 0) {
                clearRow = rowCount++;
                shadowRow = rowCount++;
            } else {
                clearRow = -1;
                shadowRow = -1;
            }
            buttonRow = rowCount++;
        }

        private void updateMessages() {
            if (messagesCellPreview != null) {
                ChatMessageCell[] cells = messagesCellPreview.getCells();
                for (int i = 0; i < cells.length; ++i) {
                    if (cells[i] != null) {
                        MessageObject msg = cells[i].getMessageObject();
                        if (msg != null) {
                            if (peerColorPicker != null) {
                                msg.overrideLinkColor = peerColorPicker.getColorId();
                            }
                            if (profilePage != null && profilePage.selectedColor >= 0 && getMessagesController().profilePeerColors != null) {
                                msg.overrideProfilePeerColor = getMessagesController().profilePeerColors.getColor(profilePage.selectedColor);
                            } else {
                                msg.overrideProfilePeerColor = null;
                            }
                            msg.overrideLinkEmoji = selectedEmoji;
                            cells[i].setAvatar(msg);
                            cells[i].invalidate();
                        }
                    }
                }
            }
        }

        public void updateColors() {
            listView.setBackgroundColor(getThemedColor(Theme.key_windowBackgroundGray));
            if (type == PAGE_PROFILE && colorBar != null) {
                colorBar.setColor(selectedColor, true);
            }
            if (button != null) {
                button.updateColors();
            }
            if (messagesCellPreview != null) {
                messagesCellPreview.invalidate();
            }
            if (profilePreview != null) {
                profilePreview.setColor(selectedColor, false);
            }
            buttonContainer.setBackgroundColor(getThemedColor(Theme.key_windowBackgroundGray));
            AndroidUtilities.forEachViews(listView, view -> {
                if (view instanceof PeerColorGrid) {
                    view.setBackgroundColor(getThemedColor(Theme.key_windowBackgroundWhite));
                    ((PeerColorGrid) view).updateColors();
                } else if (view instanceof TextCell) {
                    view.setBackgroundColor(getThemedColor(Theme.key_windowBackgroundWhite));
                    ((TextCell) view).updateColors();
                } else if (view instanceof SetReplyIconCell) {
                    view.setBackgroundColor(getThemedColor(Theme.key_windowBackgroundWhite));
                    ((SetReplyIconCell) view).updateColors();
                }
            });
        }

        public void premiumChanged() {
            if (button != null && !isChannel) {
                button.setText(!getUserConfig().isPremium() ? buttonLocked : buttonUnlocked, true);
            }
        }
    }

    private Theme.ResourcesProvider parentResourcesProvider;
    private final SparseIntArray currentColors = new SparseIntArray();
    private final Theme.MessageDrawable msgInDrawable, msgInDrawableSelected;

    public void updateThemeColors() {
        SharedPreferences preferences = ApplicationLoader.applicationContext.getSharedPreferences("themeconfig", Activity.MODE_PRIVATE);
        String dayThemeName = preferences.getString("lastDayTheme", "Blue");
        if (Theme.getTheme(dayThemeName) == null || Theme.getTheme(dayThemeName).isDark()) {
            dayThemeName = "Blue";
        }
        String nightThemeName = preferences.getString("lastDarkTheme", "Dark Blue");
        if (Theme.getTheme(nightThemeName) == null || !Theme.getTheme(nightThemeName).isDark()) {
            nightThemeName = "Dark Blue";
        }
        Theme.ThemeInfo themeInfo = Theme.getActiveTheme();
        if (dayThemeName.equals(nightThemeName)) {
            if (themeInfo.isDark() || dayThemeName.equals("Dark Blue") || dayThemeName.equals("Night")) {
                dayThemeName = "Blue";
            } else {
                nightThemeName = "Dark Blue";
            }
        }

        if (isDark) {
            themeInfo = Theme.getTheme(nightThemeName);
        } else {
            themeInfo = Theme.getTheme(dayThemeName);
        }

        currentColors.clear();
        final String[] wallpaperLink = new String[1];
        final SparseIntArray themeColors;
        if (themeInfo.assetName != null) {
            themeColors = Theme.getThemeFileValues(null, themeInfo.assetName, wallpaperLink);
        } else {
            themeColors = Theme.getThemeFileValues(new File(themeInfo.pathToFile), null, wallpaperLink);
        }
        int[] defaultColors = Theme.getDefaultColors();
        if (defaultColors != null) {
            for (int i = 0; i < defaultColors.length; ++i) {
                currentColors.put(i, defaultColors[i]);
            }
        }
        if (themeColors != null) {
            for (int i = 0; i < themeColors.size(); ++i) {
                currentColors.put(themeColors.keyAt(i), themeColors.valueAt(i));
            }
        }

        if (namePage != null && namePage.messagesCellPreview != null) {
            if (Theme.isCurrentThemeDark() == isDark) {
                namePage.messagesCellPreview.setOverrideBackground(null);
            } else {
                Theme.BackgroundDrawableSettings bg = Theme.createBackgroundDrawable(themeInfo, currentColors, wallpaperLink[0], 0, true);
                namePage.messagesCellPreview.setOverrideBackground(bg.themedWallpaper != null ? bg.themedWallpaper : bg.wallpaper);
            }
        }
    }

    public PeerColorActivity(long dialogId) {
        super();

        this.dialogId = dialogId;
        this.isChannel = dialogId != 0;

        resourceProvider = new Theme.ResourcesProvider() {
            @Override
            public int getColor(int key) {
                int index = currentColors.indexOfKey(key);
                if (index >= 0) {
                    return currentColors.valueAt(index);
                }
                if (parentResourcesProvider != null) {
                    return parentResourcesProvider.getColor(key);
                }
                return Theme.getColor(key);
            }

            @Override
            public Drawable getDrawable(String drawableKey) {
                if (drawableKey.equals(Theme.key_drawable_msgIn)) {
                    return msgInDrawable;
                }
                if (drawableKey.equals(Theme.key_drawable_msgInSelected)) {
                    return msgInDrawableSelected;
                }
                if (parentResourcesProvider != null) {
                    return parentResourcesProvider.getDrawable(drawableKey);
                }
                return Theme.getThemeDrawable(drawableKey);
            }

            @Override
            public Paint getPaint(String paintKey) {
                return Theme.ResourcesProvider.super.getPaint(paintKey);
            }

            @Override
            public boolean isDark() {
                return isDark;
            }
        };
        msgInDrawable = new Theme.MessageDrawable(Theme.MessageDrawable.TYPE_TEXT, false, false, resourceProvider);
        msgInDrawableSelected = new Theme.MessageDrawable(Theme.MessageDrawable.TYPE_TEXT, false, true, resourceProvider);
    }

    @Override
    public void setResourceProvider(Theme.ResourcesProvider resourceProvider) {
        parentResourcesProvider = resourceProvider;
    }

    private boolean startAtProfile;
    public PeerColorActivity startOnProfile() {
        this.startAtProfile = true;
        return this;
    }

    private BaseFragment bulletinFragment;
    public PeerColorActivity setOnApplied(BaseFragment bulletinFragment) {
        this.bulletinFragment = bulletinFragment;
        return this;
    }

    @Override
    public boolean onFragmentCreate() {
        getNotificationCenter().addObserver(this, NotificationCenter.currentUserPremiumStatusChanged);
        Bulletin.addDelegate(this, new Bulletin.Delegate() {
            @Override
            public int getBottomOffset(int tag) {
                return dp(62);
            }

            @Override
            public boolean clipWithGradient(int tag) {
                return true;
            }
        });
        getMediaDataController().loadReplyIcons();
        if (MessagesController.getInstance(currentAccount).peerColors == null && BuildVars.DEBUG_PRIVATE_VERSION) {
            MessagesController.getInstance(currentAccount).loadAppConfig(true);
        }
        return super.onFragmentCreate();
    }

    private ViewPagerFixed viewPager;

    private ImageView backButton;
    private ImageView dayNightItem;

    private FrameLayout actionBarContainer;
    private FilledTabsView tabsView;
    private SimpleTextView titleView;

    @Override
    public View createView(Context context) {

        namePage = new Page(context, PAGE_NAME);
        profilePage = new Page(context, PAGE_PROFILE);

        actionBar.setCastShadows(false);
        actionBar.setVisibility(View.GONE);
        actionBar.setAllowOverlayTitle(false);

        FrameLayout frameLayout = new FrameLayout(context) {
            @Override
            protected void onMeasure(int widthMeasureSpec, int heightMeasureSpec) {
                if (actionBarContainer != null) {
                    ((MarginLayoutParams) actionBarContainer.getLayoutParams()).height = ActionBar.getCurrentActionBarHeight();
                    ((MarginLayoutParams) actionBarContainer.getLayoutParams()).topMargin = AndroidUtilities.statusBarHeight;
                }
                super.onMeasure(widthMeasureSpec, heightMeasureSpec);
            }
        };
        frameLayout.setFitsSystemWindows(true);

        colorBar = new ColoredActionBar(context);
        if (profilePage != null) {
            colorBar.setColor(profilePage.selectedColor, false);
        }
        frameLayout.addView(colorBar, LayoutHelper.createFrame(LayoutHelper.MATCH_PARENT, LayoutHelper.WRAP_CONTENT, Gravity.TOP | Gravity.FILL_HORIZONTAL));

        viewPager = new ViewPagerFixed(context) {
            @Override
            protected void onTabAnimationUpdate(boolean manual) {
                tabsView.setSelected(viewPager.getPositionAnimated());
                colorBar.setProgressToGradient(viewPager.getPositionAnimated());
            }
        };
        viewPager.setAdapter(new ViewPagerFixed.Adapter() {
            @Override
            public int getItemCount() {
                return isChannel ? 1 : 2;
            }

            @Override
            public View createView(int viewType) {
                if (viewType == PAGE_NAME) return namePage;
                if (viewType == PAGE_PROFILE) return profilePage;
                return null;
            }

            @Override
            public int getItemViewType(int position) {
                return position;
            }

            @Override
            public void bindView(View view, int position, int viewType) {

            }
        });
        frameLayout.addView(viewPager, LayoutHelper.createFrame(LayoutHelper.MATCH_PARENT, LayoutHelper.MATCH_PARENT, Gravity.FILL));

        actionBarContainer = new FrameLayout(context);
        frameLayout.addView(actionBarContainer, LayoutHelper.createFrame(LayoutHelper.MATCH_PARENT, LayoutHelper.WRAP_CONTENT, Gravity.TOP | Gravity.FILL_HORIZONTAL));

        if (!isChannel) {
            tabsView = new FilledTabsView(context);
            tabsView.setTabs(
                    LocaleController.getString(isChannel ? R.string.ChannelColorTabName : R.string.UserColorTabName),
                    LocaleController.getString(isChannel ? R.string.ChannelColorTabProfile : R.string.UserColorTabProfile)
            );
            tabsView.onTabSelected(tab -> {
                if (viewPager != null) {
                    viewPager.scrollToPosition(tab);
                }
            });
            actionBarContainer.addView(tabsView, LayoutHelper.createFrame(LayoutHelper.MATCH_PARENT, 40, Gravity.CENTER));
        } else {
            titleView = new SimpleTextView(context);
            titleView.setText(LocaleController.getString(R.string.ChannelColorTitle));
            titleView.setEllipsizeByGradient(true);
            titleView.setTextSize(20);
            titleView.setTextColor(getThemedColor(Theme.key_actionBarDefaultTitle));
            titleView.setTypeface(AndroidUtilities.getTypeface(AndroidUtilities.TYPEFACE_ROBOTO_MEDIUM));
            actionBarContainer.addView(titleView, LayoutHelper.createFrame(LayoutHelper.WRAP_CONTENT, LayoutHelper.WRAP_CONTENT, Gravity.CENTER_VERTICAL | Gravity.LEFT, 72, 0, 72, 0));
        }
        if (startAtProfile && !isChannel) {
            viewPager.setPosition(1);
            if (tabsView != null) {
                tabsView.setSelected(1);
            }
            if (colorBar != null) {
                colorBar.setProgressToGradient(1f);
            }
        }

        backButton = new ImageView(context);
        backButton.setScaleType(ImageView.ScaleType.CENTER);
        backButton.setBackground(Theme.createSelectorDrawable(getThemedColor(Theme.key_actionBarWhiteSelector), Theme.RIPPLE_MASK_CIRCLE_20DP));
        backButton.setImageResource(R.drawable.ic_ab_back);
        backButton.setColorFilter(new PorterDuffColorFilter(Color.WHITE, PorterDuff.Mode.SRC_IN));
        backButton.setOnClickListener(v -> {
            if (onBackPressed()) {
                finishFragment();
            }
        });
        actionBarContainer.addView(backButton, LayoutHelper.createFrame(54, 54, Gravity.LEFT | Gravity.CENTER_VERTICAL));

        sunDrawable = new RLottieDrawable(R.raw.sun, "" + R.raw.sun, dp(28), dp(28), true, null);
        sunDrawable.setPlayInDirectionOfCustomEndFrame(true);
        if (!isDark) {
            sunDrawable.setCustomEndFrame(0);
            sunDrawable.setCurrentFrame(0);
        } else {
            sunDrawable.setCurrentFrame(35);
            sunDrawable.setCustomEndFrame(36);
        }
        sunDrawable.beginApplyLayerColors();
        int color = Theme.getColor(Theme.key_chats_menuName);
        sunDrawable.setLayerColor("Sunny.**", color);
        sunDrawable.setLayerColor("Path 6.**", color);
        sunDrawable.setLayerColor("Path.**", color);
        sunDrawable.setLayerColor("Path 5.**", color);
        sunDrawable.commitApplyLayerColors();

        dayNightItem = new ImageView(context);
        dayNightItem.setScaleType(ImageView.ScaleType.CENTER);
        dayNightItem.setBackground(Theme.createSelectorDrawable(getThemedColor(Theme.key_actionBarWhiteSelector), Theme.RIPPLE_MASK_CIRCLE_20DP));
        dayNightItem.setColorFilter(new PorterDuffColorFilter(Color.WHITE, PorterDuff.Mode.SRC_IN));
        dayNightItem.setOnClickListener(v -> {
            toggleTheme();
        });
        actionBarContainer.addView(dayNightItem, LayoutHelper.createFrame(54, 54, Gravity.RIGHT | Gravity.CENTER_VERTICAL));
        dayNightItem.setImageDrawable(sunDrawable);

        colorBar.updateColors();

        fragmentView = contentView = frameLayout;

        return contentView;
    }

    private boolean isDark = Theme.isCurrentThemeDark();
    private RLottieDrawable sunDrawable;

    public boolean hasUnsavedChanged() {
        return namePage.hasUnsavedChanged() || profilePage.hasUnsavedChanged();
    }

    private void showBoostLimit(boolean error) {
        getMessagesController().getBoostsController().getBoostsStats(dialogId, boostsStatus -> {
            if (error || boostsStatus.level < getMessagesController().channelColorLevelMin) {
                getMessagesController().getBoostsController().userCanBoostChannel(dialogId, boostsStatus, canApplyBoost -> {
                    if (getContext() == null) {
                        return;
                    }
                    LimitReachedBottomSheet limitReachedBottomSheet = new LimitReachedBottomSheet(this, getContext(), TYPE_BOOSTS_FOR_COLOR, currentAccount, getResourceProvider());
                    limitReachedBottomSheet.setCanApplyBoost(canApplyBoost);

                    limitReachedBottomSheet.setBoostsStats(boostsStatus, true);
                    limitReachedBottomSheet.setDialogId(dialogId);
                    limitReachedBottomSheet.showStatisticButtonInLink(() -> {
                        TLRPC.Chat chat = getMessagesController().getChat(-dialogId);
                        Bundle args = new Bundle();
                        args.putLong("chat_id", -dialogId);
                        args.putBoolean("is_megagroup", chat.megagroup);
                        args.putBoolean("start_from_boosts", true);
                        TLRPC.ChatFull chatInfo = getMessagesController().getChatFull(-dialogId);
                        if (chatInfo == null || !chatInfo.can_view_stats) {
                            args.putBoolean("only_boosts", true);
                        };
                        StatisticActivity fragment = new StatisticActivity(args);
                        presentFragment(fragment);
                    });
                    showDialog(limitReachedBottomSheet);
                    loading = false;
                    AndroidUtilities.runOnUIThread(() -> getCurrentPage().button.setLoading(false), 300);
                });
            } else {
                apply();
            }
        });
    }

    @Override
    public boolean onBackPressed() {
        if (!isChannel && hasUnsavedChanged() && getUserConfig().isPremium()) {
            showUnsavedAlert();
            return false;
        }
        return super.onBackPressed();
    }

    @Override
    public boolean isSwipeBackEnabled(MotionEvent event) {
        if (!isChannel && hasUnsavedChanged() && getUserConfig().isPremium()) {
            return false;
        }
        return super.isSwipeBackEnabled(event);
    }

    private void showUnsavedAlert() {
        if (getVisibleDialog() != null) {
            return;
        }
        AlertDialog alertDialog = new AlertDialog.Builder(getContext(), getResourceProvider())
            .setTitle(LocaleController.getString(isChannel ? R.string.ChannelColorUnsaved : R.string.UserColorUnsaved))
            .setMessage(LocaleController.getString(isChannel ? R.string.ChannelColorUnsavedMessage : R.string.UserColorUnsavedMessage))
            .setNegativeButton(LocaleController.getString(R.string.Dismiss), (di, w) -> {
                finishFragment();
            })
            .setPositiveButton(LocaleController.getString(R.string.ApplyTheme), (di, w) -> {
                buttonClick();
            })
            .create();
        showDialog(alertDialog);
        ((TextView) alertDialog.getButton(DialogInterface.BUTTON_NEGATIVE)).setTextColor(getThemedColor(Theme.key_text_RedBold));
    }

    private void buttonClick() {
        if (loading) {
            return;
        }
        if (isChannel) {
            final TLRPC.Chat chat = getMessagesController().getChat(-dialogId);
            if (namePage != null && chat != null && namePage.selectedColor == ChatObject.getColorId(chat) && namePage.selectedEmoji == ChatObject.getEmojiId(chat)) {
                finishFragment();
                return;
            }
            loading = true;
            getCurrentPage().button.setLoading(true);
            showBoostLimit(false);
            return;
        } else {
            if (!getUserConfig().isPremium()) {
                showDialog(new PremiumFeatureBottomSheet(PeerColorActivity.this, PremiumPreviewFragment.PREMIUM_FEATURE_NAME_COLOR, true));
                return;
            }
        }

        apply();
        finishFragment();
        showBulletin();
    }

    private boolean applyingName, applyingProfile;
    private boolean applying;
    private void apply() {
        if (applying || !isChannel && !getUserConfig().isPremium()) {
            return;
        }

        if (isChannel) {
            final TLRPC.Chat chat = getMessagesController().getChat(-dialogId);
            if (chat == null) {
                return;
            }
            if (namePage.selectedColor == ChatObject.getColorId(chat) && namePage.selectedEmoji == ChatObject.getEmojiId(chat)) {
                getCurrentPage().button.setLoading(loading = false);
                finishFragment();
                return;
            }
            TLRPC.TL_channels_updateColor req = new TLRPC.TL_channels_updateColor();
            req.channel = getMessagesController().getInputChannel(-dialogId);
            if (req.channel == null) {
                return;
            }
            chat.flags2 |= 64;
            if (chat.color == null) {
                chat.color = new TLRPC.TL_peerColor();
            }
            chat.flags2 |= 128;
            req.color = chat.color.color = namePage.selectedColor;
            if (namePage.selectedEmoji != 0) {
                chat.color.background_emoji_id = namePage.selectedEmoji;

                req.flags |= 1;
                req.background_emoji_id = namePage.selectedEmoji;
            } else {
                chat.color.background_emoji_id = 0;
            }
            getCurrentPage().button.setLoading(loading = true);
            getMessagesController().putChat(chat, false);
            getUserConfig().saveConfig(true);
            getConnectionsManager().sendRequest(req, (res, err) -> AndroidUtilities.runOnUIThread(() -> {
                applying = false;
                if (err != null && "BOOSTS_REQUIRED".equals(err.text)) {
                    showBoostLimit(true);
                } else {
                    finishFragment();
                    showBulletin();
                }
            }));
        } else {
            if (NaConfig.INSTANCE.getUseLocalQuoteColor().Bool()) {
                NaConfig.INSTANCE.getUseLocalQuoteColorColor().setConfigInt(selectedColor);
                NaConfig.INSTANCE.getUseLocalQuoteColorEmoji().setConfigLong(selectedEmoji);
            }
            final TLRPC.User me = getUserConfig().getCurrentUser();
            if (me.color == null) {
                me.color = new TLRPC.TL_peerColor();
                me.color.color = (int) (me.id % 7);
            }
            if (namePage.selectedColor != UserObject.getColorId(me) || namePage.selectedEmoji != UserObject.getEmojiId(me)) {
                applyingName = true;
                TLRPC.TL_account_updateColor req = new TLRPC.TL_account_updateColor();
                me.flags2 |= 256;
                me.color.flags |= 1;
                req.flags |= 4;
                req.color = me.color.color = namePage.selectedColor;
                if (namePage.selectedEmoji != 0) {
                    req.flags |= 1;
                    me.color.flags |= 2;
                    req.background_emoji_id = me.color.background_emoji_id = namePage.selectedEmoji;
                } else {
                    me.color.flags &=~ 2;
                    me.color.background_emoji_id = 0;
                }
                getConnectionsManager().sendRequest(req, null);
            }
            if (profilePage.selectedColor != UserObject.getProfileColorId(me) || profilePage.selectedEmoji != UserObject.getProfileEmojiId(me)) {
                applyingProfile = true;
                if (me.profile_color == null) {
                    me.profile_color = new TLRPC.TL_peerColor();
                }
                TLRPC.TL_account_updateColor req = new TLRPC.TL_account_updateColor();
                req.for_profile = true;
                me.flags2 |= 512;
                if (profilePage.selectedColor < 0) {
                    me.profile_color.flags &=~ 1;
                } else {
                    me.profile_color.flags |= 1;
                    req.flags |= 4;
                    req.color = me.profile_color.color = profilePage.selectedColor;
                }
                if (profilePage.selectedEmoji != 0) {
                    req.flags |= 1;
                    me.profile_color.flags |= 2;
                    req.background_emoji_id = me.profile_color.background_emoji_id = profilePage.selectedEmoji;
                } else {
                    me.profile_color.flags &=~ 2;
                    me.profile_color.background_emoji_id = 0;
                }
                getConnectionsManager().sendRequest(req, null);
            }
            getMessagesController().putUser(me, false);
            getUserConfig().saveConfig(true);
        }
        applying = true;
        getNotificationCenter().postNotificationName(NotificationCenter.updateInterfaces, MessagesController.UPDATE_MASK_EMOJI_STATUS);
    }

    private void showBulletin() {
        if (bulletinFragment != null) {
            if (applyingName && (!applyingProfile || getCurrentPage() == namePage)) {
                BulletinFactory.of(bulletinFragment).createSimpleBulletin(
                    PeerColorDrawable.from(currentAccount, namePage.selectedColor),
                    LocaleController.getString(isChannel ? R.string.ChannelColorApplied : R.string.UserColorApplied)
                ).show();
            } else if (applyingProfile && (!applyingName || getCurrentPage() == profilePage)) {
                if (profilePage.selectedColor < 0) {
                    if (profilePage.selectedEmoji != 0) {
                        BulletinFactory.of(bulletinFragment).createStaticEmojiBulletin(
                            AnimatedEmojiDrawable.findDocument(currentAccount, profilePage.selectedEmoji),
                            LocaleController.getString(isChannel ? R.string.ChannelProfileColorEmojiApplied : R.string.UserProfileColorEmojiApplied)
                        ).show();
                    } else {
                        BulletinFactory.of(bulletinFragment).createSimpleBulletin(
                            R.raw.contact_check,
                            LocaleController.getString(isChannel ? R.string.ChannelProfileColorResetApplied : R.string.UserProfileColorResetApplied)
                        ).show();
                    }
                } else {
                    BulletinFactory.of(bulletinFragment).createSimpleBulletin(
                        PeerColorDrawable.fromProfile(currentAccount, profilePage.selectedColor),
                        LocaleController.getString(isChannel ? R.string.ChannelProfileColorApplied : R.string.UserProfileColorApplied)
                    ).show();
                }
            }
            bulletinFragment = null;
        }
    }

    @Override
    public void onFragmentClosed() {
        super.onFragmentClosed();
        Bulletin.removeDelegate(this);
    }

    @Override
    public void onFragmentDestroy() {
        super.onFragmentDestroy();
        getNotificationCenter().removeObserver(this, NotificationCenter.currentUserPremiumStatusChanged);
    }

    private List<TLRPC.TL_availableReaction> getAvailableReactions() {
        return getMediaDataController().getReactionsList();
    }

    @Override
    public ArrayList<ThemeDescription> getThemeDescriptions() {
        return SimpleThemeDescription.createThemeDescriptions(this::updateColors,
                Theme.key_windowBackgroundWhite,
                Theme.key_windowBackgroundWhiteBlackText,
                Theme.key_windowBackgroundWhiteGrayText2,
                Theme.key_listSelector,
                Theme.key_windowBackgroundGray,
                Theme.key_windowBackgroundWhiteGrayText4,
                Theme.key_text_RedRegular,
                Theme.key_windowBackgroundChecked,
                Theme.key_windowBackgroundCheckText,
                Theme.key_switchTrackBlue,
                Theme.key_switchTrackBlueChecked,
                Theme.key_switchTrackBlueThumb,
                Theme.key_switchTrackBlueThumbChecked
        );
    }

    @SuppressLint("NotifyDataSetChanged")
    private void updateColors() {
        contentView.setBackgroundColor(getThemedColor(Theme.key_windowBackgroundGray));
        if (titleView != null) {
            titleView.setTextColor(getThemedColor(Theme.key_actionBarDefaultTitle));
        }
        namePage.updateColors();
        profilePage.updateColors();
        if (colorBar != null) {
            colorBar.updateColors();
        }
        setNavigationBarColor(getNavigationBarColor());
    }

    @SuppressLint("NotifyDataSetChanged")
    @Override
    public void didReceivedNotification(int id, int account, Object... args) {
        if (account != currentAccount) return;
        if (id == NotificationCenter.currentUserPremiumStatusChanged) {
            namePage.premiumChanged();
            profilePage.premiumChanged();
        }
    }

    public static class ChangeNameColorCell extends View {
        private final int currentAccount;
        private final boolean isChannel;
        private final Theme.ResourcesProvider resourcesProvider;

        private final Drawable drawable;
        private final Text buttonText;

        private final Paint userTextBackgroundPaint = new Paint(Paint.ANTI_ALIAS_FLAG);
        private Text userText;
        private int userTextColorKey = -1;
        private boolean needDivider;

        private PeerColorDrawable color1Drawable;
        private PeerColorDrawable color2Drawable;

        public ChangeNameColorCell(int currentAccount, boolean isChannel, Context context, Theme.ResourcesProvider resourcesProvider) {
            super(context);

            this.currentAccount = currentAccount;
            this.isChannel = isChannel;
            this.resourcesProvider = resourcesProvider;

            drawable = context.getResources().getDrawable(R.drawable.msg_palette).mutate();
            drawable.setColorFilter(new PorterDuffColorFilter(Theme.getColor(Theme.key_windowBackgroundWhiteBlueText4, resourcesProvider), PorterDuff.Mode.SRC_IN));
            buttonText = new Text(LocaleController.getString(isChannel ? R.string.ChangeChannelNameColor : R.string.ChangeUserNameColor), 16);
            updateColors();
        }

        public void updateColors() {
            drawable.setColorFilter(new PorterDuffColorFilter(Theme.getColor(isChannel ? Theme.key_windowBackgroundWhiteGrayIcon : Theme.key_windowBackgroundWhiteBlueText4, resourcesProvider), PorterDuff.Mode.SRC_IN));
            buttonText.setColor(Theme.getColor(isChannel ? Theme.key_windowBackgroundWhiteBlackText : Theme.key_windowBackgroundWhiteBlueText4, resourcesProvider));

            if (userText != null && userTextBackgroundPaint != null && userTextColorKey != -1) {
                final int color = Theme.getColor(userTextColorKey, resourcesProvider);
                userText.setColor(color);
                userTextBackgroundPaint.setColor(Theme.multAlpha(color, .10f));
            }
        }

        public void set(TLRPC.Chat chat, boolean divider) {
            if (chat == null) {
                return;
            }
            needDivider = divider;
            CharSequence text = chat.title;
            text = Emoji.replaceEmoji(text, Theme.chat_msgTextPaint.getFontMetricsInt(), false);
            userText = new Text(text, 13, AndroidUtilities.getTypeface(AndroidUtilities.TYPEFACE_ROBOTO_MEDIUM));
            final int color;
            int colorId = ChatObject.getColorId(chat);
            if (colorId < 7) {
                color = Theme.getColor(userTextColorKey = Theme.keys_avatar_nameInMessage[colorId], resourcesProvider);
            } else {
                MessagesController.PeerColors peerColors = MessagesController.getInstance(UserConfig.selectedAccount).peerColors;
                MessagesController.PeerColor peerColor = peerColors == null ? null : peerColors.getColor(colorId);
                if (peerColor != null) {
                    userTextColorKey = -1;
                    color = peerColor.getColor1();
                } else {
                    color = Theme.getColor(userTextColorKey = Theme.keys_avatar_nameInMessage[0], resourcesProvider);
                }
            }
            userText.setColor(color);
            userTextBackgroundPaint.setColor(Theme.multAlpha(color, .10f));

            color1Drawable = color2Drawable = null;
        }

        public void set(TLRPC.User user) {
            if (user == null) {
                return;
            }
            String name = user.first_name == null ? "" : user.first_name.trim();
            int index = name.indexOf(" ");
            if (index > 0) {
                name = name.substring(0, index);
            }
            CharSequence text = name;
            text = Emoji.replaceEmoji(text, Theme.chat_msgTextPaint.getFontMetricsInt(), false);
            userText = new Text(text, 13, AndroidUtilities.getTypeface(AndroidUtilities.TYPEFACE_ROBOTO_MEDIUM));
            final int color;
            int colorId = UserObject.getColorId(user);
            if (colorId < 7) {
                color = Theme.getColor(userTextColorKey = Theme.keys_avatar_nameInMessage[colorId], resourcesProvider);
            } else {
                MessagesController.PeerColors peerColors = MessagesController.getInstance(UserConfig.selectedAccount).peerColors;
                MessagesController.PeerColor peerColor = peerColors == null ? null : peerColors.getColor(colorId);
                if (peerColor != null) {
                    userTextColorKey = -1;
                    color = peerColor.getColor1();
                } else {
                    color = Theme.getColor(userTextColorKey = Theme.keys_avatar_nameInMessage[0], resourcesProvider);
                }
            }
            userText.setColor(color);
            userTextBackgroundPaint.setColor(Theme.multAlpha(color, .10f));

            color1Drawable = PeerColorDrawable.from(currentAccount, colorId).setRadius(dp(11));
            color2Drawable = UserObject.getProfileColorId(user) >= 0 ? PeerColorDrawable.fromProfile(currentAccount, UserObject.getProfileColorId(user)).setRadius(dp(11)) : null;
        }

        @Override
        protected void onMeasure(int widthMeasureSpec, int heightMeasureSpec) {
            super.onMeasure(widthMeasureSpec, MeasureSpec.makeMeasureSpec(dp(50) + (needDivider ? 1 : 0), MeasureSpec.EXACTLY));
        }

        private int rtl(int x) {
            return LocaleController.isRTL ? getMeasuredWidth() - x : x;
        }
        private float rtl(float x) {
            return LocaleController.isRTL ? getMeasuredWidth() - x : x;
        }

        @Override
        protected void dispatchDraw(Canvas canvas) {
            drawable.setBounds(
                rtl(dp(64) / 2) - drawable.getIntrinsicWidth() / 2,
                getMeasuredHeight() / 2 - drawable.getIntrinsicHeight() / 2,
                rtl(dp(64) / 2) + drawable.getIntrinsicWidth() / 2,
                getMeasuredHeight() / 2 + drawable.getIntrinsicHeight() / 2
            );
            drawable.draw(canvas);
            buttonText
                    .ellipsize(getMeasuredWidth() - dp(64 + 7 + 100))
                    .draw(canvas, LocaleController.isRTL ? getMeasuredWidth() - buttonText.getWidth() - dp(64 + 7) : dp(64 + 7), getMeasuredHeight() / 2f);

            if (color1Drawable != null && color2Drawable != null) {

                int x = getMeasuredWidth() - dp(16);
                color2Drawable.setBounds(x - dp(11), (getMeasuredHeight() - dp(11)) / 2, x, (getMeasuredHeight() + dp(11)) / 2);
                color2Drawable.stroke(dpf2(3), Theme.getColor(Theme.key_windowBackgroundWhite, resourcesProvider));
                color2Drawable.draw(canvas);

                x -= dp(18);
                color1Drawable.setBounds(x - dp(11), (getMeasuredHeight() - dp(11)) / 2, x, (getMeasuredHeight() + dp(11)) / 2);
                color1Drawable.stroke(dpf2(3), Theme.getColor(Theme.key_windowBackgroundWhite, resourcesProvider));
                color1Drawable.draw(canvas);

            } else if (userText != null) {
                final int maxWidth = (int) (getMeasuredWidth() - dp(64 + 7 + 15 + 9 + 9 + 12) - Math.min(buttonText.getWidth(), getMeasuredWidth() - dp(64 + 100)));
                final int w = (int) Math.min(userText.getWidth(), maxWidth);

                AndroidUtilities.rectTmp.set(
                        LocaleController.isRTL ? dp(15) : getMeasuredWidth() - dp(15 + 9 + 9) - w,
                        (getMeasuredHeight() - dp(22)) / 2f,
                        LocaleController.isRTL ? dp(15 + 9 + 9) + w : getMeasuredWidth() - dp(15),
                        (getMeasuredHeight() + dp(22)) / 2f
                );
                canvas.drawRoundRect(AndroidUtilities.rectTmp, dp(12), dp(12), userTextBackgroundPaint);

                userText
                    .ellipsize(maxWidth)
                    .draw(canvas, LocaleController.isRTL ? dp(15 + 9) : getMeasuredWidth() - dp(15 + 9) - w, getMeasuredHeight() / 2f);
            }

            if (needDivider) {
                Paint paint = resourcesProvider != null ? resourcesProvider.getPaint(Theme.key_paint_divider) : null;
                if (paint == null) {
                    paint = Theme.dividerPaint;
                }
                canvas.drawLine(LocaleController.isRTL ? 0 : AndroidUtilities.dp(64), getMeasuredHeight() - 1, getMeasuredWidth() - (LocaleController.isRTL ? AndroidUtilities.dp(64) : 0), getMeasuredHeight() - 1, paint);
            }
        }
    }

    public class PeerColorGrid extends View {
        private final Paint backgroundPaint = new Paint(Paint.ANTI_ALIAS_FLAG);
        { backgroundPaint.setStyle(Paint.Style.STROKE); }

        public class ColorButton {
            private final Paint paint1 = new Paint(Paint.ANTI_ALIAS_FLAG);
            private final Paint paint2 = new Paint(Paint.ANTI_ALIAS_FLAG);
            private final Paint paint3 = new Paint(Paint.ANTI_ALIAS_FLAG);
            private final Path circlePath = new Path();
            private final Path color2Path = new Path();
            private boolean hasColor2, hasColor3;

            private final ButtonBounce bounce = new ButtonBounce(PeerColorGrid.this);

            public ColorButton() {}

            public void set(int color) {
                hasColor2 = hasColor3 = false;
                paint1.setColor(color);
            }

            public void set(int color1, int color2) {
                hasColor2 = true;
                hasColor3 = false;
                paint1.setColor(color1);
                paint2.setColor(color2);
            }

            public void set(MessagesController.PeerColor color) {
                if (color == null) {
                    return;
                }
                final boolean dark = isDark;
                if (type == PAGE_NAME) {
                    if (dark && color.hasColor2() && !color.hasColor3()) {
                        paint1.setColor(color.getColor2(dark));
                        paint2.setColor(color.getColor1(dark));
                    } else {
                        paint1.setColor(color.getColor1(dark));
                        paint2.setColor(color.getColor2(dark));
                    }
                    paint3.setColor(color.getColor3(dark));
                    hasColor2 = color.hasColor2(dark);
                    hasColor3 = color.hasColor3(dark);
                } else {
                    paint1.setColor(color.getColor1(dark));
                    paint2.setColor(color.hasColor6(dark) ? color.getColor2(dark) : color.getColor1(dark));
                    hasColor2 = color.hasColor6(dark);
                    hasColor3 = false;
                }
            }

            private boolean selected;
            private final AnimatedFloat selectedT = new AnimatedFloat(PeerColorGrid.this, 0, 320, CubicBezierInterpolator.EASE_OUT_QUINT);
            public void setSelected(boolean selected, boolean animated) {
                this.selected = selected;
                if (!animated) {
                    selectedT.set(selected, true);
                }
                invalidate();
            }

            public int id;
            private final RectF bounds = new RectF();
            public final RectF clickBounds = new RectF();
            public void layout(RectF bounds) {
                this.bounds.set(bounds);
            }
            public void layoutClickBounds(RectF bounds) {
                this.clickBounds.set(bounds);
            }

            protected void draw(Canvas canvas) {
                canvas.save();
                final float s = bounce.getScale(.05f);
                canvas.scale(s, s, bounds.centerX(), bounds.centerY());

                canvas.save();
                circlePath.rewind();
                circlePath.addCircle(bounds.centerX(), bounds.centerY(), Math.min(bounds.height() / 2f, bounds.width() / 2f), Path.Direction.CW);
                canvas.clipPath(circlePath);
                canvas.drawPaint(paint1);
                if (hasColor2) {
                    color2Path.rewind();
                    color2Path.moveTo(bounds.right, bounds.top);
                    color2Path.lineTo(bounds.right, bounds.bottom);
                    color2Path.lineTo(bounds.left, bounds.bottom);
                    color2Path.close();
                    canvas.drawPath(color2Path, paint2);
                }
                canvas.restore();

                if (hasColor3) {
                    canvas.save();
                    final float color3Size = (bounds.width() * .315f);
                    AndroidUtilities.rectTmp.set(
                        bounds.centerX() - color3Size / 2f,
                        bounds.centerY() - color3Size / 2f,
                        bounds.centerX() + color3Size / 2f,
                        bounds.centerY() + color3Size / 2f
                    );
                    canvas.rotate(45f, bounds.centerX(), bounds.centerY());
                    canvas.drawRoundRect(AndroidUtilities.rectTmp, dp(2.33f), dp(2.33f), paint3);
                    canvas.restore();
                }

                final float selectT = selectedT.set(selected);

                if (selectT > 0) {
                    backgroundPaint.setStrokeWidth(dpf2(2));
                    backgroundPaint.setColor(getThemedColor(Theme.key_windowBackgroundWhite));
                    canvas.drawCircle(
                        bounds.centerX(), bounds.centerY(),
                        Math.min(bounds.height() / 2f, bounds.width() / 2f) + backgroundPaint.getStrokeWidth() * AndroidUtilities.lerp(.5f, -2f, selectT),
                        backgroundPaint
                    );
                }

                canvas.restore();
            }

            private boolean pressed;
            public boolean isPressed() {
                return pressed;
            }

            public void setPressed(boolean pressed) {
                bounce.setPressed(this.pressed = pressed);
            }
        }

        private final int type;
        private final int currentAccount;

        private ColorButton[] buttons;

        public PeerColorGrid(Context context, int type, int currentAccount) {
            super(context);
            this.type = type;
            this.currentAccount = currentAccount;
        }

        public void updateColors() {
            if (buttons == null) return;
            final MessagesController mc = MessagesController.getInstance(currentAccount);
            final MessagesController.PeerColors peerColors = type == PAGE_NAME ? mc.peerColors : mc.profilePeerColors;
            for (int i = 0; i < buttons.length; ++i) {
                if (i < 7 && type == PAGE_NAME) {
                    buttons[i].id = order[i];
                    buttons[i].set(Theme.getColor(Theme.keys_avatar_nameInMessage[order[i]], resourceProvider));
                } else {
                    final int id = i - (type == PAGE_NAME ? 7 : 0);
                    if (peerColors != null && id >= 0 && id < peerColors.colors.size()) {
                        buttons[i].id = peerColors.colors.get(id).id;
                        buttons[i].set(peerColors.colors.get(id));
                    }
                }
            }
            invalidate();
        }
        final int[] order = new int[] { 5, 3, 1, 0, 2, 4, 6 };

        @Override
        protected void onMeasure(int widthMeasureSpec, int heightMeasureSpec) {
            final int width = MeasureSpec.getSize(widthMeasureSpec);

            final MessagesController mc = MessagesController.getInstance(currentAccount);
            final MessagesController.PeerColors peerColors = type == PAGE_NAME ? mc.peerColors : mc.profilePeerColors;
            final int colorsCount = 7 + (peerColors == null ? 0 : peerColors.colors.size());
            final int columns = type == PAGE_NAME ? 7 : 8;

            final float iconSize = Math.min(dp(38 + 16), width / (columns + (columns + 1) * .28947f));
            final float horizontalSeparator = Math.min(iconSize * .28947f, dp(8));
            final float verticalSeparator = Math.min(iconSize * .315789474f, dp(11.33f));

            final int rows = colorsCount / columns;
            final int height = (int) (iconSize * rows + verticalSeparator * (rows + 1));

            setMeasuredDimension(width, height);

            if (buttons == null || buttons.length != colorsCount) {
                buttons = new ColorButton[colorsCount];
                for (int i = 0; i < colorsCount; ++i) {
                    buttons[i] = new ColorButton();
                    if (i < 7 && type == PAGE_NAME) {
                        buttons[i].id = order[i];
                        buttons[i].set(Theme.getColor(Theme.keys_avatar_nameInMessage[order[i]]));
                    } else {
                        final int id = i - (type == PAGE_NAME ? 7 : 0);
                        if (peerColors != null && id >= 0 && id < peerColors.colors.size()) {
                            buttons[i].id = peerColors.colors.get(id).id;
                            buttons[i].set(peerColors.colors.get(id));
                        }
                    }
                }
            }
            final float itemsWidth = iconSize * columns + horizontalSeparator * (columns + 1);
            final float startX = (width - itemsWidth) / 2f + horizontalSeparator;
            if (buttons != null) {
                float x = startX, y = verticalSeparator;
                for (int i = 0; i < buttons.length; ++i) {
                    AndroidUtilities.rectTmp.set(x, y, x + iconSize, y + iconSize);
                    buttons[i].layout(AndroidUtilities.rectTmp);
                    AndroidUtilities.rectTmp.inset(-horizontalSeparator / 2, -verticalSeparator / 2);
                    buttons[i].layoutClickBounds(AndroidUtilities.rectTmp);
                    buttons[i].setSelected(buttons[i].id == selectedColorId, false);

                    if (i % columns == (columns - 1)) {
                        x = startX;
                        y += iconSize + verticalSeparator;
                    } else {
                        x += iconSize + horizontalSeparator;
                    }
                }
            }
        }

        private final Paint dividerPaint = new Paint(Paint.ANTI_ALIAS_FLAG);

        @Override
        protected void dispatchDraw(Canvas canvas) {
            if (buttons != null) {
                for (int i = 0; i < buttons.length; ++i) {
                    buttons[i].draw(canvas);
                }
            }
            dividerPaint.setColor(getThemedColor(Theme.key_divider));
            canvas.drawRect(dp(21), getMeasuredHeight() - 1, getMeasuredWidth() - dp(21), getMeasuredHeight(), dividerPaint);
        }

        private int selectedColorId = 0;
        public void setSelected(int colorId) {
            selectedColorId = colorId;
            if (buttons != null) {
                for (int i = 0; i < buttons.length; ++i) {
                    buttons[i].setSelected(buttons[i].id == colorId, true);
                }
            }
        }
        public int getColorId() {
            return selectedColorId;
        }

        private Utilities.Callback<Integer> onColorClick;
        public void setOnColorClick(Utilities.Callback<Integer> onColorClick) {
            this.onColorClick = onColorClick;
        }

        private ColorButton pressedButton;
        @Override
        public boolean dispatchTouchEvent(MotionEvent event) {
            ColorButton button = null;
            if (buttons != null) {
                for (int i = 0; i < buttons.length; ++i) {
                    if (buttons[i].clickBounds.contains(event.getX(), event.getY())) {
                        button = buttons[i];
                        break;
                    }
                }
            }
            if (event.getAction() == MotionEvent.ACTION_DOWN) {
                pressedButton = button;
                if (button != null) {
                    button.setPressed(true);
                }
                if (getParent() != null) {
                    getParent().requestDisallowInterceptTouchEvent(true);
                }
            } else if (event.getAction() == MotionEvent.ACTION_MOVE) {
                if (pressedButton != button) {
                    if (pressedButton != null) {
                        pressedButton.setPressed(false);
                    }
                    if (button != null) {
                        button.setPressed(true);
                    }
                    if (pressedButton != null && button != null) {
                        if (onColorClick != null) {
                            onColorClick.run(button.id);
                        }
                    }
                    pressedButton = button;
                }
            } else if (event.getAction() == MotionEvent.ACTION_UP || event.getAction() == MotionEvent.ACTION_CANCEL) {
                if (event.getAction() == MotionEvent.ACTION_UP && pressedButton != null) {
                    if (onColorClick != null) {
                        onColorClick.run(pressedButton.id);
                    }
                }
                if (buttons != null) {
                    for (int i = 0; i < buttons.length; ++i) {
                        buttons[i].setPressed(false);
                    }
                }
                pressedButton = null;
            }
            return true;
        }
    }

    public static class PeerColorDrawable extends Drawable {

        public static PeerColorDrawable from(int currentAccount, int colorId) {
            if (colorId < 7) {
                return new PeerColorDrawable(Theme.getColor(Theme.keys_avatar_nameInMessage[colorId]), Theme.getColor(Theme.keys_avatar_nameInMessage[colorId]), Theme.getColor(Theme.keys_avatar_nameInMessage[colorId]));
            }
            MessagesController.PeerColors peerColors = MessagesController.getInstance(currentAccount).peerColors;
            MessagesController.PeerColor peerColor = peerColors == null ? null : peerColors.getColor(colorId);
            return from(peerColor, false);
        }

        public static PeerColorDrawable fromProfile(int currentAccount, int colorId) {
            MessagesController.PeerColors peerColors = MessagesController.getInstance(currentAccount).profilePeerColors;
            MessagesController.PeerColor peerColor = peerColors == null ? null : peerColors.getColor(colorId);
            return from(peerColor, true);
        }

        public static PeerColorDrawable from(MessagesController.PeerColor peerColor, boolean fromProfile) {
            if (peerColor == null) {
                return new PeerColorDrawable(0, 0, 0);
            }
            return new PeerColorDrawable(peerColor.getColor1(), !fromProfile || peerColor.hasColor6(Theme.isCurrentThemeDark()) ? peerColor.getColor2() : peerColor.getColor1(), fromProfile ? peerColor.getColor1() : peerColor.getColor3());
        }

        private float radius = dpf2(21.333f / 2f);

        public PeerColorDrawable setRadius(float r) {
            this.radius = r;
            initPath();
            return this;
        }

        public PeerColorDrawable stroke(float width, int color) {
            if (strokePaint == null) {
                strokePaint = new Paint(Paint.ANTI_ALIAS_FLAG);
                strokePaint.setStyle(Paint.Style.STROKE);
            }
            strokePaint.setStrokeWidth(width);
            strokePaint.setColor(color);
            return this;
        }

        private final boolean hasColor3;
        private Paint strokePaint;
        private final Paint color1Paint = new Paint(Paint.ANTI_ALIAS_FLAG);
        private final Paint color2Paint = new Paint(Paint.ANTI_ALIAS_FLAG);
        private final Paint color3Paint = new Paint(Paint.ANTI_ALIAS_FLAG);
        private final Path color2Path = new Path();
        private final Path clipCirclePath = new Path();

        public PeerColorDrawable(int color1, int color2, int color3) {
            hasColor3 = color3 != color1;
            color1Paint.setColor(color1);
            color2Paint.setColor(color2);
            color3Paint.setColor(color3);

            initPath();
        }

        private void initPath() {
            clipCirclePath.rewind();
            clipCirclePath.addCircle(radius, radius, radius, Path.Direction.CW);
            color2Path.rewind();
            color2Path.moveTo(radius * 2, 0);
            color2Path.lineTo(radius * 2, radius * 2);
            color2Path.lineTo(0, radius * 2);
            color2Path.close();
        }

        @Override
        public void draw(@NonNull Canvas canvas) {
            canvas.save();
            canvas.translate(getBounds().centerX() - radius, getBounds().centerY() - radius);
            if (strokePaint != null) {
                canvas.drawCircle(radius, radius, radius, strokePaint);
            }
            canvas.clipPath(clipCirclePath);
            canvas.drawPaint(color1Paint);
            canvas.drawPath(color2Path, color2Paint);
            if (hasColor3) {
                AndroidUtilities.rectTmp.set(radius - dp(3.66f), radius - dp(3.66f), radius + dp(3.66f), radius + dp(3.66f));
                canvas.rotate(45, radius, radius);
                canvas.drawRoundRect(AndroidUtilities.rectTmp, dp(2.33f), dp(2.33f), color3Paint);
            }
            canvas.restore();
        }

        @Override
        public void setAlpha(int alpha) {}

        @Override
        public void setColorFilter(@Nullable ColorFilter colorFilter) {}

        @Override
        public int getOpacity() {
            return PixelFormat.TRANSPARENT;
        }

        @Override
        public int getIntrinsicHeight() {
            return (int) (radius * 2);
        }

        @Override
        public int getIntrinsicWidth() {
            return (int) (radius * 2);
        }
    }

    private class ColoredActionBar extends View {

        private int defaultColor;
        public ColoredActionBar(Context context) {
            super(context);
            defaultColor = getThemedColor(Theme.key_actionBarDefault);
            setColor(-1, false);
        }

        public void setColor(int colorId, boolean animated) {
            isDefault = false;
            if (colorId < 0) {
                isDefault = true;
                color1 = color2 = getThemedColor(Theme.key_actionBarDefault);
            } else {
                MessagesController.PeerColors peerColors = MessagesController.getInstance(currentAccount).profilePeerColors;
                MessagesController.PeerColor peerColor = peerColors == null ? null : peerColors.getColor(colorId);
                if (peerColor != null) {
                    color1 = peerColor.getBgColor1(isDark);
                    color2 = peerColor.getBgColor2(isDark);
                } else {
                    isDefault = true;
                    color1 = color2 = getThemedColor(Theme.key_actionBarDefault);
                }
            }
            if (!animated) {
                color1Animated.set(color1, true);
                color2Animated.set(color2, true);
            }
            updateLightStatusBar();
            updateActionBarButtonsColor();
            invalidate();
        }

        private float progressToGradient = 0;
        public void setProgressToGradient(float progress) {
            if (Math.abs(progressToGradient - progress) > 0.001f) {
                progressToGradient = progress;
                updateTabsViewBackground();
                updateActionBarButtonsColor();
                updateLightStatusBar();
                invalidate();
            }
        }

        public boolean isDefault;
        public int color1, color2;
        private final AnimatedColor color1Animated = new AnimatedColor(this, 350, CubicBezierInterpolator.EASE_OUT_QUINT);
        private final AnimatedColor color2Animated = new AnimatedColor(this, 350, CubicBezierInterpolator.EASE_OUT_QUINT);

        private int backgroundGradientColor1, backgroundGradientColor2, backgroundGradientHeight;
        private LinearGradient backgroundGradient;
        private final Paint backgroundPaint = new Paint(Paint.ANTI_ALIAS_FLAG);

        @Override
        protected void dispatchDraw(Canvas canvas) {
            final int color1 = color1Animated.set(this.color1);
            final int color2 = color2Animated.set(this.color2);
            if (backgroundGradient == null || backgroundGradientColor1 != color1 || backgroundGradientColor2 != color2 || backgroundGradientHeight != getHeight()) {
                backgroundGradient = new LinearGradient(0, 0, 0, backgroundGradientHeight = getHeight(), new int[] { backgroundGradientColor2 = color2, backgroundGradientColor1 = color1 }, new float[] { 0, 1 }, Shader.TileMode.CLAMP);
                backgroundPaint.setShader(backgroundGradient);
                updateTabsViewBackground();
                updateLightStatusBar();
            }
            if (progressToGradient < 1) {
                canvas.drawColor(defaultColor);
            }
            if (progressToGradient > 0) {
                backgroundPaint.setAlpha((int) (0xFF * progressToGradient));
                canvas.drawRect(0, 0, getWidth(), getHeight(), backgroundPaint);
            }
        }

        @Override
        protected void onMeasure(int widthMeasureSpec, int heightMeasureSpec) {
            super.onMeasure(widthMeasureSpec, MeasureSpec.makeMeasureSpec(AndroidUtilities.statusBarHeight + dp(144), MeasureSpec.EXACTLY));
        }

        public void updateColors() {
            defaultColor = getThemedColor(Theme.key_actionBarDefault);
            updateTabsViewBackground();
            updateActionBarButtonsColor();
            updateLightStatusBar();
            invalidate();
        }
        
        private int lastBtnColor = 0;
        public void updateActionBarButtonsColor() {
            final int btnColor = ColorUtils.blendARGB(getThemedColor(Theme.key_actionBarDefaultIcon), isDefault ? getThemedColor(Theme.key_actionBarDefaultIcon) : Color.WHITE, progressToGradient);
            if (lastBtnColor != btnColor) {
                if (backButton != null) {
                    lastBtnColor = btnColor;
                    backButton.setColorFilter(new PorterDuffColorFilter(btnColor, PorterDuff.Mode.SRC_IN));
                }
                if (dayNightItem != null) {
                    lastBtnColor = btnColor;
                    dayNightItem.setColorFilter(new PorterDuffColorFilter(btnColor, PorterDuff.Mode.SRC_IN));
                }
            }
        }

        public int getColor() {
            return ColorUtils.blendARGB(getThemedColor(Theme.key_actionBarDefault), ColorUtils.blendARGB(color1Animated.get(), color2Animated.get(), .75f), progressToGradient);
        }

        private void updateTabsViewBackground() {
            if (tabsView == null) return;
            tabsView.setBackgroundColor(
                ColorUtils.blendARGB(
                    AndroidUtilities.computePerceivedBrightness(getThemedColor(Theme.key_actionBarDefault)) > .721f ?
                        getThemedColor(Theme.key_actionBarDefaultIcon) :
                        Theme.adaptHSV(getThemedColor(Theme.key_actionBarDefault), +.08f, -.08f),
                    AndroidUtilities.computePerceivedBrightness(ColorUtils.blendARGB(color1Animated.get(), color2Animated.get(), .75f)) > .721f ?
                        getThemedColor(Theme.key_windowBackgroundWhiteBlueIcon) :
                        Theme.adaptHSV(ColorUtils.blendARGB(color1Animated.get(), color2Animated.get(), .75f), +.08f, -.08f),
                    progressToGradient
                )
            );
        }
    }

    private class ProfilePreview extends FrameLayout {

        private final ImageReceiver imageReceiver = new ImageReceiver(this);
        private final AvatarDrawable avatarDrawable = new AvatarDrawable();
        private final SimpleTextView titleView, subtitleView;

        private final AnimatedEmojiDrawable.SwapAnimatedEmojiDrawable emoji = new AnimatedEmojiDrawable.SwapAnimatedEmojiDrawable(this, false, dp(20), AnimatedEmojiDrawable.CACHE_TYPE_ALERT_PREVIEW_STATIC);

        private final StoriesUtilities.StoryGradientTools storyGradient = new StoriesUtilities.StoryGradientTools(this, false);

        public ProfilePreview(Context context) {
            super(context);

            titleView = new SimpleTextView(context);
            titleView.setTextColor(0xFFFFFFFF);
            titleView.setTextSize(20);
            titleView.setTypeface(AndroidUtilities.getTypeface(AndroidUtilities.TYPEFACE_ROBOTO_MEDIUM));
            titleView.setScrollNonFitText(true);
            addView(titleView, LayoutHelper.createFrame(LayoutHelper.MATCH_PARENT, LayoutHelper.WRAP_CONTENT, Gravity.LEFT | Gravity.BOTTOM, 97, 0, 16, 50.33f));

            subtitleView = new SimpleTextView(context);
            subtitleView.setTextSize(14);
            subtitleView.setTextColor(0x80FFFFFF);
            subtitleView.setScrollNonFitText(true);
            addView(subtitleView, LayoutHelper.createFrame(LayoutHelper.MATCH_PARENT, LayoutHelper.WRAP_CONTENT, Gravity.LEFT | Gravity.BOTTOM, 97, 0, 16, 30.66f));

            imageReceiver.setRoundRadius(dp(54));
            CharSequence title;
            if (isChannel) {
                TLRPC.Chat chat = MessagesController.getInstance(currentAccount).getChat(-dialogId);
                title = chat == null ? "" : chat.title;

                avatarDrawable.setInfo(currentAccount, chat);
                imageReceiver.setForUserOrChat(chat, avatarDrawable);
            } else {
                TLRPC.User user = UserConfig.getInstance(currentAccount).getCurrentUser();
                title = UserObject.getUserName(user);

                avatarDrawable.setInfo(currentAccount, user);
                imageReceiver.setForUserOrChat(user, avatarDrawable);
            }
            try {
                title = Emoji.replaceEmoji(title, null, false);
            } catch (Exception ignore) {}

            titleView.setText(title);

            if (isChannel) {
                TLRPC.Chat chat = MessagesController.getInstance(currentAccount).getChat(-dialogId);
                TLRPC.ChatFull chatFull = MessagesController.getInstance(currentAccount).getChatFull(-dialogId);
                if (chatFull != null && chatFull.participants_count > 0) {
                    if (ChatObject.isChannelAndNotMegaGroup(chat)) {
                        subtitleView.setText(LocaleController.formatPluralStringComma("Subscribers", chatFull.participants_count));
                    } else {
                        subtitleView.setText(LocaleController.formatPluralStringComma("Members", chatFull.participants_count));
                    }
                } else if (chat != null && chat.participants_count > 0) {
                    if (ChatObject.isChannelAndNotMegaGroup(chat)) {
                        subtitleView.setText(LocaleController.formatPluralStringComma("Subscribers", chat.participants_count));
                    } else {
                        subtitleView.setText(LocaleController.formatPluralStringComma("Members", chat.participants_count));
                    }
                } else {
                    final boolean isPublic = ChatObject.isPublic(chat);
                    if (ChatObject.isChannelAndNotMegaGroup(chat)) {
                        subtitleView.setText(LocaleController.getString(isPublic ? R.string.ChannelPublic : R.string.ChannelPrivate).toLowerCase());
                    } else {
                        subtitleView.setText(LocaleController.getString(isPublic ? R.string.MegaPublic : R.string.MegaPrivate).toLowerCase());
                    }
                }
            } else {
                subtitleView.setText(LocaleController.getString(R.string.Online));
            }

            setWillNotDraw(false);
        }

        public void updateAvatarDrawable(MessagesController.PeerColor profilePeerColor) {
            if (isChannel) {
                TLRPC.Chat chat = MessagesController.getInstance(currentAccount).getChat(-dialogId);
                if (chat != null) {
                    avatarDrawable.setInfo(chat.id, chat.title, null, null, ChatObject.getColorId(chat), profilePeerColor);
                }
            } else {
                TLRPC.User user = UserConfig.getInstance(currentAccount).getCurrentUser();
                if (user != null) {
                    avatarDrawable.setInfo(user.id, user.first_name, user.last_name, null, UserObject.getColorId(user), profilePeerColor);
                }
            }
        }

        @Override
        protected void onAttachedToWindow() {
            super.onAttachedToWindow();
            emoji.attach();
            imageReceiver.onAttachedToWindow();
        }

        @Override
        protected void onDetachedFromWindow() {
            super.onDetachedFromWindow();
            emoji.detach();
            imageReceiver.onDetachedFromWindow();
        }

        private int lastColorId = -1;
        public void setColor(int colorId, boolean animated) {
            MessagesController.PeerColors peerColors = MessagesController.getInstance(currentAccount).profilePeerColors;
            MessagesController.PeerColor peerColor = peerColors == null ? null : peerColors.getColor(lastColorId = colorId);
            if (peerColor != null) {
                emoji.setColor(adaptProfileEmojiColor(peerColor.getBgColor1(isDark)));
                final int accentColor = ColorUtils.blendARGB(peerColor.getStoryColor1(isDark), peerColor.getStoryColor2(isDark), .5f);
                if (!Theme.hasHue(getThemedColor(Theme.key_actionBarDefault))) {
                    subtitleView.setTextColor(accentColor);
                } else {
                    subtitleView.setTextColor(Theme.changeColorAccent(getThemedColor(Theme.key_actionBarDefault), accentColor, getThemedColor(Theme.key_avatar_subtitleInProfileBlue), isDark, accentColor));
                }
                titleView.setTextColor(Color.WHITE);
            } else {
                if (AndroidUtilities.computePerceivedBrightness(getThemedColor(Theme.key_actionBarDefault)) > .8f) {
                    emoji.setColor(Theme.getColor(Theme.key_windowBackgroundWhiteBlueText, resourceProvider));
                } else if (AndroidUtilities.computePerceivedBrightness(getThemedColor(Theme.key_actionBarDefault)) < .2f) {
                    emoji.setColor(Theme.multAlpha(Theme.getColor(Theme.key_actionBarDefaultTitle, resourceProvider), .5f));
                } else {
                    emoji.setColor(adaptProfileEmojiColor(Theme.getColor(Theme.key_actionBarDefault, resourceProvider)));
                }
                subtitleView.setTextColor(Theme.getColor(Theme.key_actionBarDefaultSubtitle, resourceProvider));
                titleView.setTextColor(Theme.getColor(Theme.key_actionBarDefaultTitle, resourceProvider));
            }
            updateAvatarDrawable(peerColor);

            storyGradient.setColorId(colorId, animated);
            invalidate();
        }

        public void setEmoji(long docId, boolean animated) {
            if (docId == 0) {
                emoji.set((Drawable) null, animated);
            } else {
                emoji.set(docId, animated);
            }
            MessagesController.PeerColors peerColors = MessagesController.getInstance(currentAccount).profilePeerColors;
            MessagesController.PeerColor peerColor = peerColors == null ? null : peerColors.getColor(lastColorId);
            if (peerColor != null) {
                emoji.setColor(adaptProfileEmojiColor(peerColor.getBgColor1(isDark)));
            } else if (AndroidUtilities.computePerceivedBrightness(getThemedColor(Theme.key_actionBarDefault)) > .8f) {
                emoji.setColor(Theme.getColor(Theme.key_windowBackgroundWhiteBlueText, resourceProvider));
            } else if (AndroidUtilities.computePerceivedBrightness(getThemedColor(Theme.key_actionBarDefault)) < .2f) {
                emoji.setColor(Theme.multAlpha(Theme.getColor(Theme.key_actionBarDefaultTitle, resourceProvider), .5f));
            } else {
                emoji.setColor(adaptProfileEmojiColor(Theme.getColor(Theme.key_actionBarDefault, resourceProvider)));
            }
        }

        private final RectF rectF = new RectF();
        @Override
        protected void dispatchDraw(Canvas canvas) {
            rectF.set(dp(20.33f), getHeight() - dp(25.33f + 53.33f), dp(20.33f) + dp(53.33f), getHeight() - dp(25.33f));
            imageReceiver.setImageCoords(rectF);
            imageReceiver.draw(canvas);

            canvas.drawCircle(rectF.centerX(), rectF.centerY(), rectF.width() / 2f + dp(4), storyGradient.getPaint(rectF));

            drawProfileIconPattern(getWidth() - dp(46), getHeight(), 1f, (x, y, sz, alpha) -> {
                emoji.setAlpha((int) (0xFF * alpha));
                emoji.setBounds((int) (x - sz * .45f), (int) (y - sz * .45f), (int) (x + sz * .45f), (int) (y + sz * .45f));
                emoji.draw(canvas);
            });

            super.dispatchDraw(canvas);
        }
    }

    public static int adaptProfileEmojiColor(int color) {
        final boolean isDark = AndroidUtilities.computePerceivedBrightness(color) < .2f;
        return Theme.adaptHSV(color, +.5f, isDark ? +.28f : -.28f);
    }

    public static final float PARTICLE_SIZE_DP = 24;
    public static final int PARTICLES_COUNT = 15;
    public static final float GOLDEN_RATIO_ANGLE = 139f;
    public static final float FILL_SCALE = 1;

    public static void drawSunflowerPattern(float cx, float cy, Utilities.Callback3<Float, Float, Float> draw) {
        drawSunflowerPattern(PARTICLES_COUNT, cx, cy, 30, dp(PARTICLE_SIZE_DP) * .7f, 1.4f, GOLDEN_RATIO_ANGLE, draw);
    }

    public static void drawSunflowerPattern(int count, float cx, float cy, float anglestart, float scale, float scale2, float angle, Utilities.Callback3<Float, Float, Float> draw) {
        for (int i = 1; i <= count; ++i) {
            final float a = anglestart + i * angle;
            final float r = (float) (Math.sqrt(i * scale2) * scale);
            final float x = (float) (cx + Math.cos(a / 180f * Math.PI) * r) + (i == 3 ? .3f * scale : 0);
            final float y = (float) (cy + Math.sin(a / 180f * Math.PI) * r) + (i == 3 ? -.5f * scale : 0);
            draw.run(x, y, (float) Math.sqrt(1f - (float) i / count));
        }
    }

    private final static float[] particles = {
        -18, -24.66f, 24, .4f,
        5.33f, -53, 28, .38f,
        -4, -86, 19, .18f,
        31, -30, 21, .35f,
        12, -3, 24, .18f,
        30, -73, 19, .3f,
        43, -101, 16, .1f,
        -50, 1.33f, 20, .22f,
        -58, -33, 24, .22f,
        -35, -62, 25, .22f,
        -59, -88, 19, .18f,
        -86, -61, 19, .1f,
        -90, -14.33f, 19.66f, .18f
    };
    public static void drawProfileIconPattern(float cx, float cy, float scale, Utilities.Callback4<Float, Float, Float, Float> draw) {
        for (int i = 0; i < particles.length; i += 4) {
            draw.run(
                cx + dp(particles[i]) * scale,
                cy + dp(particles[i + 1]) * scale,
                dpf2(particles[i + 2]),
                particles[i + 3]
            );
        }
    }

    private View changeDayNightView;
    private float changeDayNightViewProgress;
    private ValueAnimator changeDayNightViewAnimator;

    @SuppressLint("NotifyDataSetChanged")
    public void toggleTheme() {
        FrameLayout decorView1 = (FrameLayout) getParentActivity().getWindow().getDecorView();
        Bitmap bitmap = Bitmap.createBitmap(decorView1.getWidth(), decorView1.getHeight(), Bitmap.Config.ARGB_8888);
        Canvas bitmapCanvas = new Canvas(bitmap);
        dayNightItem.setAlpha(0f);
        decorView1.draw(bitmapCanvas);
        dayNightItem.setAlpha(1f);

        Paint xRefPaint = new Paint(Paint.ANTI_ALIAS_FLAG);
        xRefPaint.setColor(0xff000000);
        xRefPaint.setXfermode(new PorterDuffXfermode(PorterDuff.Mode.CLEAR));

        Paint bitmapPaint = new Paint(Paint.ANTI_ALIAS_FLAG);
        bitmapPaint.setFilterBitmap(true);
        int[] position = new int[2];
        dayNightItem.getLocationInWindow(position);
        float x = position[0];
        float y = position[1];
        float cx = x + dayNightItem.getMeasuredWidth() / 2f;
        float cy = y + dayNightItem.getMeasuredHeight() / 2f;

        float r = Math.max(bitmap.getHeight(), bitmap.getWidth()) + AndroidUtilities.navigationBarHeight;

        Shader bitmapShader = new BitmapShader(bitmap, Shader.TileMode.CLAMP, Shader.TileMode.CLAMP);
        bitmapPaint.setShader(bitmapShader);
        changeDayNightView = new View(getContext()) {
            @Override
            protected void onDraw(Canvas canvas) {
                super.onDraw(canvas);
                if (isDark) {
                    if (changeDayNightViewProgress > 0f) {
                        bitmapCanvas.drawCircle(cx, cy, r * changeDayNightViewProgress, xRefPaint);
                    }
                    canvas.drawBitmap(bitmap, 0, 0, bitmapPaint);
                } else {
                    canvas.drawCircle(cx, cy, r * (1f - changeDayNightViewProgress), bitmapPaint);
                }
                canvas.save();
                canvas.translate(x, y);
                dayNightItem.draw(canvas);
                canvas.restore();
            }
        };
        changeDayNightView.setOnTouchListener((v, event) -> true);
        changeDayNightViewProgress = 0f;
        changeDayNightViewAnimator = ValueAnimator.ofFloat(0, 1f);
        changeDayNightViewAnimator.addUpdateListener(new ValueAnimator.AnimatorUpdateListener() {
            boolean changedNavigationBarColor = false;

            @Override
            public void onAnimationUpdate(ValueAnimator valueAnimator) {
                changeDayNightViewProgress = (float) valueAnimator.getAnimatedValue();
                changeDayNightView.invalidate();
                if (!changedNavigationBarColor && changeDayNightViewProgress > .5f) {
                    changedNavigationBarColor = true;
                }
            }
        });
        changeDayNightViewAnimator.addListener(new AnimatorListenerAdapter() {
            @Override
            public void onAnimationEnd(Animator animation) {
                if (changeDayNightView != null) {
                    if (changeDayNightView.getParent() != null) {
                        ((ViewGroup) changeDayNightView.getParent()).removeView(changeDayNightView);
                    }
                    changeDayNightView = null;
                }
                changeDayNightViewAnimator = null;
                super.onAnimationEnd(animation);
            }
        });
        changeDayNightViewAnimator.setDuration(400);
        changeDayNightViewAnimator.setInterpolator(Easings.easeInOutQuad);
        changeDayNightViewAnimator.start();

        decorView1.addView(changeDayNightView, new ViewGroup.LayoutParams(LayoutHelper.MATCH_PARENT, LayoutHelper.MATCH_PARENT));

        AndroidUtilities.runOnUIThread(() -> {
            isDark = !isDark;
            updateThemeColors();
            setForceDark(isDark, true);
            updateColors();
        });
    }

    @Override
    public boolean isLightStatusBar() {
        if (colorBar == null) {
            return super.isLightStatusBar();
        }
        return ColorUtils.calculateLuminance(colorBar.getColor()) > 0.7f;
    }

    public void updateLightStatusBar() {
        if (getParentActivity() == null) return;
        AndroidUtilities.setLightStatusBar(getParentActivity().getWindow(), isLightStatusBar());
    }

    private boolean forceDark = isDark;
    public void setForceDark(boolean isDark, boolean playAnimation) {
        if (forceDark == isDark) {
            return;
        }
        forceDark = isDark;
        if (playAnimation) {
            sunDrawable.setCustomEndFrame(isDark ? sunDrawable.getFramesCount() : 0);
            if (sunDrawable != null) {
                sunDrawable.start();
            }
        } else {
            int frame = isDark ? sunDrawable.getFramesCount() - 1 : 0;
            sunDrawable.setCurrentFrame(frame, false, true);
            sunDrawable.setCustomEndFrame(frame);
            if (dayNightItem != null) {
                dayNightItem.invalidate();
            }
        }
    }
}<|MERGE_RESOLUTION|>--- conflicted
+++ resolved
@@ -469,14 +469,7 @@
             if (!foundLastPosition) {
                 maxTop = listView.getMeasuredHeight();
             }
-<<<<<<< HEAD
-            if (NaConfig.INSTANCE.getUseLocalQuoteColor().Bool()) {
-                selectedColor = NaConfig.INSTANCE.getUseLocalQuoteColorColor().Int();
-                selectedEmoji = NaConfig.INSTANCE.getUseLocalQuoteColorEmoji().Long();
-            }
-=======
             buttonContainer.setTranslationY(Math.max(0, maxTop - (listView.getMeasuredHeight() - dp(14 + 48 + 14))));
->>>>>>> 33a48d89
         }
 
 
@@ -1185,10 +1178,6 @@
                 }
             }));
         } else {
-            if (NaConfig.INSTANCE.getUseLocalQuoteColor().Bool()) {
-                NaConfig.INSTANCE.getUseLocalQuoteColorColor().setConfigInt(selectedColor);
-                NaConfig.INSTANCE.getUseLocalQuoteColorEmoji().setConfigLong(selectedEmoji);
-            }
             final TLRPC.User me = getUserConfig().getCurrentUser();
             if (me.color == null) {
                 me.color = new TLRPC.TL_peerColor();
