--- conflicted
+++ resolved
@@ -2971,7 +2971,6 @@
                 @Override
                 public boolean shouldOverrideUrlLoading(WebView view, String url) {
                     if (url == null) return false;
-<<<<<<< HEAD
                     Uri uriNew = Uri.parse(url);
 
                     // ----- Nagram Hook start -----
@@ -2986,16 +2985,11 @@
                     }
                     // ----- Nagram Hook end -----
 
-                    if (!bot && Browser.openInExternalApp(context, url, true)) {
-                        d("shouldOverrideUrlLoading("+url+") = true (openInExternalBrowser)");
-                        if (!isPageLoaded && !canGoBack()) {
-=======
                     if (url.trim().startsWith("sms:")) {
                         return false;
                     }
                     if (url.trim().startsWith("tel:")) {
                         if (opener != null) {
->>>>>>> 1e891826
                             if (botWebViewContainer.delegate != null) {
                                 botWebViewContainer.delegate.onInstantClose();
                             } else if (onCloseListener != null) {
@@ -3006,7 +3000,6 @@
                         Browser.openUrl(context, url);
                         return true;
                     }
-                    Uri uriNew = Uri.parse(url);
                     if (!bot) {
                         if (Browser.openInExternalApp(context, url, true)) {
                             d("shouldOverrideUrlLoading("+url+") = true (openInExternalBrowser)");
