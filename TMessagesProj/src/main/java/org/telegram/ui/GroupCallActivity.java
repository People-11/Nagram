--- conflicted
+++ resolved
@@ -4247,14 +4247,8 @@
                     if (startingGroupCall) {
                         return;
                     }
-<<<<<<< HEAD
-                    if (!NekoConfig.disableVibration.Bool()) {
-                        v.performHapticFeedback(HapticFeedbackConstants.KEYBOARD_TAP, HapticFeedbackConstants.FLAG_IGNORE_GLOBAL_SETTING);
-                    }
-=======
                     if (!NekoConfig.disableVibration.Bool())
                         v.performHapticFeedback(HapticFeedbackConstants.KEYBOARD_TAP, HapticFeedbackConstants.FLAG_IGNORE_GLOBAL_SETTING);
->>>>>>> b93a338a
                     startingGroupCall = true;
                     TLRPC.TL_phone_startScheduledGroupCall req = new TLRPC.TL_phone_startScheduledGroupCall();
                     req.call = call.getInputGroupCall();
@@ -5145,18 +5139,11 @@
                 }
             });
             final NumberPicker.OnValueChangeListener onValueChangeListener = (picker, oldVal, newVal) -> {
-<<<<<<< HEAD
-                if (!NekoConfig.disableVibration.Bool()) {
-                    try {
-                        container.performHapticFeedback(HapticFeedbackConstants.KEYBOARD_TAP, HapticFeedbackConstants.FLAG_IGNORE_GLOBAL_SETTING);
-                    } catch (Exception ignore) {}
-=======
                 try {
                     if (!NekoConfig.disableVibration.Bool())
                         container.performHapticFeedback(HapticFeedbackConstants.KEYBOARD_TAP, HapticFeedbackConstants.FLAG_IGNORE_GLOBAL_SETTING);
                 } catch (Exception ignore) {
 
->>>>>>> b93a338a
                 }
                 AlertsCreator.checkScheduleDate(scheduleButtonTextView, scheduleInfoTextView, 7 * 24 * 60 * 60, 2, dayPicker, hourPicker, minutePicker);
             };
