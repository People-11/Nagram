package org.telegram.ui;

import android.animation.Animator;
import android.animation.AnimatorListenerAdapter;
import android.animation.AnimatorSet;
import android.animation.ObjectAnimator;
import android.animation.ValueAnimator;
import android.annotation.SuppressLint;
import android.content.Context;
import android.content.DialogInterface;
import android.content.Intent;
import android.content.SharedPreferences;
import android.graphics.Bitmap;
import android.graphics.Canvas;
import android.graphics.Color;
import android.graphics.ColorFilter;
import android.graphics.LinearGradient;
import android.graphics.Matrix;
import android.graphics.Paint;
import android.graphics.Path;
import android.graphics.PixelFormat;
import android.graphics.PorterDuff;
import android.graphics.PorterDuffColorFilter;
import android.graphics.RadialGradient;
import android.graphics.Rect;
import android.graphics.RectF;
import android.graphics.Shader;
import android.graphics.drawable.BitmapDrawable;
import android.graphics.drawable.Drawable;
import android.os.Build;
import android.os.Bundle;
import android.os.SystemClock;
import android.os.Vibrator;
import android.provider.Settings;
import android.provider.Settings;
import android.text.Editable;
import android.text.InputType;
import android.text.TextUtils;
import android.text.TextWatcher;
import android.util.LongSparseArray;
import android.util.Property;
import android.util.TypedValue;
import android.view.Gravity;
import android.view.HapticFeedbackConstants;
import android.view.KeyEvent;
import android.view.MotionEvent;
import android.view.View;
import android.view.ViewConfiguration;
import android.view.ViewGroup;
import android.view.ViewTreeObserver;
import android.view.WindowManager;
import android.view.accessibility.AccessibilityNodeInfo;
import android.view.animation.OvershootInterpolator;
import android.view.inputmethod.EditorInfo;
import android.widget.Button;
import android.widget.FrameLayout;
import android.widget.ImageView;
import android.widget.LinearLayout;
import android.widget.ScrollView;
import android.widget.TextView;

import androidx.annotation.Nullable;
import androidx.core.graphics.ColorUtils;
import androidx.recyclerview.widget.DefaultItemAnimator;
import androidx.recyclerview.widget.DiffUtil;
import androidx.recyclerview.widget.LinearLayoutManager;
import androidx.recyclerview.widget.ListUpdateCallback;
import androidx.recyclerview.widget.RecyclerView;
import androidx.viewpager.widget.ViewPager;

import org.telegram.messenger.AccountInstance;
import org.telegram.messenger.AndroidUtilities;
import org.telegram.messenger.ChatObject;
import org.telegram.messenger.FileLoader;
import org.telegram.messenger.FileLog;
import org.telegram.messenger.ImageLoader;
import org.telegram.messenger.ImageLocation;
import org.telegram.messenger.LocaleController;
import org.telegram.messenger.MessageObject;
import org.telegram.messenger.MessagesController;
import org.telegram.messenger.NotificationCenter;
import org.telegram.messenger.R;
import org.telegram.messenger.UserObject;
import org.telegram.messenger.Utilities;
import org.telegram.messenger.voip.VoIPBaseService;
import org.telegram.messenger.voip.VoIPService;
import org.telegram.tgnet.ConnectionsManager;
import org.telegram.tgnet.TLObject;
import org.telegram.tgnet.TLRPC;
import org.telegram.ui.ActionBar.ActionBar;
import org.telegram.ui.ActionBar.ActionBarMenuItem;
import org.telegram.ui.ActionBar.ActionBarMenuSubItem;
import org.telegram.ui.ActionBar.ActionBarPopupWindow;
import org.telegram.ui.ActionBar.AlertDialog;
import org.telegram.ui.ActionBar.BaseFragment;
import org.telegram.ui.ActionBar.BottomSheet;
import org.telegram.ui.ActionBar.SimpleTextView;
import org.telegram.ui.ActionBar.Theme;
import org.telegram.ui.ActionBar.ThemeDescription;
import org.telegram.ui.Cells.AccountSelectCell;
import org.telegram.ui.Cells.CheckBoxCell;
import org.telegram.ui.Cells.GroupCallInvitedCell;
import org.telegram.ui.Cells.GroupCallTextCell;
import org.telegram.ui.Cells.GroupCallUserCell;
import org.telegram.ui.Components.AlertsCreator;
import org.telegram.ui.Components.AnimationProperties;
import org.telegram.ui.Components.AudioPlayerAlert;
import org.telegram.ui.Components.AvatarDrawable;
import org.telegram.ui.Components.BackupImageView;
import org.telegram.ui.Components.BlobDrawable;
import org.telegram.ui.Components.CheckBoxSquare;
import org.telegram.ui.Components.CubicBezierInterpolator;
import org.telegram.ui.Components.EditTextBoldCursor;
import org.telegram.ui.Components.FillLastLinearLayoutManager;
import org.telegram.ui.Components.GroupCallPip;
import org.telegram.ui.Components.GroupVoipInviteAlert;
import org.telegram.ui.Components.HintView;
import org.telegram.ui.Components.ImageUpdater;
import org.telegram.ui.Components.JoinCallAlert;
import org.telegram.ui.Components.GroupVoipInviteAlert;
import org.telegram.ui.Components.LayoutHelper;
import org.telegram.ui.Components.NumberPicker;
import org.telegram.ui.Components.ProfileGalleryView;
import org.telegram.ui.Components.RLottieDrawable;
import org.telegram.ui.Components.RLottieImageView;
import org.telegram.ui.Components.RadialProgressView;
import org.telegram.ui.Components.RecyclerListView;
import org.telegram.ui.Components.ShareAlert;
import org.telegram.ui.Components.UndoView;
import org.telegram.ui.Components.WaveDrawable;
import org.telegram.ui.Components.voip.VoIPToggleButton;

import java.io.File;
import java.util.ArrayList;
import java.util.Calendar;
import java.util.Locale;

import tw.nekomimi.nekogram.NekoConfig;

public class GroupCallActivity extends BottomSheet implements NotificationCenter.NotificationCenterDelegate, VoIPBaseService.StateListener {

    private static final int eveyone_can_speak_item = 1;
    private static final int admin_can_speak_item = 2;
    private static final int share_invite_link_item = 3;
    private static final int leave_item = 4;
    private static final int start_record_item = 5;
    private static final int edit_item = 6;
    private static final int permission_item = 7;
    private static final int user_item = 8;
    private static final int user_item_gap = 0;

    private static final int MUTE_BUTTON_STATE_UNMUTE = 0;
    private static final int MUTE_BUTTON_STATE_MUTE = 1;
    private static final int MUTE_BUTTON_STATE_MUTED_BY_ADMIN = 2;
    private static final int MUTE_BUTTON_STATE_CONNECTING = 3;
    private static final int MUTE_BUTTON_STATE_RAISED_HAND = 4;
    private static final int MUTE_BUTTON_STATE_START_NOW = 5;
    private static final int MUTE_BUTTON_STATE_SET_REMINDER = 6;
    private static final int MUTE_BUTTON_STATE_CANCEL_REMINDER = 7;

    public static GroupCallActivity groupCallInstance;
    public static boolean groupCallUiVisible;
    private final ProfileGalleryView avatarsViewPager;

    private AccountInstance accountInstance;

    private View actionBarBackground;
    private ActionBar actionBar;
    private ListAdapter listAdapter;
    private RecyclerListView listView;
    private LinearLayout scheduleTimerContainer;
    private TextView scheduleInfoTextView;
    private TextView scheduleButtonTextView;
    private SimpleTextView scheduleStartInTextView;
    private SimpleTextView scheduleTimeTextView;
    private SimpleTextView scheduleStartAtTextView;
    private DefaultItemAnimator itemAnimator;
    private FillLastLinearLayoutManager layoutManager;
    private VoIPToggleButton soundButton;
    private VoIPToggleButton leaveButton;
    private RLottieImageView muteButton;
    private TextView[] muteLabel = new TextView[2];
    private TextView[] muteSubLabel = new TextView[2];
    private FrameLayout buttonsContainer;
    private RadialProgressView radialProgressView;
    private Drawable shadowDrawable;
    private View actionBarShadow;
    private AnimatorSet actionBarAnimation;
    private LaunchActivity parentActivity;
    private UndoView[] undoView = new UndoView[2];
    private BackupImageView accountSwitchImageView;
    private AvatarDrawable accountSwitchAvatarDrawable;
    private AccountSelectCell accountSelectCell;
    private View accountGap;
    private boolean changingPermissions;
    private HintView recordHintView;
    private HintView reminderHintView;

    private ShareAlert shareAlert;

    private boolean delayedGroupCallUpdated;

    private long creatingServiceTime;
    private boolean callInitied;

    private RectF rect = new RectF();

    private boolean enterEventSent;
    private boolean anyEnterEventSent;

    private float scrollOffsetY;

    private boolean scrolling;

    private TLRPC.Peer selfPeer;
    private TLObject userSwitchObject;

    private Paint listViewBackgroundPaint = new Paint(Paint.ANTI_ALIAS_FLAG);

    private ArrayList<TLRPC.TL_groupCallParticipant> oldParticipants = new ArrayList<>();
    private ArrayList<Integer> oldInvited = new ArrayList<>();
    private int oldCount;

    private RLottieDrawable bigMicDrawable;
    private RLottieDrawable handDrawables;
    private boolean playingHandAnimation;

    private final BlobDrawable tinyWaveDrawable;
    private final BlobDrawable bigWaveDrawable;

    private float amplitude;
    private float animateToAmplitude;
    private float animateAmplitudeDiff;

    private RadialGradient radialGradient;
    private final Matrix radialMatrix;
    private final Paint radialPaint;

    private float switchToButtonProgress;
    private float switchToButtonInt2;
    private float scheduleButtonsScale;
    private ValueAnimator scheduleAnimator;

    private ValueAnimator muteButtonAnimator;

    private TLRPC.InputPeer schedulePeer;
    public TLRPC.Chat currentChat;
    public ChatObject.Call call;
    private boolean scheduleHasFewPeers;
    private String scheduledHash;

    private RecordCallDrawable recordCallDrawable;
    private AudioPlayerAlert.ClippingTextViewSwitcher titleTextView;
    private ActionBarMenuItem otherItem;
    private ActionBarMenuItem pipItem;
    private ActionBarMenuSubItem inviteItem;
    private ActionBarMenuSubItem editTitleItem;
    private ActionBarMenuSubItem permissionItem;
    private ActionBarMenuSubItem recordItem;
    private ActionBarMenuSubItem everyoneItem;
    private ActionBarMenuSubItem adminItem;
    private ActionBarMenuSubItem leaveItem;
    private final LinearLayout menuItemsContainer;

    private Runnable updateCallRecordRunnable;

    private GroupVoipInviteAlert groupVoipInviteAlert;

    private int muteButtonState = MUTE_BUTTON_STATE_UNMUTE;

    private boolean startingGroupCall;

    private Paint paint = new Paint(Paint.ANTI_ALIAS_FLAG | Paint.DITHER_FLAG | Paint.FILTER_BITMAP_FLAG);
    private Paint paintTmp = new Paint(Paint.ANTI_ALIAS_FLAG | Paint.DITHER_FLAG | Paint.FILTER_BITMAP_FLAG);
    private Paint leaveBackgroundPaint = new Paint(Paint.ANTI_ALIAS_FLAG);
    private WeavingState[] states = new WeavingState[8];
    private float switchProgress = 1.0f;
    private WeavingState prevState;
    private WeavingState currentState;
    private long lastUpdateTime;
    private int shaderBitmapSize = 200;
    private float showWavesProgress;
    private float showLightingProgress;

    private boolean scheduled;
    private boolean pressed;

    private int currentCallState;

    private float colorProgress;
    private int backgroundColor;
    private boolean invalidateColors = true;
    private final int[] colorsTmp = new int[3];

    View blurredView;
    PinchToZoomHelper pinchToZoomHelper;

    private float progressToAvatarPreview;

    private View scrimPopupLayout;
    private boolean avatarsPreviewShowed;

    ImageUpdater currentAvatarUpdater;
    AvatarUpdaterDelegate avatarUpdaterDelegate;

    private int scheduleStartAt;
    private boolean contentFullyOverlayed;

    private Runnable updateSchedeulRunnable = new Runnable() {
        @Override
        public void run() {
            if (scheduleTimeTextView == null || isDismissed()) {
                return;
            }
            int time;
            if (call != null) {
                time = call.call.schedule_date;
            } else {
                time = scheduleStartAt;
            }
            if (time == 0) {
                return;
            }
            int diff = time - accountInstance.getConnectionsManager().getCurrentTime();
            if (diff >= 24 * 60 * 60) {
                scheduleTimeTextView.setText(LocaleController.formatPluralString("Days", Math.round(diff / (24 * 60 * 60.0f))));
            } else {
                scheduleTimeTextView.setText(AndroidUtilities.formatFullDuration(Math.abs(diff)));
                if (diff < 0 && scheduleStartInTextView.getTag() == null) {
                    scheduleStartInTextView.setTag(1);
                    scheduleStartInTextView.setText(LocaleController.getString("VoipChatLateBy", R.string.VoipChatLateBy));
                }
            }
            scheduleStartAtTextView.setText(LocaleController.formatStartsTime(time, 3));
            AndroidUtilities.runOnUIThread(updateSchedeulRunnable, 1000);
        }
    };

    private Runnable unmuteRunnable = () -> {
        if (VoIPService.getSharedInstance() == null) {
            return;
        }
        VoIPService.getSharedInstance().setMicMute(false, true, false);
    };

    private Runnable pressRunnable = () -> {
        if (call == null || !scheduled || VoIPService.getSharedInstance() == null) {
            return;
        }
        if (!NekoConfig.disableVibration) {
            muteButton.performHapticFeedback(HapticFeedbackConstants.KEYBOARD_TAP, HapticFeedbackConstants.FLAG_IGNORE_GLOBAL_SETTING);
        }
        updateMuteButton(MUTE_BUTTON_STATE_MUTE, true);
        AndroidUtilities.runOnUIThread(unmuteRunnable, 80);
        scheduled = false;
        pressed = true;
    };

    public static final Property<GroupCallActivity, Float> COLOR_PROGRESS = new AnimationProperties.FloatProperty<GroupCallActivity>("colorProgress") {
        @Override
        public void setValue(GroupCallActivity object, float value) {
            object.setColorProgress(value);
        }

        @Override
        public Float get(GroupCallActivity object) {
            return object.getColorProgress();
        }
    };
    private final FrameLayout avatarPreviewContainer;
    private final AvatarPreviewPagerIndicator avatarPagerIndicator;
    private ViewGroup currentOptionsLayout;

    private static class SmallRecordCallDrawable extends Drawable {

        private Paint paint2 = new Paint(Paint.ANTI_ALIAS_FLAG);

        private long lastUpdateTime;
        private float alpha = 1.0f;
        private int state;

        private View parentView;

        public SmallRecordCallDrawable(View parent) {
            super();
            parentView = parent;
        }

        @Override
        public int getIntrinsicWidth() {
            return AndroidUtilities.dp(24);
        }

        @Override
        public int getIntrinsicHeight() {
            return AndroidUtilities.dp(24);
        }

        @Override
        public void draw(Canvas canvas) {
            int cx = getBounds().centerX();
            int cy = getBounds().centerY();
            if (parentView instanceof SimpleTextView) {
                cy += AndroidUtilities.dp(1);
                cx -= AndroidUtilities.dp(3);
            } else {
                cy += AndroidUtilities.dp(2);
            }

            paint2.setColor(0xffEE7D79);
            paint2.setAlpha((int) (255 * alpha));
            canvas.drawCircle(cx, cy, AndroidUtilities.dp(4), paint2);

            long newTime = SystemClock.elapsedRealtime();
            long dt = newTime - lastUpdateTime;
            if (dt > 17) {
                dt = 17;
            }
            lastUpdateTime = newTime;
            if (state == 0) {
                alpha += dt / 2000.0f;
                if (alpha >= 1.0f) {
                    alpha = 1.0f;
                    state = 1;
                }
            } else if (state == 1) {
                alpha -= dt / 2000.0f;
                if (alpha < 0.5f) {
                    alpha = 0.5f;
                    state = 0;
                }
            }
            parentView.invalidate();
        }

        @Override
        public void setAlpha(int alpha) {

        }

        @Override
        public void setColorFilter(ColorFilter colorFilter) {

        }

        @Override
        public int getOpacity() {
            return PixelFormat.TRANSPARENT;
        }
    }

    private static class RecordCallDrawable extends Drawable {

        private Paint paint = new Paint(Paint.ANTI_ALIAS_FLAG);
        private Paint paint2 = new Paint(Paint.ANTI_ALIAS_FLAG);

        private long lastUpdateTime;
        private float alpha = 1.0f;
        private int state;

        private boolean recording;
        private View parentView;

        public RecordCallDrawable() {
            super();
            paint.setColor(0xffffffff);
            paint.setStyle(Paint.Style.STROKE);
            paint.setStrokeWidth(AndroidUtilities.dp(1.5f));
        }

        public void setParentView(View view) {
            parentView = view;
        }

        @Override
        public int getIntrinsicWidth() {
            return AndroidUtilities.dp(24);
        }

        @Override
        public int getIntrinsicHeight() {
            return AndroidUtilities.dp(24);
        }

        public boolean isRecording() {
            return recording;
        }

        public void setRecording(boolean value) {
            recording = value;
            alpha = 1.0f;
            invalidateSelf();
        }

        @Override
        public void draw(Canvas canvas) {
            int cx = getBounds().centerX();
            int cy = getBounds().centerY();
            canvas.drawCircle(cx, cy, AndroidUtilities.dp(10), paint);

            paint2.setColor(recording ? 0xffEE7D79 : 0xffffffff);
            paint2.setAlpha((int) (255 * alpha));
            canvas.drawCircle(cx, cy, AndroidUtilities.dp(5), paint2);
            if (recording) {
                long newTime = SystemClock.elapsedRealtime();
                long dt = newTime - lastUpdateTime;
                if (dt > 17) {
                    dt = 17;
                }
                lastUpdateTime = newTime;
                if (state == 0) {
                    alpha += dt / 2000.0f;
                    if (alpha >= 1.0f) {
                        alpha = 1.0f;
                        state = 1;
                    }
                } else if (state == 1) {
                    alpha -= dt / 2000.0f;
                    if (alpha < 0.5f) {
                        alpha = 0.5f;
                        state = 0;
                    }
                }
                parentView.invalidate();
            }
        }

        @Override
        public void setAlpha(int alpha) {

        }

        @Override
        public void setColorFilter(ColorFilter colorFilter) {

        }

        @Override
        public int getOpacity() {
            return PixelFormat.TRANSPARENT;
        }
    }

    private class VolumeSlider extends FrameLayout {

        private RLottieImageView imageView;
        private TextView textView;
        private TLRPC.TL_groupCallParticipant currentParticipant;
        private RLottieDrawable speakerDrawable;

        private boolean captured;
        private float sx, sy;
        private int thumbX;
        private double currentProgress;
        private Paint paint = new Paint(Paint.ANTI_ALIAS_FLAG);
        private Paint paint2 = new Paint(Paint.ANTI_ALIAS_FLAG);
        private Path path = new Path();
        private float[] radii = new float[8];
        private RectF rect = new RectF();
        private int currentColor;
        private int oldColor;
        private float colorChangeProgress;
        private long lastUpdateTime;
        private float[] volumeAlphas = new float[3];
        private boolean dragging;

        public VolumeSlider(Context context, TLRPC.TL_groupCallParticipant participant) {
            super(context);
            setWillNotDraw(false);
            currentParticipant = participant;
            currentProgress = ChatObject.getParticipantVolume(participant) / 20000.0f;
            colorChangeProgress = 1.0f;

            setPadding(AndroidUtilities.dp(12), 0, AndroidUtilities.dp(12), 0);

            speakerDrawable = new RLottieDrawable(R.raw.speaker, "" + R.raw.speaker, AndroidUtilities.dp(24), AndroidUtilities.dp(24), true, null);

            imageView = new RLottieImageView(context);
            imageView.setScaleType(ImageView.ScaleType.CENTER);
            imageView.setAnimation(speakerDrawable);
            imageView.setTag(currentProgress == 0 ? 1 : null);
            addView(imageView, LayoutHelper.createFrame(LayoutHelper.WRAP_CONTENT, 40, Gravity.CENTER_VERTICAL | (LocaleController.isRTL ? Gravity.RIGHT : Gravity.LEFT), 0, 0, 0, 0));

            speakerDrawable.setCustomEndFrame(currentProgress == 0 ? 17 : 34);
            speakerDrawable.setCurrentFrame(speakerDrawable.getCustomEndFrame() - 1, false, true);

            textView = new TextView(context);
            textView.setLines(1);
            textView.setSingleLine(true);
            textView.setGravity(Gravity.LEFT);
            textView.setEllipsize(TextUtils.TruncateAt.END);
            textView.setTextColor(Theme.getColor(Theme.key_voipgroup_actionBarItems));
            textView.setTextSize(TypedValue.COMPLEX_UNIT_DIP, 16);
            double vol = ChatObject.getParticipantVolume(currentParticipant) / 100.0;
            textView.setText(String.format(Locale.US, "%d%%", (int) (vol > 0 ? Math.max(vol, 1) : 0)));
            textView.setPadding(LocaleController.isRTL ? 0 : AndroidUtilities.dp(43), 0, LocaleController.isRTL ? AndroidUtilities.dp(43) : 0, 0);
            addView(textView, LayoutHelper.createFrame(LayoutHelper.WRAP_CONTENT, LayoutHelper.WRAP_CONTENT, (LocaleController.isRTL ? Gravity.RIGHT : Gravity.LEFT) | Gravity.CENTER_VERTICAL));

            paint2.setStyle(Paint.Style.STROKE);
            paint2.setStrokeWidth(AndroidUtilities.dp(1.5f));
            paint2.setStrokeCap(Paint.Cap.ROUND);
            paint2.setColor(0xffffffff);

            int percent = (int) (ChatObject.getParticipantVolume(currentParticipant) / 100.0);
            for (int a = 0; a < volumeAlphas.length; a++) {
                int p;
                if (a == 0) {
                    p = 0;
                } else if (a == 1) {
                    p = 50;
                } else {
                    p = 150;
                }
                if (percent > p) {
                    volumeAlphas[a] = 1.0f;
                } else {
                    volumeAlphas[a] = 0.0f;
                }
            }
        }

        @Override
        protected void onMeasure(int widthMeasureSpec, int heightMeasureSpec) {
            super.onMeasure(widthMeasureSpec, View.MeasureSpec.makeMeasureSpec(AndroidUtilities.dp(48), View.MeasureSpec.EXACTLY));
            thumbX = (int) (MeasureSpec.getSize(widthMeasureSpec) * currentProgress);
        }

        @Override
        public boolean onInterceptTouchEvent(MotionEvent ev) {
            return onTouch(ev);
        }

        @Override
        public boolean onTouchEvent(MotionEvent event) {
            return onTouch(event);
        }

        boolean onTouch(MotionEvent ev) {
            if (ev.getAction() == MotionEvent.ACTION_DOWN) {
                sx = ev.getX();
                sy = ev.getY();
                return true;
            } else if (ev.getAction() == MotionEvent.ACTION_UP || ev.getAction() == MotionEvent.ACTION_CANCEL) {
                captured = false;
                if (ev.getAction() == MotionEvent.ACTION_UP) {
                    final ViewConfiguration vc = ViewConfiguration.get(getContext());
                    if (Math.abs(ev.getY() - sy) < vc.getScaledTouchSlop()) {
                        thumbX = (int) ev.getX();
                        if (thumbX < 0) {
                            thumbX = 0;
                        } else if (thumbX > getMeasuredWidth()) {
                            thumbX = getMeasuredWidth();
                        }
                        dragging = true;
                    }
                }
                if (dragging) {
                    if (ev.getAction() == MotionEvent.ACTION_UP) {
                        onSeekBarDrag(thumbX / (double) getMeasuredWidth(), true);
                    }
                    dragging = false;
                    invalidate();
                    return true;
                }
            } else if (ev.getAction() == MotionEvent.ACTION_MOVE) {
                if (!captured) {
                    final ViewConfiguration vc = ViewConfiguration.get(getContext());
                    if (Math.abs(ev.getY() - sy) > vc.getScaledTouchSlop()) {
                        return false;
                    }
                    if (Math.abs(ev.getX() - sx) > vc.getScaledTouchSlop()) {
                        captured = true;
                        getParent().requestDisallowInterceptTouchEvent(true);
                        if (ev.getY() >= 0 && ev.getY() <= getMeasuredHeight()) {
                            thumbX = (int) ev.getX();
                            if (thumbX < 0) {
                                thumbX = 0;
                            } else if (thumbX > getMeasuredWidth()) {
                                thumbX = getMeasuredWidth();
                            }
                            dragging = true;
                            invalidate();
                            return true;
                        }
                    }
                } else {
                    if (dragging) {
                        thumbX = (int) ev.getX();
                        if (thumbX < 0) {
                            thumbX = 0;
                        } else if (thumbX > getMeasuredWidth()) {
                            thumbX = getMeasuredWidth();
                        }
                        onSeekBarDrag(thumbX / (double) getMeasuredWidth(), false);
                        invalidate();
                        return true;
                    }
                }
            }
            return false;
        }

        private void onSeekBarDrag(double progress, boolean finalMove) {
            if (VoIPService.getSharedInstance() == null) {
                return;
            }
            currentProgress = progress;
            currentParticipant.volume = (int) (progress * 20000);
            currentParticipant.volume_by_admin = false;
            currentParticipant.flags |= 128;
            double vol = ChatObject.getParticipantVolume(currentParticipant) / 100.0;
            textView.setText(String.format(Locale.US, "%d%%", (int) (vol > 0 ? Math.max(vol, 1) : 0)));
            VoIPService.getSharedInstance().setParticipantVolume(currentParticipant.source, currentParticipant.volume);
            if (finalMove) {
                int id = MessageObject.getPeerId(currentParticipant.peer);
                TLObject object;
                if (id > 0) {
                    object = accountInstance.getMessagesController().getUser(id);
                } else {
                    object = accountInstance.getMessagesController().getChat(-id);
                }
                if (currentParticipant.volume == 0) {
                    if (scrimPopupWindow != null) {
                        scrimPopupWindow.dismiss();
                        scrimPopupWindow = null;
                    }
                    dismissAvatarPreview(true);
                    processSelectedOption(currentParticipant, id, ChatObject.canManageCalls(currentChat) ? 0 : 5);
                } else {
                    VoIPService.getSharedInstance().editCallMember(object, false, currentParticipant.volume, null);
                }
            }
            Integer newTag = currentProgress == 0 ? 1 : null;
            if (imageView.getTag() == null && newTag != null || imageView.getTag() != null && newTag == null) {
                speakerDrawable.setCustomEndFrame(currentProgress == 0 ? 17 : 34);
                speakerDrawable.setCurrentFrame(currentProgress == 0 ? 0 : 17);
                speakerDrawable.start();
                imageView.setTag(newTag);
            }
        }

        @Override
        protected void onDraw(Canvas canvas) {
            int prevColor = currentColor;
            if (currentProgress < 0.25f) {
                currentColor = 0xffCC5757;
            } else if (currentProgress > 0.25f && currentProgress < 0.5f) {
                currentColor = 0xffC9A53B;
            } else if (currentProgress >= 0.5f && currentProgress <= 0.75f) {
                currentColor = 0xff57BC6B;
            } else {
                currentColor = 0xff4DA6DF;
            }
            int color;
            if (prevColor == 0) {
                color = currentColor;
                colorChangeProgress = 1f;
            } else {
                color = AndroidUtilities.getOffsetColor(oldColor, prevColor, colorChangeProgress, 1.0f);
                if (prevColor != currentColor) {
                    colorChangeProgress = 0.0f;
                    oldColor = color;
                }
            }
            paint.setColor(color);
            long newTime = SystemClock.elapsedRealtime();
            long dt = newTime - lastUpdateTime;
            if (dt > 17) {
                dt = 17;
            }
            lastUpdateTime = newTime;
            if (colorChangeProgress < 1.0f) {
                colorChangeProgress += dt / 200.0f;
                if (colorChangeProgress > 1.0f) {
                    colorChangeProgress = 1.0f;
                } else {
                    invalidate();
                }
            }
            path.reset();
            radii[0] = radii[1] = radii[6] = radii[7] = AndroidUtilities.dp(6);
            float rad = thumbX < AndroidUtilities.dp(12) ? Math.max(0, (thumbX - AndroidUtilities.dp(6)) / (float) AndroidUtilities.dp(6)) : 1.0f;
            radii[2] = radii[3] = radii[4] = radii[5] = AndroidUtilities.dp(6) * rad;
            rect.set(0, 0, thumbX, getMeasuredHeight());
            path.addRoundRect(rect, radii, Path.Direction.CW);
            path.close();
            canvas.drawPath(path, paint);

            int percent = (int) (ChatObject.getParticipantVolume(currentParticipant) / 100.0);
            int cx = imageView.getLeft() + imageView.getMeasuredWidth() / 2 + AndroidUtilities.dp(5);
            int cy = imageView.getTop() + imageView.getMeasuredHeight() / 2;
            for (int a = 0; a < volumeAlphas.length; a++) {
                int p;
                if (a == 0) {
                    p = 0;
                    rad = AndroidUtilities.dp(6);
                } else if (a == 1) {
                    p = 50;
                    rad = AndroidUtilities.dp(10);
                } else {
                    p = 150;
                    rad = AndroidUtilities.dp(14);
                }
                float offset = (AndroidUtilities.dp(2) * (1.0f - volumeAlphas[a]));
                paint2.setAlpha((int) (255 * volumeAlphas[a]));
                rect.set(cx - rad + offset, cy - rad + offset, cx + rad - offset, cy + rad - offset);
                canvas.drawArc(rect, -50, 100, false, paint2);
                if (percent > p) {
                    if (volumeAlphas[a] < 1.0f) {
                        volumeAlphas[a] += dt / 180.0f;
                        if (volumeAlphas[a] > 1.0f) {
                            volumeAlphas[a] = 1.0f;
                        }
                        invalidate();
                    }
                } else {
                    if (volumeAlphas[a] > 0.0f) {
                        volumeAlphas[a] -= dt / 180.0f;
                        if (volumeAlphas[a] < 0.0f) {
                            volumeAlphas[a] = 0.0f;
                        }
                        invalidate();
                    }
                }
            }
        }
    }

    private class WeavingState {
        private float targetX = -1f;
        private float targetY = -1f;
        private float startX;
        private float startY;
        private float duration;
        private float time;
        private Shader shader;
        private Matrix matrix = new Matrix();
        private int currentState;

        public WeavingState(int state) {
            currentState = state;
        }

        public void update(int top, int left, int size, long dt) {
            if (shader == null) {
                return;
            }
            if (duration == 0 || time >= duration) {
                duration = Utilities.random.nextInt(200) + 1500;
                time = 0;
                if (targetX == -1f) {
                    setTarget();
                }
                startX = targetX;
                startY = targetY;
                setTarget();
            }
            time += dt * (0.5f + BlobDrawable.GRADIENT_SPEED_MIN) + dt * (BlobDrawable.GRADIENT_SPEED_MAX * 2) * amplitude;
            if (time > duration) {
                time = duration;
            }
            float interpolation = CubicBezierInterpolator.EASE_OUT.getInterpolation(time / duration);
            float x = left + size * (startX + (targetX - startX) * interpolation) - 200;
            float y = top + size * (startY + (targetY - startY) * interpolation) - 200;

            float s;
            if (isGradientState(currentState)) {
                s = 1f;
            } else {
                s = currentState == MUTE_BUTTON_STATE_MUTE ? 4 : 2.5f;
            }
            float scale = AndroidUtilities.dp(122) / 400.0f * s;
            matrix.reset();
            matrix.postTranslate(x, y);
            matrix.postScale(scale, scale, x + 200, y + 200);

            shader.setLocalMatrix(matrix);
        }

        private void setTarget() {
            if (isGradientState(currentState)) {
                targetX = 0.85f + 0.20f * Utilities.random.nextInt(100) / 100f;
                targetY = 1f;
            } else if (currentState == MUTE_BUTTON_STATE_MUTE) {
                targetX = 0.2f + 0.3f * Utilities.random.nextInt(100) / 100f;
                targetY = 0.7f + 0.3f * Utilities.random.nextInt(100) / 100f;
            } else {
                targetX = 0.8f + 0.2f * (Utilities.random.nextInt(100) / 100f);
                targetY = Utilities.random.nextInt(100) / 100f;
            }
        }
    }

    private static boolean isGradientState(int state) {
        return state == MUTE_BUTTON_STATE_MUTED_BY_ADMIN || state == MUTE_BUTTON_STATE_RAISED_HAND || state == MUTE_BUTTON_STATE_START_NOW || state == MUTE_BUTTON_STATE_SET_REMINDER || state == MUTE_BUTTON_STATE_CANCEL_REMINDER;
    }

    @SuppressWarnings("FieldCanBeLocal")
    private static class LabeledButton extends FrameLayout {

        private ImageView imageView;
        private TextView textView;

        public LabeledButton(Context context, String text, int resId, int color) {
            super(context);

            imageView = new ImageView(context);
            if (Build.VERSION.SDK_INT >= 21) {
                imageView.setBackground(Theme.createSimpleSelectorCircleDrawable(AndroidUtilities.dp(50), color, 0x1fffffff));
            } else {
                imageView.setBackground(Theme.createSimpleSelectorCircleDrawable(AndroidUtilities.dp(50), color, color));
            }
            imageView.setImageResource(resId);
            imageView.setScaleType(ImageView.ScaleType.CENTER);
            addView(imageView, LayoutHelper.createFrame(50, 50, Gravity.CENTER_HORIZONTAL | Gravity.TOP));

            textView = new TextView(context);
            textView.setTextColor(Theme.getColor(Theme.key_voipgroup_actionBarItems));
            textView.setTextSize(TypedValue.COMPLEX_UNIT_DIP, 12);
            textView.setGravity(Gravity.CENTER_HORIZONTAL);
            textView.setText(text);
            addView(textView, LayoutHelper.createFrame(LayoutHelper.WRAP_CONTENT, LayoutHelper.WRAP_CONTENT, Gravity.CENTER_HORIZONTAL | Gravity.TOP, 0, 50 + 5, 0, 0));
        }

        public void setColor(int color) {
            Theme.setSelectorDrawableColor(imageView.getBackground(), color, false);
            if (Build.VERSION.SDK_INT < 21) {
                Theme.setSelectorDrawableColor(imageView.getBackground(), color, true);
            }
            imageView.invalidate();
        }
    }

    private void prepareBlurBitmap() {
        if (blurredView == null) {
            return;
        }
        int w = (int) ((containerView.getMeasuredWidth() - backgroundPaddingLeft * 2) / 6.0f);
        int h = (int) ((containerView.getMeasuredHeight() - AndroidUtilities.statusBarHeight) / 6.0f);
        Bitmap bitmap = Bitmap.createBitmap(w, h, Bitmap.Config.ARGB_8888);
        Canvas canvas = new Canvas(bitmap);
        canvas.scale(1.0f / 6.0f, 1.0f / 6.0f);

        canvas.save();
        canvas.translate(0, -AndroidUtilities.statusBarHeight);
        parentActivity.getActionBarLayout().draw(canvas);
        canvas.drawColor(ColorUtils.setAlphaComponent(Color.BLACK, (int) (255 * 0.3f)));
        canvas.restore();
        canvas.save();
        canvas.translate(containerView.getX(), -AndroidUtilities.statusBarHeight);
        containerView.draw(canvas);

        Utilities.stackBlurBitmap(bitmap, Math.max(7, Math.max(w, h) / 180));
        blurredView.setBackground(new BitmapDrawable(bitmap));
        blurredView.setAlpha(0.0f);
        blurredView.setVisibility(View.VISIBLE);
    }

    @Override
    protected boolean canDismissWithSwipe() {
        return false;
    }

    @Override
    protected boolean onCustomOpenAnimation() {
        groupCallUiVisible = true;
        NotificationCenter.getGlobalInstance().postNotificationName(NotificationCenter.groupCallVisibilityChanged);
        GroupCallPip.updateVisibility(getContext());
        return super.onCustomOpenAnimation();
    }

    @Override
    public void dismiss() {
        groupCallUiVisible = false;
        if (groupVoipInviteAlert != null) {
            groupVoipInviteAlert.dismiss();
        }
        delayedGroupCallUpdated = true;
        NotificationCenter.getGlobalInstance().postNotificationName(NotificationCenter.groupCallVisibilityChanged);
        accountInstance.getNotificationCenter().removeObserver(this, NotificationCenter.needShowAlert);
        accountInstance.getNotificationCenter().removeObserver(this, NotificationCenter.groupCallUpdated);
        accountInstance.getNotificationCenter().removeObserver(this, NotificationCenter.chatInfoDidLoad);
        accountInstance.getNotificationCenter().removeObserver(this, NotificationCenter.didLoadChatAdmins);
        accountInstance.getNotificationCenter().removeObserver(this, NotificationCenter.applyGroupCallVisibleParticipants);
        accountInstance.getNotificationCenter().removeObserver(this, NotificationCenter.userInfoDidLoad);
        accountInstance.getNotificationCenter().removeObserver(this, NotificationCenter.mainUserInfoChanged);
        accountInstance.getNotificationCenter().removeObserver(this, NotificationCenter.updateInterfaces);
        NotificationCenter.getGlobalInstance().removeObserver(this, NotificationCenter.webRtcMicAmplitudeEvent);
        NotificationCenter.getGlobalInstance().removeObserver(this, NotificationCenter.didEndCall);
        super.dismiss();
    }

    private boolean isStillConnecting() {
        return currentCallState == VoIPService.STATE_WAIT_INIT || currentCallState == VoIPService.STATE_WAIT_INIT_ACK || currentCallState == VoIPService.STATE_CREATING || currentCallState == VoIPService.STATE_RECONNECTING;
    }

    @Override
    public void didReceivedNotification(int id, int account, Object... args) {
        if (id == NotificationCenter.groupCallUpdated) {
            Long callId = (Long) args[1];
            if (call != null && call.call.id == callId) {
                if (call.call instanceof TLRPC.TL_groupCallDiscarded) {
                    dismiss();
                } else {
                    if (creatingServiceTime == 0 && (muteButtonState == MUTE_BUTTON_STATE_CANCEL_REMINDER || muteButtonState == MUTE_BUTTON_STATE_START_NOW || muteButtonState == MUTE_BUTTON_STATE_SET_REMINDER) && !call.isScheduled()) {
                        try {
                            Intent intent = new Intent(parentActivity, VoIPService.class);
                            intent.putExtra("chat_id", currentChat.id);
                            intent.putExtra("createGroupCall", false);
                            intent.putExtra("hasFewPeers", scheduleHasFewPeers);
                            intent.putExtra("peerChannelId", schedulePeer.channel_id);
                            intent.putExtra("peerChatId", schedulePeer.chat_id);
                            intent.putExtra("peerUserId", schedulePeer.user_id);
                            intent.putExtra("hash", scheduledHash);
                            intent.putExtra("peerAccessHash", schedulePeer.access_hash);
                            intent.putExtra("is_outgoing", true);
                            intent.putExtra("start_incall_activity", false);
                            intent.putExtra("account", accountInstance.getCurrentAccount());
                            intent.putExtra("scheduleDate", scheduleStartAt);
                            parentActivity.startService(intent);
                        } catch (Throwable e) {
                            FileLog.e(e);
                        }
                        creatingServiceTime = SystemClock.elapsedRealtime();
                        AndroidUtilities.runOnUIThread(() -> {
                            if (!isStillConnecting()) {
                                return;
                            }
                            updateState(true, false);
                        }, 3000);
                    }
                    if (!callInitied && VoIPService.getSharedInstance() != null) {
                        call.addSelfDummyParticipant(false);
                        initCreatedGroupCall();
                        VoIPService.getSharedInstance().playConnectedSound();
                    }
                    updateItems();
                    for (int a = 0, N = listView.getChildCount(); a < N; a++) {
                        View child = listView.getChildAt(a);
                        if (child instanceof GroupCallUserCell) {
                            ((GroupCallUserCell) child).applyParticipantChanges(true);
                        }
                    }
                    if (scrimView != null) {
                        delayedGroupCallUpdated = true;
                    } else {
                        applyCallParticipantUpdates();
                    }

                    if (actionBar != null) {
                        int count = call.call.participants_count + (listAdapter.addSelfToCounter() ? 1 : 0);
                        actionBar.setSubtitle(LocaleController.formatPluralString("Participants", count));
                    }
                    boolean selfUpdate = (Boolean) args[2];
                    boolean raisedHand = muteButtonState == MUTE_BUTTON_STATE_RAISED_HAND;
                    updateState(true, selfUpdate);
                    updateTitle(true);
                    if (raisedHand && (muteButtonState == MUTE_BUTTON_STATE_MUTE || muteButtonState == MUTE_BUTTON_STATE_UNMUTE)) {
                        getUndoView().showWithAction(0, UndoView.ACTION_VOIP_CAN_NOW_SPEAK, null);
                        if (VoIPService.getSharedInstance() != null) {
                            VoIPService.getSharedInstance().playAllowTalkSound();
                        }
                    }
                }
            }
        } else if (id == NotificationCenter.webRtcMicAmplitudeEvent) {
            float amplitude = (float) args[0];
            setAmplitude(amplitude * 4000.0f);
            if (call != null && listView != null) {
                TLRPC.TL_groupCallParticipant participant = call.participants.get(MessageObject.getPeerId(selfPeer));
                if (participant != null) {
                    ArrayList<TLRPC.TL_groupCallParticipant> array = delayedGroupCallUpdated ? oldParticipants : call.sortedParticipants;
                    int idx = array.indexOf(participant);
                    if (idx >= 0) {
                        RecyclerView.ViewHolder holder = listView.findViewHolderForAdapterPosition(idx + listAdapter.usersStartRow);
                        if (holder != null && holder.itemView instanceof GroupCallUserCell) {
                            GroupCallUserCell cell = (GroupCallUserCell) holder.itemView;
                            cell.setAmplitude(amplitude * 15.0f);
                            if (holder.itemView == scrimView) {
                                if (!contentFullyOverlayed) {
                                    containerView.invalidate();
                                }
                            }
                        }
                    }
                }
            }
        } else if (id == NotificationCenter.needShowAlert) {
            int num = (Integer) args[0];
            if (num == 6) {
                String text = (String) args[1];
                String error;
                if ("GROUPCALL_PARTICIPANTS_TOO_MUCH".equals(text)) {
                    error = LocaleController.getString("VoipGroupTooMuch", R.string.VoipGroupTooMuch);
                } else if ("ANONYMOUS_CALLS_DISABLED".equals(text) || "GROUPCALL_ANONYMOUS_FORBIDDEN".equals(text)) {
                    error = LocaleController.getString("VoipGroupJoinAnonymousAdmin", R.string.VoipGroupJoinAnonymousAdmin);
                } else {
                    error = LocaleController.getString("ErrorOccurred", R.string.ErrorOccurred) + "\n" + text;
                }

                AlertDialog.Builder builder = AlertsCreator.createSimpleAlert(getContext(), LocaleController.getString("VoipGroupVoiceChat", R.string.VoipGroupVoiceChat), error);
                builder.setOnDismissListener(dialog -> dismiss());
                try {
                    builder.show();
                } catch (Exception e) {
                    FileLog.e(e);
                }
            }
        } else if (id == NotificationCenter.didEndCall) {
            if (VoIPService.getSharedInstance() == null) {
                dismiss();
            }
        } else if (id == NotificationCenter.chatInfoDidLoad) {
            TLRPC.ChatFull chatFull = (TLRPC.ChatFull) args[0];
            if (chatFull.id == currentChat.id) {
                updateItems();
                updateState(isShowing(), false);
            }
            int selfId = MessageObject.getPeerId(selfPeer);
            if (call != null && chatFull.id == -selfId) {
                TLRPC.TL_groupCallParticipant participant = call.participants.get(selfId);
                if (participant != null) {
                    participant.about = chatFull.about;
                    applyCallParticipantUpdates();
                    AndroidUtilities.updateVisibleRows(listView);

                    if (currentOptionsLayout != null) {
                        for (int i = 0; i < currentOptionsLayout.getChildCount(); i++) {
                            View child = currentOptionsLayout.getChildAt(i);
                            if (child instanceof ActionBarMenuSubItem && child.getTag() != null && (Integer) child.getTag() == 10) {
                                ((ActionBarMenuSubItem) child).setTextAndIcon(
                                        TextUtils.isEmpty(participant.about) ? LocaleController.getString("VoipAddDescription", R.string.VoipAddDescription) : LocaleController.getString("VoipEditDescription", R.string.VoipEditDescription),
                                        TextUtils.isEmpty(participant.about) ? R.drawable.msg_addbio : R.drawable.msg_bio
                                );
                            }
                        }
                    }
                }
            }
        } else if (id == NotificationCenter.didLoadChatAdmins) {
            int chatId = (Integer) args[0];
            if (chatId == currentChat.id) {
                updateItems();
                updateState(isShowing(), false);
            }
        } else if (id == NotificationCenter.applyGroupCallVisibleParticipants) {
            int count = listView.getChildCount();
            long time = (Long) args[0];
            for (int a = 0; a < count; a++) {
                View child = listView.getChildAt(a);
                RecyclerView.ViewHolder holder = listView.findContainingViewHolder(child);
                if (holder != null && holder.itemView instanceof GroupCallUserCell) {
                    GroupCallUserCell cell = (GroupCallUserCell) holder.itemView;
                    cell.getParticipant().lastVisibleDate = time;
                }
            }
        } else if (id == NotificationCenter.userInfoDidLoad) {
            Integer uid = (Integer) args[0];
            int selfId = MessageObject.getPeerId(selfPeer);
            if (call != null && selfId == uid) {
                TLRPC.TL_groupCallParticipant participant = call.participants.get(selfId);
                TLRPC.UserFull userInfo = (TLRPC.UserFull) args[1];
                participant.about = userInfo.about;
                applyCallParticipantUpdates();
                AndroidUtilities.updateVisibleRows(listView);

                if (currentOptionsLayout != null) {
                    for (int i = 0; i < currentOptionsLayout.getChildCount(); i++) {
                        View child = currentOptionsLayout.getChildAt(i);
                        if (child instanceof ActionBarMenuSubItem && child.getTag() != null && (Integer) child.getTag() == 10) {
                            ((ActionBarMenuSubItem) child).setTextAndIcon(
                                    TextUtils.isEmpty(participant.about) ? LocaleController.getString("VoipAddBio", R.string.VoipAddBio) : LocaleController.getString("VoipEditBio", R.string.VoipEditBio),
                                    TextUtils.isEmpty(participant.about) ? R.drawable.msg_addbio : R.drawable.msg_bio
                            );
                        }
                    }
                }
            }
        } else if (id == NotificationCenter.mainUserInfoChanged) {
            applyCallParticipantUpdates();
            AndroidUtilities.updateVisibleRows(listView);
        } else if (id == NotificationCenter.updateInterfaces) {
            int mask = (int) args[0];
            if ((mask & MessagesController.UPDATE_MASK_CHAT_NAME) != 0) {
                applyCallParticipantUpdates();
                AndroidUtilities.updateVisibleRows(listView);
            }
        }
    }

    private void applyCallParticipantUpdates() {
        if (call == null || delayedGroupCallUpdated) {
            return;
        }
        int self = MessageObject.getPeerId(call.selfPeer);
        int dummyPeer = MessageObject.getPeerId(selfPeer);
        if (self != dummyPeer && call.participants.get(self) != null) {
            selfPeer = call.selfPeer;
        }
        int count = listView.getChildCount();
        View minChild = null;
        int minPosition = 0;
        for (int a = 0; a < count; a++) {
            View child = listView.getChildAt(a);
            RecyclerView.ViewHolder holder = listView.findContainingViewHolder(child);
            if (holder != null && holder.getAdapterPosition() != RecyclerView.NO_POSITION) {
                if (minChild == null || minPosition > holder.getAdapterPosition()) {
                    minChild = child;
                    minPosition = holder.getAdapterPosition();
                }
            }
        }
        try {
            UpdateCallback updateCallback = new UpdateCallback(listAdapter);
            setOldRows(listAdapter.addMemberRow, listAdapter.usersStartRow, listAdapter.usersEndRow, listAdapter.invitedStartRow, listAdapter.invitedEndRow);
            listAdapter.updateRows();
            DiffUtil.calculateDiff(diffUtilsCallback).dispatchUpdatesTo(updateCallback);
        } catch (Exception e) {
            FileLog.e(e);
            listAdapter.notifyDataSetChanged();
        }
        call.saveActiveDates();
        if (minChild != null) {
            layoutManager.scrollToPositionWithOffset(minPosition, minChild.getTop() - listView.getPaddingTop());
        }
        oldParticipants.clear();
        oldParticipants.addAll(call.sortedParticipants);
        oldInvited.clear();
        oldInvited.addAll(call.invitedUsers);
        oldCount = listAdapter.getItemCount();
        for (int a = 0; a < count; a++) {
            View child = listView.getChildAt(a);
            if (child instanceof GroupCallUserCell || child instanceof GroupCallInvitedCell) {
                RecyclerView.ViewHolder holder = listView.findContainingViewHolder(child);
                if (holder != null) {
                    if (child instanceof GroupCallUserCell) {
                        ((GroupCallUserCell) child).setDrawDivider(holder.getAdapterPosition() != listAdapter.getItemCount() - 2);
                    } else {
                        ((GroupCallInvitedCell) child).setDrawDivider(holder.getAdapterPosition() != listAdapter.getItemCount() - 2);
                    }
                }
            }
        }
    }

    private void updateRecordCallText() {
        if (call == null) {
            return;
        }
        int time = accountInstance.getConnectionsManager().getCurrentTime() - call.call.record_start_date;
        if (call.recording) {
            recordItem.setSubtext(AndroidUtilities.formatDuration(time, false));
        } else {
            recordItem.setSubtext(null);
        }
    }

    private void updateItems() {
        if (call == null || call.isScheduled()) {
            pipItem.setVisibility(View.INVISIBLE);
            if (call == null) {
                otherItem.setVisibility(View.GONE);
                accountSwitchImageView.setVisibility(View.GONE);
                return;
            }
        }
        if (changingPermissions) {
            return;
        }
        TLRPC.Chat newChat = accountInstance.getMessagesController().getChat(currentChat.id);
        if (newChat != null) {
            currentChat = newChat;
        }
        boolean anyVisible = false;
        if (ChatObject.canUserDoAdminAction(currentChat, ChatObject.ACTION_INVITE)) {
            inviteItem.setVisibility(View.VISIBLE);
            anyVisible = true;
        } else {
            inviteItem.setVisibility(View.GONE);
        }
        if (ChatObject.canManageCalls(currentChat)) {
            leaveItem.setVisibility(View.VISIBLE);
            editTitleItem.setVisibility(View.VISIBLE);
            if (call.isScheduled()) {
                recordItem.setVisibility(View.GONE);
            } else {
                recordItem.setVisibility(View.VISIBLE);
            }
            anyVisible = true;
            recordCallDrawable.setRecording(call.recording);
            if (call.recording) {
                if (updateCallRecordRunnable == null) {
                    AndroidUtilities.runOnUIThread(updateCallRecordRunnable = () -> {
                        updateRecordCallText();
                        AndroidUtilities.runOnUIThread(updateCallRecordRunnable, 1000);
                    }, 1000);
                }
                recordItem.setText(LocaleController.getString("VoipGroupStopRecordCall", R.string.VoipGroupStopRecordCall));
            } else {
                if (updateCallRecordRunnable != null) {
                    AndroidUtilities.cancelRunOnUIThread(updateCallRecordRunnable);
                    updateCallRecordRunnable = null;
                }
                recordItem.setText(LocaleController.getString("VoipGroupRecordCall", R.string.VoipGroupRecordCall));
            }
            updateRecordCallText();
        } else {
            leaveItem.setVisibility(View.GONE);
            editTitleItem.setVisibility(View.GONE);
            recordItem.setVisibility(View.GONE);
        }
        if (ChatObject.canManageCalls(currentChat) && call.call.can_change_join_muted) {
            permissionItem.setVisibility(View.VISIBLE);
            anyVisible = true;
        } else {
            permissionItem.setVisibility(View.GONE);
        }
        otherItem.setVisibility(anyVisible ? View.VISIBLE : View.GONE);

        int margin = 48;
        if (VoIPService.getSharedInstance() != null && VoIPService.getSharedInstance().hasFewPeers || scheduleHasFewPeers) {
            if (!anyVisible) {
                anyVisible = true;
                accountSwitchImageView.getImageReceiver().setCurrentAccount(currentAccount);
                int peerId = MessageObject.getPeerId(selfPeer);
                if (peerId > 0) {
                    TLRPC.User user = accountInstance.getMessagesController().getUser(peerId);
                    accountSwitchAvatarDrawable.setInfo(user);
                    accountSwitchImageView.setImage(ImageLocation.getForUserOrChat(user, ImageLocation.TYPE_SMALL), "50_50", ImageLocation.getForUserOrChat(user, ImageLocation.TYPE_STRIPPED), "50_50", accountSwitchAvatarDrawable, user);
                } else {
                    TLRPC.Chat chat = accountInstance.getMessagesController().getChat(-peerId);
                    accountSwitchAvatarDrawable.setInfo(chat);
                    accountSwitchImageView.setImage(ImageLocation.getForUserOrChat(chat, ImageLocation.TYPE_SMALL), "50_50", ImageLocation.getForUserOrChat(chat, ImageLocation.TYPE_STRIPPED), "50_50", accountSwitchAvatarDrawable, chat);
                }
                accountSelectCell.setVisibility(View.GONE);
                accountGap.setVisibility(View.GONE);
                accountSwitchImageView.setVisibility(View.VISIBLE);
            } else {
                accountSwitchImageView.setVisibility(View.GONE);
                accountSelectCell.setVisibility(View.VISIBLE);
                accountGap.setVisibility(View.VISIBLE);
                int peerId = MessageObject.getPeerId(selfPeer);
                TLObject object;
                if (peerId > 0) {
                    object = accountInstance.getMessagesController().getUser(peerId);
                } else {
                    object = accountInstance.getMessagesController().getChat(-peerId);
                }
                accountSelectCell.setObject(object);
            }
            margin += 48;
        } else {
            if (anyVisible) {
                margin += 48;
            }
            accountSelectCell.setVisibility(View.GONE);
            accountGap.setVisibility(View.GONE);
            accountSwitchImageView.setVisibility(View.GONE);
        }


        FrameLayout.LayoutParams layoutParams = ((FrameLayout.LayoutParams) titleTextView.getLayoutParams());
        if (layoutParams.rightMargin != AndroidUtilities.dp(margin)) {
            layoutParams.rightMargin = AndroidUtilities.dp(margin);
            titleTextView.requestLayout();
        }

        ((FrameLayout.LayoutParams) menuItemsContainer.getLayoutParams()).rightMargin = anyVisible ? 0 : AndroidUtilities.dp(6);
        actionBar.setTitleRightMargin(AndroidUtilities.dp(48) * (anyVisible ? 2 : 1));
    }

    protected void makeFocusable(BottomSheet bottomSheet, AlertDialog alertDialog, EditTextBoldCursor editText, boolean showKeyboard) {
        if (!enterEventSent) {
            BaseFragment fragment = parentActivity.getActionBarLayout().fragmentsStack.get(parentActivity.getActionBarLayout().fragmentsStack.size() - 1);
            if (fragment instanceof ChatActivity) {
                boolean keyboardVisible = ((ChatActivity) fragment).needEnterText();
                enterEventSent = true;
                anyEnterEventSent = true;
                AndroidUtilities.runOnUIThread(() -> {
                    if (bottomSheet != null && !bottomSheet.isDismissed()) {
                        bottomSheet.setFocusable(true);
                        editText.requestFocus();
                        if (showKeyboard) {
                            AndroidUtilities.runOnUIThread(() -> AndroidUtilities.showKeyboard(editText));
                        }
                    } else if (alertDialog != null && alertDialog.isShowing()) {
                        alertDialog.setFocusable(true);
                        editText.requestFocus();
                        if (showKeyboard) {
                            AndroidUtilities.runOnUIThread(() -> AndroidUtilities.showKeyboard(editText));
                        }
                    }
                }, keyboardVisible ? 200 : 0);
            } else {
                enterEventSent = true;
                anyEnterEventSent = true;
                if (bottomSheet != null) {
                    bottomSheet.setFocusable(true);
                } else if (alertDialog != null) {
                    alertDialog.setFocusable(true);
                }
                if (showKeyboard) {
                    AndroidUtilities.runOnUIThread(() -> {
                        editText.requestFocus();
                        AndroidUtilities.showKeyboard(editText);
                    }, 100);
                }
            }
        }
    }

    public static void create(LaunchActivity activity, AccountInstance account, TLRPC.Chat scheduleChat, TLRPC.InputPeer schedulePeer, boolean hasFewPeers, String scheduledHash) {
        if (groupCallInstance != null || schedulePeer == null && VoIPService.getSharedInstance() == null) {
            return;
        }
        if (schedulePeer != null) {
            ChatObject.Call call = account.getMessagesController().getGroupCall(scheduleChat.id, false);
            groupCallInstance = new GroupCallActivity(activity, account, call, scheduleChat, schedulePeer, hasFewPeers, scheduledHash);
        } else {
            ChatObject.Call call = VoIPService.getSharedInstance().groupCall;
            if (call == null) {
                return;
            }
            TLRPC.Chat chat = account.getMessagesController().getChat(call.chatId);
            if (chat == null) {
                return;
            }
            call.addSelfDummyParticipant(true);
            groupCallInstance = new GroupCallActivity(activity, account, call, chat, null, hasFewPeers, scheduledHash);
        }
        groupCallInstance.parentActivity = activity;
        groupCallInstance.show();
    }

    private GroupCallActivity(Context context, AccountInstance account, ChatObject.Call groupCall, TLRPC.Chat chat, TLRPC.InputPeer schedulePeer, boolean scheduleHasFewPeers, String scheduledHash) {
        super(context, false);
        this.accountInstance = account;
        this.call = groupCall;
        this.schedulePeer = schedulePeer;
        this.currentChat = chat;
        this.scheduledHash = scheduledHash;
        this.currentAccount = account.getCurrentAccount();
        this.scheduleHasFewPeers = scheduleHasFewPeers;
        setDelegate(new BottomSheetDelegateInterface() {
            @Override
            public void onOpenAnimationStart() {

            }

            @Override
            public void onOpenAnimationEnd() {
                if (muteButtonState == MUTE_BUTTON_STATE_SET_REMINDER) {
                    showReminderHint();
                }
            }

            @Override
            public boolean canDismiss() {
                return true;
            }
        });
        drawNavigationBar = true;
        if (Build.VERSION.SDK_INT >= 30) {
            getWindow().setNavigationBarColor(0xff000000);
        }
        scrollNavBar = true;
        navBarColorKey = null;

        scrimPaint = new Paint() {
            @Override
            public void setAlpha(int a) {
                super.setAlpha(a);
                if (containerView != null) {
                    containerView.invalidate();
                }
            }
        };
        setOnDismissListener(dialog -> {
            BaseFragment fragment = parentActivity.getActionBarLayout().fragmentsStack.get(parentActivity.getActionBarLayout().fragmentsStack.size() - 1);
            if (anyEnterEventSent) {
                if (fragment instanceof ChatActivity) {
                    ((ChatActivity) fragment).onEditTextDialogClose(true);
                }
            }
        });

        setDimBehindAlpha(75);

        listAdapter = new ListAdapter(context);

        actionBar = new ActionBar(context) {
            @Override
            public void setAlpha(float alpha) {
                super.setAlpha(alpha);
                containerView.invalidate();
            }
        };
        actionBar.setBackButtonImage(R.drawable.ic_ab_back);
        actionBar.setOccupyStatusBar(false);
        actionBar.setAllowOverlayTitle(false);
        actionBar.setItemsColor(Theme.getColor(Theme.key_voipgroup_actionBarItems), false);
        actionBar.setItemsBackgroundColor(Theme.getColor(Theme.key_actionBarActionModeDefaultSelector), false);
        actionBar.setTitleColor(Theme.getColor(Theme.key_voipgroup_actionBarItems));
        actionBar.setSubtitleColor(Theme.getColor(Theme.key_voipgroup_lastSeenTextUnscrolled));
        actionBar.setActionBarMenuOnItemClick(new ActionBar.ActionBarMenuOnItemClick() {
            @Override
            public void onItemClick(int id) {
                if (id == -1) {
                    dismiss();
                } else if (id == eveyone_can_speak_item) {
                    call.call.join_muted = false;
                    toggleAdminSpeak();
                } else if (id == admin_can_speak_item) {
                    call.call.join_muted = true;
                    toggleAdminSpeak();
                } else if (id == share_invite_link_item) {
                    getLink(false);
                } else if (id == leave_item) {
                    AlertDialog.Builder builder = new AlertDialog.Builder(getContext());

                    builder.setTitle(LocaleController.getString("VoipGroupEndAlertTitle", R.string.VoipGroupEndAlertTitle));
                    builder.setMessage(LocaleController.getString("VoipGroupEndAlertText", R.string.VoipGroupEndAlertText));
                    builder.setDialogButtonColorKey(Theme.key_voipgroup_listeningText);

                    builder.setPositiveButton(LocaleController.getString("VoipGroupEnd", R.string.VoipGroupEnd), (dialogInterface, i) -> {
                        if (call.isScheduled()) {
                            TLRPC.ChatFull chatFull = accountInstance.getMessagesController().getChatFull(currentChat.id);
                            if (chatFull != null) {
                                chatFull.flags &=~ 2097152;
                                chatFull.call = null;
                                accountInstance.getNotificationCenter().postNotificationName(NotificationCenter.groupCallUpdated, currentChat.id, call.call.id, false);
                            }
                            TLRPC.TL_phone_discardGroupCall req = new TLRPC.TL_phone_discardGroupCall();
                            req.call = call.getInputGroupCall();
                            accountInstance.getConnectionsManager().sendRequest(req, (response, error) -> {
                                if (response instanceof TLRPC.TL_updates) {
                                    TLRPC.TL_updates updates = (TLRPC.TL_updates) response;
                                    accountInstance.getMessagesController().processUpdates(updates, false);
                                }
                            });
                        } else if (VoIPService.getSharedInstance() != null) {
                            VoIPService.getSharedInstance().hangUp(1);
                        }
                        dismiss();
                        NotificationCenter.getGlobalInstance().postNotificationName(NotificationCenter.didStartedCall);
                    });
                    builder.setNegativeButton(LocaleController.getString("Cancel", R.string.Cancel), null);
                    AlertDialog dialog = builder.create();

                    dialog.setBackgroundColor(Theme.getColor(Theme.key_voipgroup_dialogBackground));
                    dialog.show();
                    TextView button = (TextView) dialog.getButton(DialogInterface.BUTTON_POSITIVE);
                    if (button != null) {
                        button.setTextColor(Theme.getColor(Theme.key_voipgroup_leaveCallMenu));
                    }
                    dialog.setTextColor(Theme.getColor(Theme.key_voipgroup_actionBarItems));
                } else if (id == start_record_item) {
                    AlertDialog.Builder builder = new AlertDialog.Builder(getContext());
                    builder.setDialogButtonColorKey(Theme.key_voipgroup_listeningText);
                    EditTextBoldCursor editText;
                    if (call.recording) {
                        builder.setTitle(LocaleController.getString("VoipGroupStopRecordingTitle", R.string.VoipGroupStopRecordingTitle));
                        builder.setMessage(LocaleController.getString("VoipGroupStopRecordingText", R.string.VoipGroupStopRecordingText));
                        editText = null;
                    } else {
                        enterEventSent = false;
                        builder.setTitle(LocaleController.getString("VoipGroupStartRecordingTitle", R.string.VoipGroupStartRecordingTitle));
                        builder.setMessage(LocaleController.getString("VoipGroupStartRecordingText", R.string.VoipGroupStartRecordingText));
                        builder.setCheckFocusable(false);

                        editText = new EditTextBoldCursor(getContext());
                        editText.setBackgroundDrawable(Theme.createEditTextDrawable(getContext(), true));

                        LinearLayout linearLayout = new LinearLayout(getContext());
                        linearLayout.setOrientation(LinearLayout.VERTICAL);
                        builder.setView(linearLayout);

                        editText.setTextSize(TypedValue.COMPLEX_UNIT_DIP, 16);
                        editText.setTextColor(Theme.getColor(Theme.key_voipgroup_nameText));
                        editText.setMaxLines(1);
                        editText.setLines(1);
                        editText.setInputType(InputType.TYPE_CLASS_TEXT | InputType.TYPE_TEXT_FLAG_CAP_SENTENCES);
                        editText.setGravity(Gravity.LEFT | Gravity.TOP);
                        editText.setSingleLine(true);
                        editText.setHint(LocaleController.getString("VoipGroupSaveFileHint", R.string.VoipGroupSaveFileHint));
                        editText.setImeOptions(EditorInfo.IME_ACTION_DONE);
                        editText.setHintTextColor(Theme.getColor(Theme.key_voipgroup_lastSeenText));
                        editText.setCursorColor(Theme.getColor(Theme.key_voipgroup_nameText));
                        editText.setCursorSize(AndroidUtilities.dp(20));
                        editText.setCursorWidth(1.5f);
                        editText.setPadding(0, AndroidUtilities.dp(4), 0, 0);
                        linearLayout.addView(editText, LayoutHelper.createLinear(LayoutHelper.MATCH_PARENT, 36, Gravity.TOP | Gravity.LEFT, 24, 0, 24, 12));
                        editText.setOnEditorActionListener((textView, i2, keyEvent) -> {
                            AndroidUtilities.hideKeyboard(textView);
                            builder.create().getButton(AlertDialog.BUTTON_POSITIVE).callOnClick();
                            return false;
                        });

                        final AlertDialog alertDialog = builder.create();
                        alertDialog.setBackgroundColor(Theme.getColor(Theme.key_voipgroup_inviteMembersBackground));
                        alertDialog.setOnShowListener(dialog -> makeFocusable(null, alertDialog, editText, true));
                        alertDialog.setOnDismissListener(dialog -> AndroidUtilities.hideKeyboard(editText));
                    }

                    builder.setPositiveButton(call.recording ? LocaleController.getString("Stop", R.string.Stop) : LocaleController.getString("Start", R.string.Start), (dialogInterface, i) -> {
                        if (editText == null) {
                            call.toggleRecord(null);
                            getUndoView().showWithAction(0, UndoView.ACTION_VOIP_RECORDING_FINISHED, null);
                        } else {
                            call.toggleRecord(editText.getText().toString());
                            AndroidUtilities.hideKeyboard(editText);
                            getUndoView().showWithAction(0, UndoView.ACTION_VOIP_RECORDING_STARTED, null);
                            if (VoIPService.getSharedInstance() != null) {
                                VoIPService.getSharedInstance().playStartRecordSound();
                            }
                        }
                    });
                    builder.setNegativeButton(LocaleController.getString("Cancel", R.string.Cancel), (dialog, which) -> AndroidUtilities.hideKeyboard(editText));
                    AlertDialog dialog = builder.create();
                    dialog.setBackgroundColor(Theme.getColor(Theme.key_voipgroup_dialogBackground));
                    dialog.show();
                    dialog.setTextColor(Theme.getColor(Theme.key_voipgroup_nameText));
                    if (editText != null) {
                        editText.requestFocus();
                    }
                } else if (id == permission_item) {
                    changingPermissions = true;
                    everyoneItem.setVisibility(View.VISIBLE);
                    adminItem.setVisibility(View.VISIBLE);

                    accountGap.setVisibility(View.GONE);
                    inviteItem.setVisibility(View.GONE);
                    leaveItem.setVisibility(View.GONE);
                    permissionItem.setVisibility(View.GONE);
                    editTitleItem.setVisibility(View.GONE);
                    recordItem.setVisibility(View.GONE);
                    accountSelectCell.setVisibility(View.GONE);
                    otherItem.forceUpdatePopupPosition();
                } else if (id == edit_item) {
                    enterEventSent = false;
                    final EditTextBoldCursor editText = new EditTextBoldCursor(getContext());
                    editText.setBackgroundDrawable(Theme.createEditTextDrawable(getContext(), true));

                    AlertDialog.Builder builder = new AlertDialog.Builder(getContext());
                    builder.setDialogButtonColorKey(Theme.key_voipgroup_listeningText);
                    builder.setTitle(LocaleController.getString("VoipGroupTitle", R.string.VoipGroupTitle));
                    builder.setCheckFocusable(false);
                    builder.setNegativeButton(LocaleController.getString("Cancel", R.string.Cancel), (dialog, which) -> AndroidUtilities.hideKeyboard(editText));

                    LinearLayout linearLayout = new LinearLayout(getContext());
                    linearLayout.setOrientation(LinearLayout.VERTICAL);
                    builder.setView(linearLayout);

                    editText.setTextSize(TypedValue.COMPLEX_UNIT_DIP, 16);
                    editText.setTextColor(Theme.getColor(Theme.key_voipgroup_nameText));
                    editText.setMaxLines(1);
                    editText.setLines(1);
                    editText.setInputType(InputType.TYPE_CLASS_TEXT | InputType.TYPE_TEXT_FLAG_CAP_SENTENCES);
                    editText.setGravity(Gravity.LEFT | Gravity.TOP);
                    editText.setSingleLine(true);
                    editText.setImeOptions(EditorInfo.IME_ACTION_DONE);
                    editText.setHint(currentChat.title);
                    editText.setHintTextColor(Theme.getColor(Theme.key_voipgroup_lastSeenText));
                    editText.setCursorColor(Theme.getColor(Theme.key_voipgroup_nameText));
                    editText.setCursorSize(AndroidUtilities.dp(20));
                    editText.setCursorWidth(1.5f);
                    editText.setPadding(0, AndroidUtilities.dp(4), 0, 0);
                    linearLayout.addView(editText, LayoutHelper.createLinear(LayoutHelper.MATCH_PARENT, 36, Gravity.TOP | Gravity.LEFT, 24, 6, 24, 0));
                    editText.setOnEditorActionListener((textView, i, keyEvent) -> {
                        AndroidUtilities.hideKeyboard(textView);
                        builder.create().getButton(AlertDialog.BUTTON_POSITIVE).callOnClick();
                        return false;
                    });
                    editText.addTextChangedListener(new TextWatcher() {

                        boolean ignoreTextChange;

                        @Override
                        public void beforeTextChanged(CharSequence s, int start, int count, int after) {

                        }

                        @Override
                        public void onTextChanged(CharSequence s, int start, int before, int count) {

                        }

                        @Override
                        public void afterTextChanged(Editable s) {
                            if (ignoreTextChange) {
                                return;
                            }
                            if (s.length() > 40) {
                                ignoreTextChange = true;
                                s.delete(40, s.length());
                                AndroidUtilities.shakeView(editText, 2, 0);
                                editText.performHapticFeedback(HapticFeedbackConstants.KEYBOARD_TAP, HapticFeedbackConstants.FLAG_IGNORE_GLOBAL_SETTING);
                                ignoreTextChange = false;
                            }
                        }
                    });
                    if (!TextUtils.isEmpty(call.call.title)) {
                        editText.setText(call.call.title);
                        editText.setSelection(editText.length());
                    }
                    builder.setPositiveButton(LocaleController.getString("Save", R.string.Save), (dialog, which) -> {
                        AndroidUtilities.hideKeyboard(editText);
                        call.setTitle(editText.getText().toString());
                        builder.getDismissRunnable().run();
                    });

                    final AlertDialog alertDialog = builder.create();
                    alertDialog.setBackgroundColor(Theme.getColor(Theme.key_voipgroup_inviteMembersBackground));
                    alertDialog.setOnShowListener(dialog -> makeFocusable(null, alertDialog, editText, true));
                    alertDialog.setOnDismissListener(dialog -> AndroidUtilities.hideKeyboard(editText));
                    alertDialog.show();
                    alertDialog.setTextColor(Theme.getColor(Theme.key_voipgroup_nameText));
                    editText.requestFocus();
                } else if (id == user_item) {
                    accountSwitchImageView.callOnClick();
                }
            }
        });

        TLRPC.InputPeer peer;
        if (schedulePeer != null) {
            peer = schedulePeer;
        } else {
            peer = VoIPService.getSharedInstance().getGroupCallPeer();
        }
        if (peer == null) {
            selfPeer = new TLRPC.TL_peerUser();
            selfPeer.user_id = accountInstance.getUserConfig().getClientUserId();
        } else if (peer instanceof TLRPC.TL_inputPeerChannel) {
            selfPeer = new TLRPC.TL_peerChannel();
            selfPeer.channel_id = peer.channel_id;
        } else if (peer instanceof TLRPC.TL_inputPeerUser) {
            selfPeer = new TLRPC.TL_peerUser();
            selfPeer.user_id = peer.user_id;
        } else if (peer instanceof TLRPC.TL_inputPeerChat) {
            selfPeer = new TLRPC.TL_peerChat();
            selfPeer.chat_id = peer.chat_id;
        }

        VoIPService.audioLevelsCallback = (uids, levels, voice) -> {
            for (int a = 0; a < uids.length; a++) {
                TLRPC.TL_groupCallParticipant participant = call.participantsBySources.get(uids[a]);
                if (participant != null) {
                    ArrayList<TLRPC.TL_groupCallParticipant> array = delayedGroupCallUpdated ? oldParticipants : call.sortedParticipants;
                    int idx = array.indexOf(participant);
                    if (idx >= 0) {
                        RecyclerView.ViewHolder holder = listView.findViewHolderForAdapterPosition(idx + listAdapter.usersStartRow);
                        if (holder != null && holder.itemView instanceof GroupCallUserCell) {
                            GroupCallUserCell cell = (GroupCallUserCell) holder.itemView;
                            cell.setAmplitude(levels[a] * 15.0f);
                            if (holder.itemView == scrimView) {
                                containerView.invalidate();
                            }
                        }
                    }
                }
            }
        };

        accountInstance.getNotificationCenter().addObserver(this, NotificationCenter.groupCallUpdated);
        accountInstance.getNotificationCenter().addObserver(this, NotificationCenter.needShowAlert);
        accountInstance.getNotificationCenter().addObserver(this, NotificationCenter.chatInfoDidLoad);
        accountInstance.getNotificationCenter().addObserver(this, NotificationCenter.didLoadChatAdmins);
        accountInstance.getNotificationCenter().addObserver(this, NotificationCenter.applyGroupCallVisibleParticipants);
        accountInstance.getNotificationCenter().addObserver(this, NotificationCenter.userInfoDidLoad);
        accountInstance.getNotificationCenter().addObserver(this, NotificationCenter.mainUserInfoChanged);
        accountInstance.getNotificationCenter().addObserver(this, NotificationCenter.updateInterfaces);
        NotificationCenter.getGlobalInstance().addObserver(this, NotificationCenter.webRtcMicAmplitudeEvent);
        NotificationCenter.getGlobalInstance().addObserver(this, NotificationCenter.didEndCall);

        shadowDrawable = context.getResources().getDrawable(R.drawable.sheet_shadow_round).mutate();

        bigMicDrawable = new RLottieDrawable(R.raw.voip_filled, "" + R.raw.voip_filled, AndroidUtilities.dp(72), AndroidUtilities.dp(72), true, null);
        handDrawables = new RLottieDrawable(R.raw.hand_2, "" + R.raw.hand_2, AndroidUtilities.dp(72), AndroidUtilities.dp(72), true, null);

        containerView = new FrameLayout(context) {

            private boolean ignoreLayout = false;
            private RectF rect = new RectF();
            private int lastSize;

            @Override
            protected void onMeasure(int widthMeasureSpec, int heightMeasureSpec) {
                int totalHeight = MeasureSpec.getSize(heightMeasureSpec);
                if (Build.VERSION.SDK_INT >= 21) {
                    ignoreLayout = true;
                    setPadding(backgroundPaddingLeft, statusBarHeight, backgroundPaddingLeft, 0);
                    ignoreLayout = false;
                }
                int availableHeight = totalHeight - getPaddingTop() - AndroidUtilities.dp(14 + 231);

                LayoutParams layoutParams = (LayoutParams) listView.getLayoutParams();
                layoutParams.topMargin = ActionBar.getCurrentActionBarHeight() + AndroidUtilities.dp(14);

                layoutParams = (LayoutParams) actionBarShadow.getLayoutParams();
                layoutParams.topMargin = ActionBar.getCurrentActionBarHeight();

                int contentSize = Math.max(AndroidUtilities.dp(64 + 50 + 58 * 2.5f), availableHeight / 5 * 3);
                int padding = Math.max(0, availableHeight - contentSize + AndroidUtilities.dp(8));
                ignoreLayout = true;
                if (listView.getPaddingTop() != padding) {
                    listView.setPadding(0, padding, 0, 0);
                }
                if (scheduleStartAtTextView != null) {
                    int y = padding + (availableHeight - padding + AndroidUtilities.dp(60)) / 2;
                    FrameLayout.LayoutParams layoutParams1 = (FrameLayout.LayoutParams) scheduleStartInTextView.getLayoutParams();
                    layoutParams1.topMargin = y - AndroidUtilities.dp(30);

                    FrameLayout.LayoutParams layoutParams2 = (FrameLayout.LayoutParams) scheduleStartAtTextView.getLayoutParams();
                    layoutParams2.topMargin = y + AndroidUtilities.dp(80);

                    FrameLayout.LayoutParams layoutParams3 = (FrameLayout.LayoutParams) scheduleTimeTextView.getLayoutParams();

                    if (layoutParams1.topMargin < ActionBar.getCurrentActionBarHeight() || layoutParams2.topMargin + AndroidUtilities.dp(20) > totalHeight - AndroidUtilities.dp(231)) {
                        scheduleStartInTextView.setVisibility(INVISIBLE);
                        scheduleStartAtTextView.setVisibility(INVISIBLE);
                        layoutParams3.topMargin = y - AndroidUtilities.dp(20);
                    } else {
                        scheduleStartInTextView.setVisibility(VISIBLE);
                        scheduleStartAtTextView.setVisibility(VISIBLE);
                        layoutParams3.topMargin = y;
                    }
                }
                ignoreLayout = false;
                super.onMeasure(widthMeasureSpec, MeasureSpec.makeMeasureSpec(totalHeight, MeasureSpec.EXACTLY));
                int currentSize = getMeasuredHeight() + (getMeasuredWidth() << 16);
                if (currentSize != lastSize) {
                    lastSize = currentSize;
                    dismissAvatarPreview(false);
                }
            }

            @Override
            protected void onLayout(boolean changed, int l, int t, int r, int b) {
                super.onLayout(changed, l, t, r, b);
                updateLayout(false);
            }

            @Override
            public boolean onInterceptTouchEvent(MotionEvent ev) {
                if (scrimView != null && ev.getAction() == MotionEvent.ACTION_DOWN) {
                    float x = ev.getX();
                    float y = ev.getY();
                    boolean dismissScrim = true;
                    rect.set(scrimPopupLayout.getX(), scrimPopupLayout.getY(), scrimPopupLayout.getX() + scrimPopupLayout.getMeasuredWidth(), scrimPopupLayout.getY() + scrimPopupLayout.getMeasuredHeight());
                    if (rect.contains(x, y)) {
                        dismissScrim = false;
                    }
                    rect.set(avatarPreviewContainer.getX(), avatarPreviewContainer.getY(), avatarPreviewContainer.getX() + avatarPreviewContainer.getMeasuredWidth(), avatarPreviewContainer.getY() + avatarPreviewContainer.getMeasuredWidth() + scrimView.getMeasuredHeight());
                    if (rect.contains(x, y)) {
                        dismissScrim = false;
                    }
                    if (dismissScrim) {
                        dismissAvatarPreview(true);
                        return true;
                    }
                }
                if (ev.getAction() == MotionEvent.ACTION_DOWN && scrollOffsetY != 0 && ev.getY() < scrollOffsetY - AndroidUtilities.dp(37) && actionBar.getAlpha() == 0.0f && !avatarsPreviewShowed) {
                    dismiss();
                    return true;
                }
                return super.onInterceptTouchEvent(ev);
            }


            @Override
            public boolean onTouchEvent(MotionEvent e) {
                return !isDismissed() && super.onTouchEvent(e);
            }

            @Override
            public void requestLayout() {
                if (ignoreLayout) {
                    return;
                }
                super.requestLayout();
            }

            @Override
            protected void onDraw(Canvas canvas) {
                int offset = AndroidUtilities.dp(74);
                float top = scrollOffsetY - offset;

                int height = getMeasuredHeight() + AndroidUtilities.dp(15) + backgroundPaddingTop;
                float rad = 1.0f;

                if (top + backgroundPaddingTop < ActionBar.getCurrentActionBarHeight()) {
                    int willMoveUpTo = offset - backgroundPaddingTop - AndroidUtilities.dp(14);
                    float moveProgress = Math.min(1.0f, (ActionBar.getCurrentActionBarHeight() - top - backgroundPaddingTop) / willMoveUpTo);
                    int diff = (int) ((ActionBar.getCurrentActionBarHeight() - willMoveUpTo) * moveProgress);
                    top -= diff;
                    height += diff;
                    rad = 1.0f - moveProgress;
                }

                top += getPaddingTop();

                shadowDrawable.setBounds(0, (int) top, getMeasuredWidth(), height);
                shadowDrawable.draw(canvas);

                if (rad != 1.0f) {
                    Theme.dialogs_onlineCirclePaint.setColor(backgroundColor);
                    rect.set(backgroundPaddingLeft, backgroundPaddingTop + top, getMeasuredWidth() - backgroundPaddingLeft, backgroundPaddingTop + top + AndroidUtilities.dp(24));
                    canvas.drawRoundRect(rect, AndroidUtilities.dp(12) * rad, AndroidUtilities.dp(12) * rad, Theme.dialogs_onlineCirclePaint);
                }

                int finalColor = Color.argb((int) (255 * actionBar.getAlpha()), (int) (Color.red(backgroundColor) * 0.8f), (int) (Color.green(backgroundColor) * 0.8f), (int) (Color.blue(backgroundColor) * 0.8f));
                Theme.dialogs_onlineCirclePaint.setColor(finalColor);
                canvas.drawRect(backgroundPaddingLeft, 0, getMeasuredWidth() - backgroundPaddingLeft, statusBarHeight, Theme.dialogs_onlineCirclePaint);
            }

            @Override
            protected void dispatchDraw(Canvas canvas) {
                super.dispatchDraw(canvas);
                if (avatarsPreviewShowed) {
                    if (scrimView != null) {
                        float listTop = listView.getY();

                        float[] radii = new float[8];
                        Path roundPath = new Path();

                        int count = listView.getChildCount();
                        float viewClipBottom = listView.getY() + listView.getMeasuredHeight();

                        for (int num = 0; num < count; num++) {
                            View child = listView.getChildAt(num);
                            if (child != scrimView) {
                                continue;
                            }


                            if (listTop < viewClipBottom) {
                                canvas.save();
                                canvas.clipRect(0, listTop * (1f - progressToAvatarPreview), getMeasuredWidth(), viewClipBottom * (1f - progressToAvatarPreview) + getMeasuredHeight() * progressToAvatarPreview);

                                float childY = (listView.getY() + child.getY()) * (1f - progressToAvatarPreview) + (avatarPreviewContainer.getTop() + avatarPreviewContainer.getMeasuredWidth()) * progressToAvatarPreview;
                                float childX = (listView.getLeft() + child.getX()) * (1f - progressToAvatarPreview) + avatarPreviewContainer.getLeft() * progressToAvatarPreview;
                                canvas.translate(childX, childY);
                                float progress = progressToAvatarPreview;
                                float pr = 1.0f - CubicBezierInterpolator.EASE_OUT.getInterpolation(1.0f - progress);
                                int h = (int) (scrimView.getMeasuredHeight() + (scrimView.getClipHeight() - scrimView.getMeasuredHeight()) * pr);
                                rect.set(0, 0, child.getMeasuredWidth(), h);
                                scrimView.setProgressToAvatarPreview(progressToAvatarPreview);
                                for (int i = 0; i < 4; i++) {
                                    radii[i] = AndroidUtilities.dp(13) * (1f - progressToAvatarPreview);
                                    radii[4 + i] = AndroidUtilities.dp(13);
                                }

                                roundPath.reset();
                                roundPath.addRoundRect(rect, radii, Path.Direction.CW);
                                roundPath.close();
                                canvas.drawPath(roundPath, listViewBackgroundPaint);
                                child.draw(canvas);
                                canvas.restore();

                                if (scrimPopupLayout != null) {
                                    float y = childY + h;
                                    float x = getMeasuredWidth() - scrimPopupLayout.getMeasuredWidth() - AndroidUtilities.dp(14);
                                    if (progressToAvatarPreview != 1f) {
                                        canvas.saveLayerAlpha(x, y, x + scrimPopupLayout.getMeasuredWidth(), y + scrimPopupLayout.getMeasuredHeight(), (int) (255 * progressToAvatarPreview), Canvas.ALL_SAVE_FLAG);
                                    } else {
                                        canvas.save();
                                    }
                                    scrimPopupLayout.setTranslationX(x - scrimPopupLayout.getLeft());
                                    scrimPopupLayout.setTranslationY(y - scrimPopupLayout.getTop());
                                    float scale = 0.8f + 0.2f * progressToAvatarPreview;
                                    canvas.scale(scale, scale, x + scrimPopupLayout.getMeasuredWidth() / 2f, y);

                                    canvas.translate(x, y);
                                    scrimPopupLayout.draw(canvas);
                                    canvas.restore();
                                }
                            }
                        }

                        if (!pinchToZoomHelper.isInOverlayMode()) {
                            canvas.save();
                            canvas.clipRect(0, listTop * (1f - progressToAvatarPreview), getMeasuredWidth(), viewClipBottom * (1f - progressToAvatarPreview) + getMeasuredHeight() * progressToAvatarPreview);
                            canvas.scale(avatarPreviewContainer.getScaleX(), avatarPreviewContainer.getScaleY(), avatarPreviewContainer.getX(), avatarPreviewContainer.getY());
                            canvas.translate(avatarPreviewContainer.getX(), avatarPreviewContainer.getY());
                            avatarPreviewContainer.draw(canvas);
                            canvas.restore();
                        }
                    }
                } else {
                    if (scrimView != null) {
                        canvas.drawRect(0, 0, getMeasuredWidth(), getMeasuredHeight(), scrimPaint);

                        float listTop = listView.getY();
                        float listBottom = listView.getY() + listView.getMeasuredHeight();

                        int count = listView.getChildCount();
                        for (int num = 0; num < count; num++) {
                            View child = listView.getChildAt(num);
                            if (child != scrimView) {
                                continue;
                            }

                            float viewClipLeft = Math.max(listView.getLeft(), listView.getLeft() + child.getX());
                            float viewClipTop = Math.max(listTop, listView.getTop() + child.getY());
                            float viewClipRight = Math.min(listView.getRight(), listView.getLeft() + child.getX() + child.getMeasuredWidth());
                            float viewClipBottom = Math.min(listView.getY() + listView.getMeasuredHeight(), listView.getY() + child.getY() + scrimView.getClipHeight());

                            if (viewClipTop < viewClipBottom) {
                                if (child.getAlpha() != 1f) {
                                    canvas.saveLayerAlpha(viewClipLeft, viewClipTop, viewClipRight, viewClipBottom, (int) (255 * child.getAlpha()), Canvas.ALL_SAVE_FLAG);
                                } else {
                                    canvas.save();
                                }

                                canvas.clipRect(viewClipLeft, viewClipTop, viewClipRight, getMeasuredHeight());
                                canvas.translate(listView.getLeft() + child.getX(), listView.getY() + child.getY());
                                float progress = scrimPaint.getAlpha() / 100.0f;
                                float pr = 1.0f - CubicBezierInterpolator.EASE_OUT.getInterpolation(1.0f - progress);
                                int h = (int) (scrimView.getMeasuredHeight() + (scrimView.getClipHeight() - scrimView.getMeasuredHeight()) * pr);
                                rect.set(0, 0, child.getMeasuredWidth(), h);
                                scrimView.setAboutVisibleProgress(listViewBackgroundPaint.getColor(), progress);
                                canvas.drawRoundRect(rect, AndroidUtilities.dp(13), AndroidUtilities.dp(13), listViewBackgroundPaint);
                                child.draw(canvas);
                                canvas.restore();
                            }
                        }
                    }
                }
            }

            @Override
            protected boolean drawChild(Canvas canvas, View child, long drawingTime) {
                if (child == avatarPreviewContainer || child == scrimPopupLayout) {
                    return true;
                }
                if (contentFullyOverlayed) {
                    if (child == listView || child == buttonsContainer) {
                        return true;
                    }
                }
                return super.drawChild(canvas, child, drawingTime);
            }

            @Override
            public boolean onKeyDown(int keyCode, KeyEvent event) {
                if (scrimView != null && keyCode == KeyEvent.KEYCODE_BACK) {
                    dismissAvatarPreview(true);
                    return true;
                }
                return super.onKeyDown(keyCode, event);
            }
        };
        containerView.setFocusable(true);
        containerView.setFocusableInTouchMode(true);
        containerView.setWillNotDraw(false);
        containerView.setPadding(backgroundPaddingLeft, 0, backgroundPaddingLeft, 0);
        containerView.setKeepScreenOn(true);
        containerView.setClipChildren(false);

        if (schedulePeer != null) {
            scheduleStartInTextView = new SimpleTextView(context);
            scheduleStartInTextView.setGravity(Gravity.CENTER);
            scheduleStartInTextView.setTextColor(0xffffffff);
            scheduleStartInTextView.setTypeface(AndroidUtilities.getTypeface("fonts/rmedium.ttf"));
            scheduleStartInTextView.setTextSize(18);
            scheduleStartInTextView.setText(LocaleController.getString("VoipChatStartsIn", R.string.VoipChatStartsIn));
            containerView.addView(scheduleStartInTextView, LayoutHelper.createFrame(LayoutHelper.WRAP_CONTENT, LayoutHelper.WRAP_CONTENT, Gravity.TOP | Gravity.CENTER_HORIZONTAL, 21, 0, 21, 231 + 80)); //-80

            scheduleTimeTextView = new SimpleTextView(context) {

                private LinearGradient linearGradient;
                private int lastTextWidth;
                private Matrix matrix = new Matrix();
                private float targetX = -1f;
                private float startX;
                private float duration;
                private float time;
                private float gradientWidth;
                private long lastUpdateTime;

                private void setTarget() {
                    targetX = 0.20f * (Utilities.random.nextInt(100) - 50) / 50.0f;
                }

                @Override
                protected boolean createLayout(int width) {
                    boolean result = super.createLayout(width);
                    int w = getTextWidth();
                    if (w != lastTextWidth) {
                        gradientWidth = w * 1.3f;
                        linearGradient = new LinearGradient(0, getTextHeight(), w * 2.0f, 0, new int[]{Theme.getColor(Theme.key_voipgroup_mutedByAdminGradient), Theme.getColor(Theme.key_voipgroup_mutedByAdminGradient3), Theme.getColor(Theme.key_voipgroup_mutedByAdminGradient2), Theme.getColor(Theme.key_voipgroup_mutedByAdminGradient2)}, new float[]{0.0f, 0.38f, 0.76f, 1.0f}, Shader.TileMode.CLAMP);
                        getPaint().setShader(linearGradient);
                        lastTextWidth = w;
                    }
                    return result;
                }

                @Override
                protected void onDraw(Canvas canvas) {
                    float moveProgress = 0.0f;
                    if (linearGradient != null) {
                        if (call != null && call.isScheduled()) {
                            long diff = ((long) call.call.schedule_date) * 1000 - accountInstance.getConnectionsManager().getCurrentTimeMillis();
                            if (diff < 0) {
                                moveProgress = 1.0f;
                            } else if (diff < 5000) {
                                moveProgress = 1.0f - diff / 5000.0f;
                            }
                        }
                        matrix.reset();
                        matrix.postTranslate(-lastTextWidth * 0.7f * moveProgress, 0);

                        long newTime = SystemClock.elapsedRealtime();
                        long dt = newTime - lastUpdateTime;
                        if (dt > 20) {
                            dt = 17;
                        }
                        lastUpdateTime = newTime;
                        if (duration == 0 || time >= duration) {
                            duration = Utilities.random.nextInt(200) + 1500;
                            time = 0;
                            if (targetX == -1f) {
                                setTarget();
                            }
                            startX = targetX;
                            setTarget();
                        }
                        time += dt * (0.5f + BlobDrawable.GRADIENT_SPEED_MIN) + dt * (BlobDrawable.GRADIENT_SPEED_MAX * 2) * amplitude;
                        if (time > duration) {
                            time = duration;
                        }
                        float interpolation = CubicBezierInterpolator.EASE_OUT.getInterpolation(time / duration);
                        float x = gradientWidth * (startX + (targetX - startX) * interpolation) - gradientWidth / 2;
                        matrix.postTranslate(x, 0);

                        linearGradient.setLocalMatrix(matrix);
                        invalidate();
                    }
                    super.onDraw(canvas);
                }
            };
            scheduleTimeTextView.setGravity(Gravity.CENTER);
            scheduleTimeTextView.setTextColor(0xffffffff);
            scheduleTimeTextView.setTypeface(AndroidUtilities.getTypeface("fonts/rmedium.ttf"));
            scheduleTimeTextView.setTextSize(60);
            containerView.addView(scheduleTimeTextView, LayoutHelper.createFrame(LayoutHelper.WRAP_CONTENT, LayoutHelper.WRAP_CONTENT, Gravity.TOP | Gravity.CENTER_HORIZONTAL, 21, 0, 21, 231));

            scheduleStartAtTextView = new SimpleTextView(context);
            scheduleStartAtTextView.setGravity(Gravity.CENTER);
            scheduleStartAtTextView.setTextColor(0xffffffff);
            scheduleStartAtTextView.setTypeface(AndroidUtilities.getTypeface("fonts/rmedium.ttf"));
            scheduleStartAtTextView.setTextSize(18);
            containerView.addView(scheduleStartAtTextView, LayoutHelper.createFrame(LayoutHelper.WRAP_CONTENT, LayoutHelper.WRAP_CONTENT, Gravity.TOP | Gravity.CENTER_HORIZONTAL, 21, 0, 21, 231 - 30)); //+ 30
        }

        listView = new RecyclerListView(context) {

            @Override
            public boolean drawChild(Canvas canvas, View child, long drawingTime) {
                if (child == scrimView) {
                    return false;
                }
                return super.drawChild(canvas, child, drawingTime);
            }

            @Override
            protected void dispatchDraw(Canvas canvas) {
                float maxBottom = 0;
                float minTop = 0;
                for (int a = 0, N = getChildCount(); a < N; a++) {
                    View child = getChildAt(a);
                    ViewHolder holder = findContainingViewHolder(child);
                    if (holder == null || holder.getItemViewType() == 3) {
                        continue;
                    }
                    maxBottom = Math.max(maxBottom, child.getY() + child.getMeasuredHeight());
                    if (a == 0) {
                        minTop = Math.max(0, child.getY());
                    } else {
                        minTop = Math.min(minTop, Math.max(0, child.getY()));
                    }
                }

                rect.set(0, minTop, getMeasuredWidth(), Math.min(getMeasuredHeight(), maxBottom));
                canvas.drawRoundRect(rect, AndroidUtilities.dp(13), AndroidUtilities.dp(13), listViewBackgroundPaint);

                canvas.save();
                canvas.clipRect(0, 0, getMeasuredWidth(), getMeasuredHeight());
                super.dispatchDraw(canvas);
                canvas.restore();
            }
        };
        listView.setClipToPadding(false);
        listView.setClipChildren(false);
        itemAnimator = new DefaultItemAnimator() {
            @Override
            protected void onMoveAnimationUpdate(RecyclerView.ViewHolder holder) {
                listView.invalidate();
                updateLayout(true);
            }
        };
        itemAnimator.setDelayAnimations(false);
        listView.setItemAnimator(itemAnimator);
        listView.setOnScrollListener(new RecyclerView.OnScrollListener() {
            @Override
            public void onScrolled(RecyclerView recyclerView, int dx, int dy) {
                if (listView.getChildCount() <= 0 || call == null) {
                    return;
                }
                if (!call.loadingMembers && !call.membersLoadEndReached && layoutManager.findLastVisibleItemPosition() > listAdapter.getItemCount() - 5) {
                    call.loadMembers(false);
                }
                updateLayout(true);
            }

            @Override
            public void onScrollStateChanged(RecyclerView recyclerView, int newState) {
                if (newState == RecyclerView.SCROLL_STATE_IDLE) {
                    int offset = AndroidUtilities.dp(74);
                    float top = scrollOffsetY - offset;
                    if (top + backgroundPaddingTop < ActionBar.getCurrentActionBarHeight() && listView.canScrollVertically(1)) {
                        View child = listView.getChildAt(0);
                        RecyclerListView.Holder holder = (RecyclerListView.Holder) listView.findViewHolderForAdapterPosition(0);
                        if (holder != null && holder.itemView.getTop() > 0) {
                            listView.smoothScrollBy(0, holder.itemView.getTop());
                        }
                    }
                } else {
                    if (recordHintView != null) {
                        recordHintView.hide();
                    }
                    if (reminderHintView != null) {
                        reminderHintView.hide();
                    }
                }
                scrolling = newState == RecyclerView.SCROLL_STATE_DRAGGING;
            }
        });

        listView.setVerticalScrollBarEnabled(false);
        listView.setLayoutManager(layoutManager = new FillLastLinearLayoutManager(getContext(), LinearLayoutManager.VERTICAL, false, 0, listView));
        layoutManager.setBind(false);
        containerView.addView(listView, LayoutHelper.createFrame(LayoutHelper.MATCH_PARENT, LayoutHelper.MATCH_PARENT, Gravity.TOP | Gravity.LEFT, 14, 14, 14, 231));
        listView.setAdapter(listAdapter);
        listView.setTopBottomSelectorRadius(13);
        listView.setSelectorDrawableColor(Theme.getColor(Theme.key_voipgroup_listSelector));
        listView.setOnItemClickListener((view, position, x, y) -> {
            if (view instanceof GroupCallUserCell) {
                GroupCallUserCell cell = (GroupCallUserCell) view;
                showMenuForCell(cell);
            } else if (view instanceof GroupCallInvitedCell) {
                GroupCallInvitedCell cell = (GroupCallInvitedCell) view;
                if (cell.getUser() == null) {
                    return;
                }
                Bundle args = new Bundle();
                args.putInt("user_id", cell.getUser().id);
                if (cell.hasAvatarSet()) {
                    args.putBoolean("expandPhoto", true);
                }
                parentActivity.presentFragment(new ProfileActivity(args));
                dismiss();
            } else if (position == listAdapter.addMemberRow) {
                if (ChatObject.isChannel(currentChat) && !currentChat.megagroup && !TextUtils.isEmpty(currentChat.username)) {
                    getLink(false);
                    return;
                }
                TLRPC.ChatFull chatFull = accountInstance.getMessagesController().getChatFull(currentChat.id);
                if (chatFull == null) {
                    return;
                }
                enterEventSent = false;
                groupVoipInviteAlert = new GroupVoipInviteAlert(getContext(), accountInstance.getCurrentAccount(), currentChat, chatFull, call.participants, call.invitedUsersMap);
                groupVoipInviteAlert.setOnDismissListener(dialog -> groupVoipInviteAlert = null);
                groupVoipInviteAlert.setDelegate(new GroupVoipInviteAlert.GroupVoipInviteAlertDelegate() {
                    @Override
                    public void copyInviteLink() {
                        getLink(true);
                    }

                    @Override
                    public void inviteUser(int id) {
                        inviteUserToCall(id, true);
                    }

                    @Override
                    public void needOpenSearch(MotionEvent ev, EditTextBoldCursor editText) {
                        if (!enterEventSent) {
                            if (ev.getX() > editText.getLeft() && ev.getX() < editText.getRight()
                                    && ev.getY() > editText.getTop() && ev.getY() < editText.getBottom()) {
                                makeFocusable(groupVoipInviteAlert, null, editText, true);
                            } else {
                                makeFocusable(groupVoipInviteAlert, null, editText, false);
                            }
                        }
                    }
                });
                groupVoipInviteAlert.show();
            }
        });
        listView.setOnItemLongClickListener((view, position) -> {
            if (view instanceof GroupCallUserCell) {
                updateItems();
                GroupCallUserCell cell = (GroupCallUserCell) view;
                return cell.clickMuteButton();
            }
            return false;
        });

        buttonsContainer = new FrameLayout(context) {
            @Override
            protected void onLayout(boolean changed, int left, int top, int right, int bottom) {
                int cw = AndroidUtilities.dp(122);
                int w = (getMeasuredWidth() - cw) / 2;
                int h = getMeasuredHeight();

                int x = (w - soundButton.getMeasuredWidth()) / 2;
                int y = (h - leaveButton.getMeasuredHeight()) / 2 - AndroidUtilities.dp(9);
                soundButton.layout(x, y, x + soundButton.getMeasuredWidth(), y + soundButton.getMeasuredHeight());

                x = getMeasuredWidth() - w + (w - leaveButton.getMeasuredWidth()) / 2;
                leaveButton.layout(x, y, x + leaveButton.getMeasuredWidth(), y + leaveButton.getMeasuredHeight());

                x = (getMeasuredWidth() - muteButton.getMeasuredWidth()) / 2;
                y = (h - muteButton.getMeasuredHeight()) / 2 - AndroidUtilities.dp(18);
                muteButton.layout(x, y, x + muteButton.getMeasuredWidth(), y + muteButton.getMeasuredHeight());

                for (int a = 0; a < 2; a++) {
                    x = (getMeasuredWidth() - muteLabel[a].getMeasuredWidth()) / 2;
                    y = h - AndroidUtilities.dp(35) - muteLabel[a].getMeasuredHeight();
                    muteLabel[a].layout(x, y, x + muteLabel[a].getMeasuredWidth(), y + muteLabel[a].getMeasuredHeight());

                    x = (getMeasuredWidth() - muteSubLabel[a].getMeasuredWidth()) / 2;
                    y = h - AndroidUtilities.dp(17) - muteSubLabel[a].getMeasuredHeight();
                    muteSubLabel[a].layout(x, y, x + muteSubLabel[a].getMeasuredWidth(), y + muteSubLabel[a].getMeasuredHeight());
                }
            }

            final OvershootInterpolator overshootInterpolator = new OvershootInterpolator(1.5f);
            int currentLightColor;

            @SuppressLint("DrawAllocation")
            @Override
            protected void dispatchDraw(Canvas canvas) {
                if (contentFullyOverlayed) {
                    return;
                }
                int offset = (getMeasuredWidth() - getMeasuredHeight()) / 2;

                long newTime = SystemClock.elapsedRealtime();
                long dt = newTime - lastUpdateTime;
                lastUpdateTime = newTime;
                if (dt > 20) {
                    dt = 17;
                }

                if (currentState != null) {
                    currentState.update(0, offset, getMeasuredHeight(), dt);
                }

                tinyWaveDrawable.minRadius = AndroidUtilities.dp(62);
                tinyWaveDrawable.maxRadius = AndroidUtilities.dp(62) + AndroidUtilities.dp(20) * BlobDrawable.FORM_SMALL_MAX;

                bigWaveDrawable.minRadius = AndroidUtilities.dp(65);
                bigWaveDrawable.maxRadius = AndroidUtilities.dp(65) + AndroidUtilities.dp(20) * BlobDrawable.FORM_BIG_MAX;

                if (animateToAmplitude != amplitude) {
                    amplitude += animateAmplitudeDiff * dt;
                    if (animateAmplitudeDiff > 0) {
                        if (amplitude > animateToAmplitude) {
                            amplitude = animateToAmplitude;
                        }
                    } else {
                        if (amplitude < animateToAmplitude) {
                            amplitude = animateToAmplitude;
                        }
                    }
                    invalidate();
                }

                boolean canSwitchProgress = true;
                if (prevState != null && prevState.currentState == MUTE_BUTTON_STATE_CONNECTING) {
                    radialProgressView.toCircle(true, true);
                    if (!radialProgressView.isCircle()) {
                        canSwitchProgress = false;
                    }
                } else if (prevState != null && currentState != null && currentState.currentState == MUTE_BUTTON_STATE_CONNECTING) {
                    radialProgressView.toCircle(true, false);
                }
                if (canSwitchProgress) {
                    if (switchProgress != 1f) {
                        if (prevState != null && prevState.currentState == MUTE_BUTTON_STATE_CONNECTING) {
                            switchProgress += dt / 100f;
                        } else {
                            switchProgress += dt / 180f;
                        }

                        if (switchProgress >= 1.0f) {
                            switchProgress = 1f;
                            prevState = null;
                            if (currentState != null && currentState.currentState == MUTE_BUTTON_STATE_CONNECTING) {
                                radialProgressView.toCircle(false, true);
                            }
                        }
                        invalidateColors = true;
                        invalidate();
                    }

                    if (invalidateColors && currentState != null) {
                        invalidateColors = false;
                        int lightingColor;
                        int soundButtonColor;
                        int soundButtonColorChecked;
                        if (prevState != null) {
                            fillColors(prevState.currentState, colorsTmp);
                            int oldLight = colorsTmp[0];
                            int oldSound = colorsTmp[1];
                            int oldSound2 = colorsTmp[2];
                            fillColors(currentState.currentState, colorsTmp);
                            lightingColor = ColorUtils.blendARGB(oldLight, colorsTmp[0], switchProgress);
                            soundButtonColorChecked = ColorUtils.blendARGB(oldSound, colorsTmp[1], switchProgress);
                            soundButtonColor = ColorUtils.blendARGB(oldSound2, colorsTmp[2], switchProgress);
                        } else {
                            fillColors(currentState.currentState, colorsTmp);
                            lightingColor = colorsTmp[0];
                            soundButtonColorChecked = colorsTmp[1];
                            soundButtonColor = colorsTmp[2];
                        }
                        if (currentLightColor != lightingColor) {
                            radialGradient = new RadialGradient(0, 0, AndroidUtilities.dp(100), new int[]{ColorUtils.setAlphaComponent(lightingColor, 60), ColorUtils.setAlphaComponent(lightingColor, 0)}, null, Shader.TileMode.CLAMP);
                            radialPaint.setShader(radialGradient);
                            currentLightColor = lightingColor;
                        }

                        soundButton.setBackgroundColor(soundButtonColor, soundButtonColorChecked);
                    }

                    boolean showWaves = false;
                    boolean showLighting = false;
                    if (currentState != null) {
                        showWaves = currentState.currentState == MUTE_BUTTON_STATE_MUTE || currentState.currentState == MUTE_BUTTON_STATE_UNMUTE || isGradientState(currentState.currentState);
                        showLighting = currentState.currentState != MUTE_BUTTON_STATE_CONNECTING;
                    }

                    if (prevState != null && currentState != null && currentState.currentState == MUTE_BUTTON_STATE_CONNECTING) {
                        showWavesProgress -= dt / 180f;
                        if (showWavesProgress < 0f) {
                            showWavesProgress = 0f;
                        }
                        invalidate();
                    } else {
                        if (showWaves && showWavesProgress != 1f) {
                            showWavesProgress += dt / 350f;
                            if (showWavesProgress > 1f) {
                                showWavesProgress = 1f;
                            }
                            invalidate();
                        } else if (!showWaves && showWavesProgress != 0) {
                            showWavesProgress -= dt / 350f;
                            if (showWavesProgress < 0f) {
                                showWavesProgress = 0f;
                            }
                            invalidate();
                        }
                    }

                    if (showLighting && showLightingProgress != 1f) {
                        showLightingProgress += dt / 350f;
                        if (showLightingProgress > 1f) {
                            showLightingProgress = 1f;
                        }
                        invalidate();
                    } else if (!showLighting && showLightingProgress != 0) {
                        showLightingProgress -= dt / 350f;
                        if (showLightingProgress < 0f) {
                            showLightingProgress = 0f;
                        }
                        invalidate();
                    }
                }

                float showWavesProgressInterpolated = overshootInterpolator.getInterpolation(GroupCallActivity.this.showWavesProgress);

                showWavesProgressInterpolated = 0.4f + 0.6f * showWavesProgressInterpolated;

                bigWaveDrawable.update(amplitude, 1f);
                tinyWaveDrawable.update(amplitude, 1f);

                if (prevState != null && currentState != null && (currentState.currentState == MUTE_BUTTON_STATE_CONNECTING || prevState.currentState == MUTE_BUTTON_STATE_CONNECTING)) {
                    float progress;
                    if (currentState.currentState == MUTE_BUTTON_STATE_CONNECTING) {
                        progress = switchProgress;
                        paint.setShader(prevState.shader);
                    } else {
                        progress = 1f - switchProgress;
                        paint.setShader(currentState.shader);
                    }

                    paintTmp.setColor(AndroidUtilities.getOffsetColor(Theme.getColor(Theme.key_voipgroup_listViewBackgroundUnscrolled), Theme.getColor(Theme.key_voipgroup_disabledButton), colorProgress, 1.0f));

                    int cx = muteButton.getLeft() + muteButton.getMeasuredWidth() / 2;
                    int cy = muteButton.getTop() + muteButton.getMeasuredHeight() / 2;
                    radialMatrix.setTranslate(cx, cy);
                    radialGradient.setLocalMatrix(radialMatrix);

                    paint.setAlpha(76);

                    if (call != null) {
                        float radius = AndroidUtilities.dp(52) / 2f;
                        canvas.drawCircle(leaveButton.getX() + leaveButton.getMeasuredWidth() / 2f, leaveButton.getY() + radius, radius, leaveBackgroundPaint);
                    }

                    canvas.save();
                    canvas.scale(BlobDrawable.GLOBAL_SCALE, BlobDrawable.GLOBAL_SCALE, cx, cy);

                    canvas.save();
                    float scale = BlobDrawable.SCALE_BIG_MIN + BlobDrawable.SCALE_BIG * amplitude * 0.5f;
                    canvas.scale(scale * showLightingProgress, scale * showLightingProgress, cx, cy);

                    float scaleLight = 0.7f + BlobDrawable.LIGHT_GRADIENT_SIZE;
                    canvas.save();
                    canvas.scale(scaleLight, scaleLight, cx, cy);
                    canvas.drawCircle(cx, cy, AndroidUtilities.dp(160), radialPaint);
                    canvas.restore();
                    canvas.restore();

                    if (call != null) {
                        canvas.save();
                        scale = BlobDrawable.SCALE_BIG_MIN + BlobDrawable.SCALE_BIG * amplitude * scheduleButtonsScale;
                        canvas.scale(scale * showWavesProgressInterpolated, scale * showWavesProgressInterpolated, cx, cy);
                        bigWaveDrawable.draw(cx, cy, canvas, paint);
                        canvas.restore();

                        canvas.save();
                        scale = BlobDrawable.SCALE_SMALL_MIN + BlobDrawable.SCALE_SMALL * amplitude * scheduleButtonsScale;
                        canvas.scale(scale * showWavesProgressInterpolated, scale * showWavesProgressInterpolated, cx, cy);
                        tinyWaveDrawable.draw(cx, cy, canvas, paint);
                        canvas.restore();
                    }

                    paint.setAlpha(255);

                    if (canSwitchProgress) {
                        canvas.drawCircle(cx, cy, AndroidUtilities.dp(57), paint);
                        paint.setColor(Theme.getColor(Theme.key_voipgroup_connectingProgress));
                        if (progress != 0) {
                            paint.setAlpha((int) (255 * progress));
                            paint.setShader(null);
                            canvas.drawCircle(cx, cy, AndroidUtilities.dp(57), paint);
                        }
                    }
                    canvas.drawCircle(cx, cy, AndroidUtilities.dp(55) * progress, paintTmp);
                    if (!canSwitchProgress) {
                        radialProgressView.draw(canvas, cx, cy);
                    }
                    canvas.restore();
                    invalidate();
                } else {
                    for (int i = 0; i < 2; i++) {
                        float alpha;
                        float buttonRadius = AndroidUtilities.dp(57);
                        if (i == 0 && prevState != null) {
                            paint.setShader(prevState.shader);
                            alpha = 1f - switchProgress;
                            if (prevState.currentState == MUTE_BUTTON_STATE_CONNECTING) {
                                buttonRadius -= alpha * AndroidUtilities.dp(2);
                            }
                        } else if (i == 1) {
                            paint.setShader(currentState.shader);
                            alpha = switchProgress;
                            if (currentState.currentState == MUTE_BUTTON_STATE_CONNECTING) {
                                buttonRadius -= alpha * AndroidUtilities.dp(2);
                            }
                        } else {
                            continue;
                        }
                        if (paint.getShader() == null) {
                            paint.setColor(AndroidUtilities.getOffsetColor(Theme.getColor(Theme.key_voipgroup_listViewBackgroundUnscrolled), Theme.getColor(Theme.key_voipgroup_disabledButton), colorProgress, 1.0f));
                        }

                        int cx = muteButton.getLeft() + muteButton.getMeasuredWidth() / 2;
                        int cy = muteButton.getTop() + muteButton.getMeasuredHeight() / 2;
                        radialMatrix.setTranslate(cx, cy);
                        radialGradient.setLocalMatrix(radialMatrix);

                        paint.setAlpha((int) (76 * alpha * switchToButtonProgress));
                        if (switchToButtonProgress > 0) {
                            if (i == 1) {
                                int a = leaveBackgroundPaint.getAlpha();
                                leaveBackgroundPaint.setAlpha((int) (a * switchToButtonProgress));
                                float radius = AndroidUtilities.dp(52) / 2f;
                                canvas.drawCircle(leaveButton.getX() + leaveButton.getMeasuredWidth() / 2, leaveButton.getY() + radius, radius, leaveBackgroundPaint);
                                leaveBackgroundPaint.setAlpha(a);
                            }
                        }

                        canvas.save();
                        canvas.scale(BlobDrawable.GLOBAL_SCALE, BlobDrawable.GLOBAL_SCALE, cx, cy);

                        canvas.save();
                        float translation = AndroidUtilities.dp(89) * (1.0f - switchToButtonInt2);
                        cy += translation;
                        float scale = BlobDrawable.SCALE_BIG_MIN + BlobDrawable.SCALE_BIG * amplitude * 0.5f;
                        canvas.scale(scale * showLightingProgress, scale * showLightingProgress, cx, cy);
                        if (i == 1) {
                            float scaleLight = 0.7f + BlobDrawable.LIGHT_GRADIENT_SIZE * scheduleButtonsScale;
                            canvas.save();
                            canvas.scale(scaleLight, scaleLight, cx, cy);
                            int a = radialPaint.getAlpha();
                            radialPaint.setAlpha((int) (a * switchToButtonProgress));
                            canvas.drawCircle(cx, cy, AndroidUtilities.dp(160), radialPaint);
                            radialPaint.setAlpha(a);
                            canvas.restore();
                        }
                        canvas.restore();
                        if (switchToButtonProgress > 0) {
                            canvas.save();
                            scale = BlobDrawable.SCALE_BIG_MIN + BlobDrawable.SCALE_BIG * amplitude * showWavesProgressInterpolated * scheduleButtonsScale;
                            canvas.scale(scale, scale, cx, cy);
                            bigWaveDrawable.draw(cx, cy, canvas, paint);
                            canvas.restore();

                            canvas.save();
                            scale = BlobDrawable.SCALE_SMALL_MIN + BlobDrawable.SCALE_SMALL * amplitude * showWavesProgressInterpolated * scheduleButtonsScale;
                            canvas.scale(scale, scale, cx, cy);
                            tinyWaveDrawable.draw(cx, cy, canvas, paint);
                            canvas.restore();
                        }
                        if (i == 0) {
                            paint.setAlpha(255);
                        } else {
                            paint.setAlpha((int) (255 * alpha));
                        }

                        muteButton.setTranslationY(translation);
                        float startX = getMeasuredWidth() / 2 - AndroidUtilities.dp(21);
                        float startY = AndroidUtilities.dp(24);
                        float w = (startX + (buttonRadius - startX) * switchToButtonInt2) * scheduleButtonsScale;
                        float h = (startY + (buttonRadius - startY) * switchToButtonInt2) * scheduleButtonsScale;
                        rect.set(cx - w, cy - h, cx + w, cy + h);
                        float rad = AndroidUtilities.dp(4) + (buttonRadius - AndroidUtilities.dp(4)) * switchToButtonInt2;
                        canvas.drawRoundRect(rect, rad, rad, paint);

                        canvas.restore();

                        if (i == 1 && currentState.currentState == MUTE_BUTTON_STATE_CONNECTING) {
                            radialProgressView.draw(canvas, cx, cy);
                        }
                    }
                    invalidate();
                }
                super.dispatchDraw(canvas);
            }

        };
        buttonsContainer.setWillNotDraw(false);
        containerView.addView(buttonsContainer, LayoutHelper.createFrame(LayoutHelper.MATCH_PARENT, 231, Gravity.LEFT | Gravity.BOTTOM));

        if (schedulePeer != null) {
            scheduleInfoTextView = new TextView(context);
            scheduleInfoTextView.setGravity(Gravity.CENTER);
            scheduleInfoTextView.setTextColor(0xff7B8389);
            scheduleInfoTextView.setTextSize(TypedValue.COMPLEX_UNIT_DIP, 14);
            if (ChatObject.isChannel(currentChat) && !currentChat.megagroup) {
                scheduleInfoTextView.setTag(1);
            }
            containerView.addView(scheduleInfoTextView, LayoutHelper.createFrame(LayoutHelper.WRAP_CONTENT, LayoutHelper.WRAP_CONTENT, Gravity.BOTTOM | Gravity.CENTER_HORIZONTAL, 21, 0, 21, 100));

            final NumberPicker dayPicker = new NumberPicker(context);
            dayPicker.setTextColor(0xffffffff);
            dayPicker.setSelectorColor(0xff6D89ED);
            dayPicker.setTextOffset(AndroidUtilities.dp(10));
            dayPicker.setItemCount(5);
            final NumberPicker hourPicker = new NumberPicker(context) {
                @Override
                protected CharSequence getContentDescription(int value) {
                    return LocaleController.formatPluralString("Hours", value);
                }
            };
            hourPicker.setItemCount(5);
            hourPicker.setTextColor(0xffffffff);
            hourPicker.setSelectorColor(0xff6D89ED);
            hourPicker.setTextOffset(-AndroidUtilities.dp(10));
            final NumberPicker minutePicker = new NumberPicker(context) {
                @Override
                protected CharSequence getContentDescription(int value) {
                    return LocaleController.formatPluralString("Minutes", value);
                }
            };
            minutePicker.setItemCount(5);
            minutePicker.setTextColor(0xffffffff);
            minutePicker.setSelectorColor(0xff6D89ED);
            minutePicker.setTextOffset(-AndroidUtilities.dp(34));

            scheduleButtonTextView = new TextView(context);
            scheduleButtonTextView.setLines(1);
            scheduleButtonTextView.setSingleLine(true);
            scheduleButtonTextView.setEllipsize(TextUtils.TruncateAt.END);
            scheduleButtonTextView.setGravity(Gravity.CENTER);
            scheduleButtonTextView.setBackground(Theme.createSimpleSelectorRoundRectDrawable(AndroidUtilities.dp(4), 0, 0x3f000000));
            scheduleButtonTextView.setTextColor(0xffffffff);
            scheduleButtonTextView.setTypeface(AndroidUtilities.getTypeface("fonts/rmedium.ttf"));
            scheduleButtonTextView.setTextSize(TypedValue.COMPLEX_UNIT_DIP, 14);
            containerView.addView(scheduleButtonTextView, LayoutHelper.createFrame(LayoutHelper.MATCH_PARENT, 48, Gravity.BOTTOM | Gravity.CENTER_HORIZONTAL, 21, 0, 21, 20.5f));
            scheduleButtonTextView.setOnClickListener(v -> {
                scheduleAnimator = ValueAnimator.ofFloat(0.0f, 1.0f);
                scheduleAnimator.setDuration(600);
                scheduleAnimator.addUpdateListener(a -> {
                    switchToButtonProgress = (float) a.getAnimatedValue();
                    updateScheduleUI(true);

                    buttonsContainer.invalidate();
                    listView.invalidate();
                });
                scheduleAnimator.addListener(new AnimatorListenerAdapter() {
                    @Override
                    public void onAnimationEnd(Animator animation) {
                        scheduleAnimator = null;
                    }
                });
                scheduleAnimator.start();
                titleTextView.setText(LocaleController.getString("VoipGroupVoiceChat", R.string.VoipGroupVoiceChat), true);
                Calendar calendar = Calendar.getInstance();
                boolean setSeconds = AlertsCreator.checkScheduleDate(null, null, 7 * 24 * 60 * 60, 3, dayPicker, hourPicker, minutePicker);
                calendar.setTimeInMillis(System.currentTimeMillis() + (long) dayPicker.getValue() * 24 * 3600 * 1000);
                calendar.set(Calendar.HOUR_OF_DAY, hourPicker.getValue());
                calendar.set(Calendar.MINUTE, minutePicker.getValue());
                if (setSeconds) {
                    calendar.set(Calendar.SECOND, 0);
                }
                scheduleStartAt = (int) (calendar.getTimeInMillis() / 1000);
                updateScheduleUI(false);

                TLRPC.TL_phone_createGroupCall req = new TLRPC.TL_phone_createGroupCall();
                req.peer = MessagesController.getInputPeer(chat);
                req.random_id = Utilities.random.nextInt();
                req.schedule_date = scheduleStartAt;
                req.flags |= 2;
                account.getConnectionsManager().sendRequest(req, (response, error) -> {
                    if (response != null) {
                        TLRPC.Updates updates = (TLRPC.Updates) response;
                        for (int a = 0; a < updates.updates.size(); a++) {
                            TLRPC.Update update = updates.updates.get(a);
                            if (update instanceof TLRPC.TL_updateGroupCall) {
                                TLRPC.TL_updateGroupCall updateGroupCall = (TLRPC.TL_updateGroupCall) update;
                                AndroidUtilities.runOnUIThread(() -> {
                                    call = new ChatObject.Call();
                                    call.call = new TLRPC.TL_groupCall();
                                    call.call.participants_count = 0;
                                    call.call.version = 1;
                                    call.call.can_change_join_muted = true;
                                    call.chatId = chat.id;
                                    call.call.schedule_date = scheduleStartAt;
                                    call.call.flags |= 128;
                                    call.currentAccount = accountInstance;
                                    call.setSelfPeer(peer);
                                    call.call.access_hash = updateGroupCall.call.access_hash;
                                    call.call.id = updateGroupCall.call.id;
                                    accountInstance.getMessagesController().putGroupCall(call.chatId, call);
                                });
                                break;
                            }
                        }
                        accountInstance.getMessagesController().processUpdates(updates, false);
                    } else {
                        AndroidUtilities.runOnUIThread(() -> {
                            accountInstance.getNotificationCenter().postNotificationName(NotificationCenter.needShowAlert, 6, error.text);
                            dismiss();
                        });
                    }
                }, ConnectionsManager.RequestFlagFailOnServerErrors);
            });

            scheduleTimerContainer = new LinearLayout(context) {

                boolean ignoreLayout = false;

                @Override
                protected void onMeasure(int widthMeasureSpec, int heightMeasureSpec) {
                    ignoreLayout = true;
                    int count = 5;
                    dayPicker.setItemCount(count);
                    hourPicker.setItemCount(count);
                    minutePicker.setItemCount(count);
                    dayPicker.getLayoutParams().height = AndroidUtilities.dp(54) * count;
                    hourPicker.getLayoutParams().height = AndroidUtilities.dp(54) * count;
                    minutePicker.getLayoutParams().height = AndroidUtilities.dp(54) * count;
                    ignoreLayout = false;
                    super.onMeasure(widthMeasureSpec, heightMeasureSpec);
                }

                @Override
                public void requestLayout() {
                    if (ignoreLayout) {
                        return;
                    }
                    super.requestLayout();
                }
            };
            scheduleTimerContainer.setWeightSum(1.0f);
            scheduleTimerContainer.setOrientation(LinearLayout.HORIZONTAL);
            containerView.addView(scheduleTimerContainer, LayoutHelper.createFrame(LayoutHelper.MATCH_PARENT, 54 * 5, Gravity.TOP | Gravity.LEFT, 0, 50, 0, 0));

            long currentTime = System.currentTimeMillis();
            Calendar calendar = Calendar.getInstance();
            calendar.setTimeInMillis(currentTime);
            int currentYear = calendar.get(Calendar.YEAR);
            int currentDay = calendar.get(Calendar.DAY_OF_YEAR);

            scheduleTimerContainer.addView(dayPicker, LayoutHelper.createLinear(0, 54 * 5, 0.5f));
            dayPicker.setMinValue(0);
            dayPicker.setMaxValue(365);
            dayPicker.setWrapSelectorWheel(false);
            dayPicker.setFormatter(value -> {
                if (value == 0) {
                    return LocaleController.getString("MessageScheduleToday", R.string.MessageScheduleToday);
                } else {
                    long date = currentTime + (long) value * 86400000L;
                    calendar.setTimeInMillis(date);
                    int year = calendar.get(Calendar.YEAR);
                    if (year == currentYear) {
                        return LocaleController.getInstance().formatterScheduleDay.format(date);
                    } else {
                        return LocaleController.getInstance().formatterScheduleYear.format(date);
                    }
                }
            });
            final NumberPicker.OnValueChangeListener onValueChangeListener = (picker, oldVal, newVal) -> {
                try {
                    container.performHapticFeedback(HapticFeedbackConstants.KEYBOARD_TAP, HapticFeedbackConstants.FLAG_IGNORE_GLOBAL_SETTING);
                } catch (Exception ignore) {

                }
                AlertsCreator.checkScheduleDate(scheduleButtonTextView, scheduleInfoTextView, 7 * 24 * 60 * 60, 2, dayPicker, hourPicker, minutePicker);
            };
            dayPicker.setOnValueChangedListener(onValueChangeListener);

            hourPicker.setMinValue(0);
            hourPicker.setMaxValue(23);
            scheduleTimerContainer.addView(hourPicker, LayoutHelper.createLinear(0, 54 * 5, 0.2f));
            hourPicker.setFormatter(value -> String.format("%02d", value));
            hourPicker.setOnValueChangedListener(onValueChangeListener);

            minutePicker.setMinValue(0);
            minutePicker.setMaxValue(59);
            minutePicker.setValue(0);
            minutePicker.setFormatter(value -> String.format("%02d", value));
            scheduleTimerContainer.addView(minutePicker, LayoutHelper.createLinear(0, 54 * 5, 0.3f));
            minutePicker.setOnValueChangedListener(onValueChangeListener);

            calendar.setTimeInMillis(currentTime + 3 * 60 * 60 * 1000);
            calendar.set(Calendar.MINUTE, 0);
            calendar.set(Calendar.SECOND, 0);
            calendar.set(Calendar.MILLISECOND, 0);
            int nextDay = calendar.get(Calendar.DAY_OF_YEAR);
            int minute = calendar.get(Calendar.MINUTE);
            int hour = calendar.get(Calendar.HOUR_OF_DAY);
            dayPicker.setValue(currentDay != nextDay ? 1 : 0);
            minutePicker.setValue(minute);
            hourPicker.setValue(hour);

            AlertsCreator.checkScheduleDate(scheduleButtonTextView, scheduleInfoTextView, 7 * 24 * 60 * 60, 2, dayPicker, hourPicker, minutePicker);
        }

        int color = Theme.getColor(Theme.key_voipgroup_unmuteButton2);
        int r = Color.red(color);
        int g = Color.green(color);
        int b = Color.blue(color);
        radialMatrix = new Matrix();
        radialGradient = new RadialGradient(0, 0, AndroidUtilities.dp(160), new int[]{Color.argb(50, r, g, b), Color.argb(0, r, g, b)}, null, Shader.TileMode.CLAMP);
        radialPaint = new Paint(Paint.ANTI_ALIAS_FLAG);
        radialPaint.setShader(radialGradient);

        tinyWaveDrawable = new BlobDrawable(9);
        bigWaveDrawable = new BlobDrawable(12);

        tinyWaveDrawable.minRadius = AndroidUtilities.dp(62);
        tinyWaveDrawable.maxRadius = AndroidUtilities.dp(72);
        tinyWaveDrawable.generateBlob();

        bigWaveDrawable.minRadius = AndroidUtilities.dp(65);
        bigWaveDrawable.maxRadius = AndroidUtilities.dp(75);
        bigWaveDrawable.generateBlob();

        tinyWaveDrawable.paint.setColor(ColorUtils.setAlphaComponent(Theme.getColor(Theme.key_voipgroup_unmuteButton), (int) (255 * WaveDrawable.CIRCLE_ALPHA_2)));
        bigWaveDrawable.paint.setColor(ColorUtils.setAlphaComponent(Theme.getColor(Theme.key_voipgroup_unmuteButton), (int) (255 * WaveDrawable.CIRCLE_ALPHA_1)));

        soundButton = new VoIPToggleButton(context);
        soundButton.setCheckable(true);
        soundButton.setTextSize(12);
        buttonsContainer.addView(soundButton, LayoutHelper.createFrame(68, 90));
        soundButton.setOnClickListener(v -> {
            if (call == null || call.isScheduled()) {
                getLink(false);
                return;
            }
            if (VoIPService.getSharedInstance() == null) {
                return;
            }
            VoIPService.getSharedInstance().toggleSpeakerphoneOrShowRouteSheet(getContext(), false);
        });

        leaveButton = new VoIPToggleButton(context);
        leaveButton.setDrawBackground(false);
        leaveButton.setTextSize(12);
        leaveButton.setData(R.drawable.calls_decline, 0xffffffff, Theme.getColor(Theme.key_voipgroup_leaveButton), 0.3f, false, LocaleController.getString("VoipGroupLeave", R.string.VoipGroupLeave), false, false);
        buttonsContainer.addView(leaveButton, LayoutHelper.createFrame(68, 80));
        leaveButton.setOnClickListener(v -> {
            if (call == null || call.isScheduled()) {
                dismiss();
                return;
            }
            updateItems();
            onLeaveClick(context, this::dismiss, false);
        });

        muteButton = new RLottieImageView(context) {

            @Override
            public boolean onTouchEvent(MotionEvent event) {
                if (event.getAction() == MotionEvent.ACTION_DOWN && muteButtonState == MUTE_BUTTON_STATE_UNMUTE && call != null) {
                    AndroidUtilities.runOnUIThread(pressRunnable, 300);
                    scheduled = true;
                } else if (event.getAction() == MotionEvent.ACTION_UP || event.getAction() == MotionEvent.ACTION_CANCEL) {
                    if (scheduled) {
                        AndroidUtilities.cancelRunOnUIThread(pressRunnable);
                        scheduled = false;
                    } else if (pressed) {
                        AndroidUtilities.cancelRunOnUIThread(unmuteRunnable);
                        updateMuteButton(MUTE_BUTTON_STATE_UNMUTE, true);
                        if (VoIPService.getSharedInstance() != null) {
                            VoIPService.getSharedInstance().setMicMute(true, true, false);
                            if (!NekoConfig.disableVibration) {
                                muteButton.performHapticFeedback(HapticFeedbackConstants.KEYBOARD_TAP, HapticFeedbackConstants.FLAG_IGNORE_GLOBAL_SETTING);
                            }
                        }
                        pressed = false;
                        MotionEvent cancel = MotionEvent.obtain(0, 0, MotionEvent.ACTION_CANCEL, 0, 0, 0);
                        super.onTouchEvent(cancel);
                        cancel.recycle();
                        return true;
                    }
                }
                return super.onTouchEvent(event);
            }

            @Override
            public void onInitializeAccessibilityNodeInfo(AccessibilityNodeInfo info) {
                super.onInitializeAccessibilityNodeInfo(info);

                info.setClassName(Button.class.getName());
                info.setEnabled(muteButtonState == MUTE_BUTTON_STATE_UNMUTE || muteButtonState == MUTE_BUTTON_STATE_MUTE);

                if (muteButtonState == MUTE_BUTTON_STATE_MUTE && Build.VERSION.SDK_INT >= Build.VERSION_CODES.LOLLIPOP) {
                    info.addAction(new AccessibilityNodeInfo.AccessibilityAction(AccessibilityNodeInfo.ACTION_CLICK, LocaleController.getString("VoipMute", R.string.VoipMute)));
                }
            }
        };
        muteButton.setAnimation(bigMicDrawable);
        muteButton.setScaleType(ImageView.ScaleType.CENTER);
        buttonsContainer.addView(muteButton, LayoutHelper.createFrame(122, 122, Gravity.CENTER_HORIZONTAL | Gravity.TOP));
        muteButton.setOnClickListener(new View.OnClickListener() {

            Runnable finishRunnable = new Runnable() {
                @Override
                public void run() {
                    muteButton.setAnimation(bigMicDrawable);
                    playingHandAnimation = false;
                }
            };

            @Override
            public void onClick(View v) {
                if (call == null || muteButtonState == MUTE_BUTTON_STATE_CONNECTING) {
                    return;
                }
                if (muteButtonState == MUTE_BUTTON_STATE_START_NOW) {
                    if (startingGroupCall) {
                        return;
                    }
                    v.performHapticFeedback(HapticFeedbackConstants.KEYBOARD_TAP, HapticFeedbackConstants.FLAG_IGNORE_GLOBAL_SETTING);
                    startingGroupCall = true;
                    TLRPC.TL_phone_startScheduledGroupCall req = new TLRPC.TL_phone_startScheduledGroupCall();
                    req.call = call.getInputGroupCall();
                    accountInstance.getConnectionsManager().sendRequest(req, (response, error) -> {
                        if (response != null) {
                            accountInstance.getMessagesController().processUpdates((TLRPC.Updates) response, false);
                        }
                    });
                } else if (muteButtonState == MUTE_BUTTON_STATE_CANCEL_REMINDER || muteButtonState == MUTE_BUTTON_STATE_SET_REMINDER) {
                    if (muteButtonState == MUTE_BUTTON_STATE_SET_REMINDER) {
                        if (reminderHintView != null) {
                            reminderHintView.hide();
                        }
                    }
<<<<<<< HEAD
                } else if (muteButtonState == MUTE_BUTTON_STATE_UNMUTE) {
                    updateMuteButton(MUTE_BUTTON_STATE_MUTE, true);
                    VoIPService.getSharedInstance().setMicMute(false, false, true);
                if (!NekoConfig.disableVibration) {
                    muteButton.performHapticFeedback(HapticFeedbackConstants.KEYBOARD_TAP, HapticFeedbackConstants.FLAG_IGNORE_GLOBAL_SETTING);
                }
                } else {
                    updateMuteButton(MUTE_BUTTON_STATE_UNMUTE, true);
                    VoIPService.getSharedInstance().setMicMute(true, false, true);
                    if (!NekoConfig.disableVibration) {
=======
                    TLRPC.TL_phone_toggleGroupCallStartSubscription req = new TLRPC.TL_phone_toggleGroupCallStartSubscription();
                    req.call = call.getInputGroupCall();
                    call.call.schedule_start_subscribed = !call.call.schedule_start_subscribed;
                    req.subscribed = call.call.schedule_start_subscribed;
                    accountInstance.getConnectionsManager().sendRequest(req, (response, error) -> {
                        if (response != null) {
                            accountInstance.getMessagesController().processUpdates((TLRPC.Updates) response, false);
                        }
                    });
                    updateMuteButton(call.call.schedule_start_subscribed ? MUTE_BUTTON_STATE_CANCEL_REMINDER : MUTE_BUTTON_STATE_SET_REMINDER, true);
                } else {
                    if (VoIPService.getSharedInstance() == null || isStillConnecting()) {
                        return;
                    }
                    if (muteButtonState == MUTE_BUTTON_STATE_MUTED_BY_ADMIN || muteButtonState == MUTE_BUTTON_STATE_RAISED_HAND) {
                        if (playingHandAnimation) {
                            return;
                        }
                        playingHandAnimation = true;
                        AndroidUtilities.shakeView(muteLabel[0], 2, 0);
                        AndroidUtilities.shakeView(muteSubLabel[0], 2, 0);
                        v.performHapticFeedback(HapticFeedbackConstants.KEYBOARD_TAP, HapticFeedbackConstants.FLAG_IGNORE_GLOBAL_SETTING);
                        int num = Utilities.random.nextInt(100);
                        int endFrame;
                        int startFrame;
                        if (num < 32) {
                            startFrame = 0;
                            endFrame = 120;
                        } else if (num < 64) {
                            startFrame = 120;
                            endFrame = 240;
                        } else if (num < 97) {
                            startFrame = 240;
                            endFrame = 420;
                        } else if (num == 98) {
                            startFrame = 420;
                            endFrame = 540;
                        } else {
                            startFrame = 540;
                            endFrame = 720;
                        }
                        handDrawables.setCustomEndFrame(endFrame);
                        handDrawables.setOnFinishCallback(finishRunnable, endFrame - 1);
                        muteButton.setAnimation(handDrawables);
                        handDrawables.setCurrentFrame(startFrame);
                        muteButton.playAnimation();
                        if (muteButtonState == MUTE_BUTTON_STATE_MUTED_BY_ADMIN) {
                            TLRPC.TL_groupCallParticipant participant = call.participants.get(MessageObject.getPeerId(selfPeer));
                            TLObject object;
                            int peerId = MessageObject.getPeerId(participant.peer);
                            if (peerId > 0) {
                                object = accountInstance.getMessagesController().getUser(peerId);
                            } else {
                                object = accountInstance.getMessagesController().getChat(-peerId);
                            }
                            VoIPService.getSharedInstance().editCallMember(object, true, -1, true);
                            updateMuteButton(MUTE_BUTTON_STATE_RAISED_HAND, true);
                        }
                    } else if (muteButtonState == MUTE_BUTTON_STATE_UNMUTE) {
                        updateMuteButton(MUTE_BUTTON_STATE_MUTE, true);
                        VoIPService.getSharedInstance().setMicMute(false, false, true);
                        muteButton.performHapticFeedback(HapticFeedbackConstants.KEYBOARD_TAP, HapticFeedbackConstants.FLAG_IGNORE_GLOBAL_SETTING);
                    } else {
                        updateMuteButton(MUTE_BUTTON_STATE_UNMUTE, true);
                        VoIPService.getSharedInstance().setMicMute(true, false, true);
>>>>>>> 8bf056e2
                        muteButton.performHapticFeedback(HapticFeedbackConstants.KEYBOARD_TAP, HapticFeedbackConstants.FLAG_IGNORE_GLOBAL_SETTING);
                    }
                }
            }
        });

        radialProgressView = new RadialProgressView(context);
        radialProgressView.setSize(AndroidUtilities.dp(110));
        radialProgressView.setStrokeWidth(4);
        radialProgressView.setProgressColor(Theme.getColor(Theme.key_voipgroup_connectingProgress));
        //buttonsContainer.addView(radialProgressView, LayoutHelper.createFrame(126, 126, Gravity.CENTER_HORIZONTAL | Gravity.TOP));

        for (int a = 0; a < 2; a++) {
            muteLabel[a] = new TextView(context);
            muteLabel[a].setTextColor(Theme.getColor(Theme.key_voipgroup_actionBarItems));
            muteLabel[a].setTextSize(TypedValue.COMPLEX_UNIT_DIP, 18);
            muteLabel[a].setGravity(Gravity.CENTER_HORIZONTAL);
            buttonsContainer.addView(muteLabel[a], LayoutHelper.createFrame(LayoutHelper.WRAP_CONTENT, LayoutHelper.WRAP_CONTENT, Gravity.CENTER_HORIZONTAL | Gravity.BOTTOM, 0, 0, 0, 26));

            muteSubLabel[a] = new TextView(context);
            muteSubLabel[a].setTextColor(Theme.getColor(Theme.key_voipgroup_actionBarItems));
            muteSubLabel[a].setTextSize(TypedValue.COMPLEX_UNIT_DIP, 12);
            muteSubLabel[a].setGravity(Gravity.CENTER_HORIZONTAL);
            buttonsContainer.addView(muteSubLabel[a], LayoutHelper.createFrame(LayoutHelper.WRAP_CONTENT, LayoutHelper.WRAP_CONTENT, Gravity.CENTER_HORIZONTAL | Gravity.BOTTOM, 0, 0, 0, 10));
            if (a == 1) {
                muteLabel[a].setVisibility(View.INVISIBLE);
                muteSubLabel[a].setVisibility(View.INVISIBLE);
            }
        }

        actionBar.setAlpha(0.0f);
        actionBar.getBackButton().setScaleX(0.9f);
        actionBar.getBackButton().setScaleY(0.9f);
        actionBar.getBackButton().setTranslationX(-AndroidUtilities.dp(14));

        actionBar.getTitleTextView().setTranslationY(AndroidUtilities.dp(23));
        actionBar.getSubtitleTextView().setTranslationY(AndroidUtilities.dp(20));

        accountSwitchAvatarDrawable = new AvatarDrawable();
        accountSwitchAvatarDrawable.setTextSize(AndroidUtilities.dp(12));
        accountSwitchImageView = new BackupImageView(context);
        accountSwitchImageView.setRoundRadius(AndroidUtilities.dp(16));
        accountSwitchImageView.setOnClickListener(v -> JoinCallAlert.open(getContext(), -currentChat.id, accountInstance, null, JoinCallAlert.TYPE_DISPLAY, selfPeer, (peer1, hasFewPeers, schedule) -> {
            if (call == null) {
                return;
            }
            TLObject object;
            if (peer1 instanceof TLRPC.TL_inputPeerUser) {
                object = accountInstance.getMessagesController().getUser(peer1.user_id);
            } else if (peer1 instanceof TLRPC.TL_inputPeerChat) {
                object = accountInstance.getMessagesController().getChat(peer1.chat_id);
            } else {
                object = accountInstance.getMessagesController().getChat(peer1.channel_id);
            }
            if (call.isScheduled()) {
                getUndoView().showWithAction(0, UndoView.ACTION_VOIP_USER_CHANGED, object);
                if (peer1 instanceof TLRPC.TL_inputPeerChannel) {
                    selfPeer = new TLRPC.TL_peerChannel();
                    selfPeer.channel_id = peer1.channel_id;
                } else if (peer1 instanceof TLRPC.TL_inputPeerUser) {
                    selfPeer = new TLRPC.TL_peerUser();
                    selfPeer.user_id = peer1.user_id;
                } else if (peer1 instanceof TLRPC.TL_inputPeerChat) {
                    selfPeer = new TLRPC.TL_peerChat();
                    selfPeer.chat_id = peer1.chat_id;
                }
                this.schedulePeer = peer1;
                TLRPC.ChatFull chatFull = accountInstance.getMessagesController().getChatFull(currentChat.id);
                if (chatFull != null) {
                    chatFull.groupcall_default_join_as = selfPeer;
                    if (chatFull instanceof TLRPC.TL_chatFull) {
                        chatFull.flags |= 32768;
                    } else {
                        chatFull.flags |= 67108864;
                    }
                }
                TLRPC.TL_phone_saveDefaultGroupCallJoinAs req = new TLRPC.TL_phone_saveDefaultGroupCallJoinAs();
                req.peer = MessagesController.getInputPeer(currentChat);
                req.join_as = peer1;
                accountInstance.getConnectionsManager().sendRequest(req, (response, error) -> {

                });
                updateItems();
            } else {
                if (VoIPService.getSharedInstance() == null || !hasFewPeers) {
                    return;
                }
                TLRPC.TL_groupCallParticipant participant = call.participants.get(MessageObject.getPeerId(selfPeer));
                VoIPService.getSharedInstance().setGroupCallPeer(peer1);
                userSwitchObject = object;
            }
        }));

        otherItem = new ActionBarMenuItem(context, null, 0, Theme.getColor(Theme.key_voipgroup_actionBarItems));
        otherItem.setLongClickEnabled(false);
        otherItem.setIcon(R.drawable.ic_ab_other);
        otherItem.setContentDescription(LocaleController.getString("AccDescrMoreOptions", R.string.AccDescrMoreOptions));
        otherItem.setSubMenuOpenSide(2);
        otherItem.setDelegate(id -> actionBar.getActionBarMenuOnItemClick().onItemClick(id));
        otherItem.setBackgroundDrawable(Theme.createSelectorDrawable(Theme.getColor(Theme.key_voipgroup_actionBarItemsSelector), 6));
        otherItem.setOnClickListener(v -> {
            if (call == null) {
                return;
            }
            if (call.call.join_muted) {
                everyoneItem.setColors(Theme.getColor(Theme.key_voipgroup_actionBarItems), Theme.getColor(Theme.key_voipgroup_actionBarItems));
                everyoneItem.setChecked(false);
                adminItem.setColors(Theme.getColor(Theme.key_voipgroup_checkMenu), Theme.getColor(Theme.key_voipgroup_checkMenu));
                adminItem.setChecked(true);
            } else {
                everyoneItem.setColors(Theme.getColor(Theme.key_voipgroup_checkMenu), Theme.getColor(Theme.key_voipgroup_checkMenu));
                everyoneItem.setChecked(true);
                adminItem.setColors(Theme.getColor(Theme.key_voipgroup_actionBarItems), Theme.getColor(Theme.key_voipgroup_actionBarItems));
                adminItem.setChecked(false);
            }
            changingPermissions = false;
            otherItem.hideSubItem(eveyone_can_speak_item);
            otherItem.hideSubItem(admin_can_speak_item);
            updateItems();
            otherItem.toggleSubMenu();
        });
        otherItem.setPopupItemsColor(Theme.getColor(Theme.key_voipgroup_actionBarItems), false);
        otherItem.setPopupItemsColor(Theme.getColor(Theme.key_voipgroup_actionBarItems), true);

        pipItem = new ActionBarMenuItem(context, null, 0, Theme.getColor(Theme.key_voipgroup_actionBarItems));
        pipItem.setLongClickEnabled(false);
        pipItem.setIcon(R.drawable.msg_voice_pip);
        pipItem.setContentDescription(LocaleController.getString("AccDescrPipMode", R.string.AccDescrPipMode));
        pipItem.setBackgroundDrawable(Theme.createSelectorDrawable(Theme.getColor(Theme.key_voipgroup_actionBarItemsSelector), 6));
        pipItem.setOnClickListener(v -> {
            if (Build.VERSION.SDK_INT < 23 || Settings.canDrawOverlays(parentActivity)) {
                GroupCallPip.clearForce();
                dismiss();
            } else {
                AlertsCreator.createDrawOverlayGroupCallPermissionDialog(getContext()).show();
            }
        });

        titleTextView = new AudioPlayerAlert.ClippingTextViewSwitcher(context) {
            @Override
            protected TextView createTextView() {
                TextView textView = new TextView(context);
                textView.setTextColor(Theme.getColor(Theme.key_voipgroup_actionBarItems));
                textView.setTextSize(TypedValue.COMPLEX_UNIT_DIP, 20);
                textView.setTypeface(AndroidUtilities.getTypeface("fonts/rmedium.ttf"));
                textView.setGravity(Gravity.LEFT | Gravity.TOP);
                textView.setSingleLine(true);
                textView.setEllipsize(TextUtils.TruncateAt.END);
                textView.setOnClickListener(v -> {
                    if (call != null && call.recording) {
                        showRecordHint(textView);
                    }
                });
                return textView;
            }
        };

        actionBarBackground = new View(context) {
            @Override
            protected void onMeasure(int widthMeasureSpec, int heightMeasureSpec) {
                setMeasuredDimension(MeasureSpec.getSize(widthMeasureSpec), ActionBar.getCurrentActionBarHeight());
            }
        };
        actionBarBackground.setAlpha(0.0f);

        containerView.addView(actionBarBackground, LayoutHelper.createFrame(LayoutHelper.MATCH_PARENT, LayoutHelper.WRAP_CONTENT, Gravity.LEFT | Gravity.TOP, 0, 0, 0, 0));
        containerView.addView(titleTextView, LayoutHelper.createFrame(LayoutHelper.WRAP_CONTENT, LayoutHelper.WRAP_CONTENT, Gravity.TOP | Gravity.LEFT, 23, 0, 48, 0));
        containerView.addView(actionBar, LayoutHelper.createFrame(LayoutHelper.MATCH_PARENT, LayoutHelper.WRAP_CONTENT, Gravity.LEFT | Gravity.TOP, 0, 0, 0, 0));

        menuItemsContainer = new LinearLayout(context);
        menuItemsContainer.setOrientation(LinearLayout.HORIZONTAL);
        menuItemsContainer.addView(pipItem, LayoutHelper.createLinear(48, 48));
        menuItemsContainer.addView(otherItem, LayoutHelper.createLinear(48, 48));
        menuItemsContainer.addView(accountSwitchImageView, LayoutHelper.createLinear(32, 32, Gravity.CENTER_VERTICAL, 2, 0, 12, 0));
        containerView.addView(menuItemsContainer, LayoutHelper.createFrame(LayoutHelper.WRAP_CONTENT, 48, Gravity.TOP | Gravity.RIGHT));

        actionBarShadow = new View(context);
        actionBarShadow.setAlpha(0.0f);
        actionBarShadow.setBackgroundColor(Theme.getColor(Theme.key_dialogShadowLine));
        containerView.addView(actionBarShadow, LayoutHelper.createFrame(LayoutHelper.MATCH_PARENT, 1));

        for (int a = 0; a < 2; a++) {
            undoView[a] = new UndoView(context);
            undoView[a].setAdditionalTranslationY(AndroidUtilities.dp(10));
            if (Build.VERSION.SDK_INT >= 21) {
                undoView[a].setTranslationZ(AndroidUtilities.dp(5));
            }
            containerView.addView(undoView[a], LayoutHelper.createFrame(LayoutHelper.MATCH_PARENT, LayoutHelper.WRAP_CONTENT, Gravity.BOTTOM | Gravity.LEFT, 8, 0, 8, 8));
        }

        accountSelectCell = new AccountSelectCell(context, true);
        accountSelectCell.setTag(R.id.width_tag, 240);
        otherItem.addSubItem(user_item, accountSelectCell, LayoutHelper.WRAP_CONTENT, AndroidUtilities.dp(48));
        accountSelectCell.setBackground(Theme.createRadSelectorDrawable(Theme.getColor(Theme.key_voipgroup_listSelector), 6, 6));
        accountGap = otherItem.addGap(user_item_gap);
        everyoneItem = otherItem.addSubItem(eveyone_can_speak_item, 0, LocaleController.getString("VoipGroupAllCanSpeak", R.string.VoipGroupAllCanSpeak), true);
        everyoneItem.updateSelectorBackground(true, false);
        adminItem = otherItem.addSubItem(admin_can_speak_item, 0, LocaleController.getString("VoipGroupOnlyAdminsCanSpeak", R.string.VoipGroupOnlyAdminsCanSpeak), true);
        adminItem.updateSelectorBackground(false, true);

        everyoneItem.setCheckColor(Theme.getColor(Theme.key_voipgroup_checkMenu));
        everyoneItem.setColors(Theme.getColor(Theme.key_voipgroup_checkMenu), Theme.getColor(Theme.key_voipgroup_checkMenu));
        adminItem.setCheckColor(Theme.getColor(Theme.key_voipgroup_checkMenu));
        adminItem.setColors(Theme.getColor(Theme.key_voipgroup_checkMenu), Theme.getColor(Theme.key_voipgroup_checkMenu));

        editTitleItem = otherItem.addSubItem(edit_item, R.drawable.msg_edit, recordCallDrawable, LocaleController.getString("VoipGroupEditTitle", R.string.VoipGroupEditTitle), true, false);
        permissionItem = otherItem.addSubItem(permission_item, R.drawable.msg_permissions, recordCallDrawable, LocaleController.getString("VoipGroupEditPermissions", R.string.VoipGroupEditPermissions), false, false);
        inviteItem = otherItem.addSubItem(share_invite_link_item, R.drawable.msg_link, LocaleController.getString("VoipGroupShareInviteLink", R.string.VoipGroupShareInviteLink));
        recordCallDrawable = new RecordCallDrawable();
        recordItem = otherItem.addSubItem(start_record_item, 0, recordCallDrawable, LocaleController.getString("VoipGroupRecordCall", R.string.VoipGroupRecordCall), true, false);
        recordCallDrawable.setParentView(recordItem.getImageView());
        leaveItem = otherItem.addSubItem(leave_item, R.drawable.msg_endcall, LocaleController.getString("VoipGroupEndChat", R.string.VoipGroupEndChat));
        otherItem.setPopupItemsSelectorColor(Theme.getColor(Theme.key_voipgroup_listSelector));
        otherItem.getPopupLayout().setFitItems(true);

        leaveItem.setColors(Theme.getColor(Theme.key_voipgroup_leaveCallMenu), Theme.getColor(Theme.key_voipgroup_leaveCallMenu));
        inviteItem.setColors(Theme.getColor(Theme.key_voipgroup_actionBarItems), Theme.getColor(Theme.key_voipgroup_actionBarItems));
        editTitleItem.setColors(Theme.getColor(Theme.key_voipgroup_actionBarItems), Theme.getColor(Theme.key_voipgroup_actionBarItems));
        permissionItem.setColors(Theme.getColor(Theme.key_voipgroup_actionBarItems), Theme.getColor(Theme.key_voipgroup_actionBarItems));
        recordItem.setColors(Theme.getColor(Theme.key_voipgroup_actionBarItems), Theme.getColor(Theme.key_voipgroup_actionBarItems));

        if (call != null) {
            initCreatedGroupCall();
        }

        listAdapter.notifyDataSetChanged();
        oldCount = listAdapter.getItemCount();

        updateItems();
        updateSpeakerPhoneIcon(false);
        updateState(false, false);
        updateScheduleUI(false);
        setColorProgress(0.0f);

        leaveBackgroundPaint.setColor(Theme.getColor(Theme.key_voipgroup_leaveButton));

        updateTitle(false);
        actionBar.getTitleTextView().setOnClickListener(v -> {
            if (call != null && call.recording) {
                showRecordHint(actionBar.getTitleTextView());
            }
        });


        avatarPagerIndicator = new AvatarPreviewPagerIndicator(context);
        avatarsViewPager = new ProfileGalleryView(context, actionBar, listView, avatarPagerIndicator) {
            @Override
            public void invalidate() {
                super.invalidate();
                containerView.invalidate();
            }
        };
        avatarsViewPager.setInvalidateWithParent(true);
        avatarPagerIndicator.setProfileGalleryView(avatarsViewPager);
        avatarPreviewContainer = new FrameLayout(context) {

            RectF rectF = new RectF();
            Path path = new Path();

            @Override
            protected void onMeasure(int widthMeasureSpec, int heightMeasureSpec) {
                int size = Math.min(MeasureSpec.getSize(widthMeasureSpec), MeasureSpec.getSize(heightMeasureSpec));
                super.onMeasure( MeasureSpec.makeMeasureSpec(size, MeasureSpec.EXACTLY),  MeasureSpec.makeMeasureSpec(size + getPaddingBottom(), MeasureSpec.EXACTLY));
            }

            @Override
            protected void dispatchDraw(Canvas canvas) {
                if (progressToAvatarPreview != 1) {
                    if (scrimView != null) {
                        canvas.save();
                        float s = getMeasuredHeight() / (float) scrimView.getAvatarImageView().getMeasuredHeight();


                        float fromRadius = scrimView.getAvatarImageView().getMeasuredHeight() / 2f * s;
                        int topRad = (int) ((fromRadius * (1f - progressToAvatarPreview) + (AndroidUtilities.dp(13) * progressToAvatarPreview)));
                        int bottomRad = (int) (fromRadius * (1f - progressToAvatarPreview));
                        scrimView.getAvatarWavesDrawable().draw(canvas, scrimView.getAvatarImageView().getMeasuredHeight() / 2, scrimView.getAvatarImageView().getMeasuredHeight() / 2, this);
                        scrimView.getAvatarImageView().getImageReceiver().setImageCoords(0, 0, getMeasuredWidth(), getMeasuredHeight());
                        scrimView.getAvatarImageView().setRoundRadius(topRad, topRad, bottomRad, bottomRad);
                        scrimView.getAvatarImageView().getImageReceiver().draw(canvas);
                        scrimView.getAvatarImageView().setRoundRadius(scrimView.getAvatarImageView().getMeasuredHeight() / 2);
                        canvas.restore();
                    }
                }
                avatarsViewPager.setAlpha(progressToAvatarPreview);

                path.reset();
                rectF.set(0, 0, getMeasuredHeight(), getMeasuredWidth());
                path.addRoundRect(rectF, new float[]{AndroidUtilities.dp(13), AndroidUtilities.dp(13), AndroidUtilities.dp(13), AndroidUtilities.dp(13), 0, 0, 0, 0}, Path.Direction.CCW);
                canvas.save();
                canvas.clipPath(path);
                super.dispatchDraw(canvas);
                canvas.restore();
            }

            @Override
            public void invalidate() {
                super.invalidate();
                containerView.invalidate();
            }
        };
        avatarPreviewContainer.setVisibility(View.GONE);

        avatarsViewPager.setVisibility(View.VISIBLE);
        avatarsViewPager.addOnPageChangeListener(new ViewPager.OnPageChangeListener() {

            @Override
            public void onPageScrolled(int position, float positionOffset, int positionOffsetPixels) {

            }

            @Override
            public void onPageSelected(int position) {
                int realPosition = avatarsViewPager.getRealPosition(position);
                avatarPagerIndicator.saveCurrentPageProgress();
                avatarPagerIndicator.invalidate();
            }

            @Override
            public void onPageScrollStateChanged(int state) {

            }
        });
        blurredView = new View(context) {
            @Override
            public void setAlpha(float alpha) {
                if (getAlpha() != alpha) {
                    super.setAlpha(alpha);
                    checkContentOverlayed();
                }
            }
        };
        containerView.addView(blurredView);

        avatarPreviewContainer.addView(avatarsViewPager, LayoutHelper.createFrame(LayoutHelper.MATCH_PARENT, LayoutHelper.MATCH_PARENT));
        avatarPreviewContainer.addView(avatarPagerIndicator, LayoutHelper.createFrame(LayoutHelper.MATCH_PARENT, LayoutHelper.MATCH_PARENT, 0, 0, 0, 0, 0));
        containerView.addView(avatarPreviewContainer, LayoutHelper.createFrame(LayoutHelper.MATCH_PARENT, LayoutHelper.MATCH_PARENT, 0, 14, 14, 14, 14));

        ViewGroup decorView;
        if (Build.VERSION.SDK_INT >= 21) {
            decorView = (ViewGroup) getWindow().getDecorView();
        } else {
            decorView = containerView;
        }
        pinchToZoomHelper = new PinchToZoomHelper(decorView) {
            @Override
            protected void invalidateViews() {
                super.invalidateViews();
                for (int i = 0; i < avatarsViewPager.getChildCount(); i++) {
                    avatarsViewPager.getChildAt(i).invalidate();
                }
            }

            @Override
            protected void drawOverlays(Canvas canvas, float alpha, float parentOffsetX, float parentOffsetY, float clipTop, float clipBottom) {
                if (alpha > 0) {
                    float x = avatarPreviewContainer.getX() + containerView.getX();
                    float y = avatarPreviewContainer.getY() + containerView.getY();
                    AndroidUtilities.rectTmp.set(x, y, x + avatarsViewPager.getMeasuredWidth(), y + avatarsViewPager.getMeasuredHeight());
                    canvas.saveLayerAlpha(AndroidUtilities.rectTmp, (int) (255 * alpha), Canvas.ALL_SAVE_FLAG);

                    canvas.translate(x, y);
                    avatarPreviewContainer.draw(canvas);

                    canvas.restore();
                }
            }
        };
        pinchToZoomHelper.setCallback(new PinchToZoomHelper.Callback() {

            @Override
            public void onZoomStarted(MessageObject messageObject) {
                listView.cancelClickRunnables(true);
                pinchToZoomHelper.getPhotoImage().setRoundRadius(AndroidUtilities.dp(13), AndroidUtilities.dp(13), 0, 0);
                containerView.invalidate();
            }

            @Override
            public void onZoomFinished(MessageObject messageObject) {
                containerView.invalidate();
            }
        });
        avatarsViewPager.setPinchToZoomHelper(pinchToZoomHelper);
    }

    private void checkContentOverlayed() {
        boolean overlayed = !avatarPriviewTransitionInProgress && blurredView.getVisibility() == View.VISIBLE && blurredView.getAlpha() == 1f;;
        if (contentFullyOverlayed != overlayed) {
            contentFullyOverlayed = overlayed;
            buttonsContainer.invalidate();
            containerView.invalidate();
            listView.invalidate();
        }
    };

    private void updateScheduleUI(boolean animation) {
        if ((scheduleTimerContainer == null || call != null) && scheduleAnimator == null) {
            scheduleButtonsScale = 1.0f;
            switchToButtonInt2 = 1.0f;
            switchToButtonProgress = 1.0f;
            if (scheduleTimerContainer == null) {
                return;
            }
        }
        if (!animation) {
            AndroidUtilities.cancelRunOnUIThread(updateSchedeulRunnable);
            updateSchedeulRunnable.run();
            if (call == null || call.isScheduled()) {
                listView.setVisibility(View.INVISIBLE);
            } else {
                listView.setVisibility(View.VISIBLE);
            }
            leaveItem.setText(LocaleController.getString("VoipGroupCancelChat", R.string.VoipGroupCancelChat));
        }
        float scheduleButtonsScale2;
        float alpha;
        if (switchToButtonProgress > 0.6f) {
            scheduleButtonsScale = scheduleButtonsScale2 = 1.05f - CubicBezierInterpolator.DEFAULT.getInterpolation((switchToButtonProgress - 0.6f) / 0.4f) * 0.05f;
            switchToButtonInt2 = 1.0f;
            alpha = 1.0f;
        } else {
            scheduleButtonsScale = 1.0f + CubicBezierInterpolator.DEFAULT.getInterpolation(switchToButtonProgress / 0.6f) * 0.05f;
            switchToButtonInt2 = CubicBezierInterpolator.DEFAULT.getInterpolation(switchToButtonProgress / 0.6f);
            scheduleButtonsScale2 = 1.05f * CubicBezierInterpolator.DEFAULT.getInterpolation(switchToButtonProgress / 0.6f);
            alpha = switchToButtonProgress / 0.6f;
        }

        float reversedAlpha = 1.0f - alpha;
        leaveButton.setAlpha(alpha);
        soundButton.setAlpha(alpha * (soundButton.isEnabled() ? 1.0f : 0.5f));
        muteButton.setAlpha(alpha);
        scheduleTimerContainer.setAlpha(reversedAlpha);
        scheduleStartInTextView.setAlpha(alpha);
        scheduleStartAtTextView.setAlpha(alpha);
        scheduleTimeTextView.setAlpha(alpha);
        muteLabel[0].setAlpha(alpha);
        muteSubLabel[0].setAlpha(alpha);
        scheduleTimeTextView.setScaleX(scheduleButtonsScale2);
        scheduleTimeTextView.setScaleY(scheduleButtonsScale2);
        leaveButton.setScaleX(scheduleButtonsScale2);
        leaveButton.setScaleY(scheduleButtonsScale2);
        soundButton.setScaleX(scheduleButtonsScale2);
        soundButton.setScaleY(scheduleButtonsScale2);
        muteButton.setScaleX(scheduleButtonsScale2);
        muteButton.setScaleY(scheduleButtonsScale2);
        scheduleButtonTextView.setScaleX(reversedAlpha);
        scheduleButtonTextView.setScaleY(reversedAlpha);
        scheduleButtonTextView.setAlpha(reversedAlpha);
        scheduleInfoTextView.setAlpha(reversedAlpha);
        otherItem.setAlpha(alpha);
        int newVisibility = reversedAlpha == 0.0f ? View.INVISIBLE : View.VISIBLE;
        if (newVisibility != scheduleTimerContainer.getVisibility()) {
            scheduleTimerContainer.setVisibility(newVisibility);
            scheduleButtonTextView.setVisibility(newVisibility);
        }
    }

    private void initCreatedGroupCall() {
        if (callInitied) {
            return;
        }
        VoIPService service = VoIPService.getSharedInstance();
        if (service == null) {
            return;
        }
        callInitied = true;
        oldParticipants.addAll(call.sortedParticipants);
        oldInvited.addAll(call.invitedUsers);
        currentCallState = service.getCallState();
        if (call == null) {
            call = service.groupCall;
        }
        actionBar.setSubtitle(LocaleController.formatPluralString("Participants", call.call.participants_count + (listAdapter.addSelfToCounter() ? 1 : 0)));
        actionBar.setTitleRightMargin(AndroidUtilities.dp(48) * 2);
        call.saveActiveDates();
        VoIPService.getSharedInstance().registerStateListener(this);
        if (scheduleTimeTextView != null && scheduleTimeTextView.getVisibility() == View.VISIBLE) {
            leaveButton.setData(R.drawable.calls_decline, 0xffffffff, Theme.getColor(Theme.key_voipgroup_leaveButton), 0.3f, false, LocaleController.getString("VoipGroupLeave", R.string.VoipGroupLeave), false, true);
            updateSpeakerPhoneIcon(true);
            leaveItem.setText(LocaleController.getString("VoipGroupEndChat", R.string.VoipGroupEndChat));
            listView.setVisibility(View.VISIBLE);
            pipItem.setVisibility(View.VISIBLE);
            AnimatorSet animatorSet = new AnimatorSet();
            animatorSet.playTogether(
                    ObjectAnimator.ofFloat(listView, View.ALPHA, 0.0f, 1.0f),
                    ObjectAnimator.ofFloat(listView, View.TRANSLATION_Y, AndroidUtilities.dp(200), 0.0f),
                    ObjectAnimator.ofFloat(scheduleTimeTextView, View.SCALE_X, 0.0f),
                    ObjectAnimator.ofFloat(scheduleTimeTextView, View.SCALE_Y, 0.0f),
                    ObjectAnimator.ofFloat(scheduleTimeTextView, View.ALPHA, 0.0f),
                    ObjectAnimator.ofFloat(scheduleStartInTextView, View.SCALE_X, 0.0f),
                    ObjectAnimator.ofFloat(scheduleStartInTextView, View.SCALE_Y, 0.0f),
                    ObjectAnimator.ofFloat(scheduleStartInTextView, View.ALPHA, 0.0f),
                    ObjectAnimator.ofFloat(scheduleStartAtTextView, View.SCALE_X, 0.0f),
                    ObjectAnimator.ofFloat(scheduleStartAtTextView, View.SCALE_Y, 0.0f),
                    ObjectAnimator.ofFloat(scheduleStartAtTextView, View.ALPHA, 0.0f),
                    ObjectAnimator.ofFloat(pipItem, View.SCALE_X, 0.0f, 1.0f),
                    ObjectAnimator.ofFloat(pipItem, View.SCALE_Y, 0.0f, 1.0f),
                    ObjectAnimator.ofFloat(pipItem, View.ALPHA, 0.0f, 1.0f));
            animatorSet.setInterpolator(CubicBezierInterpolator.EASE_OUT);
            animatorSet.addListener(new AnimatorListenerAdapter() {
                @Override
                public void onAnimationEnd(Animator animation) {
                    scheduleTimeTextView.setVisibility(View.INVISIBLE);
                    scheduleStartAtTextView.setVisibility(View.INVISIBLE);
                    scheduleStartInTextView.setVisibility(View.INVISIBLE);
                }
            });
            animatorSet.setDuration(300);
            animatorSet.start();
        }
    }

    @Override
    public void dismissInternal() {
        super.dismissInternal();
        if (VoIPService.getSharedInstance() != null) {
            VoIPService.getSharedInstance().unregisterStateListener(this);
        }
        if (groupCallInstance == this) {
            groupCallInstance = null;
        }
        groupCallUiVisible = false;

        VoIPService.audioLevelsCallback = null;
        GroupCallPip.updateVisibility(getContext());
    }

    public final static float MAX_AMPLITUDE = 8_500f;

    private void setAmplitude(double value) {
        animateToAmplitude = (float) (Math.min(MAX_AMPLITUDE, value) / MAX_AMPLITUDE);
        animateAmplitudeDiff = (animateToAmplitude - amplitude) / (100 + 500.0f * BlobDrawable.AMPLITUDE_SPEED);
    }

    @Override
    public void onStateChanged(int state) {
        currentCallState = state;
        updateState(isShowing(), false);
    }

    private UndoView getUndoView() {
        if (undoView[0].getVisibility() == View.VISIBLE) {
            UndoView old = undoView[0];
            undoView[0] = undoView[1];
            undoView[1] = old;
            old.hide(true, 2);
            containerView.removeView(undoView[0]);
            containerView.addView(undoView[0]);
        }
        return undoView[0];
    }

    private float getColorProgress() {
        return colorProgress;
    }

    private void updateTitle(boolean animated) {
        if (call == null) {
            titleTextView.setText(LocaleController.getString("VoipGroupScheduleVoiceChat", R.string.VoipGroupScheduleVoiceChat), animated);
            return;
        }
        if (!TextUtils.isEmpty(call.call.title)) {
            if (!call.call.title.equals(actionBar.getTitle())) {
                if (animated) {
                    actionBar.setTitleAnimated(call.call.title, true, 180);
                    actionBar.getTitleTextView().setOnClickListener(v -> {
                        if (call != null && call.recording) {
                            showRecordHint(actionBar.getTitleTextView());
                        }
                    });
                } else {
                    actionBar.setTitle(call.call.title);
                }
                titleTextView.setText(call.call.title, animated);
            }
        } else {
            if (!currentChat.title.equals(actionBar.getTitle())) {
                if (animated) {
                    actionBar.setTitleAnimated(currentChat.title, true, 180);
                    actionBar.getTitleTextView().setOnClickListener(v -> {
                        if (call != null && call.recording) {
                            showRecordHint(actionBar.getTitleTextView());
                        }
                    });
                } else {
                    actionBar.setTitle(currentChat.title);
                }
                titleTextView.setText(LocaleController.getString("VoipGroupVoiceChat", R.string.VoipGroupVoiceChat), animated);
            }
        }
        SimpleTextView textView = actionBar.getTitleTextView();
        if (call.recording) {
            if (textView.getRightDrawable() == null) {
                textView.setRightDrawable(new SmallRecordCallDrawable(textView));
                TextView tv = titleTextView.getTextView();
                tv.setCompoundDrawablesWithIntrinsicBounds(null, null, new SmallRecordCallDrawable(tv), null);
                tv = titleTextView.getNextTextView();
                tv.setCompoundDrawablesWithIntrinsicBounds(null, null, new SmallRecordCallDrawable(tv), null);
            }
        } else {
            if (textView.getRightDrawable() != null) {
                textView.setRightDrawable(null);
                titleTextView.getTextView().setCompoundDrawablesWithIntrinsicBounds(null, null, null, null);
                titleTextView.getNextTextView().setCompoundDrawablesWithIntrinsicBounds(null, null, null, null);
            }
        }
    }

    private void setColorProgress(float progress) {
        colorProgress = progress;
        backgroundColor = AndroidUtilities.getOffsetColor(Theme.getColor(Theme.key_voipgroup_actionBarUnscrolled), Theme.getColor(Theme.key_voipgroup_actionBar), progress, 1.0f);
        actionBarBackground.setBackgroundColor(backgroundColor);
        otherItem.redrawPopup(0xff232A33);
        shadowDrawable.setColorFilter(new PorterDuffColorFilter(backgroundColor, PorterDuff.Mode.MULTIPLY));
        navBarColor = backgroundColor;

        int color = AndroidUtilities.getOffsetColor(Theme.getColor(Theme.key_voipgroup_listViewBackgroundUnscrolled), Theme.getColor(Theme.key_voipgroup_listViewBackground), progress, 1.0f);
        listViewBackgroundPaint.setColor(color);
        listView.setGlowColor(color);

        if (muteButtonState == MUTE_BUTTON_STATE_CONNECTING || isGradientState(muteButtonState)) {
            muteButton.invalidate();
        }

        color = AndroidUtilities.getOffsetColor(Theme.getColor(Theme.key_voipgroup_leaveButton), Theme.getColor(Theme.key_voipgroup_leaveButtonScrolled), progress, 1.0f);
        leaveButton.setBackgroundColor(color, color);

        color = AndroidUtilities.getOffsetColor(Theme.getColor(Theme.key_voipgroup_lastSeenTextUnscrolled), Theme.getColor(Theme.key_voipgroup_lastSeenText), progress, 1.0f);
        int color2 = AndroidUtilities.getOffsetColor(Theme.getColor(Theme.key_voipgroup_mutedIconUnscrolled), Theme.getColor(Theme.key_voipgroup_mutedIcon), progress, 1.0f);
        for (int a = 0, N = listView.getChildCount(); a < N; a++) {
            View child = listView.getChildAt(a);
            if (child instanceof GroupCallTextCell) {
                GroupCallTextCell cell = (GroupCallTextCell) child;
                cell.setColors(color2, color);
            } else if (child instanceof GroupCallUserCell) {
                GroupCallUserCell cell = (GroupCallUserCell) child;
                cell.setGrayIconColor(actionBar.getTag() != null ? Theme.key_voipgroup_mutedIcon : Theme.key_voipgroup_mutedIconUnscrolled, color2);
            } else if (child instanceof GroupCallInvitedCell) {
                GroupCallInvitedCell cell = (GroupCallInvitedCell) child;
                cell.setGrayIconColor(actionBar.getTag() != null ? Theme.key_voipgroup_mutedIcon : Theme.key_voipgroup_mutedIconUnscrolled, color2);
            }
        }
        containerView.invalidate();
        listView.invalidate();
        container.invalidate();
    }

    private String[] invites = new String[2];

    private void getLink(boolean copy) {
        TLRPC.Chat newChat = accountInstance.getMessagesController().getChat(currentChat.id);
        if (newChat != null && TextUtils.isEmpty(newChat.username)) {
            TLRPC.ChatFull chatFull = accountInstance.getMessagesController().getChatFull(currentChat.id);
            String url;
            if (!TextUtils.isEmpty(currentChat.username)) {
                url = accountInstance.getMessagesController().linkPrefix + "/" + currentChat.username;
            } else {
                url = chatFull != null && chatFull.exported_invite != null ? chatFull.exported_invite.link : null;
            }
            if (TextUtils.isEmpty(url)) {
                TLRPC.TL_messages_exportChatInvite req = new TLRPC.TL_messages_exportChatInvite();
                req.peer = MessagesController.getInputPeer(currentChat);
                accountInstance.getConnectionsManager().sendRequest(req, (response, error) -> AndroidUtilities.runOnUIThread(() -> {
                    if (response instanceof TLRPC.TL_chatInviteExported) {
                        TLRPC.TL_chatInviteExported invite = (TLRPC.TL_chatInviteExported) response;
                        if (chatFull != null) {
                            chatFull.exported_invite = invite;
                        } else {
                            openShareAlert(true, null, invite.link, copy);
                        }
                    }
                }));
            } else {
                openShareAlert(true, null, url, copy);
            }
        } else {
            if (call == null) {
                return;
            }
            for (int a = 0; a < 2; a++) {
                int num = a;
                TLRPC.TL_phone_exportGroupCallInvite req = new TLRPC.TL_phone_exportGroupCallInvite();
                req.call = call.getInputGroupCall();
                req.can_self_unmute = a == 1;
                accountInstance.getConnectionsManager().sendRequest(req, (response, error) -> AndroidUtilities.runOnUIThread(() -> {
                    if (response instanceof TLRPC.TL_phone_exportedGroupCallInvite) {
                        TLRPC.TL_phone_exportedGroupCallInvite invite = (TLRPC.TL_phone_exportedGroupCallInvite) response;
                        invites[num] = invite.link;
                    } else {
                        invites[num] = "";
                    }
                    for (int b = 0; b < 2; b++) {
                        if (invites[b] == null) {
                            return;
                        } else if (invites[b].length() == 0) {
                            invites[b] = null;
                        }
                    }
                    if (ChatObject.canManageCalls(currentChat) && !call.call.join_muted) {
                        invites[0] = null;
                    }
                    if (invites[0] == null && invites[1] == null && !TextUtils.isEmpty(currentChat.username)) {
                        openShareAlert(true, null, accountInstance.getMessagesController().linkPrefix + "/" + currentChat.username, copy);
                    } else {
                        openShareAlert(false, invites[0], invites[1], copy);
                    }
                }));
            }
        }
    }

    private void openShareAlert(boolean withMessage, String urlMuted, String urlUnmuted, boolean copy) {
        if (copy) {
            AndroidUtilities.addToClipboard(invites[0]);
            getUndoView().showWithAction(0, UndoView.ACTION_VOIP_LINK_COPIED, null, null, null, null);
        } else {
            boolean keyboardIsOpen = false;
            if (parentActivity != null) {
                BaseFragment fragment = parentActivity.getActionBarLayout().fragmentsStack.get(parentActivity.getActionBarLayout().fragmentsStack.size() - 1);
                if (fragment instanceof ChatActivity) {
                    keyboardIsOpen = ((ChatActivity) fragment).needEnterText();
                    anyEnterEventSent = true;
                    enterEventSent = true;
                }
            }
            if (urlMuted != null && urlUnmuted == null) {
                urlUnmuted = urlMuted;
                urlMuted = null;
            }

            String message;
            if (urlMuted == null && withMessage) {
                message = LocaleController.formatString("VoipGroupInviteText", R.string.VoipGroupInviteText, urlUnmuted);
            } else {
                message = urlUnmuted;
            }
            shareAlert = new ShareAlert(getContext(), null, null, message, urlMuted, false, urlUnmuted, urlMuted, false, true) {
                @Override
                protected void onSend(LongSparseArray<TLRPC.Dialog> dids, int count) {
                    if (dids.size() == 1) {
                        getUndoView().showWithAction(dids.valueAt(0).id, UndoView.ACTION_VOIP_INVITE_LINK_SENT, count);
                    } else {
                        getUndoView().showWithAction(0, UndoView.ACTION_VOIP_INVITE_LINK_SENT, count, dids.size(), null, null);
                    }
                }
            };
            shareAlert.setDelegate(new ShareAlert.ShareAlertDelegate() {
                @Override
                public boolean didCopy() {
                    getUndoView().showWithAction(0, UndoView.ACTION_VOIP_LINK_COPIED, null, null, null, null);
                    return true;
                }
            });
            shareAlert.setOnDismissListener(dialog -> shareAlert = null);
            AndroidUtilities.runOnUIThread(() -> {
                if (shareAlert != null) {
                    shareAlert.show();
                }
            }, keyboardIsOpen ? 200 : 0);
        }
    }

    private void inviteUserToCall(int id, boolean shouldAdd) {
        if (call == null) {
            return;
        }
        TLRPC.User user = accountInstance.getMessagesController().getUser(id);
        if (user == null) {
            return;
        }
        final AlertDialog[] progressDialog = new AlertDialog[]{new AlertDialog(getContext(), 3)};
        TLRPC.TL_phone_inviteToGroupCall req = new TLRPC.TL_phone_inviteToGroupCall();
        req.call = call.getInputGroupCall();
        TLRPC.TL_inputUser inputUser = new TLRPC.TL_inputUser();
        inputUser.user_id = user.id;
        inputUser.access_hash = user.access_hash;
        req.users.add(inputUser);
        int requestId = accountInstance.getConnectionsManager().sendRequest(req, (response, error) -> {
            if (response != null) {
                accountInstance.getMessagesController().processUpdates((TLRPC.Updates) response, false);
                AndroidUtilities.runOnUIThread(() -> {
                    if (call != null && !delayedGroupCallUpdated) {
                        call.addInvitedUser(id);
                        applyCallParticipantUpdates();
                        if (groupVoipInviteAlert != null) {
                            groupVoipInviteAlert.dismiss();
                        }
                        try {
                            progressDialog[0].dismiss();
                        } catch (Throwable ignore) {

                        }
                        progressDialog[0] = null;
                        getUndoView().showWithAction(0, UndoView.ACTION_VOIP_INVITED, user, null, null, null);
                    }
                });
            } else {
                AndroidUtilities.runOnUIThread(() -> {
                    try {
                        progressDialog[0].dismiss();
                    } catch (Throwable ignore) {

                    }
                    progressDialog[0] = null;
                    if (shouldAdd && "USER_NOT_PARTICIPANT".equals(error.text)) {
                        processSelectedOption(null, id, 3);
                    } else {
                        BaseFragment fragment = parentActivity.getActionBarLayout().fragmentsStack.get(parentActivity.getActionBarLayout().fragmentsStack.size() - 1);
                        AlertsCreator.processError(currentAccount, error, fragment, req);
                    }
                });
            }
        });
        if (requestId != 0) {
            AndroidUtilities.runOnUIThread(() -> {
                if (progressDialog[0] == null) {
                    return;
                }
                progressDialog[0].setOnCancelListener(dialog -> accountInstance.getConnectionsManager().cancelRequest(requestId, true));
                progressDialog[0].show();
            }, 500);
        }
    }

    private void updateLayout(boolean animated) {
        float minY = Integer.MAX_VALUE;
        int N = listView.getChildCount();
        for (int a = 0; a < N; a++) {
            View child = listView.getChildAt(a);
            minY = Math.min(minY, itemAnimator.getTargetY(child));
        }
        if (minY < 0 || minY == Integer.MAX_VALUE) {
            minY = N != 0 ? 0 : listView.getPaddingTop();
        }
        boolean show = minY <= ActionBar.getCurrentActionBarHeight() - AndroidUtilities.dp(14);

        if (show && actionBar.getTag() == null || !show && actionBar.getTag() != null) {
            actionBar.setTag(show ? 1 : null);
            if (actionBarAnimation != null) {
                actionBarAnimation.cancel();
                actionBarAnimation = null;
            }
            setUseLightStatusBar(actionBar.getTag() == null);

            actionBar.getBackButton().animate()
                    .scaleX(show ? 1.0f : 0.9f)
                    .scaleY(show ? 1.0f : 0.9f)
                    .translationX(show ? 0.0f : -AndroidUtilities.dp(14))
                    .setDuration(300)
                    .setInterpolator(CubicBezierInterpolator.DEFAULT)
                    .start();

            actionBar.getTitleTextView().animate()
                    .translationY(show ? 0.0f : AndroidUtilities.dp(23))
                    .setDuration(300)
                    .setInterpolator(CubicBezierInterpolator.DEFAULT)
                    .start();

            actionBar.getSubtitleTextView().animate()
                    .translationY(show ? 0.0f : AndroidUtilities.dp(20))
                    .setDuration(300)
                    .setInterpolator(CubicBezierInterpolator.DEFAULT)
                    .start();

            actionBarAnimation = new AnimatorSet();
            actionBarAnimation.setDuration(140);
            actionBarAnimation.playTogether(
                    ObjectAnimator.ofFloat(actionBar, View.ALPHA, show ? 1.0f : 0.0f),
                    ObjectAnimator.ofFloat(actionBarBackground, View.ALPHA, show ? 1.0f : 0.0f),
                    ObjectAnimator.ofFloat(actionBarShadow, View.ALPHA, show ? 1.0f : 0.0f));
            actionBarAnimation.addListener(new AnimatorListenerAdapter() {
                @Override
                public void onAnimationEnd(Animator animation) {
                    actionBarAnimation = null;
                }
            });
            actionBarAnimation.start();
        }

        FrameLayout.LayoutParams layoutParams = (FrameLayout.LayoutParams) listView.getLayoutParams();
        minY += layoutParams.topMargin;
        if (scrollOffsetY != minY) {
            listView.setTopGlowOffset((int) ((scrollOffsetY = minY) - layoutParams.topMargin));

            int offset = AndroidUtilities.dp(74);
            float t = scrollOffsetY - offset;
            int diff;
            if (t + backgroundPaddingTop < ActionBar.getCurrentActionBarHeight() * 2) {
                int willMoveUpTo = offset - backgroundPaddingTop - AndroidUtilities.dp(14) + ActionBar.getCurrentActionBarHeight();
                float moveProgress = Math.min(1.0f, (ActionBar.getCurrentActionBarHeight() * 2 - t - backgroundPaddingTop) / willMoveUpTo);
                diff = (int) (AndroidUtilities.dp(AndroidUtilities.isTablet() ? 17 : 13) * moveProgress);
                float newProgress = Math.min(1.0f, moveProgress);
                if (Math.abs(newProgress - colorProgress) > 0.0001f) {
                    setColorProgress(Math.min(1.0f, moveProgress));
                }
                titleTextView.setScaleX(Math.max(0.9f, 1.0f - 0.1f * moveProgress * 1.2f));
                titleTextView.setScaleY(Math.max(0.9f, 1.0f - 0.1f * moveProgress * 1.2f));
                titleTextView.setAlpha(Math.max(0.0f, 1.0f - moveProgress * 1.2f));
            } else {
                diff = 0;
                titleTextView.setScaleX(1.0f);
                titleTextView.setScaleY(1.0f);
                titleTextView.setAlpha(1.0f);
                if (colorProgress > 0.0001f) {
                    setColorProgress(0.0f);
                }
            }

            menuItemsContainer.setTranslationY(Math.max(AndroidUtilities.dp(4), scrollOffsetY - AndroidUtilities.dp(53) - diff));
            titleTextView.setTranslationY(Math.max(AndroidUtilities.dp(4), scrollOffsetY - AndroidUtilities.dp(44) - diff));
            if (scheduleTimerContainer != null) {
                scheduleTimerContainer.setTranslationY(Math.max(AndroidUtilities.dp(4), scrollOffsetY - AndroidUtilities.dp(44) - diff));
            }
            containerView.invalidate();
        }
    }

    private void cancelMutePress() {
        if (scheduled) {
            scheduled = false;
            AndroidUtilities.cancelRunOnUIThread(pressRunnable);
        }
        if (pressed) {
            pressed = false;
            MotionEvent cancel = MotionEvent.obtain(0, 0, MotionEvent.ACTION_CANCEL, 0, 0, 0);
            muteButton.onTouchEvent(cancel);
            cancel.recycle();
        }
    }

    private void updateState(boolean animated, boolean selfUpdated) {
        if (call == null || call.isScheduled()) {
            int state;
            if (ChatObject.canManageCalls(currentChat)) {
                state = MUTE_BUTTON_STATE_START_NOW;
            } else {
                state = call.call.schedule_start_subscribed ? MUTE_BUTTON_STATE_CANCEL_REMINDER : MUTE_BUTTON_STATE_SET_REMINDER;
            }
            updateMuteButton(state, animated);
            leaveButton.setData(R.drawable.calls_decline, 0xffffffff, Theme.getColor(Theme.key_voipgroup_leaveButton), 0.3f, false, LocaleController.getString("Close", R.string.Close), false, false);
            updateScheduleUI(false);
            return;
        }
        VoIPService voIPService = VoIPService.getSharedInstance();
        if (voIPService == null) {
            return;
        }
        if (!voIPService.isSwitchingStream() && (creatingServiceTime == 0 || Math.abs(SystemClock.elapsedRealtime() - creatingServiceTime) > 3000) && (currentCallState == VoIPService.STATE_WAIT_INIT || currentCallState == VoIPService.STATE_WAIT_INIT_ACK || currentCallState == VoIPService.STATE_CREATING || currentCallState == VoIPService.STATE_RECONNECTING)) {
            cancelMutePress();
            updateMuteButton(MUTE_BUTTON_STATE_CONNECTING, animated);
        } else {
            if (userSwitchObject != null) {
                getUndoView().showWithAction(0, UndoView.ACTION_VOIP_USER_CHANGED, userSwitchObject);
                userSwitchObject = null;
            }
            TLRPC.TL_groupCallParticipant participant = call.participants.get(MessageObject.getPeerId(selfPeer));
            if (participant != null && !participant.can_self_unmute && participant.muted && !ChatObject.canManageCalls(currentChat)) {
                cancelMutePress();
                if (participant.raise_hand_rating != 0) {
                    updateMuteButton(MUTE_BUTTON_STATE_RAISED_HAND, animated);
                } else {
                    updateMuteButton(MUTE_BUTTON_STATE_MUTED_BY_ADMIN, animated);
                }
                voIPService.setMicMute(true, false, false);
            } else {
                boolean micMuted = voIPService.isMicMute();
                if (selfUpdated && participant != null && participant.muted && !micMuted) {
                    cancelMutePress();
                    voIPService.setMicMute(true, false, false);
                    micMuted = true;
                }
                if (micMuted) {
                    updateMuteButton(MUTE_BUTTON_STATE_UNMUTE, animated);
                } else {
                    updateMuteButton(MUTE_BUTTON_STATE_MUTE, animated);
                }
            }
        }
    }

    @Override
    public void onAudioSettingsChanged() {
        updateSpeakerPhoneIcon(true);
        for (int a = 0, N = listView.getChildCount(); a < N; a++) {
            View child = listView.getChildAt(a);
            if (child instanceof GroupCallUserCell) {
                ((GroupCallUserCell) child).applyParticipantChanges(true);
            }
        }
    }

    private void updateSpeakerPhoneIcon(boolean animated) {
        if (soundButton == null) {
            return;
        }
        VoIPService service = VoIPService.getSharedInstance();
        if (service == null) {
            soundButton.setData(R.drawable.msg_voiceshare, Color.WHITE, 0, 0.3f, true, LocaleController.getString("VoipChatShare", R.string.VoipChatShare), false, animated);
            soundButton.setEnabled(!TextUtils.isEmpty(currentChat.username) || ChatObject.hasAdminRights(currentChat) && ChatObject.canAddUsers(currentChat), false);
            soundButton.setChecked(true, false);
            return;
        } else {
            soundButton.setEnabled(true, animated);
        }

        boolean bluetooth = service.isBluetoothOn() || service.isBluetoothWillOn();
        boolean checked = !bluetooth && service.isSpeakerphoneOn();

        if (bluetooth) {
            soundButton.setData(R.drawable.calls_bluetooth, Color.WHITE, 0, 0.1f, true, LocaleController.getString("VoipAudioRoutingBluetooth", R.string.VoipAudioRoutingBluetooth), false, animated);
        } else if (checked) {
            soundButton.setData(R.drawable.calls_speaker, Color.WHITE, 0, 0.3f, true, LocaleController.getString("VoipSpeaker", R.string.VoipSpeaker), false, animated);
        } else {
            if (service.isHeadsetPlugged()) {
                soundButton.setData(R.drawable.calls_headphones, Color.WHITE, 0, 0.1f, true, LocaleController.getString("VoipAudioRoutingHeadset", R.string.VoipAudioRoutingHeadset), false, animated);
            } else {
                soundButton.setData(R.drawable.calls_speaker, Color.WHITE, 0, 0.1f, true, LocaleController.getString("VoipSpeaker", R.string.VoipSpeaker), false, animated);
            }
        }
        soundButton.setChecked(checked, animated);
    }

    private void updateMuteButton(int state, boolean animated) {
        if (muteButtonState == state && animated) {
            return;
        }
        if (muteButtonAnimator != null) {
            muteButtonAnimator.cancel();
            muteButtonAnimator = null;
        }

        String newText;
        String newSubtext;

        boolean changed;
        boolean mutedByAdmin = false;
        if (state == MUTE_BUTTON_STATE_CANCEL_REMINDER) {
            newText = LocaleController.getString("VoipGroupCancelReminder", R.string.VoipGroupCancelReminder);
            newSubtext = "";
            changed = bigMicDrawable.setCustomEndFrame(202);
        } else if (state == MUTE_BUTTON_STATE_SET_REMINDER) {
            newText = LocaleController.getString("VoipGroupSetReminder", R.string.VoipGroupSetReminder);
            newSubtext = "";
            changed = bigMicDrawable.setCustomEndFrame(344);
        } else if (state == MUTE_BUTTON_STATE_START_NOW) {
            newText = LocaleController.getString("VoipGroupStartNow", R.string.VoipGroupStartNow);
            newSubtext = "";
            changed = bigMicDrawable.setCustomEndFrame(377);
        } else if (state == MUTE_BUTTON_STATE_UNMUTE) {
            newText = LocaleController.getString("VoipGroupUnmute", R.string.VoipGroupUnmute);
            newSubtext = LocaleController.getString("VoipHoldAndTalk", R.string.VoipHoldAndTalk);
            if (muteButtonState == MUTE_BUTTON_STATE_CONNECTING) {
                int endFrame = bigMicDrawable.getCustomEndFrame();
                if (endFrame == 136 || endFrame == 173 || endFrame == 274 || endFrame == 311) {
                    changed = bigMicDrawable.setCustomEndFrame(99);
                } else {
                    changed = false;
                }
            } else if (muteButtonState == MUTE_BUTTON_STATE_START_NOW) {
                changed = bigMicDrawable.setCustomEndFrame(404);
            } else if (muteButtonState == MUTE_BUTTON_STATE_CANCEL_REMINDER) {
                changed = bigMicDrawable.setCustomEndFrame(376);
            } else if (muteButtonState == MUTE_BUTTON_STATE_SET_REMINDER) {
                changed = bigMicDrawable.setCustomEndFrame(237);
            } else if (muteButtonState == MUTE_BUTTON_STATE_MUTED_BY_ADMIN) {
                changed = bigMicDrawable.setCustomEndFrame(36);
            } else {
                changed = bigMicDrawable.setCustomEndFrame(99);
            }
        } else if (state == MUTE_BUTTON_STATE_MUTE) {
            newText = LocaleController.getString("VoipTapToMute", R.string.VoipTapToMute);
            newSubtext = "";
            changed = bigMicDrawable.setCustomEndFrame(muteButtonState == MUTE_BUTTON_STATE_RAISED_HAND ? 99 : 69);
        } else if (state == MUTE_BUTTON_STATE_RAISED_HAND) {
            newText = LocaleController.getString("VoipMutedTapedForSpeak", R.string.VoipMutedTapedForSpeak);
            newSubtext = LocaleController.getString("VoipMutedTapedForSpeakInfo", R.string.VoipMutedTapedForSpeakInfo);
            changed = bigMicDrawable.setCustomEndFrame(136);
        } else {
            TLRPC.TL_groupCallParticipant participant = call.participants.get(MessageObject.getPeerId(selfPeer));
            if (mutedByAdmin = participant != null && !participant.can_self_unmute && participant.muted && !ChatObject.canManageCalls(currentChat)) {
                if (muteButtonState == MUTE_BUTTON_STATE_CANCEL_REMINDER) {
                    changed = bigMicDrawable.setCustomEndFrame(311);
                } else if (muteButtonState == MUTE_BUTTON_STATE_SET_REMINDER) {
                    changed = bigMicDrawable.setCustomEndFrame(274);
                } else if (muteButtonState == MUTE_BUTTON_STATE_MUTE) {
                    changed = bigMicDrawable.setCustomEndFrame(173);
                } else {
                    changed = bigMicDrawable.setCustomEndFrame(136);
                }
            } else {
                if (muteButtonState == MUTE_BUTTON_STATE_START_NOW) {
                    changed = bigMicDrawable.setCustomEndFrame(404);
                } else if (muteButtonState == MUTE_BUTTON_STATE_CANCEL_REMINDER) {
                    changed = bigMicDrawable.setCustomEndFrame(376);
                } else if (muteButtonState == MUTE_BUTTON_STATE_SET_REMINDER) {
                    changed = bigMicDrawable.setCustomEndFrame(237);
                } else if (muteButtonState == MUTE_BUTTON_STATE_MUTED_BY_ADMIN || muteButtonState == MUTE_BUTTON_STATE_RAISED_HAND) {
                    changed = bigMicDrawable.setCustomEndFrame(36);
                } else {
                    changed = bigMicDrawable.setCustomEndFrame(99);
                }
            }
            if (state == MUTE_BUTTON_STATE_CONNECTING) {
                newText = LocaleController.getString("Connecting", R.string.Connecting);
                newSubtext = "";
            } else {
                newText = LocaleController.getString("VoipMutedByAdmin", R.string.VoipMutedByAdmin);
                newSubtext = LocaleController.getString("VoipMutedTapForSpeak", R.string.VoipMutedTapForSpeak);
            }
        }

        final String contentDescription;
        if (!TextUtils.isEmpty(newSubtext)) {
            contentDescription = newText + " " + newSubtext;
        } else {
            contentDescription = newText;
        }
        muteButton.setContentDescription(contentDescription);

        if (animated) {
            if (changed) {
                if (state == MUTE_BUTTON_STATE_START_NOW) {
                    bigMicDrawable.setCurrentFrame(376);
                } else if (state == MUTE_BUTTON_STATE_CANCEL_REMINDER) {
                    bigMicDrawable.setCurrentFrame(173);
                } else if (state == MUTE_BUTTON_STATE_SET_REMINDER) {
                    bigMicDrawable.setCurrentFrame(311);
                } else if (state == MUTE_BUTTON_STATE_UNMUTE) {
                    if (muteButtonState == MUTE_BUTTON_STATE_START_NOW) {
                        bigMicDrawable.setCurrentFrame(376);
                    } else if (muteButtonState == MUTE_BUTTON_STATE_CANCEL_REMINDER) {
                        bigMicDrawable.setCurrentFrame(344);
                    } else if (muteButtonState == MUTE_BUTTON_STATE_SET_REMINDER) {
                        bigMicDrawable.setCurrentFrame(202);
                    } else if (muteButtonState == MUTE_BUTTON_STATE_MUTED_BY_ADMIN) {
                        bigMicDrawable.setCurrentFrame(0);
                    } else {
                        bigMicDrawable.setCurrentFrame(69);
                    }
                } else if (state == MUTE_BUTTON_STATE_MUTE) {
                    bigMicDrawable.setCurrentFrame(muteButtonState == MUTE_BUTTON_STATE_RAISED_HAND ? 69 : 36);
                } else if (state == MUTE_BUTTON_STATE_RAISED_HAND) {
                    bigMicDrawable.setCurrentFrame(99);
                } else {
                    if (mutedByAdmin) {
                        if (muteButtonState == MUTE_BUTTON_STATE_CANCEL_REMINDER) {
                            bigMicDrawable.setCurrentFrame(274);
                        } else if (muteButtonState == MUTE_BUTTON_STATE_SET_REMINDER) {
                            bigMicDrawable.setCurrentFrame(237);
                        } else if (muteButtonState == MUTE_BUTTON_STATE_MUTE) {
                            bigMicDrawable.setCurrentFrame(136);
                        } else {
                            bigMicDrawable.setCurrentFrame(99);
                        }
                    } else {
                        if (muteButtonState == MUTE_BUTTON_STATE_START_NOW) {
                            bigMicDrawable.setCurrentFrame(376);
                        } else if (muteButtonState == MUTE_BUTTON_STATE_CANCEL_REMINDER) {
                            bigMicDrawable.setCurrentFrame(344);
                        } else if (muteButtonState == MUTE_BUTTON_STATE_SET_REMINDER) {
                            bigMicDrawable.setCurrentFrame(202);
                        } else if (muteButtonState == MUTE_BUTTON_STATE_MUTED_BY_ADMIN || muteButtonState == MUTE_BUTTON_STATE_RAISED_HAND) {
                            bigMicDrawable.setCurrentFrame(0);
                        } else {
                            bigMicDrawable.setCurrentFrame(69);
                        }
                    }
                }
            }
            muteButton.playAnimation();
            muteLabel[1].setVisibility(View.VISIBLE);
            muteLabel[1].setAlpha(0.0f);
            muteLabel[1].setTranslationY(-AndroidUtilities.dp(5));
            muteLabel[1].setText(newText);
            muteSubLabel[1].setVisibility(View.VISIBLE);
            muteSubLabel[1].setAlpha(0.0f);
            muteSubLabel[1].setTranslationY(-AndroidUtilities.dp(5));
            muteSubLabel[1].setText(newSubtext);

            muteButtonAnimator = ValueAnimator.ofFloat(0.0f, 1.0f);
            muteButtonAnimator.addUpdateListener(animation -> {
                float v = (float) animation.getAnimatedValue();
                muteLabel[0].setAlpha(1.0f - v);
                muteLabel[0].setTranslationY(AndroidUtilities.dp(5) * v);
                muteSubLabel[0].setAlpha(1.0f - v);
                muteSubLabel[0].setTranslationY(AndroidUtilities.dp(5) * v);
                muteLabel[1].setAlpha(v);
                muteLabel[1].setTranslationY(AndroidUtilities.dp(-5 + 5 * v));
                muteSubLabel[1].setAlpha(v);
                muteSubLabel[1].setTranslationY(AndroidUtilities.dp(-5 + 5 * v));
            });
            muteButtonAnimator.addListener(new AnimatorListenerAdapter() {
                @Override
                public void onAnimationEnd(Animator animation) {
                    muteButtonAnimator = null;
                    TextView temp = muteLabel[0];
                    muteLabel[0] = muteLabel[1];
                    muteLabel[1] = temp;
                    temp.setVisibility(View.INVISIBLE);
                    temp = muteSubLabel[0];
                    muteSubLabel[0] = muteSubLabel[1];
                    muteSubLabel[1] = temp;
                    temp.setVisibility(View.INVISIBLE);
                    for (int a = 0; a < 2; a++) {
                        muteLabel[a].setTranslationY(0);
                        muteSubLabel[a].setTranslationY(0);
                    }
                }
            });
            muteButtonAnimator.setDuration(180);
            muteButtonAnimator.start();
            muteButtonState = state;
        } else {
            muteButtonState = state;
            bigMicDrawable.setCurrentFrame(bigMicDrawable.getCustomEndFrame() - 1, false, true);
            muteLabel[0].setText(newText);
            muteSubLabel[0].setText(newSubtext);
        }
        updateMuteButtonState(animated);
    }

    private void fillColors(int state, int[] colorsToSet) {
        if (state == MUTE_BUTTON_STATE_UNMUTE) {
            colorsToSet[0] = Theme.getColor(Theme.key_voipgroup_unmuteButton2);
            colorsToSet[1] = AndroidUtilities.getOffsetColor(Theme.getColor(Theme.key_voipgroup_soundButtonActive), Theme.getColor(Theme.key_voipgroup_soundButtonActiveScrolled), colorProgress, 1.0f);
            colorsToSet[2] = Theme.getColor(Theme.key_voipgroup_soundButton);
        } else if (state == MUTE_BUTTON_STATE_MUTE) {
            colorsToSet[0] = Theme.getColor(Theme.key_voipgroup_muteButton2);
            colorsToSet[1] = AndroidUtilities.getOffsetColor(Theme.getColor(Theme.key_voipgroup_soundButtonActive2), Theme.getColor(Theme.key_voipgroup_soundButtonActive2Scrolled), colorProgress, 1.0f);
            colorsToSet[2] = Theme.getColor(Theme.key_voipgroup_soundButton2);
        } else if (isGradientState(state)) {
            colorsToSet[0] = Theme.getColor(Theme.key_voipgroup_mutedByAdminGradient3);
            colorsToSet[1] = Theme.getColor(Theme.key_voipgroup_mutedByAdminMuteButton);
            colorsToSet[2] = Theme.getColor(Theme.key_voipgroup_mutedByAdminMuteButtonDisabled);
        } else {
            colorsToSet[0] = Theme.getColor(Theme.key_voipgroup_disabledButton);
            colorsToSet[1] = AndroidUtilities.getOffsetColor(Theme.getColor(Theme.key_voipgroup_disabledButtonActive), Theme.getColor(Theme.key_voipgroup_disabledButtonActiveScrolled), colorProgress, 1.0f);
            colorsToSet[2] = AndroidUtilities.getOffsetColor(Theme.getColor(Theme.key_voipgroup_listViewBackgroundUnscrolled), Theme.getColor(Theme.key_voipgroup_disabledButton), colorProgress, 1.0f);
        }
    }

    private void showRecordHint(View view) {
        if (recordHintView == null) {
            recordHintView = new HintView(getContext(), 8, true);
            recordHintView.setAlpha(0.0f);
            recordHintView.setVisibility(View.INVISIBLE);
            recordHintView.setShowingDuration(3000);
            containerView.addView(recordHintView, LayoutHelper.createFrame(LayoutHelper.WRAP_CONTENT, LayoutHelper.WRAP_CONTENT, Gravity.LEFT | Gravity.TOP, 19, 0, 19, 0));
            recordHintView.setText(LocaleController.getString("VoipGroupRecording", R.string.VoipGroupRecording));
            recordHintView.setBackgroundColor(0xea272f38, 0xffffffff);
        }
        recordHintView.setExtraTranslationY(-AndroidUtilities.statusBarHeight);
        recordHintView.showForView(view, true);
    }

    private void showReminderHint() {
        SharedPreferences preferences = MessagesController.getGlobalMainSettings();
        if (preferences.getBoolean("reminderhint", false)) {
            return;
        }
        preferences.edit().putBoolean("reminderhint", true).commit();
        if (reminderHintView == null) {
            reminderHintView = new HintView(getContext(), 8);
            reminderHintView.setAlpha(0.0f);
            reminderHintView.setVisibility(View.INVISIBLE);
            reminderHintView.setShowingDuration(4000);
            containerView.addView(reminderHintView, LayoutHelper.createFrame(LayoutHelper.WRAP_CONTENT, LayoutHelper.WRAP_CONTENT, Gravity.LEFT | Gravity.TOP, 19, 0, 19, 0));
            reminderHintView.setText(LocaleController.getString("VoipChatReminderHint", R.string.VoipChatReminderHint));
            reminderHintView.setBackgroundColor(0xea272f38, 0xffffffff);
        }
        reminderHintView.setExtraTranslationY(-AndroidUtilities.statusBarHeight);
        reminderHintView.showForView(muteButton, true);
    }

    private void updateMuteButtonState(boolean animated) {
        muteButton.invalidate();

        if (states[muteButtonState] == null) {
            states[muteButtonState] = new WeavingState(muteButtonState);
            if (muteButtonState == MUTE_BUTTON_STATE_CONNECTING) {
                states[muteButtonState].shader = null;
            } else {
                if (isGradientState(muteButtonState)) {
                    states[muteButtonState].shader = new LinearGradient(0, 400, 400, 0, new int[]{Theme.getColor(Theme.key_voipgroup_mutedByAdminGradient), Theme.getColor(Theme.key_voipgroup_mutedByAdminGradient3), Theme.getColor(Theme.key_voipgroup_mutedByAdminGradient2)}, null, Shader.TileMode.CLAMP);
                } else if (muteButtonState == MUTE_BUTTON_STATE_MUTE) {
                    states[muteButtonState].shader = new RadialGradient(200, 200, 200, new int[]{Theme.getColor(Theme.key_voipgroup_muteButton), Theme.getColor(Theme.key_voipgroup_muteButton3)}, null, Shader.TileMode.CLAMP);
                } else {
                    states[muteButtonState].shader = new RadialGradient(200, 200, 200, new int[]{Theme.getColor(Theme.key_voipgroup_unmuteButton2), Theme.getColor(Theme.key_voipgroup_unmuteButton)}, null, Shader.TileMode.CLAMP);
                }
            }
        }
        if (states[muteButtonState] != currentState) {
            prevState = currentState;
            currentState = states[muteButtonState];
            if (prevState == null || !animated) {
                switchProgress = 1;
                prevState = null;
            } else {
                switchProgress = 0;
            }
        }

        if (!animated) {
            boolean showWaves = false;
            boolean showLighting = false;
            if (currentState != null) {
                showWaves = currentState.currentState == MUTE_BUTTON_STATE_MUTE || currentState.currentState == MUTE_BUTTON_STATE_UNMUTE;
                showLighting = currentState.currentState != MUTE_BUTTON_STATE_CONNECTING;
            }
            showWavesProgress = showWaves ? 1f : 0f;
            showLightingProgress = showLighting ? 1f : 0f;
        }

        buttonsContainer.invalidate();
    }

    private static void processOnLeave(ChatObject.Call call, boolean discard, int selfId, Runnable onLeave) {
        if (VoIPService.getSharedInstance() != null) {
            VoIPService.getSharedInstance().hangUp(discard ? 1 : 0);
        }
        if (call != null) {
            TLRPC.TL_groupCallParticipant participant = call.participants.get(selfId);
            if (participant != null) {
                call.participants.delete(selfId);
                call.sortedParticipants.remove(participant);
                call.call.participants_count--;
            }
        }
        if (onLeave != null) {
            onLeave.run();
        }
        NotificationCenter.getGlobalInstance().postNotificationName(NotificationCenter.didStartedCall);
    }

    public static void onLeaveClick(Context context, Runnable onLeave, boolean fromOverlayWindow) {
        VoIPService service = VoIPService.getSharedInstance();
        if (service == null) {
            return;
        }
        TLRPC.Chat currentChat = service.getChat();
        ChatObject.Call call = service.groupCall;

        int selfId = service.getSelfId();
        if (!ChatObject.canManageCalls(currentChat)) {
            processOnLeave(call, false, selfId, onLeave);
            return;
        }
        AlertDialog.Builder builder = new AlertDialog.Builder(context);

        builder.setTitle(LocaleController.getString("VoipGroupLeaveAlertTitle", R.string.VoipGroupLeaveAlertTitle));
        builder.setMessage(LocaleController.getString("VoipGroupLeaveAlertText", R.string.VoipGroupLeaveAlertText));

        int currentAccount = service.getAccount();

        CheckBoxCell[] cells = new CheckBoxCell[1];

        LinearLayout linearLayout = new LinearLayout(context);
        linearLayout.setOrientation(LinearLayout.VERTICAL);

        cells[0] = new CheckBoxCell(context, 1);
        cells[0].setBackgroundDrawable(Theme.getSelectorDrawable(false));
        if (fromOverlayWindow) {
            cells[0].setTextColor(Theme.getColor(Theme.key_dialogTextBlack));
        } else {
            cells[0].setTextColor(Theme.getColor(Theme.key_voipgroup_actionBarItems));
            CheckBoxSquare checkBox = (CheckBoxSquare) cells[0].getCheckBoxView();
            checkBox.setColors(Theme.key_voipgroup_mutedIcon, Theme.key_voipgroup_listeningText, Theme.key_voipgroup_nameText);
        }
        cells[0].setTag(0);
        cells[0].setText(LocaleController.getString("VoipGroupLeaveAlertEndChat", R.string.VoipGroupLeaveAlertEndChat), "", false, false);

        cells[0].setPadding(LocaleController.isRTL ? AndroidUtilities.dp(16) : AndroidUtilities.dp(8), 0, LocaleController.isRTL ? AndroidUtilities.dp(8) : AndroidUtilities.dp(16), 0);
        linearLayout.addView(cells[0], LayoutHelper.createLinear(LayoutHelper.MATCH_PARENT, LayoutHelper.WRAP_CONTENT));
        cells[0].setOnClickListener(v -> {
            Integer num = (Integer) v.getTag();
            cells[num].setChecked(!cells[num].isChecked(), true);
        });

        builder.setCustomViewOffset(12);
        builder.setView(linearLayout);
        builder.setDialogButtonColorKey(Theme.key_voipgroup_listeningText);
        builder.setPositiveButton(LocaleController.getString("VoipGroupLeave", R.string.VoipGroupLeave), (dialogInterface, position) -> processOnLeave(call, cells[0].isChecked(), selfId, onLeave));
        builder.setNegativeButton(LocaleController.getString("Cancel", R.string.Cancel), null);
        if (fromOverlayWindow) {
            builder.setDimEnabled(false);
        }
        AlertDialog dialog = builder.create();
        if (fromOverlayWindow) {
            if (Build.VERSION.SDK_INT >= 26) {
                dialog.getWindow().setType(WindowManager.LayoutParams.TYPE_APPLICATION_OVERLAY);
            } else {
                dialog.getWindow().setType(WindowManager.LayoutParams.TYPE_SYSTEM_ALERT);
            }
            dialog.getWindow().clearFlags(WindowManager.LayoutParams.FLAG_DIM_BEHIND);
        }
        if (!fromOverlayWindow) {
            dialog.setBackgroundColor(Theme.getColor(Theme.key_voipgroup_dialogBackground));
        }
        dialog.show();
        if (!fromOverlayWindow) {
            TextView button = (TextView) dialog.getButton(DialogInterface.BUTTON_POSITIVE);
            if (button != null) {
                button.setTextColor(Theme.getColor(Theme.key_voipgroup_leaveCallMenu));
            }
            dialog.setTextColor(Theme.getColor(Theme.key_voipgroup_actionBarItems));
        }
    }

    private Paint scrimPaint;
    private GroupCallUserCell scrimView;
    private boolean avatarPriviewTransitionInProgress;
    private int popupAnimationIndex = -1;
    private AnimatorSet scrimAnimatorSet;
    private ActionBarPopupWindow scrimPopupWindow;

    private void processSelectedOption(TLRPC.TL_groupCallParticipant participant, int peerId, int option) {
        VoIPService voIPService = VoIPService.getSharedInstance();
        if (voIPService == null) {
            return;
        }
        TLObject object;
        if (peerId > 0) {
            object = accountInstance.getMessagesController().getUser(peerId);
        } else {
            object = accountInstance.getMessagesController().getChat(-peerId);
        }
        if (option == 0 || option == 2 || option == 3) {
            if (option == 0) {
                if (VoIPService.getSharedInstance() == null) {
                    return;
                }
                VoIPService.getSharedInstance().editCallMember(object, true, -1, null);
                getUndoView().showWithAction(0, UndoView.ACTION_VOIP_MUTED, object, null, null, null);
                return;
            }
            AlertDialog.Builder builder = new AlertDialog.Builder(getContext());
            builder.setDialogButtonColorKey(Theme.key_voipgroup_listeningText);

            TextView messageTextView = new TextView(getContext());
            messageTextView.setTextColor(Theme.getColor(Theme.key_voipgroup_actionBarItems));
            messageTextView.setTextSize(TypedValue.COMPLEX_UNIT_DIP, 16);
            messageTextView.setGravity((LocaleController.isRTL ? Gravity.RIGHT : Gravity.LEFT) | Gravity.TOP);

            FrameLayout frameLayout = new FrameLayout(getContext());
            builder.setView(frameLayout);

            AvatarDrawable avatarDrawable = new AvatarDrawable();
            avatarDrawable.setTextSize(AndroidUtilities.dp(12));

            BackupImageView imageView = new BackupImageView(getContext());
            imageView.setRoundRadius(AndroidUtilities.dp(20));
            frameLayout.addView(imageView, LayoutHelper.createFrame(40, 40, (LocaleController.isRTL ? Gravity.RIGHT : Gravity.LEFT) | Gravity.TOP, 22, 5, 22, 0));

            avatarDrawable.setInfo(object);
            String name;
            if (object instanceof TLRPC.User) {
                TLRPC.User user = (TLRPC.User) object;
                imageView.setImage(ImageLocation.getForUserOrChat(user, ImageLocation.TYPE_SMALL), "50_50", ImageLocation.getForUserOrChat(user, ImageLocation.TYPE_STRIPPED), "50_50", avatarDrawable, user);
                name = UserObject.getFirstName(user);
            } else {
                TLRPC.Chat chat = (TLRPC.Chat) object;
                imageView.setImage(ImageLocation.getForUserOrChat(chat, ImageLocation.TYPE_SMALL), "50_50", ImageLocation.getForUserOrChat(chat, ImageLocation.TYPE_STRIPPED), "50_50", avatarDrawable, chat);
                name = chat.title;
            }

            TextView textView = new TextView(getContext());
            textView.setTextColor(Theme.getColor(Theme.key_voipgroup_actionBarItems));
            textView.setTextSize(TypedValue.COMPLEX_UNIT_DIP, 20);
            textView.setTypeface(AndroidUtilities.getTypeface("fonts/rmedium.ttf"));
            textView.setLines(1);
            textView.setMaxLines(1);
            textView.setSingleLine(true);
            textView.setGravity((LocaleController.isRTL ? Gravity.RIGHT : Gravity.LEFT) | Gravity.CENTER_VERTICAL);
            textView.setEllipsize(TextUtils.TruncateAt.END);
            if (option == 2) {
                textView.setText(LocaleController.getString("VoipGroupRemoveMemberAlertTitle2", R.string.VoipGroupRemoveMemberAlertTitle2));
                messageTextView.setText(AndroidUtilities.replaceTags(LocaleController.formatString("VoipGroupRemoveMemberAlertText2", R.string.VoipGroupRemoveMemberAlertText2, name, currentChat.title)));
            } else {
                textView.setText(LocaleController.getString("VoipGroupAddMemberTitle", R.string.VoipGroupAddMemberTitle));
                messageTextView.setText(AndroidUtilities.replaceTags(LocaleController.formatString("VoipGroupAddMemberText", R.string.VoipGroupAddMemberText, name, currentChat.title)));
            }

            frameLayout.addView(textView, LayoutHelper.createFrame(LayoutHelper.MATCH_PARENT, LayoutHelper.WRAP_CONTENT, (LocaleController.isRTL ? Gravity.RIGHT : Gravity.LEFT) | Gravity.TOP, (LocaleController.isRTL ? 21 : 76), 11, (LocaleController.isRTL ? 76 : 21), 0));
            frameLayout.addView(messageTextView, LayoutHelper.createFrame(LayoutHelper.WRAP_CONTENT, LayoutHelper.WRAP_CONTENT, (LocaleController.isRTL ? Gravity.RIGHT : Gravity.LEFT) | Gravity.TOP, 24, 57, 24, 9));

            if (option == 2) {
                builder.setPositiveButton(LocaleController.getString("VoipGroupUserRemove", R.string.VoipGroupUserRemove), (dialogInterface, i) -> {
                    if (object instanceof TLRPC.User) {
                        TLRPC.User user = (TLRPC.User) object;
                        accountInstance.getMessagesController().deleteParticipantFromChat(currentChat.id, user, null);
                        getUndoView().showWithAction(0, UndoView.ACTION_VOIP_REMOVED, user, null, null, null);
                    } else {
                        TLRPC.Chat chat = (TLRPC.Chat) object;
                        accountInstance.getMessagesController().deleteParticipantFromChat(currentChat.id, null, chat, null, false, false);
                        getUndoView().showWithAction(0, UndoView.ACTION_VOIP_REMOVED, chat, null, null, null);
                    }
                });
            } else if (object instanceof TLRPC.User) {
                TLRPC.User user = (TLRPC.User) object;
                builder.setPositiveButton(LocaleController.getString("VoipGroupAdd", R.string.VoipGroupAdd), (dialogInterface, i) -> {
                    BaseFragment fragment = parentActivity.getActionBarLayout().fragmentsStack.get(parentActivity.getActionBarLayout().fragmentsStack.size() - 1);
                    accountInstance.getMessagesController().addUserToChat(currentChat.id, user, 0, null, fragment, () -> inviteUserToCall(peerId, false));
                });
            }
            builder.setNegativeButton(LocaleController.getString("Cancel", R.string.Cancel), null);
            AlertDialog dialog = builder.create();
            dialog.setBackgroundColor(Theme.getColor(Theme.key_voipgroup_dialogBackground));
            dialog.show();
            if (option == 2) {
                TextView button = (TextView) dialog.getButton(DialogInterface.BUTTON_POSITIVE);
                if (button != null) {
                    button.setTextColor(Theme.getColor(Theme.key_voipgroup_leaveCallMenu));
                }
            }
        } else if (option == 6) {
            Bundle args = new Bundle();
            if (peerId > 0) {
                args.putInt("user_id", peerId);
            } else {
                args.putInt("chat_id", -peerId);
            }
            parentActivity.presentFragment(new ChatActivity(args));
            dismiss();
        } else if (option == 8) {
            BaseFragment fragment = parentActivity.getActionBarLayout().fragmentsStack.get(parentActivity.getActionBarLayout().fragmentsStack.size() - 1);
            if (fragment instanceof ChatActivity) {
                if (((ChatActivity) fragment).getDialogId() == peerId) {
                    dismiss();
                    return;
                }
            }
            Bundle args = new Bundle();
            if (peerId > 0) {
                args.putInt("user_id", peerId);
            } else {
                args.putInt("chat_id", -peerId);
            }
            parentActivity.presentFragment(new ChatActivity(args));
            dismiss();
        } else if (option == 7) {
            voIPService.editCallMember(object, true, -1, false);
            updateMuteButton(MUTE_BUTTON_STATE_MUTED_BY_ADMIN, true);
        } else if (option == 9) {
            if (currentAvatarUpdater != null && currentAvatarUpdater.isUploadingImage()) {
                return;
            }
            currentAvatarUpdater = new ImageUpdater(true);
            currentAvatarUpdater.setOpenWithFrontfaceCamera(true);
            currentAvatarUpdater.setForceDarkTheme(true);
            currentAvatarUpdater.setSearchAvailable(false, true);
            currentAvatarUpdater.parentFragment = parentActivity.getActionBarLayout().getLastFragment();
            currentAvatarUpdater.setDelegate(avatarUpdaterDelegate = new AvatarUpdaterDelegate(peerId));

            TLRPC.User user = accountInstance.getUserConfig().getCurrentUser();
            currentAvatarUpdater.openMenu(user.photo != null && user.photo.photo_big != null && !(user.photo instanceof TLRPC.TL_userProfilePhotoEmpty), () -> accountInstance.getMessagesController().deleteUserPhoto(null), dialog -> {

            });
        } else if (option == 10) {
            AlertsCreator.createChangeBioAlert(participant.about, peerId, getContext(), currentAccount);
        } else if (option == 11) {
            AlertsCreator.createChangeNameAlert(peerId, getContext(), currentAccount);
        } else {
            if (option == 5) {
                voIPService.editCallMember(object, true, -1, null);
                getUndoView().showWithAction(0, UndoView.ACTION_VOIP_MUTED_FOR_YOU, object);
                voIPService.setParticipantVolume(participant.source, 0);
            } else {
                if ((participant.flags & 128) != 0 && participant.volume == 0) {
                    participant.volume = 10000;
                    participant.volume_by_admin = false;
                    voIPService.editCallMember(object, false, participant.volume, null);
                } else {
                    voIPService.editCallMember(object, false, -1, null);
                }
                voIPService.setParticipantVolume(participant.source, ChatObject.getParticipantVolume(participant));
                getUndoView().showWithAction(0, option == 1 ? UndoView.ACTION_VOIP_UNMUTED : UndoView.ACTION_VOIP_UNMUTED_FOR_YOU, object, null, null, null);
            }
        }
    }

    private boolean showMenuForCell(GroupCallUserCell view) {
        if (itemAnimator.isRunning()) {
            return false;
        }
        if (avatarPriviewTransitionInProgress || avatarsPreviewShowed) {
            dismissAvatarPreview(true);
            return false;
        }
        if (scrimPopupWindow != null) {
            scrimPopupWindow.dismiss();
            scrimPopupWindow = null;
            return false;
        }

        boolean showWithAvatarPreview = containerView.getMeasuredHeight() > containerView.getMeasuredWidth() && !AndroidUtilities.isTablet() && !AndroidUtilities.isInMultiwindow;
        TLRPC.TL_groupCallParticipant participant = view.getParticipant();

        Rect rect = new Rect();

        ActionBarPopupWindow.ActionBarPopupWindowLayout popupLayout = new ActionBarPopupWindow.ActionBarPopupWindowLayout(getContext());
        popupLayout.setBackgroundDrawable(null);
        popupLayout.setPadding(0, 0, 0, 0);
        popupLayout.setOnTouchListener(new View.OnTouchListener() {

            private int[] pos = new int[2];

            @Override
            public boolean onTouch(View v, MotionEvent event) {
                if (event.getActionMasked() == MotionEvent.ACTION_DOWN) {
                    if (scrimPopupWindow != null && scrimPopupWindow.isShowing()) {
                        View contentView = scrimPopupWindow.getContentView();
                        contentView.getLocationInWindow(pos);
                        rect.set(pos[0], pos[1], pos[0] + contentView.getMeasuredWidth(), pos[1] + contentView.getMeasuredHeight());
                        if (!rect.contains((int) event.getX(), (int) event.getY())) {
                            scrimPopupWindow.dismiss();
                        }
                    }
                } else if (event.getActionMasked() == MotionEvent.ACTION_OUTSIDE) {
                    if (scrimPopupWindow != null && scrimPopupWindow.isShowing()) {
                        scrimPopupWindow.dismiss();
                    }
                }
                return false;
            }
        });
        popupLayout.setDispatchKeyEventListener(keyEvent -> {
            if (keyEvent.getKeyCode() == KeyEvent.KEYCODE_BACK && keyEvent.getRepeatCount() == 0 && scrimPopupWindow != null && scrimPopupWindow.isShowing()) {
                scrimPopupWindow.dismiss();
            }
        });

        LinearLayout buttonsLayout = new LinearLayout(getContext());
        LinearLayout volumeLayout = !participant.muted_by_you ? new LinearLayout(getContext()) : null;
        currentOptionsLayout = buttonsLayout;
        LinearLayout linearLayout = new LinearLayout(getContext()) {
            @Override
            protected void onMeasure(int widthMeasureSpec, int heightMeasureSpec) {
                int width = MeasureSpec.getSize(widthMeasureSpec);
                buttonsLayout.measure(MeasureSpec.makeMeasureSpec(width, MeasureSpec.AT_MOST), MeasureSpec.makeMeasureSpec(0, MeasureSpec.UNSPECIFIED));
                if (volumeLayout != null) {
                    volumeLayout.measure(MeasureSpec.makeMeasureSpec(buttonsLayout.getMeasuredWidth(), MeasureSpec.EXACTLY), MeasureSpec.makeMeasureSpec(0, MeasureSpec.UNSPECIFIED));
                    setMeasuredDimension(buttonsLayout.getMeasuredWidth(), buttonsLayout.getMeasuredHeight() + volumeLayout.getMeasuredHeight());
                } else {
                    setMeasuredDimension(buttonsLayout.getMeasuredWidth(), buttonsLayout.getMeasuredHeight());
                }
            }
        };
        linearLayout.setMinimumWidth(AndroidUtilities.dp(240));
        linearLayout.setOrientation(LinearLayout.VERTICAL);
        VolumeSlider volumeSlider = null;

        int color = AndroidUtilities.getOffsetColor(Theme.getColor(Theme.key_voipgroup_listViewBackgroundUnscrolled), Theme.getColor(Theme.key_voipgroup_listViewBackground), colorProgress, 1.0f);
        if (volumeLayout != null && !view.isSelfUser() && !participant.muted_by_you && (!participant.muted || participant.can_self_unmute)) {
            Drawable shadowDrawable = getContext().getResources().getDrawable(R.drawable.popup_fixed_alert).mutate();
            shadowDrawable.setColorFilter(new PorterDuffColorFilter(color, PorterDuff.Mode.MULTIPLY));
            volumeLayout.setBackgroundDrawable(shadowDrawable);
            linearLayout.addView(volumeLayout, LayoutHelper.createLinear(LayoutHelper.WRAP_CONTENT, LayoutHelper.WRAP_CONTENT, 0, 0, 0, 0));

            volumeSlider = new VolumeSlider(getContext(), participant);
            volumeLayout.addView(volumeSlider, LayoutHelper.MATCH_PARENT, 48);
        }

        buttonsLayout.setMinimumWidth(AndroidUtilities.dp(240));
        buttonsLayout.setOrientation(LinearLayout.VERTICAL);
        Drawable shadowDrawable = getContext().getResources().getDrawable(R.drawable.popup_fixed_alert).mutate();
        shadowDrawable.setColorFilter(new PorterDuffColorFilter(color, PorterDuff.Mode.MULTIPLY));
        buttonsLayout.setBackgroundDrawable(shadowDrawable);
        linearLayout.addView(buttonsLayout, LayoutHelper.createLinear(LayoutHelper.WRAP_CONTENT, LayoutHelper.WRAP_CONTENT, 0, volumeSlider != null ? -8 : 0, 0, 0));

        ScrollView scrollView;
        if (Build.VERSION.SDK_INT >= 21) {
            scrollView = new ScrollView(getContext(), null, 0, R.style.scrollbarShapeStyle) {
                @Override
                protected void onMeasure(int widthMeasureSpec, int heightMeasureSpec) {
                    super.onMeasure(widthMeasureSpec, heightMeasureSpec);
                    setMeasuredDimension(linearLayout.getMeasuredWidth(), getMeasuredHeight());
                }
            };
        } else {
            scrollView = new ScrollView(getContext());
        }
        scrollView.setClipToPadding(false);
        popupLayout.addView(scrollView, LayoutHelper.createFrame(LayoutHelper.WRAP_CONTENT, LayoutHelper.WRAP_CONTENT));

        int peerId = MessageObject.getPeerId(participant.peer);

        ArrayList<String> items = new ArrayList<>(2);
        ArrayList<Integer> icons = new ArrayList<>(2);
        ArrayList<Integer> options = new ArrayList<>(2);
        boolean isAdmin = false;
        if (participant.peer instanceof TLRPC.TL_peerUser) {
            if (ChatObject.isChannel(currentChat)) {
                TLRPC.ChannelParticipant p = accountInstance.getMessagesController().getAdminInChannel(participant.peer.user_id, currentChat.id);
                isAdmin = p != null && (p instanceof TLRPC.TL_channelParticipantCreator || p.admin_rights.manage_call);
            } else {
                TLRPC.ChatFull chatFull = accountInstance.getMessagesController().getChatFull(currentChat.id);
                if (chatFull != null && chatFull.participants != null) {
                    for (int a = 0, N = chatFull.participants.participants.size(); a < N; a++) {
                        TLRPC.ChatParticipant chatParticipant = chatFull.participants.participants.get(a);
                        if (chatParticipant.user_id == participant.peer.user_id) {
                            isAdmin = chatParticipant instanceof TLRPC.TL_chatParticipantAdmin || chatParticipant instanceof TLRPC.TL_chatParticipantCreator;
                            break;
                        }
                    }
                }
            }
        } else {
            isAdmin = peerId == -currentChat.id;
        }
        if (view.isSelfUser()) {
            if (view.isHandRaised()) {
                items.add(LocaleController.getString("VoipGroupCancelRaiseHand", R.string.VoipGroupCancelRaiseHand));
                icons.add(R.drawable.msg_handdown);
                options.add(7);
            }

            items.add(view.hasAvatarSet() ? LocaleController.getString("VoipAddPhoto", R.string.VoipAddPhoto) : LocaleController.getString("VoipSetNewPhoto", R.string.VoipSetNewPhoto));
            icons.add(R.drawable.msg_addphoto);
            options.add(9);

            if (peerId > 0) {
                items.add(TextUtils.isEmpty(participant.about) ? LocaleController.getString("VoipAddBio", R.string.VoipAddBio) : LocaleController.getString("VoipEditBio", R.string.VoipEditBio));
            } else {
                items.add(TextUtils.isEmpty(participant.about) ? LocaleController.getString("VoipAddDescription", R.string.VoipAddDescription) : LocaleController.getString("VoipEditDescription", R.string.VoipEditDescription));
            }
            icons.add(TextUtils.isEmpty(participant.about) ? R.drawable.msg_addbio : R.drawable.msg_bio);
            options.add(10);

            items.add(peerId > 0 ? LocaleController.getString("VoipEditName", R.string.VoipEditName) : LocaleController.getString("VoipEditTitle", R.string.VoipEditTitle));
            icons.add(R.drawable.msg_edit);
            options.add(11);
        } else if (ChatObject.canManageCalls(currentChat)) {
            if (!isAdmin || !participant.muted) {
                if (!participant.muted || participant.can_self_unmute) {
                    items.add(LocaleController.getString("VoipGroupMute", R.string.VoipGroupMute));
                    icons.add(R.drawable.msg_voice_muted);
                    options.add(0);
                } else {
                    items.add(LocaleController.getString("VoipGroupAllowToSpeak", R.string.VoipGroupAllowToSpeak));
                    if (participant.raise_hand_rating != 0) {
                        icons.add(R.drawable.msg_allowspeak);
                    } else {
                        icons.add(R.drawable.msg_voice_unmuted);
                    }
                    options.add(1);
                }
            }
            if (participant.peer.channel_id != 0 && !ChatObject.isMegagroup(currentAccount, participant.peer.channel_id)) {
                items.add(LocaleController.getString("VoipGroupOpenChannel", R.string.VoipGroupOpenChannel));
                icons.add(R.drawable.msg_channel);
                options.add(8);
            } else {
                items.add(LocaleController.getString("VoipGroupOpenProfile", R.string.VoipGroupOpenProfile));
            icons.add(R.drawable.baseline_person_24);
                options.add(6);
            }
            if (!isAdmin && ChatObject.canBlockUsers(currentChat)) {
                items.add(LocaleController.getString("VoipGroupUserRemove", R.string.VoipGroupUserRemove));
                icons.add(R.drawable.msg_block2);
                options.add(2);
            }
        } else {
            if (participant.muted_by_you) {
                items.add(LocaleController.getString("VoipGroupUnmuteForMe", R.string.VoipGroupUnmuteForMe));
                icons.add(R.drawable.msg_voice_unmuted);
                options.add(4);
            } else {
                items.add(LocaleController.getString("VoipGroupMuteForMe", R.string.VoipGroupMuteForMe));
                icons.add(R.drawable.msg_voice_muted);
                options.add(5);
            }
            if (participant.peer.channel_id != 0 && !ChatObject.isMegagroup(currentAccount, participant.peer.channel_id)) {
                items.add(LocaleController.getString("VoipGroupOpenChannel", R.string.VoipGroupOpenChannel));
                icons.add(R.drawable.msg_msgbubble3);
                options.add(8);
            } else {
<<<<<<< HEAD
                items.add(LocaleController.getString("VoipGroupOpenProfile", R.string.VoipGroupOpenProfile));
            icons.add(R.drawable.baseline_person_24);
=======
                items.add(LocaleController.getString("VoipGroupOpenChat", R.string.VoipGroupOpenChat));
                icons.add(R.drawable.msg_msgbubble3);
>>>>>>> 8bf056e2
                options.add(6);
            }
        }

        for (int a = 0, N = items.size(); a < N; a++) {
            ActionBarMenuSubItem cell = new ActionBarMenuSubItem(getContext(), a == 0, a == N - 1);
            if (options.get(a) != 2) {
                cell.setColors(Theme.getColor(Theme.key_voipgroup_actionBarItems), Theme.getColor(Theme.key_voipgroup_actionBarItems));
            } else {
                cell.setColors(Theme.getColor(Theme.key_voipgroup_leaveCallMenu), Theme.getColor(Theme.key_voipgroup_leaveCallMenu));
            }
            cell.setSelectorColor(Theme.getColor(Theme.key_voipgroup_listSelector));
            cell.setTextAndIcon(items.get(a), icons.get(a));
            buttonsLayout.addView(cell);
            final int i = a;
            cell.setTag(options.get(a));
            cell.setOnClickListener(v1 -> {
                if (i >= options.size()) {
                    return;
                }
                TLRPC.TL_groupCallParticipant participant1 = call.participants.get(MessageObject.getPeerId(participant.peer));
                if (participant1 == null) {
                    participant1 = participant;
                }
                processSelectedOption(participant1, MessageObject.getPeerId(participant1.peer), options.get(i));
                if (scrimPopupWindow != null) {
                    scrimPopupWindow.dismiss();
                } else {
                    if (options.get(i) != 9 && options.get(i) != 10 &&  options.get(i) != 11) {
                        dismissAvatarPreview(true);
                    }
                }
            });
        }
        scrollView.addView(linearLayout, LayoutHelper.createScroll(LayoutHelper.WRAP_CONTENT, LayoutHelper.WRAP_CONTENT, Gravity.LEFT | Gravity.TOP));

        listView.stopScroll();
        layoutManager.setCanScrollVertically(false);
        scrimView = view;
        scrimView.setAboutVisible(true);
        containerView.invalidate();
        listView.invalidate();
        if (scrimAnimatorSet != null) {
            scrimAnimatorSet.cancel();
        }

        scrimPopupLayout = popupLayout;

        final ImageLocation imageLocation;
        final ImageLocation thumbLocation;
        if (peerId > 0) {
            TLRPC.User currentUser = accountInstance.getMessagesController().getUser(peerId);
            imageLocation = ImageLocation.getForUserOrChat(currentUser, ImageLocation.TYPE_BIG);
            thumbLocation = ImageLocation.getForUserOrChat(currentUser, ImageLocation.TYPE_SMALL);
        } else {
            TLRPC.Chat currentChat = accountInstance.getMessagesController().getChat(-peerId);
            imageLocation = ImageLocation.getForUserOrChat(currentChat, ImageLocation.TYPE_BIG);
            thumbLocation = ImageLocation.getForUserOrChat(currentChat, ImageLocation.TYPE_SMALL);
        }

        if (imageLocation == null) {
            showWithAvatarPreview = false;
        } else {
            avatarsViewPager.setParentAvatarImage(scrimView.getAvatarImageView());
            avatarsViewPager.setData(peerId);
            avatarsViewPager.setCreateThumbFromParent(true);
            avatarsViewPager.initIfEmpty(imageLocation, thumbLocation);
            if (MessageObject.getPeerId(selfPeer) == peerId && currentAvatarUpdater != null && avatarUpdaterDelegate != null && avatarUpdaterDelegate.avatar != null) {
                avatarsViewPager.addUploadingImage(avatarUpdaterDelegate.uploadingImageLocation, ImageLocation.getForLocal(avatarUpdaterDelegate.avatar));
            }
        }

        if (showWithAvatarPreview) {
            avatarsPreviewShowed = true;
            popupLayout.measure(View.MeasureSpec.makeMeasureSpec(AndroidUtilities.dp(1000), View.MeasureSpec.AT_MOST), View.MeasureSpec.makeMeasureSpec(AndroidUtilities.dp(1000), View.MeasureSpec.AT_MOST));
            containerView.addView(scrimPopupLayout, LayoutHelper.createFrame(LayoutHelper.WRAP_CONTENT, LayoutHelper.WRAP_CONTENT));

            prepareBlurBitmap();
            avatarPriviewTransitionInProgress = true;
            avatarPreviewContainer.setVisibility(View.VISIBLE);
            VolumeSlider finalVolumeSlider = volumeSlider;

            avatarPreviewContainer.getViewTreeObserver().addOnPreDrawListener(new ViewTreeObserver.OnPreDrawListener() {
                @Override
                public boolean onPreDraw() {
                    if (finalVolumeSlider != null) {
                        finalVolumeSlider.invalidate();
                    }
                    avatarPreviewContainer.getViewTreeObserver().removeOnPreDrawListener(this);
                    runAvatarPreviewTransition(true, view);
                    return false;
                }
            });
        } else {
            avatarsPreviewShowed = false;
            scrimPopupWindow = new ActionBarPopupWindow(popupLayout, LayoutHelper.WRAP_CONTENT, LayoutHelper.WRAP_CONTENT) {
                @Override
                public void dismiss() {
                    super.dismiss();
                    if (scrimPopupWindow != this) {
                        return;
                    }
                    scrimPopupWindow = null;
                    if (scrimAnimatorSet != null) {
                        scrimAnimatorSet.cancel();
                        scrimAnimatorSet = null;
                    }
                    layoutManager.setCanScrollVertically(true);
                    scrimAnimatorSet = new AnimatorSet();
                    ArrayList<Animator> animators = new ArrayList<>();
                    animators.add(ObjectAnimator.ofInt(scrimPaint, AnimationProperties.PAINT_ALPHA, 0));
                    scrimAnimatorSet.playTogether(animators);
                    scrimAnimatorSet.setDuration(220);
                    scrimAnimatorSet.addListener(new AnimatorListenerAdapter() {
                        @Override
                        public void onAnimationEnd(Animator animation) {
                            if (scrimView != null) {
                                scrimView.setAboutVisible(false);
                                scrimView = null;
                            }
                            containerView.invalidate();
                            listView.invalidate();
                            if (delayedGroupCallUpdated) {
                                delayedGroupCallUpdated = false;
                                applyCallParticipantUpdates();
                            }
                        }
                    });
                    scrimAnimatorSet.start();
                }
            };

            scrimPopupWindow.setPauseNotifications(true);
            scrimPopupWindow.setDismissAnimationDuration(220);
            scrimPopupWindow.setOutsideTouchable(true);
            scrimPopupWindow.setClippingEnabled(true);
            scrimPopupWindow.setAnimationStyle(R.style.PopupContextAnimation);
            scrimPopupWindow.setFocusable(true);
            popupLayout.measure(View.MeasureSpec.makeMeasureSpec(AndroidUtilities.dp(1000), View.MeasureSpec.AT_MOST), View.MeasureSpec.makeMeasureSpec(AndroidUtilities.dp(1000), View.MeasureSpec.AT_MOST));
            scrimPopupWindow.setInputMethodMode(ActionBarPopupWindow.INPUT_METHOD_NOT_NEEDED);
            scrimPopupWindow.setSoftInputMode(WindowManager.LayoutParams.SOFT_INPUT_STATE_UNSPECIFIED);
            scrimPopupWindow.getContentView().setFocusableInTouchMode(true);
            int popupX = AndroidUtilities.dp(14) + listView.getMeasuredWidth() + AndroidUtilities.dp(8) - popupLayout.getMeasuredWidth();
            int popupY = (int) (listView.getY() + view.getY() + view.getClipHeight());

            scrimPopupWindow.showAtLocation(listView, Gravity.LEFT | Gravity.TOP, popupX, popupY);
            scrimAnimatorSet = new AnimatorSet();
            ArrayList<Animator> animators = new ArrayList<>();
            animators.add(ObjectAnimator.ofInt(scrimPaint, AnimationProperties.PAINT_ALPHA, 0, 100));
            scrimAnimatorSet.playTogether(animators);
            scrimAnimatorSet.setDuration(150);
            scrimAnimatorSet.start();
        }

        return true;
    }

    private void runAvatarPreviewTransition(boolean enter, GroupCallUserCell view) {
        float fromX = view.getAvatarImageView().getX() + view.getX() + listView.getX() - avatarPreviewContainer.getLeft();
        float fromY = view.getAvatarImageView().getY() + view.getY() + listView.getY() - avatarPreviewContainer.getTop();

        float fromScale = view.getAvatarImageView().getMeasuredHeight() / (float) avatarPreviewContainer.getMeasuredWidth();

        if (enter) {
            avatarPreviewContainer.setScaleX(fromScale);
            avatarPreviewContainer.setScaleY(fromScale);
            avatarPreviewContainer.setTranslationX(fromX);
            avatarPreviewContainer.setTranslationY(fromY);
            avatarPagerIndicator.setAlpha(0);
        }

        int fromRadius = (int) ((view.getAvatarImageView().getMeasuredHeight() >> 1) / fromScale);

        avatarsViewPager.setRoundRadius(fromRadius, fromRadius);

        if (enter) {
            blurredView.setAlpha(0f);
        }
        blurredView.animate().alpha(enter ? 1f : 0).setDuration(220).start();
        avatarPreviewContainer.animate()
                .scaleX(enter ? 1f : fromScale)
                .scaleY(enter ? 1f : fromScale)
                .translationY(enter ? 0 : fromY)
                .translationX(enter ? 0 : fromX).setInterpolator(CubicBezierInterpolator.DEFAULT).setDuration(220).start();

        avatarPagerIndicator.animate().alpha(enter ? 1f : 0).setDuration(220).start();
        ValueAnimator valueAnimator = ValueAnimator.ofFloat(enter ? 0 : 1f, enter ? 1f : 0);
        valueAnimator.addUpdateListener((valueAnimator1) -> {
            progressToAvatarPreview = (float) valueAnimator1.getAnimatedValue();
            avatarPreviewContainer.invalidate();
            containerView.invalidate();
            avatarsViewPager.setRoundRadius((int) (fromRadius * (1f - progressToAvatarPreview)), (int) (fromRadius * (1f - progressToAvatarPreview)));
        });
        popupAnimationIndex = accountInstance.getNotificationCenter().setAnimationInProgress(popupAnimationIndex, new int[]{NotificationCenter.dialogPhotosLoaded, NotificationCenter.fileDidLoad, NotificationCenter.messagesDidLoad});
        valueAnimator.addListener(new AnimatorListenerAdapter() {
            @Override
            public void onAnimationEnd(Animator animation) {
                accountInstance.getNotificationCenter().onAnimationFinish(popupAnimationIndex);
                avatarPriviewTransitionInProgress = false;
                progressToAvatarPreview = enter ? 1f : 0f;
                if (!enter) {
                    if (scrimView != null) {
                        scrimView.setProgressToAvatarPreview(0f);
                        scrimView.setAboutVisible(false);
                        scrimView = null;
                    }
                    if (scrimPopupLayout.getParent() != null) {
                        containerView.removeView(scrimPopupLayout);
                    }
                    scrimPopupLayout = null;
                    avatarPreviewContainer.setVisibility(View.GONE);
                    avatarsPreviewShowed = false;
                    layoutManager.setCanScrollVertically(true);

                    blurredView.setVisibility(View.GONE);

                    if (delayedGroupCallUpdated) {
                        delayedGroupCallUpdated = false;
                        applyCallParticipantUpdates();
                    }
                } else {
                    avatarPreviewContainer.animate().cancel();
                    avatarPreviewContainer.setAlpha(1f);
                    avatarPreviewContainer.setScaleX(1f);
                    avatarPreviewContainer.setScaleY(1f);
                    avatarPreviewContainer.setTranslationX(1f);
                    avatarPreviewContainer.setTranslationY(1f);
                }
                checkContentOverlayed();
                containerView.invalidate();
                avatarsViewPager.invalidate();
                listView.invalidate();
            }
        });
        valueAnimator.setInterpolator(CubicBezierInterpolator.DEFAULT);
        valueAnimator.setDuration(220);
        valueAnimator.start();

        checkContentOverlayed();
    }

    private void dismissAvatarPreview(boolean animated) {
        if (avatarPriviewTransitionInProgress || !avatarsPreviewShowed) {
            return;
        }
        if (animated) {
            avatarPriviewTransitionInProgress = true;
            runAvatarPreviewTransition(false, scrimView);
        } else {
            if (scrimView != null) {
                scrimView.setProgressToAvatarPreview(0f);
                scrimView.setAboutVisible(false);
                scrimView = null;
            }
            containerView.removeView(scrimPopupLayout);
            scrimPopupLayout = null;
            avatarPreviewContainer.setVisibility(View.GONE);
            containerView.invalidate();
            avatarsPreviewShowed = false;
            layoutManager.setCanScrollVertically(true);
            listView.invalidate();
            blurredView.setVisibility(View.GONE);

            if (delayedGroupCallUpdated) {
                delayedGroupCallUpdated = false;
                applyCallParticipantUpdates();
            }
            checkContentOverlayed();
        }
    }

    private class ListAdapter extends RecyclerListView.SelectionAdapter {

        private Context mContext;
        private int usersStartRow;
        private int usersEndRow;
        private int invitedStartRow;
        private int invitedEndRow;
        private int addMemberRow;
        private int lastRow;
        private int rowsCount;

        private boolean hasSelfUser;

        public ListAdapter(Context context) {
            mContext = context;
        }

        public boolean addSelfToCounter() {
            if (hasSelfUser || VoIPService.getSharedInstance() == null) {
                return false;
            }
            return !VoIPService.getSharedInstance().isJoined();
        }

        @Override
        public int getItemCount() {
            return rowsCount;
        }

        private void updateRows() {
            if (call == null || call.isScheduled() || delayedGroupCallUpdated) {
                return;
            }
            rowsCount = 0;
            if ((!ChatObject.isChannel(currentChat) || currentChat.megagroup) && ChatObject.canWriteToChat(currentChat) || ChatObject.isChannel(currentChat) && !currentChat.megagroup && !TextUtils.isEmpty(currentChat.username)) {
                addMemberRow = rowsCount++;
            } else {
                addMemberRow = -1;
            }
            hasSelfUser = call.participants.indexOfKey(MessageObject.getPeerId(selfPeer)) >= 0;
            usersStartRow = rowsCount;
            rowsCount += call.sortedParticipants.size();
            usersEndRow = rowsCount;
            if (call.invitedUsers.isEmpty()) {
                invitedStartRow = -1;
                invitedEndRow = -1;
            } else {
                invitedStartRow = rowsCount;
                rowsCount += call.invitedUsers.size();
                invitedEndRow = rowsCount;
            }
            lastRow = rowsCount++;
        }

        @Override
        public void notifyDataSetChanged() {
            updateRows();
            super.notifyDataSetChanged();
        }

        @Override
        public void notifyItemChanged(int position) {
            updateRows();
            super.notifyItemChanged(position);
        }

        @Override
        public void notifyItemChanged(int position, @Nullable Object payload) {
            updateRows();
            super.notifyItemChanged(position, payload);
        }

        @Override
        public void notifyItemRangeChanged(int positionStart, int itemCount) {
            updateRows();
            super.notifyItemRangeChanged(positionStart, itemCount);
        }

        @Override
        public void notifyItemRangeChanged(int positionStart, int itemCount, @Nullable Object payload) {
            updateRows();
            super.notifyItemRangeChanged(positionStart, itemCount, payload);
        }

        @Override
        public void notifyItemInserted(int position) {
            updateRows();
            super.notifyItemInserted(position);
        }

        @Override
        public void notifyItemMoved(int fromPosition, int toPosition) {
            updateRows();
            super.notifyItemMoved(fromPosition, toPosition);
        }

        @Override
        public void notifyItemRangeInserted(int positionStart, int itemCount) {
            updateRows();
            super.notifyItemRangeInserted(positionStart, itemCount);
        }

        @Override
        public void notifyItemRemoved(int position) {
            updateRows();
            super.notifyItemRemoved(position);
        }

        @Override
        public void notifyItemRangeRemoved(int positionStart, int itemCount) {
            updateRows();
            super.notifyItemRangeRemoved(positionStart, itemCount);
        }

        @Override
        public void onViewAttachedToWindow(RecyclerView.ViewHolder holder) {
            int type = holder.getItemViewType();
            if (type == 1) {
                GroupCallUserCell cell = (GroupCallUserCell) holder.itemView;
                String key = actionBar.getTag() != null ? Theme.key_voipgroup_mutedIcon : Theme.key_voipgroup_mutedIconUnscrolled;
                cell.setGrayIconColor(key, Theme.getColor(key));
                cell.setDrawDivider(holder.getAdapterPosition() != getItemCount() - 2);
            } else if (type == 2) {
                GroupCallInvitedCell cell = (GroupCallInvitedCell) holder.itemView;
                String key = actionBar.getTag() != null ? Theme.key_voipgroup_mutedIcon : Theme.key_voipgroup_mutedIconUnscrolled;
                cell.setGrayIconColor(key, Theme.getColor(key));
                cell.setDrawDivider(holder.getAdapterPosition() != getItemCount() - 2);
            }
        }

        @Override
        public void onBindViewHolder(RecyclerView.ViewHolder holder, int position) {
            switch (holder.getItemViewType()) {
                case 0:
                    GroupCallTextCell textCell = (GroupCallTextCell) holder.itemView;
                    int color = AndroidUtilities.getOffsetColor(Theme.getColor(Theme.key_voipgroup_lastSeenTextUnscrolled), Theme.getColor(Theme.key_voipgroup_lastSeenText), actionBar.getTag() != null ? 1.0f : 0.0f, 1.0f);
                    textCell.setColors(color, color);
                    if (ChatObject.isChannel(currentChat) && !currentChat.megagroup && !TextUtils.isEmpty(currentChat.username)) {
                        textCell.setTextAndIcon(LocaleController.getString("VoipGroupShareLink", R.string.VoipGroupShareLink), R.drawable.msg_link, true);
                    } else {
                        textCell.setTextAndIcon(LocaleController.getString("VoipGroupInviteMember", R.string.VoipGroupInviteMember), R.drawable.actions_addmember2, true);
                    }
                    break;
                case 1: {
                    GroupCallUserCell userCell = (GroupCallUserCell) holder.itemView;
                    TLRPC.TL_groupCallParticipant participant;
                    int row = position - usersStartRow;
                    if (delayedGroupCallUpdated) {
                        if (row >= 0 && row < oldParticipants.size()) {
                            participant = oldParticipants.get(row);
                        } else {
                            participant = null;
                        }
                    } else {
                        if (row >= 0 && row < call.sortedParticipants.size()) {
                            participant = call.sortedParticipants.get(row);
                        } else {
                            participant = null;
                        }
                    }
                    if (participant != null) {
                        int peerId = MessageObject.getPeerId(participant.peer);
                        int selfPeerId = MessageObject.getPeerId(selfPeer);
                        TLRPC.FileLocation uploadingAvatar = (peerId == selfPeerId && avatarUpdaterDelegate != null) ? avatarUpdaterDelegate.avatar : null;
                        float uploadingProgress = (uploadingAvatar != null) ? avatarUpdaterDelegate.uploadingProgress : 1f;
                        boolean animated = userCell.getParticipant() != null && MessageObject.getPeerId(userCell.getParticipant().peer) == peerId;
                        userCell.setData(accountInstance, participant, call, selfPeerId, uploadingAvatar);
                        userCell.setUploadProgress(uploadingProgress, animated);
                    }
                    break;
                }
                case 2: {
                    GroupCallInvitedCell invitedCell = (GroupCallInvitedCell) holder.itemView;
                    Integer uid;
                    int row = position - invitedStartRow;
                    if (delayedGroupCallUpdated) {
                        if (row >= 0 && row < oldInvited.size()) {
                            uid = oldInvited.get(row);
                        } else {
                            uid = null;
                        }
                    } else {
                        if (row >= 0 && row < call.invitedUsers.size()) {
                            uid = call.invitedUsers.get(row);
                        } else {
                            uid = null;
                        }
                    }
                    if (uid != null) {
                        invitedCell.setData(currentAccount, uid);
                    }
                    break;
                }
            }
        }

        @Override
        public boolean isEnabled(RecyclerView.ViewHolder holder) {
            int type = holder.getItemViewType();
            if (type == 1) {
                return true;
            } else if (type == 3) {
                return false;
            }
            return true;
        }

        @Override
        public RecyclerView.ViewHolder onCreateViewHolder(ViewGroup parent, int viewType) {
            View view;
            switch (viewType) {
                case 0:
                    view = new GroupCallTextCell(mContext);
                    break;
                case 1:
                    view = new GroupCallUserCell(mContext) {
                        @Override
                        protected void onMuteClick(GroupCallUserCell cell) {
                            showMenuForCell(cell);
                        }
                    };
                    break;
                case 2:
                    view = new GroupCallInvitedCell(mContext);
                    break;
                case 3:
                default:
                    view = new View(mContext);
                    break;
            }
            view.setLayoutParams(new RecyclerView.LayoutParams(RecyclerView.LayoutParams.MATCH_PARENT, RecyclerView.LayoutParams.WRAP_CONTENT));
            return new RecyclerListView.Holder(view);
        }

        @Override
        public int getItemViewType(int position) {
            if (position == lastRow) {
                return 3;
            }
            if (position == addMemberRow) {
                return 0;
            }
            if (position >= usersStartRow && position < usersEndRow) {
                return 1;
            }
            return 2;
        }
    }

    private int oldAddMemberRow;
    private int oldUsersStartRow;
    private int oldUsersEndRow;
    private int oldInvitedStartRow;
    private int oldInvitedEndRow;

    public void setOldRows(int addMemberRow, int usersStartRow, int usersEndRow, int invitedStartRow, int invitedEndRow) {
        oldAddMemberRow = addMemberRow;
        oldUsersStartRow = usersStartRow;
        oldUsersEndRow = usersEndRow;
        oldInvitedStartRow = invitedStartRow;
        oldInvitedEndRow = invitedEndRow;
    }

    private DiffUtil.Callback diffUtilsCallback = new DiffUtil.Callback() {

        @Override
        public int getOldListSize() {
            return oldCount;
        }

        @Override
        public int getNewListSize() {
            return listAdapter.rowsCount;
        }

        @Override
        public boolean areItemsTheSame(int oldItemPosition, int newItemPosition) {
            if (listAdapter.addMemberRow >= 0) {
                if (oldItemPosition == oldAddMemberRow && newItemPosition == listAdapter.addMemberRow) {
                    return true;
                } else if (oldItemPosition == oldAddMemberRow && newItemPosition != listAdapter.addMemberRow ||
                        oldItemPosition != oldAddMemberRow && newItemPosition == listAdapter.addMemberRow) {
                    return false;
                }
            }
            if (oldItemPosition == oldCount - 1 && newItemPosition == listAdapter.rowsCount - 1) {
                return true;
            } else if (oldItemPosition == oldCount - 1 || newItemPosition == listAdapter.rowsCount - 1) {
                return false;
            }
            if ((newItemPosition >= listAdapter.usersStartRow && newItemPosition < listAdapter.usersEndRow) &&
                    (oldItemPosition >= oldUsersStartRow && oldItemPosition < oldUsersEndRow)) {
                TLRPC.TL_groupCallParticipant oldItem = oldParticipants.get(oldItemPosition - oldUsersStartRow);
                TLRPC.TL_groupCallParticipant newItem = call.sortedParticipants.get(newItemPosition - listAdapter.usersStartRow);
                return MessageObject.getPeerId(oldItem.peer) == MessageObject.getPeerId(newItem.peer) && (oldItemPosition == newItemPosition || oldItem.lastActiveDate == oldItem.active_date);
            } else if (newItemPosition >= listAdapter.invitedStartRow && newItemPosition < listAdapter.invitedEndRow &&
                    oldItemPosition >= oldInvitedStartRow && oldItemPosition < oldInvitedEndRow) {
                Integer oldItem = oldInvited.get(oldItemPosition - oldInvitedStartRow);
                Integer newItem = call.invitedUsers.get(newItemPosition - listAdapter.invitedStartRow);
                return oldItem.equals(newItem);
            }
            return false;
        }

        @Override
        public boolean areContentsTheSame(int oldItemPosition, int newItemPosition) {
            return true;
        }
    };

    private static class UpdateCallback implements ListUpdateCallback {

        final RecyclerView.Adapter adapter;

        private UpdateCallback(RecyclerView.Adapter adapter) {
            this.adapter = adapter;
        }

        @Override
        public void onInserted(int position, int count) {
            adapter.notifyItemRangeInserted(position, count);
        }

        @Override
        public void onRemoved(int position, int count) {
            adapter.notifyItemRangeRemoved(position, count);
        }

        @Override
        public void onMoved(int fromPosition, int toPosition) {
            adapter.notifyItemMoved(fromPosition, toPosition);
        }

        @Override
        public void onChanged(int position, int count, @Nullable Object payload) {
            adapter.notifyItemRangeChanged(position, count, payload);
        }
    }

    private void toggleAdminSpeak() {
        TLRPC.TL_phone_toggleGroupCallSettings req = new TLRPC.TL_phone_toggleGroupCallSettings();
        req.call = call.getInputGroupCall();
        req.join_muted = call.call.join_muted;
        req.flags |= 1;
        accountInstance.getConnectionsManager().sendRequest(req, (response, error) -> {
            if (response != null) {
                accountInstance.getMessagesController().processUpdates((TLRPC.Updates) response, false);
            }
        });
    }

    @Override
    public ArrayList<ThemeDescription> getThemeDescriptions() {
        return new ArrayList<>();
    }

    @Override
    public void onBackPressed() {
        if (avatarsPreviewShowed) {
            dismissAvatarPreview(true);
            return;
        }
        super.onBackPressed();
    }

    private class AvatarUpdaterDelegate implements ImageUpdater.ImageUpdaterDelegate {

        public float uploadingProgress;
        private TLRPC.FileLocation avatarBig;
        private TLRPC.FileLocation avatar;
        private ImageLocation uploadingImageLocation;

        private final int peerId;

        private AvatarUpdaterDelegate(int peerId) {
            this.peerId = peerId;
        }

        @Override
        public void didUploadPhoto(TLRPC.InputFile photo, TLRPC.InputFile video, double videoStartTimestamp, String videoPath, TLRPC.PhotoSize bigSize, TLRPC.PhotoSize smallSize) {
            AndroidUtilities.runOnUIThread(() -> {
                if (photo != null || video != null) {
                    if (peerId > 0) {
                        TLRPC.TL_photos_uploadProfilePhoto req = new TLRPC.TL_photos_uploadProfilePhoto();
                        if (photo != null) {
                            req.file = photo;
                            req.flags |= 1;
                        }
                        if (video != null) {
                            req.video = video;
                            req.flags |= 2;
                            req.video_start_ts = videoStartTimestamp;
                            req.flags |= 4;
                        }

                        accountInstance.getConnectionsManager().sendRequest(req, (response, error) -> AndroidUtilities.runOnUIThread(() -> {
                            if (uploadingImageLocation != null) {
                                avatarsViewPager.removeUploadingImage(uploadingImageLocation);
                                uploadingImageLocation = null;
                            }
                            if (error == null) {
                                TLRPC.User user = accountInstance.getMessagesController().getUser(accountInstance.getUserConfig().getClientUserId());
                                if (user == null) {
                                    user = accountInstance.getUserConfig().getCurrentUser();
                                    if (user == null) {
                                        return;
                                    }
                                    accountInstance.getMessagesController().putUser(user, false);
                                } else {
                                    accountInstance.getUserConfig().setCurrentUser(user);
                                }
                                TLRPC.TL_photos_photo photos_photo = (TLRPC.TL_photos_photo) response;
                                ArrayList<TLRPC.PhotoSize> sizes = photos_photo.photo.sizes;
                                TLRPC.PhotoSize small = FileLoader.getClosestPhotoSizeWithSize(sizes, 150);
                                TLRPC.PhotoSize big = FileLoader.getClosestPhotoSizeWithSize(sizes, 800);
                                TLRPC.VideoSize videoSize = photos_photo.photo.video_sizes.isEmpty() ? null : photos_photo.photo.video_sizes.get(0);

                                user.photo = new TLRPC.TL_userProfilePhoto();
                                user.photo.photo_id = photos_photo.photo.id;
                                if (small != null) {
                                    user.photo.photo_small = small.location;
                                }
                                if (big != null) {
                                    user.photo.photo_big = big.location;
                                }

                                if (small != null && avatar != null) {
                                    File destFile = FileLoader.getPathToAttach(small, true);
                                    File src = FileLoader.getPathToAttach(avatar, true);
                                    src.renameTo(destFile);
                                    String oldKey = avatar.volume_id + "_" + avatar.local_id + "@50_50";
                                    String newKey = small.location.volume_id + "_" + small.location.local_id + "@50_50";
                                    ImageLoader.getInstance().replaceImageInCache(oldKey, newKey, ImageLocation.getForUser(user, ImageLocation.TYPE_SMALL), false);
                                }

                                if (big != null && avatarBig != null) {
                                    File destFile = FileLoader.getPathToAttach(big, true);
                                    File src = FileLoader.getPathToAttach(avatarBig, true);
                                    src.renameTo(destFile);
                                }
                                if (videoSize != null && videoPath != null) {
                                    File destFile = FileLoader.getPathToAttach(videoSize, "mp4", true);
                                    File src = new File(videoPath);
                                    src.renameTo(destFile);
                                }

                                accountInstance.getMessagesStorage().clearUserPhotos(user.id);
                                ArrayList<TLRPC.User> users = new ArrayList<>();
                                users.add(user);
                                accountInstance.getMessagesStorage().putUsersAndChats(users, null, false, true);

                                final ImageLocation imageLocation;
                                final ImageLocation thumbLocation;
                                TLRPC.User currentUser = accountInstance.getMessagesController().getUser(peerId);
                                imageLocation = ImageLocation.getForUser(currentUser, ImageLocation.TYPE_BIG);
                                thumbLocation = ImageLocation.getForUser(currentUser, ImageLocation.TYPE_SMALL);
                                ImageLocation thumb = ImageLocation.getForLocal(avatarBig);
                                if (thumb == null) {
                                    thumb = ImageLocation.getForLocal(avatar);
                                } else {
                                    thumb = thumbLocation;
                                }
                                avatarsViewPager.setCreateThumbFromParent(false);
                                avatarsViewPager.initIfEmpty(imageLocation, thumb);
                                avatar = null;
                                avatarBig = null;
                                AndroidUtilities.updateVisibleRows(listView);
                                updateAvatarUploadingProgress(1f);
                            }

                            accountInstance.getNotificationCenter().postNotificationName(NotificationCenter.updateInterfaces, MessagesController.UPDATE_MASK_ALL);
                            accountInstance.getNotificationCenter().postNotificationName(NotificationCenter.mainUserInfoChanged);
                            accountInstance.getUserConfig().saveConfig(true);
                        }));
                    } else {
                        accountInstance.getMessagesController().changeChatAvatar(-peerId, null, photo, video, videoStartTimestamp, videoPath, smallSize.location, bigSize.location, () -> {
                            if (uploadingImageLocation != null) {
                                avatarsViewPager.removeUploadingImage(uploadingImageLocation);
                                uploadingImageLocation = null;
                            }

                            TLRPC.Chat currentChat = accountInstance.getMessagesController().getChat(-peerId);
                            ImageLocation imageLocation = ImageLocation.getForChat(currentChat, ImageLocation.TYPE_BIG);
                            ImageLocation thumbLocation = ImageLocation.getForChat(currentChat, ImageLocation.TYPE_SMALL);
                            ImageLocation thumb = ImageLocation.getForLocal(avatarBig);
                            if (thumb == null) {
                                thumb = ImageLocation.getForLocal(avatar);
                            } else {
                                thumb = thumbLocation;
                            }
                            avatarsViewPager.setCreateThumbFromParent(false);
                            avatarsViewPager.initIfEmpty(imageLocation, thumb);
                            avatar = null;
                            avatarBig = null;
                            AndroidUtilities.updateVisibleRows(listView);
                            updateAvatarUploadingProgress(1f);
                        });
                    }
                } else {
                    avatar = smallSize.location;
                    avatarBig = bigSize.location;
                    uploadingImageLocation = ImageLocation.getForLocal(avatarBig);
                    avatarsViewPager.addUploadingImage(uploadingImageLocation, ImageLocation.getForLocal(avatar));
                    AndroidUtilities.updateVisibleRows(listView);
                }
            });
        }

        @Override
        public void didStartUpload(boolean isVideo) {

        }

        @Override
        public void onUploadProgressChanged(float progress) {
            avatarsViewPager.setUploadProgress(uploadingImageLocation, progress);
            updateAvatarUploadingProgress(progress);
        }

        public void updateAvatarUploadingProgress(float progress) {
            uploadingProgress = progress;
            if (listView == null) {
                return;
            }
            for (int i = 0; i < listView.getChildCount(); i++) {
                View child = listView.getChildAt(i);
                if (child instanceof GroupCallUserCell) {
                    GroupCallUserCell cell = ((GroupCallUserCell) child);
                    if (cell.isSelfUser()) {
                        cell.setUploadProgress(progress, true);
                    }
                }
            }
        }
    }


}<|MERGE_RESOLUTION|>--- conflicted
+++ resolved
@@ -2994,18 +2994,6 @@
                             reminderHintView.hide();
                         }
                     }
-<<<<<<< HEAD
-                } else if (muteButtonState == MUTE_BUTTON_STATE_UNMUTE) {
-                    updateMuteButton(MUTE_BUTTON_STATE_MUTE, true);
-                    VoIPService.getSharedInstance().setMicMute(false, false, true);
-                if (!NekoConfig.disableVibration) {
-                    muteButton.performHapticFeedback(HapticFeedbackConstants.KEYBOARD_TAP, HapticFeedbackConstants.FLAG_IGNORE_GLOBAL_SETTING);
-                }
-                } else {
-                    updateMuteButton(MUTE_BUTTON_STATE_UNMUTE, true);
-                    VoIPService.getSharedInstance().setMicMute(true, false, true);
-                    if (!NekoConfig.disableVibration) {
-=======
                     TLRPC.TL_phone_toggleGroupCallStartSubscription req = new TLRPC.TL_phone_toggleGroupCallStartSubscription();
                     req.call = call.getInputGroupCall();
                     call.call.schedule_start_subscribed = !call.call.schedule_start_subscribed;
@@ -3067,11 +3055,13 @@
                     } else if (muteButtonState == MUTE_BUTTON_STATE_UNMUTE) {
                         updateMuteButton(MUTE_BUTTON_STATE_MUTE, true);
                         VoIPService.getSharedInstance().setMicMute(false, false, true);
+                if (!NekoConfig.disableVibration) {
                         muteButton.performHapticFeedback(HapticFeedbackConstants.KEYBOARD_TAP, HapticFeedbackConstants.FLAG_IGNORE_GLOBAL_SETTING);
+                }
                     } else {
                         updateMuteButton(MUTE_BUTTON_STATE_UNMUTE, true);
                         VoIPService.getSharedInstance().setMicMute(true, false, true);
->>>>>>> 8bf056e2
+                    if (!NekoConfig.disableVibration) {
                         muteButton.performHapticFeedback(HapticFeedbackConstants.KEYBOARD_TAP, HapticFeedbackConstants.FLAG_IGNORE_GLOBAL_SETTING);
                     }
                 }
@@ -4848,13 +4838,8 @@
                 icons.add(R.drawable.msg_msgbubble3);
                 options.add(8);
             } else {
-<<<<<<< HEAD
-                items.add(LocaleController.getString("VoipGroupOpenProfile", R.string.VoipGroupOpenProfile));
-            icons.add(R.drawable.baseline_person_24);
-=======
                 items.add(LocaleController.getString("VoipGroupOpenChat", R.string.VoipGroupOpenChat));
-                icons.add(R.drawable.msg_msgbubble3);
->>>>>>> 8bf056e2
+                icons.add(R.drawable.baseline_person_24);
                 options.add(6);
             }
         }
