--- conflicted
+++ resolved
@@ -26,14 +26,11 @@
 import android.os.Build;
 import android.os.Bundle;
 import android.os.SystemClock;
-<<<<<<< HEAD
 import android.os.Vibrator;
 import android.provider.Settings;
-=======
 import android.provider.Settings;
 import android.text.Editable;
 import android.text.InputType;
->>>>>>> ca13bc97
 import android.text.TextUtils;
 import android.text.TextWatcher;
 import android.util.LongSparseArray;
@@ -107,12 +104,9 @@
 import org.telegram.ui.Components.EditTextBoldCursor;
 import org.telegram.ui.Components.FillLastLinearLayoutManager;
 import org.telegram.ui.Components.GroupCallPip;
-<<<<<<< HEAD
-import org.telegram.ui.Components.GroupVoipInviteAlert;
-=======
 import org.telegram.ui.Components.HintView;
 import org.telegram.ui.Components.JoinCallAlert;
->>>>>>> ca13bc97
+import org.telegram.ui.Components.GroupVoipInviteAlert;
 import org.telegram.ui.Components.LayoutHelper;
 import org.telegram.ui.Components.RLottieDrawable;
 import org.telegram.ui.Components.RLottieImageView;
@@ -2052,29 +2046,16 @@
                 } else if (muteButtonState == MUTE_BUTTON_STATE_UNMUTE) {
                     updateMuteButton(MUTE_BUTTON_STATE_MUTE, true);
                     VoIPService.getSharedInstance().setMicMute(false, false, true);
+                if (!NekoConfig.disableVibration) {
                     muteButton.performHapticFeedback(HapticFeedbackConstants.KEYBOARD_TAP, HapticFeedbackConstants.FLAG_IGNORE_GLOBAL_SETTING);
+                }
                 } else {
                     updateMuteButton(MUTE_BUTTON_STATE_UNMUTE, true);
                     VoIPService.getSharedInstance().setMicMute(true, false, true);
-                    muteButton.performHapticFeedback(HapticFeedbackConstants.KEYBOARD_TAP, HapticFeedbackConstants.FLAG_IGNORE_GLOBAL_SETTING);
-                }
-<<<<<<< HEAD
-                return;
-            }
-            if (muteButtonState == MUTE_BUTTON_STATE_UNMUTE) {
-                updateMuteButton(MUTE_BUTTON_STATE_MUTE, true);
-                VoIPService.getSharedInstance().setMicMute(false, false, true);
-                if (!NekoConfig.disableVibration) {
-                    muteButton.performHapticFeedback(HapticFeedbackConstants.KEYBOARD_TAP, HapticFeedbackConstants.FLAG_IGNORE_GLOBAL_SETTING);
-                }
-            } else {
-                updateMuteButton(MUTE_BUTTON_STATE_UNMUTE, true);
-                VoIPService.getSharedInstance().setMicMute(true, false, true);
-                if (!NekoConfig.disableVibration) {
-                    muteButton.performHapticFeedback(HapticFeedbackConstants.KEYBOARD_TAP, HapticFeedbackConstants.FLAG_IGNORE_GLOBAL_SETTING);
-                }
-=======
->>>>>>> ca13bc97
+                    if (!NekoConfig.disableVibration) {
+                        muteButton.performHapticFeedback(HapticFeedbackConstants.KEYBOARD_TAP, HapticFeedbackConstants.FLAG_IGNORE_GLOBAL_SETTING);
+                    }
+                }
             }
         });
 
@@ -3541,23 +3522,16 @@
                     options.add(1);
                 }
             }
-<<<<<<< HEAD
-            items.add(LocaleController.getString("VoipGroupOpenProfile", R.string.VoipGroupOpenProfile));
-            icons.add(R.drawable.baseline_person_24);
-            options.add(6);
-            if (!isAdmin && ChatObject.canBlockUsers(currentChat)) {
-=======
             if (participant.peer.channel_id != 0 && !ChatObject.isMegagroup(currentAccount, participant.peer.channel_id)) {
                 items.add(LocaleController.getString("VoipGroupOpenChannel", R.string.VoipGroupOpenChannel));
                 icons.add(R.drawable.msg_channel);
                 options.add(8);
             } else {
                 items.add(LocaleController.getString("VoipGroupOpenProfile", R.string.VoipGroupOpenProfile));
-                icons.add(R.drawable.msg_openprofile);
+            icons.add(R.drawable.baseline_person_24);
                 options.add(6);
             }
             if (!isAdmin && ChatObject.canBlockUsers(currentChat) && peerId > 0) {
->>>>>>> ca13bc97
                 items.add(LocaleController.getString("VoipGroupUserRemove", R.string.VoipGroupUserRemove));
                 icons.add(R.drawable.msg_block2);
                 options.add(2);
@@ -3572,21 +3546,15 @@
                 icons.add(R.drawable.msg_voice_muted);
                 options.add(5);
             }
-<<<<<<< HEAD
-            items.add(LocaleController.getString("VoipGroupOpenProfile", R.string.VoipGroupOpenProfile));
-            icons.add(R.drawable.baseline_person_24);
-            options.add(6);
-=======
             if (participant.peer.channel_id != 0 && !ChatObject.isMegagroup(currentAccount, participant.peer.channel_id)) {
                 items.add(LocaleController.getString("VoipGroupOpenChannel", R.string.VoipGroupOpenChannel));
                 icons.add(R.drawable.msg_channel);
                 options.add(8);
             } else {
                 items.add(LocaleController.getString("VoipGroupOpenProfile", R.string.VoipGroupOpenProfile));
-                icons.add(R.drawable.msg_openprofile);
+            icons.add(R.drawable.baseline_person_24);
                 options.add(6);
             }
->>>>>>> ca13bc97
         }
 
         ActionBarMenuSubItem[] scrimPopupWindowItems = new ActionBarMenuSubItem[items.size()];
