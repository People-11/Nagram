--- conflicted
+++ resolved
@@ -75,6 +75,7 @@
 import org.telegram.messenger.camera.CameraView;
 import org.telegram.messenger.camera.Size;
 import org.telegram.ui.ActionBar.ActionBar;
+import org.telegram.ui.ActionBar.ActionBarLayout;
 import org.telegram.ui.ActionBar.BaseFragment;
 import org.telegram.ui.ActionBar.BottomSheet;
 import org.telegram.ui.ActionBar.INavigationLayout;
@@ -154,17 +155,13 @@
         }
     }
 
-<<<<<<< HEAD
     // Official Signature
-    public static ActionBarLayout[] showAsSheet(BaseFragment parentFragment, boolean gallery, int type, CameraScanActivityDelegate cameraDelegate) {
+    public static INavigationLayout[] showAsSheet(BaseFragment parentFragment, boolean gallery, int type, CameraScanActivityDelegate cameraDelegate) {
         return showAsSheet(parentFragment, gallery, type, cameraDelegate, false);
     }
 
     // Add the any parameter
-    public static ActionBarLayout[] showAsSheet(BaseFragment parentFragment, boolean gallery, int type, CameraScanActivityDelegate cameraDelegate, boolean any) {
-=======
-    public static INavigationLayout[] showAsSheet(BaseFragment parentFragment, boolean gallery, int type, CameraScanActivityDelegate cameraDelegate) {
->>>>>>> 23118a4a
+    public static INavigationLayout[] showAsSheet(BaseFragment parentFragment, boolean gallery, int type, CameraScanActivityDelegate cameraDelegate, boolean any) {
         if (parentFragment == null || parentFragment.getParentActivity() == null) {
             return null;
         }
@@ -226,7 +223,7 @@
         return actionBarLayout;
     }
 
-    public static ActionBarLayout[] showAsSheet(BaseFragment parentFragment, CameraScanActivityDelegate cameraDelegate) {
+    public static INavigationLayout[] showAsSheet(BaseFragment parentFragment, CameraScanActivityDelegate cameraDelegate) {
         return showAsSheet(parentFragment, true, TYPE_QR, cameraDelegate, true);
     }
 
