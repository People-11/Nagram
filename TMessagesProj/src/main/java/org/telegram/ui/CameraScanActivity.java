package org.telegram.ui;

import android.Manifest;
import android.animation.Animator;
import android.animation.AnimatorListenerAdapter;
import android.animation.AnimatorSet;
import android.animation.ObjectAnimator;
import android.animation.ValueAnimator;
import android.annotation.TargetApi;
import android.app.Activity;
import android.content.Context;
import android.content.Intent;
import android.content.pm.ActivityInfo;
import android.content.pm.PackageManager;
import android.graphics.Bitmap;
import android.graphics.Canvas;
import android.graphics.Color;
import android.graphics.ImageFormat;
import android.graphics.Paint;
import android.graphics.Path;
import android.graphics.Point;
import android.graphics.RectF;
import android.graphics.Typeface;
import android.graphics.drawable.ShapeDrawable;
import android.net.Uri;
import android.os.Build;
import android.os.Handler;
import android.os.HandlerThread;
import android.os.SystemClock;
import android.text.SpannableStringBuilder;
import android.text.Spanned;
import android.text.TextUtils;
import android.util.TypedValue;
import android.view.Gravity;
import android.view.View;
import android.view.ViewGroup;
import android.view.Window;
import android.view.WindowManager;
import android.widget.ImageView;
import android.widget.TextView;

import androidx.core.graphics.ColorUtils;
import androidx.dynamicanimation.animation.FloatValueHolder;
import androidx.dynamicanimation.animation.SpringAnimation;
import androidx.dynamicanimation.animation.SpringForce;

import com.google.zxing.BinaryBitmap;
import com.google.zxing.LuminanceSource;
import com.google.zxing.NotFoundException;
import com.google.zxing.PlanarYUVLuminanceSource;
import com.google.zxing.RGBLuminanceSource;
import com.google.zxing.Result;
import com.google.zxing.ResultPoint;
import com.google.zxing.common.GlobalHistogramBinarizer;
import com.google.zxing.qrcode.QRCodeReader;

import org.telegram.messenger.AndroidUtilities;
import org.telegram.messenger.FileLog;
import org.telegram.messenger.ImageLoader;
import org.telegram.messenger.LocaleController;
import org.telegram.messenger.MrzRecognizer;
import org.telegram.messenger.R;
import org.telegram.messenger.SendMessagesHelper;
import org.telegram.messenger.SharedConfig;
import org.telegram.messenger.camera.CameraController;
import org.telegram.messenger.camera.CameraSession;
import org.telegram.messenger.camera.CameraView;
import org.telegram.messenger.camera.Size;
import org.telegram.ui.ActionBar.ActionBar;
import org.telegram.ui.ActionBar.ActionBarLayout;
import org.telegram.ui.ActionBar.BaseFragment;
import org.telegram.ui.ActionBar.BottomSheet;
import org.telegram.ui.ActionBar.Theme;
import org.telegram.ui.ActionBar.ThemeDescription;
import org.telegram.ui.Components.AnimationProperties;
import org.telegram.ui.Components.CubicBezierInterpolator;
import org.telegram.ui.Components.LayoutHelper;
import org.telegram.ui.Components.LinkPath;
import org.telegram.ui.Components.TypefaceSpan;
import org.telegram.ui.Components.URLSpanNoUnderline;

import java.util.ArrayList;

@TargetApi(18)
public class CameraScanActivity extends BaseFragment {

    private TextView titleTextView;
    private TextView descriptionText;
    private CameraView cameraView;
    private HandlerThread backgroundHandlerThread = new HandlerThread("ScanCamera");
    private Handler handler;
    private TextView recognizedMrzView;
    private Paint paint = new Paint();
    private Paint cornerPaint = new Paint(Paint.ANTI_ALIAS_FLAG);
    private Path path = new Path();
    private ImageView galleryButton;
    private ImageView flashButton;
    private AnimatorSet flashAnimator;
    private float backShadowAlpha = .5f;

    private SpringAnimation qrAppearing = null;
    private float qrAppearingValue = 0;

    private RectF fromBounds = new RectF();
    private RectF bounds = new RectF();
    private long lastBoundsUpdate = 0;
    private final long boundsUpdateDuration = 75;

    private CameraScanActivityDelegate delegate;
    private boolean recognized;
    private long recognizedStart;
    private int recognizeFailed = 0;
    private int recognizeIndex = 0;
    private ValueAnimator recognizedAnimator;
    private String recognizedText;

    private int sps; // samples per second

    private boolean qrLoading = false;
    private boolean qrLoaded = false;

    private QRCodeReader qrReader;
    //private BarcodeDetector visionQrReader;

    private boolean needGalleryButton;
    private boolean any;

    private int currentType;

    public static final int TYPE_MRZ = 0;
    public static final int TYPE_QR = 1;
    public static final int TYPE_QR_LOGIN = 2;

    public interface CameraScanActivityDelegate {
        default void didFindMrzInfo(MrzRecognizer.Result result) {

        }

        default void didFindQr(String text) {

        }

        default boolean processQr(String text, Runnable onLoadEnd) {
            return false;
        }
    }

    public static ActionBarLayout[] showAsSheet(BaseFragment parentFragment, boolean gallery, int type, CameraScanActivityDelegate cameraDelegate) {
        if (parentFragment == null || parentFragment.getParentActivity() == null) {
            return null;
        }
        ActionBarLayout[] actionBarLayout = new ActionBarLayout[]{new ActionBarLayout(parentFragment.getParentActivity())};
        BottomSheet bottomSheet = new BottomSheet(parentFragment.getParentActivity(), false) {
            CameraScanActivity fragment;
            {
                actionBarLayout[0].init(new ArrayList<>());
                fragment = new CameraScanActivity(type) {
                    @Override
                    public void finishFragment() {
                        dismiss();
                    }

                    @Override
                    public void removeSelfFromStack() {
                        dismiss();
                    }
                };
                fragment.needGalleryButton = gallery;
                actionBarLayout[0].addFragmentToStack(fragment);
                actionBarLayout[0].showLastFragment();
                actionBarLayout[0].setPadding(backgroundPaddingLeft, 0, backgroundPaddingLeft, 0);
                fragment.setDelegate(cameraDelegate);
                containerView = actionBarLayout[0];
                setApplyBottomPadding(false);
                setApplyBottomPadding(false);
                setOnDismissListener(dialog -> fragment.onFragmentDestroy());
            }

            @Override
            protected boolean canDismissWithSwipe() {
                return false;
            }

            @Override
            public void onBackPressed() {
                if (actionBarLayout[0] == null || actionBarLayout[0].fragmentsStack.size() <= 1) {
                    super.onBackPressed();
                } else {
                    actionBarLayout[0].onBackPressed();
                }
            }

            @Override
            public void dismiss() {
                if (Build.VERSION.SDK_INT >= Build.VERSION_CODES.O) {
                    final Window window = fragment.getParentActivity().getWindow();
                    fragment.updateNavigationBarColor(fragment.wasNavigationBarColor);
                    AndroidUtilities.setLightNavigationBar(window, fragment.wasLightNavigationBar);
                }
                super.dismiss();
                actionBarLayout[0] = null;
            }
        };
        bottomSheet.show();
        return actionBarLayout;
    }

    public static ActionBarLayout[] showAsSheet(BaseFragment parentFragment, CameraScanActivityDelegate delegate) {
        if (parentFragment == null || parentFragment.getParentActivity() == null) {
            return null;
        }
        ActionBarLayout[] actionBarLayout = new ActionBarLayout[]{new ActionBarLayout(parentFragment.getParentActivity())};
        BottomSheet bottomSheet = new BottomSheet(parentFragment.getParentActivity(), false) {
            {
                actionBarLayout[0].init(new ArrayList<>());
                CameraScanActivity fragment = new CameraScanActivity(TYPE_QR) {
                    @Override
                    public void finishFragment() {
                        dismiss();
                    }

                    @Override
                    public void removeSelfFromStack() {
                        dismiss();
                    }
                };
                fragment.needGalleryButton = true;
                fragment.any = true;
                actionBarLayout[0].addFragmentToStack(fragment);
                actionBarLayout[0].showLastFragment();
                actionBarLayout[0].setPadding(backgroundPaddingLeft, 0, backgroundPaddingLeft, 0);
                fragment.setDelegate(delegate);
                containerView = actionBarLayout[0];
                setApplyBottomPadding(false);
                setApplyBottomPadding(false);
                setOnDismissListener(dialog -> fragment.onFragmentDestroy());
            }

            @Override
            protected boolean canDismissWithSwipe() {
                return false;
            }

            @Override
            public void onBackPressed() {
                if (actionBarLayout[0] == null || actionBarLayout[0].fragmentsStack.size() <= 1) {
                    super.onBackPressed();
                } else {
                    actionBarLayout[0].onBackPressed();
                }
            }

            @Override
            public void dismiss() {
                super.dismiss();
                actionBarLayout[0] = null;
            }
        };

        bottomSheet.show();
        return actionBarLayout;
    }

    public CameraScanActivity(int type) {
        super();
        CameraController.getInstance().initCamera(null);
        currentType = type;
        if (isQr()) {
            qrReader = new QRCodeReader();
            //visionQrReader = new BarcodeDetector.Builder(ApplicationLoader.applicationContext).setBarcodeFormats(Barcode.QR_CODE).build();
        }

        switch (SharedConfig.getDevicePerformanceClass()) {
            case SharedConfig.PERFORMANCE_CLASS_LOW:
                sps = 8;
                break;
            case SharedConfig.PERFORMANCE_CLASS_AVERAGE:
                sps = 24;
                break;
            case SharedConfig.PERFORMANCE_CLASS_HIGH:
            default:
                sps = 40;
        }
    }

    private int wasNavigationBarColor;
    private boolean wasLightNavigationBar;
    private float navigationBarColorT = 0;
    private ValueAnimator navigationBarColorAnimator;

    @Override
    public void onResume() {
        final Window window = getParentActivity().getWindow();
        if (Build.VERSION.SDK_INT >= Build.VERSION_CODES.O) {
            wasNavigationBarColor = window.getNavigationBarColor();
            wasLightNavigationBar = AndroidUtilities.getLightNavigationBar(window);
            AndroidUtilities.setLightNavigationBar(window, false);
            updateNavigationBarColor(0xff000000);
        }
        super.onResume();
    }

    protected void updateNavigationBarColor(int color) {
        if (Build.VERSION.SDK_INT >= 21) {
            if (navigationBarColorAnimator != null) {
                navigationBarColorAnimator.cancel();
            }
            final Window window = getParentActivity().getWindow();
            navigationBarColorAnimator = ValueAnimator.ofArgb(window.getNavigationBarColor(), color);
            navigationBarColorAnimator.addUpdateListener(a -> window.setNavigationBarColor((int) a.getAnimatedValue()));
            navigationBarColorAnimator.setDuration(200);
            navigationBarColorAnimator.setInterpolator(CubicBezierInterpolator.EASE_BOTH);
            navigationBarColorAnimator.start();
        }
    }

    @Override
    public void onFragmentDestroy() {
        super.onFragmentDestroy();
        destroy(false, null);
        if (getParentActivity() != null) {
            getParentActivity().setRequestedOrientation(ActivityInfo.SCREEN_ORIENTATION_UNSPECIFIED);
        }
        /*if (visionQrReader != null) {
            visionQrReader.release();
        }*/
    }

    @Override
    public View createView(Context context) {
        actionBar.setBackButtonImage(R.drawable.ic_ab_back);
        actionBar.setItemsColor(Theme.getColor(Theme.key_windowBackgroundWhiteGrayText2), false);
        actionBar.setItemsBackgroundColor(Theme.getColor(Theme.key_actionBarWhiteSelector), false);
        actionBar.setCastShadows(false);
        if (!AndroidUtilities.isTablet() && !isQr()) {
            actionBar.showActionModeTop();
        }
        actionBar.setActionBarMenuOnItemClick(new ActionBar.ActionBarMenuOnItemClick() {
            @Override
            public void onItemClick(int id) {
                if (id == -1) {
                    finishFragment();
                }
            }
        });

        paint.setColor(0x7f000000);
        cornerPaint.setColor(0xffffffff);
        cornerPaint.setStyle(Paint.Style.FILL);

        ViewGroup viewGroup = new ViewGroup(context) {

            @Override
            protected void onMeasure(int widthMeasureSpec, int heightMeasureSpec) {
                int width = MeasureSpec.getSize(widthMeasureSpec);
                int height = MeasureSpec.getSize(heightMeasureSpec);
                actionBar.measure(widthMeasureSpec, heightMeasureSpec);
                if (currentType == TYPE_MRZ) {
                    cameraView.measure(MeasureSpec.makeMeasureSpec(width, MeasureSpec.EXACTLY), MeasureSpec.makeMeasureSpec((int) (width * 0.704f), MeasureSpec.EXACTLY));
                } else {
                    cameraView.measure(MeasureSpec.makeMeasureSpec(width, MeasureSpec.EXACTLY), MeasureSpec.makeMeasureSpec(height, MeasureSpec.EXACTLY));
                    recognizedMrzView.measure(MeasureSpec.makeMeasureSpec(width, MeasureSpec.EXACTLY), MeasureSpec.makeMeasureSpec(height, MeasureSpec.UNSPECIFIED));
                    if (galleryButton != null) {
                        galleryButton.measure(MeasureSpec.makeMeasureSpec(AndroidUtilities.dp(60), MeasureSpec.EXACTLY), MeasureSpec.makeMeasureSpec(AndroidUtilities.dp(60), MeasureSpec.EXACTLY));
                    }
                    flashButton.measure(MeasureSpec.makeMeasureSpec(AndroidUtilities.dp(60), MeasureSpec.EXACTLY), MeasureSpec.makeMeasureSpec(AndroidUtilities.dp(60), MeasureSpec.EXACTLY));
                }
                titleTextView.measure(MeasureSpec.makeMeasureSpec(width - AndroidUtilities.dp(72), MeasureSpec.EXACTLY), MeasureSpec.makeMeasureSpec(height, MeasureSpec.UNSPECIFIED));
                descriptionText.measure(MeasureSpec.makeMeasureSpec((int) (width * 0.9f), MeasureSpec.EXACTLY), MeasureSpec.makeMeasureSpec(height, MeasureSpec.UNSPECIFIED));

                setMeasuredDimension(width, height);
            }

            @Override
            protected void onLayout(boolean changed, int l, int t, int r, int b) {
                int width = r - l;
                int height = b - t;

                int y = 0;
                if (currentType == TYPE_MRZ) {
                    cameraView.layout(0, y, cameraView.getMeasuredWidth(), y + cameraView.getMeasuredHeight());
                    y = (int) (height * 0.65f);
                    titleTextView.layout(AndroidUtilities.dp(36), y, AndroidUtilities.dp(36) + titleTextView.getMeasuredWidth(), y + titleTextView.getMeasuredHeight());
                    recognizedMrzView.setTextSize(TypedValue.COMPLEX_UNIT_PX, cameraView.getMeasuredHeight() / 22);
                    recognizedMrzView.setPadding(0, 0, 0, cameraView.getMeasuredHeight() / 15);
                } else {
                    actionBar.layout(0, 0, actionBar.getMeasuredWidth(), actionBar.getMeasuredHeight());
                    cameraView.layout(0, 0, cameraView.getMeasuredWidth(), cameraView.getMeasuredHeight());
                    int size = (int) (Math.min(cameraView.getWidth(), cameraView.getHeight()) / 1.5f);
                    if (currentType == TYPE_QR) {
                        y = (cameraView.getMeasuredHeight() - size) / 2 - titleTextView.getMeasuredHeight() - AndroidUtilities.dp(30);
                    } else {
                        y = (cameraView.getMeasuredHeight() - size) / 2 - titleTextView.getMeasuredHeight() - AndroidUtilities.dp(64);
                    }
                    titleTextView.layout(AndroidUtilities.dp(36), y, AndroidUtilities.dp(36) + titleTextView.getMeasuredWidth(), y + titleTextView.getMeasuredHeight());
                    recognizedMrzView.layout(0, getMeasuredHeight() - recognizedMrzView.getMeasuredHeight(), getMeasuredWidth(), getMeasuredHeight());

                    int x;
                    if (needGalleryButton) {
                        x = cameraView.getMeasuredWidth() / 2 + AndroidUtilities.dp(35);
                    } else {
                        x = cameraView.getMeasuredWidth() / 2 - flashButton.getMeasuredWidth() / 2;
                    }
                    y = (cameraView.getMeasuredHeight() - size) / 2 + size + AndroidUtilities.dp(80);
                    flashButton.layout(x, y, x + flashButton.getMeasuredWidth(), y + flashButton.getMeasuredHeight());

                    if (galleryButton != null) {
                        x = cameraView.getMeasuredWidth() / 2 - AndroidUtilities.dp(35) - galleryButton.getMeasuredWidth();
                        galleryButton.layout(x, y, x + galleryButton.getMeasuredWidth(), y + galleryButton.getMeasuredHeight());
                    }
                }

                y = (int) (height * 0.74f);
                int x = (int) (width * 0.05f);
                descriptionText.layout(x, y, x + descriptionText.getMeasuredWidth(), y + descriptionText.getMeasuredHeight());

                if (!recognized) {
                    int side = (int) (Math.min(width, height) / 1.5f);
                    AndroidUtilities.rectTmp.set(
                        (width - side) / 2f / (float) width,
                        (height - side) / 2f / (float) height,
                        (width + side) / 2f / (float) width,
                        (height + side) / 2f / (float) height
                    );
                    updateBounds(AndroidUtilities.rectTmp);
                }
            }

            @Override
            protected boolean drawChild(Canvas canvas, View child, long drawingTime) {
                boolean result = super.drawChild(canvas, child, drawingTime);
                if (isQr() && child == cameraView) {
                    RectF bounds = getBounds();
                    int sizex = (int) (child.getWidth() * bounds.width()),
                        sizey = (int) (child.getHeight() * bounds.height()),
                        cx = (int) (child.getWidth() * bounds.centerX()),
                        cy = (int) (child.getHeight() * bounds.centerY());

                    sizex *= (.5f + qrAppearingValue * .5f);
                    sizey *= (.5f + qrAppearingValue * .5f);
                    int x = cx - sizex / 2,
                        y = cy - sizey / 2;

                    paint.setAlpha((int) (255 * backShadowAlpha * Math.min(1, qrAppearingValue)));
                    canvas.drawRect(0, 0, child.getMeasuredWidth(), y, paint);
                    canvas.drawRect(0, y + sizey, child.getMeasuredWidth(), child.getMeasuredHeight(), paint);
                    canvas.drawRect(0, y, x, y + sizey, paint);
                    canvas.drawRect(x + sizex, y, child.getMeasuredWidth(), y + sizey, paint);

                    final int lineWidth = AndroidUtilities.lerp(0, AndroidUtilities.dp(4), (float) Math.pow(qrAppearingValue, 0.125f)),
                              halfLineWidth = lineWidth / 2;
                    final int lineLength = AndroidUtilities.lerp(Math.min(sizex, sizey), AndroidUtilities.dp(20), Math.min(1.2f, (float) Math.pow(qrAppearingValue, 1.8f)));

                    cornerPaint.setAlpha((int) (255 * Math.min(1, qrAppearingValue)));

                    path.reset();
                    path.arcTo(aroundPoint(x, y + lineLength, halfLineWidth), 0, 180);
                    path.arcTo(aroundPoint((int) (x + lineWidth * 1.5f), (int) (y + lineWidth * 1.5f), lineWidth * 2), 180, 90);
                    path.arcTo(aroundPoint(x + lineLength, y, halfLineWidth), 270, 180);
                    path.lineTo(x + halfLineWidth, y + halfLineWidth);
                    path.arcTo(aroundPoint((int) (x + lineWidth * 1.5f), (int) (y + lineWidth * 1.5f), lineWidth), 270, -90);
                    path.close();
                    canvas.drawPath(path, cornerPaint);

                    path.reset();
                    path.arcTo(aroundPoint(x + sizex, y + lineLength, halfLineWidth), 180, -180);
                    path.arcTo(aroundPoint((int) (x + sizex - lineWidth * 1.5f), (int) (y + lineWidth * 1.5f), lineWidth * 2), 0, -90);
                    path.arcTo(aroundPoint(x + sizex- lineLength, y, halfLineWidth), 270, -180);
                    path.arcTo(aroundPoint((int) (x + sizex - lineWidth * 1.5f), (int) (y + lineWidth * 1.5f), lineWidth), 270, 90);
                    path.close();
                    canvas.drawPath(path, cornerPaint);

                    path.reset();
                    path.arcTo(aroundPoint(x, y + sizey - lineLength, halfLineWidth), 0, -180);
                    path.arcTo(aroundPoint((int) (x + lineWidth * 1.5f), (int) (y + sizey - lineWidth * 1.5f), lineWidth * 2), 180, -90);
                    path.arcTo(aroundPoint(x + lineLength, y + sizey, halfLineWidth), 90, -180);
                    path.arcTo(aroundPoint((int) (x + lineWidth * 1.5f), (int) (y + sizey - lineWidth * 1.5f), lineWidth), 90, 90);
                    path.close();
                    canvas.drawPath(path, cornerPaint);

                    path.reset();
                    path.arcTo(aroundPoint(x + sizex, y + sizey - lineLength, halfLineWidth), 180, 180);
                    path.arcTo(aroundPoint((int) (x + sizex - lineWidth * 1.5f), (int) (y + sizey - lineWidth * 1.5f), lineWidth * 2), 0, 90);
                    path.arcTo(aroundPoint(x + sizex - lineLength, y + sizey, halfLineWidth), 90, 180);
                    path.arcTo(aroundPoint((int) (x + sizex - lineWidth * 1.5f), (int) (y + sizey - lineWidth * 1.5f), lineWidth), 90, -90);
                    path.close();

                    canvas.drawPath(path, cornerPaint);
                }
                return result;
            }

            private RectF aroundPoint(int x, int y, int r) {
                AndroidUtilities.rectTmp.set(x - r, y - r, x + r, y + r);
                return AndroidUtilities.rectTmp;
            }
        };
        viewGroup.setOnTouchListener((v, event) -> true);
        fragmentView = viewGroup;

        cameraView = new CameraView(context, false);
        cameraView.setUseMaxPreview(true);
        cameraView.setOptimizeForBarcode(true);
        cameraView.setDelegate(() -> {
            startRecognizing();
            if (isQr()) {
                if (qrAppearing != null) {
                    qrAppearing.cancel();
                    qrAppearing = null;
                }

                qrAppearing = new SpringAnimation(new FloatValueHolder(0));
                qrAppearing.addUpdateListener((animation, value, velocity) -> {
                    qrAppearingValue = value / 500f;
                    fragmentView.invalidate();
                });
                qrAppearing.addEndListener((animation, canceled, value, velocity) -> {
                    if (qrAppearing != null) {
                        qrAppearing.cancel();
                        qrAppearing = null;
                    }
                });
                qrAppearing.setSpring(new SpringForce(500f));
                qrAppearing.getSpring().setDampingRatio(0.8f);
                qrAppearing.getSpring().setStiffness(250.0f);
                qrAppearing.start();
            }
        });
        viewGroup.addView(cameraView, LayoutHelper.createFrame(LayoutHelper.MATCH_PARENT, LayoutHelper.MATCH_PARENT));

        if (currentType == TYPE_MRZ) {
            actionBar.setBackgroundColor(Theme.getColor(Theme.key_windowBackgroundWhite));
            fragmentView.setBackgroundColor(Theme.getColor(Theme.key_windowBackgroundWhite));
        } else {
            actionBar.setBackgroundDrawable(null);
            actionBar.setAddToContainer(false);
            actionBar.setItemsColor(0xffffffff, false);
            actionBar.setItemsBackgroundColor(0x22ffffff, false);
            viewGroup.setBackgroundColor(Theme.getColor(Theme.key_wallet_blackBackground));
            viewGroup.addView(actionBar);
        }

        if (currentType == TYPE_QR_LOGIN) {
            actionBar.setTitle(LocaleController.getString("AuthAnotherClientScan", R.string.AuthAnotherClientScan));
        }

        Paint selectionPaint = new Paint(Paint.ANTI_ALIAS_FLAG);
        selectionPaint.setPathEffect(LinkPath.roundedEffect);
        selectionPaint.setColor(ColorUtils.setAlphaComponent(Color.WHITE, 50));
        titleTextView = new TextView(context) {
            LinkPath textPath;

            @Override
            protected void onMeasure(int widthMeasureSpec, int heightMeasureSpec) {
                super.onMeasure(widthMeasureSpec, heightMeasureSpec);
                if (getText() instanceof Spanned) {
                    Spanned spanned = (Spanned) getText();
                    URLSpanNoUnderline[] innerSpans = spanned.getSpans(0, spanned.length(), URLSpanNoUnderline.class);
                    if (innerSpans != null && innerSpans.length > 0) {
                        textPath = new LinkPath(true);
                        textPath.setAllowReset(false);
                        for (int a = 0; a < innerSpans.length; a++) {
                            int start = spanned.getSpanStart(innerSpans[a]);
                            int end = spanned.getSpanEnd(innerSpans[a]);
                            textPath.setCurrentLayout(getLayout(), start, 0);
                            int shift = getText() != null ? getPaint().baselineShift : 0;
                            textPath.setBaselineShift(shift != 0 ? shift + AndroidUtilities.dp(shift > 0 ? 5 : -2) : 0);
                            getLayout().getSelectionPath(start, end, textPath);
                        }
                        textPath.setAllowReset(true);
                    }
                }
            }

            @Override
            protected void onDraw(Canvas canvas) {
                if (textPath != null) {
                    canvas.drawPath(textPath, selectionPaint);
                }
                super.onDraw(canvas);
            }
        };
        titleTextView.setGravity(Gravity.CENTER_HORIZONTAL);
        titleTextView.setTextSize(TypedValue.COMPLEX_UNIT_DIP, 24);

        viewGroup.addView(titleTextView);

        descriptionText = new TextView(context);
        descriptionText.setTextColor(Theme.getColor(Theme.key_windowBackgroundWhiteGrayText6));
        descriptionText.setGravity(Gravity.CENTER_HORIZONTAL);
        descriptionText.setTextSize(TypedValue.COMPLEX_UNIT_DIP, 16);
        viewGroup.addView(descriptionText);

        recognizedMrzView = new TextView(context);
        recognizedMrzView.setTextColor(0xffffffff);
        recognizedMrzView.setGravity(Gravity.CENTER_HORIZONTAL | Gravity.BOTTOM);
        recognizedMrzView.setAlpha(0);

        if (currentType == TYPE_MRZ) {
            titleTextView.setText(LocaleController.getString("PassportScanPassport", R.string.PassportScanPassport));
            descriptionText.setText(LocaleController.getString("PassportScanPassportInfo", R.string.PassportScanPassportInfo));
            titleTextView.setTextColor(Theme.getColor(Theme.key_windowBackgroundWhiteBlackText));
            recognizedMrzView.setTypeface(Typeface.MONOSPACE);
            cameraView.addView(recognizedMrzView);
        } else {
            if (needGalleryButton) {
                //titleTextView.setText(LocaleController.getString("WalletScanCode", R.string.WalletScanCode));
            } else {
                if (currentType == TYPE_QR) {
                    titleTextView.setText(LocaleController.getString("AuthAnotherClientScan", R.string.AuthAnotherClientScan));
                } else {
                    String text = LocaleController.getString("AuthAnotherClientInfo5", R.string.AuthAnotherClientInfo5);
                    SpannableStringBuilder spanned = new SpannableStringBuilder(text);

                    String[] links = new String[] {
                        LocaleController.getString("AuthAnotherWebClientUrl", R.string.AuthAnotherWebClientUrl),
                        LocaleController.getString("AuthAnotherClientDownloadClientUrl", R.string.AuthAnotherClientDownloadClientUrl)
                    };
                    for (int i = 0; i < links.length; ++i) {
                        text = spanned.toString();
                        int index1 = text.indexOf('*');
                        int index2 = text.indexOf('*', index1 + 1);

                        if (index1 != -1 && index2 != -1 && index1 != index2) {
                            titleTextView.setMovementMethod(new AndroidUtilities.LinkMovementMethodMy());
                            spanned.replace(index2, index2 + 1, " ");
                            spanned.replace(index1, index1 + 1, " ");
                            index1 += 1;
                            index2 += 1;
                            spanned.setSpan(new URLSpanNoUnderline(links[i]), index1, index2 - 1, Spanned.SPAN_EXCLUSIVE_EXCLUSIVE);
                            spanned.setSpan(new TypefaceSpan(AndroidUtilities.getTypeface("fonts/rmedium.ttf")), index1, index2 - 1, Spanned.SPAN_EXCLUSIVE_EXCLUSIVE);
                        } else {
                            break;
                        }
                    }

                    titleTextView.setLinkTextColor(Color.WHITE);
                    titleTextView.setHighlightColor(Theme.getColor(Theme.key_windowBackgroundWhiteLinkSelection));

                    titleTextView.setTextSize(TypedValue.COMPLEX_UNIT_DIP, 16);
                    titleTextView.setLineSpacing(AndroidUtilities.dp(2), 1.0f);
                    titleTextView.setPadding(0, 0, 0, 0);
                    titleTextView.setText(spanned);
                }
            }
            titleTextView.setTextColor(0xffffffff);
            recognizedMrzView.setTextSize(TypedValue.COMPLEX_UNIT_DIP, 16);
            recognizedMrzView.setPadding(AndroidUtilities.dp(10), 0, AndroidUtilities.dp(10), AndroidUtilities.dp(10));
            if (needGalleryButton) {
                //recognizedMrzView.setText(LocaleController.getString("WalletScanCodeNotFound", R.string.WalletScanCodeNotFound));
            } else {
                recognizedMrzView.setText(LocaleController.getString("AuthAnotherClientNotFound", R.string.AuthAnotherClientNotFound));
            }
            viewGroup.addView(recognizedMrzView);

            if (needGalleryButton) {
                galleryButton = new ImageView(context);
                galleryButton.setScaleType(ImageView.ScaleType.CENTER);
                galleryButton.setImageResource(R.drawable.qr_gallery);
                galleryButton.setBackgroundDrawable(Theme.createSelectorDrawableFromDrawables(Theme.createCircleDrawable(AndroidUtilities.dp(60), 0x22ffffff), Theme.createCircleDrawable(AndroidUtilities.dp(60), 0x44ffffff)));
                viewGroup.addView(galleryButton);
                galleryButton.setOnClickListener(currentImage -> {
                    if (getParentActivity() == null) {
                        return;
                    }
                    if (Build.VERSION.SDK_INT >= 23) {
                        if (getParentActivity().checkSelfPermission(Manifest.permission.READ_EXTERNAL_STORAGE) != PackageManager.PERMISSION_GRANTED) {
                            getParentActivity().requestPermissions(new String[]{Manifest.permission.READ_EXTERNAL_STORAGE}, BasePermissionsActivity.REQUEST_CODE_EXTERNAL_STORAGE);
                            return;
                        }
                    }
                    PhotoAlbumPickerActivity fragment = new PhotoAlbumPickerActivity(PhotoAlbumPickerActivity.SELECT_TYPE_QR, false, false, null);
                    fragment.setMaxSelectedPhotos(1, false);
                    fragment.setAllowSearchImages(false);
                    fragment.setDelegate(new PhotoAlbumPickerActivity.PhotoAlbumPickerActivityDelegate() {
                        @Override
                        public void didSelectPhotos(ArrayList<SendMessagesHelper.SendingMediaInfo> photos, boolean notify, int scheduleDate) {
                            try {
                                if (!photos.isEmpty()) {
                                    SendMessagesHelper.SendingMediaInfo info = photos.get(0);
                                    if (info.path != null) {
                                        Point screenSize = AndroidUtilities.getRealScreenSize();
                                        Bitmap bitmap = ImageLoader.loadBitmap(info.path, null, screenSize.x, screenSize.y, true);
                                        QrResult res = tryReadQr(null, null, 0, 0, 0, bitmap);
                                        if (res != null) {
                                            if (delegate != null) {
                                                delegate.didFindQr(res.text);
                                            }
                                            removeSelfFromStack();
                                        }
                                    }
                                }
                            } catch (Throwable e) {
                                FileLog.e(e);
                            }
                        }

                        @Override
                        public void startPhotoSelectActivity() {
                            try {
                                Intent photoPickerIntent = new Intent(Intent.ACTION_PICK);
                                photoPickerIntent.setType("image/*");
                                getParentActivity().startActivityForResult(photoPickerIntent, 11);
                            } catch (Exception e) {
                                FileLog.e(e);
                            }
                        }
                    });
                    presentFragment(fragment);
                });
            }

            flashButton = new ImageView(context);
            flashButton.setScaleType(ImageView.ScaleType.CENTER);
            flashButton.setImageResource(R.drawable.qr_flashlight);
            flashButton.setBackgroundDrawable(Theme.createCircleDrawable(AndroidUtilities.dp(60), 0x22ffffff));
            viewGroup.addView(flashButton);
            flashButton.setOnClickListener(currentImage -> {
                CameraSession session = cameraView.getCameraSession();
                if (session != null) {
                    ShapeDrawable shapeDrawable = (ShapeDrawable) flashButton.getBackground();
                    if (flashAnimator != null) {
                        flashAnimator.cancel();
                        flashAnimator = null;
                    }
                    flashAnimator = new AnimatorSet();
                    ObjectAnimator animator = ObjectAnimator.ofInt(shapeDrawable, AnimationProperties.SHAPE_DRAWABLE_ALPHA, flashButton.getTag() == null ? 0x44 : 0x22);
                    animator.addUpdateListener(animation -> flashButton.invalidate());
                    flashAnimator.playTogether(animator);
                    flashAnimator.setDuration(200);
                    flashAnimator.setInterpolator(CubicBezierInterpolator.DEFAULT);
                    flashAnimator.addListener(new AnimatorListenerAdapter() {
                        @Override
                        public void onAnimationEnd(Animator animation) {
                            flashAnimator = null;
                        }
                    });
                    flashAnimator.start();
                    if (flashButton.getTag() == null) {
                        flashButton.setTag(1);
                        session.setTorchEnabled(true);
                    } else {
                        flashButton.setTag(null);
                        session.setTorchEnabled(false);
                    }
                }
            });
        }

        if (getParentActivity() != null) {
            getParentActivity().setRequestedOrientation(ActivityInfo.SCREEN_ORIENTATION_PORTRAIT);
        }
        fragmentView.setKeepScreenOn(true);

        return fragmentView;
    }

    private float recognizedT = 0;
    private void updateRecognized() {
        if (recognizedAnimator != null) {
            recognizedAnimator.cancel();
        }
        float newRecorgnizedT = recognized ? 1f : 0f;
        recognizedAnimator = ValueAnimator.ofFloat(recognizedT, newRecorgnizedT);
        recognizedAnimator.addUpdateListener(a -> {
            recognizedT = (float) a.getAnimatedValue();
            titleTextView.setAlpha(1f - recognizedT);
            flashButton.setAlpha(1f - recognizedT);
            backShadowAlpha = .5f + recognizedT * .25f;
            fragmentView.invalidate();
        });
        recognizedAnimator.setDuration((long) (200 * Math.abs(recognizedT - newRecorgnizedT)));
        recognizedAnimator.setInterpolator(CubicBezierInterpolator.EASE_BOTH);
        recognizedAnimator.start();
    }

    private void updateBounds(RectF newBounds) {
        final long now = SystemClock.elapsedRealtime();
        if (lastBoundsUpdate == 0) {
            // first update = set
            lastBoundsUpdate = now - boundsUpdateDuration;
            bounds.set(newBounds);
            fromBounds.set(newBounds);
        } else {
            // next updates = interpolate
            if (fromBounds != null && now - lastBoundsUpdate < boundsUpdateDuration) {
                float t = (now - lastBoundsUpdate) / (float) boundsUpdateDuration;
//                t = CubicBezierInterpolator.EASE_BOTH.getInterpolation(t);
                AndroidUtilities.lerp(fromBounds, bounds, t, fromBounds);
            } else {
                if (fromBounds == null) {
                    fromBounds = new RectF();
                }
                fromBounds.set(bounds);
            }
            bounds.set(newBounds);
            lastBoundsUpdate = now;
        }
        fragmentView.invalidate();
    }

    private RectF getBounds() {
        if (fromBounds == null) {
            return bounds;
        } else {
            float t = (SystemClock.elapsedRealtime() - lastBoundsUpdate) / (float) boundsUpdateDuration;
//            t = CubicBezierInterpolator.EASE_BOTH.getInterpolation(t);
            if (t < 1f) {
                fragmentView.invalidate();
            }
            AndroidUtilities.lerp(fromBounds, bounds, Math.min(1, Math.max(0, t)), AndroidUtilities.rectTmp);
            return AndroidUtilities.rectTmp;
        }
    }

    @Override
    public void onActivityResultFragment(int requestCode, int resultCode, Intent data) {
        if (resultCode == Activity.RESULT_OK && requestCode == 11 && data != null && data.getData() != null) {
            try {
                Point screenSize = AndroidUtilities.getRealScreenSize();
                Bitmap bitmap = ImageLoader.loadBitmap(null, data.getData(), screenSize.x, screenSize.y, true);
                QrResult res = tryReadQr(null, null, 0, 0, 0, bitmap);
                if (res != null) {
                    if (delegate != null) {
                        delegate.didFindQr(res.text);
                    }
                    finishFragment();
                }
            } catch (Throwable e) {
                FileLog.e(e);
            }
        }
    }

    public void setDelegate(CameraScanActivityDelegate cameraScanActivityDelegate) {
        delegate = cameraScanActivityDelegate;
    }

    public void destroy(boolean async, final Runnable beforeDestroyRunnable) {
        if (cameraView != null) {
            cameraView.destroy(async, beforeDestroyRunnable);
            cameraView = null;
        }
        backgroundHandlerThread.quitSafely();
    }

    private Runnable requestShot = new Runnable() {
        @Override
        public void run() {
            if (cameraView != null && !recognized && cameraView.getCameraSession() != null) {
                handler.post(() -> {
                    if (cameraView != null) {
                        processShot(cameraView.getTextureView().getBitmap());
                    }
                });
            }
        }
    };

    private void startRecognizing() {
        backgroundHandlerThread.start();
        handler = new Handler(backgroundHandlerThread.getLooper());
        AndroidUtilities.runOnUIThread(requestShot, 0);
    }

    private void onNoQrFound() {
        AndroidUtilities.runOnUIThread(() -> {
            if (recognizedMrzView.getTag() != null) {
                recognizedMrzView.setTag(null);
                recognizedMrzView.animate().setDuration(200).alpha(0.0f).setInterpolator(CubicBezierInterpolator.DEFAULT).start();
            }
        });
    }

    private float averageProcessTime = 0;
    private long processTimesCount = 0;
    public void processShot(Bitmap bitmap) {
        final long from = SystemClock.elapsedRealtime();
        try {
            Size size = cameraView.getPreviewSize();
            if (currentType == TYPE_MRZ) {
                final MrzRecognizer.Result res = MrzRecognizer.recognize(bitmap, false);
                if (res != null && !TextUtils.isEmpty(res.firstName) && !TextUtils.isEmpty(res.lastName) && !TextUtils.isEmpty(res.number) && res.birthDay != 0 && (res.expiryDay != 0 || res.doesNotExpire) && res.gender != MrzRecognizer.Result.GENDER_UNKNOWN) {
                    recognized = true;
                    CameraController.getInstance().stopPreview(cameraView.getCameraSession());
                    AndroidUtilities.runOnUIThread(() -> {
                        recognizedMrzView.setText(res.rawMRZ);
                        recognizedMrzView.animate().setDuration(200).alpha(1f).setInterpolator(CubicBezierInterpolator.DEFAULT).start();
                        if (delegate != null) {
                            delegate.didFindMrzInfo(res);
                        }
                        AndroidUtilities.runOnUIThread(this::finishFragment, 1200);
                    });
                    return;
                }
            } else {
                int side = (int) (Math.min(size.getWidth(), size.getHeight()) / 1.5f);
                int x = (size.getWidth() - side) / 2;
                int y = (size.getHeight() - side) / 2;

                QrResult res = tryReadQr(null, size, x, y, side, bitmap);
                if (recognized) {
                    recognizeIndex++;
                }
                if (res != null) {
                    recognizeFailed = 0;
                    recognizedText = res.text;
                    if (!recognized) {
                        recognized = true;
                        qrLoading = delegate.processQr(recognizedText, () -> {
                            if (cameraView != null && cameraView.getCameraSession() != null) {
                                CameraController.getInstance().stopPreview(cameraView.getCameraSession());
                            }
                            AndroidUtilities.runOnUIThread(() -> {
                                if (delegate != null) {
                                    delegate.didFindQr(recognizedText);
                                }
                                finishFragment();
                            });
                        });
                        recognizedStart = SystemClock.elapsedRealtime();
                        AndroidUtilities.runOnUIThread(this::updateRecognized);
                    }
                    AndroidUtilities.runOnUIThread(() -> updateBounds(res.bounds));
                } else if (recognized) {
                    recognizeFailed++;
                    if (recognizeFailed > 4 && !qrLoading) {
                        recognized = false;
                        recognizeIndex = 0;
                        recognizedText = null;
                        AndroidUtilities.runOnUIThread(() -> {
                            updateRecognized();
                            int width = AndroidUtilities.displaySize.x, height = AndroidUtilities.displaySize.y,
                                _side = (int) (Math.min(width, height) / 1.5f);
                            AndroidUtilities.rectTmp.set(
                                (width - _side) / 2f / (float) width,
                                (height - _side) / 2f / (float) height,
                                (width + _side) / 2f / (float) width,
                                (height + _side) / 2f / (float) height
                            );
                            updateBounds(AndroidUtilities.rectTmp);
                        });
                        AndroidUtilities.runOnUIThread(requestShot, 500);
                        return;
                    }
                }

                if (((recognizeIndex == 0 && res != null && res.bounds == null) || (SystemClock.elapsedRealtime() - recognizedStart > 1000 && !qrLoading)) && recognizedText != null) {
                    if (cameraView != null && cameraView.getCameraSession() != null) {
                        CameraController.getInstance().stopPreview(cameraView.getCameraSession());
                    }
                    AndroidUtilities.runOnUIThread(() -> {
                        if (delegate != null) {
                            delegate.didFindQr(recognizedText);
                        }
                        finishFragment();
                    });
                } else if (recognized) {
                    long delay = Math.max(16, 1000 / sps - (long) averageProcessTime);
                    handler.postDelayed(() -> {
                        if (cameraView != null) {
                            processShot(cameraView.getTextureView().getBitmap());
                        }
                    }, delay);
                }
            }
        } catch (Throwable ignore) {
            onNoQrFound();
        }
        final long to = SystemClock.elapsedRealtime();
        long timeout = to - from;
        averageProcessTime = (averageProcessTime * processTimesCount + timeout) / (++processTimesCount);
        FileLog.e("qr scan timeout = " + timeout + "ms (avg=" + averageProcessTime + "ms)");
        processTimesCount = Math.max(processTimesCount, 30);

        if (!recognized) {
            AndroidUtilities.runOnUIThread(requestShot, 500);
        }
    }

    private class QrResult {
        String text;
        RectF bounds;
    }

    private QrResult tryReadQr(byte[] data, Size size, int x, int y, int side, Bitmap bitmap) {
        try {
            String text;
<<<<<<< HEAD
            /*if (visionQrReader.isOperational()) {
=======
            RectF bounds = new RectF();
            int width = 1, height = 1;
            if (visionQrReader.isOperational()) {
>>>>>>> 5d552752
                Frame frame;
                if (bitmap != null) {
                    frame = new Frame.Builder().setBitmap(bitmap).build();
                    width = bitmap.getWidth();
                    height = bitmap.getHeight();
                } else {
                    frame = new Frame.Builder().setImageData(ByteBuffer.wrap(data), size.getWidth(), size.getHeight(), ImageFormat.NV21).build();
                    width = size.getWidth();
                    height = size.getWidth();
                }
                SparseArray<Barcode> codes = visionQrReader.detect(frame);
                if (codes != null && codes.size() > 0) {
                    Barcode code = codes.valueAt(0);
                    text = code.rawValue;
                    if (code.cornerPoints == null || code.cornerPoints.length == 0) {
                        bounds = null;
                    } else {
//                        bounds.set(code.getBoundingBox());
                        float minX = Float.MAX_VALUE,
                              maxX = Float.MIN_VALUE,
                              minY = Float.MAX_VALUE,
                              maxY = Float.MIN_VALUE;
                        for (Point point : code.cornerPoints) {
                            minX = Math.min(minX, point.x);
                            maxX = Math.max(maxX, point.x);
                            minY = Math.min(minY, point.y);
                            maxY = Math.max(maxY, point.y);
                        }
                        bounds.set(minX, minY, maxX, maxY);
                    }
                } else {
                    text = null;
                }
            } else {*/
            LuminanceSource source;
            if (bitmap != null) {
                int[] intArray = new int[bitmap.getWidth() * bitmap.getHeight()];
                bitmap.getPixels(intArray, 0, bitmap.getWidth(), 0, 0, bitmap.getWidth(), bitmap.getHeight());
                source = new RGBLuminanceSource(bitmap.getWidth(), bitmap.getHeight(), intArray);
            } else {
<<<<<<< HEAD
                source = new PlanarYUVLuminanceSource(data, size.getWidth(), size.getHeight(), x, y, side, side, false);
            }
            Result result = null;
            try {
                result = qrReader.decode(new BinaryBitmap(new GlobalHistogramBinarizer(source)));
            } catch (NotFoundException e) {
                try {
                    result = qrReader.decode(new BinaryBitmap(new GlobalHistogramBinarizer(source.invert())));
                } catch (NotFoundException ignore) {
                }
=======
                LuminanceSource source;
                if (bitmap != null) {
                    int[] intArray = new int[bitmap.getWidth() * bitmap.getHeight()];
                    bitmap.getPixels(intArray, 0, bitmap.getWidth(), 0, 0, bitmap.getWidth(), bitmap.getHeight());
                    source = new RGBLuminanceSource(bitmap.getWidth(), bitmap.getHeight(), intArray);
                    width = bitmap.getWidth();
                    height = bitmap.getWidth();
                } else {
                    source = new PlanarYUVLuminanceSource(data, size.getWidth(), size.getHeight(), x, y, side, side, false);
                    width = size.getWidth();
                    height = size.getHeight();
                }

                Result result = qrReader.decode(new BinaryBitmap(new GlobalHistogramBinarizer(source)));
                if (result == null) {
                    onNoQrFound();
                    return null;
                }
                text = result.getText();
                if (result.getResultPoints() == null || result.getResultPoints().length == 0) {
                    bounds = null;
                } else {
                    float minX = Float.MAX_VALUE,
                          maxX = Float.MIN_VALUE,
                          minY = Float.MAX_VALUE,
                          maxY = Float.MIN_VALUE;
                    for (ResultPoint point : result.getResultPoints()) {
                        minX = Math.min(minX, point.getX());
                        maxX = Math.max(maxX, point.getX());
                        minY = Math.min(minY, point.getY());
                        maxY = Math.max(maxY, point.getY());
                    }
                    bounds.set(minX, minY, maxX, maxY);
                }
>>>>>>> 5d552752
            }
            if (result == null) {
                onNoQrFound();
                return null;
            }
            text = result.getText();
            //}
            if (TextUtils.isEmpty(text)) {
                onNoQrFound();
                return null;
            }
            if (any) return text;
            if (needGalleryButton) {
                if (!text.startsWith("ton://transfer/")) {
                    //onNoWalletFound(bitmap != null);
                    return null;
                }
                Uri uri = Uri.parse(text);
                String path = uri.getPath().replace("/", "");
            }
            QrResult qrResult = new QrResult();
            if (bounds != null) {
                int paddingx = AndroidUtilities.dp(25),
                    paddingy = AndroidUtilities.dp(15);
                bounds.set(bounds.left - paddingx, bounds.top - paddingy, bounds.right + paddingx, bounds.bottom + paddingy);
                bounds.set(
                    bounds.left / (float) width, bounds.top / (float) height,
                    bounds.right / (float) width, bounds.bottom / (float) height
                );
            }
            qrResult.bounds = bounds;
            qrResult.text = text;
            return qrResult;
        } catch (Throwable ignore) {
            onNoQrFound();
        }
        return null;
    }


    private boolean isQr() {
        return currentType == TYPE_QR || currentType == TYPE_QR_LOGIN;
    }

    @Override
    public ArrayList<ThemeDescription> getThemeDescriptions() {
        ArrayList<ThemeDescription> themeDescriptions = new ArrayList<>();
        if (isQr()) {
            return themeDescriptions;
        }

        themeDescriptions.add(new ThemeDescription(fragmentView, ThemeDescription.FLAG_BACKGROUND, null, null, null, null, Theme.key_windowBackgroundWhite));

        themeDescriptions.add(new ThemeDescription(actionBar, ThemeDescription.FLAG_BACKGROUND, null, null, null, null, Theme.key_windowBackgroundWhite));
        themeDescriptions.add(new ThemeDescription(actionBar, ThemeDescription.FLAG_AB_ITEMSCOLOR, null, null, null, null, Theme.key_windowBackgroundWhiteGrayText2));
        themeDescriptions.add(new ThemeDescription(actionBar, ThemeDescription.FLAG_AB_SELECTORCOLOR, null, null, null, null, Theme.key_actionBarWhiteSelector));

        themeDescriptions.add(new ThemeDescription(titleTextView, ThemeDescription.FLAG_AB_SELECTORCOLOR, null, null, null, null, Theme.key_windowBackgroundWhiteBlackText));
        themeDescriptions.add(new ThemeDescription(descriptionText, ThemeDescription.FLAG_AB_SELECTORCOLOR, null, null, null, null, Theme.key_windowBackgroundWhiteGrayText6));

        return themeDescriptions;
    }
}<|MERGE_RESOLUTION|>--- conflicted
+++ resolved
@@ -123,7 +123,6 @@
     //private BarcodeDetector visionQrReader;
 
     private boolean needGalleryButton;
-    private boolean any;
 
     private int currentType;
 
@@ -201,19 +200,21 @@
                 actionBarLayout[0] = null;
             }
         };
+
         bottomSheet.show();
         return actionBarLayout;
     }
 
-    public static ActionBarLayout[] showAsSheet(BaseFragment parentFragment, CameraScanActivityDelegate delegate) {
+    public static ActionBarLayout[] showAsSheet(BaseFragment parentFragment, CameraScanActivityDelegate cameraDelegate) {
         if (parentFragment == null || parentFragment.getParentActivity() == null) {
             return null;
         }
         ActionBarLayout[] actionBarLayout = new ActionBarLayout[]{new ActionBarLayout(parentFragment.getParentActivity())};
         BottomSheet bottomSheet = new BottomSheet(parentFragment.getParentActivity(), false) {
+            CameraScanActivity fragment;
             {
                 actionBarLayout[0].init(new ArrayList<>());
-                CameraScanActivity fragment = new CameraScanActivity(TYPE_QR) {
+                fragment = new CameraScanActivity(TYPE_QR) {
                     @Override
                     public void finishFragment() {
                         dismiss();
@@ -225,11 +226,10 @@
                     }
                 };
                 fragment.needGalleryButton = true;
-                fragment.any = true;
                 actionBarLayout[0].addFragmentToStack(fragment);
                 actionBarLayout[0].showLastFragment();
                 actionBarLayout[0].setPadding(backgroundPaddingLeft, 0, backgroundPaddingLeft, 0);
-                fragment.setDelegate(delegate);
+                fragment.setDelegate(cameraDelegate);
                 containerView = actionBarLayout[0];
                 setApplyBottomPadding(false);
                 setApplyBottomPadding(false);
@@ -252,11 +252,15 @@
 
             @Override
             public void dismiss() {
+                if (Build.VERSION.SDK_INT >= Build.VERSION_CODES.O) {
+                    final Window window = fragment.getParentActivity().getWindow();
+                    fragment.updateNavigationBarColor(fragment.wasNavigationBarColor);
+                    AndroidUtilities.setLightNavigationBar(window, fragment.wasLightNavigationBar);
+                }
                 super.dismiss();
                 actionBarLayout[0] = null;
             }
         };
-
         bottomSheet.show();
         return actionBarLayout;
     }
@@ -981,117 +985,43 @@
     private class QrResult {
         String text;
         RectF bounds;
+
+        public QrResult(String text, RectF bounds) {
+            this.text = text;
+            this.bounds = bounds;
+        }
+
+        public QrResult() {}
     }
 
     private QrResult tryReadQr(byte[] data, Size size, int x, int y, int side, Bitmap bitmap) {
         try {
             String text;
-<<<<<<< HEAD
-            /*if (visionQrReader.isOperational()) {
-=======
             RectF bounds = new RectF();
             int width = 1, height = 1;
-            if (visionQrReader.isOperational()) {
->>>>>>> 5d552752
-                Frame frame;
-                if (bitmap != null) {
-                    frame = new Frame.Builder().setBitmap(bitmap).build();
-                    width = bitmap.getWidth();
-                    height = bitmap.getHeight();
-                } else {
-                    frame = new Frame.Builder().setImageData(ByteBuffer.wrap(data), size.getWidth(), size.getHeight(), ImageFormat.NV21).build();
-                    width = size.getWidth();
-                    height = size.getWidth();
-                }
-                SparseArray<Barcode> codes = visionQrReader.detect(frame);
-                if (codes != null && codes.size() > 0) {
-                    Barcode code = codes.valueAt(0);
-                    text = code.rawValue;
-                    if (code.cornerPoints == null || code.cornerPoints.length == 0) {
-                        bounds = null;
-                    } else {
-//                        bounds.set(code.getBoundingBox());
-                        float minX = Float.MAX_VALUE,
-                              maxX = Float.MIN_VALUE,
-                              minY = Float.MAX_VALUE,
-                              maxY = Float.MIN_VALUE;
-                        for (Point point : code.cornerPoints) {
-                            minX = Math.min(minX, point.x);
-                            maxX = Math.max(maxX, point.x);
-                            minY = Math.min(minY, point.y);
-                            maxY = Math.max(maxY, point.y);
-                        }
-                        bounds.set(minX, minY, maxX, maxY);
-                    }
-                } else {
-                    text = null;
-                }
-            } else {*/
             LuminanceSource source;
             if (bitmap != null) {
                 int[] intArray = new int[bitmap.getWidth() * bitmap.getHeight()];
                 bitmap.getPixels(intArray, 0, bitmap.getWidth(), 0, 0, bitmap.getWidth(), bitmap.getHeight());
                 source = new RGBLuminanceSource(bitmap.getWidth(), bitmap.getHeight(), intArray);
+                width = bitmap.getWidth();
+                height = bitmap.getWidth();
             } else {
-<<<<<<< HEAD
                 source = new PlanarYUVLuminanceSource(data, size.getWidth(), size.getHeight(), x, y, side, side, false);
-            }
-            Result result = null;
-            try {
-                result = qrReader.decode(new BinaryBitmap(new GlobalHistogramBinarizer(source)));
-            } catch (NotFoundException e) {
-                try {
-                    result = qrReader.decode(new BinaryBitmap(new GlobalHistogramBinarizer(source.invert())));
-                } catch (NotFoundException ignore) {
-                }
-=======
-                LuminanceSource source;
-                if (bitmap != null) {
-                    int[] intArray = new int[bitmap.getWidth() * bitmap.getHeight()];
-                    bitmap.getPixels(intArray, 0, bitmap.getWidth(), 0, 0, bitmap.getWidth(), bitmap.getHeight());
-                    source = new RGBLuminanceSource(bitmap.getWidth(), bitmap.getHeight(), intArray);
-                    width = bitmap.getWidth();
-                    height = bitmap.getWidth();
-                } else {
-                    source = new PlanarYUVLuminanceSource(data, size.getWidth(), size.getHeight(), x, y, side, side, false);
-                    width = size.getWidth();
-                    height = size.getHeight();
-                }
-
-                Result result = qrReader.decode(new BinaryBitmap(new GlobalHistogramBinarizer(source)));
-                if (result == null) {
-                    onNoQrFound();
-                    return null;
-                }
-                text = result.getText();
-                if (result.getResultPoints() == null || result.getResultPoints().length == 0) {
-                    bounds = null;
-                } else {
-                    float minX = Float.MAX_VALUE,
-                          maxX = Float.MIN_VALUE,
-                          minY = Float.MAX_VALUE,
-                          maxY = Float.MIN_VALUE;
-                    for (ResultPoint point : result.getResultPoints()) {
-                        minX = Math.min(minX, point.getX());
-                        maxX = Math.max(maxX, point.getX());
-                        minY = Math.min(minY, point.getY());
-                        maxY = Math.max(maxY, point.getY());
-                    }
-                    bounds.set(minX, minY, maxX, maxY);
-                }
->>>>>>> 5d552752
-            }
+                width = size.getWidth();
+                height = size.getHeight();
+            }
+            Result result = qrReader.decode(new BinaryBitmap(new GlobalHistogramBinarizer(source)));
             if (result == null) {
                 onNoQrFound();
                 return null;
             }
             text = result.getText();
-            //}
+
             if (TextUtils.isEmpty(text)) {
                 onNoQrFound();
                 return null;
             }
-            if (any) return text;
             if (needGalleryButton) {
                 if (!text.startsWith("ton://transfer/")) {
                     //onNoWalletFound(bitmap != null);
