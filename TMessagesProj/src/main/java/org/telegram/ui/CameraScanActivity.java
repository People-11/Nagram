--- conflicted
+++ resolved
@@ -505,15 +505,9 @@
                     paint.setAlpha((int) (255 * Math.max(0, 1f - qrAppearingValue)));
                     canvas.drawRect(x, y, x + sizex, y + sizey, paint);
 
-<<<<<<< HEAD
-                    final int lineWidth = AndroidUtilities.lerp(0, AndroidUtilities.dp(4), Math.min(1, qrAppearingValue * 20f)),
-                            halfLineWidth = lineWidth / 2;
-                    final int lineLength = AndroidUtilities.lerp(Math.min(sizex, sizey), AndroidUtilities.dp(20), Math.min(1.2f, (float) Math.pow(qrAppearingValue, 1.8f)));
-=======
                     final int lineWidth = AndroidUtilities.lerp(0, dp(4), Math.min(1, qrAppearingValue * 20f)),
                               halfLineWidth = lineWidth / 2;
                     final int lineLength = AndroidUtilities.lerp(Math.min(sizex, sizey), dp(20), Math.min(1.2f, (float) Math.pow(qrAppearingValue, 1.8f)));
->>>>>>> a906f12a
 
                     cornerPaint.setAlpha((int) (255 * Math.min(1, qrAppearingValue)));
 
@@ -1286,7 +1280,6 @@
     private class QrResult {
         String text;
         RectF bounds;
-<<<<<<< HEAD
 
         public QrResult(String text, RectF bounds) {
             this.text = text;
@@ -1294,7 +1287,7 @@
         }
 
         public QrResult() {}
-=======
+
         PointF[] cornerPoints;
     }
 
@@ -1307,7 +1300,6 @@
             );
         }
         return out;
->>>>>>> a906f12a
     }
 
     private QrResult tryReadQr(byte[] data, Size size, int x, int y, int side, Bitmap bitmap) {
@@ -1472,13 +1464,8 @@
             }
             QrResult qrResult = new QrResult();
             if (bounds != null) {
-<<<<<<< HEAD
-                int paddingx = AndroidUtilities.dp(25),
-                        paddingy = AndroidUtilities.dp(15);
-=======
                 int paddingx = dp(25),
                     paddingy = dp(15);
->>>>>>> a906f12a
                 bounds.set(bounds.left - paddingx, bounds.top - paddingy, bounds.right + paddingx, bounds.bottom + paddingy);
                 bounds.set(
                         bounds.left / (float) width, bounds.top / (float) height,
