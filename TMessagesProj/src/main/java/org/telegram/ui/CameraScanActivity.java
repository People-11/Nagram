--- conflicted
+++ resolved
@@ -119,13 +119,8 @@
     private boolean qrLoading = false;
     private boolean qrLoaded = false;
 
-<<<<<<< HEAD
-    private QRCodeReader qrReader;
-    //private BarcodeDetector visionQrReader;
-=======
     private QRCodeReader qrReader = null;
-    private BarcodeDetector visionQrReader = null;
->>>>>>> 0abe4541
+    //private BarcodeDetector visionQrReader = null;
 
     private boolean needGalleryButton;
     private boolean any;
@@ -208,15 +203,11 @@
                 actionBarLayout[0] = null;
             }
         };
-<<<<<<< HEAD
-
-=======
         AndroidUtilities.setLightNavigationBar(bottomSheet.getWindow(), false);
         if (Build.VERSION.SDK_INT >= Build.VERSION_CODES.O) {
             bottomSheet.getWindow().setNavigationBarColor(0xff000000);
         }
         bottomSheet.getWindow().addFlags(WindowManager.LayoutParams.FLAG_LAYOUT_NO_LIMITS);
->>>>>>> 0abe4541
         bottomSheet.show();
         return actionBarLayout;
     }
@@ -229,15 +220,10 @@
         super();
         currentType = type;
         if (isQr()) {
-<<<<<<< HEAD
-            qrReader = new QRCodeReader();
-            //visionQrReader = new BarcodeDetector.Builder(ApplicationLoader.applicationContext).setBarcodeFormats(Barcode.QR_CODE).build();
-=======
             Utilities.globalQueue.postRunnable(() -> {
                 qrReader = new QRCodeReader();
-                visionQrReader = new BarcodeDetector.Builder(ApplicationLoader.applicationContext).setBarcodeFormats(Barcode.QR_CODE).build();
+                //visionQrReader = new BarcodeDetector.Builder(ApplicationLoader.applicationContext).setBarcodeFormats(Barcode.QR_CODE).build();
             });
->>>>>>> 0abe4541
         }
 
         switch (SharedConfig.getDevicePerformanceClass()) {
@@ -989,41 +975,7 @@
             String text;
             RectF bounds = new RectF();
             int width = 1, height = 1;
-<<<<<<< HEAD
-            LuminanceSource source;
-            if (bitmap != null) {
-                int[] intArray = new int[bitmap.getWidth() * bitmap.getHeight()];
-                bitmap.getPixels(intArray, 0, bitmap.getWidth(), 0, 0, bitmap.getWidth(), bitmap.getHeight());
-                source = new RGBLuminanceSource(bitmap.getWidth(), bitmap.getHeight(), intArray);
-                width = bitmap.getWidth();
-                height = bitmap.getWidth();
-            } else {
-                source = new PlanarYUVLuminanceSource(data, size.getWidth(), size.getHeight(), x, y, side, side, false);
-                width = size.getWidth();
-                height = size.getHeight();
-            }
-            Result result = qrReader.decode(new BinaryBitmap(new GlobalHistogramBinarizer(source)));
-            if (result == null) {
-                onNoQrFound();
-                return null;
-            }
-            text = result.getText();
-            if (result.getResultPoints() == null || result.getResultPoints().length == 0) {
-                bounds = null;
-            } else {
-                float minX = Float.MAX_VALUE,
-                        maxX = Float.MIN_VALUE,
-                        minY = Float.MAX_VALUE,
-                        maxY = Float.MIN_VALUE;
-                for (ResultPoint point : result.getResultPoints()) {
-                    minX = Math.min(minX, point.getX());
-                    maxX = Math.max(maxX, point.getX());
-                    minY = Math.min(minY, point.getY());
-                    maxY = Math.max(maxY, point.getY());
-                }
-                bounds.set(minX, minY, maxX, maxY);
-=======
-            if (visionQrReader != null && visionQrReader.isOperational()) {
+            /*if (visionQrReader != null && visionQrReader.isOperational()) {
                 Frame frame;
                 if (bitmap != null) {
                     frame = new Frame.Builder().setBitmap(bitmap).build();
@@ -1057,7 +1009,10 @@
                 } else {
                     text = null;
                 }
-            } else if (qrReader != null) {
+            } else */
+            // NekoX: Remove google parts visionQrReader
+
+            if (qrReader != null) {
                 LuminanceSource source;
                 if (bitmap != null) {
                     int[] intArray = new int[bitmap.getWidth() * bitmap.getHeight()];
@@ -1094,7 +1049,6 @@
                 }
             } else {
                 text = null;
->>>>>>> 0abe4541
             }
             if (TextUtils.isEmpty(text)) {
                 onNoQrFound();
