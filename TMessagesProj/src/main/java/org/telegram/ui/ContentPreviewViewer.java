--- conflicted
+++ resolved
@@ -366,13 +366,9 @@
                 }
                 popupWindow.showAtLocation(containerView, 0, (int) ((containerView.getMeasuredWidth() - previewMenu.getMeasuredWidth()) / 2f), y);
 
-<<<<<<< HEAD
                 if (!NekoConfig.disableVibration.Bool())
                     containerView.performHapticFeedback(HapticFeedbackConstants.LONG_PRESS);
-
-=======
-                containerView.performHapticFeedback(HapticFeedbackConstants.LONG_PRESS);
-            } else if (currentContentType == CONTENT_TYPE_EMOJI && delegate != null) {
+} else if (currentContentType == CONTENT_TYPE_EMOJI && delegate != null) {
                 menuVisible = true;
                 containerView.invalidate();
                 ArrayList<CharSequence> items = new ArrayList<>();
@@ -502,7 +498,6 @@
                     valueAnimator.setInterpolator(CubicBezierInterpolator.DEFAULT);
                     valueAnimator.start();
                 }
->>>>>>> 07a2c9a3
             } else if (delegate != null) {
                 menuVisible = true;
                 containerView.invalidate();
@@ -515,7 +510,7 @@
                     icons.add(R.drawable.deproko_baseline_send_24);
                     actions.add(0);
                 }
-                if (delegate.needSend() && !delegate.isInScheduleMode()) {
+                if (delegate.needSend(currentContentType) && !delegate.isInScheduleMode()) {
                     items.add(LocaleController.getString("SendWithoutSound", R.string.SendWithoutSound));
                     icons.add(R.drawable.baseline_notifications_off_24);
                     actions.add(nkbtn_send_without_sound);
@@ -1053,16 +1048,12 @@
                         }
                     }
                     if (opened) {
-                        currentPreviewCell.performHapticFeedback(HapticFeedbackConstants.LONG_PRESS, HapticFeedbackConstants.FLAG_IGNORE_GLOBAL_SETTING);
+                        if (!NekoConfig.disableVibration.Bool())
+                            currentPreviewCell.performHapticFeedback(HapticFeedbackConstants.LONG_PRESS, HapticFeedbackConstants.FLAG_IGNORE_GLOBAL_SETTING);
                         if (delegate != null) {
                             delegate.resetTouch();
                         }
                     }
-<<<<<<< HEAD
-                    if (!NekoConfig.disableVibration.Bool())
-                        currentPreviewCell.performHapticFeedback(HapticFeedbackConstants.LONG_PRESS, HapticFeedbackConstants.FLAG_IGNORE_GLOBAL_SETTING);
-=======
->>>>>>> 07a2c9a3
                 };
                 AndroidUtilities.runOnUIThread(openPreviewRunnable, 200);
                 return true;
