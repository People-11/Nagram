/*
 * This is the source code of Telegram for Android v. 5.x.x.
 * It is licensed under GNU GPL v. 2 or later.
 * You should have received a copy of the license in this archive (see LICENSE).
 *
 * Copyright Nikolai Kudashov, 2013-2018.
 */

package org.telegram.ui;

import android.annotation.SuppressLint;
import android.app.Activity;
import android.content.Context;
import android.graphics.Bitmap;
import android.graphics.Canvas;
import android.graphics.Paint;
import android.graphics.PixelFormat;
import android.graphics.drawable.ColorDrawable;
import android.graphics.drawable.Drawable;
import android.os.Build;
import android.text.Layout;
import android.text.StaticLayout;
import android.text.TextPaint;
import android.text.TextUtils;
import android.view.Gravity;
import android.view.HapticFeedbackConstants;
import android.view.MotionEvent;
import android.view.View;
import android.view.ViewGroup;
import android.view.WindowInsets;
import android.view.WindowManager;
import android.widget.FrameLayout;

import org.telegram.messenger.AndroidUtilities;
import org.telegram.messenger.MediaDataController;
import org.telegram.messenger.Emoji;
import org.telegram.messenger.FileLoader;
import org.telegram.messenger.ImageLocation;
import org.telegram.messenger.ImageReceiver;
import org.telegram.messenger.FileLog;
import org.telegram.messenger.LocaleController;
import org.telegram.messenger.MessageObject;
import org.telegram.messenger.MessagesController;
import org.telegram.messenger.NotificationCenter;
import org.telegram.messenger.R;
import org.telegram.messenger.UserConfig;
import org.telegram.messenger.WebFile;
import org.telegram.tgnet.TLRPC;
import org.telegram.ui.ActionBar.BottomSheet;
import org.telegram.ui.ActionBar.Theme;
import org.telegram.ui.Cells.ContextLinkCell;
import org.telegram.ui.Cells.StickerCell;
import org.telegram.ui.Cells.StickerEmojiCell;
import org.telegram.ui.Components.AlertsCreator;
import org.telegram.ui.Components.LayoutHelper;
import org.telegram.ui.Components.RecyclerListView;

import java.util.ArrayList;

public class ContentPreviewViewer {

    private class FrameLayoutDrawer extends FrameLayout {
        public FrameLayoutDrawer(Context context) {
            super(context);
            setWillNotDraw(false);
        }

        @Override
        protected void onDraw(Canvas canvas) {
            ContentPreviewViewer.this.onDraw(canvas);
        }
    }

    public interface ContentPreviewViewerDelegate {
        void sendSticker(TLRPC.Document sticker, Object parent, boolean notify, int scheduleDate);
        void openSet(TLRPC.InputStickerSet set, boolean clearInputField);
        boolean needSend();
        boolean canSchedule();
        boolean isInScheduleMode();
        long getDialogId();

        default boolean needOpen() {
            return true;
        }

        default void sendGif(Object gif, Object parent, boolean notify, int scheduleDate) {

        }

        default void gifAddedOrDeleted() {

        }

        default boolean needMenu() {
            return true;
        }
    }

    private final static int CONTENT_TYPE_NONE = -1;
    private final static int CONTENT_TYPE_STICKER = 0;
    private final static int CONTENT_TYPE_GIF = 1;

    private static TextPaint textPaint;

    private int startX;
    private int startY;
    private float lastTouchY;
    private float currentMoveY;
    private float moveY = 0;
    private float finalMoveY;
    private float startMoveY;
    private boolean animateY;
    private float currentMoveYProgress;
    private View currentPreviewCell;
    private boolean clearsInputField;
    private Runnable openPreviewRunnable;
    private BottomSheet visibleDialog;
    private ContentPreviewViewerDelegate delegate;

    private boolean isRecentSticker;

    private WindowInsets lastInsets;

    private int currentAccount;

    private ColorDrawable backgroundDrawable = new ColorDrawable(0x71000000);
    private Activity parentActivity;
    private WindowManager.LayoutParams windowLayoutParams;
    private FrameLayout windowView;
    private FrameLayoutDrawer containerView;
    private ImageReceiver centerImage = new ImageReceiver();
    private boolean isVisible = false;
    private float showProgress;
    private StaticLayout stickerEmojiLayout;
    private long lastUpdateTime;
    private int keyboardHeight = AndroidUtilities.dp(200);
    private Drawable slideUpDrawable;

    private Runnable showSheetRunnable = new Runnable() {
        @Override
        public void run() {
            if (parentActivity == null) {
                return;
            }
            if (currentContentType == CONTENT_TYPE_STICKER) {
                final boolean inFavs = MediaDataController.getInstance(currentAccount).isStickerInFavorites(currentDocument);
                BottomSheet.Builder builder = new BottomSheet.Builder(parentActivity);
                ArrayList<CharSequence> items = new ArrayList<>();
                final ArrayList<Integer> actions = new ArrayList<>();
                ArrayList<Integer> icons = new ArrayList<>();
                if (delegate != null) {
                    if (delegate.needSend() && !delegate.isInScheduleMode()) {
                        items.add(LocaleController.getString("SendStickerPreview", R.string.SendStickerPreview));
                        icons.add(R.drawable.outline_send);
                        actions.add(0);
                    }
                    if (delegate.needSend() && !delegate.isInScheduleMode()) {
                        items.add(LocaleController.getString("SendWithoutSound", R.string.SendWithoutSound));
                        icons.add(R.drawable.input_notify_off);
                        actions.add(100);
                    }
                    if (delegate.canSchedule()) {
                        items.add(LocaleController.getString("Schedule", R.string.Schedule));
                        icons.add(R.drawable.msg_timer);
                        actions.add(3);
                    }
                    if (currentStickerSet != null && delegate.needOpen()) {
                        items.add(LocaleController.formatString("ViewPackPreview", R.string.ViewPackPreview));
                        icons.add(R.drawable.outline_pack);
                        actions.add(1);
                    }
                }
                if (!MessageObject.isMaskDocument(currentDocument) && (inFavs || MediaDataController.getInstance(currentAccount).canAddStickerToFavorites() && MessageObject.isStickerHasSet(currentDocument))) {
                    items.add(inFavs ? LocaleController.getString("DeleteFromFavorites", R.string.DeleteFromFavorites) : LocaleController.getString("AddToFavorites", R.string.AddToFavorites));
                    icons.add(inFavs ? R.drawable.outline_unfave : R.drawable.outline_fave);
                    actions.add(2);
                }
                if (isRecentSticker) {
                    items.add(LocaleController.getString("DeleteFromRecent", R.string.DeleteFromRecent));
                    icons.add(R.drawable.msg_delete);
                    actions.add(4);
                }
                if (items.isEmpty()) {
                    return;
                }
                int[] ic = new int[icons.size()];
                for (int a = 0; a < icons.size(); a++) {
                    ic[a] = icons.get(a);
                }
                builder.setItems(items.toArray(new CharSequence[0]), ic, (dialog, which) -> {
                    if (parentActivity == null) {
                        return;
                    }
                    if (actions.get(which) == 0 || actions.get(which) == 100) {
                        if (delegate != null) {
                            delegate.sendSticker(currentDocument, parentObject, actions.get(which) == 0, 0);
                        }
                    } else if (actions.get(which) == 1) {
                        if (delegate != null) {
                            delegate.openSet(currentStickerSet, clearsInputField);
                        }
                    } else if (actions.get(which) == 2) {
                        MediaDataController.getInstance(currentAccount).addRecentSticker(MediaDataController.TYPE_FAVE, parentObject, currentDocument, (int) (System.currentTimeMillis() / 1000), inFavs);
                    } else if (actions.get(which) == 3) {
                        TLRPC.Document sticker = currentDocument;
                        Object parent = parentObject;
                        ContentPreviewViewerDelegate stickerPreviewViewerDelegate = delegate;
                        AlertsCreator.createScheduleDatePickerDialog(parentActivity, stickerPreviewViewerDelegate.getDialogId(), (notify, scheduleDate) -> stickerPreviewViewerDelegate.sendSticker(sticker, parent, notify, scheduleDate));
                    } else if (actions.get(which) == 4) {
                        MediaDataController.getInstance(currentAccount).addRecentSticker(MediaDataController.TYPE_IMAGE, parentObject, currentDocument, (int) (System.currentTimeMillis() / 1000), true);
                    }
                });
                builder.setDimBehind(false);
                visibleDialog = builder.create();
                visibleDialog.setOnDismissListener(dialog -> {
                    visibleDialog = null;
                    close();
                });
                visibleDialog.show();
                containerView.performHapticFeedback(HapticFeedbackConstants.LONG_PRESS);
            } else if (delegate != null) {
                animateY = true;
                visibleDialog = new BottomSheet(parentActivity, false) {
                    @Override
                    protected void onContainerTranslationYChanged(float translationY) {
                        if (animateY) {
                            ViewGroup container = getSheetContainer();
                            if (finalMoveY == 0) {
                                finalMoveY = 0;//-container.getMeasuredHeight() / 2;
                                startMoveY = moveY;
                            }
                            currentMoveYProgress = 1.0f - Math.min(1.0f, translationY / containerView.getMeasuredHeight());
                            moveY = startMoveY + (finalMoveY - startMoveY) * currentMoveYProgress;
                            ContentPreviewViewer.this.containerView.invalidate();
                            if (currentMoveYProgress == 1.0f) {
                                animateY = false;
                            }
                        }
                    }
                };
                ArrayList<CharSequence> items = new ArrayList<>();
                final ArrayList<Integer> actions = new ArrayList<>();
                ArrayList<Integer> icons = new ArrayList<>();

                if (delegate.needSend() && !delegate.isInScheduleMode()) {
                    items.add(LocaleController.getString("SendGifPreview", R.string.SendGifPreview));
                    icons.add(R.drawable.outline_send);
                    actions.add(0);
                }
                if (delegate.needSend() && !delegate.isInScheduleMode()) {
                    items.add(LocaleController.getString("SendWithoutSound", R.string.SendWithoutSound));
                    icons.add(R.drawable.input_notify_off);
                    actions.add(100);
                }
                if (delegate.canSchedule()) {
                    items.add(LocaleController.getString("Schedule", R.string.Schedule));
                    icons.add(R.drawable.msg_timer);
                    actions.add(3);
                }

                boolean canDelete;
                if (currentDocument != null) {
                    if (canDelete = MediaDataController.getInstance(currentAccount).hasRecentGif(currentDocument)) {
                        items.add(LocaleController.formatString("Delete", R.string.Delete));
                        icons.add(R.drawable.msg_delete);
                        actions.add(1);
                    } else {
                        items.add(LocaleController.formatString("SaveToGIFs", R.string.SaveToGIFs));
                        icons.add(R.drawable.outline_add_gif);
                        actions.add(2);
                    }
                } else {
                    canDelete = false;
                }

                int[] ic = new int[icons.size()];
                for (int a = 0; a < icons.size(); a++) {
                    ic[a] = icons.get(a);
                }
                visibleDialog.setItems(items.toArray(new CharSequence[0]), ic, (dialog, which) -> {
                    if (parentActivity == null) {
                        return;
                    }
<<<<<<< HEAD
                    if (actions.get(which) == 0 || actions.get(which) == 100) {
                        delegate.sendGif(currentDocument != null ? currentDocument : inlineResult, actions.get(which) == 0, 0);
=======
                    if (actions.get(which) == 0) {
                        delegate.sendGif(currentDocument != null ? currentDocument : inlineResult, parentObject, true, 0);
>>>>>>> dceccae0
                    } else if (actions.get(which) == 1) {
                        MediaDataController.getInstance(currentAccount).removeRecentGif(currentDocument);
                        delegate.gifAddedOrDeleted();
                    } else if (actions.get(which) == 2) {
                        MediaDataController.getInstance(currentAccount).addRecentGif(currentDocument, (int) (System.currentTimeMillis() / 1000));
                        MessagesController.getInstance(currentAccount).saveGif("gif", currentDocument);
                        delegate.gifAddedOrDeleted();
                    } else if (actions.get(which) == 3) {
                        TLRPC.Document document = currentDocument;
                        TLRPC.BotInlineResult result = inlineResult;
                        Object parent = parentObject;
                        ContentPreviewViewerDelegate stickerPreviewViewerDelegate = delegate;
                        AlertsCreator.createScheduleDatePickerDialog(parentActivity, stickerPreviewViewerDelegate.getDialogId(), (notify, scheduleDate) -> stickerPreviewViewerDelegate.sendGif(document != null ? document : result, parent, notify, scheduleDate));
                    }
                });
                visibleDialog.setDimBehind(false);
                visibleDialog.setOnDismissListener(dialog -> {
                    visibleDialog = null;
                    close();
                });
                visibleDialog.show();
                containerView.performHapticFeedback(HapticFeedbackConstants.LONG_PRESS);
                if (canDelete) {
                    visibleDialog.setItemColor(items.size() - 1, Theme.getColor(Theme.key_dialogTextRed2), Theme.getColor(Theme.key_dialogRedIcon));
                }
            }
        }
    };

    private int currentContentType;
    private TLRPC.Document currentDocument;
    private TLRPC.BotInlineResult inlineResult;
    private TLRPC.InputStickerSet currentStickerSet;
    private Object parentObject;

    @SuppressLint("StaticFieldLeak")
    private static volatile ContentPreviewViewer Instance = null;
    public static ContentPreviewViewer getInstance() {
        ContentPreviewViewer localInstance = Instance;
        if (localInstance == null) {
            synchronized (PhotoViewer.class) {
                localInstance = Instance;
                if (localInstance == null) {
                    Instance = localInstance = new ContentPreviewViewer();
                }
            }
        }
        return localInstance;
    }

    public static boolean hasInstance() {
        return Instance != null;
    }

    public void reset() {
        if (openPreviewRunnable != null) {
            AndroidUtilities.cancelRunOnUIThread(openPreviewRunnable);
            openPreviewRunnable = null;
        }
        if (currentPreviewCell != null) {
            if (currentPreviewCell instanceof StickerEmojiCell) {
                ((StickerEmojiCell) currentPreviewCell).setScaled(false);
            } else if (currentPreviewCell instanceof StickerCell) {
                ((StickerCell) currentPreviewCell).setScaled(false);
            } else if (currentPreviewCell instanceof ContextLinkCell) {
                ((ContextLinkCell) currentPreviewCell).setScaled(false);
            }
            currentPreviewCell = null;
        }
    }

    public boolean onTouch(MotionEvent event, final RecyclerListView listView, final int height, final Object listener, ContentPreviewViewerDelegate contentPreviewViewerDelegate) {
        delegate = contentPreviewViewerDelegate;
        if (openPreviewRunnable != null || isVisible()) {
            if (event.getAction() == MotionEvent.ACTION_UP || event.getAction() == MotionEvent.ACTION_CANCEL || event.getAction() == MotionEvent.ACTION_POINTER_UP) {
                AndroidUtilities.runOnUIThread(() -> {
                    if (listView instanceof RecyclerListView) {
                        listView.setOnItemClickListener((RecyclerListView.OnItemClickListener) listener);
                    }
                }, 150);
                if (openPreviewRunnable != null) {
                    AndroidUtilities.cancelRunOnUIThread(openPreviewRunnable);
                    openPreviewRunnable = null;
                } else if (isVisible()) {
                    close();
                    if (currentPreviewCell != null) {
                        if (currentPreviewCell instanceof StickerEmojiCell) {
                            ((StickerEmojiCell) currentPreviewCell).setScaled(false);
                        } else if (currentPreviewCell instanceof StickerCell) {
                            ((StickerCell) currentPreviewCell).setScaled(false);
                        } else if (currentPreviewCell instanceof ContextLinkCell) {
                            ((ContextLinkCell) currentPreviewCell).setScaled(false);
                        }
                        currentPreviewCell = null;
                    }
                }
            } else if (event.getAction() != MotionEvent.ACTION_DOWN) {
                if (isVisible) {
                    if (event.getAction() == MotionEvent.ACTION_MOVE) {
                        if (currentContentType == CONTENT_TYPE_GIF) {
                            if (visibleDialog == null && showProgress == 1.0f) {
                                if (lastTouchY == -10000) {
                                    lastTouchY = event.getY();
                                    currentMoveY = 0;
                                    moveY = 0;
                                } else {
                                    float newY = event.getY();
                                    currentMoveY += newY - lastTouchY;
                                    lastTouchY = newY;
                                    if (currentMoveY > 0) {
                                        currentMoveY = 0;
                                    } else if (currentMoveY < -AndroidUtilities.dp(60)) {
                                        currentMoveY = -AndroidUtilities.dp(60);
                                    }
                                    moveY = rubberYPoisition(currentMoveY, AndroidUtilities.dp(200));
                                    containerView.invalidate();
                                    if (currentMoveY <= -AndroidUtilities.dp(55)) {
                                        AndroidUtilities.cancelRunOnUIThread(showSheetRunnable);
                                        showSheetRunnable.run();
                                        return true;
                                    }
                                }
                            }
                            return true;
                        }
                        int x = (int) event.getX();
                        int y = (int) event.getY();
                        int count = listView.getChildCount();
                        for (int a = 0; a < count; a++) {
                            View view = null;
                            if (listView instanceof RecyclerListView) {
                                view = listView.getChildAt(a);
                            }
                            if (view == null) {
                                return false;
                            }
                            int top = view.getTop();
                            int bottom = view.getBottom();
                            int left = view.getLeft();
                            int right = view.getRight();
                            if (top > y || bottom < y || left > x || right < x) {
                                continue;
                            }
                            int contentType = CONTENT_TYPE_NONE;
                            if (view instanceof StickerEmojiCell) {
                                contentType = CONTENT_TYPE_STICKER;
                                centerImage.setRoundRadius(0);
                            } else if (view instanceof StickerCell) {
                                contentType = CONTENT_TYPE_STICKER;
                                centerImage.setRoundRadius(0);
                            } else if (view instanceof ContextLinkCell) {
                                ContextLinkCell cell = (ContextLinkCell) view;
                                if (cell.isSticker()) {
                                    contentType = CONTENT_TYPE_STICKER;
                                    centerImage.setRoundRadius(0);
                                } else if (cell.isGif()) {
                                    contentType = CONTENT_TYPE_GIF;
                                    centerImage.setRoundRadius(AndroidUtilities.dp(6));
                                }
                            }
                            if (contentType == CONTENT_TYPE_NONE || view == currentPreviewCell) {
                                break;
                            }
                            if (currentPreviewCell instanceof StickerEmojiCell) {
                                ((StickerEmojiCell) currentPreviewCell).setScaled(false);
                            } else if (currentPreviewCell instanceof StickerCell) {
                                ((StickerCell) currentPreviewCell).setScaled(false);
                            } else if (currentPreviewCell instanceof ContextLinkCell) {
                                ((ContextLinkCell) currentPreviewCell).setScaled(false);
                            }
                            currentPreviewCell = view;
                            setKeyboardHeight(height);
                            clearsInputField = false;
                            if (currentPreviewCell instanceof StickerEmojiCell) {
                                StickerEmojiCell stickerEmojiCell = (StickerEmojiCell) currentPreviewCell;
                                open(stickerEmojiCell.getSticker(), null, contentType, stickerEmojiCell.isRecent(), stickerEmojiCell.getParentObject());
                                stickerEmojiCell.setScaled(true);
                            } else if (currentPreviewCell instanceof StickerCell) {
                                StickerCell stickerCell = (StickerCell) currentPreviewCell;
                                open(stickerCell.getSticker(), null, contentType, false, stickerCell.getParentObject());
                                stickerCell.setScaled(true);
                                clearsInputField = stickerCell.isClearsInputField();
                            } else if (currentPreviewCell instanceof ContextLinkCell) {
                                ContextLinkCell contextLinkCell = (ContextLinkCell) currentPreviewCell;
                                open(contextLinkCell.getDocument(), contextLinkCell.getBotInlineResult(), contentType, false, contextLinkCell.getInlineBot());
                                if (contentType != CONTENT_TYPE_GIF) {
                                    contextLinkCell.setScaled(true);
                                }
                            }
                            return true;
                        }
                    }
                    return true;
                } else if (openPreviewRunnable != null) {
                    if (event.getAction() == MotionEvent.ACTION_MOVE) {
                        if (Math.hypot(startX - event.getX(), startY - event.getY()) > AndroidUtilities.dp(10)) {
                            AndroidUtilities.cancelRunOnUIThread(openPreviewRunnable);
                            openPreviewRunnable = null;
                        }
                    } else {
                        AndroidUtilities.cancelRunOnUIThread(openPreviewRunnable);
                        openPreviewRunnable = null;
                    }
                }
            }
        }
        return false;
    }

    public boolean onInterceptTouchEvent(MotionEvent event, final RecyclerListView listView, final int height, ContentPreviewViewerDelegate contentPreviewViewerDelegate) {
        delegate = contentPreviewViewerDelegate;
        if (event.getAction() == MotionEvent.ACTION_DOWN) {
            int x = (int) event.getX();
            int y = (int) event.getY();
            int count = listView.getChildCount();
            for (int a = 0; a < count; a++) {
                View view = null;
                if (listView instanceof RecyclerListView) {
                    view = listView.getChildAt(a);
                }
                if (view == null) {
                    return false;
                }
                int top = view.getTop();
                int bottom = view.getBottom();
                int left = view.getLeft();
                int right = view.getRight();
                if (top > y || bottom < y || left > x || right < x) {
                    continue;
                }
                int contentType = CONTENT_TYPE_NONE;
                if (view instanceof StickerEmojiCell) {
                    if (((StickerEmojiCell) view).showingBitmap()) {
                        contentType = CONTENT_TYPE_STICKER;
                        centerImage.setRoundRadius(0);
                    }
                } else if (view instanceof StickerCell) {
                    if (((StickerCell) view).showingBitmap()) {
                        contentType = CONTENT_TYPE_STICKER;
                        centerImage.setRoundRadius(0);
                    }
                } else if (view instanceof ContextLinkCell) {
                    ContextLinkCell cell = (ContextLinkCell) view;
                    if (cell.showingBitmap()) {
                        if (cell.isSticker()) {
                            contentType = CONTENT_TYPE_STICKER;
                            centerImage.setRoundRadius(0);
                        } else if (cell.isGif()) {
                            contentType = CONTENT_TYPE_GIF;
                            centerImage.setRoundRadius(AndroidUtilities.dp(6));
                        }
                    }
                }
                if (contentType == CONTENT_TYPE_NONE) {
                    return false;
                }
                startX = x;
                startY = y;
                currentPreviewCell = view;
                int contentTypeFinal = contentType;
                openPreviewRunnable = () -> {
                    if (openPreviewRunnable == null) {
                        return;
                    }
                    listView.setOnItemClickListener((RecyclerListView.OnItemClickListener) null);
                    listView.requestDisallowInterceptTouchEvent(true);
                    openPreviewRunnable = null;
                    setParentActivity((Activity) listView.getContext());
                    setKeyboardHeight(height);
                    clearsInputField = false;
                    if (currentPreviewCell instanceof StickerEmojiCell) {
                        StickerEmojiCell stickerEmojiCell = (StickerEmojiCell) currentPreviewCell;
                        open(stickerEmojiCell.getSticker(), null, contentTypeFinal, stickerEmojiCell.isRecent(), stickerEmojiCell.getParentObject());
                        stickerEmojiCell.setScaled(true);
                    } else if (currentPreviewCell instanceof StickerCell) {
                        StickerCell stickerCell = (StickerCell) currentPreviewCell;
                        open(stickerCell.getSticker(), null, contentTypeFinal, false, stickerCell.getParentObject());
                        stickerCell.setScaled(true);
                        clearsInputField = stickerCell.isClearsInputField();
                    } else if (currentPreviewCell instanceof ContextLinkCell) {
                        ContextLinkCell contextLinkCell = (ContextLinkCell) currentPreviewCell;
                        open(contextLinkCell.getDocument(), contextLinkCell.getBotInlineResult(), contentTypeFinal, false, contextLinkCell.getInlineBot());
                        if (contentTypeFinal != CONTENT_TYPE_GIF) {
                            contextLinkCell.setScaled(true);
                        }
                    }
                };
                AndroidUtilities.runOnUIThread(openPreviewRunnable, 200);
                return true;
            }
        }
        return false;
    }

    public void setDelegate(ContentPreviewViewerDelegate contentPreviewViewerDelegate) {
        delegate = contentPreviewViewerDelegate;
    }

    public void setParentActivity(Activity activity) {
        currentAccount = UserConfig.selectedAccount;
        centerImage.setCurrentAccount(currentAccount);
        centerImage.setLayerNum(7);
        if (parentActivity == activity) {
            return;
        }
        parentActivity = activity;

        slideUpDrawable = parentActivity.getResources().getDrawable(R.drawable.preview_arrow);

        windowView = new FrameLayout(activity);
        windowView.setFocusable(true);
        windowView.setFocusableInTouchMode(true);
        if (Build.VERSION.SDK_INT >= 21) {
            windowView.setFitsSystemWindows(true);
            windowView.setOnApplyWindowInsetsListener((v, insets) -> {
                lastInsets = insets;
                return insets;
            });
        }

        containerView = new FrameLayoutDrawer(activity);
        containerView.setFocusable(false);
        windowView.addView(containerView, LayoutHelper.createFrame(LayoutHelper.MATCH_PARENT, LayoutHelper.MATCH_PARENT, Gravity.TOP | Gravity.LEFT));
        containerView.setOnTouchListener((v, event) -> {
            if (event.getAction() == MotionEvent.ACTION_UP || event.getAction() == MotionEvent.ACTION_POINTER_UP || event.getAction() == MotionEvent.ACTION_CANCEL) {
                close();
            }
            return true;
        });

        windowLayoutParams = new WindowManager.LayoutParams();
        windowLayoutParams.height = WindowManager.LayoutParams.MATCH_PARENT;
        windowLayoutParams.format = PixelFormat.TRANSLUCENT;
        windowLayoutParams.width = WindowManager.LayoutParams.MATCH_PARENT;
        windowLayoutParams.gravity = Gravity.TOP;
        windowLayoutParams.type = WindowManager.LayoutParams.LAST_APPLICATION_WINDOW;
        if (Build.VERSION.SDK_INT >= 21) {
            windowLayoutParams.flags = WindowManager.LayoutParams.FLAG_NOT_FOCUSABLE | WindowManager.LayoutParams.FLAG_DRAWS_SYSTEM_BAR_BACKGROUNDS | WindowManager.LayoutParams.FLAG_LAYOUT_INSET_DECOR | WindowManager.LayoutParams.FLAG_LAYOUT_IN_SCREEN;
        } else {
            windowLayoutParams.flags = WindowManager.LayoutParams.FLAG_NOT_FOCUSABLE;
        }
        centerImage.setAspectFit(true);
        centerImage.setInvalidateAll(true);
        centerImage.setParentView(containerView);
    }

    public void setKeyboardHeight(int height) {
        keyboardHeight = height;
    }

    public void open(TLRPC.Document document, TLRPC.BotInlineResult botInlineResult, int contentType, boolean isRecent, Object parent) {
        if (parentActivity == null || windowView == null) {
            return;
        }
        isRecentSticker = isRecent;
        stickerEmojiLayout = null;
        if (contentType == CONTENT_TYPE_STICKER) {
            if (document == null) {
                return;
            }
            if (textPaint == null) {
                textPaint = new TextPaint(Paint.ANTI_ALIAS_FLAG);
                textPaint.setTextSize(AndroidUtilities.dp(24));
            }

            TLRPC.InputStickerSet newSet = null;
            for (int a = 0; a < document.attributes.size(); a++) {
                TLRPC.DocumentAttribute attribute = document.attributes.get(a);
                if (attribute instanceof TLRPC.TL_documentAttributeSticker && attribute.stickerset != null) {
                    newSet = attribute.stickerset;
                    break;
                }
            }
            if (newSet != null && (delegate == null || delegate.needMenu())) {
                try {
                    if (visibleDialog != null) {
                        visibleDialog.setOnDismissListener(null);
                        visibleDialog.dismiss();
                        visibleDialog = null;
                    }
                } catch (Exception e) {
                    FileLog.e(e);
                }
                AndroidUtilities.cancelRunOnUIThread(showSheetRunnable);
                AndroidUtilities.runOnUIThread(showSheetRunnable, 1300);
            }
            currentStickerSet = newSet;
            TLRPC.PhotoSize thumb = FileLoader.getClosestPhotoSizeWithSize(document.thumbs, 90);
            centerImage.setImage(ImageLocation.getForDocument(document), null, ImageLocation.getForDocument(thumb, document), null, "webp", currentStickerSet, 1);
            for (int a = 0; a < document.attributes.size(); a++) {
                TLRPC.DocumentAttribute attribute = document.attributes.get(a);
                if (attribute instanceof TLRPC.TL_documentAttributeSticker) {
                    if (!TextUtils.isEmpty(attribute.alt)) {
                        CharSequence emoji = Emoji.replaceEmoji(attribute.alt, textPaint.getFontMetricsInt(), AndroidUtilities.dp(24), false);
                        stickerEmojiLayout = new StaticLayout(emoji, textPaint, AndroidUtilities.dp(100), Layout.Alignment.ALIGN_CENTER, 1.0f, 0.0f, false);
                        break;
                    }
                }
            }
        } else {
            if (document != null) {
                TLRPC.PhotoSize thumb = FileLoader.getClosestPhotoSizeWithSize(document.thumbs, 90);
                TLRPC.TL_videoSize videoSize = MessageObject.getDocumentVideoThumb(document);
                ImageLocation location = ImageLocation.getForDocument(document);
                location.imageType = FileLoader.IMAGE_TYPE_ANIMATION;
                if (videoSize != null) {
                    centerImage.setImage(location, null, ImageLocation.getForDocument(videoSize, document), null, ImageLocation.getForDocument(thumb, document), "90_90_b", null, document.size, null, "gif" + document, 0);
                } else {
                    centerImage.setImage(location, null, ImageLocation.getForDocument(thumb, document), "90_90_b", document.size, null, "gif" + document, 0);
                }
            } else if (botInlineResult != null) {
                if (botInlineResult.content == null) {
                    return;
                }
                if (botInlineResult.thumb instanceof TLRPC.TL_webDocument && "video/mp4".equals(botInlineResult.thumb.mime_type)) {
                    centerImage.setImage(ImageLocation.getForWebFile(WebFile.createWithWebDocument(botInlineResult.content)), null, ImageLocation.getForWebFile(WebFile.createWithWebDocument(botInlineResult.thumb)), null, ImageLocation.getForWebFile(WebFile.createWithWebDocument(botInlineResult.thumb)), "90_90_b", null, botInlineResult.content.size, null, "gif" + botInlineResult, 1);
                } else {
                    centerImage.setImage(ImageLocation.getForWebFile(WebFile.createWithWebDocument(botInlineResult.content)), null, ImageLocation.getForWebFile(WebFile.createWithWebDocument(botInlineResult.thumb)), "90_90_b", botInlineResult.content.size, null, "gif" + botInlineResult, 1);
                }
            } else {
                return;
            }
            AndroidUtilities.cancelRunOnUIThread(showSheetRunnable);
            AndroidUtilities.runOnUIThread(showSheetRunnable, 2000);
        }

        currentContentType = contentType;
        currentDocument = document;
        inlineResult = botInlineResult;
        parentObject = parent;
        containerView.invalidate();

        if (!isVisible) {
            AndroidUtilities.lockOrientation(parentActivity);
            try {
                if (windowView.getParent() != null) {
                    WindowManager wm = (WindowManager) parentActivity.getSystemService(Context.WINDOW_SERVICE);
                    wm.removeView(windowView);
                }
            } catch (Exception e) {
                FileLog.e(e);
            }
            WindowManager wm = (WindowManager) parentActivity.getSystemService(Context.WINDOW_SERVICE);
            wm.addView(windowView, windowLayoutParams);
            isVisible = true;
            showProgress = 0.0f;
            lastTouchY = -10000;
            currentMoveYProgress = 0.0f;
            finalMoveY = 0;
            currentMoveY = 0;
            moveY = 0;
            lastUpdateTime = System.currentTimeMillis();
            NotificationCenter.getGlobalInstance().postNotificationName(NotificationCenter.stopAllHeavyOperations, 8);
        }
    }

    public boolean isVisible() {
        return isVisible;
    }

    public void close() {
        if (parentActivity == null || visibleDialog != null) {
            return;
        }
        AndroidUtilities.cancelRunOnUIThread(showSheetRunnable);
        showProgress = 1.0f;
        lastUpdateTime = System.currentTimeMillis();
        containerView.invalidate();
        try {
            if (visibleDialog != null) {
                visibleDialog.dismiss();
                visibleDialog = null;
            }
        } catch (Exception e) {
            FileLog.e(e);
        }
        currentDocument = null;
        currentStickerSet = null;
        delegate = null;
        isVisible = false;
        NotificationCenter.getGlobalInstance().postNotificationName(NotificationCenter.startAllHeavyOperations, 8);
    }

    public void destroy() {
        isVisible = false;
        delegate = null;
        currentDocument = null;
        currentStickerSet = null;
        try {
            if (visibleDialog != null) {
                visibleDialog.dismiss();
                visibleDialog = null;
            }
        } catch (Exception e) {
            FileLog.e(e);
        }
        if (parentActivity == null || windowView == null) {
            return;
        }
        try {
            if (windowView.getParent() != null) {
                WindowManager wm = (WindowManager) parentActivity.getSystemService(Context.WINDOW_SERVICE);
                wm.removeViewImmediate(windowView);
            }
            windowView = null;
        } catch (Exception e) {
            FileLog.e(e);
        }
        Instance = null;
        NotificationCenter.getGlobalInstance().postNotificationName(NotificationCenter.startAllHeavyOperations, 8);
    }

    private float rubberYPoisition(float offset, float factor) {
        float delta = Math.abs(offset);
        return (-((1.0f - (1.0f / ((delta * 0.55f / factor) + 1.0f))) * factor)) * (offset < 0.0f ? 1.0f : -1.0f);
    }

    @SuppressLint("DrawAllocation")
    private void onDraw(Canvas canvas) {
        if (containerView == null || backgroundDrawable == null) {
            return;
        }
        backgroundDrawable.setAlpha((int) (180 * showProgress));
        backgroundDrawable.setBounds(0, 0, containerView.getWidth(), containerView.getHeight());
        backgroundDrawable.draw(canvas);

        canvas.save();
        int size;
        int insets = 0;
        int top;
        if (Build.VERSION.SDK_INT >= 21 && lastInsets != null) {
            insets = lastInsets.getStableInsetBottom() + lastInsets.getStableInsetTop();
            top = lastInsets.getStableInsetTop();
        } else {
            top = AndroidUtilities.statusBarHeight;
        }

        if (currentContentType == CONTENT_TYPE_GIF) {
            size = Math.min(containerView.getWidth(), containerView.getHeight() - insets) - AndroidUtilities.dp(40f);
        } else {
            size = (int) (Math.min(containerView.getWidth(), containerView.getHeight() - insets) / 1.8f);
        }

        canvas.translate(containerView.getWidth() / 2, moveY + Math.max(size / 2 + top + (stickerEmojiLayout != null ? AndroidUtilities.dp(40) : 0), (containerView.getHeight() - insets - keyboardHeight) / 2));
        float scale = 0.8f * showProgress / 0.8f;
        size = (int) (size * scale);
        centerImage.setAlpha(showProgress);
        centerImage.setImageCoords(-size / 2, -size / 2, size, size);
        centerImage.draw(canvas);

        if (currentContentType == CONTENT_TYPE_GIF && slideUpDrawable != null) {
            int w = slideUpDrawable.getIntrinsicWidth();
            int h = slideUpDrawable.getIntrinsicHeight();
            int y = (int) (centerImage.getDrawRegion().top - AndroidUtilities.dp(17 + 6 * (currentMoveY / (float) AndroidUtilities.dp(60))));
            slideUpDrawable.setAlpha((int) (255 * (1.0f - currentMoveYProgress)));
            slideUpDrawable.setBounds(-w / 2, -h + y, w / 2, y);
            slideUpDrawable.draw(canvas);
        }
        if (stickerEmojiLayout != null) {
            canvas.translate(-AndroidUtilities.dp(50), -centerImage.getImageHeight() / 2 - AndroidUtilities.dp(30));
            stickerEmojiLayout.draw(canvas);
        }
        canvas.restore();
        if (isVisible) {
            if (showProgress != 1) {
                long newTime = System.currentTimeMillis();
                long dt = newTime - lastUpdateTime;
                lastUpdateTime = newTime;
                showProgress += dt / 120.0f;
                containerView.invalidate();
                if (showProgress > 1.0f) {
                    showProgress = 1.0f;
                }
            }
        } else if (showProgress != 0) {
            long newTime = System.currentTimeMillis();
            long dt = newTime - lastUpdateTime;
            lastUpdateTime = newTime;
            showProgress -= dt / 120.0f;
            containerView.invalidate();
            if (showProgress < 0.0f) {
                showProgress = 0.0f;
            }
            if (showProgress == 0) {
                centerImage.setImageBitmap((Drawable) null);
                AndroidUtilities.unlockOrientation(parentActivity);
                AndroidUtilities.runOnUIThread(() -> centerImage.setImageBitmap((Bitmap) null));
                try {
                    if (windowView.getParent() != null) {
                        WindowManager wm = (WindowManager) parentActivity.getSystemService(Context.WINDOW_SERVICE);
                        wm.removeView(windowView);
                    }
                } catch (Exception e) {
                    FileLog.e(e);
                }
            }
        }
    }
}<|MERGE_RESOLUTION|>--- conflicted
+++ resolved
@@ -281,13 +281,8 @@
                     if (parentActivity == null) {
                         return;
                     }
-<<<<<<< HEAD
                     if (actions.get(which) == 0 || actions.get(which) == 100) {
-                        delegate.sendGif(currentDocument != null ? currentDocument : inlineResult, actions.get(which) == 0, 0);
-=======
-                    if (actions.get(which) == 0) {
-                        delegate.sendGif(currentDocument != null ? currentDocument : inlineResult, parentObject, true, 0);
->>>>>>> dceccae0
+                        delegate.sendGif(currentDocument != null ? currentDocument : inlineResult, parentObject, actions.get(which) == 0, 0);
                     } else if (actions.get(which) == 1) {
                         MediaDataController.getInstance(currentAccount).removeRecentGif(currentDocument);
                         delegate.gifAddedOrDeleted();
