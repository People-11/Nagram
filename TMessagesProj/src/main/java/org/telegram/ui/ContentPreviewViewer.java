/*
 * This is the source code of Telegram for Android v. 5.x.x.
 * It is licensed under GNU GPL v. 2 or later.
 * You should have received a copy of the license in this archive (see LICENSE).
 *
 * Copyright Nikolai Kudashov, 2013-2018.
 */

package org.telegram.ui;

import android.animation.ValueAnimator;
import android.annotation.SuppressLint;
import android.app.Activity;
import android.content.Context;
import android.content.SharedPreferences;
import android.graphics.Bitmap;
import android.graphics.BitmapFactory;
import android.graphics.Canvas;
import android.graphics.Paint;
import android.graphics.PixelFormat;
import android.graphics.drawable.ColorDrawable;
import android.graphics.drawable.Drawable;
import android.os.Build;
import android.os.VibrationEffect;
import android.os.Vibrator;
import android.text.Layout;
import android.text.StaticLayout;
import android.text.TextPaint;
import android.text.TextUtils;
import android.view.Gravity;
import android.view.HapticFeedbackConstants;
import android.view.MotionEvent;
import android.view.View;
import android.view.WindowInsets;
import android.view.WindowManager;
import android.widget.FrameLayout;

import org.telegram.messenger.AccountInstance;
import org.telegram.messenger.AndroidUtilities;
import org.telegram.messenger.ImageLoader;
import org.telegram.messenger.MediaController;
import org.telegram.messenger.MediaDataController;
import org.telegram.messenger.Emoji;
import org.telegram.messenger.FileLoader;
import org.telegram.messenger.FileLog;
import org.telegram.messenger.ImageLocation;
import org.telegram.messenger.ImageReceiver;
import org.telegram.messenger.LocaleController;
import org.telegram.messenger.MediaDataController;
import org.telegram.messenger.MessageObject;
import org.telegram.messenger.MessagesController;
import org.telegram.messenger.NotificationCenter;
import org.telegram.messenger.R;
import org.telegram.messenger.SendMessagesHelper;
import org.telegram.messenger.UserConfig;
import org.telegram.messenger.Utilities;
import org.telegram.messenger.WebFile;
import org.telegram.tgnet.TLRPC;
import org.telegram.ui.ActionBar.ActionBarMenuItem;
import org.telegram.ui.ActionBar.ActionBarMenuSubItem;
import org.telegram.ui.ActionBar.ActionBarPopupWindow;
import org.telegram.ui.ActionBar.BottomSheet;
import org.telegram.ui.ActionBar.Theme;
import org.telegram.ui.Cells.ContextLinkCell;
import org.telegram.ui.Cells.StickerCell;
import org.telegram.ui.Cells.StickerEmojiCell;
import org.telegram.ui.Components.AlertsCreator;
import org.telegram.ui.Components.AnimatedEmojiDrawable;
import org.telegram.ui.Components.AnimatedEmojiSpan;
import org.telegram.ui.Components.CubicBezierInterpolator;
import org.telegram.ui.Components.EmojiPacksAlert;
import org.telegram.ui.Components.EmojiView;
import org.telegram.ui.Components.LayoutHelper;
import org.telegram.ui.Components.RecyclerListView;
import org.telegram.ui.Components.SuggestEmojiView;

import java.io.FileOutputStream;
import java.util.ArrayList;

import tw.nekomimi.nekogram.NekoConfig;
import tw.nekomimi.nekogram.ui.MessageHelper;

public class ContentPreviewViewer {

    private class FrameLayoutDrawer extends FrameLayout {
        public FrameLayoutDrawer(Context context) {
            super(context);
            setWillNotDraw(false);
        }

        @Override
        protected void onDraw(Canvas canvas) {
            ContentPreviewViewer.this.onDraw(canvas);
        }
    }

    public interface ContentPreviewViewerDelegate {
        default boolean can() {
            return true;
        }

        void openSet(TLRPC.InputStickerSet set, boolean clearInputField);

        boolean needSend(int contentType);
        default void sendSticker(TLRPC.Document sticker, String query, Object parent, boolean notify, int scheduleDate) {}
        default void sendGif(Object gif, Object parent, boolean notify, int scheduleDate) {}
        default void sendEmoji(TLRPC.Document emoji) {}

        boolean canSchedule();
        boolean isInScheduleMode();

        long getDialogId();

        default boolean needRemove() {
            return false;
        }
        default void remove(SendMessagesHelper.ImportingSticker sticker) {

        }

        default String getQuery(boolean isGif) {
            return null;
        }

        default boolean needOpen() {
            return true;
        }

        default void gifAddedOrDeleted() {}

        default boolean needMenu() {
            return true;
        }

        default Boolean canSetAsStatus(TLRPC.Document document) {
            return null;
        }
        default void setAsEmojiStatus(TLRPC.Document document, Integer until) {}

        default boolean needCopy() {
            return false;
        }
        default void copyEmoji(TLRPC.Document document) {}

        default void resetTouch() {}

        default boolean needRemoveFromRecent(TLRPC.Document document) {
            return false;
        }
        default void removeFromRecent(TLRPC.Document document) {}
    }

    public final static int CONTENT_TYPE_NONE = -1;
    public final static int CONTENT_TYPE_STICKER = 0;
    public final static int CONTENT_TYPE_GIF = 1;
    public final static int CONTENT_TYPE_EMOJI = 2;

    private final static int nkbtn_send_without_sound = 100;
    private final static int nkbtn_stickerdl = 110;

    private static TextPaint textPaint;

    private int startX;
    private int startY;
    private float lastTouchY;
    private float currentMoveY;
    private float moveY = 0;
    private float finalMoveY;
    private float startMoveY;
    private float currentMoveYProgress;
    private View currentPreviewCell;
    private boolean clearsInputField;
    private Runnable openPreviewRunnable;
    ActionBarPopupWindow popupWindow;
    private ActionBarPopupWindow visibleMenu;
    private ContentPreviewViewerDelegate delegate;

    private boolean isRecentSticker;

    private WindowInsets lastInsets;

    private int currentAccount;

    private ColorDrawable backgroundDrawable = new ColorDrawable(0x71000000);
    private Bitmap blurrBitmap;
    private Activity parentActivity;
    private WindowManager.LayoutParams windowLayoutParams;
    private FrameLayout windowView;
    private FrameLayoutDrawer containerView;
    private ImageReceiver centerImage = new ImageReceiver();
    private ImageReceiver effectImage = new ImageReceiver();
    private boolean isVisible = false;
    private float showProgress;
    private StaticLayout stickerEmojiLayout;
    private long lastUpdateTime;
    private int keyboardHeight = AndroidUtilities.dp(200);
    private Drawable slideUpDrawable;
    private boolean menuVisible;
    private float blurProgress;
    private Paint paint = new Paint(Paint.ANTI_ALIAS_FLAG);
    private UnlockPremiumView unlockPremiumView;
    private boolean closeOnDismiss;
    private boolean drawEffect;

    private Runnable showSheetRunnable = new Runnable() {
        @Override
        public void run() {
            if (parentActivity == null) {
                return;
            }
            closeOnDismiss = true;
            if (currentContentType == CONTENT_TYPE_STICKER) {
                if (MessageObject.isPremiumSticker(currentDocument) && !AccountInstance.getInstance(currentAccount).getUserConfig().isPremium()) {
                    showUnlockPremiumView();
                    menuVisible = true;
                    containerView.invalidate();
                    if (!NekoConfig.disableVibration.Bool())
                        containerView.performHapticFeedback(HapticFeedbackConstants.LONG_PRESS);
                    return;
                }
                final boolean inFavs = MediaDataController.getInstance(currentAccount).isStickerInFavorites(currentDocument);
                ArrayList<CharSequence> items = new ArrayList<>();
                final ArrayList<Integer> actions = new ArrayList<>();
                ArrayList<Integer> icons = new ArrayList<>();
                menuVisible = true;
                containerView.invalidate();
                if (delegate != null) {
                    if (delegate.needSend(currentContentType) && !delegate.isInScheduleMode()) {
                        items.add(LocaleController.getString("SendStickerPreview", R.string.SendStickerPreview));
                        icons.add(R.drawable.deproko_baseline_send_24);
                        actions.add(0);
                    }
                    if (delegate.needSend(currentContentType) && !delegate.isInScheduleMode()) {
                        items.add(LocaleController.getString("SendWithoutSound", R.string.SendWithoutSound));
                        icons.add(R.drawable.baseline_notifications_off_24);
                        actions.add(nkbtn_send_without_sound);
                    }
                    if (delegate.canSchedule()) {
                        items.add(LocaleController.getString("Schedule", R.string.Schedule));
                        icons.add(R.drawable.baseline_timer_24);
                        actions.add(3);
                    }
                    if (currentStickerSet != null && delegate.needOpen()) {
                        items.add(LocaleController.formatString("ViewPackPreview", R.string.ViewPackPreview));
                        icons.add(R.drawable.msg_media);
                        actions.add(1);
                    }
                    if (delegate.needRemove()) {
                        items.add(LocaleController.getString("ImportStickersRemoveMenu", R.string.ImportStickersRemoveMenu));
                        icons.add(R.drawable.baseline_delete_24);
                        actions.add(5);
                    }
                    items.add(LocaleController.getString("SaveToGallery", R.string.SaveToGallery));
                    icons.add(R.drawable.baseline_image_24);
                    actions.add(nkbtn_stickerdl);
                }
                if (!MessageObject.isMaskDocument(currentDocument) && (inFavs || MediaDataController.getInstance(currentAccount).canAddStickerToFavorites() && MessageObject.isStickerHasSet(currentDocument))) {
                    items.add(inFavs ? LocaleController.getString("DeleteFromFavorites", R.string.DeleteFromFavorites) : LocaleController.getString("AddToFavorites", R.string.AddToFavorites));
                    icons.add(inFavs ? R.drawable.msg_unfave : R.drawable.msg_fave);
                    actions.add(2);
                }
                if (isRecentSticker) {
                    items.add(LocaleController.getString("DeleteFromRecent", R.string.DeleteFromRecent));
                    icons.add(R.drawable.baseline_delete_24);
                    actions.add(4);
                }
                if (items.isEmpty()) {
                    return;
                }
                int[] ic = new int[icons.size()];
                for (int a = 0; a < icons.size(); a++) {
                    ic[a] = icons.get(a);
                }


                View.OnClickListener onItemClickListener = new View.OnClickListener() {
                    @Override
                    public void onClick(View v) {
                        if (parentActivity == null) {
                            return;
                        }
                        int which = (int) v.getTag();
                        if (actions.get(which) == 0 || actions.get(which) == nkbtn_send_without_sound) {
                            if (delegate != null) {
                                delegate.sendSticker(currentDocument, currentQuery, parentObject, actions.get(which) == 0, 0);
                            }
                        } else if (actions.get(which) == 1) {
                            if (delegate != null) {
                                delegate.openSet(currentStickerSet, clearsInputField);
                            }
                        } else if (actions.get(which) == 2) {
                            MediaDataController.getInstance(currentAccount).addRecentSticker(MediaDataController.TYPE_FAVE, parentObject, currentDocument, (int) (System.currentTimeMillis() / 1000), inFavs);
                        } else if (actions.get(which) == 3) {
                            TLRPC.Document sticker = currentDocument;
                            Object parent = parentObject;
                            String query = currentQuery;
                            ContentPreviewViewerDelegate stickerPreviewViewerDelegate = delegate;
                            if (stickerPreviewViewerDelegate == null) {
                                return;
                            }
                            AlertsCreator.createScheduleDatePickerDialog(parentActivity, stickerPreviewViewerDelegate.getDialogId(), (notify, scheduleDate) -> stickerPreviewViewerDelegate.sendSticker(sticker, query, parent, notify, scheduleDate));
                        } else if (actions.get(which) == 4) {
                            MediaDataController.getInstance(currentAccount).addRecentSticker(MediaDataController.TYPE_IMAGE, parentObject, currentDocument, (int) (System.currentTimeMillis() / 1000), true);
                        } else if (actions.get(which) == 5) {
                            delegate.remove(importingSticker);
                        } else if (actions.get(which) == nkbtn_stickerdl) {
                            MessageHelper.getInstance(currentAccount).saveStickerToGallery(parentActivity, currentDocument);
                        }
                        if (popupWindow != null) {
                            popupWindow.dismiss();
                        }
                    }
                };
                ActionBarPopupWindow.ActionBarPopupWindowLayout previewMenu = new ActionBarPopupWindow.ActionBarPopupWindowLayout(containerView.getContext(), R.drawable.popup_fixed_alert3, resourcesProvider);

                for (int i = 0; i < items.size(); i++) {
                    View item = ActionBarMenuItem.addItem(previewMenu, icons.get(i), items.get(i), false, resourcesProvider);
                    item.setTag(i);
                    item.setOnClickListener(onItemClickListener);
                }
                popupWindow = new ActionBarPopupWindow(previewMenu, LayoutHelper.WRAP_CONTENT, LayoutHelper.WRAP_CONTENT) {
                    @Override
                    public void dismiss() {
                        super.dismiss();
                        popupWindow = null;
                        menuVisible = false;
                        if (closeOnDismiss) {
                            close();
                        }
                    }
                };
                popupWindow.setPauseNotifications(true);
                popupWindow.setDismissAnimationDuration(100);
                popupWindow.setScaleOut(true);
                popupWindow.setOutsideTouchable(true);
                popupWindow.setClippingEnabled(true);
                popupWindow.setAnimationStyle(R.style.PopupContextAnimation);
                popupWindow.setFocusable(true);
                previewMenu.measure(View.MeasureSpec.makeMeasureSpec(AndroidUtilities.dp(1000), View.MeasureSpec.AT_MOST), View.MeasureSpec.makeMeasureSpec(AndroidUtilities.dp(1000), View.MeasureSpec.AT_MOST));
                popupWindow.setInputMethodMode(ActionBarPopupWindow.INPUT_METHOD_NOT_NEEDED);
                popupWindow.getContentView().setFocusableInTouchMode(true);

                int insets = 0;
                int top;
                if (Build.VERSION.SDK_INT >= 21 && lastInsets != null) {
                    insets = lastInsets.getStableInsetBottom() + lastInsets.getStableInsetTop();
                    top = lastInsets.getStableInsetTop();
                } else {
                    top = AndroidUtilities.statusBarHeight;
                }
                int size;
                if (currentContentType == CONTENT_TYPE_GIF) {
                    size = Math.min(containerView.getWidth(), containerView.getHeight() - insets) - AndroidUtilities.dp(40f);
                } else {
                    if (drawEffect) {
                        size = (int) (Math.min(containerView.getWidth(), containerView.getHeight() - insets) - AndroidUtilities.dpf2(40f));
                    } else {
                        size = (int) (Math.min(containerView.getWidth(), containerView.getHeight() - insets) / 1.8f);
                    }
                }

                int y = (int) (moveY + Math.max(size / 2 + top + (stickerEmojiLayout != null ? AndroidUtilities.dp(40) : 0), (containerView.getHeight() - insets - keyboardHeight) / 2) + size / 2);
                y += AndroidUtilities.dp(24);
                if (drawEffect) {
                    y += AndroidUtilities.dp(24);
                }
                popupWindow.showAtLocation(containerView, 0, (int) ((containerView.getMeasuredWidth() - previewMenu.getMeasuredWidth()) / 2f), y);

                if (!NekoConfig.disableVibration.Bool())
                    containerView.performHapticFeedback(HapticFeedbackConstants.LONG_PRESS);
} else if (currentContentType == CONTENT_TYPE_EMOJI && delegate != null) {
                menuVisible = true;
                containerView.invalidate();
                ArrayList<CharSequence> items = new ArrayList<>();
                final ArrayList<Integer> actions = new ArrayList<>();
                ArrayList<Integer> icons = new ArrayList<>();

                if (delegate.needSend(currentContentType)) {
                    items.add(LocaleController.getString("SendEmojiPreview", R.string.SendEmojiPreview));
                    icons.add(R.drawable.msg_send);
                    actions.add(0);
                }
                Boolean canSetAsStatus = delegate.canSetAsStatus(currentDocument);
                if (canSetAsStatus != null) {
                    if (canSetAsStatus) {
                        items.add(LocaleController.getString("SetAsEmojiStatus", R.string.SetAsEmojiStatus));
                        icons.add(R.drawable.msg_smile_status);
                        actions.add(1);
                    } else {
                        items.add(LocaleController.getString("RemoveStatus", R.string.RemoveStatus));
                        icons.add(R.drawable.msg_smile_status);
                        actions.add(2);
                    }
                }
                if (delegate.needCopy()) {
                    items.add(LocaleController.getString("CopyEmojiPreview", R.string.CopyEmojiPreview));
                    icons.add(R.drawable.msg_copy);
                    actions.add(3);
                }
                if (delegate.needRemoveFromRecent(currentDocument)) {
                    items.add(LocaleController.getString("RemoveFromRecent", R.string.RemoveFromRecent));
                    icons.add(R.drawable.msg_delete);
                    actions.add(4);
                }
                if (items.isEmpty()) {
                    return;
                }

                int[] ic = new int[icons.size()];
                for (int a = 0; a < icons.size(); a++) {
                    ic[a] = icons.get(a);
                }

                ActionBarPopupWindow.ActionBarPopupWindowLayout previewMenu = new ActionBarPopupWindow.ActionBarPopupWindowLayout(containerView.getContext(), R.drawable.popup_fixed_alert2, resourcesProvider);

                View.OnClickListener onItemClickListener = v -> {
                    if (parentActivity == null || delegate == null) {
                        return;
                    }
                    int which = (int) v.getTag();
                    int action = actions.get(which);
                    if (action == 0) {
                        delegate.sendEmoji(currentDocument);
                    } else if (action == 1) {
                        delegate.setAsEmojiStatus(currentDocument, null);
                    } else if (action == 2) {
                        delegate.setAsEmojiStatus(null, null);
                    } else if (action == 3) {
                        delegate.copyEmoji(currentDocument);
                    } else if (action == 4) {
                        delegate.removeFromRecent(currentDocument);
                    }
                    if (popupWindow != null) {
                        popupWindow.dismiss();
                    }
                };

                for (int i = 0; i < items.size(); i++) {
                    ActionBarMenuSubItem item = ActionBarMenuItem.addItem(i == 0, i == items.size() - 1, previewMenu, icons.get(i), items.get(i), false, resourcesProvider);
                    if (actions.get(i) == 4) {
                        item.setIconColor(getThemedColor(Theme.key_dialogRedIcon));
                        item.setTextColor(getThemedColor(Theme.key_dialogTextRed));
                    }
                    item.setTag(i);
                    item.setOnClickListener(onItemClickListener);
                }
                popupWindow = new ActionBarPopupWindow(previewMenu, LayoutHelper.WRAP_CONTENT, LayoutHelper.WRAP_CONTENT) {
                    @Override
                    public void dismiss() {
                        super.dismiss();
                        popupWindow = null;
                        menuVisible = false;
                        if (closeOnDismiss) {
                            close();
                        }
                    }
                };
                popupWindow.setPauseNotifications(true);
                popupWindow.setDismissAnimationDuration(150);
                popupWindow.setScaleOut(true);
                popupWindow.setOutsideTouchable(true);
                popupWindow.setClippingEnabled(true);
                popupWindow.setAnimationStyle(R.style.PopupContextAnimation);
                popupWindow.setFocusable(true);
                previewMenu.measure(View.MeasureSpec.makeMeasureSpec(AndroidUtilities.dp(1000), View.MeasureSpec.AT_MOST), View.MeasureSpec.makeMeasureSpec(AndroidUtilities.dp(1000), View.MeasureSpec.AT_MOST));
                popupWindow.setInputMethodMode(ActionBarPopupWindow.INPUT_METHOD_NOT_NEEDED);
                popupWindow.getContentView().setFocusableInTouchMode(true);

                int insets = 0;
                int top;
                if (Build.VERSION.SDK_INT >= 21 && lastInsets != null) {
                    insets = lastInsets.getStableInsetBottom() + lastInsets.getStableInsetTop();
                    top = lastInsets.getStableInsetTop();
                } else {
                    top = AndroidUtilities.statusBarHeight;
                }
                int size = Math.min(containerView.getWidth(), containerView.getHeight() - insets) - AndroidUtilities.dp(40f);

                int y = (int) (moveY + Math.max(size / 2 + top + (stickerEmojiLayout != null ? AndroidUtilities.dp(40) : 0), (containerView.getHeight() - insets - keyboardHeight) / 2) + size / 2);
                y += AndroidUtilities.dp(24) - moveY;
                popupWindow.showAtLocation(containerView, 0, (int) ((containerView.getMeasuredWidth() - previewMenu.getMeasuredWidth()) / 2f), y);
                ActionBarPopupWindow.startAnimation(previewMenu);

                containerView.performHapticFeedback(HapticFeedbackConstants.LONG_PRESS);

                if (moveY != 0) {
                    if (finalMoveY == 0) {
                        finalMoveY = 0;
                        startMoveY = moveY;
                    }
                    ValueAnimator valueAnimator = ValueAnimator.ofFloat(0f, 1f);
                    valueAnimator.addUpdateListener(animation -> {
                        currentMoveYProgress = (float) animation.getAnimatedValue();
                        moveY = startMoveY + (finalMoveY - startMoveY) * currentMoveYProgress;
                        ContentPreviewViewer.this.containerView.invalidate();
                    });
                    valueAnimator.setDuration(350);
                    valueAnimator.setInterpolator(CubicBezierInterpolator.DEFAULT);
                    valueAnimator.start();
                }
            } else if (delegate != null) {
                menuVisible = true;
                containerView.invalidate();
                ArrayList<CharSequence> items = new ArrayList<>();
                final ArrayList<Integer> actions = new ArrayList<>();
                ArrayList<Integer> icons = new ArrayList<>();

                if (delegate.needSend(currentContentType) && !delegate.isInScheduleMode()) {
                    items.add(LocaleController.getString("SendGifPreview", R.string.SendGifPreview));
                    icons.add(R.drawable.deproko_baseline_send_24);
                    actions.add(0);
                }
                if (delegate.needSend(currentContentType) && !delegate.isInScheduleMode()) {
                    items.add(LocaleController.getString("SendWithoutSound", R.string.SendWithoutSound));
<<<<<<< HEAD
                    icons.add(R.drawable.baseline_notifications_off_24);
                    actions.add(nkbtn_send_without_sound);
=======
                    icons.add(R.drawable.input_notify_off);
                    actions.add(4);
>>>>>>> bab9943e
                }
                if (delegate.canSchedule()) {
                    items.add(LocaleController.getString("Schedule", R.string.Schedule));
                    icons.add(R.drawable.baseline_timer_24);
                    actions.add(3);
                }

                boolean canDelete;
                if (currentDocument != null) {
                    if (canDelete = MediaDataController.getInstance(currentAccount).hasRecentGif(currentDocument)) {
                        items.add(LocaleController.formatString("Delete", R.string.Delete));
                        icons.add(R.drawable.baseline_delete_24);
                        actions.add(1);
                    } else {
                        items.add(LocaleController.formatString("SaveToGIFs", R.string.SaveToGIFs));
                        icons.add(R.drawable.deproko_baseline_gif_24);
                        actions.add(2);
                    }
                } else {
                    canDelete = false;
                }
                if (items.isEmpty()) {
                    return;
                }

                int[] ic = new int[icons.size()];
                for (int a = 0; a < icons.size(); a++) {
                    ic[a] = icons.get(a);
                }

                ActionBarPopupWindow.ActionBarPopupWindowLayout previewMenu = new ActionBarPopupWindow.ActionBarPopupWindowLayout(containerView.getContext(), R.drawable.popup_fixed_alert2, resourcesProvider);

                View.OnClickListener onItemClickListener = v -> {
                    if (parentActivity == null) {
                        return;
                    }
                    int which = (int) v.getTag();
<<<<<<< HEAD
                    if (actions.get(which) == 0 || actions.get(which) == nkbtn_send_without_sound) {
                        delegate.sendGif(currentDocument != null ? currentDocument : inlineResult, parentObject, actions.get(which) == 0, 0);
=======
                    if (actions.get(which) == 0) {
                        delegate.sendGif(currentDocument != null ? currentDocument : inlineResult, parentObject, true, 0);
                    } else if (actions.get(which) == 4) {
                        delegate.sendGif(currentDocument != null ? currentDocument : inlineResult, parentObject, false, 0);
>>>>>>> bab9943e
                    } else if (actions.get(which) == 1) {
                        MediaDataController.getInstance(currentAccount).removeRecentGif(currentDocument);
                        delegate.gifAddedOrDeleted();
                    } else if (actions.get(which) == 2) {
                        MediaDataController.getInstance(currentAccount).addRecentGif(currentDocument, (int) (System.currentTimeMillis() / 1000), true);
                        MessagesController.getInstance(currentAccount).saveGif("gif", currentDocument);
                        delegate.gifAddedOrDeleted();
                    } else if (actions.get(which) == 3) {
                        TLRPC.Document document = currentDocument;
                        TLRPC.BotInlineResult result = inlineResult;
                        Object parent = parentObject;
                        ContentPreviewViewerDelegate stickerPreviewViewerDelegate = delegate;
                        AlertsCreator.createScheduleDatePickerDialog(parentActivity, stickerPreviewViewerDelegate.getDialogId(), (notify, scheduleDate) -> stickerPreviewViewerDelegate.sendGif(document != null ? document : result, parent, notify, scheduleDate), resourcesProvider);
                    }
                    if (popupWindow != null) {
                        popupWindow.dismiss();
                    }
                };

                for (int i = 0; i < items.size(); i++) {
                    ActionBarMenuSubItem item = ActionBarMenuItem.addItem(previewMenu, icons.get(i), items.get(i), false, resourcesProvider);
                    item.setTag(i);
                    item.setOnClickListener(onItemClickListener);

                    if (canDelete && i == items.size() - 1) {
                        item.setColors(getThemedColor(Theme.key_dialogTextRed), getThemedColor(Theme.key_dialogRedIcon));
                    }
                }
                popupWindow = new ActionBarPopupWindow(previewMenu, LayoutHelper.WRAP_CONTENT, LayoutHelper.WRAP_CONTENT) {
                    @Override
                    public void dismiss() {
                        super.dismiss();
                        popupWindow = null;
                        menuVisible = false;
                        if (closeOnDismiss) {
                            close();
                        }
                    }
                };
                popupWindow.setPauseNotifications(true);
                popupWindow.setDismissAnimationDuration(150);
                popupWindow.setScaleOut(true);
                popupWindow.setOutsideTouchable(true);
                popupWindow.setClippingEnabled(true);
                popupWindow.setAnimationStyle(R.style.PopupContextAnimation);
                popupWindow.setFocusable(true);
                previewMenu.measure(View.MeasureSpec.makeMeasureSpec(AndroidUtilities.dp(1000), View.MeasureSpec.AT_MOST), View.MeasureSpec.makeMeasureSpec(AndroidUtilities.dp(1000), View.MeasureSpec.AT_MOST));
                popupWindow.setInputMethodMode(ActionBarPopupWindow.INPUT_METHOD_NOT_NEEDED);
                popupWindow.getContentView().setFocusableInTouchMode(true);

                int insets = 0;
                int top;
                if (Build.VERSION.SDK_INT >= 21 && lastInsets != null) {
                    insets = lastInsets.getStableInsetBottom() + lastInsets.getStableInsetTop();
                    top = lastInsets.getStableInsetTop();
                } else {
                    top = AndroidUtilities.statusBarHeight;
                }
                int size = Math.min(containerView.getWidth(), containerView.getHeight() - insets) - AndroidUtilities.dp(40f);


                int y = (int) (moveY + Math.max(size / 2 + top + (stickerEmojiLayout != null ? AndroidUtilities.dp(40) : 0), (containerView.getHeight() - insets - keyboardHeight) / 2) + size / 2);
                y += AndroidUtilities.dp(24) - moveY;
                popupWindow.showAtLocation(containerView, 0, (int) ((containerView.getMeasuredWidth() - previewMenu.getMeasuredWidth()) / 2f), y);

                if (!NekoConfig.disableVibration.Bool())
                    containerView.performHapticFeedback(HapticFeedbackConstants.LONG_PRESS);

                if (moveY != 0) {
                    if (finalMoveY == 0) {
                        finalMoveY = 0;
                        startMoveY = moveY;
                    }
                    ValueAnimator valueAnimator = ValueAnimator.ofFloat(0f, 1f);
                    valueAnimator.addUpdateListener(animation -> {
                        currentMoveYProgress = (float) animation.getAnimatedValue();
                        moveY = startMoveY + (finalMoveY - startMoveY) * currentMoveYProgress;
                        ContentPreviewViewer.this.containerView.invalidate();
                    });
                    valueAnimator.setDuration(350);
                    valueAnimator.setInterpolator(CubicBezierInterpolator.DEFAULT);
                    valueAnimator.start();
                }
            }
        }
    };

    private void showUnlockPremiumView() {
        if (unlockPremiumView == null) {
            unlockPremiumView = new UnlockPremiumView(containerView.getContext(), UnlockPremiumView.TYPE_STICKERS, resourcesProvider);
            containerView.addView(unlockPremiumView, LayoutHelper.createFrame(LayoutHelper.MATCH_PARENT, LayoutHelper.MATCH_PARENT));
            unlockPremiumView.setOnClickListener(v -> {
                menuVisible = false;
                containerView.invalidate();
                close();
            });
            unlockPremiumView.premiumButtonView.buttonLayout.setOnClickListener(v -> {
                if (parentActivity instanceof LaunchActivity) {
                    LaunchActivity activity = (LaunchActivity) parentActivity;
                    if (activity.getActionBarLayout() != null && activity.getActionBarLayout().getLastFragment() != null) {
                        activity.getActionBarLayout().getLastFragment().dismissCurrentDialog();
                    }
                    activity.presentFragment(new PremiumPreviewFragment(PremiumPreviewFragment.featureTypeToServerString(PremiumPreviewFragment.PREMIUM_FEATURE_STICKERS)));
                }
                menuVisible = false;
                containerView.invalidate();
                close();
            });
        }
        AndroidUtilities.updateViewVisibilityAnimated(unlockPremiumView, false, 1f, false);
        AndroidUtilities.updateViewVisibilityAnimated(unlockPremiumView, true);
        unlockPremiumView.setTranslationY(0);
    }

    private int currentContentType;
    private TLRPC.Document currentDocument;
    private SendMessagesHelper.ImportingSticker importingSticker;
    private String currentQuery;
    private TLRPC.BotInlineResult inlineResult;
    private TLRPC.InputStickerSet currentStickerSet;
    private Object parentObject;
    private Theme.ResourcesProvider resourcesProvider;

    @SuppressLint("StaticFieldLeak")
    private static volatile ContentPreviewViewer Instance = null;

    public static ContentPreviewViewer getInstance() {
        ContentPreviewViewer localInstance = Instance;
        if (localInstance == null) {
            synchronized (PhotoViewer.class) {
                localInstance = Instance;
                if (localInstance == null) {
                    Instance = localInstance = new ContentPreviewViewer();
                }
            }
        }
        return localInstance;
    }

    public static boolean hasInstance() {
        return Instance != null;
    }

    public void reset() {
        if (openPreviewRunnable != null) {
            AndroidUtilities.cancelRunOnUIThread(openPreviewRunnable);
            openPreviewRunnable = null;
        }
        if (currentPreviewCell != null) {
            if (currentPreviewCell instanceof StickerEmojiCell) {
                ((StickerEmojiCell) currentPreviewCell).setScaled(false);
            } else if (currentPreviewCell instanceof StickerCell) {
                ((StickerCell) currentPreviewCell).setScaled(false);
            } else if (currentPreviewCell instanceof ContextLinkCell) {
                ((ContextLinkCell) currentPreviewCell).setScaled(false);
            }
            currentPreviewCell = null;
        }
    }

    public boolean onTouch(MotionEvent event, final RecyclerListView listView, final int height, final Object listener, ContentPreviewViewerDelegate contentPreviewViewerDelegate, Theme.ResourcesProvider resourcesProvider) {
        delegate = contentPreviewViewerDelegate;
        this.resourcesProvider = resourcesProvider;
        if (delegate != null && !delegate.can()) {
            return false;
        }
        if (openPreviewRunnable != null || isVisible()) {
            if (event.getAction() == MotionEvent.ACTION_UP || event.getAction() == MotionEvent.ACTION_CANCEL || event.getAction() == MotionEvent.ACTION_POINTER_UP) {
                AndroidUtilities.runOnUIThread(() -> {
                    if (listView instanceof RecyclerListView) {
                        listView.setOnItemClickListener((RecyclerListView.OnItemClickListener) listener);
                    }
                }, 150);
                if (openPreviewRunnable != null) {
                    AndroidUtilities.cancelRunOnUIThread(openPreviewRunnable);
                    openPreviewRunnable = null;
                } else if (isVisible()) {
                    close();
                    if (currentPreviewCell != null) {
                        if (currentPreviewCell instanceof StickerEmojiCell) {
                            ((StickerEmojiCell) currentPreviewCell).setScaled(false);
                        } else if (currentPreviewCell instanceof StickerCell) {
                            ((StickerCell) currentPreviewCell).setScaled(false);
                        } else if (currentPreviewCell instanceof ContextLinkCell) {
                            ((ContextLinkCell) currentPreviewCell).setScaled(false);
                        }
                        currentPreviewCell = null;
                    }
                }
            } else if (event.getAction() != MotionEvent.ACTION_DOWN) {
                if (isVisible) {
                    if (event.getAction() == MotionEvent.ACTION_MOVE) {
                        if (currentContentType == CONTENT_TYPE_GIF) {
                            if (!menuVisible && showProgress == 1.0f) {
                                if (lastTouchY == -10000) {
                                    lastTouchY = event.getY();
                                    currentMoveY = 0;
                                    moveY = 0;
                                } else {
                                    float newY = event.getY();
                                    currentMoveY += newY - lastTouchY;
                                    lastTouchY = newY;
                                    if (currentMoveY > 0) {
                                        currentMoveY = 0;
                                    } else if (currentMoveY < -AndroidUtilities.dp(60)) {
                                        currentMoveY = -AndroidUtilities.dp(60);
                                    }
                                    moveY = rubberYPoisition(currentMoveY, AndroidUtilities.dp(200));
                                    containerView.invalidate();
                                    if (currentMoveY <= -AndroidUtilities.dp(55)) {
                                        AndroidUtilities.cancelRunOnUIThread(showSheetRunnable);
                                        showSheetRunnable.run();
                                        return true;
                                    }
                                }
                            }
                            return true;
                        }
                        int x = (int) event.getX();
                        int y = (int) event.getY();
                        int count = listView.getChildCount();
                        for (int a = 0; a < count; a++) {
                            View view = null;
                            if (listView instanceof RecyclerListView) {
                                view = listView.getChildAt(a);
                            }
                            if (view == null) {
                                return false;
                            }
                            int top = view.getTop();
                            int bottom = view.getBottom();
                            int left = view.getLeft();
                            int right = view.getRight();
                            if (top > y || bottom < y || left > x || right < x) {
                                continue;
                            }
                            int contentType = CONTENT_TYPE_NONE;
                            if (view instanceof StickerEmojiCell) {
                                contentType = CONTENT_TYPE_STICKER;
                                centerImage.setRoundRadius(0);
                            } else if (view instanceof StickerCell) {
                                contentType = CONTENT_TYPE_STICKER;
                                centerImage.setRoundRadius(0);
                            } else if (view instanceof ContextLinkCell) {
                                ContextLinkCell cell = (ContextLinkCell) view;
                                if (cell.isSticker()) {
                                    contentType = CONTENT_TYPE_STICKER;
                                    centerImage.setRoundRadius(0);
                                } else if (cell.isGif()) {
                                    contentType = CONTENT_TYPE_GIF;
                                    centerImage.setRoundRadius(AndroidUtilities.dp(6));
                                }
                            } else if (view instanceof EmojiPacksAlert.EmojiImageView) {
                                contentType = CONTENT_TYPE_EMOJI;
                                centerImage.setRoundRadius(0);
                            } else if (view instanceof EmojiView.ImageViewEmoji && ((EmojiView.ImageViewEmoji) view).getSpan() != null) {
                                contentType = CONTENT_TYPE_EMOJI;
                                centerImage.setRoundRadius(0);
                            }
                            if (contentType == CONTENT_TYPE_NONE || view == currentPreviewCell) {
                                break;
                            }
                            if (delegate != null) {
                                delegate.resetTouch();
                            }
                            if (currentPreviewCell instanceof StickerEmojiCell) {
                                ((StickerEmojiCell) currentPreviewCell).setScaled(false);
                            } else if (currentPreviewCell instanceof StickerCell) {
                                ((StickerCell) currentPreviewCell).setScaled(false);
                            } else if (currentPreviewCell instanceof ContextLinkCell) {
                                ((ContextLinkCell) currentPreviewCell).setScaled(false);
                            }
                            currentPreviewCell = view;
                            clearsInputField = false;
                            menuVisible = false;
                            closeOnDismiss = false;
                            if (popupWindow != null) {
                                popupWindow.dismiss();
                            }
                            AndroidUtilities.updateViewVisibilityAnimated(unlockPremiumView, false);
                            if (currentPreviewCell instanceof StickerEmojiCell) {
                                StickerEmojiCell stickerEmojiCell = (StickerEmojiCell) currentPreviewCell;
                                open(stickerEmojiCell.getSticker(), stickerEmojiCell.getStickerPath(), stickerEmojiCell.getEmoji(), delegate != null ? delegate.getQuery(false) : null, null, contentType, stickerEmojiCell.isRecent(), stickerEmojiCell.getParentObject(), resourcesProvider);
                                stickerEmojiCell.setScaled(true);
                            } else if (currentPreviewCell instanceof StickerCell) {
                                StickerCell stickerCell = (StickerCell) currentPreviewCell;
                                open(stickerCell.getSticker(), null, null, delegate != null ? delegate.getQuery(false) : null, null, contentType, false, stickerCell.getParentObject(), resourcesProvider);
                                stickerCell.setScaled(true);
                                clearsInputField = stickerCell.isClearsInputField();
                            } else if (currentPreviewCell instanceof ContextLinkCell) {
                                ContextLinkCell contextLinkCell = (ContextLinkCell) currentPreviewCell;
                                open(contextLinkCell.getDocument(), null, null, delegate != null ? delegate.getQuery(true) : null, contextLinkCell.getBotInlineResult(), contentType, false, contextLinkCell.getBotInlineResult() != null ? contextLinkCell.getInlineBot() : contextLinkCell.getParentObject(), resourcesProvider);
                                if (contentType != CONTENT_TYPE_GIF) {
                                    contextLinkCell.setScaled(true);
                                }
                            } else if (currentPreviewCell instanceof EmojiPacksAlert.EmojiImageView) {
                                EmojiPacksAlert.EmojiImageView imageView = (EmojiPacksAlert.EmojiImageView) currentPreviewCell;
                                TLRPC.Document document = imageView.getDocument();
                                if (document != null) {
                                    open(document, null, MessageObject.findAnimatedEmojiEmoticon(document, null), null, null, contentType, false, null, resourcesProvider);
                                }
                            } else if (currentPreviewCell instanceof EmojiView.ImageViewEmoji) {
                                EmojiView.ImageViewEmoji imageView = (EmojiView.ImageViewEmoji) currentPreviewCell;
                                AnimatedEmojiSpan span = imageView.getSpan();
                                TLRPC.Document document = null;
                                if (span != null) {
                                    document = span.document;
                                    if (document == null) {
                                        document = AnimatedEmojiDrawable.findDocument(currentAccount, span.getDocumentId());
                                    }
                                }
                                if (document != null) {
                                    open(document, null, MessageObject.findAnimatedEmojiEmoticon(document, null), null, null, contentType, false, null, resourcesProvider);
                                } else {
                                    return false;
                                }
                            } else if (currentPreviewCell instanceof SuggestEmojiView.EmojiImageView) {
                                SuggestEmojiView.EmojiImageView emojiImageView = (SuggestEmojiView.EmojiImageView) currentPreviewCell;
                                Drawable drawable = emojiImageView.drawable;
                                TLRPC.Document document = null;
                                if (drawable instanceof AnimatedEmojiDrawable) {
                                    document = ((AnimatedEmojiDrawable) drawable).getDocument();
                                }
                                if (document == null) {
                                    return false;
                                }
                                open(document, null, MessageObject.findAnimatedEmojiEmoticon(document, null), null, null, contentType, false, null, resourcesProvider);
                            }
                            runSmoothHaptic();

                            return true;
                        }
                    }
                    return true;
                } else if (openPreviewRunnable != null) {
                    if (event.getAction() == MotionEvent.ACTION_MOVE) {
                        if (Math.hypot(startX - event.getX(), startY - event.getY()) > AndroidUtilities.dp(10)) {
                            AndroidUtilities.cancelRunOnUIThread(openPreviewRunnable);
                            openPreviewRunnable = null;
                        }
                    } else {
                        AndroidUtilities.cancelRunOnUIThread(openPreviewRunnable);
                        openPreviewRunnable = null;
                    }
                }
            }
        }
        return false;
    }

    VibrationEffect vibrationEffect;

    protected void runSmoothHaptic() {
        if (android.os.Build.VERSION.SDK_INT >= android.os.Build.VERSION_CODES.O) {
            final Vibrator vibrator = (Vibrator) containerView.getContext().getSystemService(Context.VIBRATOR_SERVICE);
            if (vibrationEffect == null) {
                long[] vibrationWaveFormDurationPattern = {0, 2};
                vibrationEffect = VibrationEffect.createWaveform(vibrationWaveFormDurationPattern, -1);
            }
            vibrator.cancel();
            vibrator.vibrate(vibrationEffect);
        }
    }

    public boolean onInterceptTouchEvent(MotionEvent event, final RecyclerListView listView, final int height, ContentPreviewViewerDelegate contentPreviewViewerDelegate, Theme.ResourcesProvider resourcesProvider) {
        delegate = contentPreviewViewerDelegate;
        this.resourcesProvider = resourcesProvider;
        if (delegate != null && !delegate.can()) {
            return false;
        }
        if (event.getAction() == MotionEvent.ACTION_DOWN) {
            int x = (int) event.getX();
            int y = (int) event.getY();
            int count = listView.getChildCount();
            for (int a = 0; a < count; a++) {
                View view = null;
                if (listView instanceof RecyclerListView) {
                    view = listView.getChildAt(a);
                }
                if (view == null) {
                    return false;
                }
                int top = view.getTop();
                int bottom = view.getBottom();
                int left = view.getLeft();
                int right = view.getRight();
                if (top > y || bottom < y || left > x || right < x) {
                    continue;
                }
                int contentType = CONTENT_TYPE_NONE;
                if (view instanceof StickerEmojiCell) {
                    if (((StickerEmojiCell) view).showingBitmap()) {
                        contentType = CONTENT_TYPE_STICKER;
                        centerImage.setRoundRadius(0);
                    }
                } else if (view instanceof StickerCell) {
                    if (((StickerCell) view).showingBitmap()) {
                        contentType = CONTENT_TYPE_STICKER;
                        centerImage.setRoundRadius(0);
                    }
                } else if (view instanceof ContextLinkCell) {
                    ContextLinkCell cell = (ContextLinkCell) view;
                    if (cell.showingBitmap()) {
                        if (cell.isSticker()) {
                            contentType = CONTENT_TYPE_STICKER;
                            centerImage.setRoundRadius(0);
                        } else if (cell.isGif()) {
                            contentType = CONTENT_TYPE_GIF;
                            centerImage.setRoundRadius(AndroidUtilities.dp(6));
                        }
                    }
                } else if (view instanceof EmojiPacksAlert.EmojiImageView) {
                    contentType = CONTENT_TYPE_EMOJI;
                    centerImage.setRoundRadius(0);
                } else if (view instanceof EmojiView.ImageViewEmoji && ((EmojiView.ImageViewEmoji) view).getSpan() != null) {
                    contentType = CONTENT_TYPE_EMOJI;
                    centerImage.setRoundRadius(0);
                } else if (view instanceof SuggestEmojiView.EmojiImageView) {
                    SuggestEmojiView.EmojiImageView emojiImageView = (SuggestEmojiView.EmojiImageView) view;
                    Drawable drawable = emojiImageView.drawable;
                    if (drawable instanceof AnimatedEmojiDrawable) {
                        contentType = CONTENT_TYPE_EMOJI;
                        centerImage.setRoundRadius(0);
                    }
                }
                if (contentType == CONTENT_TYPE_NONE) {
                    return false;
                }
                startX = x;
                startY = y;
                currentPreviewCell = view;
                int contentTypeFinal = contentType;
                openPreviewRunnable = () -> {
                    if (openPreviewRunnable == null) {
                        return;
                    }
                    boolean opened = false;
                    listView.setOnItemClickListener((RecyclerListView.OnItemClickListener) null);
                    listView.requestDisallowInterceptTouchEvent(true);
                    openPreviewRunnable = null;
                    setParentActivity(AndroidUtilities.findActivity(listView.getContext()));
                    //setKeyboardHeight(height);
                    clearsInputField = false;
                    if (currentPreviewCell instanceof StickerEmojiCell) {
                        StickerEmojiCell stickerEmojiCell = (StickerEmojiCell) currentPreviewCell;
                        open(stickerEmojiCell.getSticker(), stickerEmojiCell.getStickerPath(), stickerEmojiCell.getEmoji(), delegate != null ? delegate.getQuery(false) : null, null, contentTypeFinal, stickerEmojiCell.isRecent(), stickerEmojiCell.getParentObject(), resourcesProvider);
                        opened = true;
                        stickerEmojiCell.setScaled(true);
                    } else if (currentPreviewCell instanceof StickerCell) {
                        StickerCell stickerCell = (StickerCell) currentPreviewCell;
                        open(stickerCell.getSticker(), null, null, delegate != null ? delegate.getQuery(false) : null, null, contentTypeFinal, false, stickerCell.getParentObject(), resourcesProvider);
                        opened = true;
                        stickerCell.setScaled(true);
                        clearsInputField = stickerCell.isClearsInputField();
                    } else if (currentPreviewCell instanceof ContextLinkCell) {
                        ContextLinkCell contextLinkCell = (ContextLinkCell) currentPreviewCell;
                        open(contextLinkCell.getDocument(), null, null, delegate != null ? delegate.getQuery(true) : null, contextLinkCell.getBotInlineResult(), contentTypeFinal, false, contextLinkCell.getBotInlineResult() != null ? contextLinkCell.getInlineBot() : contextLinkCell.getParentObject(), resourcesProvider);
                        opened = true;
                        if (contentTypeFinal != CONTENT_TYPE_GIF) {
                            contextLinkCell.setScaled(true);
                        }
                    } else if (currentPreviewCell instanceof EmojiPacksAlert.EmojiImageView) {
                        EmojiPacksAlert.EmojiImageView imageView = (EmojiPacksAlert.EmojiImageView) currentPreviewCell;
                        TLRPC.Document document = imageView.getDocument();
                        if (document != null) {
                            open(document, null, MessageObject.findAnimatedEmojiEmoticon(document, null), null, null, contentTypeFinal, false, null, resourcesProvider);
                            opened = true;
                        }
                    } else if (currentPreviewCell instanceof EmojiView.ImageViewEmoji) {
                        EmojiView.ImageViewEmoji imageView = (EmojiView.ImageViewEmoji) currentPreviewCell;
                        AnimatedEmojiSpan span = imageView.getSpan();
                        TLRPC.Document document = null;
                        if (span != null) {
                            document = span.document;
                            if (document == null) {
                                document = AnimatedEmojiDrawable.findDocument(currentAccount, span.getDocumentId());
                            }
                        }
                        if (document != null) {
                            open(document, null, MessageObject.findAnimatedEmojiEmoticon(document, null), null, null, contentTypeFinal, false, null, resourcesProvider);
                            opened = true;
                        }
                    } else if (currentPreviewCell instanceof SuggestEmojiView.EmojiImageView) {
                        SuggestEmojiView.EmojiImageView emojiImageView = (SuggestEmojiView.EmojiImageView) currentPreviewCell;
                        Drawable drawable = emojiImageView.drawable;
                        TLRPC.Document document = null;
                        if (drawable instanceof AnimatedEmojiDrawable) {
                            document = ((AnimatedEmojiDrawable) drawable).getDocument();
                        }
                        if (document != null) {
                            open(document, null, MessageObject.findAnimatedEmojiEmoticon(document, null), null, null, contentTypeFinal, false, null, resourcesProvider);
                            opened = true;
                        }
                    }
                    if (opened) {
                        if (!NekoConfig.disableVibration.Bool())
                            currentPreviewCell.performHapticFeedback(HapticFeedbackConstants.LONG_PRESS, HapticFeedbackConstants.FLAG_IGNORE_GLOBAL_SETTING);
                        if (delegate != null) {
                            delegate.resetTouch();
                        }
                    }
                };
                AndroidUtilities.runOnUIThread(openPreviewRunnable, 200);
                return true;
            }
        }
        return false;
    }

    public void setDelegate(ContentPreviewViewerDelegate contentPreviewViewerDelegate) {
        delegate = contentPreviewViewerDelegate;
    }

    public void setParentActivity(Activity activity) {
        currentAccount = UserConfig.selectedAccount;
        centerImage.setCurrentAccount(currentAccount);
        centerImage.setLayerNum(Integer.MAX_VALUE);
        effectImage.setCurrentAccount(currentAccount);
        effectImage.setLayerNum(Integer.MAX_VALUE);
        if (parentActivity == activity) {
            return;
        }
        parentActivity = activity;

        slideUpDrawable = parentActivity.getResources().getDrawable(R.drawable.preview_arrow);

        windowView = new FrameLayout(activity);
        windowView.setFocusable(true);
        windowView.setFocusableInTouchMode(true);
        if (Build.VERSION.SDK_INT >= 21) {
            windowView.setFitsSystemWindows(true);
            windowView.setOnApplyWindowInsetsListener((v, insets) -> {
                lastInsets = insets;
                return insets;
            });
        }

        containerView = new FrameLayoutDrawer(activity) {
            @Override
            protected void onAttachedToWindow() {
                super.onAttachedToWindow();
                centerImage.onAttachedToWindow();
                effectImage.onAttachedToWindow();
            }

            @Override
            protected void onDetachedFromWindow() {
                super.onDetachedFromWindow();
                centerImage.onDetachedFromWindow();
                effectImage.onDetachedFromWindow();
            }
        };
        containerView.setFocusable(false);
        windowView.addView(containerView, LayoutHelper.createFrame(LayoutHelper.MATCH_PARENT, LayoutHelper.MATCH_PARENT, Gravity.TOP | Gravity.LEFT));
        containerView.setOnTouchListener((v, event) -> {
            if (event.getAction() == MotionEvent.ACTION_UP || event.getAction() == MotionEvent.ACTION_POINTER_UP || event.getAction() == MotionEvent.ACTION_CANCEL) {
                close();
            }
            return true;
        });


        SharedPreferences sharedPreferences = MessagesController.getInstance(currentAccount).getGlobalEmojiSettings();
        keyboardHeight = sharedPreferences.getInt("kbd_height", AndroidUtilities.dp(200));

        windowLayoutParams = new WindowManager.LayoutParams();
        windowLayoutParams.height = WindowManager.LayoutParams.MATCH_PARENT;
        windowLayoutParams.format = PixelFormat.TRANSLUCENT;
        windowLayoutParams.width = WindowManager.LayoutParams.MATCH_PARENT;
        windowLayoutParams.gravity = Gravity.TOP;
        windowLayoutParams.type = WindowManager.LayoutParams.LAST_APPLICATION_WINDOW;
        if (Build.VERSION.SDK_INT >= 21) {
            windowLayoutParams.flags = WindowManager.LayoutParams.FLAG_NOT_FOCUSABLE | WindowManager.LayoutParams.FLAG_DRAWS_SYSTEM_BAR_BACKGROUNDS | WindowManager.LayoutParams.FLAG_LAYOUT_INSET_DECOR | WindowManager.LayoutParams.FLAG_LAYOUT_IN_SCREEN;
        } else {
            windowLayoutParams.flags = WindowManager.LayoutParams.FLAG_NOT_FOCUSABLE;
        }
        centerImage.setAspectFit(true);
        centerImage.setInvalidateAll(true);
        centerImage.setParentView(containerView);

        effectImage.setAspectFit(true);
        effectImage.setInvalidateAll(true);
        effectImage.setParentView(containerView);
    }

    public void setKeyboardHeight(int height) {
        keyboardHeight = height;
    }

    public void open(TLRPC.Document document, SendMessagesHelper.ImportingSticker sticker, String emojiPath, String query, TLRPC.BotInlineResult botInlineResult, int contentType, boolean isRecent, Object parent, Theme.ResourcesProvider resourcesProvider) {
        if (parentActivity == null || windowView == null) {
            return;
        }
        this.resourcesProvider = resourcesProvider;
        isRecentSticker = isRecent;
        stickerEmojiLayout = null;
        backgroundDrawable.setColor(Theme.getActiveTheme().isDark() ? 0x71000000 : 0x64E6E6E6);
        drawEffect = false;
        centerImage.setColorFilter(null);
        if (contentType == CONTENT_TYPE_STICKER || contentType == CONTENT_TYPE_EMOJI) {
            if (document == null && sticker == null) {
                return;
            }
            if (textPaint == null) {
                textPaint = new TextPaint(Paint.ANTI_ALIAS_FLAG);
                textPaint.setTextSize(AndroidUtilities.dp(24));
            }

            effectImage.clearImage();
            drawEffect = false;
            if (document != null) {
                TLRPC.InputStickerSet newSet = null;
                for (int a = 0; a < document.attributes.size(); a++) {
                    TLRPC.DocumentAttribute attribute = document.attributes.get(a);
                    if (attribute instanceof TLRPC.TL_documentAttributeSticker && attribute.stickerset != null) {
                        newSet = attribute.stickerset;
                        break;
                    }
                }
                if (contentType == CONTENT_TYPE_EMOJI && emojiPath != null) {
                    CharSequence emoji = Emoji.replaceEmoji(emojiPath, textPaint.getFontMetricsInt(), AndroidUtilities.dp(24), false);
                    stickerEmojiLayout = new StaticLayout(emoji, textPaint, AndroidUtilities.dp(100), Layout.Alignment.ALIGN_CENTER, 1.0f, 0.0f, false);
                }
                if ((newSet != null || contentType == CONTENT_TYPE_EMOJI) && (delegate == null || delegate.needMenu())) {
                    AndroidUtilities.cancelRunOnUIThread(showSheetRunnable);
                    AndroidUtilities.runOnUIThread(showSheetRunnable, 1300);
                }
                currentStickerSet = newSet;
                TLRPC.PhotoSize thumb = FileLoader.getClosestPhotoSizeWithSize(document.thumbs, 90);
                if (MessageObject.isVideoStickerDocument(document)) {
                    centerImage.setImage(ImageLocation.getForDocument(document), null, ImageLocation.getForDocument(thumb, document), null, null, 0, "webp", currentStickerSet, 1);
                } else {
                    centerImage.setImage(ImageLocation.getForDocument(document), null, ImageLocation.getForDocument(thumb, document), null, "webp", currentStickerSet, 1);
                    if (MessageObject.isPremiumSticker(document)) {
                        drawEffect = true;
                        effectImage.setImage(ImageLocation.getForDocument(MessageObject.getPremiumStickerAnimation(document), document), null, null, null, "tgs", currentStickerSet, 1);
                    }
                }
                if (MessageObject.isTextColorEmoji(document)) {
                    centerImage.setColorFilter(Theme.chat_animatedEmojiTextColorFilter);
                }
                for (int a = 0; a < document.attributes.size(); a++) {
                    TLRPC.DocumentAttribute attribute = document.attributes.get(a);
                    if (attribute instanceof TLRPC.TL_documentAttributeSticker) {
                        if (!TextUtils.isEmpty(attribute.alt)) {
                            CharSequence emoji = Emoji.replaceEmoji(attribute.alt, textPaint.getFontMetricsInt(), AndroidUtilities.dp(24), false);
                            stickerEmojiLayout = new StaticLayout(emoji, textPaint, AndroidUtilities.dp(100), Layout.Alignment.ALIGN_CENTER, 1.0f, 0.0f, false);
                            break;
                        }
                    }
                }
            } else if (sticker != null) {
                centerImage.setImage(sticker.path, null, null, sticker.animated ? "tgs" : null, 0);
                if (emojiPath != null) {
                    CharSequence emoji = Emoji.replaceEmoji(emojiPath, textPaint.getFontMetricsInt(), AndroidUtilities.dp(24), false);
                    stickerEmojiLayout = new StaticLayout(emoji, textPaint, AndroidUtilities.dp(100), Layout.Alignment.ALIGN_CENTER, 1.0f, 0.0f, false);
                }
                if (delegate.needMenu()) {
                    AndroidUtilities.cancelRunOnUIThread(showSheetRunnable);
                    AndroidUtilities.runOnUIThread(showSheetRunnable, 1300);
                }
            }
        } else {
            if (document != null) {
                TLRPC.PhotoSize thumb = FileLoader.getClosestPhotoSizeWithSize(document.thumbs, 90);
                TLRPC.VideoSize videoSize = MessageObject.getDocumentVideoThumb(document);
                ImageLocation location = ImageLocation.getForDocument(document);
                location.imageType = FileLoader.IMAGE_TYPE_ANIMATION;
                if (videoSize != null) {
                    centerImage.setImage(location, null, ImageLocation.getForDocument(videoSize, document), null, ImageLocation.getForDocument(thumb, document), "90_90_b", null, document.size, null, "gif" + document, 0);
                } else {
                    centerImage.setImage(location, null, ImageLocation.getForDocument(thumb, document), "90_90_b", document.size, null, "gif" + document, 0);
                }
            } else if (botInlineResult != null) {
                if (botInlineResult.content == null) {
                    return;
                }
                if (botInlineResult.thumb instanceof TLRPC.TL_webDocument && "video/mp4".equals(botInlineResult.thumb.mime_type)) {
                    centerImage.setImage(ImageLocation.getForWebFile(WebFile.createWithWebDocument(botInlineResult.content)), null, ImageLocation.getForWebFile(WebFile.createWithWebDocument(botInlineResult.thumb)), null, ImageLocation.getForWebFile(WebFile.createWithWebDocument(botInlineResult.thumb)), "90_90_b", null, botInlineResult.content.size, null, "gif" + botInlineResult, 1);
                } else {
                    centerImage.setImage(ImageLocation.getForWebFile(WebFile.createWithWebDocument(botInlineResult.content)), null, ImageLocation.getForWebFile(WebFile.createWithWebDocument(botInlineResult.thumb)), "90_90_b", botInlineResult.content.size, null, "gif" + botInlineResult, 1);
                }
            } else {
                return;
            }
            AndroidUtilities.cancelRunOnUIThread(showSheetRunnable);
            AndroidUtilities.runOnUIThread(showSheetRunnable, 2000);
        }

        if (centerImage.getLottieAnimation() != null) {
            centerImage.getLottieAnimation().setCurrentFrame(0);
        }
        if (drawEffect && effectImage.getLottieAnimation() != null) {
            effectImage.getLottieAnimation().setCurrentFrame(0);
        }

        currentContentType = contentType;
        currentDocument = document;
        importingSticker = sticker;
        currentQuery = query;
        inlineResult = botInlineResult;
        parentObject = parent;
        this.resourcesProvider = resourcesProvider;
        containerView.invalidate();

        if (!isVisible) {
            AndroidUtilities.lockOrientation(parentActivity);
            try {
                if (windowView.getParent() != null) {
                    WindowManager wm = (WindowManager) parentActivity.getSystemService(Context.WINDOW_SERVICE);
                    wm.removeView(windowView);
                }
            } catch (Exception e) {
                FileLog.e(e);
            }
            WindowManager wm = (WindowManager) parentActivity.getSystemService(Context.WINDOW_SERVICE);
            wm.addView(windowView, windowLayoutParams);
            isVisible = true;
            showProgress = 0.0f;
            lastTouchY = -10000;
            currentMoveYProgress = 0.0f;
            finalMoveY = 0;
            currentMoveY = 0;
            moveY = 0;
            lastUpdateTime = System.currentTimeMillis();
            NotificationCenter.getGlobalInstance().postNotificationName(NotificationCenter.stopAllHeavyOperations, 8);
        }
    }

    public boolean isVisible() {
        return isVisible;
    }

    public void closeWithMenu() {
        menuVisible = false;
        if (popupWindow != null) {
            popupWindow.dismiss();
            popupWindow = null;
        }
        close();
    }

    public void close() {
        if (parentActivity == null || menuVisible) {
            return;
        }
        AndroidUtilities.cancelRunOnUIThread(showSheetRunnable);
        showProgress = 1.0f;
        lastUpdateTime = System.currentTimeMillis();
        containerView.invalidate();
        currentDocument = null;
        currentStickerSet = null;
        currentQuery = null;
        delegate = null;
        isVisible = false;
        if (unlockPremiumView != null) {
            unlockPremiumView.animate().alpha(0).translationY(AndroidUtilities.dp(56)).setDuration(150).setInterpolator(CubicBezierInterpolator.DEFAULT).start();
        }
        NotificationCenter.getGlobalInstance().postNotificationName(NotificationCenter.startAllHeavyOperations, 8);
    }

    public void destroy() {
        isVisible = false;
        delegate = null;
        currentDocument = null;
        currentQuery = null;
        currentStickerSet = null;
        if (parentActivity == null || windowView == null) {
            return;
        }
        if (blurrBitmap != null) {
            blurrBitmap.recycle();
            blurrBitmap = null;
        }
        blurProgress = 0f;
        menuVisible = false;
        try {
            if (windowView.getParent() != null) {
                WindowManager wm = (WindowManager) parentActivity.getSystemService(Context.WINDOW_SERVICE);
                wm.removeViewImmediate(windowView);
            }
            windowView = null;
        } catch (Exception e) {
            FileLog.e(e);
        }
        Instance = null;
        NotificationCenter.getGlobalInstance().postNotificationName(NotificationCenter.startAllHeavyOperations, 8);
    }

    private float rubberYPoisition(float offset, float factor) {
        float delta = Math.abs(offset);
        return (-((1.0f - (1.0f / ((delta * 0.55f / factor) + 1.0f))) * factor)) * (offset < 0.0f ? 1.0f : -1.0f);
    }

    @SuppressLint("DrawAllocation")
    private void onDraw(Canvas canvas) {
        if (containerView == null || backgroundDrawable == null) {
            return;
        }

        if (menuVisible && blurrBitmap == null) {
            prepareBlurBitmap();
        }

        if (blurrBitmap != null) {
            if (menuVisible && blurProgress != 1f) {
                blurProgress += 16 / 120f;
                if (blurProgress > 1f) {
                    blurProgress = 1f;
                }
                containerView.invalidate();
            } else if (!menuVisible && blurProgress != 0f) {
                blurProgress -= 16 / 120f;
                if (blurProgress < 0f) {
                    blurProgress = 0f;
                }
                containerView.invalidate();
            }

            if (blurProgress != 0 && blurrBitmap != null) {
                paint.setAlpha((int) (blurProgress * 255));
                canvas.save();
                canvas.scale(12f, 12f);
                canvas.drawBitmap(blurrBitmap, 0, 0, paint);
                canvas.restore();
            }
        }

        backgroundDrawable.setAlpha((int) (180 * showProgress));
        backgroundDrawable.setBounds(0, 0, containerView.getWidth(), containerView.getHeight());
        backgroundDrawable.draw(canvas);

        canvas.save();
        int size;
        int insets = 0;
        int top;
        if (Build.VERSION.SDK_INT >= 21 && lastInsets != null) {
            insets = lastInsets.getStableInsetBottom() + lastInsets.getStableInsetTop();
            top = lastInsets.getStableInsetTop();
        } else {
            top = AndroidUtilities.statusBarHeight;
        }

        if (currentContentType == CONTENT_TYPE_GIF) {
            size = Math.min(containerView.getWidth(), containerView.getHeight() - insets) - AndroidUtilities.dp(40f);
        } else {
            if (drawEffect) {
                size = (int) (Math.min(containerView.getWidth(), containerView.getHeight() - insets) - AndroidUtilities.dpf2(40f));
            } else {
                size = (int) (Math.min(containerView.getWidth(), containerView.getHeight() - insets) / 1.8f);
            }
        }
        float topOffset = Math.max(size / 2 + top + (stickerEmojiLayout != null ? AndroidUtilities.dp(40) : 0), (containerView.getHeight() - insets - keyboardHeight) / 2);
        if (drawEffect) {
            topOffset += AndroidUtilities.dp(40);
        }
        canvas.translate(containerView.getWidth() / 2, moveY + topOffset);
        float scale = 0.8f * showProgress / 0.8f;
        size = (int) (size * scale);

        if (drawEffect) {
            float smallImageSize = size * 0.6669f;
            float padding = size * 0.0546875f;
            centerImage.setAlpha(showProgress);
            centerImage.setImageCoords(size - smallImageSize - size / 2f - padding, (size - smallImageSize) / 2f - size / 2f, smallImageSize, smallImageSize);
            centerImage.draw(canvas);

            effectImage.setAlpha(showProgress);
            effectImage.setImageCoords(-size / 2f, -size / 2f, size, size);
            effectImage.draw(canvas);
        } else {
            centerImage.setAlpha(showProgress);
            centerImage.setImageCoords(-size / 2f, -size / 2f, size, size);
            centerImage.draw(canvas);
        }

        if (currentContentType == CONTENT_TYPE_GIF && slideUpDrawable != null) {
            int w = slideUpDrawable.getIntrinsicWidth();
            int h = slideUpDrawable.getIntrinsicHeight();
            int y = (int) (centerImage.getDrawRegion().top - AndroidUtilities.dp(17 + 6 * (currentMoveY / (float) AndroidUtilities.dp(60))));
            slideUpDrawable.setAlpha((int) (255 * (1.0f - currentMoveYProgress)));
            slideUpDrawable.setBounds(-w / 2, -h + y, w / 2, y);
            slideUpDrawable.draw(canvas);
        }
        if (stickerEmojiLayout != null) {
            if (drawEffect) {
                canvas.translate(-AndroidUtilities.dp(50), -effectImage.getImageHeight() / 2 - AndroidUtilities.dp(30));
            } else {
                canvas.translate(-AndroidUtilities.dp(50), -centerImage.getImageHeight() / 2 - AndroidUtilities.dp(30));
            }
            stickerEmojiLayout.draw(canvas);
        }
        canvas.restore();
        if (isVisible) {
            if (showProgress != 1) {
                long newTime = System.currentTimeMillis();
                long dt = newTime - lastUpdateTime;
                lastUpdateTime = newTime;
                showProgress += dt / 120.0f;
                containerView.invalidate();
                if (showProgress > 1.0f) {
                    showProgress = 1.0f;
                }
            }
        } else if (showProgress != 0) {
            long newTime = System.currentTimeMillis();
            long dt = newTime - lastUpdateTime;
            lastUpdateTime = newTime;
            showProgress -= dt / 120.0f;
            containerView.invalidate();
            if (showProgress < 0.0f) {
                showProgress = 0.0f;
            }
            if (showProgress == 0) {
                centerImage.setImageBitmap((Drawable) null);
                AndroidUtilities.unlockOrientation(parentActivity);
                AndroidUtilities.runOnUIThread(() -> centerImage.setImageBitmap((Bitmap) null));
                if (blurrBitmap != null) {
                    blurrBitmap.recycle();
                    blurrBitmap = null;
                }
                AndroidUtilities.updateViewVisibilityAnimated(unlockPremiumView, false, 1f, false);
                blurProgress = 0f;
                try {
                    if (windowView.getParent() != null) {
                        WindowManager wm = (WindowManager) parentActivity.getSystemService(Context.WINDOW_SERVICE);
                        wm.removeView(windowView);
                    }
                } catch (Exception e) {
                    FileLog.e(e);
                }
            }
        }
    }

    private int getThemedColor(String key) {
        Integer color = resourcesProvider != null ? resourcesProvider.getColor(key) : null;
        return color != null ? color : Theme.getColor(key);
    }

    private void prepareBlurBitmap() {
        if (parentActivity == null) {
            return;
        }
        View parentView = parentActivity.getWindow().getDecorView();
        int w = (int) (parentView.getMeasuredWidth() / 12.0f);
        int h = (int) (parentView.getMeasuredHeight() / 12.0f);
        Bitmap bitmap = Bitmap.createBitmap(w, h, Bitmap.Config.ARGB_8888);
        Canvas canvas = new Canvas(bitmap);
        canvas.scale(1.0f / 12.0f, 1.0f / 12.0f);
        canvas.drawColor(Theme.getColor(Theme.key_windowBackgroundWhite));
        parentView.draw(canvas);
        if (parentActivity instanceof LaunchActivity && ((LaunchActivity) parentActivity).getActionBarLayout().getLastFragment().getVisibleDialog() != null) {
            ((LaunchActivity) parentActivity).getActionBarLayout().getLastFragment().getVisibleDialog().getWindow().getDecorView().draw(canvas);
        }
        Utilities.stackBlurBitmap(bitmap, Math.max(10, Math.max(w, h) / 180));
        blurrBitmap = bitmap;
    }

    public boolean showMenuFor(View view) {
        if (view instanceof StickerEmojiCell) {
            Activity activity = AndroidUtilities.findActivity(view.getContext());
            if (activity == null) {
                return true;
            }
            setParentActivity(activity);
            StickerEmojiCell stickerEmojiCell = (StickerEmojiCell) view;
            open(stickerEmojiCell.getSticker(), stickerEmojiCell.getStickerPath(), stickerEmojiCell.getEmoji(), delegate != null ? delegate.getQuery(false) : null, null, CONTENT_TYPE_STICKER, stickerEmojiCell.isRecent(), stickerEmojiCell.getParentObject(), resourcesProvider);
            AndroidUtilities.cancelRunOnUIThread(showSheetRunnable);
            AndroidUtilities.runOnUIThread(showSheetRunnable, 16);
            stickerEmojiCell.setScaled(true);
            return true;
        }
        return false;
    }
}<|MERGE_RESOLUTION|>--- conflicted
+++ resolved
@@ -512,13 +512,8 @@
                 }
                 if (delegate.needSend(currentContentType) && !delegate.isInScheduleMode()) {
                     items.add(LocaleController.getString("SendWithoutSound", R.string.SendWithoutSound));
-<<<<<<< HEAD
                     icons.add(R.drawable.baseline_notifications_off_24);
-                    actions.add(nkbtn_send_without_sound);
-=======
-                    icons.add(R.drawable.input_notify_off);
                     actions.add(4);
->>>>>>> bab9943e
                 }
                 if (delegate.canSchedule()) {
                     items.add(LocaleController.getString("Schedule", R.string.Schedule));
@@ -556,15 +551,10 @@
                         return;
                     }
                     int which = (int) v.getTag();
-<<<<<<< HEAD
                     if (actions.get(which) == 0 || actions.get(which) == nkbtn_send_without_sound) {
                         delegate.sendGif(currentDocument != null ? currentDocument : inlineResult, parentObject, actions.get(which) == 0, 0);
-=======
-                    if (actions.get(which) == 0) {
-                        delegate.sendGif(currentDocument != null ? currentDocument : inlineResult, parentObject, true, 0);
                     } else if (actions.get(which) == 4) {
                         delegate.sendGif(currentDocument != null ? currentDocument : inlineResult, parentObject, false, 0);
->>>>>>> bab9943e
                     } else if (actions.get(which) == 1) {
                         MediaDataController.getInstance(currentAccount).removeRecentGif(currentDocument);
                         delegate.gifAddedOrDeleted();
