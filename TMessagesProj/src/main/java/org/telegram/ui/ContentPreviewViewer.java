--- conflicted
+++ resolved
@@ -238,7 +238,7 @@
                     }
                     if (delegate.canSchedule()) {
                         items.add(LocaleController.getString("Schedule", R.string.Schedule));
-                        icons.add(R.drawable.msg_timer);
+                        icons.add(R.drawable.baseline_timer_24);
                         actions.add(3);
                     }
                     if (currentStickerSet != null && delegate.needOpen()) {
@@ -514,17 +514,12 @@
                 }
                 if (delegate.needSend(currentContentType) && !delegate.isInScheduleMode()) {
                     items.add(LocaleController.getString("SendWithoutSound", R.string.SendWithoutSound));
-<<<<<<< HEAD
                     icons.add(R.drawable.input_notify_off);
-                    actions.add(nkbtn_send_without_sound);
-=======
-                    icons.add(R.drawable.baseline_notifications_off_24);
                     actions.add(4);
->>>>>>> b93a338a
                 }
                 if (delegate.canSchedule()) {
                     items.add(LocaleController.getString("Schedule", R.string.Schedule));
-                    icons.add(R.drawable.msg_timer);
+                    icons.add(R.drawable.baseline_timer_24);
                     actions.add(3);
                 }
 
