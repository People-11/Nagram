/*
 * This is the source code of Telegram for Android v. 5.x.x.
 * It is licensed under GNU GPL v. 2 or later.
 * You should have received a copy of the license in this archive (see LICENSE).
 *
 * Copyright Nikolai Kudashov, 2013-2018.
 */

package org.telegram.ui;

import android.animation.Animator;
import android.animation.AnimatorListenerAdapter;
import android.animation.AnimatorSet;
import android.animation.ObjectAnimator;
import android.app.Activity;
import android.app.KeyguardManager;
import android.content.Context;
import android.content.Intent;
import android.content.pm.PackageManager;
import android.content.res.Configuration;
import android.net.Uri;
import android.os.Bundle;
import android.os.PowerManager;
import android.text.TextUtils;
import android.util.AttributeSet;
import android.util.TypedValue;
import android.view.Gravity;
import android.view.MotionEvent;
import android.view.VelocityTracker;
import android.view.View;
import android.view.ViewGroup;
import android.view.ViewTreeObserver;
import android.view.WindowManager;
import android.widget.FrameLayout;
import android.widget.LinearLayout;
import android.widget.RelativeLayout;
import android.widget.ScrollView;
import android.widget.TextView;

import org.telegram.messenger.AndroidUtilities;
import org.telegram.messenger.ContactsController;
import org.telegram.messenger.DownloadController;
import org.telegram.messenger.ImageLocation;
import org.telegram.messenger.LocaleController;
import org.telegram.messenger.MediaController;
import org.telegram.messenger.MessagesController;
import org.telegram.PhoneFormat.PhoneFormat;
import org.telegram.messenger.NotificationsController;
import org.telegram.messenger.SendMessagesHelper;
import org.telegram.messenger.SharedConfig;
import org.telegram.messenger.UserConfig;
import org.telegram.messenger.UserObject;
import org.telegram.messenger.ApplicationLoader;
import org.telegram.messenger.FileLoader;
import org.telegram.messenger.FileLog;
import org.telegram.messenger.NotificationCenter;
import org.telegram.messenger.R;
import org.telegram.messenger.WebFile;
import org.telegram.tgnet.ConnectionsManager;
import org.telegram.tgnet.TLRPC;
import org.telegram.messenger.MessageObject;
import org.telegram.ui.ActionBar.ActionBar;
import org.telegram.ui.ActionBar.ActionBarMenu;
import org.telegram.ui.ActionBar.ActionBarMenuItem;
import org.telegram.ui.ActionBar.AlertDialog;
import org.telegram.ui.Components.AvatarDrawable;
import org.telegram.ui.Components.BackupImageView;
import org.telegram.ui.Components.ChatActivityEnterView;
import org.telegram.ui.Components.LayoutHelper;
import org.telegram.ui.Components.PlayingGameDrawable;
import org.telegram.ui.Components.PopupAudioView;
import org.telegram.ui.Components.RecordStatusDrawable;
import org.telegram.ui.Components.RoundStatusDrawable;
import org.telegram.ui.Components.SendingFileDrawable;
import org.telegram.ui.Components.SizeNotifierFrameLayout;
import org.telegram.ui.ActionBar.Theme;
import org.telegram.ui.Components.StatusDrawable;
import org.telegram.ui.Components.TypingDotsDrawable;

import java.io.File;
import java.util.ArrayList;

import tw.nekomimi.nekogram.NekoConfig;

public class PopupNotificationActivity extends Activity implements NotificationCenter.NotificationCenterDelegate {

    private ActionBar actionBar;
    private ChatActivityEnterView chatActivityEnterView;
    private BackupImageView avatarImageView;
    private TextView nameTextView;
    private TextView onlineTextView;
    private FrameLayout avatarContainer;
    private TextView countText;
    private ViewGroup messageContainer;
    private ViewGroup centerView;
    private ViewGroup leftView;
    private ViewGroup rightView;

    private ViewGroup centerButtonsView;
    private ViewGroup leftButtonsView;
    private ViewGroup rightButtonsView;

    private RelativeLayout popupContainer;
    private ArrayList<ViewGroup> textViews = new ArrayList<>();
    private ArrayList<ViewGroup> imageViews = new ArrayList<>();
    private ArrayList<ViewGroup> audioViews = new ArrayList<>();
    private VelocityTracker velocityTracker = null;
    private StatusDrawable[] statusDrawables = new StatusDrawable[5];

    private final static int id_chat_compose_panel = 1000;

    private int classGuid;
    private int lastResumedAccount = -1;
    private TLRPC.User currentUser;
    private TLRPC.Chat currentChat;
    private boolean finished = false;
    private CharSequence lastPrintString;
    private MessageObject currentMessageObject = null;
    private int currentMessageNum = 0;
    private PowerManager.WakeLock wakeLock = null;
    private boolean animationInProgress = false;
    private long animationStartTime = 0;
    private float moveStartX = -1;
    private boolean startedMoving = false;
    private Runnable onAnimationEndRunnable = null;
    private boolean isReply;
    private ArrayList<MessageObject> popupMessages = new ArrayList<>();

    private class FrameLayoutTouch extends FrameLayout {
        public FrameLayoutTouch(Context context) {
            super(context);
        }

        public FrameLayoutTouch(Context context, AttributeSet attrs) {
            super(context, attrs);
        }

        public FrameLayoutTouch(Context context, AttributeSet attrs, int defStyle) {
            super(context, attrs, defStyle);
        }

        @Override
        public boolean onInterceptTouchEvent(MotionEvent ev) {
            return checkTransitionAnimation() || ((PopupNotificationActivity) getContext()).onTouchEventMy(ev);
        }

        @Override
        public boolean onTouchEvent(MotionEvent ev) {
            return checkTransitionAnimation() || ((PopupNotificationActivity) getContext()).onTouchEventMy(ev);
        }

        @Override
        public void requestDisallowInterceptTouchEvent(boolean disallowIntercept) {
            ((PopupNotificationActivity) getContext()).onTouchEventMy(null);
            super.requestDisallowInterceptTouchEvent(disallowIntercept);
        }
    }

    @Override
    protected void onCreate(Bundle savedInstanceState) {
        super.onCreate(savedInstanceState);
        Theme.createChatResources(this, false);

        AndroidUtilities.fillStatusBarHeight(this);
        for (int a = 0; a < UserConfig.MAX_ACCOUNT_COUNT; a++) {
            NotificationCenter.getInstance(a).addObserver(this, NotificationCenter.appDidLogout);
            NotificationCenter.getInstance(a).addObserver(this, NotificationCenter.updateInterfaces);
            NotificationCenter.getInstance(a).addObserver(this, NotificationCenter.messagePlayingProgressDidChanged);
            NotificationCenter.getInstance(a).addObserver(this, NotificationCenter.messagePlayingDidReset);
            NotificationCenter.getInstance(a).addObserver(this, NotificationCenter.contactsDidLoad);
        }
        NotificationCenter.getGlobalInstance().addObserver(this, NotificationCenter.pushMessagesUpdated);
        NotificationCenter.getGlobalInstance().addObserver(this, NotificationCenter.emojiDidLoad);
        classGuid = ConnectionsManager.generateClassGuid();

        statusDrawables[0] = new TypingDotsDrawable();
        statusDrawables[1] = new RecordStatusDrawable();
        statusDrawables[2] = new SendingFileDrawable();
        statusDrawables[3] = new PlayingGameDrawable();
        statusDrawables[4] = new RoundStatusDrawable();

        SizeNotifierFrameLayout contentView = new SizeNotifierFrameLayout(this) {
            @Override
            protected void onMeasure(int widthMeasureSpec, int heightMeasureSpec) {
                int widthMode = MeasureSpec.getMode(widthMeasureSpec);
                int heightMode = MeasureSpec.getMode(heightMeasureSpec);
                int widthSize = MeasureSpec.getSize(widthMeasureSpec);
                int heightSize = MeasureSpec.getSize(heightMeasureSpec);

                setMeasuredDimension(widthSize, heightSize);

                int keyboardSize = getKeyboardHeight();

                if (keyboardSize <= AndroidUtilities.dp(20)) {
                    heightSize -= chatActivityEnterView.getEmojiPadding();
                }

                int childCount = getChildCount();
                for (int i = 0; i < childCount; i++) {
                    View child = getChildAt(i);
                    if (child.getVisibility() == GONE) {
                        continue;
                    }
                    if (chatActivityEnterView.isPopupView(child)) {
                        child.measure(MeasureSpec.makeMeasureSpec(widthSize, MeasureSpec.EXACTLY), MeasureSpec.makeMeasureSpec(child.getLayoutParams().height, MeasureSpec.EXACTLY));
                    } else if (chatActivityEnterView.isRecordCircle(child)) {
                        measureChildWithMargins(child, widthMeasureSpec, 0, heightMeasureSpec, 0);
                    } else {
                        child.measure(MeasureSpec.makeMeasureSpec(widthSize, MeasureSpec.EXACTLY), MeasureSpec.makeMeasureSpec(Math.max(AndroidUtilities.dp(10), heightSize + AndroidUtilities.dp(2)), MeasureSpec.EXACTLY));
                    }
                }
            }

            @Override
            protected void onLayout(boolean changed, int l, int t, int r, int b) {
                final int count = getChildCount();

                int paddingBottom = getKeyboardHeight() <= AndroidUtilities.dp(20) ? chatActivityEnterView.getEmojiPadding() : 0;

                for (int i = 0; i < count; i++) {
                    final View child = getChildAt(i);
                    if (child.getVisibility() == GONE) {
                        continue;
                    }
                    final LayoutParams lp = (LayoutParams) child.getLayoutParams();

                    int width = child.getMeasuredWidth();
                    int height = child.getMeasuredHeight();

                    int childLeft;
                    int childTop;

                    int gravity = lp.gravity;
                    if (gravity == -1) {
                        gravity = Gravity.TOP | Gravity.LEFT;
                    }

                    final int absoluteGravity = gravity & Gravity.HORIZONTAL_GRAVITY_MASK;
                    final int verticalGravity = gravity & Gravity.VERTICAL_GRAVITY_MASK;

                    switch (absoluteGravity & Gravity.HORIZONTAL_GRAVITY_MASK) {
                        case Gravity.CENTER_HORIZONTAL:
                            childLeft = (r - l - width) / 2 + lp.leftMargin - lp.rightMargin;
                            break;
                        case Gravity.RIGHT:
                            childLeft = r - width - lp.rightMargin;
                            break;
                        case Gravity.LEFT:
                        default:
                            childLeft = lp.leftMargin;
                    }

                    switch (verticalGravity) {
                        case Gravity.TOP:
                            childTop = lp.topMargin;
                            break;
                        case Gravity.CENTER_VERTICAL:
                            childTop = ((b - paddingBottom) - t - height) / 2 + lp.topMargin - lp.bottomMargin;
                            break;
                        case Gravity.BOTTOM:
                            childTop = ((b - paddingBottom) - t) - height - lp.bottomMargin;
                            break;
                        default:
                            childTop = lp.topMargin;
                    }
                    if (chatActivityEnterView.isPopupView(child)) {
                        childTop = paddingBottom != 0 ? getMeasuredHeight() - paddingBottom : getMeasuredHeight();
                    } else if (chatActivityEnterView.isRecordCircle(child)) {
                        childTop = popupContainer.getTop() + popupContainer.getMeasuredHeight() - child.getMeasuredHeight() - lp.bottomMargin;
                        childLeft = popupContainer.getLeft() + popupContainer.getMeasuredWidth() - child.getMeasuredWidth() - lp.rightMargin;
                    }
                    child.layout(childLeft, childTop, childLeft + width, childTop + height);
                }

                notifyHeightChanged();
            }
        };
        setContentView(contentView);
        contentView.setBackgroundColor(0x99000000);

        RelativeLayout relativeLayout = new RelativeLayout(this);
        contentView.addView(relativeLayout, LayoutHelper.createFrame(LayoutHelper.MATCH_PARENT, LayoutHelper.MATCH_PARENT));

        popupContainer = new RelativeLayout(this) {
            @Override
            protected void onMeasure(int widthMeasureSpec, int heightMeasureSpec) {
                super.onMeasure(widthMeasureSpec, heightMeasureSpec);
                int w = chatActivityEnterView.getMeasuredWidth();
                int h = chatActivityEnterView.getMeasuredHeight();
                for (int a = 0, count; a < getChildCount(); a++) {
                    View v = getChildAt(a);
                    if (v.getTag() instanceof String) {
                        v.measure(MeasureSpec.makeMeasureSpec(w, MeasureSpec.EXACTLY), MeasureSpec.makeMeasureSpec(h - AndroidUtilities.dp(3), MeasureSpec.EXACTLY));
                    }
                }
            }

            @Override
            protected void onLayout(boolean changed, int l, int t, int r, int b) {
                super.onLayout(changed, l, t, r, b);
                for (int a = 0, count; a < getChildCount(); a++) {
                    View v = getChildAt(a);
                    if (v.getTag() instanceof String) {
                        v.layout(v.getLeft(), chatActivityEnterView.getTop() + AndroidUtilities.dp(3), v.getRight(), chatActivityEnterView.getBottom());
                    }
                }
            }
        };
        popupContainer.setBackgroundColor(Theme.getColor(Theme.key_windowBackgroundWhite));
        relativeLayout.addView(popupContainer, LayoutHelper.createRelative(LayoutHelper.MATCH_PARENT, 240, 12, 0, 12, 0, RelativeLayout.CENTER_IN_PARENT));

        if (chatActivityEnterView != null) {
            chatActivityEnterView.onDestroy();
        }
        chatActivityEnterView = new ChatActivityEnterView(this, contentView, null, false);
        chatActivityEnterView.setId(id_chat_compose_panel);
        popupContainer.addView(chatActivityEnterView, LayoutHelper.createRelative(LayoutHelper.MATCH_PARENT, LayoutHelper.WRAP_CONTENT, RelativeLayout.ALIGN_PARENT_BOTTOM));
        chatActivityEnterView.setDelegate(new ChatActivityEnterView.ChatActivityEnterViewDelegate() {
            @Override
            public void onMessageSend(CharSequence message, boolean notify, int scheduleDate) {
                if (currentMessageObject == null) {
                    return;
                }
                if (currentMessageNum >= 0 && currentMessageNum < popupMessages.size()) {
                    popupMessages.remove(currentMessageNum);
                }
                MessagesController.getInstance(currentMessageObject.currentAccount).markDialogAsRead(currentMessageObject.getDialogId(), currentMessageObject.getId(), Math.max(0, currentMessageObject.getId()), currentMessageObject.messageOwner.date, true, 0, true, 0);
                currentMessageObject = null;
                getNewMessage();
            }

            @Override
            public void onTextChanged(CharSequence text, boolean big) {

            }

            @Override
            public void onTextSelectionChanged(int start, int end) {

            }

            @Override
            public void onTextSpansChanged(CharSequence text) {

            }

            @Override
            public void onStickersExpandedChange() {

            }

            @Override
            public void onSwitchRecordMode(boolean video) {

            }

            @Override
            public void onPreAudioVideoRecord() {

            }

            @Override
            public void onMessageEditEnd(boolean loading) {

            }

            @Override
            public void needSendTyping() {
                if (currentMessageObject != null) {
                    MessagesController.getInstance(currentMessageObject.currentAccount).sendTyping(currentMessageObject.getDialogId(), 0, classGuid);
                }
            }

            @Override
            public void onAttachButtonHidden() {

            }

            @Override
            public void onAttachButtonShow() {

            }

            @Override
            public void onWindowSizeChanged(int size) {

            }

            @Override
            public void onStickersTab(boolean opened) {

            }

            @Override
            public void didPressedAttachButton() {

            }

            @Override
            public void needStartRecordVideo(int state, boolean notify, int scheduleDate) {

            }

            @Override
            public void needStartRecordAudio(int state) {

            }

            @Override
            public void needChangeVideoPreviewState(int state, float seekProgress) {

            }

            @Override
            public void needShowMediaBanHint() {

            }

            @Override
            public void onUpdateSlowModeButton(View button, boolean show, CharSequence time) {

            }
        });

        messageContainer = new FrameLayoutTouch(this);
        popupContainer.addView(messageContainer, 0);

        actionBar = new ActionBar(this);
        actionBar.setOccupyStatusBar(false);
        actionBar.setBackButtonImage(R.drawable.ic_close_white);
        actionBar.setBackgroundColor(Theme.getColor(Theme.key_actionBarDefault));
        actionBar.setItemsBackgroundColor(Theme.getColor(Theme.key_actionBarDefaultSelector), false);
        popupContainer.addView(actionBar);
        ViewGroup.LayoutParams layoutParams = actionBar.getLayoutParams();
        layoutParams.width = ViewGroup.LayoutParams.MATCH_PARENT;
        actionBar.setLayoutParams(layoutParams);

        ActionBarMenu menu = actionBar.createMenu();
        ActionBarMenuItem view = menu.addItemWithWidth(2, 0, AndroidUtilities.dp(56));
        countText = new TextView(this);
        countText.setTextColor(Theme.getColor(Theme.key_actionBarDefaultSubtitle));
        countText.setTextSize(TypedValue.COMPLEX_UNIT_DIP, 14);
        countText.setGravity(Gravity.CENTER);
        view.addView(countText, LayoutHelper.createFrame(56, LayoutHelper.MATCH_PARENT));

        avatarContainer = new FrameLayout(this);
        avatarContainer.setPadding(AndroidUtilities.dp(4), 0, AndroidUtilities.dp(4), 0);
        actionBar.addView(avatarContainer);
        FrameLayout.LayoutParams layoutParams2 = (FrameLayout.LayoutParams) avatarContainer.getLayoutParams();
        layoutParams2.height = LayoutHelper.MATCH_PARENT;
        layoutParams2.width = LayoutHelper.WRAP_CONTENT;
        layoutParams2.rightMargin = AndroidUtilities.dp(48);
        layoutParams2.leftMargin = AndroidUtilities.dp(60);
        layoutParams2.gravity = Gravity.TOP | Gravity.LEFT;
        avatarContainer.setLayoutParams(layoutParams2);

        avatarImageView = new BackupImageView(this);
        avatarImageView.setRoundRadius(AndroidUtilities.dp(21));
        avatarContainer.addView(avatarImageView);
        layoutParams2 = (FrameLayout.LayoutParams) avatarImageView.getLayoutParams();
        layoutParams2.width = AndroidUtilities.dp(42);
        layoutParams2.height = AndroidUtilities.dp(42);
        layoutParams2.topMargin = AndroidUtilities.dp(3);
        avatarImageView.setLayoutParams(layoutParams2);

        nameTextView = new TextView(this);
        nameTextView.setTextColor(Theme.getColor(Theme.key_actionBarDefaultTitle));
        nameTextView.setTextSize(TypedValue.COMPLEX_UNIT_DIP, 18);
        nameTextView.setLines(1);
        nameTextView.setMaxLines(1);
        nameTextView.setSingleLine(true);
        nameTextView.setEllipsize(TextUtils.TruncateAt.END);
        nameTextView.setGravity(Gravity.LEFT);
        nameTextView.setTypeface(AndroidUtilities.getTypeface("fonts/rmedium.ttf"));
        avatarContainer.addView(nameTextView);
        layoutParams2 = (FrameLayout.LayoutParams) nameTextView.getLayoutParams();
        layoutParams2.width = LayoutHelper.WRAP_CONTENT;
        layoutParams2.height = LayoutHelper.WRAP_CONTENT;
        layoutParams2.leftMargin = AndroidUtilities.dp(54);
        layoutParams2.bottomMargin = AndroidUtilities.dp(22);
        layoutParams2.gravity = Gravity.BOTTOM;
        nameTextView.setLayoutParams(layoutParams2);

        onlineTextView = new TextView(this);
        onlineTextView.setTextColor(Theme.getColor(Theme.key_actionBarDefaultSubtitle));
        onlineTextView.setTextSize(TypedValue.COMPLEX_UNIT_DIP, 14);
        onlineTextView.setLines(1);
        onlineTextView.setMaxLines(1);
        onlineTextView.setSingleLine(true);
        onlineTextView.setEllipsize(TextUtils.TruncateAt.END);
        onlineTextView.setGravity(Gravity.LEFT);
        avatarContainer.addView(onlineTextView);
        layoutParams2 = (FrameLayout.LayoutParams) onlineTextView.getLayoutParams();
        layoutParams2.width = LayoutHelper.WRAP_CONTENT;
        layoutParams2.height = LayoutHelper.WRAP_CONTENT;
        layoutParams2.leftMargin = AndroidUtilities.dp(54);
        layoutParams2.bottomMargin = AndroidUtilities.dp(4);
        layoutParams2.gravity = Gravity.BOTTOM;
        onlineTextView.setLayoutParams(layoutParams2);

        actionBar.setActionBarMenuOnItemClick(new ActionBar.ActionBarMenuOnItemClick() {
            @Override
            public void onItemClick(int id) {
                if (id == -1) {
                    onFinish();
                    finish();
                } else if (id == 1) {
                    openCurrentMessage();
                } else if (id == 2) {
                    switchToNextMessage();
                }
            }
        });

        PowerManager pm = (PowerManager) ApplicationLoader.applicationContext.getSystemService(Context.POWER_SERVICE);
        wakeLock = pm.newWakeLock(PowerManager.SCREEN_DIM_WAKE_LOCK | PowerManager.ACQUIRE_CAUSES_WAKEUP, "screen");
        wakeLock.setReferenceCounted(false);

        handleIntent(getIntent());
    }

    @Override
    public void onConfigurationChanged(Configuration newConfig) {
        super.onConfigurationChanged(newConfig);
        AndroidUtilities.checkDisplaySize(this, newConfig);
        fixLayout();
    }

    @Override
    protected void onNewIntent(Intent intent) {
        super.onNewIntent(intent);
        handleIntent(intent);
    }

    @Override
    public void onRequestPermissionsResult(int requestCode, String[] permissions, int[] grantResults) {
        super.onRequestPermissionsResult(requestCode, permissions, grantResults);
        if (requestCode == 3) {
            if (grantResults[0] == PackageManager.PERMISSION_GRANTED) {
                return;
            }
            AlertDialog.Builder builder = new AlertDialog.Builder(this);
            builder.setTitle(LocaleController.getString("AppName", R.string.AppName));
            builder.setMessage(LocaleController.getString("PermissionNoAudio", R.string.PermissionNoAudio));
            builder.setNegativeButton(LocaleController.getString("PermissionOpenSettings", R.string.PermissionOpenSettings), (dialog, which) -> {
                try {
                    Intent intent = new Intent(android.provider.Settings.ACTION_APPLICATION_DETAILS_SETTINGS);
                    intent.setData(Uri.parse("package:" + ApplicationLoader.applicationContext.getPackageName()));
                    startActivity(intent);
                } catch (Exception e) {
                    FileLog.e(e);
                }
            });
            builder.setPositiveButton(LocaleController.getString("OK", R.string.OK), null);
            builder.show();
        }
    }

    private void switchToNextMessage() {
        if (popupMessages.size() > 1) {
            if (currentMessageNum < popupMessages.size() - 1) {
                currentMessageNum++;
            } else {
                currentMessageNum = 0;
            }
            currentMessageObject = popupMessages.get(currentMessageNum);
            updateInterfaceForCurrentMessage(2);
            countText.setText(String.format("%d/%d", currentMessageNum + 1, popupMessages.size()));
        }
    }

    private void switchToPreviousMessage() {
        if (popupMessages.size() > 1) {
            if (currentMessageNum > 0) {
                currentMessageNum--;
            } else {
                currentMessageNum = popupMessages.size() - 1;
            }
            currentMessageObject = popupMessages.get(currentMessageNum);
            updateInterfaceForCurrentMessage(1);
            countText.setText(String.format("%d/%d", currentMessageNum + 1, popupMessages.size()));
        }
    }

    public boolean checkTransitionAnimation() {
        if (animationInProgress && animationStartTime < System.currentTimeMillis() - 400) {
            animationInProgress = false;
            if (onAnimationEndRunnable != null) {
                onAnimationEndRunnable.run();
                onAnimationEndRunnable = null;
            }
        }
        return animationInProgress;
    }

    public boolean onTouchEventMy(MotionEvent motionEvent) {
        if (checkTransitionAnimation()) {
            return false;
        }
        if (motionEvent != null && motionEvent.getAction() == MotionEvent.ACTION_DOWN) {
            moveStartX = motionEvent.getX();
        } else if (motionEvent != null && motionEvent.getAction() == MotionEvent.ACTION_MOVE) {
            float x = motionEvent.getX();
            int diff = (int) (x - moveStartX);
            if (moveStartX != -1 && !startedMoving) {
                if (Math.abs(diff) > AndroidUtilities.dp(10)) {
                    startedMoving = true;
                    moveStartX = x;
                    AndroidUtilities.lockOrientation(this);
                    diff = 0;
                    if (velocityTracker == null) {
                        velocityTracker = VelocityTracker.obtain();
                    } else {
                        velocityTracker.clear();
                    }
                }
            }
            if (startedMoving) {
                if (leftView == null && diff > 0) {
                    diff = 0;
                }
                if (rightView == null && diff < 0) {
                    diff = 0;
                }
                if (velocityTracker != null) {
                    velocityTracker.addMovement(motionEvent);
                }
                applyViewsLayoutParams(diff);
            }
        } else if (motionEvent == null || motionEvent.getAction() == MotionEvent.ACTION_UP || motionEvent.getAction() == MotionEvent.ACTION_CANCEL) {
            if (motionEvent != null && startedMoving) {
                int diff = (int) (motionEvent.getX() - moveStartX);
                int width = AndroidUtilities.displaySize.x - AndroidUtilities.dp(24);
                float moveDiff = 0;
                int forceMove = 0;
                View otherView = null;
                View otherButtonsView = null;
                if (velocityTracker != null) {
                    velocityTracker.computeCurrentVelocity(1000);
                    if (velocityTracker.getXVelocity() >= 3500) {
                        forceMove = 1;
                    } else if (velocityTracker.getXVelocity() <= -3500) {
                        forceMove = 2;
                    }
                }
                if ((forceMove == 1 || diff > width / 3) && leftView != null) {
                    moveDiff = width - centerView.getTranslationX();
                    otherView = leftView;
                    otherButtonsView = leftButtonsView;
                    onAnimationEndRunnable = () -> {
                        animationInProgress = false;
                        switchToPreviousMessage();
                        AndroidUtilities.unlockOrientation(PopupNotificationActivity.this);
                    };
                } else if ((forceMove == 2 || diff < -width / 3) && rightView != null) {
                    moveDiff = -width - centerView.getTranslationX();
                    otherView = rightView;
                    otherButtonsView = rightButtonsView;
                    onAnimationEndRunnable = () -> {
                        animationInProgress = false;
                        switchToNextMessage();
                        AndroidUtilities.unlockOrientation(PopupNotificationActivity.this);
                    };
                } else if (centerView.getTranslationX() != 0) {
                    moveDiff = -centerView.getTranslationX();
                    otherView = diff > 0 ? leftView : rightView;
                    otherButtonsView = diff > 0 ? leftButtonsView : rightButtonsView;
                    onAnimationEndRunnable = () -> {
                        animationInProgress = false;
                        applyViewsLayoutParams(0);
                        AndroidUtilities.unlockOrientation(PopupNotificationActivity.this);
                    };
                }
                if (moveDiff != 0) {
                    int time = (int) (Math.abs(moveDiff / (float) width) * 200);
                    ArrayList<Animator> animators = new ArrayList<>();
                    animators.add(ObjectAnimator.ofFloat(centerView, "translationX", centerView.getTranslationX() + moveDiff));
                    if (centerButtonsView != null) {
                        animators.add(ObjectAnimator.ofFloat(centerButtonsView, "translationX", centerButtonsView.getTranslationX() + moveDiff));
                    }
                    if (otherView != null) {
                        animators.add(ObjectAnimator.ofFloat(otherView, "translationX", otherView.getTranslationX() + moveDiff));
                    }
                    if (otherButtonsView != null) {
                        animators.add(ObjectAnimator.ofFloat(otherButtonsView, "translationX", otherButtonsView.getTranslationX() + moveDiff));
                    }
                    AnimatorSet animatorSet = new AnimatorSet();
                    animatorSet.playTogether(animators);
                    animatorSet.setDuration(time);
                    animatorSet.addListener(new AnimatorListenerAdapter() {
                        @Override
                        public void onAnimationEnd(Animator animation) {
                            if (onAnimationEndRunnable != null) {
                                onAnimationEndRunnable.run();
                                onAnimationEndRunnable = null;
                            }
                        }
                    });
                    animatorSet.start();
                    animationInProgress = true;
                    animationStartTime = System.currentTimeMillis();
                }
            } else {
                applyViewsLayoutParams(0);
            }
            if (velocityTracker != null) {
                velocityTracker.recycle();
                velocityTracker = null;
            }
            startedMoving = false;
            moveStartX = -1;
        }
        return startedMoving;
    }

    private void applyViewsLayoutParams(int xOffset) {
        FrameLayout.LayoutParams layoutParams;
        RelativeLayout.LayoutParams rLayoutParams;
        int widht = AndroidUtilities.displaySize.x - AndroidUtilities.dp(24);
        if (leftView != null) {
            layoutParams = (FrameLayout.LayoutParams) leftView.getLayoutParams();
            if (layoutParams.width != widht) {
                layoutParams.width = widht;
                leftView.setLayoutParams(layoutParams);
            }
            leftView.setTranslationX(-widht + xOffset);
        }
        if (leftButtonsView != null) {
            leftButtonsView.setTranslationX(-widht + xOffset);
        }
        if (centerView != null) {
            layoutParams = (FrameLayout.LayoutParams) centerView.getLayoutParams();
            if (layoutParams.width != widht) {
                layoutParams.width = widht;
                centerView.setLayoutParams(layoutParams);
            }
            centerView.setTranslationX(xOffset);
        }
        if (centerButtonsView != null) {
            centerButtonsView.setTranslationX(xOffset);
        }
        if (rightView != null) {
            layoutParams = (FrameLayout.LayoutParams) rightView.getLayoutParams();
            if (layoutParams.width != widht) {
                layoutParams.width = widht;
                rightView.setLayoutParams(layoutParams);
            }
            rightView.setTranslationX(widht + xOffset);
        }
        if (rightButtonsView != null) {
            rightButtonsView.setTranslationX(widht + xOffset);
        }
        messageContainer.invalidate();
    }

    private LinearLayout getButtonsViewForMessage(int num, boolean applyOffset) {
        if (popupMessages.size() == 1 && (num < 0 || num >= popupMessages.size())) {
            return null;
        }
        if (num == -1) {
            num = popupMessages.size() - 1;
        } else if (num == popupMessages.size()) {
            num = 0;
        }
        LinearLayout view = null;
        final MessageObject messageObject = popupMessages.get(num);
        int buttonsCount = 0;

        TLRPC.ReplyMarkup markup = messageObject.messageOwner.reply_markup;

        if (messageObject.getDialogId() == 777000 && markup != null) {
            ArrayList<TLRPC.TL_keyboardButtonRow> rows = markup.rows;
            for (int a = 0, size = rows.size(); a < size; a++) {
                TLRPC.TL_keyboardButtonRow row = rows.get(a);
                for (int b = 0, size2 = row.buttons.size(); b < size2; b++) {
                    TLRPC.KeyboardButton button = row.buttons.get(b);
                    if (button instanceof TLRPC.TL_keyboardButtonCallback) {
                        buttonsCount++;
                    }
                }
            }
        }

        final int account = messageObject.currentAccount;
        if (buttonsCount > 0) {
            ArrayList<TLRPC.TL_keyboardButtonRow> rows = markup.rows;
            for (int a = 0, size = rows.size(); a < size; a++) {
                TLRPC.TL_keyboardButtonRow row = rows.get(a);
                for (int b = 0, size2 = row.buttons.size(); b < size2; b++) {
                    TLRPC.KeyboardButton button = row.buttons.get(b);
                    if (button instanceof TLRPC.TL_keyboardButtonCallback) {
                        if (view == null) {
                            view = new LinearLayout(this);
                            view.setOrientation(LinearLayout.HORIZONTAL);
                            view.setBackgroundColor(Theme.getColor(Theme.key_windowBackgroundWhite));
                            view.setWeightSum(100);
                            view.setTag("b");
                            view.setOnTouchListener((v, event) -> true);
                        }

                        TextView textView = new TextView(this);
                        textView.setTextSize(TypedValue.COMPLEX_UNIT_DIP, 16);
                        textView.setTextColor(Theme.getColor(Theme.key_windowBackgroundWhiteBlueText));
                        textView.setTypeface(AndroidUtilities.getTypeface("fonts/rmedium.ttf"));
                        textView.setText(button.text.toUpperCase());
                        textView.setTag(button);
                        textView.setGravity(Gravity.CENTER);
                        textView.setBackgroundDrawable(Theme.getSelectorDrawable(true));
                        view.addView(textView, LayoutHelper.createLinear(LayoutHelper.MATCH_PARENT, LayoutHelper.MATCH_PARENT, 100.0f / buttonsCount));
                        textView.setOnClickListener(v -> {
                            TLRPC.KeyboardButton button1 = (TLRPC.KeyboardButton) v.getTag();
                            if (button1 != null) {
                                SendMessagesHelper.getInstance(account).sendNotificationCallback(messageObject.getDialogId(), messageObject.getId(), button1.data);
                            }
                        });
                    }
                }
            }
        }

        if (view != null) {
            int widht = AndroidUtilities.displaySize.x - AndroidUtilities.dp(24);
            RelativeLayout.LayoutParams layoutParams = new RelativeLayout.LayoutParams(ViewGroup.LayoutParams.MATCH_PARENT, ViewGroup.LayoutParams.WRAP_CONTENT);
            layoutParams.addRule(RelativeLayout.ALIGN_PARENT_BOTTOM);

            if (applyOffset) {
                if (num == currentMessageNum) {
                    view.setTranslationX(0);
                } else if (num == currentMessageNum - 1) {
                    view.setTranslationX(-widht);
                } else if (num == currentMessageNum + 1) {
                    view.setTranslationX(widht);
                }
            }
            popupContainer.addView(view, layoutParams);
        }

        return view;
    }

    private ViewGroup getViewForMessage(int num, boolean applyOffset) {
        if (popupMessages.size() == 1 && (num < 0 || num >= popupMessages.size())) {
            return null;
        }
        if (num == -1) {
            num = popupMessages.size() - 1;
        } else if (num == popupMessages.size()) {
            num = 0;
        }
        ViewGroup view;
        MessageObject messageObject = popupMessages.get(num);
        if ((messageObject.type == 1 || messageObject.type == 4) && !messageObject.isSecretMedia()) {
            if (imageViews.size() > 0) {
                view = imageViews.get(0);
                imageViews.remove(0);
            } else {
                view = new FrameLayout(this);

                FrameLayout frameLayout = new FrameLayout(this);
                frameLayout.setPadding(AndroidUtilities.dp(10), AndroidUtilities.dp(10), AndroidUtilities.dp(10), AndroidUtilities.dp(10));
                frameLayout.setBackgroundDrawable(Theme.getSelectorDrawable(false));
                view.addView(frameLayout, LayoutHelper.createFrame(LayoutHelper.MATCH_PARENT, LayoutHelper.MATCH_PARENT));

                BackupImageView backupImageView = new BackupImageView(this);
                backupImageView.setTag(311);
                frameLayout.addView(backupImageView, LayoutHelper.createFrame(LayoutHelper.MATCH_PARENT, LayoutHelper.MATCH_PARENT));

                TextView textView = new TextView(this);
                textView.setTextColor(Theme.getColor(Theme.key_windowBackgroundWhiteBlackText));
                textView.setTextSize(TypedValue.COMPLEX_UNIT_DIP, 16);
                textView.setGravity(Gravity.CENTER);
                textView.setTag(312);
                frameLayout.addView(textView, LayoutHelper.createFrame(LayoutHelper.MATCH_PARENT, LayoutHelper.WRAP_CONTENT, Gravity.CENTER));

                view.setTag(2);

                view.setOnClickListener(v -> openCurrentMessage());
            }

            TextView messageText = view.findViewWithTag(312);
            BackupImageView imageView = view.findViewWithTag(311);
            imageView.setAspectFit(true);

            if (messageObject.type == 1) {
                TLRPC.PhotoSize currentPhotoObject = FileLoader.getClosestPhotoSizeWithSize(messageObject.photoThumbs, AndroidUtilities.getPhotoSize());
                TLRPC.PhotoSize thumb = FileLoader.getClosestPhotoSizeWithSize(messageObject.photoThumbs, 100);
                boolean photoSet = false;
                if (currentPhotoObject != null) {
                    boolean photoExist = true;
                    if (messageObject.type == 1) {
                        File cacheFile = FileLoader.getPathToMessage(messageObject.messageOwner);
                        if (!cacheFile.exists()) {
                            photoExist = false;
                        }
                    }
                    if (!messageObject.needDrawBluredPreview()) {
                        if (photoExist || DownloadController.getInstance(messageObject.currentAccount).canDownloadMedia(messageObject)) {
                            imageView.setImage(ImageLocation.getForObject(currentPhotoObject, messageObject.photoThumbsObject), "100_100", ImageLocation.getForObject(thumb, messageObject.photoThumbsObject), "100_100_b", currentPhotoObject.size, messageObject);
                            photoSet = true;
                        } else {
                            if (thumb != null) {
                                imageView.setImage(ImageLocation.getForObject(thumb, messageObject.photoThumbsObject), "100_100_b", null, null, messageObject);
                                photoSet = true;
                            }
                        }
                    }
                }
                if (!photoSet) {
                    imageView.setVisibility(View.GONE);
                    messageText.setVisibility(View.VISIBLE);
                    messageText.setTextSize(TypedValue.COMPLEX_UNIT_SP, SharedConfig.fontSize);
                    messageText.setText(messageObject.messageText);
                } else {
                    imageView.setVisibility(View.VISIBLE);
                    messageText.setVisibility(View.GONE);
                }
            } else if (messageObject.type == 4) {
                messageText.setVisibility(View.GONE);
                messageText.setText(messageObject.messageText);
                imageView.setVisibility(View.VISIBLE);
                TLRPC.GeoPoint geoPoint = messageObject.messageOwner.media.geo;
                double lat = geoPoint.lat;
                double lon = geoPoint._long;

                if (NekoConfig.mapPreviewProvider == 0) {
                    imageView.setImage(ImageLocation.getForWebFile(WebFile.createWithGeoPoint(geoPoint, 100, 100, 15, Math.min(2, (int) Math.ceil(AndroidUtilities.density)))), null, null, null, messageObject);
                } else {
<<<<<<< HEAD
                    String currentUrl = AndroidUtilities.formapMapUrl(false, lat, lon, 100, 100, true, 15);
=======
                    String currentUrl = AndroidUtilities.formapMapUrl(messageObject.currentAccount, lat, lon, 100, 100, true, 15, -1);
>>>>>>> cc1dc357
                    imageView.setImage(currentUrl, null, null);
                }
            }
        } else if (messageObject.type == 2) {
            PopupAudioView cell;
            if (audioViews.size() > 0) {
                view = audioViews.get(0);
                audioViews.remove(0);
                cell = view.findViewWithTag(300);
            } else {
                view = new FrameLayout(this);

                FrameLayout frameLayout = new FrameLayout(this);
                frameLayout.setPadding(AndroidUtilities.dp(10), AndroidUtilities.dp(10), AndroidUtilities.dp(10), AndroidUtilities.dp(10));
                frameLayout.setBackgroundDrawable(Theme.getSelectorDrawable(false));
                view.addView(frameLayout, LayoutHelper.createFrame(LayoutHelper.MATCH_PARENT, LayoutHelper.MATCH_PARENT));

                FrameLayout frameLayout1 = new FrameLayout(this);
                frameLayout.addView(frameLayout1, LayoutHelper.createFrame(LayoutHelper.MATCH_PARENT, LayoutHelper.WRAP_CONTENT, Gravity.CENTER, 20, 0, 20, 0));
                cell = new PopupAudioView(this);
                cell.setTag(300);
                frameLayout1.addView(cell);

                view.setTag(3);

                view.setOnClickListener(v -> openCurrentMessage());
            }

            cell.setMessageObject(messageObject);
            if (DownloadController.getInstance(messageObject.currentAccount).canDownloadMedia(messageObject)) {
                cell.downloadAudioIfNeed();
            }
        } else {
            if (textViews.size() > 0) {
                view = textViews.get(0);
                textViews.remove(0);
            } else {
                view = new FrameLayout(this);

                ScrollView scrollView = new ScrollView(this);
                scrollView.setFillViewport(true);
                view.addView(scrollView, LayoutHelper.createFrame(LayoutHelper.MATCH_PARENT, LayoutHelper.MATCH_PARENT));

                LinearLayout linearLayout = new LinearLayout(this);
                linearLayout.setOrientation(LinearLayout.HORIZONTAL);
                linearLayout.setBackgroundDrawable(Theme.getSelectorDrawable(false));
                scrollView.addView(linearLayout, LayoutHelper.createScroll(LayoutHelper.MATCH_PARENT, LayoutHelper.WRAP_CONTENT, Gravity.CENTER_HORIZONTAL));
                linearLayout.setPadding(AndroidUtilities.dp(10), AndroidUtilities.dp(10), AndroidUtilities.dp(10), AndroidUtilities.dp(10));
                linearLayout.setOnClickListener(v -> openCurrentMessage());

                TextView textView = new TextView(this);
                textView.setTextSize(TypedValue.COMPLEX_UNIT_DIP, 16);
                textView.setTag(301);
                textView.setTextColor(Theme.getColor(Theme.key_windowBackgroundWhiteBlackText));
                textView.setLinkTextColor(Theme.getColor(Theme.key_windowBackgroundWhiteBlackText));
                textView.setGravity(Gravity.CENTER);
                linearLayout.addView(textView, LayoutHelper.createLinear(LayoutHelper.MATCH_PARENT, LayoutHelper.WRAP_CONTENT, Gravity.CENTER));

                view.setTag(1);
            }
            TextView messageText = view.findViewWithTag(301);
            messageText.setTextSize(TypedValue.COMPLEX_UNIT_SP, SharedConfig.fontSize);
            messageText.setText(messageObject.messageText);
        }
        if (view.getParent() == null) {
            messageContainer.addView(view);
        }
        view.setVisibility(View.VISIBLE);

        if (applyOffset) {
            int widht = AndroidUtilities.displaySize.x - AndroidUtilities.dp(24);
            FrameLayout.LayoutParams layoutParams = (FrameLayout.LayoutParams) view.getLayoutParams();
            layoutParams.gravity = Gravity.TOP | Gravity.LEFT;
            layoutParams.height = ViewGroup.LayoutParams.MATCH_PARENT;
            layoutParams.width = widht;
            if (num == currentMessageNum) {
                view.setTranslationX(0);
            } else if (num == currentMessageNum - 1) {
                view.setTranslationX(-widht);
            } else if (num == currentMessageNum + 1) {
                view.setTranslationX(widht);
            }
            view.setLayoutParams(layoutParams);
            view.invalidate();
        }

        return view;
    }

    private void reuseButtonsView(ViewGroup view) {
        if (view == null) {
            return;
        }
        popupContainer.removeView(view);
    }

    private void reuseView(ViewGroup view) {
        if (view == null) {
            return;
        }
        int tag = (Integer) view.getTag();
        view.setVisibility(View.GONE);
        if (tag == 1) {
            textViews.add(view);
        } else if (tag == 2) {
            imageViews.add(view);
        } else if (tag == 3) {
            audioViews.add(view);
        }
    }

    private void prepareLayouts(int move) {
        int widht = AndroidUtilities.displaySize.x - AndroidUtilities.dp(24);
        if (move == 0) {
            reuseView(centerView);
            reuseView(leftView);
            reuseView(rightView);
            reuseButtonsView(centerButtonsView);
            reuseButtonsView(leftButtonsView);
            reuseButtonsView(rightButtonsView);
            for (int a = currentMessageNum - 1; a < currentMessageNum + 2; a++) {
                if (a == currentMessageNum - 1) {
                    leftView = getViewForMessage(a, true);
                    leftButtonsView = getButtonsViewForMessage(a, true);
                } else if (a == currentMessageNum) {
                    centerView = getViewForMessage(a, true);
                    centerButtonsView = getButtonsViewForMessage(a, true);
                } else if (a == currentMessageNum + 1) {
                    rightView = getViewForMessage(a, true);
                    rightButtonsView = getButtonsViewForMessage(a, true);
                }
            }
        } else if (move == 1) {
            reuseView(rightView);
            reuseButtonsView(rightButtonsView);
            rightView = centerView;
            centerView = leftView;
            leftView = getViewForMessage(currentMessageNum - 1, true);

            rightButtonsView = centerButtonsView;
            centerButtonsView = leftButtonsView;
            leftButtonsView = getButtonsViewForMessage(currentMessageNum - 1, true);
        } else if (move == 2) {
            reuseView(leftView);
            reuseButtonsView(leftButtonsView);
            leftView = centerView;
            centerView = rightView;
            rightView = getViewForMessage(currentMessageNum + 1, true);

            leftButtonsView = centerButtonsView;
            centerButtonsView = rightButtonsView;
            rightButtonsView = getButtonsViewForMessage(currentMessageNum + 1, true);
        } else if (move == 3) {
            if (rightView != null) {
                float offset = rightView.getTranslationX();
                reuseView(rightView);
                if ((rightView = getViewForMessage(currentMessageNum + 1, false)) != null) {
                    FrameLayout.LayoutParams layoutParams = (FrameLayout.LayoutParams) rightView.getLayoutParams();
                    layoutParams.width = widht;
                    rightView.setLayoutParams(layoutParams);
                    rightView.setTranslationX(offset);
                    rightView.invalidate();
                }
            }
            if (rightButtonsView != null) {
                float offset = rightButtonsView.getTranslationX();
                reuseButtonsView(rightButtonsView);
                if ((rightButtonsView = getButtonsViewForMessage(currentMessageNum + 1, false)) != null) {
                    rightButtonsView.setTranslationX(offset);
                }
            }
        } else if (move == 4) {
            if (leftView != null) {
                float offset = leftView.getTranslationX();
                reuseView(leftView);
                if ((leftView = getViewForMessage(0, false)) != null) {
                    FrameLayout.LayoutParams layoutParams = (FrameLayout.LayoutParams) leftView.getLayoutParams();
                    layoutParams.width = widht;
                    leftView.setLayoutParams(layoutParams);
                    leftView.setTranslationX(offset);
                    leftView.invalidate();
                }
            }
            if (leftButtonsView != null) {
                float offset = leftButtonsView.getTranslationX();
                reuseButtonsView(leftButtonsView);
                if ((leftButtonsView = getButtonsViewForMessage(0, false)) != null) {
                    leftButtonsView.setTranslationX(offset);
                }
            }
        }
    }

    private void fixLayout() {
        if (avatarContainer != null) {
            avatarContainer.getViewTreeObserver().addOnPreDrawListener(new ViewTreeObserver.OnPreDrawListener() {
                @Override
                public boolean onPreDraw() {
                    if (avatarContainer != null) {
                        avatarContainer.getViewTreeObserver().removeOnPreDrawListener(this);
                    }
                    int padding = (ActionBar.getCurrentActionBarHeight() - AndroidUtilities.dp(48)) / 2;
                    avatarContainer.setPadding(avatarContainer.getPaddingLeft(), padding, avatarContainer.getPaddingRight(), padding);
                    return true;
                }
            });
        }
        if (messageContainer != null) {
            messageContainer.getViewTreeObserver().addOnPreDrawListener(new ViewTreeObserver.OnPreDrawListener() {
                @Override
                public boolean onPreDraw() {
                    messageContainer.getViewTreeObserver().removeOnPreDrawListener(this);
                    if (!checkTransitionAnimation() && !startedMoving) {
                        ViewGroup.MarginLayoutParams layoutParams = (ViewGroup.MarginLayoutParams) messageContainer.getLayoutParams();
                        layoutParams.topMargin = ActionBar.getCurrentActionBarHeight();
                        layoutParams.bottomMargin = AndroidUtilities.dp(48);
                        layoutParams.width = ViewGroup.MarginLayoutParams.MATCH_PARENT;
                        layoutParams.height = ViewGroup.MarginLayoutParams.MATCH_PARENT;
                        messageContainer.setLayoutParams(layoutParams);
                        applyViewsLayoutParams(0);
                    }
                    return true;
                }
            });
        }
    }

    private void handleIntent(Intent intent) {
        isReply = intent != null && intent.getBooleanExtra("force", false);
        popupMessages.clear();
        if (isReply) {
            int account = intent != null ? intent.getIntExtra("currentAccount", UserConfig.selectedAccount) : UserConfig.selectedAccount;
            popupMessages.addAll(NotificationsController.getInstance(account).popupReplyMessages);
        } else {
            for (int a = 0; a < UserConfig.MAX_ACCOUNT_COUNT; a++) {
                if (UserConfig.getInstance(a).isClientActivated()) {
                    popupMessages.addAll(NotificationsController.getInstance(a).popupMessages);
                }
            }
        }
        KeyguardManager km = (KeyguardManager) getSystemService(KEYGUARD_SERVICE);
        if (km.inKeyguardRestrictedInputMode() || !ApplicationLoader.isScreenOn) {
            getWindow().addFlags(
                    WindowManager.LayoutParams.FLAG_DIM_BEHIND |
                            WindowManager.LayoutParams.FLAG_SHOW_WHEN_LOCKED |
                            WindowManager.LayoutParams.FLAG_TURN_SCREEN_ON |
                            WindowManager.LayoutParams.FLAG_FORCE_NOT_FULLSCREEN);
        } else {
            getWindow().addFlags(
                    WindowManager.LayoutParams.FLAG_SHOW_WHEN_LOCKED |
                            WindowManager.LayoutParams.FLAG_TURN_SCREEN_ON |
                            WindowManager.LayoutParams.FLAG_FORCE_NOT_FULLSCREEN);
            getWindow().clearFlags(WindowManager.LayoutParams.FLAG_DIM_BEHIND);
        }

        if (currentMessageObject == null) {
            currentMessageNum = 0;
        }
        getNewMessage();
    }

    private void getNewMessage() {
        if (popupMessages.isEmpty()) {
            onFinish();
            finish();
            return;
        }

        boolean found = false;
        if ((currentMessageNum != 0 || chatActivityEnterView.hasText() || startedMoving) && currentMessageObject != null) {
            for (int a = 0, size = popupMessages.size(); a < size; a++) {
                MessageObject messageObject = popupMessages.get(a);
                if (messageObject.currentAccount == currentMessageObject.currentAccount && messageObject.getDialogId() == currentMessageObject.getDialogId() && messageObject.getId() == currentMessageObject.getId()) {
                    currentMessageNum = a;
                    found = true;
                    break;
                }
            }
        }
        if (!found) {
            currentMessageNum = 0;
            currentMessageObject = popupMessages.get(0);
            updateInterfaceForCurrentMessage(0);
        } else if (startedMoving) {
            if (currentMessageNum == popupMessages.size() - 1) {
                prepareLayouts(3);
            } else if (currentMessageNum == 1) {
                prepareLayouts(4);
            }
        }
        countText.setText(String.format("%d/%d", currentMessageNum + 1, popupMessages.size()));
    }

    private void openCurrentMessage() {
        if (currentMessageObject == null) {
            return;
        }
        Intent intent = new Intent(ApplicationLoader.applicationContext, LaunchActivity.class);
        long dialog_id = currentMessageObject.getDialogId();
        if ((int) dialog_id != 0) {
            int lower_id = (int) dialog_id;
            if (lower_id < 0) {
                intent.putExtra("chatId", -lower_id);
            } else {
                intent.putExtra("userId", lower_id);
            }
        } else {
            intent.putExtra("encId", (int) (dialog_id >> 32));
        }
        intent.putExtra("currentAccount", currentMessageObject.currentAccount);
        intent.setAction("com.tmessages.openchat" + Math.random() + Integer.MAX_VALUE);
        intent.setFlags(Intent.FLAG_ACTIVITY_CLEAR_TASK);
        startActivity(intent);
        onFinish();
        finish();
    }

    private void updateInterfaceForCurrentMessage(int move) {
        if (actionBar == null) {
            return;
        }
        if (lastResumedAccount != currentMessageObject.currentAccount) {
            if (lastResumedAccount >= 0) {
                ConnectionsManager.getInstance(lastResumedAccount).setAppPaused(true, false);
            }
            lastResumedAccount = currentMessageObject.currentAccount;
            ConnectionsManager.getInstance(lastResumedAccount).setAppPaused(false, false);
        }
        currentChat = null;
        currentUser = null;
        long dialog_id = currentMessageObject.getDialogId();
        chatActivityEnterView.setDialogId(dialog_id, currentMessageObject.currentAccount);
        if ((int) dialog_id != 0) {
            int lower_id = (int) dialog_id;
            if (lower_id > 0) {
                currentUser = MessagesController.getInstance(currentMessageObject.currentAccount).getUser(lower_id);
            } else {
                currentChat = MessagesController.getInstance(currentMessageObject.currentAccount).getChat(-lower_id);
                currentUser = MessagesController.getInstance(currentMessageObject.currentAccount).getUser(currentMessageObject.messageOwner.from_id);
            }
        } else {
            TLRPC.EncryptedChat encryptedChat = MessagesController.getInstance(currentMessageObject.currentAccount).getEncryptedChat((int) (dialog_id >> 32));
            currentUser = MessagesController.getInstance(currentMessageObject.currentAccount).getUser(encryptedChat.user_id);
        }

        if (currentChat != null && currentUser != null) {
            nameTextView.setText(currentChat.title);
            onlineTextView.setText(UserObject.getUserName(currentUser));
            nameTextView.setCompoundDrawablesWithIntrinsicBounds(0, 0, 0, 0);
            nameTextView.setCompoundDrawablePadding(0);
        } else if (currentUser != null) {
            nameTextView.setText(UserObject.getUserName(currentUser));
            if ((int) dialog_id == 0) {
                nameTextView.setCompoundDrawablesWithIntrinsicBounds(R.drawable.ic_lock_white, 0, 0, 0);
                nameTextView.setCompoundDrawablePadding(AndroidUtilities.dp(4));
            } else {
                nameTextView.setCompoundDrawablesWithIntrinsicBounds(0, 0, 0, 0);
                nameTextView.setCompoundDrawablePadding(0);
            }
        }

        prepareLayouts(move);
        updateSubtitle();
        checkAndUpdateAvatar();
        applyViewsLayoutParams(0);
    }

    private void updateSubtitle() {
        if (actionBar == null || currentMessageObject == null) {
            return;
        }
        if (currentChat != null || currentUser == null) {
            return;
        }
        if (currentUser.id / 1000 != 777 && currentUser.id / 1000 != 333 && ContactsController.getInstance(currentMessageObject.currentAccount).contactsDict.get(currentUser.id) == null && (ContactsController.getInstance(currentMessageObject.currentAccount).contactsDict.size() != 0 || !ContactsController.getInstance(currentMessageObject.currentAccount).isLoadingContacts())) {
            if (currentUser.phone != null && currentUser.phone.length() != 0) {
                nameTextView.setText(PhoneFormat.getInstance().format("+" + currentUser.phone));
            } else {
                nameTextView.setText(UserObject.getUserName(currentUser));
            }
        } else {
            nameTextView.setText(UserObject.getUserName(currentUser));
        }
        if (currentUser != null && currentUser.id == 777000) {
            onlineTextView.setText(LocaleController.getString("ServiceNotifications", R.string.ServiceNotifications));
        } else {
            CharSequence printString = MessagesController.getInstance(currentMessageObject.currentAccount).printingStrings.get(currentMessageObject.getDialogId());
            if (printString == null || printString.length() == 0) {
                lastPrintString = null;
                setTypingAnimation(false);
                TLRPC.User user = MessagesController.getInstance(currentMessageObject.currentAccount).getUser(currentUser.id);
                if (user != null) {
                    currentUser = user;
                }
                onlineTextView.setText(LocaleController.formatUserStatus(currentMessageObject.currentAccount, currentUser));
            } else {
                lastPrintString = printString;
                onlineTextView.setText(printString);
                setTypingAnimation(true);
            }
        }
    }

    private void checkAndUpdateAvatar() {
        if (currentMessageObject == null) {
            return;
        }
        if (currentChat != null) {
            TLRPC.Chat chat = MessagesController.getInstance(currentMessageObject.currentAccount).getChat(currentChat.id);
            if (chat == null) {
                return;
            }
            currentChat = chat;
            if (avatarImageView != null) {
                AvatarDrawable avatarDrawable = new AvatarDrawable(currentChat);
                avatarImageView.setImage(ImageLocation.getForChat(chat, false), "50_50", avatarDrawable, chat);
            }
        } else if (currentUser != null) {
            TLRPC.User user = MessagesController.getInstance(currentMessageObject.currentAccount).getUser(currentUser.id);
            if (user == null) {
                return;
            }
            currentUser = user;
            if (avatarImageView != null) {
                AvatarDrawable avatarDrawable = new AvatarDrawable(currentUser);
                avatarImageView.setImage(ImageLocation.getForUser(user, false), "50_50", avatarDrawable, user);
            }
        }
    }

    private void setTypingAnimation(boolean start) {
        if (actionBar == null) {
            return;
        }
        if (start) {
            try {
                Integer type = MessagesController.getInstance(currentMessageObject.currentAccount).printingStringsTypes.get(currentMessageObject.getDialogId());
                onlineTextView.setCompoundDrawablesWithIntrinsicBounds(statusDrawables[type], null, null, null);
                onlineTextView.setCompoundDrawablePadding(AndroidUtilities.dp(4));
                for (int a = 0; a < statusDrawables.length; a++) {
                    if (a == type) {
                        statusDrawables[a].start();
                    } else {
                        statusDrawables[a].stop();
                    }
                }
            } catch (Exception e) {
                FileLog.e(e);
            }
        } else {
            onlineTextView.setCompoundDrawablesWithIntrinsicBounds(null, null, null, null);
            onlineTextView.setCompoundDrawablePadding(0);
            for (int a = 0; a < statusDrawables.length; a++) {
                statusDrawables[a].stop();
            }
        }
    }

    @Override
    public void onBackPressed() {
        if (chatActivityEnterView.isPopupShowing()) {
            chatActivityEnterView.hidePopup(true);
            return;
        }
        super.onBackPressed();
    }

    @Override
    protected void onResume() {
        super.onResume();
        MediaController.getInstance().setFeedbackView(chatActivityEnterView, true);
        if (chatActivityEnterView != null) {
            chatActivityEnterView.setFieldFocused(true);
        }
        fixLayout();
        checkAndUpdateAvatar();
        wakeLock.acquire(7000);
    }

    @Override
    protected void onPause() {
        super.onPause();
        overridePendingTransition(0, 0);
        if (chatActivityEnterView != null) {
            chatActivityEnterView.hidePopup(false);
            chatActivityEnterView.setFieldFocused(false);
        }
        if (lastResumedAccount >= 0) {
            ConnectionsManager.getInstance(lastResumedAccount).setAppPaused(true, false);
        }
    }

    @Override
    public void didReceivedNotification(int id, int account, Object... args) {
        if (id == NotificationCenter.appDidLogout) {
            if (account == lastResumedAccount) {
                onFinish();
                finish();
            }
        } else if (id == NotificationCenter.pushMessagesUpdated) {
            if (!isReply) {
                popupMessages.clear();
                for (int a = 0; a < UserConfig.MAX_ACCOUNT_COUNT; a++) {
                    if (UserConfig.getInstance(a).isClientActivated()) {
                        popupMessages.addAll(NotificationsController.getInstance(a).popupMessages);
                    }
                }
                getNewMessage();
            }
        } else if (id == NotificationCenter.updateInterfaces) {
            if (currentMessageObject == null || account != lastResumedAccount) {
                return;
            }
            int updateMask = (Integer) args[0];
            if ((updateMask & MessagesController.UPDATE_MASK_NAME) != 0 || (updateMask & MessagesController.UPDATE_MASK_STATUS) != 0 || (updateMask & MessagesController.UPDATE_MASK_CHAT_NAME) != 0 || (updateMask & MessagesController.UPDATE_MASK_CHAT_MEMBERS) != 0) {
                updateSubtitle();
            }
            if ((updateMask & MessagesController.UPDATE_MASK_AVATAR) != 0 || (updateMask & MessagesController.UPDATE_MASK_CHAT_AVATAR) != 0) {
                checkAndUpdateAvatar();
            }
            if ((updateMask & MessagesController.UPDATE_MASK_USER_PRINT) != 0) {
                CharSequence printString = MessagesController.getInstance(currentMessageObject.currentAccount).printingStrings.get(currentMessageObject.getDialogId());
                if (lastPrintString != null && printString == null || lastPrintString == null && printString != null || lastPrintString != null && printString != null && !lastPrintString.equals(printString)) {
                    updateSubtitle();
                }
            }
        } else if (id == NotificationCenter.messagePlayingDidReset) {
            Integer mid = (Integer) args[0];
            if (messageContainer != null) {
                int count = messageContainer.getChildCount();
                for (int a = 0; a < count; a++) {
                    View view = messageContainer.getChildAt(a);
                    if ((Integer) view.getTag() == 3) {
                        PopupAudioView cell = view.findViewWithTag(300);
                        MessageObject messageObject = cell.getMessageObject();
                        if (messageObject != null && messageObject.currentAccount == account && messageObject.getId() == mid) {
                            cell.updateButtonState();
                            break;
                        }
                    }
                }
            }
        } else if (id == NotificationCenter.messagePlayingProgressDidChanged) {
            Integer mid = (Integer) args[0];
            if (messageContainer != null) {
                int count = messageContainer.getChildCount();
                for (int a = 0; a < count; a++) {
                    View view = messageContainer.getChildAt(a);
                    if ((Integer) view.getTag() == 3) {
                        PopupAudioView cell = view.findViewWithTag(300);
                        MessageObject messageObject = cell.getMessageObject();
                        if (messageObject != null && messageObject.currentAccount == account && messageObject.getId() == mid) {
                            cell.updateProgress();
                            break;
                        }
                    }
                }
            }
        } else if (id == NotificationCenter.emojiDidLoad) {
            if (messageContainer != null) {
                int count = messageContainer.getChildCount();
                for (int a = 0; a < count; a++) {
                    View view = messageContainer.getChildAt(a);
                    if ((Integer) view.getTag() == 1) {
                        TextView textView = view.findViewWithTag(301);
                        if (textView != null) {
                            textView.invalidate();
                        }
                    }
                }
            }
        } else if (id == NotificationCenter.contactsDidLoad) {
            if (account == lastResumedAccount) {
                updateSubtitle();
            }
        }
    }

    @Override
    protected void onDestroy() {
        super.onDestroy();
        onFinish();
        MediaController.getInstance().setFeedbackView(chatActivityEnterView, false);
        if (wakeLock.isHeld()) {
            wakeLock.release();
        }
        if (avatarImageView != null) {
            avatarImageView.setImageDrawable(null);
        }
    }

    protected void onFinish() {
        if (finished) {
            return;
        }
        finished = true;
        if (isReply) {
            popupMessages.clear();
        }
        for (int a = 0; a < UserConfig.MAX_ACCOUNT_COUNT; a++) {
            NotificationCenter.getInstance(a).removeObserver(this, NotificationCenter.appDidLogout);
            NotificationCenter.getInstance(a).removeObserver(this, NotificationCenter.updateInterfaces);
            NotificationCenter.getInstance(a).removeObserver(this, NotificationCenter.messagePlayingProgressDidChanged);
            NotificationCenter.getInstance(a).removeObserver(this, NotificationCenter.messagePlayingDidReset);
            NotificationCenter.getInstance(a).removeObserver(this, NotificationCenter.contactsDidLoad);
        }
        NotificationCenter.getGlobalInstance().removeObserver(this, NotificationCenter.pushMessagesUpdated);
        NotificationCenter.getGlobalInstance().removeObserver(this, NotificationCenter.emojiDidLoad);
        if (chatActivityEnterView != null) {
            chatActivityEnterView.onDestroy();
        }
        if (wakeLock.isHeld()) {
            wakeLock.release();
        }
    }
}<|MERGE_RESOLUTION|>--- conflicted
+++ resolved
@@ -925,11 +925,7 @@
                 if (NekoConfig.mapPreviewProvider == 0) {
                     imageView.setImage(ImageLocation.getForWebFile(WebFile.createWithGeoPoint(geoPoint, 100, 100, 15, Math.min(2, (int) Math.ceil(AndroidUtilities.density)))), null, null, null, messageObject);
                 } else {
-<<<<<<< HEAD
                     String currentUrl = AndroidUtilities.formapMapUrl(false, lat, lon, 100, 100, true, 15);
-=======
-                    String currentUrl = AndroidUtilities.formapMapUrl(messageObject.currentAccount, lat, lon, 100, 100, true, 15, -1);
->>>>>>> cc1dc357
                     imageView.setImage(currentUrl, null, null);
                 }
             }
