package org.telegram.ui.bots;

import static org.telegram.ui.Components.Bulletin.DURATION_PROLONG;

import android.animation.Animator;
import android.animation.AnimatorListenerAdapter;
import android.animation.ValueAnimator;
import android.annotation.SuppressLint;
import android.app.Activity;
import android.app.Dialog;
import android.content.Context;
import android.content.ContextWrapper;
import android.graphics.Canvas;
import android.graphics.Color;
import android.graphics.Paint;
import android.graphics.drawable.Drawable;
import android.os.Build;
import android.os.Bundle;
import android.text.TextPaint;
import android.text.TextUtils;
import android.util.TypedValue;
import android.view.Gravity;
import android.view.MotionEvent;
import android.view.View;
import android.view.ViewGroup;
import android.view.Window;
import android.view.WindowInsets;
import android.view.WindowManager;
import android.widget.TextView;
import android.widget.Toast;

import androidx.annotation.IntDef;
import androidx.annotation.NonNull;
import androidx.core.content.ContextCompat;
import androidx.core.graphics.ColorUtils;
import androidx.core.math.MathUtils;
import androidx.dynamicanimation.animation.SpringAnimation;
import androidx.dynamicanimation.animation.SpringForce;

import org.json.JSONObject;
import org.telegram.messenger.AndroidUtilities;
import org.telegram.messenger.AnimationNotificationsLocker;
import org.telegram.messenger.ApplicationLoader;
import org.telegram.messenger.ContactsController;
import org.telegram.messenger.DialogObject;
import org.telegram.messenger.Emoji;
import org.telegram.messenger.FileLoader;
import org.telegram.messenger.FileLog;
import org.telegram.messenger.ImageLocation;
import org.telegram.messenger.LocaleController;
import org.telegram.messenger.MediaDataController;
import org.telegram.messenger.MessagesController;
import org.telegram.messenger.NotificationCenter;
import org.telegram.messenger.R;
import org.telegram.messenger.SendMessagesHelper;
import org.telegram.messenger.UserObject;
import org.telegram.messenger.Utilities;
import org.telegram.messenger.browser.Browser;
import org.telegram.tgnet.ConnectionsManager;
import org.telegram.tgnet.TLObject;
import org.telegram.tgnet.TLRPC;
import org.telegram.ui.ActionBar.ActionBar;
import org.telegram.ui.ActionBar.ActionBarMenu;
import org.telegram.ui.ActionBar.ActionBarMenuItem;
import org.telegram.ui.ActionBar.ActionBarMenuSubItem;
import org.telegram.ui.ActionBar.AlertDialog;
import org.telegram.ui.ActionBar.BaseFragment;
import org.telegram.ui.ActionBar.INavigationLayout;
import org.telegram.ui.ActionBar.OKLCH;
import org.telegram.ui.ActionBar.Theme;
import org.telegram.ui.ChatActivity;
import org.telegram.ui.Components.Bulletin;
import org.telegram.ui.Components.BulletinFactory;
import org.telegram.ui.Components.CubicBezierInterpolator;
import org.telegram.ui.Components.LayoutHelper;
import org.telegram.ui.Components.OverlayActionBarLayoutDialog;
import org.telegram.ui.Components.PasscodeView;
import org.telegram.ui.Components.RadialProgressView;
import org.telegram.ui.Components.SimpleFloatPropertyCompat;
import org.telegram.ui.Components.SizeNotifierFrameLayout;
import org.telegram.ui.Components.VerticalPositionAutoAnimator;
import org.telegram.ui.DialogsActivity;
import org.telegram.ui.LaunchActivity;
<<<<<<< HEAD
=======
import org.telegram.ui.PaymentFormActivity;
import org.telegram.ui.Stars.StarsController;
>>>>>>> 5bc1c3dc

import java.io.File;
import java.lang.annotation.Retention;
import java.lang.annotation.RetentionPolicy;
import java.util.List;
import java.util.Locale;

public class BotWebViewSheet extends Dialog implements NotificationCenter.NotificationCenterDelegate {
    public final static int TYPE_WEB_VIEW_BUTTON = 0, TYPE_SIMPLE_WEB_VIEW_BUTTON = 1, TYPE_BOT_MENU_BUTTON = 2, TYPE_WEB_VIEW_BOT_APP = 3;

    public final static int FLAG_FROM_INLINE_SWITCH = 1;
    public final static int FLAG_FROM_SIDE_MENU = 2;
    private int lineColor;

    public void showJustAddedBulletin() {
        TLRPC.User user = MessagesController.getInstance(currentAccount).getUser(botId);
        TLRPC.TL_attachMenuBot currentBot = null;
        for (TLRPC.TL_attachMenuBot bot : MediaDataController.getInstance(currentAccount).getAttachMenuBots().bots) {
            if (bot.bot_id == botId) {
                currentBot = bot;
                break;
            }
        }
        if (currentBot == null) {
            return;
        }
        String str;
        if (currentBot.show_in_side_menu && currentBot.show_in_attach_menu) {
            str = LocaleController.formatString("BotAttachMenuShortcatAddedAttachAndSide", R.string.BotAttachMenuShortcatAddedAttachAndSide, user.first_name);
        } else if (currentBot.show_in_side_menu) {
            str = LocaleController.formatString("BotAttachMenuShortcatAddedSide", R.string.BotAttachMenuShortcatAddedSide, user.first_name);
        } else {
            str = LocaleController.formatString("BotAttachMenuShortcatAddedAttach", R.string.BotAttachMenuShortcatAddedAttach, user.first_name);
        }
        AndroidUtilities.runOnUIThread(() -> {
            BulletinFactory.of(frameLayout, resourcesProvider)
                    .createSimpleBulletin(R.raw.contact_check, AndroidUtilities.replaceTags(str))
                    .setDuration(DURATION_PROLONG)
                    .show(true);
        }, 200);
    }

    @Retention(RetentionPolicy.SOURCE)
    @IntDef(value = {
            TYPE_WEB_VIEW_BUTTON,
            TYPE_SIMPLE_WEB_VIEW_BUTTON,
            TYPE_BOT_MENU_BUTTON,
            TYPE_WEB_VIEW_BOT_APP
    })
    public @interface WebViewType {}

    private final static int POLL_PERIOD = 60000;

    private final static SimpleFloatPropertyCompat<BotWebViewSheet> ACTION_BAR_TRANSITION_PROGRESS_VALUE = new SimpleFloatPropertyCompat<BotWebViewSheet>("actionBarTransitionProgress", obj -> obj.actionBarTransitionProgress, (obj, value) -> {
        obj.actionBarTransitionProgress = value;
        obj.frameLayout.invalidate();

        obj.actionBar.setAlpha(value);

        obj.updateLightStatusBar();
    }).setMultiplier(100f);
    private float actionBarTransitionProgress = 0f;
    private SpringAnimation springAnimation;

    private Boolean wasLightStatusBar;

    private SizeNotifierFrameLayout frameLayout;

    private long lastSwipeTime;

    private ChatAttachAlertBotWebViewLayout.WebViewSwipeContainer swipeContainer;
    private BotWebViewContainer webViewContainer;
    private ChatAttachAlertBotWebViewLayout.WebProgressView progressView;
    private Theme.ResourcesProvider resourcesProvider;
    private boolean ignoreLayout;

    private int currentAccount;
    private long botId;
    private long peerId;
    private long queryId;
    private int replyToMsgId;
    private boolean silent;
    private String buttonText;


    private Paint linePaint = new Paint(Paint.ANTI_ALIAS_FLAG);
    private Paint dimPaint = new Paint();
    private Paint backgroundPaint = new Paint(Paint.ANTI_ALIAS_FLAG);

    private int actionBarColor;
    private int navBarColor;
    private boolean actionBarIsLight;
    private Paint actionBarPaint = new Paint(Paint.ANTI_ALIAS_FLAG);

    private boolean overrideBackgroundColor;

    private ActionBar actionBar;
    private Drawable actionBarShadow;
    private ActionBarMenuSubItem settingsItem;
    private TLRPC.BotApp currentWebApp;

    private boolean dismissed;

    private Activity parentActivity;

    private boolean mainButtonWasVisible, mainButtonProgressWasVisible;
    private TextView mainButton;
    private RadialProgressView radialProgressView;

    private boolean needCloseConfirmation;

    private VerticalPositionAutoAnimator mainButtonAutoAnimator, radialProgressAutoAnimator;

    private PasscodeView passcodeView;

    private Runnable pollRunnable = () -> {
        if (!dismissed && queryId != 0) {
            TLRPC.TL_messages_prolongWebView prolongWebView = new TLRPC.TL_messages_prolongWebView();
            prolongWebView.bot = MessagesController.getInstance(currentAccount).getInputUser(botId);
            prolongWebView.peer = MessagesController.getInstance(currentAccount).getInputPeer(peerId);
            prolongWebView.query_id = queryId;
            prolongWebView.silent = silent;
            if (replyToMsgId != 0) {
                prolongWebView.reply_to = SendMessagesHelper.getInstance(currentAccount).createReplyInput(replyToMsgId);
                prolongWebView.flags |= 1;
            }
            ConnectionsManager.getInstance(currentAccount).sendRequest(prolongWebView, (response, error) -> AndroidUtilities.runOnUIThread(() -> {
                if (dismissed) {
                    return;
                }
                if (error != null) {
                    dismiss();
                } else {
                    AndroidUtilities.runOnUIThread(this.pollRunnable, POLL_PERIOD);
                }
            }));
        }
    };

    public BotWebViewSheet(@NonNull Context context, Theme.ResourcesProvider resourcesProvider) {
        super(context, R.style.TransparentDialog);
        this.resourcesProvider = resourcesProvider;
        lineColor = Theme.getColor(Theme.key_sheet_scrollUp);

        swipeContainer = new ChatAttachAlertBotWebViewLayout.WebViewSwipeContainer(context) {
            @Override
            protected void onMeasure(int widthMeasureSpec, int heightMeasureSpec) {
                int availableHeight = MeasureSpec.getSize(heightMeasureSpec);

                int padding;
                if (!AndroidUtilities.isTablet() && AndroidUtilities.displaySize.x > AndroidUtilities.displaySize.y) {
                    padding = (int) (availableHeight / 3.5f);
                } else {
                    padding = (availableHeight / 5 * 2);
                }
                if (padding < 0) {
                    padding = 0;
                }

                if (getOffsetY() != padding && !dismissed) {
                    ignoreLayout = true;
                    setOffsetY(padding);
                    ignoreLayout = false;
                }

                if (AndroidUtilities.isTablet() && !AndroidUtilities.isInMultiwindow && !AndroidUtilities.isSmallTablet()) {
                    widthMeasureSpec = MeasureSpec.makeMeasureSpec((int) (Math.min(AndroidUtilities.displaySize.x, AndroidUtilities.displaySize.y) * 0.8f), MeasureSpec.EXACTLY);
                }
                super.onMeasure(widthMeasureSpec, MeasureSpec.makeMeasureSpec(MeasureSpec.getSize(heightMeasureSpec) - ActionBar.getCurrentActionBarHeight() - AndroidUtilities.statusBarHeight + AndroidUtilities.dp(24) - (mainButtonWasVisible ? mainButton.getLayoutParams().height : 0), MeasureSpec.EXACTLY));
            }

            @Override
            public void requestLayout() {
                if (ignoreLayout) {
                    return;
                }
                super.requestLayout();
            }
        };
        webViewContainer = new BotWebViewContainer(context, resourcesProvider, getColor(Theme.key_windowBackgroundWhite)) {
            @Override
            public void onWebViewCreated() {
                super.onWebViewCreated();
                swipeContainer.setWebView(webViewContainer.getWebView());
            }
        };
        webViewContainer.setDelegate(new BotWebViewContainer.Delegate() {
            private boolean sentWebViewData;

            @Override
            public void onCloseRequested(Runnable callback) {
                dismiss(callback);
            }

            @Override
            public void onWebAppSetupClosingBehavior(boolean needConfirmation) {
                BotWebViewSheet.this.needCloseConfirmation = needConfirmation;
            }

            @Override
            public void onSendWebViewData(String data) {
                if (queryId != 0 || sentWebViewData) {
                    return;
                }
                sentWebViewData = true;

                TLRPC.TL_messages_sendWebViewData sendWebViewData = new TLRPC.TL_messages_sendWebViewData();
                sendWebViewData.bot = MessagesController.getInstance(currentAccount).getInputUser(botId);
                sendWebViewData.random_id = Utilities.random.nextLong();
                sendWebViewData.button_text = buttonText;
                sendWebViewData.data = data;
                ConnectionsManager.getInstance(currentAccount).sendRequest(sendWebViewData, (response, error) -> {
                    if (response instanceof TLRPC.TL_updates) {
                        MessagesController.getInstance(currentAccount).processUpdates((TLRPC.TL_updates) response, false);
                    }
                    AndroidUtilities.runOnUIThread(BotWebViewSheet.this::dismiss);
                });
            }

            @Override
            public void onWebAppSetActionBarColor(int color, boolean isOverrideColor) {
                int from = actionBarColor;
                int navBarFrom = navBarColor;
                int to = color;
                int navBarTo = navigationBarColor(color);

                BotWebViewMenuContainer.ActionBarColorsAnimating actionBarColorsAnimating = new BotWebViewMenuContainer.ActionBarColorsAnimating();
                actionBarColorsAnimating.setFrom(overrideBackgroundColor ? actionBarColor : 0, resourcesProvider);
                overrideBackgroundColor = isOverrideColor;
                actionBarIsLight = ColorUtils.calculateLuminance(color) < 0.721f;
                actionBarColorsAnimating.setTo(overrideBackgroundColor ? to : 0, resourcesProvider);

                ValueAnimator animator = ValueAnimator.ofFloat(0, 1).setDuration(200);
                animator.setInterpolator(CubicBezierInterpolator.DEFAULT);
                animator.addUpdateListener(animation -> {
                    float progress = (float) animation.getAnimatedValue();
                    actionBarColor = ColorUtils.blendARGB(from, to, progress);
                    navBarColor = ColorUtils.blendARGB(navBarFrom, navBarTo, progress);
                    AndroidUtilities.setNavigationBarColor(getWindow(), navBarColor, false);
                    AndroidUtilities.setLightNavigationBar(getWindow(), AndroidUtilities.computePerceivedBrightness(navBarColor) > .721f);
                    frameLayout.invalidate();
                    actionBar.setBackgroundColor(actionBarColor);

                    actionBarColorsAnimating.updateActionBar(actionBar, progress);
                    lineColor = actionBarColorsAnimating.getColor(Theme.key_sheet_scrollUp);

                    frameLayout.invalidate();
                });
                animator.addListener(new AnimatorListenerAdapter() {
                    @Override
                    public void onAnimationEnd(Animator animation) {
                        float progress = 1f;
                        actionBarColor = ColorUtils.blendARGB(from, to, progress);
                        navBarColor = ColorUtils.blendARGB(navBarFrom, navBarTo, progress);
                        AndroidUtilities.setNavigationBarColor(getWindow(), navBarColor, false);
                        AndroidUtilities.setLightNavigationBar(getWindow(), AndroidUtilities.computePerceivedBrightness(navBarColor) > .721f);
                        frameLayout.invalidate();
                        actionBar.setBackgroundColor(actionBarColor);

                        actionBarColorsAnimating.updateActionBar(actionBar, progress);
                        lineColor = actionBarColorsAnimating.getColor(Theme.key_sheet_scrollUp);

                        frameLayout.invalidate();
                    }
                });
                animator.start();
                updateLightStatusBar();
            }

            @Override
            public void onWebAppSetBackgroundColor(int color) {
                int from = backgroundPaint.getColor();
                ValueAnimator animator = ValueAnimator.ofFloat(0, 1).setDuration(200);
                animator.setInterpolator(CubicBezierInterpolator.DEFAULT);
                animator.addUpdateListener(animation -> {
                    backgroundPaint.setColor(ColorUtils.blendARGB(from, color, (Float) animation.getAnimatedValue()));
                    updateActionBarColors();
                    frameLayout.invalidate();
                });
                animator.start();
            }

            @Override
            public void onSetBackButtonVisible(boolean visible) {
                AndroidUtilities.updateImageViewImageAnimated(actionBar.getBackButton(), visible ? R.drawable.ic_ab_back : R.drawable.ic_close_white);
            }

            @Override
            public void onSetSettingsButtonVisible(boolean visible) {
                if (settingsItem != null) {
                    settingsItem.setVisibility(visible ? View.VISIBLE : View.GONE);
                }
            }

            @Override
<<<<<<< HEAD
            public void onWebAppOpenInvoice(String slug, TLObject response) {
                Toast.makeText(getContext(), LocaleController.getString("nekoXPaymentRemovedToast", R.string.nekoXPaymentRemovedToast), Toast.LENGTH_LONG).show();
=======
            public void onWebAppOpenInvoice(TLRPC.InputInvoice inputInvoice, String slug, TLObject response) {
                BaseFragment parentFragment = ((LaunchActivity) parentActivity).getActionBarLayout().getLastFragment();
                PaymentFormActivity paymentFormActivity = null;
                if (response instanceof TLRPC.TL_payments_paymentFormStars) {
                    AndroidUtilities.hideKeyboard(frameLayout);
                    final AlertDialog progressDialog = new AlertDialog(getContext(), AlertDialog.ALERT_TYPE_SPINNER);
                    progressDialog.showDelayed(150);
                    StarsController.getInstance(currentAccount).openPaymentForm(inputInvoice, (TLRPC.TL_payments_paymentFormStars) response, () -> {
                        progressDialog.dismiss();
                    }, status -> {
                        webViewContainer.onInvoiceStatusUpdate(slug, status);
                    });
                    return;
                } else if (response instanceof TLRPC.PaymentForm) {
                    TLRPC.PaymentForm form = (TLRPC.PaymentForm) response;
                    MessagesController.getInstance(currentAccount).putUsers(form.users, false);
                    paymentFormActivity = new PaymentFormActivity(form, slug, parentFragment);
                } else if (response instanceof TLRPC.PaymentReceipt) {
                    paymentFormActivity = new PaymentFormActivity((TLRPC.PaymentReceipt) response);
                }

                if (paymentFormActivity != null) {
                    swipeContainer.stickTo(-swipeContainer.getOffsetY() + swipeContainer.getTopActionBarOffsetY());

                    AndroidUtilities.hideKeyboard(frameLayout);
                    OverlayActionBarLayoutDialog overlayActionBarLayoutDialog = new OverlayActionBarLayoutDialog(context, resourcesProvider);
                    overlayActionBarLayoutDialog.show();
                    paymentFormActivity.setPaymentFormCallback(status -> {
                        if (status != PaymentFormActivity.InvoiceStatus.PENDING) {
                            overlayActionBarLayoutDialog.dismiss();
                        }

                        webViewContainer.onInvoiceStatusUpdate(slug, status.name().toLowerCase(Locale.ROOT));
                    });
                    paymentFormActivity.setResourcesProvider(resourcesProvider);
                    overlayActionBarLayoutDialog.addFragment(paymentFormActivity);
                }
>>>>>>> 5bc1c3dc
            }

            @Override
            public void onWebAppExpand() {
                if (/* System.currentTimeMillis() - lastSwipeTime <= 1000 || */ swipeContainer.isSwipeInProgress()) {
                    return;
                }
                swipeContainer.stickTo(-swipeContainer.getOffsetY() + swipeContainer.getTopActionBarOffsetY());
            }

            @Override
            public void onWebAppSwitchInlineQuery(TLRPC.User botUser, String query, List<String> chatTypes) {
                if (chatTypes.isEmpty()) {
                    if (parentActivity instanceof LaunchActivity) {
                        BaseFragment lastFragment = ((LaunchActivity) parentActivity).getActionBarLayout().getLastFragment();
                        if (lastFragment instanceof ChatActivity) {
                            ((ChatActivity) lastFragment).getChatActivityEnterView().setFieldText("@" + UserObject.getPublicUsername(botUser) + " " + query);
                            dismiss();
                        }
                    }
                } else {
                    Bundle args = new Bundle();
                    args.putInt("dialogsType", DialogsActivity.DIALOGS_TYPE_START_ATTACH_BOT);
                    args.putBoolean("onlySelect", true);

                    args.putBoolean("allowGroups", chatTypes.contains("groups"));
                    args.putBoolean("allowMegagroups", chatTypes.contains("groups"));
                    args.putBoolean("allowLegacyGroups", chatTypes.contains("groups"));
                    args.putBoolean("allowUsers", chatTypes.contains("users"));
                    args.putBoolean("allowChannels", chatTypes.contains("channels"));
                    args.putBoolean("allowBots", chatTypes.contains("bots"));

                    DialogsActivity dialogsActivity = new DialogsActivity(args);
                    AndroidUtilities.hideKeyboard(frameLayout);
                    OverlayActionBarLayoutDialog overlayActionBarLayoutDialog = new OverlayActionBarLayoutDialog(context, resourcesProvider);
                    dialogsActivity.setDelegate((fragment, dids, message1, param, topicsFragment) -> {
                        long did = dids.get(0).dialogId;

                        Bundle args1 = new Bundle();
                        args1.putBoolean("scrollToTopOnResume", true);
                        if (DialogObject.isEncryptedDialog(did)) {
                            args1.putInt("enc_id", DialogObject.getEncryptedChatId(did));
                        } else if (DialogObject.isUserDialog(did)) {
                            args1.putLong("user_id", did);
                        } else {
                            args1.putLong("chat_id", -did);
                        }
                        args1.putString("start_text", "@" + UserObject.getPublicUsername(botUser) + " " + query);

                        if (parentActivity instanceof LaunchActivity) {
                            BaseFragment lastFragment = ((LaunchActivity) parentActivity).getActionBarLayout().getLastFragment();
                            if (MessagesController.getInstance(currentAccount).checkCanOpenChat(args1, lastFragment)) {
                                overlayActionBarLayoutDialog.dismiss();

                                dismissed = true;
                                AndroidUtilities.cancelRunOnUIThread(pollRunnable);

                                webViewContainer.destroyWebView();
                                NotificationCenter.getInstance(currentAccount).removeObserver(BotWebViewSheet.this, NotificationCenter.webViewResultSent);
                                NotificationCenter.getGlobalInstance().removeObserver(BotWebViewSheet.this, NotificationCenter.didSetNewTheme);
                                BotWebViewSheet.super.dismiss();

                                lastFragment.presentFragment(new INavigationLayout.NavigationParams(new ChatActivity(args1)).setRemoveLast(true));
                            }
                        }
                        return true;
                    });
                    overlayActionBarLayoutDialog.show();
                    overlayActionBarLayoutDialog.addFragment(dialogsActivity);
                }
            }

            @Override
            public void onSetupMainButton(boolean isVisible, boolean isActive, String text, int color, int textColor, boolean isProgressVisible) {
                mainButton.setClickable(isActive);
                mainButton.setText(text);
                mainButton.setTextColor(textColor);
                mainButton.setBackground(BotWebViewContainer.getMainButtonRippleDrawable(color));
                if (isVisible != mainButtonWasVisible) {
                    mainButtonWasVisible = isVisible;
                    mainButton.animate().cancel();
                    if (isVisible) {
                        mainButton.setAlpha(0f);
                        mainButton.setVisibility(View.VISIBLE);
                    }
                    mainButton.animate().alpha(isVisible ? 1f : 0f).setDuration(150).setListener(new AnimatorListenerAdapter() {
                        @Override
                        public void onAnimationEnd(Animator animation) {
                            if (!isVisible) {
                                mainButton.setVisibility(View.GONE);
                            }
                            swipeContainer.requestLayout();
                        }
                    }).start();
                }
                radialProgressView.setProgressColor(textColor);
                if (isProgressVisible != mainButtonProgressWasVisible) {
                    mainButtonProgressWasVisible = isProgressVisible;
                    radialProgressView.animate().cancel();
                    if (isProgressVisible) {
                        radialProgressView.setAlpha(0f);
                        radialProgressView.setVisibility(View.VISIBLE);
                    }
                    radialProgressView.animate().alpha(isProgressVisible ? 1f : 0f)
                            .scaleX(isProgressVisible ? 1f : 0.1f)
                            .scaleY(isProgressVisible ? 1f : 0.1f)
                            .setDuration(250)
                            .setListener(new AnimatorListenerAdapter() {
                                @Override
                                public void onAnimationEnd(Animator animation) {
                                    if (!isProgressVisible) {
                                        radialProgressView.setVisibility(View.GONE);
                                    }
                                }
                            }).start();
                }
            }

            @Override
            public String getWebAppName() {
                if (currentWebApp != null) {
                    return currentWebApp.title;
                }
                return null;
            }

            @Override
            public boolean isClipboardAvailable() {
                return MediaDataController.getInstance(currentAccount).botInAttachMenu(botId);
            }
        });

        linePaint.setStyle(Paint.Style.FILL_AND_STROKE);
        linePaint.setStrokeWidth(AndroidUtilities.dp(4));
        linePaint.setStrokeCap(Paint.Cap.ROUND);

        dimPaint.setColor(0x40000000);
        actionBarColor = getColor(Theme.key_windowBackgroundWhite);
        navBarColor = getColor(Theme.key_windowBackgroundGray);
        AndroidUtilities.setNavigationBarColor(getWindow(), navBarColor, false);
        frameLayout = new SizeNotifierFrameLayout(context) {
            {
                setClipChildren(false);
                setClipToPadding(false);
                setWillNotDraw(false);
            }

            private final Paint navbarPaint = new Paint(Paint.ANTI_ALIAS_FLAG);
            @Override
            protected void dispatchDraw(Canvas canvas) {
                super.dispatchDraw(canvas);

                if (passcodeView.getVisibility() != View.VISIBLE) {
                    navbarPaint.setColor(navBarColor);
                    AndroidUtilities.rectTmp.set(0, getHeight() - getPaddingBottom(), getWidth(), getHeight() + AndroidUtilities.navigationBarHeight);
                    canvas.drawRect(AndroidUtilities.rectTmp, navbarPaint);
                }
            }

            @Override
            protected void onDraw(Canvas canvas) {
                super.onDraw(canvas);

                if (passcodeView.getVisibility() != View.VISIBLE) {
                    if (!overrideBackgroundColor) {
                        backgroundPaint.setColor(getColor(Theme.key_windowBackgroundWhite));
                    }
                    AndroidUtilities.rectTmp.set(0, 0, getWidth(), getHeight());
                    canvas.drawRect(AndroidUtilities.rectTmp, dimPaint);

                    actionBarPaint.setColor(actionBarColor);
                    float radius = AndroidUtilities.dp(16) * (AndroidUtilities.isTablet() ? 1f : 1f - actionBarTransitionProgress);
                    AndroidUtilities.rectTmp.set(swipeContainer.getLeft(), AndroidUtilities.lerp(swipeContainer.getTranslationY(), 0, actionBarTransitionProgress), swipeContainer.getRight(), swipeContainer.getTranslationY() + AndroidUtilities.dp(24) + radius);
                    canvas.drawRoundRect(AndroidUtilities.rectTmp, radius, radius, actionBarPaint);

                    AndroidUtilities.rectTmp.set(swipeContainer.getLeft(), swipeContainer.getTranslationY() + AndroidUtilities.dp(24), swipeContainer.getRight(), getHeight());
                    canvas.drawRect(AndroidUtilities.rectTmp, backgroundPaint);
                }
            }

            @Override
            public void draw(Canvas canvas) {
                super.draw(canvas);

                float transitionProgress = AndroidUtilities.isTablet() ? 0 : actionBarTransitionProgress;
                linePaint.setColor(lineColor);
                linePaint.setAlpha((int) (linePaint.getAlpha() * (1f - Math.min(0.5f, transitionProgress) / 0.5f)));

                canvas.save();
                float scale = 1f - transitionProgress;
                float y = AndroidUtilities.isTablet() ? AndroidUtilities.lerp(swipeContainer.getTranslationY() + AndroidUtilities.dp(12), AndroidUtilities.statusBarHeight / 2f, actionBarTransitionProgress) :
                        (AndroidUtilities.lerp(swipeContainer.getTranslationY(), AndroidUtilities.statusBarHeight + ActionBar.getCurrentActionBarHeight() / 2f, transitionProgress) + AndroidUtilities.dp(12));
                canvas.scale(scale, scale, getWidth() / 2f, y);
                canvas.drawLine(getWidth() / 2f - AndroidUtilities.dp(16), y, getWidth() / 2f + AndroidUtilities.dp(16), y, linePaint);
                canvas.restore();

                actionBarShadow.setAlpha((int) (actionBar.getAlpha() * 0xFF));
                y = actionBar.getY() + actionBar.getTranslationY() + actionBar.getHeight();
                actionBarShadow.setBounds(0, (int)y, getWidth(), (int)(y + actionBarShadow.getIntrinsicHeight()));
                actionBarShadow.draw(canvas);
            }

            @SuppressLint("ClickableViewAccessibility")
            @Override
            public boolean onTouchEvent(MotionEvent event) {
                if (event.getAction() == MotionEvent.ACTION_DOWN && (event.getY() <= AndroidUtilities.lerp(swipeContainer.getTranslationY() + AndroidUtilities.dp(24), 0, actionBarTransitionProgress) ||
                        event.getX() > swipeContainer.getRight() || event.getX() < swipeContainer.getLeft())) {
                    onCheckDismissByUser();
                    return true;
                }
                return super.onTouchEvent(event);
            }

            @Override
            protected void onAttachedToWindow() {
                super.onAttachedToWindow();
                Bulletin.addDelegate(this, new Bulletin.Delegate() {
                    @Override
                    public int getTopOffset(int tag) {
                        return AndroidUtilities.statusBarHeight;
                    }
                });
            }

            @Override
            protected void onDetachedFromWindow() {
                super.onDetachedFromWindow();
                Bulletin.removeDelegate(this);
            }
        };
        frameLayout.setDelegate((keyboardHeight, isWidthGreater) -> {
            if (keyboardHeight > AndroidUtilities.dp(20)) {
                swipeContainer.stickTo(-swipeContainer.getOffsetY() + swipeContainer.getTopActionBarOffsetY());
            }
        });
        frameLayout.addView(swipeContainer, LayoutHelper.createFrame(LayoutHelper.MATCH_PARENT, LayoutHelper.MATCH_PARENT, Gravity.TOP | Gravity.CENTER_HORIZONTAL, 0, 24, 0, 0));

        mainButton = new TextView(context) {
            @Override
            protected void onMeasure(int widthMeasureSpec, int heightMeasureSpec) {
                if (AndroidUtilities.isTablet() && !AndroidUtilities.isInMultiwindow && !AndroidUtilities.isSmallTablet()) {
                    widthMeasureSpec = MeasureSpec.makeMeasureSpec((int) (Math.min(AndroidUtilities.displaySize.x, AndroidUtilities.displaySize.y) * 0.8f), MeasureSpec.EXACTLY);
                }
                super.onMeasure(widthMeasureSpec, heightMeasureSpec);
            }
        };
        mainButton.setVisibility(View.GONE);
        mainButton.setAlpha(0f);
        mainButton.setSingleLine();
        mainButton.setGravity(Gravity.CENTER);
        mainButton.setTypeface(AndroidUtilities.bold());
        int padding = AndroidUtilities.dp(16);
        mainButton.setPadding(padding, 0, padding, 0);
        mainButton.setTextSize(TypedValue.COMPLEX_UNIT_DIP, 14);
        mainButton.setOnClickListener(v -> webViewContainer.onMainButtonPressed());
        frameLayout.addView(mainButton, LayoutHelper.createFrame(LayoutHelper.MATCH_PARENT, 48, Gravity.BOTTOM | Gravity.CENTER_HORIZONTAL));
        mainButtonAutoAnimator = VerticalPositionAutoAnimator.attach(mainButton);

        radialProgressView = new RadialProgressView(context) {
            @Override
            protected void onMeasure(int widthMeasureSpec, int heightMeasureSpec) {
                super.onMeasure(widthMeasureSpec, heightMeasureSpec);

                ViewGroup.MarginLayoutParams params = (ViewGroup.MarginLayoutParams) getLayoutParams();
                if (AndroidUtilities.isTablet() && !AndroidUtilities.isInMultiwindow && !AndroidUtilities.isSmallTablet()) {
                    params.rightMargin = (int) (AndroidUtilities.dp(10) + Math.min(AndroidUtilities.displaySize.x, AndroidUtilities.displaySize.y) * 0.1f);
                } else {
                    params.rightMargin = AndroidUtilities.dp(10);
                }
            }
        };
        radialProgressView.setSize(AndroidUtilities.dp(18));
        radialProgressView.setAlpha(0f);
        radialProgressView.setScaleX(0.1f);
        radialProgressView.setScaleY(0.1f);
        radialProgressView.setVisibility(View.GONE);
        frameLayout.addView(radialProgressView, LayoutHelper.createFrame(28, 28, Gravity.BOTTOM | Gravity.RIGHT, 0, 0, 10, 10));
        radialProgressAutoAnimator = VerticalPositionAutoAnimator.attach(radialProgressView);

        actionBarShadow = ContextCompat.getDrawable(getContext(), R.drawable.header_shadow).mutate();

        actionBar = new ActionBar(context, resourcesProvider) {
            @Override
            protected void onMeasure(int widthMeasureSpec, int heightMeasureSpec) {
                if (AndroidUtilities.isTablet() && !AndroidUtilities.isInMultiwindow && !AndroidUtilities.isSmallTablet()) {
                    widthMeasureSpec = MeasureSpec.makeMeasureSpec((int) (Math.min(AndroidUtilities.displaySize.x, AndroidUtilities.displaySize.y) * 0.8f), MeasureSpec.EXACTLY);
                }
                super.onMeasure(widthMeasureSpec, heightMeasureSpec);
            }
        };
        actionBar.setBackgroundColor(Color.TRANSPARENT);
        actionBar.setBackButtonImage(R.drawable.ic_close_white);
        updateActionBarColors();
        actionBar.setActionBarMenuOnItemClick(new ActionBar.ActionBarMenuOnItemClick() {
            @Override
            public void onItemClick(int id) {
                if (id == -1) {
                    onCheckDismissByUser();
                }
            }
        });
        actionBar.setAlpha(0f);
        frameLayout.addView(actionBar, LayoutHelper.createFrame(LayoutHelper.MATCH_PARENT, LayoutHelper.WRAP_CONTENT, Gravity.TOP | Gravity.CENTER_HORIZONTAL));

        frameLayout.addView(progressView = new ChatAttachAlertBotWebViewLayout.WebProgressView(context, resourcesProvider) {
            @Override
            protected void onMeasure(int widthMeasureSpec, int heightMeasureSpec) {
                if (AndroidUtilities.isTablet() && !AndroidUtilities.isInMultiwindow && !AndroidUtilities.isSmallTablet()) {
                    widthMeasureSpec = MeasureSpec.makeMeasureSpec((int) (Math.min(AndroidUtilities.displaySize.x, AndroidUtilities.displaySize.y) * 0.8f), MeasureSpec.EXACTLY);
                }
                super.onMeasure(widthMeasureSpec, heightMeasureSpec);
            }
        }, LayoutHelper.createFrame(LayoutHelper.MATCH_PARENT, LayoutHelper.WRAP_CONTENT, Gravity.BOTTOM | Gravity.CENTER_HORIZONTAL, 0, 0, 0, 0));
        webViewContainer.setWebViewProgressListener(progress -> {
            progressView.setLoadProgressAnimated(progress);
            if (progress == 1f) {
                ValueAnimator animator = ValueAnimator.ofFloat(1, 0).setDuration(200);
                animator.setInterpolator(CubicBezierInterpolator.DEFAULT);
                animator.addUpdateListener(animation -> progressView.setAlpha((Float) animation.getAnimatedValue()));
                animator.addListener(new AnimatorListenerAdapter() {
                    @Override
                    public void onAnimationEnd(Animator animation) {
                        progressView.setVisibility(View.GONE);
                    }
                });
                animator.start();
            }
        });

        swipeContainer.addView(webViewContainer, LayoutHelper.createFrame(LayoutHelper.MATCH_PARENT, LayoutHelper.MATCH_PARENT));
        swipeContainer.setScrollListener(()->{
            if (swipeContainer.getSwipeOffsetY() > 0) {
                dimPaint.setAlpha((int) (0x40 * (1f - MathUtils.clamp(swipeContainer.getSwipeOffsetY() / (float)swipeContainer.getHeight(), 0, 1))));
            } else {
                dimPaint.setAlpha(0x40);
            }
            frameLayout.invalidate();
            webViewContainer.invalidateViewPortHeight();

            if (springAnimation != null) {
                float progress = (1f - Math.min(swipeContainer.getTopActionBarOffsetY(), swipeContainer.getTranslationY() - swipeContainer.getTopActionBarOffsetY()) / swipeContainer.getTopActionBarOffsetY());
                float newPos = (progress > 0.5f ? 1 : 0) * 100f;
                if (springAnimation.getSpring().getFinalPosition() != newPos) {
                    springAnimation.getSpring().setFinalPosition(newPos);
                    springAnimation.start();
                }
            }
            float offsetY = Math.max(0, swipeContainer.getSwipeOffsetY());
            mainButtonAutoAnimator.setOffsetY(offsetY);
            radialProgressAutoAnimator.setOffsetY(offsetY);
            lastSwipeTime = System.currentTimeMillis();
        });
        swipeContainer.setScrollEndListener(()-> webViewContainer.invalidateViewPortHeight(true));
        swipeContainer.setDelegate(() -> {
            if (!onCheckDismissByUser()) {
                swipeContainer.stickTo(0);
            }
        });
        swipeContainer.setTopActionBarOffsetY(ActionBar.getCurrentActionBarHeight() + AndroidUtilities.statusBarHeight - AndroidUtilities.dp(24));
        swipeContainer.setIsKeyboardVisible(obj -> frameLayout.getKeyboardHeight() >= AndroidUtilities.dp(20));

        passcodeView = new PasscodeView(context);
        frameLayout.addView(passcodeView, LayoutHelper.createFrame(LayoutHelper.MATCH_PARENT, LayoutHelper.MATCH_PARENT));

        setContentView(frameLayout, new ViewGroup.LayoutParams(ViewGroup.LayoutParams.MATCH_PARENT, ViewGroup.LayoutParams.MATCH_PARENT));
    }

    @Override
    protected void onStart() {
        super.onStart();

        Context context = getContext();
        if (context instanceof ContextWrapper && !(context instanceof LaunchActivity)) {
            context = ((ContextWrapper) context).getBaseContext();
        }
        if (context instanceof LaunchActivity) {
            ((LaunchActivity) context).addOverlayPasscodeView(passcodeView);
        }
    }

    @Override
    protected void onStop() {
        super.onStop();

        Context context = getContext();
        if (context instanceof ContextWrapper && !(context instanceof LaunchActivity)) {
            context = ((ContextWrapper) context).getBaseContext();
        }
        if (context instanceof LaunchActivity) {
            ((LaunchActivity) context).removeOverlayPasscodeView(passcodeView);
        }
    }

    public void setParentActivity(Activity parentActivity) {
        this.parentActivity = parentActivity;
    }

    private void updateActionBarColors() {
        if (!overrideBackgroundColor) {
            actionBar.setTitleColor(getColor(Theme.key_windowBackgroundWhiteBlackText));
            actionBar.setItemsColor(getColor(Theme.key_windowBackgroundWhiteBlackText), false);
            actionBar.setItemsBackgroundColor(getColor(Theme.key_actionBarWhiteSelector), false);
            actionBar.setPopupBackgroundColor(getColor(Theme.key_actionBarDefaultSubmenuBackground), false);
            actionBar.setPopupItemsColor(getColor(Theme.key_actionBarDefaultSubmenuItem), false, false);
            actionBar.setPopupItemsColor(getColor(Theme.key_actionBarDefaultSubmenuItemIcon), true, false);
            actionBar.setPopupItemsSelectorColor(getColor(Theme.key_dialogButtonSelector), false);
        }
    }

    private void updateLightStatusBar() {
        boolean lightStatusBar;
        if (overrideBackgroundColor) {
            lightStatusBar = !actionBarIsLight;
        } else {
            int color = Theme.getColor(Theme.key_windowBackgroundWhite, null, true);
            lightStatusBar = !AndroidUtilities.isTablet() && ColorUtils.calculateLuminance(color) >= 0.721f && actionBarTransitionProgress >= 0.85f;
        }
        if (wasLightStatusBar != null && wasLightStatusBar == lightStatusBar) {
            return;
        }
        wasLightStatusBar = lightStatusBar;

        if (Build.VERSION.SDK_INT >= Build.VERSION_CODES.M) {
            int flags = frameLayout.getSystemUiVisibility();
            if (lightStatusBar) {
                flags |= View.SYSTEM_UI_FLAG_LIGHT_STATUS_BAR;
            } else {
                flags &= ~View.SYSTEM_UI_FLAG_LIGHT_STATUS_BAR;
            }
            frameLayout.setSystemUiVisibility(flags);
        }
    }

    @Override
    protected void onCreate(Bundle savedInstanceState) {
        super.onCreate(savedInstanceState);

        Window window = getWindow();
        if (Build.VERSION.SDK_INT >= Build.VERSION_CODES.R) {
            window.addFlags(WindowManager.LayoutParams.FLAG_LAYOUT_IN_SCREEN | WindowManager.LayoutParams.FLAG_DRAWS_SYSTEM_BAR_BACKGROUNDS);
        } else if (Build.VERSION.SDK_INT >= Build.VERSION_CODES.LOLLIPOP) {
            window.addFlags(WindowManager.LayoutParams.FLAG_LAYOUT_INSET_DECOR | WindowManager.LayoutParams.FLAG_LAYOUT_IN_SCREEN | WindowManager.LayoutParams.FLAG_DRAWS_SYSTEM_BAR_BACKGROUNDS);
        }
        window.setWindowAnimations(R.style.DialogNoAnimation);

        WindowManager.LayoutParams params = window.getAttributes();
        params.width = ViewGroup.LayoutParams.MATCH_PARENT;
        params.gravity = Gravity.TOP | Gravity.LEFT;
        params.dimAmount = 0;
        params.flags &= ~WindowManager.LayoutParams.FLAG_DIM_BEHIND;
        params.softInputMode = WindowManager.LayoutParams.SOFT_INPUT_ADJUST_RESIZE;
        params.height = ViewGroup.LayoutParams.MATCH_PARENT;
        if (Build.VERSION.SDK_INT >= Build.VERSION_CODES.P) {
            params.layoutInDisplayCutoutMode = WindowManager.LayoutParams.LAYOUT_IN_DISPLAY_CUTOUT_MODE_SHORT_EDGES;
        }
        window.setAttributes(params);

        if (Build.VERSION.SDK_INT >= Build.VERSION_CODES.M) {
            window.setStatusBarColor(Color.TRANSPARENT);
        }

        frameLayout.setFitsSystemWindows(true);
        frameLayout.setSystemUiVisibility(View.SYSTEM_UI_FLAG_LAYOUT_STABLE | View.SYSTEM_UI_FLAG_LAYOUT_FULLSCREEN | View.SYSTEM_UI_FLAG_LAYOUT_HIDE_NAVIGATION);
        if (Build.VERSION.SDK_INT >= Build.VERSION_CODES.LOLLIPOP) {
            frameLayout.setOnApplyWindowInsetsListener((v, insets) -> {
                v.setPadding(0, 0, 0, insets.getSystemWindowInsetBottom());
                if (Build.VERSION.SDK_INT >= 30) {
                    return WindowInsets.CONSUMED;
                } else {
                    return insets.consumeSystemWindowInsets();
                }
            });
        }

        if (Build.VERSION.SDK_INT >= Build.VERSION_CODES.O) {
            AndroidUtilities.setLightNavigationBar(window, ColorUtils.calculateLuminance(navBarColor) >= 0.721f);
        }

        NotificationCenter.getGlobalInstance().addObserver(this, NotificationCenter.didSetNewTheme);
    }

    @Override
    public void onAttachedToWindow() {
        super.onAttachedToWindow();

        if (springAnimation == null) {
            springAnimation = new SpringAnimation(this, ACTION_BAR_TRANSITION_PROGRESS_VALUE)
                .setSpring(new SpringForce()
                    .setStiffness(1200f)
                    .setDampingRatio(SpringForce.DAMPING_RATIO_NO_BOUNCY)
                );
        }
    }

    @Override
    public void onDetachedFromWindow() {
        super.onDetachedFromWindow();

        if (springAnimation != null) {
            springAnimation.cancel();
            springAnimation = null;
        }
    }

    public static JSONObject makeThemeParams(Theme.ResourcesProvider resourcesProvider) {
        try {
            JSONObject jsonObject = new JSONObject();
            final int backgroundColor = Theme.getColor(Theme.key_dialogBackground, resourcesProvider);
            jsonObject.put("bg_color", backgroundColor);
            jsonObject.put("section_bg_color", Theme.getColor(Theme.key_windowBackgroundWhite, resourcesProvider));
            jsonObject.put("secondary_bg_color", Theme.getColor(Theme.key_windowBackgroundGray, resourcesProvider));
            jsonObject.put("text_color", Theme.getColor(Theme.key_windowBackgroundWhiteBlackText, resourcesProvider));
            jsonObject.put("hint_color", Theme.getColor(Theme.key_windowBackgroundWhiteHintText, resourcesProvider));
            jsonObject.put("link_color", Theme.getColor(Theme.key_windowBackgroundWhiteLinkText, resourcesProvider));
            jsonObject.put("button_color", Theme.getColor(Theme.key_featuredStickers_addButton, resourcesProvider));
            jsonObject.put("button_text_color", Theme.getColor(Theme.key_featuredStickers_buttonText, resourcesProvider));
            jsonObject.put("header_bg_color", Theme.getColor(Theme.key_actionBarDefault, resourcesProvider));
            jsonObject.put("accent_text_color", Theme.blendOver(backgroundColor, Theme.getColor(Theme.key_windowBackgroundWhiteBlueText4, resourcesProvider)));
            jsonObject.put("section_header_text_color", Theme.blendOver(backgroundColor, Theme.getColor(Theme.key_windowBackgroundWhiteBlueHeader, resourcesProvider)));
            jsonObject.put("subtitle_text_color", Theme.blendOver(backgroundColor, Theme.getColor(Theme.key_windowBackgroundWhiteGrayText2, resourcesProvider)));
            jsonObject.put("destructive_text_color", Theme.blendOver(backgroundColor, Theme.getColor(Theme.key_text_RedRegular, resourcesProvider)));
            return jsonObject;
        } catch (Exception e) {
            FileLog.e(e);
        }
        return null;
    }

    public void requestWebView(int currentAccount, long peerId, long botId, String buttonText, String buttonUrl, @WebViewType int type, int replyToMsgId, boolean silent, int flags) {
        requestWebView(currentAccount, peerId, botId, buttonText, buttonUrl, type, replyToMsgId, silent, null, null, false, null, null, flags);
    }

    public void requestWebView(int currentAccount, long peerId, long botId, String buttonText, String buttonUrl, @WebViewType int type, int replyToMsgId, boolean silent) {
        requestWebView(currentAccount, peerId, botId, buttonText, buttonUrl, type, replyToMsgId, silent, null, null, false, null, null, 0);
    }

    public void requestWebView(int currentAccount, long peerId, long botId, String buttonText, String buttonUrl, @WebViewType int type, int replyToMsgId, boolean silent, BaseFragment lastFragment, TLRPC.BotApp app, boolean allowWrite, String startParam, TLRPC.User botUser) {
        requestWebView(currentAccount, peerId, botId, buttonText, buttonUrl, type, replyToMsgId, silent, lastFragment, app, allowWrite, startParam, botUser, 0);
    }

    public void requestWebView(int currentAccount, long peerId, long botId, String buttonText, String buttonUrl, @WebViewType int type, int replyToMsgId, boolean silent, BaseFragment lastFragment, TLRPC.BotApp app, boolean allowWrite, String startParam, TLRPC.User botUser, int flags) {
        this.currentAccount = currentAccount;
        this.peerId = peerId;
        this.botId = botId;
        this.replyToMsgId = replyToMsgId;
        this.silent = silent;
        this.buttonText = buttonText;
        this.currentWebApp = app;

        CharSequence title = UserObject.getUserName(MessagesController.getInstance(currentAccount).getUser(botId));
        try {
            TextPaint tp = new TextPaint();
            tp.setTextSize(AndroidUtilities.dp(20));
            title = Emoji.replaceEmoji(title, tp.getFontMetricsInt(), false);
        } catch (Exception ignore) {}
        actionBar.setTitle(title);
        ActionBarMenu menu = actionBar.createMenu();
        menu.removeAllViews();

        TLRPC.TL_attachMenuBot currentBot = null;
        for (TLRPC.TL_attachMenuBot bot : MediaDataController.getInstance(currentAccount).getAttachMenuBots().bots) {
            if (bot.bot_id == botId) {
                currentBot = bot;
                break;
            }
        }

        ActionBarMenuItem otherItem = menu.addItem(0, R.drawable.ic_ab_other);
        otherItem.addSubItem(R.id.menu_open_bot, R.drawable.msg_bot, LocaleController.getString(R.string.BotWebViewOpenBot));
        settingsItem = otherItem.addSubItem(R.id.menu_settings, R.drawable.msg_settings, LocaleController.getString(R.string.BotWebViewSettings));
        settingsItem.setVisibility(View.GONE);
        otherItem.addSubItem(R.id.menu_reload_page, R.drawable.msg_retry, LocaleController.getString(R.string.BotWebViewReloadPage));
        if (currentBot != null && MediaDataController.getInstance(currentAccount).canCreateAttachedMenuBotShortcut(currentBot.bot_id)) {
            otherItem.addSubItem(R.id.menu_add_to_home_screen_bot, R.drawable.msg_home, LocaleController.getString(R.string.AddShortcut));
        }
        otherItem.addSubItem(R.id.menu_tos_bot, R.drawable.menu_intro, LocaleController.getString(R.string.BotWebViewToS));
        if (currentBot != null && (currentBot.show_in_side_menu || currentBot.show_in_attach_menu)) {
            otherItem.addSubItem(R.id.menu_delete_bot, R.drawable.msg_delete, LocaleController.getString(R.string.BotWebViewDeleteBot));
        }
        actionBar.setActionBarMenuOnItemClick(new ActionBar.ActionBarMenuOnItemClick() {
            @Override
            public void onItemClick(int id) {
                if (id == -1) {
                    if (!webViewContainer.onBackPressed()) {
                        onCheckDismissByUser();
                    }
                } else if (id == R.id.menu_open_bot) {
                    Bundle bundle = new Bundle();
                    bundle.putLong("user_id", botId);
                    if (parentActivity instanceof LaunchActivity) {
                        ((LaunchActivity) parentActivity).presentFragment(new ChatActivity(bundle));
                    }
                    dismiss();
                } else if (id == R.id.menu_tos_bot) {
                    Browser.openUrl(getContext(), LocaleController.getString(R.string.BotWebViewToSLink));
                } else if (id == R.id.menu_reload_page) {
                    if (webViewContainer.getWebView() != null) {
                        webViewContainer.getWebView().animate().cancel();
                        webViewContainer.getWebView().animate().alpha(0).start();
                    }

                    progressView.setLoadProgress(0);
                    progressView.setAlpha(1f);
                    progressView.setVisibility(View.VISIBLE);

                    webViewContainer.setBotUser(MessagesController.getInstance(currentAccount).getUser(botId));
                    webViewContainer.loadFlickerAndSettingsItem(currentAccount, botId, settingsItem);
                    webViewContainer.reload();
                } else if (id == R.id.menu_settings) {
                    webViewContainer.onSettingsButtonPressed();
                } else if (id == R.id.menu_delete_bot) {
                    deleteBot(currentAccount, botId, () -> dismiss());
                } else if (id == R.id.menu_add_to_home_screen_bot) {
                    MediaDataController.getInstance(currentAccount).installShortcut(botId, MediaDataController.SHORTCUT_TYPE_ATTACHED_BOT);
                }
            }
        });

        final JSONObject themeParams = makeThemeParams(resourcesProvider);

        webViewContainer.setBotUser(MessagesController.getInstance(currentAccount).getUser(botId));
        webViewContainer.loadFlickerAndSettingsItem(currentAccount, botId, settingsItem);
        preloadShortcutBotIcon(botUser, currentBot);
        switch (type) {
            case TYPE_BOT_MENU_BUTTON: {
                TLRPC.TL_messages_requestWebView req = new TLRPC.TL_messages_requestWebView();
                req.bot = MessagesController.getInstance(currentAccount).getInputUser(botId);
                req.peer = MessagesController.getInstance(currentAccount).getInputPeer(botId);
                req.platform = "android";

                req.url = buttonUrl;
                req.flags |= 2;

                if (themeParams != null) {
                    req.theme_params = new TLRPC.TL_dataJSON();
                    req.theme_params.data = themeParams.toString();
                    req.flags |= 4;
                }

                ConnectionsManager.getInstance(currentAccount).sendRequest(req, (response, error) -> AndroidUtilities.runOnUIThread(() -> {
                    if (response instanceof TLRPC.TL_webViewResultUrl) {
                        TLRPC.TL_webViewResultUrl resultUrl = (TLRPC.TL_webViewResultUrl) response;
                        queryId = resultUrl.query_id;
                        webViewContainer.loadUrl(currentAccount, resultUrl.url);
                        AndroidUtilities.runOnUIThread(pollRunnable, POLL_PERIOD);
                    }
                }));
                NotificationCenter.getInstance(currentAccount).addObserver(this, NotificationCenter.webViewResultSent);

                break;
            }
            case TYPE_SIMPLE_WEB_VIEW_BUTTON: {
                TLRPC.TL_messages_requestSimpleWebView req = new TLRPC.TL_messages_requestSimpleWebView();
                req.from_switch_webview = (flags & FLAG_FROM_INLINE_SWITCH) != 0;
                req.bot = MessagesController.getInstance(currentAccount).getInputUser(botId);
                req.platform = "android";
                req.from_side_menu = (flags & FLAG_FROM_SIDE_MENU) != 0;
                if (themeParams != null) {
                    req.theme_params = new TLRPC.TL_dataJSON();
                    req.theme_params.data = themeParams.toString();
                    req.flags |= 1;
                }
                if (!TextUtils.isEmpty(buttonUrl)) {
                    req.flags |= 8;
                    req.url = buttonUrl;
                }
                if (!TextUtils.isEmpty(startParam)) {
                    req.start_param = startParam;
                    req.flags |= 16;
                }

                ConnectionsManager.getInstance(currentAccount).sendRequest(req, (response, error) -> AndroidUtilities.runOnUIThread(() -> {
                    if (response instanceof TLRPC.TL_simpleWebViewResultUrl) {
                        TLRPC.TL_simpleWebViewResultUrl resultUrl = (TLRPC.TL_simpleWebViewResultUrl) response;
                        queryId = 0;
                        webViewContainer.loadUrl(currentAccount, resultUrl.url);
                    }
                }));
                break;
            }
            case TYPE_WEB_VIEW_BUTTON: {
                TLRPC.TL_messages_requestWebView req = new TLRPC.TL_messages_requestWebView();
                req.peer = MessagesController.getInstance(currentAccount).getInputPeer(peerId);
                req.bot = MessagesController.getInstance(currentAccount).getInputUser(botId);
                req.platform = "android";
                if (buttonUrl != null) {
                    req.url = buttonUrl;
                    req.flags |= 2;
                }

                if (replyToMsgId != 0) {
                    req.reply_to = SendMessagesHelper.getInstance(currentAccount).createReplyInput(replyToMsgId);
                    req.flags |= 1;
                }

                if (themeParams != null) {
                    req.theme_params = new TLRPC.TL_dataJSON();
                    req.theme_params.data = themeParams.toString();
                    req.flags |= 4;
                }

                ConnectionsManager.getInstance(currentAccount).sendRequest(req, (response, error) -> AndroidUtilities.runOnUIThread(() -> {
                    if (response instanceof TLRPC.TL_webViewResultUrl) {
                        TLRPC.TL_webViewResultUrl resultUrl = (TLRPC.TL_webViewResultUrl) response;
                        queryId = resultUrl.query_id;
                        webViewContainer.loadUrl(currentAccount, resultUrl.url);
                        AndroidUtilities.runOnUIThread(pollRunnable, POLL_PERIOD);
                    }
                }));
                NotificationCenter.getInstance(currentAccount).addObserver(this, NotificationCenter.webViewResultSent);
                break;
            }
            case TYPE_WEB_VIEW_BOT_APP: {
                TLRPC.TL_messages_requestAppWebView req = new TLRPC.TL_messages_requestAppWebView();
                TLRPC.TL_inputBotAppID botApp = new TLRPC.TL_inputBotAppID();
                botApp.id = app.id;
                botApp.access_hash = app.access_hash;

                req.app = botApp;
                req.write_allowed = allowWrite;
                req.platform = "android";
                req.peer = lastFragment instanceof ChatActivity ? ((ChatActivity) lastFragment).getCurrentUser() != null ? MessagesController.getInputPeer(((ChatActivity) lastFragment).getCurrentUser()) : MessagesController.getInputPeer(((ChatActivity) lastFragment).getCurrentChat())
                        : MessagesController.getInputPeer(botUser);

                if (!TextUtils.isEmpty(startParam)) {
                    req.start_param = startParam;
                    req.flags |= 2;
                }

                if (themeParams != null) {
                    req.theme_params = new TLRPC.TL_dataJSON();
                    req.theme_params.data = themeParams.toString();
                    req.flags |= 4;
                }

                ConnectionsManager.getInstance(currentAccount).sendRequest(req, (response2, error2) -> AndroidUtilities.runOnUIThread(() -> {
                    if (error2 == null) {
                        TLRPC.TL_appWebViewResultUrl result = (TLRPC.TL_appWebViewResultUrl) response2;
                        queryId = 0;
                        webViewContainer.loadUrl(currentAccount, result.url);

                        AndroidUtilities.runOnUIThread(pollRunnable, POLL_PERIOD);
                    }
                }), ConnectionsManager.RequestFlagInvokeAfter | ConnectionsManager.RequestFlagFailOnServerErrors);
            }
        }
    }

    private void preloadShortcutBotIcon(TLRPC.User botUser, TLRPC.TL_attachMenuBot currentBot) {
        if (currentBot != null && currentBot.show_in_side_menu && !MediaDataController.getInstance(currentAccount).isShortcutAdded(botId, MediaDataController.SHORTCUT_TYPE_ATTACHED_BOT)) {
            TLRPC.User user = botUser;
            if (user == null) {
                user = MessagesController.getInstance(currentAccount).getUser(botId);
            }
            if (user != null && user.photo != null) {
                File f = FileLoader.getInstance(currentAccount).getPathToAttach(user.photo.photo_small, true);
                if (!f.exists()) {
                    MediaDataController.getInstance(currentAccount).preloadImage(ImageLocation.getForUser(user, ImageLocation.TYPE_SMALL), FileLoader.PRIORITY_LOW);
                }
            }
        }
    }

    public static void deleteBot(int currentAccount, long botId, Runnable onDone) {
        String description;
        TLRPC.TL_attachMenuBot currentBot = null;
        for (TLRPC.TL_attachMenuBot bot : MediaDataController.getInstance(currentAccount).getAttachMenuBots().bots) {
            if (bot.bot_id == botId) {
                currentBot = bot;
                break;
            }
        }
        if (currentBot == null) {
            return;
        }
        String botName = currentBot.short_name;
        description = LocaleController.formatString("BotRemoveFromMenu", R.string.BotRemoveFromMenu, botName);
        TLRPC.TL_attachMenuBot finalCurrentBot = currentBot;
        new AlertDialog.Builder(LaunchActivity.getLastFragment().getContext())
                .setTitle(LocaleController.getString(R.string.BotRemoveFromMenuTitle))
                .setMessage(AndroidUtilities.replaceTags(description))
                .setPositiveButton(LocaleController.getString("OK", R.string.OK), (dialogInterface, i) -> {
                    TLRPC.TL_messages_toggleBotInAttachMenu req = new TLRPC.TL_messages_toggleBotInAttachMenu();
                    req.bot = MessagesController.getInstance(currentAccount).getInputUser(botId);
                    req.enabled = false;
                    ConnectionsManager.getInstance(currentAccount).sendRequest(req, (response, error) -> AndroidUtilities.runOnUIThread(() -> {
                        MediaDataController.getInstance(currentAccount).loadAttachMenuBots(false, true);
                    }), ConnectionsManager.RequestFlagInvokeAfter | ConnectionsManager.RequestFlagFailOnServerErrors);
                    finalCurrentBot.show_in_side_menu = false;
                    NotificationCenter.getInstance(currentAccount).postNotificationName(NotificationCenter.attachMenuBotsDidLoad);
                    MediaDataController.getInstance(currentAccount).uninstallShortcut(botId, MediaDataController.SHORTCUT_TYPE_ATTACHED_BOT);
                    if (onDone != null) {
                        onDone.run();
                    }
                })
                .setNegativeButton(LocaleController.getString("Cancel", R.string.Cancel), null)
                .show();
    }

    private int getColor(int key) {
        return Theme.getColor(key, resourcesProvider);
    }

    @Override
    public void show() {
        if (!AndroidUtilities.isSafeToShow(getContext())) return;
        frameLayout.setAlpha(0f);
        frameLayout.addOnLayoutChangeListener(new View.OnLayoutChangeListener() {
            @Override
            public void onLayoutChange(View v, int left, int top, int right, int bottom, int oldLeft, int oldTop, int oldRight, int oldBottom) {
                v.removeOnLayoutChangeListener(this);

                swipeContainer.setSwipeOffsetY(swipeContainer.getHeight());
                frameLayout.setAlpha(1f);

                AnimationNotificationsLocker locker = new AnimationNotificationsLocker();
                locker.lock();
                new SpringAnimation(swipeContainer, ChatAttachAlertBotWebViewLayout.WebViewSwipeContainer.SWIPE_OFFSET_Y, 0)
                        .setSpring(new SpringForce(0)
                                .setDampingRatio(SpringForce.DAMPING_RATIO_LOW_BOUNCY)
                                .setStiffness(500.0f)
                        ).addEndListener((animation, canceled, value, velocity) -> {
                            locker.unlock();
                        }).start();
            }
        });
        super.show();
    }

    public long getBotId() {
        return botId;
    }

    @Override
    public void onBackPressed() {
        if (passcodeView.getVisibility() == View.VISIBLE) {
            if (getOwnerActivity() != null) {
                getOwnerActivity().finish();
            }
            return;
        }
        if (webViewContainer.onBackPressed()) {
            return;
        }
        onCheckDismissByUser();
    }

    @Override
    public void dismiss() {
        dismiss(null);
    }

    public boolean onCheckDismissByUser() {
        if (needCloseConfirmation) {
            String botName = null;
            TLRPC.User user = MessagesController.getInstance(currentAccount).getUser(botId);
            if (user != null) {
                botName = ContactsController.formatName(user.first_name, user.last_name);
            }

            AlertDialog dialog = new AlertDialog.Builder(getContext())
                    .setTitle(botName)
                    .setMessage(LocaleController.getString(R.string.BotWebViewChangesMayNotBeSaved))
                    .setPositiveButton(LocaleController.getString(R.string.BotWebViewCloseAnyway), (dialog2, which) -> dismiss())
                    .setNegativeButton(LocaleController.getString(R.string.Cancel), null)
                    .create();
            dialog.show();
            TextView textView = (TextView) dialog.getButton(AlertDialog.BUTTON_POSITIVE);
            textView.setTextColor(getColor(Theme.key_text_RedBold));
            return false;
        } else {
            dismiss();
            return true;
        }
    }

    public void dismiss(Runnable callback) {
        if (dismissed) {
            return;
        }
        dismissed = true;
        AndroidUtilities.cancelRunOnUIThread(pollRunnable);

        webViewContainer.destroyWebView();
        NotificationCenter.getInstance(currentAccount).removeObserver(this, NotificationCenter.webViewResultSent);
        NotificationCenter.getGlobalInstance().removeObserver(this, NotificationCenter.didSetNewTheme);

        swipeContainer.stickTo(swipeContainer.getHeight() + frameLayout.measureKeyboardHeight(), ()->{
            try {
                super.dismiss();
            } catch (Exception e) {
                FileLog.e(e);
            }
            if (callback != null) {
                callback.run();
            }
        });
    }

    @Override
    public void didReceivedNotification(int id, int account, Object... args) {
        if (id == NotificationCenter.webViewResultSent) {
            long queryId = (long) args[0];

            if (this.queryId == queryId) {
                dismiss();
            }
        } else if (id == NotificationCenter.didSetNewTheme) {
            frameLayout.invalidate();
            webViewContainer.updateFlickerBackgroundColor(getColor(Theme.key_windowBackgroundWhite));
            updateActionBarColors();
            updateLightStatusBar();
        }
    }

    public static int navigationBarColor(int actionBarColor) {
        final boolean isDark = AndroidUtilities.computePerceivedBrightness(actionBarColor) < 0.721f;
//        final int themeNavBarColor = (Theme.isCurrentThemeDark() == isDark ? Theme.getColor(Theme.key_windowBackgroundGray) : (isDark ? 0xFF151E27 : 0xFFF0F0F0));
//        return Theme.adaptHue(themeNavBarColor, actionBarColor);
//        return OKLCH.adapt(themeNavBarColor, actionBarColor);
        return Theme.adaptHSV(actionBarColor, +.35f, -.1f);
    }
}<|MERGE_RESOLUTION|>--- conflicted
+++ resolved
@@ -81,11 +81,8 @@
 import org.telegram.ui.Components.VerticalPositionAutoAnimator;
 import org.telegram.ui.DialogsActivity;
 import org.telegram.ui.LaunchActivity;
-<<<<<<< HEAD
-=======
-import org.telegram.ui.PaymentFormActivity;
+//import org.telegram.ui.PaymentFormActivity;
 import org.telegram.ui.Stars.StarsController;
->>>>>>> 5bc1c3dc
 
 import java.io.File;
 import java.lang.annotation.Retention;
@@ -381,48 +378,44 @@
             }
 
             @Override
-<<<<<<< HEAD
-            public void onWebAppOpenInvoice(String slug, TLObject response) {
+            public void onWebAppOpenInvoice(TLRPC.InputInvoice inputInvoice, String slug, TLObject response) {
                 Toast.makeText(getContext(), LocaleController.getString("nekoXPaymentRemovedToast", R.string.nekoXPaymentRemovedToast), Toast.LENGTH_LONG).show();
-=======
-            public void onWebAppOpenInvoice(TLRPC.InputInvoice inputInvoice, String slug, TLObject response) {
-                BaseFragment parentFragment = ((LaunchActivity) parentActivity).getActionBarLayout().getLastFragment();
-                PaymentFormActivity paymentFormActivity = null;
-                if (response instanceof TLRPC.TL_payments_paymentFormStars) {
-                    AndroidUtilities.hideKeyboard(frameLayout);
-                    final AlertDialog progressDialog = new AlertDialog(getContext(), AlertDialog.ALERT_TYPE_SPINNER);
-                    progressDialog.showDelayed(150);
-                    StarsController.getInstance(currentAccount).openPaymentForm(inputInvoice, (TLRPC.TL_payments_paymentFormStars) response, () -> {
-                        progressDialog.dismiss();
-                    }, status -> {
-                        webViewContainer.onInvoiceStatusUpdate(slug, status);
-                    });
-                    return;
-                } else if (response instanceof TLRPC.PaymentForm) {
-                    TLRPC.PaymentForm form = (TLRPC.PaymentForm) response;
-                    MessagesController.getInstance(currentAccount).putUsers(form.users, false);
-                    paymentFormActivity = new PaymentFormActivity(form, slug, parentFragment);
-                } else if (response instanceof TLRPC.PaymentReceipt) {
-                    paymentFormActivity = new PaymentFormActivity((TLRPC.PaymentReceipt) response);
-                }
-
-                if (paymentFormActivity != null) {
-                    swipeContainer.stickTo(-swipeContainer.getOffsetY() + swipeContainer.getTopActionBarOffsetY());
-
-                    AndroidUtilities.hideKeyboard(frameLayout);
-                    OverlayActionBarLayoutDialog overlayActionBarLayoutDialog = new OverlayActionBarLayoutDialog(context, resourcesProvider);
-                    overlayActionBarLayoutDialog.show();
-                    paymentFormActivity.setPaymentFormCallback(status -> {
-                        if (status != PaymentFormActivity.InvoiceStatus.PENDING) {
-                            overlayActionBarLayoutDialog.dismiss();
-                        }
-
-                        webViewContainer.onInvoiceStatusUpdate(slug, status.name().toLowerCase(Locale.ROOT));
-                    });
-                    paymentFormActivity.setResourcesProvider(resourcesProvider);
-                    overlayActionBarLayoutDialog.addFragment(paymentFormActivity);
-                }
->>>>>>> 5bc1c3dc
+//                BaseFragment parentFragment = ((LaunchActivity) parentActivity).getActionBarLayout().getLastFragment();
+//                PaymentFormActivity paymentFormActivity = null;
+//                if (response instanceof TLRPC.TL_payments_paymentFormStars) {
+//                    AndroidUtilities.hideKeyboard(frameLayout);
+//                    final AlertDialog progressDialog = new AlertDialog(getContext(), AlertDialog.ALERT_TYPE_SPINNER);
+//                    progressDialog.showDelayed(150);
+//                    StarsController.getInstance(currentAccount).openPaymentForm(inputInvoice, (TLRPC.TL_payments_paymentFormStars) response, () -> {
+//                        progressDialog.dismiss();
+//                    }, status -> {
+//                        webViewContainer.onInvoiceStatusUpdate(slug, status);
+//                    });
+//                    return;
+//                } else if (response instanceof TLRPC.PaymentForm) {
+//                    TLRPC.PaymentForm form = (TLRPC.PaymentForm) response;
+//                    MessagesController.getInstance(currentAccount).putUsers(form.users, false);
+//                    paymentFormActivity = new PaymentFormActivity(form, slug, parentFragment);
+//                } else if (response instanceof TLRPC.PaymentReceipt) {
+//                    paymentFormActivity = new PaymentFormActivity((TLRPC.PaymentReceipt) response);
+//                }
+//
+//                if (paymentFormActivity != null) {
+//                    swipeContainer.stickTo(-swipeContainer.getOffsetY() + swipeContainer.getTopActionBarOffsetY());
+//
+//                    AndroidUtilities.hideKeyboard(frameLayout);
+//                    OverlayActionBarLayoutDialog overlayActionBarLayoutDialog = new OverlayActionBarLayoutDialog(context, resourcesProvider);
+//                    overlayActionBarLayoutDialog.show();
+//                    paymentFormActivity.setPaymentFormCallback(status -> {
+//                        if (status != PaymentFormActivity.InvoiceStatus.PENDING) {
+//                            overlayActionBarLayoutDialog.dismiss();
+//                        }
+//
+//                        webViewContainer.onInvoiceStatusUpdate(slug, status.name().toLowerCase(Locale.ROOT));
+//                    });
+//                    paymentFormActivity.setResourcesProvider(resourcesProvider);
+//                    overlayActionBarLayoutDialog.addFragment(paymentFormActivity);
+//                }
             }
 
             @Override
