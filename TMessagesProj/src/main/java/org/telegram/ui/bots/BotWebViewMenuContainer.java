package org.telegram.ui.bots;

import static org.telegram.messenger.AndroidUtilities.dp;
import static org.telegram.ui.ActionBar.Theme.key_windowBackgroundWhiteBlackText;

import android.animation.Animator;
import android.animation.AnimatorListenerAdapter;
import android.animation.ValueAnimator;
import android.annotation.SuppressLint;
import android.content.Context;
import android.graphics.Bitmap;
import android.graphics.Canvas;
import android.graphics.Color;
import android.graphics.Paint;
import android.graphics.Path;
import android.graphics.PorterDuff;
import android.graphics.PorterDuffColorFilter;
import android.graphics.RectF;
import android.graphics.RenderNode;
import android.os.Build;
import android.os.Bundle;
import android.text.Editable;
import android.util.Log;
import android.util.SparseIntArray;
import android.view.Gravity;
import android.view.MotionEvent;
import android.view.View;
import android.widget.FrameLayout;
import android.widget.Toast;
import android.widget.TextView;

import androidx.annotation.NonNull;
import androidx.core.graphics.ColorUtils;
import androidx.dynamicanimation.animation.SpringAnimation;
import androidx.dynamicanimation.animation.SpringForce;
import androidx.recyclerview.widget.ChatListItemAnimator;

import org.json.JSONObject;
import org.telegram.messenger.AndroidUtilities;
import org.telegram.messenger.ContactsController;
import org.telegram.messenger.DialogObject;
import org.telegram.messenger.LocaleController;
import org.telegram.messenger.MediaDataController;
import org.telegram.messenger.MessageObject;
import org.telegram.messenger.MessagesController;
import org.telegram.messenger.NotificationCenter;
import org.telegram.messenger.R;
import org.telegram.messenger.UserObject;
import org.telegram.messenger.browser.Browser;
import org.telegram.tgnet.ConnectionsManager;
import org.telegram.tgnet.TLObject;
import org.telegram.tgnet.TLRPC;
import org.telegram.ui.ActionBar.ActionBar;
import org.telegram.ui.ActionBar.ActionBarMenu;
import org.telegram.ui.ActionBar.ActionBarMenuItem;
import org.telegram.ui.ActionBar.ActionBarMenuSubItem;
import org.telegram.ui.ActionBar.AlertDialog;
import org.telegram.ui.ActionBar.BaseFragment;
import org.telegram.ui.ActionBar.BottomSheetTabs;
import org.telegram.ui.ActionBar.INavigationLayout;
import org.telegram.ui.ActionBar.Theme;
import org.telegram.ui.ChatActivity;
import org.telegram.ui.Components.ChatActivityEnterView;
import org.telegram.ui.Components.ChatAvatarContainer;
import org.telegram.ui.Components.CubicBezierInterpolator;
import org.telegram.ui.Components.HideViewAfterAnimation;
import org.telegram.ui.Components.LayoutHelper;
import org.telegram.ui.Components.SimpleFloatPropertyCompat;
import org.telegram.ui.DialogsActivity;
<<<<<<< HEAD
//import org.telegram.ui.PaymentFormActivity;
=======
import org.telegram.ui.LaunchActivity;
import org.telegram.ui.PaymentFormActivity;
>>>>>>> 59a0bc1a
import org.telegram.ui.Stars.StarsController;

import java.util.List;
import java.util.Locale;
import java.util.Objects;

public class BotWebViewMenuContainer extends FrameLayout implements NotificationCenter.NotificationCenterDelegate {
    private final static int POLL_PERIOD = 60000;

    private final static SimpleFloatPropertyCompat<BotWebViewMenuContainer> ACTION_BAR_TRANSITION_PROGRESS_VALUE = new SimpleFloatPropertyCompat<BotWebViewMenuContainer>("actionBarTransitionProgress", obj -> obj.actionBarTransitionProgress, (obj, value) -> {
        obj.actionBarTransitionProgress = value;
        obj.invalidate();
        obj.invalidateActionBar();

        if (obj.botCollapseItem != null) {
            obj.botCollapseItem.setAlpha(value);
        }
    }).setMultiplier(100f);

    private float actionBarTransitionProgress;
    private SpringAnimation springAnimation;
    private ChatAttachAlertBotWebViewLayout.WebViewSwipeContainer swipeContainer;
    private ChatAttachAlertBotWebViewLayout.WebProgressView progressView;
    private boolean ignoreLayout;
    private BotWebViewContainer webViewContainer;
    private BotWebViewContainer.Delegate webViewDelegate;
    private ValueAnimator webViewScrollAnimator;
    private boolean ignoreMeasure;

    private Paint dimPaint = new Paint();
    private Paint backgroundPaint = new Paint(Paint.ANTI_ALIAS_FLAG);
    private Paint actionBarPaint = new Paint(Paint.ANTI_ALIAS_FLAG);
    private Paint linePaint = new Paint();

    private ChatActivityEnterView parentEnterView;
    private boolean botWebViewButtonWasVisible;
    private SpringAnimation botWebViewButtonAnimator;

    private long lastSwipeTime;

    private int currentAccount;
    private long botId;
    private String botUrl;

    private boolean isLoaded;
    private TLObject loadedResponse;
    private long loadedResponseTime;
    private boolean dismissed;

    private Boolean wasLightStatusBar;
    private long queryId;

    private ActionBarMenuItem botMenuItem;
    private ActionBarMenuItem botCollapseItem;
    private ActionBar.ActionBarMenuOnItemClick actionBarOnItemClick;
    private ActionBarMenuSubItem settingsItem;
    private ActionBarMenuSubItem addToHomeScreenItem;

    private Editable savedEditText;
    private MessageObject savedReplyMessageObject;
    private MessageObject savedEditMessageObject;

    private Runnable globalOnDismissListener;

    private float overrideActionBarBackgroundProgress;
    private int overrideActionBarBackground;
    private boolean overrideBackgroundColor;
    private int actionBarColorKey = -1;

    private boolean needCloseConfirmation;
    ActionBarColorsAnimating actionBarColors;

    private Runnable pollRunnable = () -> {
        if (!dismissed) {
            TLRPC.TL_messages_prolongWebView prolongWebView = new TLRPC.TL_messages_prolongWebView();
            prolongWebView.bot = MessagesController.getInstance(currentAccount).getInputUser(botId);
            prolongWebView.peer = MessagesController.getInstance(currentAccount).getInputPeer(botId);
            prolongWebView.query_id = queryId;

            ConnectionsManager.getInstance(currentAccount).sendRequest(prolongWebView, (response, error) -> AndroidUtilities.runOnUIThread(() -> {
                if (dismissed) {
                    return;
                }
                if (error != null) {
                    dismiss();
                } else {
                    AndroidUtilities.runOnUIThread(this.pollRunnable, POLL_PERIOD);
                }
            }));
        }
    };
    private boolean actionBarIsLight;
    private int lineColor;
    private boolean preserving;

    public BottomSheetTabs.WebTabData saveState() {
        preserving = true;
        BottomSheetTabs.WebTabData tab = new BottomSheetTabs.WebTabData();

        tab.actionBarColor = overrideBackgroundColor ? overrideActionBarBackground : actionBarColors.getColor(Theme.key_windowBackgroundWhite);
        tab.actionBarColorKey = actionBarColorKey;
        tab.overrideActionBarColor = overrideBackgroundColor;
        tab.backgroundColor = backgroundPaint.getColor();

        tab.props = new BotWebViewAttachedSheet.WebViewRequestProps();
        tab.props.currentAccount = currentAccount;
        tab.props.botId = botId;
        tab.props.peerId = botId;
        tab.props.buttonUrl = botUrl;
        tab.props.type = BotWebViewAttachedSheet.TYPE_BOT_MENU_BUTTON;
        tab.props.response = loadedResponse;
        tab.props.responseTime = loadedResponseTime;
        tab.ready = webViewContainer != null && webViewContainer.isPageLoaded();
        tab.lastUrl = webViewContainer != null ? webViewContainer.getUrlLoaded() : null;
        tab.themeIsDark = Theme.isCurrentThemeDark();
        tab.settings = settingsItem != null && settingsItem.getVisibility() == View.VISIBLE;
        tab.main = mainButtonSettings;
        tab.confirmDismiss = needCloseConfirmation;
        tab.expanded = swipeContainer != null && ((1f - Math.min(swipeContainer.getTopActionBarOffsetY(), swipeContainer.getTranslationY() - swipeContainer.getTopActionBarOffsetY()) / swipeContainer.getTopActionBarOffsetY()) > .5f);
        tab.needsContext = true;

        BotWebViewContainer.MyWebView webView = webViewContainer == null ? null : webViewContainer.getWebView();
        if (webView != null) {
            webViewContainer.preserveWebView();
            tab.webView = webView;
            tab.webViewProxy = webViewContainer == null ? null : webViewContainer.getProxy();
            tab.webViewWidth = webView.getWidth();
            tab.webViewScroll = webView.getScrollY();
            tab.webViewHeight = webView.getHeight();
            webView.onPause();
//            webView.pauseTimers();
            webView.setContainers(null, null);
        }
        return tab;
    }

    // not really used, tab is already open from BotWebViewAttachedSheet place
    public boolean restoreState(BaseFragment fragment, BottomSheetTabs.WebTabData tab) {
        if (tab == null || tab.props == null) return false;
//        setBackgroundColor(tab.backgroundColor, false);
//        setActionBarColor(tab.actionBarColor, tab.overrideActionBarColor, false);
        if (tab.webView != null) {
//            tab.webView.resumeTimers();
            tab.webView.onResume();
            webViewContainer.replaceWebView(tab.webView, tab.webViewProxy);
        } else {
            tab.props.response = null;
            tab.props.responseTime = 0;
        }
        currentAccount = tab.props.currentAccount;
        botId = tab.props.botId;
        botUrl = tab.props.buttonUrl;
        loadedResponse = tab.props.response;
        loadedResponseTime = tab.props.responseTime;
        loadWebView();
        return true;
    }

    private void checkBotMenuItem() {
        if (botCollapseItem == null) {
            ActionBarMenu menu = parentEnterView.getParentFragment().getActionBar().createMenu();
            botCollapseItem = menu.addItem(R.id.menu_collapse_bot, R.drawable.arrow_more);
            menu.removeView(botCollapseItem);
            menu.addView(botCollapseItem, 0);
            botCollapseItem.setOnClickListener(v -> {
                dismiss(true);
            });
            botCollapseItem.setAlpha(actionBarTransitionProgress);
            botCollapseItem.setVisibility(GONE);
        }
        if (botMenuItem == null) {
            ActionBarMenu menu = parentEnterView.getParentFragment().getActionBar().createMenu();
            botMenuItem = menu.addItem(1000, R.drawable.ic_ab_other);
            botMenuItem.setVisibility(GONE);

            botMenuItem.addSubItem(R.id.menu_reload_page, R.drawable.msg_retry, LocaleController.getString(R.string.BotWebViewReloadPage));
            settingsItem = botMenuItem.addSubItem(R.id.menu_settings, R.drawable.msg_settings, LocaleController.getString(R.string.BotWebViewSettings));
            settingsItem.setVisibility(View.GONE);
            addToHomeScreenItem = botMenuItem.addSubItem(R.id.menu_add_to_home_screen_bot, R.drawable.msg_home, LocaleController.getString(R.string.AddShortcut));
            if (botId != 0 && MediaDataController.getInstance(currentAccount).canCreateAttachedMenuBotShortcut(botId)) {
                addToHomeScreenItem.setVisibility(View.VISIBLE);
            } else {
                addToHomeScreenItem.setVisibility(View.GONE);
            }
            botMenuItem.addSubItem(R.id.menu_tos_bot, R.drawable.menu_intro, LocaleController.getString(R.string.BotWebViewToS));
        }
    }

    public BotWebViewMenuContainer(@NonNull Context context, ChatActivityEnterView parentEnterView) {
        super(context);
        actionBarColors = new ActionBarColorsAnimating();
        actionBarColors.setTo(0, null);
        actionBarColors.progress = 1;

        this.parentEnterView = parentEnterView;
        ChatActivity chatActivity = parentEnterView.getParentFragment();
        ActionBar actionBar = chatActivity.getActionBar();
        actionBarOnItemClick = actionBar.getActionBarMenuOnItemClick();

        webViewContainer = new BotWebViewContainer(context, parentEnterView.getParentFragment().getResourceProvider(), getColor(Theme.key_windowBackgroundWhite)) {
            @Override
            public void onWebViewCreated() {
                swipeContainer.setWebView(webViewContainer.getWebView());
            }
        };
        webViewContainer.setDelegate(webViewDelegate = new BotWebViewContainer.Delegate() {

            @Override
            public void onCloseRequested(Runnable callback) {
                dismiss(callback);
            }

            @Override
            public void onWebAppSetupClosingBehavior(boolean needConfirmation) {
                BotWebViewMenuContainer.this.needCloseConfirmation = needConfirmation;
            }

            @Override
            public void onWebAppSetActionBarColor(int colorKey, int color, boolean isOverrideColor) {
                int from = overrideActionBarBackground;
                int to = color;

                actionBarColorKey = colorKey;
                actionBarColors = new BotWebViewMenuContainer.ActionBarColorsAnimating();
                actionBarColors.setFrom(overrideBackgroundColor ? from : 0, null);
                overrideBackgroundColor = isOverrideColor;
                actionBarIsLight = ColorUtils.calculateLuminance(color) < 0.5f;
                actionBarColors.setTo(overrideBackgroundColor ? to : 0, null);
                if (from == 0) {
                    overrideActionBarBackground = to;
                }

                ValueAnimator animator = ValueAnimator.ofFloat(0, 1).setDuration(200);
                animator.setInterpolator(CubicBezierInterpolator.DEFAULT);
                animator.addUpdateListener(animation -> {
                    float progress = (float) animation.getAnimatedValue();
                    if (from != 0) {
                        overrideActionBarBackground = ColorUtils.blendARGB(from, to, progress);
                    } else {
                        overrideActionBarBackgroundProgress = progress;
                    }
                    actionBarColors.progress = progress;
                    actionBarPaint.setColor(overrideActionBarBackground);
                    invalidateActionBar();
                });
                animator.start();
            }

            @Override
            public void onWebAppSetBackgroundColor(int color) {
                overrideBackgroundColor = true;

                int from = backgroundPaint.getColor();
                ValueAnimator animator = ValueAnimator.ofFloat(0, 1).setDuration(200);
                animator.setInterpolator(CubicBezierInterpolator.DEFAULT);
                animator.addUpdateListener(animation -> {
                    backgroundPaint.setColor(ColorUtils.blendARGB(from, color, (Float) animation.getAnimatedValue()));
                    BotWebViewMenuContainer.this.invalidate();
                });
                animator.start();
            }

            @Override
            public void onWebAppExpand() {
                if (/* System.currentTimeMillis() - lastSwipeTime <= 1000 || */ swipeContainer.isSwipeInProgress()) {
                    return;
                }
                swipeContainer.stickTo(-swipeContainer.getOffsetY() + swipeContainer.getTopActionBarOffsetY());
            }

            @Override
            public void onWebAppSwitchInlineQuery(TLRPC.User botUser, String query, List<String> chatTypes) {
                if (chatTypes.isEmpty()) {
                    parentEnterView.setFieldText("@" + UserObject.getPublicUsername(botUser) + " " + query);
                    dismiss();
                } else {
                    Bundle args = new Bundle();
                    args.putInt("dialogsType", DialogsActivity.DIALOGS_TYPE_START_ATTACH_BOT);
                    args.putBoolean("onlySelect", true);

                    args.putBoolean("allowGroups", chatTypes.contains("groups"));
                    args.putBoolean("allowUsers", chatTypes.contains("users"));
                    args.putBoolean("allowChannels", chatTypes.contains("channels"));
                    args.putBoolean("allowBots", chatTypes.contains("bots"));

                    DialogsActivity dialogsActivity = new DialogsActivity(args);
                    dialogsActivity.setDelegate((fragment, dids, message1, param, topicsFragment) -> {
                        long did = dids.get(0).dialogId;

                        Bundle args1 = new Bundle();
                        args1.putBoolean("scrollToTopOnResume", true);
                        if (DialogObject.isEncryptedDialog(did)) {
                            args1.putInt("enc_id", DialogObject.getEncryptedChatId(did));
                        } else if (DialogObject.isUserDialog(did)) {
                            args1.putLong("user_id", did);
                        } else {
                            args1.putLong("chat_id", -did);
                        }
                        args1.putString("start_text", "@" + UserObject.getPublicUsername(botUser) + " " + query);

                        if (MessagesController.getInstance(currentAccount).checkCanOpenChat(args1, fragment)) {
                            fragment.presentFragment(new INavigationLayout.NavigationParams(new ChatActivity(args1)).setRemoveLast(true));
                        }
                        return true;
                    });
                    parentEnterView.getParentFragment().presentFragment(dialogsActivity);
                }
            }

            @Override
            public void onWebAppOpenInvoice(TLRPC.InputInvoice inputInvoice, String slug, TLObject response) {
<<<<<<< HEAD
                Toast.makeText(getContext(), LocaleController.getString("nekoXPaymentRemovedToast", R.string.nekoXPaymentRemovedToast), Toast.LENGTH_LONG).show();
//                ChatActivity parentFragment = parentEnterView.getParentFragment();
//                PaymentFormActivity paymentFormActivity = null;
//                if (response instanceof TLRPC.TL_payments_paymentFormStars) {
//                    final AlertDialog progressDialog = new AlertDialog(getContext(), AlertDialog.ALERT_TYPE_SPINNER);
//                    progressDialog.showDelayed(150);
//                    StarsController.getInstance(currentAccount).openPaymentForm(inputInvoice, (TLRPC.TL_payments_paymentFormStars) response, () -> {
//                        progressDialog.dismiss();
//                    }, status -> {
//                        webViewContainer.onInvoiceStatusUpdate(slug, status);
//                    });
//                    return;
//                } else if (response instanceof TLRPC.PaymentForm) {
//                    TLRPC.PaymentForm form = (TLRPC.PaymentForm) response;
//                    MessagesController.getInstance(currentAccount).putUsers(form.users, false);
//                    paymentFormActivity = new PaymentFormActivity(form, slug, parentFragment);
//                } else if (response instanceof TLRPC.PaymentReceipt) {
//                    paymentFormActivity = new PaymentFormActivity((TLRPC.PaymentReceipt) response);
//                }
//
//                if (paymentFormActivity != null) {
//                    paymentFormActivity.setPaymentFormCallback(status -> webViewContainer.onInvoiceStatusUpdate(slug, status.name().toLowerCase(Locale.ROOT)));
//                    parentFragment.presentFragment(paymentFormActivity);
//                }
=======
                ChatActivity parentFragment = parentEnterView.getParentFragment();
                PaymentFormActivity paymentFormActivity = null;
                if (response instanceof TLRPC.TL_payments_paymentFormStars) {
                    final AlertDialog progressDialog = new AlertDialog(getContext(), AlertDialog.ALERT_TYPE_SPINNER);
                    progressDialog.showDelayed(150);
                    StarsController.getInstance(currentAccount).openPaymentForm(null, inputInvoice, (TLRPC.TL_payments_paymentFormStars) response, () -> {
                        progressDialog.dismiss();
                    }, status -> {
                        webViewContainer.onInvoiceStatusUpdate(slug, status);
                    });
                    return;
                } else if (response instanceof TLRPC.PaymentForm) {
                    TLRPC.PaymentForm form = (TLRPC.PaymentForm) response;
                    MessagesController.getInstance(currentAccount).putUsers(form.users, false);
                    paymentFormActivity = new PaymentFormActivity(form, slug, parentFragment);
                } else if (response instanceof TLRPC.PaymentReceipt) {
                    paymentFormActivity = new PaymentFormActivity((TLRPC.PaymentReceipt) response);
                }

                if (paymentFormActivity != null) {
                    paymentFormActivity.setPaymentFormCallback(status -> webViewContainer.onInvoiceStatusUpdate(slug, status.name().toLowerCase(Locale.ROOT)));
                    parentFragment.presentFragment(paymentFormActivity);
                }
>>>>>>> 59a0bc1a
            }

            @Override
            public void onSetupMainButton(boolean isVisible, boolean isActive, String text, int color, int textColor, boolean isProgressVisible) {
                setMainButton(BotWebViewAttachedSheet.MainButtonSettings.of(isVisible, isActive, text, color, textColor, isProgressVisible));
            }

            @Override
            public void onSetBackButtonVisible(boolean visible) {
                if (actionBarTransitionProgress == 1f) {
                    if (visible) {
                        AndroidUtilities.updateImageViewImageAnimated(actionBar.getBackButton(), actionBar.getBackButtonDrawable());
                    } else {
                        AndroidUtilities.updateImageViewImageAnimated(actionBar.getBackButton(), R.drawable.ic_close_white);
                    }
                }
            }

            @Override
            public void onSetSettingsButtonVisible(boolean visible) {
                if (settingsItem != null) {
                    settingsItem.setVisibility(visible ? View.VISIBLE : View.GONE);
                }
            }

            @Override
            public boolean isClipboardAvailable() {
                return MediaDataController.getInstance(currentAccount).botInAttachMenu(botId);
            }
        });

        linePaint.setStyle(Paint.Style.FILL_AND_STROKE);
        linePaint.setStrokeWidth(AndroidUtilities.dp(4));
        linePaint.setStrokeCap(Paint.Cap.ROUND);

        dimPaint.setColor(0x40000000);

        swipeContainer = new ChatAttachAlertBotWebViewLayout.WebViewSwipeContainer(context) {
            @Override
            protected void onMeasure(int widthMeasureSpec, int heightMeasureSpec) {
                int availableHeight = MeasureSpec.getSize(heightMeasureSpec);

                int padding;
                if (!AndroidUtilities.isTablet() && AndroidUtilities.displaySize.x > AndroidUtilities.displaySize.y) {
                    padding = (int) (availableHeight / 3.5f);
                } else {
                    padding = (availableHeight / 5 * 2);
                }
                if (padding < 0) {
                    padding = 0;
                }

                if (getOffsetY() != padding) {
                    ignoreLayout = true;
                    setOffsetY(padding);
                    ignoreLayout = false;
                }

                super.onMeasure(widthMeasureSpec, MeasureSpec.makeMeasureSpec(MeasureSpec.getSize(heightMeasureSpec) - ActionBar.getCurrentActionBarHeight() - AndroidUtilities.statusBarHeight + AndroidUtilities.dp(24) - AndroidUtilities.dp(5), MeasureSpec.EXACTLY));
            }

            @Override
            public void requestLayout() {
                if (ignoreLayout) {
                    return;
                }
                super.requestLayout();
            }
        };
        swipeContainer.setScrollListener(() -> {
            if (swipeContainer.getSwipeOffsetY() > 0) {
                dimPaint.setAlpha((int) (0x40 * (1f - Math.min(swipeContainer.getSwipeOffsetY(), swipeContainer.getHeight()) / (float)swipeContainer.getHeight())));
            } else {
                dimPaint.setAlpha(0x40);
            }
            invalidate();
            webViewContainer.invalidateViewPortHeight();

            if (springAnimation != null) {
                float progress = (1f - Math.min(swipeContainer.getTopActionBarOffsetY(), swipeContainer.getTranslationY() - swipeContainer.getTopActionBarOffsetY()) / swipeContainer.getTopActionBarOffsetY());
                if (BotWebViewMenuContainer.this.getVisibility() != VISIBLE || preserving) {
                    progress = 0;
                }
                float newPos = (progress > 0.5f ? 1 : 0) * 100f;
                if (springAnimation.getSpring().getFinalPosition() != newPos) {
                    springAnimation.getSpring().setFinalPosition(newPos);
                    if (newPos == 100) {
                        checkBotMenuItem();
                        if (botCollapseItem != null) {
                            botCollapseItem.setVisibility(VISIBLE);
                        }
                    }
                    springAnimation.start();

                    if (!webViewContainer.isBackButtonVisible()) {
                        if (newPos == 100f) {
                            AndroidUtilities.updateImageViewImageAnimated(actionBar.getBackButton(), R.drawable.ic_close_white);
                        } else {
                            AndroidUtilities.updateImageViewImageAnimated(actionBar.getBackButton(), actionBar.getBackButtonDrawable());
                        }
                    }
                }
            }
            lastSwipeTime = System.currentTimeMillis();
        });
        swipeContainer.setScrollEndListener(()-> webViewContainer.invalidateViewPortHeight(true));
        swipeContainer.addView(webViewContainer);
        swipeContainer.setDelegate(() -> {
//            if (!onCheckDismissByUser()) {
//                swipeContainer.stickTo(0);
//            }
            dismiss(true, null);
        });
        swipeContainer.setTopActionBarOffsetY(ActionBar.getCurrentActionBarHeight() + AndroidUtilities.statusBarHeight - AndroidUtilities.dp(24));
        swipeContainer.setSwipeOffsetAnimationDisallowed(true);
        swipeContainer.setIsKeyboardVisible(obj -> parentEnterView.getSizeNotifierLayout().getKeyboardHeight() >= AndroidUtilities.dp(20));
        addView(swipeContainer, LayoutHelper.createFrame(LayoutHelper.MATCH_PARENT, LayoutHelper.MATCH_PARENT, Gravity.TOP, 0, 24, 0, 0));

        addView(progressView = new ChatAttachAlertBotWebViewLayout.WebProgressView(context, parentEnterView.getParentFragment().getResourceProvider()), LayoutHelper.createFrame(LayoutHelper.MATCH_PARENT, LayoutHelper.WRAP_CONTENT, Gravity.BOTTOM, 0, 0, 0, 5));
        webViewContainer.setWebViewProgressListener(progress -> {
            progressView.setLoadProgressAnimated(progress);
            if (progress == 1f) {
                ValueAnimator animator = ValueAnimator.ofFloat(1, 0).setDuration(200);
                animator.setInterpolator(CubicBezierInterpolator.DEFAULT);
                animator.addUpdateListener(animation -> progressView.setAlpha((Float) animation.getAnimatedValue()));
                animator.addListener(new AnimatorListenerAdapter() {
                    @Override
                    public void onAnimationEnd(Animator animation) {
                        progressView.setVisibility(GONE);
                    }
                });
                animator.start();
            }
        });

        setWillNotDraw(false);
    }

    private void invalidateActionBar() {
        ChatActivity chatActivity = parentEnterView.getParentFragment();
        if (chatActivity == null || getVisibility() != VISIBLE) {
            return;
        }

        ActionBar actionBar = chatActivity.getActionBar();
        int backgroundColor = ColorUtils.blendARGB(getColor(Theme.key_actionBarDefault), getColor(Theme.key_windowBackgroundWhite), actionBarTransitionProgress);
        if (overrideBackgroundColor) {
            backgroundColor = ColorUtils.blendARGB(getColor(Theme.key_actionBarDefault), overrideActionBarBackground, actionBarTransitionProgress);
        } else {
            ColorUtils.blendARGB(getColor(Theme.key_actionBarDefault), actionBarColors.getColor(Theme.key_windowBackgroundWhite), actionBarTransitionProgress);
        }

        actionBar.setBackgroundColor(backgroundColor);
        actionBar.setItemsColor(ColorUtils.blendARGB(getColor(Theme.key_actionBarDefaultIcon), actionBarColors.getColor(key_windowBackgroundWhiteBlackText), actionBarTransitionProgress), false);
        if (actionBar.backButtonImageView != null) {
            actionBar.backButtonImageView.setColorFilter(new PorterDuffColorFilter(ColorUtils.blendARGB(getColor(Theme.key_actionBarDefaultIcon), actionBarColors.getColor(key_windowBackgroundWhiteBlackText), actionBarTransitionProgress), PorterDuff.Mode.SRC_IN));
        }
        actionBar.setItemsBackgroundColor(ColorUtils.blendARGB(getColor(Theme.key_actionBarDefaultSelector), actionBarColors.getColor(Theme.key_actionBarWhiteSelector), actionBarTransitionProgress), false);

        ChatAvatarContainer chatAvatarContainer = chatActivity.getAvatarContainer();
        chatAvatarContainer.setAlpha(1f - actionBarTransitionProgress);
        chatActivity.getOrCreateWebBotTitleView().setAlpha(actionBarTransitionProgress);
        chatActivity.getOrCreateWebBotTitleView().setTextColor(ColorUtils.blendARGB(getColor(Theme.key_actionBarDefaultIcon), actionBarColors.getColor(key_windowBackgroundWhiteBlackText), actionBarTransitionProgress));
        updateLightStatusBar();
    }

    public boolean onBackPressed() {
        if (webViewContainer.onBackPressed()) {
            return true;
        }

        if (getVisibility() == VISIBLE) {
            dismiss(true);
//            onCheckDismissByUser();
            return true;
        }

        return false;
    }

    public boolean onCheckDismissByUser() {
        if (needCloseConfirmation) {
            String botName = null;
            TLRPC.User user = MessagesController.getInstance(currentAccount).getUser(botId);
            if (user != null) {
                botName = ContactsController.formatName(user.first_name, user.last_name);
            }
            AlertDialog dialog = new AlertDialog.Builder(getContext())
                    .setTitle(botName)
                    .setMessage(LocaleController.getString(R.string.BotWebViewChangesMayNotBeSaved))
                    .setPositiveButton(LocaleController.getString(R.string.BotWebViewCloseAnyway), (dialog2, which) -> dismiss())
                    .setNegativeButton(LocaleController.getString(R.string.Cancel), null)
                    .create();
            dialog.show();
            TextView textView = (TextView) dialog.getButton(AlertDialog.BUTTON_POSITIVE);
            textView.setTextColor(getColor(Theme.key_text_RedBold));
            return false;
        } else {
            dismiss();
            return true;
        }
    }

    private void animateBotButton(boolean isVisible) {
        ChatActivityBotWebViewButton botWebViewButton = parentEnterView.getBotWebViewButton();
        if (botWebViewButtonAnimator != null) {
            botWebViewButtonAnimator.cancel();
            botWebViewButtonAnimator = null;
        }

        botWebViewButton.setProgress(isVisible ? 0f : 1f);
        if (isVisible) {
            botWebViewButton.setVisibility(VISIBLE);
        }

        botWebViewButtonAnimator = new SpringAnimation(botWebViewButton, ChatActivityBotWebViewButton.PROGRESS_PROPERTY)
                .setSpring(new SpringForce((isVisible ? 1f : 0f) * ChatActivityBotWebViewButton.PROGRESS_PROPERTY.getMultiplier())
                        .setStiffness(isVisible ? 600f : 750f)
                        .setDampingRatio(SpringForce.DAMPING_RATIO_NO_BOUNCY)
                )
                .addUpdateListener((animation, value, velocity) -> {
                    float v = value / ChatActivityBotWebViewButton.PROGRESS_PROPERTY.getMultiplier();
                    parentEnterView.setBotWebViewButtonOffsetX(AndroidUtilities.dp(64) * v);
                    parentEnterView.setComposeShadowAlpha(1f - v);
                })
                .addEndListener((animation, canceled, value, velocity) -> {
                    if (!isVisible) {
                        botWebViewButton.setVisibility(GONE);
                    }
                    if (botWebViewButtonAnimator == animation) {
                        botWebViewButtonAnimator = null;
                    }
                });
        botWebViewButtonAnimator.start();
        botWebViewButtonWasVisible = isVisible;
    }

    @Override
    public void onAttachedToWindow() {
        super.onAttachedToWindow();

        if (springAnimation == null) {
            springAnimation = new SpringAnimation(this, ACTION_BAR_TRANSITION_PROGRESS_VALUE)
                    .setSpring(new SpringForce()
                            .setStiffness(1200f)
                            .setDampingRatio(SpringForce.DAMPING_RATIO_NO_BOUNCY)
                    )
            .addEndListener((animation, canceled, value, velocity) -> {
                ChatActivity chatActivity = parentEnterView.getParentFragment();
                ChatAvatarContainer chatAvatarContainer = chatActivity.getAvatarContainer();
                chatAvatarContainer.setClickable(value == 0);
                chatAvatarContainer.getAvatarImageView().setClickable(value == 0);

                ActionBar actionBar = chatActivity.getActionBar();
                if (value == 100 && parentEnterView.hasBotWebView()) {
                    chatActivity.showHeaderItem(false);
                    checkBotMenuItem();
                    botMenuItem.setVisibility(VISIBLE);
                    botCollapseItem.setVisibility(VISIBLE);
//                    botCollapseItem.animate().alpha(1f).setDuration(320).setInterpolator(CubicBezierInterpolator.EASE_OUT_QUINT).start();
                    actionBar.setActionBarMenuOnItemClick(new ActionBar.ActionBarMenuOnItemClick() {
                        @Override
                        public void onItemClick(int id) {
                            if (id == -1) {
                                if (!webViewContainer.onBackPressed()) {
                                    onCheckDismissByUser();
                                }
                            } else if (id == R.id.menu_reload_page) {
                                if (webViewContainer.getWebView() != null) {
                                    webViewContainer.getWebView().animate().cancel();
                                    webViewContainer.getWebView().animate().alpha(0).start();
                                }

                                isLoaded = false;
                                progressView.setLoadProgress(0);
                                progressView.setAlpha(1f);
                                progressView.setVisibility(VISIBLE);

                                webViewContainer.setBotUser(MessagesController.getInstance(currentAccount).getUser(botId));
                                webViewContainer.loadFlickerAndSettingsItem(currentAccount, botId, settingsItem);
                                webViewContainer.reload();
                            } else if (id == R.id.menu_settings) {
                                webViewContainer.onSettingsButtonPressed();
                            } else if (id == R.id.menu_add_to_home_screen_bot) {
                                MediaDataController.getInstance(currentAccount).installShortcut(botId, MediaDataController.SHORTCUT_TYPE_ATTACHED_BOT);
                            } else if (id == R.id.menu_tos_bot) {
                                Browser.openUrl(getContext(), LocaleController.getString(R.string.BotWebViewToSLink));
                            }
                        }
                    });
                } else {
                    chatActivity.showHeaderItem(true);
                    if (botMenuItem != null) {
                        botMenuItem.setVisibility(GONE);
                    }
                    if (botCollapseItem != null) {
                        botCollapseItem.setVisibility(GONE);
                    }
                    actionBar.setActionBarMenuOnItemClick(actionBarOnItemClick);
                }
            });
        }
        NotificationCenter.getInstance(currentAccount).addObserver(this, NotificationCenter.webViewResultSent);
        NotificationCenter.getGlobalInstance().addObserver(this, NotificationCenter.didSetNewTheme);
    }

    @Override
    public void onDetachedFromWindow() {
        super.onDetachedFromWindow();

        if (springAnimation != null) {
            springAnimation.cancel();
            springAnimation = null;
        }
        actionBarTransitionProgress = 0f;
        NotificationCenter.getInstance(currentAccount).removeObserver(this, NotificationCenter.webViewResultSent);
        NotificationCenter.getGlobalInstance().removeObserver(this, NotificationCenter.didSetNewTheme);
    }

    @Override
    protected void onMeasure(int widthMeasureSpec, int heightMeasureSpec) {
        if (ignoreMeasure) {
            setMeasuredDimension(getMeasuredWidth(), getMeasuredHeight());
        } else {
            super.onMeasure(widthMeasureSpec, heightMeasureSpec);
        }
    }

    public void onPanTransitionStart(boolean keyboardVisible, int contentHeight) {
        if (!keyboardVisible) {
            return;
        }

        boolean doNotScroll = false;
        float openOffset = -swipeContainer.getOffsetY() + swipeContainer.getTopActionBarOffsetY();
        if (swipeContainer.getSwipeOffsetY() != openOffset) {
            swipeContainer.stickTo(openOffset);
            doNotScroll = true;
        }

        int oldh = contentHeight + parentEnterView.getSizeNotifierLayout().measureKeyboardHeight();
        setMeasuredDimension(getMeasuredWidth(), contentHeight);
        ignoreMeasure = true;

        if (!doNotScroll) {
            if (webViewScrollAnimator != null) {
                webViewScrollAnimator.cancel();
                webViewScrollAnimator = null;
            }

            if (webViewContainer.getWebView() != null) {
                int fromY = webViewContainer.getWebView().getScrollY();
                int toY = fromY + (oldh - contentHeight);
                webViewScrollAnimator = ValueAnimator.ofInt(fromY, toY).setDuration(250);
                webViewScrollAnimator.setInterpolator(ChatListItemAnimator.DEFAULT_INTERPOLATOR);
                webViewScrollAnimator.addUpdateListener(animation -> {
                    int val = (int) animation.getAnimatedValue();
                    if (webViewContainer.getWebView() != null) {
                        webViewContainer.getWebView().setScrollY(val);
                    }
                });
                webViewScrollAnimator.addListener(new AnimatorListenerAdapter() {
                    @Override
                    public void onAnimationEnd(Animator animation) {
                        if (webViewContainer.getWebView() != null) {
                            webViewContainer.getWebView().setScrollY(toY);
                        }
                        if (animation == webViewScrollAnimator) {
                            webViewScrollAnimator = null;
                        }
                    }
                });
                webViewScrollAnimator.start();
            }
        }
    }

    public void onPanTransitionEnd() {
        ignoreMeasure = false;
        requestLayout();
    }

    private void updateLightStatusBar() {
        int color = backgroundPaint.getColor();
        boolean lightStatusBar = ColorUtils.calculateLuminance(color) >= 0.9 && actionBarTransitionProgress >= 0.85f;

        if (wasLightStatusBar != null && wasLightStatusBar == lightStatusBar) {
            return;
        }
        wasLightStatusBar = lightStatusBar;

        if (Build.VERSION.SDK_INT >= Build.VERSION_CODES.M) {
            int flags = getSystemUiVisibility();
            if (lightStatusBar) {
                flags |= View.SYSTEM_UI_FLAG_LIGHT_STATUS_BAR;
            } else {
                flags &= ~View.SYSTEM_UI_FLAG_LIGHT_STATUS_BAR;
            }
            setSystemUiVisibility(flags);
        }
    }

    @Override
    protected void onDraw(Canvas canvas) {
        if (drawingFromOverlay) return;
        super.onDraw(canvas);

        if (!overrideBackgroundColor) {
            backgroundPaint.setColor(getColor(Theme.key_windowBackgroundWhite));
        }
        if (overrideActionBarBackgroundProgress == 0) {
            actionBarPaint.setColor(getColor(Theme.key_windowBackgroundWhite));
        }
        AndroidUtilities.rectTmp.set(0, 0, getWidth(), getHeight());
        canvas.drawRect(AndroidUtilities.rectTmp, dimPaint);

        float radius = AndroidUtilities.dp(16) * (1f - actionBarTransitionProgress);
        AndroidUtilities.rectTmp.set(0, AndroidUtilities.lerp(swipeContainer.getTranslationY(), 0, actionBarTransitionProgress), getWidth(), swipeContainer.getTranslationY() + AndroidUtilities.dp(24) + radius);
        canvas.drawRoundRect(AndroidUtilities.rectTmp, radius, radius,actionBarPaint );

        AndroidUtilities.rectTmp.set(0, swipeContainer.getTranslationY() + AndroidUtilities.dp(24), getWidth(), getHeight() + radius);
        canvas.drawRect(AndroidUtilities.rectTmp, backgroundPaint);
    }

    @SuppressLint("ClickableViewAccessibility")
    @Override
    public boolean onTouchEvent(MotionEvent event) {
        if (event.getAction() == MotionEvent.ACTION_DOWN && event.getY() <= AndroidUtilities.lerp(swipeContainer.getTranslationY() + AndroidUtilities.dp(24), 0, actionBarTransitionProgress)) {
//            onCheckDismissByUser();
            dismiss(true);
            return true;
        }
        return super.onTouchEvent(event);
    }

    @Override
    public void draw(Canvas canvas) {
        if (drawingFromOverlay) return;

        super.draw(canvas);

        lineColor = actionBarColors.getColor(Theme.key_sheet_scrollUp);

        linePaint.setColor(lineColor);
        linePaint.setAlpha((int) (linePaint.getAlpha() * (1f - Math.min(0.5f, actionBarTransitionProgress) / 0.5f)));

        canvas.save();
        float scale = 1f - actionBarTransitionProgress;
        float y = AndroidUtilities.lerp(swipeContainer.getTranslationY(), AndroidUtilities.statusBarHeight + ActionBar.getCurrentActionBarHeight() / 2f, actionBarTransitionProgress) + AndroidUtilities.dp(12);
        canvas.scale(scale, scale, getWidth() / 2f, y);
        canvas.drawLine(getWidth() / 2f - AndroidUtilities.dp(16), y, getWidth() / 2f + AndroidUtilities.dp(16), y, linePaint);
        canvas.restore();
    }

    /**
     * Shows menu for the bot
     */
    public void show(int currentAccount, long botId, String botUrl) {
        dismissed = false;
        if (this.currentAccount != currentAccount || this.botId != botId || !Objects.equals(this.botUrl, botUrl)) {
            isLoaded = false;
        }
        this.currentAccount = currentAccount;
        this.botId = botId;
        this.botUrl = botUrl;

        if (addToHomeScreenItem != null) {
            if (MediaDataController.getInstance(currentAccount).canCreateAttachedMenuBotShortcut(botId)) {
                addToHomeScreenItem.setVisibility(View.VISIBLE);
            } else {
                addToHomeScreenItem.setVisibility(View.GONE);
            }
        }

        savedEditText = parentEnterView.getEditText();
        parentEnterView.getEditField().setText(null);
        savedReplyMessageObject = parentEnterView.getReplyingMessageObject();
        savedEditMessageObject = parentEnterView.getEditingMessageObject();
        ChatActivity chatActivity = parentEnterView.getParentFragment();
        if (chatActivity != null) {
            chatActivity.hideFieldPanel(true);
            TextView webViewTitle = chatActivity.getOrCreateWebBotTitleView();
            webViewTitle.setText(chatActivity.getCurrentUser().first_name);
        }

        if (!isLoaded) {
            overrideBackgroundColor = false;
            backgroundPaint.setColor(getColor(Theme.key_windowBackgroundWhite));
            loadWebView();
        }

        setVisibility(VISIBLE);
        setAlpha(0f);
        addOnLayoutChangeListener(new View.OnLayoutChangeListener() {
            @Override
            public void onLayoutChange(View v, int left, int top, int right, int bottom, int oldLeft, int oldTop, int oldRight, int oldBottom) {
                v.removeOnLayoutChangeListener(this);

                swipeContainer.setSwipeOffsetY(swipeContainer.getHeight());
                setAlpha(1f);

                new SpringAnimation(swipeContainer, ChatAttachAlertBotWebViewLayout.WebViewSwipeContainer.SWIPE_OFFSET_Y, 0)
                        .setSpring(new SpringForce(0)
                                .setDampingRatio(SpringForce.DAMPING_RATIO_LOW_BOUNCY)
                                .setStiffness(500.0f)
                        )
                        .addEndListener((animation, canceled, value, velocity) -> {
                            webViewContainer.restoreButtonData();
                            webViewContainer.invalidateViewPortHeight(true);
                        })
                        .start();
            }
        });
    }

    private void loadWebView() {
//        if (loadedResponse != null) {
//            processResponse(loadedResponse);
//            return;
//        }

        progressView.setLoadProgress(0);
        progressView.setAlpha(1f);
        progressView.setVisibility(VISIBLE);

        webViewContainer.setBotUser(MessagesController.getInstance(currentAccount).getUser(botId));
        webViewContainer.loadFlickerAndSettingsItem(currentAccount, botId, settingsItem);

        TLRPC.TL_messages_requestWebView req = new TLRPC.TL_messages_requestWebView();
        req.bot = MessagesController.getInstance(currentAccount).getInputUser(botId);
        req.peer = MessagesController.getInstance(currentAccount).getInputPeer(botId);
        req.platform = "android";

        req.url = botUrl;
        req.flags |= 2;

        Theme.ResourcesProvider resourcesProvider = null;
        if (parentEnterView != null && parentEnterView.getParentFragment() != null) {
            resourcesProvider = parentEnterView.getParentFragment().getResourceProvider();
        }
        JSONObject themeParams = BotWebViewSheet.makeThemeParams(resourcesProvider);
        if (themeParams != null) {
            req.theme_params = new TLRPC.TL_dataJSON();
            req.theme_params.data = themeParams.toString();
            req.flags |= 4;
        }
        req.from_bot_menu = true;

        ConnectionsManager.getInstance(currentAccount).sendRequest(req, (response, error) -> AndroidUtilities.runOnUIThread(() -> {
            processResponse(response);
        }));
    }

    private void processResponse(TLObject response) {
        if (response instanceof TLRPC.TL_webViewResultUrl) {
            isLoaded = true;
            loadedResponse = response;
            loadedResponseTime = System.currentTimeMillis();

            TLRPC.TL_webViewResultUrl resultUrl = (TLRPC.TL_webViewResultUrl) response;
            queryId = resultUrl.query_id;
            webViewContainer.loadUrl(currentAccount, resultUrl.url);
            swipeContainer.setWebView(webViewContainer.getWebView());

            AndroidUtilities.runOnUIThread(pollRunnable, POLL_PERIOD);
        }
    }

    private int getColor(int key) {
        Theme.ResourcesProvider resourcesProvider = parentEnterView.getParentFragment().getResourceProvider();
        return Theme.getColor(key, resourcesProvider);
    }

    /**
     * Sets global dismiss callback to run every time menu being dismissed
     */
    public void setOnDismissGlobalListener(Runnable callback) {
        globalOnDismissListener = callback;
    }

    /**
     * Dismisses menu
     */
    public void dismiss() {
        dismiss(false, null);
    }

    /**
     * Dismisses menu
     */
    public void dismiss(Runnable callback) {
        dismiss(false, callback);
    }

    public void dismiss(boolean intoTabs) {
        dismiss(intoTabs, null);
    }

    public void dismiss(boolean intoTabs, Runnable callback) {
        if (dismissed) {
            return;
        }
        dismissed = true;

        if (intoTabs && (LaunchActivity.instance == null || LaunchActivity.instance.getBottomSheetTabsOverlay() == null)) {
            intoTabs = false;
        }
        if (intoTabs) {
            if (springAnimation != null) {
                springAnimation.getSpring().setFinalPosition(0);
                springAnimation.start();
            }
            ChatActivity chatActivity = parentEnterView.getParentFragment();
            if (chatActivity != null) {
                ActionBar actionBar = chatActivity.getActionBar();
                if (actionBar != null) {
                    AndroidUtilities.updateImageViewImageAnimated(actionBar.getBackButton(), actionBar.getBackButtonDrawable());
                }
            }
            LaunchActivity.instance.getBottomSheetTabsOverlay().dismissSheet(this);
        } else {
            swipeContainer.stickTo(swipeContainer.getHeight() + parentEnterView.getSizeNotifierLayout().measureKeyboardHeight(), () -> {
                onDismiss();
                if (callback != null) {
                    callback.run();
                }
                if (globalOnDismissListener != null) {
                    globalOnDismissListener.run();
                }
            });
        }
    }

    /**
     * Called when menu is fully dismissed
     */
    public void onDismiss() {
        ChatActivity chatActivity = parentEnterView == null ? null : parentEnterView.getParentFragment();
        if (botMenuItem != null) {
            botMenuItem.setVisibility(GONE);
        }
        if (botCollapseItem != null) {
            botCollapseItem.setVisibility(GONE);
        }

        setVisibility(GONE);

        needCloseConfirmation = false;
        overrideActionBarBackground = 0;
        overrideActionBarBackgroundProgress = 0;
        actionBarPaint.setColor(getColor(Theme.key_windowBackgroundWhite));
        webViewContainer.destroyWebView();
        swipeContainer.removeView(webViewContainer);

        webViewContainer = new BotWebViewContainer(getContext(), parentEnterView.getParentFragment().getResourceProvider(), getColor(Theme.key_windowBackgroundWhite)) {
            @Override
            public void onWebViewCreated() {
                swipeContainer.setWebView(webViewContainer.getWebView());
            }
        };
        webViewContainer.setDelegate(webViewDelegate);
        webViewContainer.setWebViewProgressListener(progress -> {
            progressView.setLoadProgressAnimated(progress);
            if (progress == 1f) {
                ValueAnimator animator = ValueAnimator.ofFloat(1, 0).setDuration(200);
                animator.setInterpolator(CubicBezierInterpolator.DEFAULT);
                animator.addUpdateListener(animation -> progressView.setAlpha((Float) animation.getAnimatedValue()));
                animator.addListener(new AnimatorListenerAdapter() {
                    @Override
                    public void onAnimationEnd(Animator animation) {
                        progressView.setVisibility(GONE);
                    }
                });
                animator.start();
            }
        });
        swipeContainer.addView(webViewContainer);
        isLoaded = false;

        AndroidUtilities.cancelRunOnUIThread(pollRunnable);
        boolean delayRestoreText = botWebViewButtonWasVisible;
        if (botWebViewButtonWasVisible) {
            botWebViewButtonWasVisible = false;
            animateBotButton(false);
        }
        mainButtonSettings = null;

        AndroidUtilities.runOnUIThread(()->{
            if (savedEditText != null && parentEnterView.getEditField() != null) {
                parentEnterView.getEditField().setText(savedEditText);
                savedEditText = null;
            }
            if (savedReplyMessageObject != null) {
                if (chatActivity != null) {
                    chatActivity.showFieldPanelForReply(savedReplyMessageObject);
                }
                savedReplyMessageObject = null;
            }
            if (savedEditMessageObject != null) {
                if (chatActivity != null) {
                    chatActivity.showFieldPanelForEdit(true, savedEditMessageObject);
                }
                savedEditMessageObject = null;
            }
        }, delayRestoreText ? 200 : 0);

        preserving = false;
    }

    public boolean hasSavedText() {
        return savedEditText != null || savedReplyMessageObject != null || savedEditMessageObject != null;
    }

    @Override
    public void didReceivedNotification(int id, int account, Object... args) {
        if (id == NotificationCenter.webViewResultSent) {
            long queryId = (long) args[0];

            if (this.queryId == queryId) {
                dismiss();
            }
        } else if (id == NotificationCenter.didSetNewTheme) {
            webViewContainer.updateFlickerBackgroundColor(getColor(Theme.key_windowBackgroundWhite));
            invalidate();
            invalidateActionBar();
            AndroidUtilities.runOnUIThread(this::invalidateActionBar, 300);
        }
    }

    public static class ActionBarColorsAnimating {

        SparseIntArray fromColors = new SparseIntArray();
        SparseIntArray toColors = new SparseIntArray();

        int[] colorKeys = new int[]{
                Theme.key_windowBackgroundWhiteBlackText,
                Theme.key_actionBarWhiteSelector,
                Theme.key_actionBarDefaultSubmenuBackground,
                Theme.key_actionBarDefaultSubmenuItem,
                Theme.key_actionBarDefaultSubmenuItemIcon,
                Theme.key_dialogButtonSelector,
                Theme.key_sheet_scrollUp
        };

        public float progress;

        public void setFrom(int actionBarColor, Theme.ResourcesProvider resourcesProvider) {
            updateColors(fromColors, actionBarColor, resourcesProvider);
        }

        public void setTo(int actionBarColor, Theme.ResourcesProvider resourcesProvider) {
            updateColors(toColors, actionBarColor, resourcesProvider);
        }

        private void updateColors(SparseIntArray fromColors, int actionBarColor, Theme.ResourcesProvider resourcesProvider) {
            if (actionBarColor == 0) {
                for (int i = 0; i < colorKeys.length; i++) {
                    int key = colorKeys[i];
                    fromColors.put(key,  Theme.getColor(key, resourcesProvider));
                }
            } else {
                int color = ColorUtils.calculateLuminance(actionBarColor) < 0.5f ? Color.WHITE : Color.BLACK;
                int selectorColor = ColorUtils.setAlphaComponent(color, 60);
                for (int i = 0; i < colorKeys.length; i++) {
                    int key = colorKeys[i];
                    if (key == Theme.key_actionBarDefaultSubmenuBackground || key == Theme.key_actionBarDefaultSubmenuItem || key == Theme.key_actionBarDefaultSubmenuItemIcon || key == Theme.key_dialogButtonSelector) {
                        fromColors.put(key,  Theme.getColor(key, resourcesProvider));
                    } else if (key == Theme.key_sheet_scrollUp) {
                        fromColors.put(key, ColorUtils.blendARGB(actionBarColor, color, 0.5f));
                    } else if (key == Theme.key_actionBarWhiteSelector || key == Theme.key_dialogButtonSelector) {
                        fromColors.put(key, selectorColor);
                    } else {
                        fromColors.put(key, color);
                    }
                }
            }
        }

        public int getColor(int key) {
            return ColorUtils.blendARGB(fromColors.get(key), toColors.get(key), progress);
        }

        public void updateActionBar(ActionBar actionBar, float progress) {
            this.progress = progress;
            actionBar.setTitleColor(getColor(Theme.key_windowBackgroundWhiteBlackText));
            actionBar.setItemsColor(getColor(Theme.key_windowBackgroundWhiteBlackText), false);
            if (actionBar.backButtonImageView != null) {
                actionBar.backButtonImageView.setColorFilter(new PorterDuffColorFilter(getColor(Theme.key_windowBackgroundWhiteBlackText), PorterDuff.Mode.SRC_IN));
            }
            actionBar.setItemsBackgroundColor(getColor(Theme.key_actionBarWhiteSelector), false);
            actionBar.setPopupBackgroundColor(getColor(Theme.key_actionBarDefaultSubmenuBackground), false);
            actionBar.setPopupItemsColor(getColor(Theme.key_actionBarDefaultSubmenuItem), false, false);
            actionBar.setPopupItemsColor(getColor(Theme.key_actionBarDefaultSubmenuItemIcon), true, false);
            actionBar.setPopupItemsSelectorColor(getColor(Theme.key_dialogButtonSelector), false);
        }
    }


    private boolean drawingFromOverlay;
    public void setDrawingFromOverlay(boolean drawingFromOverlay) {
        if (this.drawingFromOverlay != drawingFromOverlay) {
            this.drawingFromOverlay = drawingFromOverlay;
            invalidate();
        }
    }

    @Override
    protected void dispatchDraw(Canvas canvas) {
        if (drawingFromOverlay) return;
        super.dispatchDraw(canvas);
    }

    private final RectF rect = new RectF();
    private final Path clipPath = new Path();

    public float drawInto(Canvas canvas, RectF finalRect, float progress, RectF clipRect) {
        rect.set(swipeContainer.getLeft(), swipeContainer.getTranslationY() + dp(24), swipeContainer.getRight(), getHeight());
        AndroidUtilities.lerpCentered(rect, finalRect, progress, clipRect);

        canvas.save();

        clipPath.rewind();
        float radius = dp(16) * (AndroidUtilities.isTablet() ? 1f : 1f - actionBarTransitionProgress);
        final float r = AndroidUtilities.lerp(radius, dp(10), progress);
        clipPath.addRoundRect(clipRect, r, r, Path.Direction.CW);
        canvas.clipPath(clipPath);
        canvas.drawPaint(backgroundPaint);

        if (swipeContainer != null) {
            canvas.saveLayerAlpha(clipRect, (int) (0xFF * (1f - progress)), Canvas.ALL_SAVE_FLAG);
            canvas.translate(swipeContainer.getX(), Math.max(swipeContainer.getY(), clipRect.top) + progress * dp(51));
            swipeContainer.draw(canvas);
            canvas.restore();
        }

        canvas.restore();

        return r;
    }

    private BotWebViewAttachedSheet.MainButtonSettings mainButtonSettings;

    public void setMainButton(BotWebViewAttachedSheet.MainButtonSettings s) {
        mainButtonSettings = s;

        ChatActivityBotWebViewButton botWebViewButton = parentEnterView.getBotWebViewButton();
        botWebViewButton.setupButtonParams(s.isActive, s.text, s.color, s.textColor, s.isProgressVisible);
        botWebViewButton.setOnClickListener(v -> webViewContainer.onMainButtonPressed());
        if (s.isVisible != botWebViewButtonWasVisible) {
            animateBotButton(s.isVisible);
        }
    }
}<|MERGE_RESOLUTION|>--- conflicted
+++ resolved
@@ -67,12 +67,7 @@
 import org.telegram.ui.Components.LayoutHelper;
 import org.telegram.ui.Components.SimpleFloatPropertyCompat;
 import org.telegram.ui.DialogsActivity;
-<<<<<<< HEAD
-//import org.telegram.ui.PaymentFormActivity;
-=======
 import org.telegram.ui.LaunchActivity;
-import org.telegram.ui.PaymentFormActivity;
->>>>>>> 59a0bc1a
 import org.telegram.ui.Stars.StarsController;
 
 import java.util.List;
@@ -384,56 +379,8 @@
 
             @Override
             public void onWebAppOpenInvoice(TLRPC.InputInvoice inputInvoice, String slug, TLObject response) {
-<<<<<<< HEAD
                 Toast.makeText(getContext(), LocaleController.getString("nekoXPaymentRemovedToast", R.string.nekoXPaymentRemovedToast), Toast.LENGTH_LONG).show();
-//                ChatActivity parentFragment = parentEnterView.getParentFragment();
-//                PaymentFormActivity paymentFormActivity = null;
-//                if (response instanceof TLRPC.TL_payments_paymentFormStars) {
-//                    final AlertDialog progressDialog = new AlertDialog(getContext(), AlertDialog.ALERT_TYPE_SPINNER);
-//                    progressDialog.showDelayed(150);
-//                    StarsController.getInstance(currentAccount).openPaymentForm(inputInvoice, (TLRPC.TL_payments_paymentFormStars) response, () -> {
-//                        progressDialog.dismiss();
-//                    }, status -> {
-//                        webViewContainer.onInvoiceStatusUpdate(slug, status);
-//                    });
-//                    return;
-//                } else if (response instanceof TLRPC.PaymentForm) {
-//                    TLRPC.PaymentForm form = (TLRPC.PaymentForm) response;
-//                    MessagesController.getInstance(currentAccount).putUsers(form.users, false);
-//                    paymentFormActivity = new PaymentFormActivity(form, slug, parentFragment);
-//                } else if (response instanceof TLRPC.PaymentReceipt) {
-//                    paymentFormActivity = new PaymentFormActivity((TLRPC.PaymentReceipt) response);
-//                }
-//
-//                if (paymentFormActivity != null) {
-//                    paymentFormActivity.setPaymentFormCallback(status -> webViewContainer.onInvoiceStatusUpdate(slug, status.name().toLowerCase(Locale.ROOT)));
-//                    parentFragment.presentFragment(paymentFormActivity);
-//                }
-=======
-                ChatActivity parentFragment = parentEnterView.getParentFragment();
-                PaymentFormActivity paymentFormActivity = null;
-                if (response instanceof TLRPC.TL_payments_paymentFormStars) {
-                    final AlertDialog progressDialog = new AlertDialog(getContext(), AlertDialog.ALERT_TYPE_SPINNER);
-                    progressDialog.showDelayed(150);
-                    StarsController.getInstance(currentAccount).openPaymentForm(null, inputInvoice, (TLRPC.TL_payments_paymentFormStars) response, () -> {
-                        progressDialog.dismiss();
-                    }, status -> {
-                        webViewContainer.onInvoiceStatusUpdate(slug, status);
-                    });
-                    return;
-                } else if (response instanceof TLRPC.PaymentForm) {
-                    TLRPC.PaymentForm form = (TLRPC.PaymentForm) response;
-                    MessagesController.getInstance(currentAccount).putUsers(form.users, false);
-                    paymentFormActivity = new PaymentFormActivity(form, slug, parentFragment);
-                } else if (response instanceof TLRPC.PaymentReceipt) {
-                    paymentFormActivity = new PaymentFormActivity((TLRPC.PaymentReceipt) response);
-                }
-
-                if (paymentFormActivity != null) {
-                    paymentFormActivity.setPaymentFormCallback(status -> webViewContainer.onInvoiceStatusUpdate(slug, status.name().toLowerCase(Locale.ROOT)));
-                    parentFragment.presentFragment(paymentFormActivity);
-                }
->>>>>>> 59a0bc1a
+                // NekoX: The payment function has been removed.
             }
 
             @Override
