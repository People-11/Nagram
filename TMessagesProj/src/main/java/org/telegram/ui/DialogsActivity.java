/*
 * This is the source code of Telegram for Android v. 5.x.x.
 * It is licensed under GNU GPL v. 2 or later.
 * You should have received a copy of the license in this archive (see LICENSE).
 *
 * Copyright Nikolai Kudashov, 2013-2018.
 */

package org.telegram.ui;

import android.Manifest;
import android.animation.Animator;
import android.animation.AnimatorListenerAdapter;
import android.animation.AnimatorSet;
import android.animation.ObjectAnimator;
import android.animation.StateListAnimator;
import android.animation.ValueAnimator;
import android.annotation.SuppressLint;
import android.annotation.TargetApi;
import android.app.Activity;
import android.app.Dialog;
import android.content.Context;
import android.content.DialogInterface;
import android.content.Intent;
import android.content.SharedPreferences;
import android.content.pm.PackageManager;
import android.content.res.Configuration;
import android.graphics.Bitmap;
import android.graphics.Canvas;
import android.graphics.Outline;
import android.graphics.Paint;
import android.graphics.PorterDuff;
import android.graphics.PorterDuffColorFilter;
import android.graphics.Rect;
import android.graphics.RectF;
import android.graphics.drawable.BitmapDrawable;
import android.graphics.drawable.Drawable;
import android.net.Uri;
import android.os.Build;
import android.os.Bundle;
import android.text.TextUtils;
import android.util.Property;
import android.util.StateSet;
import android.view.Gravity;
import android.view.HapticFeedbackConstants;
import android.view.KeyEvent;
import android.view.MotionEvent;
import android.view.VelocityTracker;
import android.view.View;
import android.view.ViewConfiguration;
import android.view.ViewGroup;
import android.view.ViewOutlineProvider;
import android.view.ViewTreeObserver;
import android.view.WindowManager;
import android.view.animation.AccelerateDecelerateInterpolator;
import android.view.animation.DecelerateInterpolator;
import android.view.animation.Interpolator;
import android.widget.EditText;
import android.widget.FrameLayout;
import android.widget.ImageView;
import android.widget.LinearLayout;
import android.widget.ScrollView;
import android.widget.TextView;

import androidx.annotation.NonNull;
import androidx.recyclerview.widget.ItemTouchHelper;
import androidx.recyclerview.widget.LinearLayoutManager;
import androidx.recyclerview.widget.LinearSmoothScrollerCustom;
import androidx.recyclerview.widget.RecyclerView;
import androidx.viewpager.widget.ViewPager;

import org.telegram.messenger.AccountInstance;
import org.telegram.messenger.AndroidUtilities;
import org.telegram.messenger.ApplicationLoader;
import org.telegram.messenger.ChatObject;
import org.telegram.messenger.ContactsController;
import org.telegram.messenger.DialogObject;
import org.telegram.messenger.FileLog;
import org.telegram.messenger.ImageLoader;
import org.telegram.messenger.ImageLocation;
import org.telegram.messenger.LocaleController;
import org.telegram.messenger.MediaDataController;
import org.telegram.messenger.MessageObject;
import org.telegram.messenger.MessagesController;
import org.telegram.messenger.NotificationCenter;
import org.telegram.messenger.NotificationsController;
import org.telegram.messenger.R;
import org.telegram.messenger.SharedConfig;
import org.telegram.messenger.UserConfig;
import org.telegram.messenger.UserObject;
import org.telegram.messenger.Utilities;
import org.telegram.messenger.XiaomiUtilities;
import org.telegram.tgnet.ConnectionsManager;
import org.telegram.tgnet.TLObject;
import org.telegram.tgnet.TLRPC;
import org.telegram.ui.ActionBar.ActionBar;
import org.telegram.ui.ActionBar.ActionBarMenu;
import org.telegram.ui.ActionBar.ActionBarMenuItem;
import org.telegram.ui.ActionBar.ActionBarMenuSubItem;
import org.telegram.ui.ActionBar.ActionBarPopupWindow;
import org.telegram.ui.ActionBar.AlertDialog;
import org.telegram.ui.ActionBar.BackDrawable;
import org.telegram.ui.ActionBar.BaseFragment;
import org.telegram.ui.ActionBar.BottomSheet;
import org.telegram.ui.ActionBar.MenuDrawable;
import org.telegram.ui.ActionBar.Theme;
import org.telegram.ui.ActionBar.ThemeDescription;
import org.telegram.ui.Adapters.DialogsAdapter;
import org.telegram.ui.Adapters.DialogsSearchAdapter;
import org.telegram.ui.Cells.AccountSelectCell;
import org.telegram.ui.Cells.ArchiveHintInnerCell;
import org.telegram.ui.Cells.DialogCell;
import org.telegram.ui.Cells.DialogsEmptyCell;
import org.telegram.ui.Cells.DividerCell;
import org.telegram.ui.Cells.DrawerActionCell;
import org.telegram.ui.Cells.DrawerAddCell;
import org.telegram.ui.Cells.DrawerProfileCell;
import org.telegram.ui.Cells.DrawerUserCell;
import org.telegram.ui.Cells.GraySectionCell;
import org.telegram.ui.Cells.HashtagSearchCell;
import org.telegram.ui.Cells.HintDialogCell;
import org.telegram.ui.Cells.LoadingCell;
import org.telegram.ui.Cells.ProfileSearchCell;
import org.telegram.ui.Cells.ShadowSectionCell;
import org.telegram.ui.Cells.TextCell;
import org.telegram.ui.Cells.UserCell;
import org.telegram.ui.Components.AlertsCreator;
import org.telegram.ui.Components.AnimatedArrowDrawable;
import org.telegram.ui.Components.AnimationProperties;
import org.telegram.ui.Components.AvatarDrawable;
import org.telegram.ui.Components.BackupImageView;
import org.telegram.ui.Components.ChatActivityEnterView;
import org.telegram.ui.Components.CombinedDrawable;
import org.telegram.ui.Components.CubicBezierInterpolator;
import org.telegram.ui.Components.DialogsItemAnimator;
import org.telegram.ui.Components.EmptyTextProgressView;
import org.telegram.ui.Components.FilterTabsView;
import org.telegram.ui.Components.FiltersListBottomSheet;
import org.telegram.ui.Components.FragmentContextView;
import org.telegram.ui.Components.JoinGroupAlert;
import org.telegram.ui.Components.LayoutHelper;
import org.telegram.ui.Components.NumberTextView;
import org.telegram.ui.Components.PacmanAnimation;
import org.telegram.ui.Components.ProxyDrawable;
import org.telegram.ui.Components.PullForegroundDrawable;
import org.telegram.ui.Components.RLottieDrawable;
import org.telegram.ui.Components.RadialProgressView;
import org.telegram.ui.Components.RecyclerAnimationScrollHelper;
import org.telegram.ui.Components.RecyclerListView;
import org.telegram.ui.Components.SizeNotifierFrameLayout;
import org.telegram.ui.Components.StickersAlert;
import org.telegram.ui.Components.UndoView;

import java.util.ArrayList;

import tw.nekomimi.nekogram.NekoConfig;
import tw.nekomimi.nekogram.utils.PrivacyUtil;
import tw.nekomimi.nekogram.utils.ProxyUtil;
import tw.nekomimi.nekogram.utils.VibrateUtil;

public class DialogsActivity extends BaseFragment implements NotificationCenter.NotificationCenterDelegate {

    private class ViewPage extends FrameLayout {
        private DialogsRecyclerView listView;
        private LinearLayoutManager layoutManager;
        private DialogsAdapter dialogsAdapter;
        private ItemTouchHelper itemTouchhelper;
        private SwipeController swipeController;
        private int selectedType;
        private PullForegroundDrawable pullForegroundDrawable;
        private RecyclerAnimationScrollHelper scrollHelper;
        private int dialogsType;
        private int archivePullViewState;
        private RadialProgressView progressView;
        private int lastItemsCount;
        private DialogsItemAnimator dialogsItemAnimator;

        public ViewPage(Context context) {
            super(context);
        }

        public boolean isDefaultDialogType() {
            return dialogsType == 0 || dialogsType == 7 || dialogsType == 8;
        }
    }

    private ViewPage[] viewPages;
    private RecyclerListView searchListView;
    private LinearLayoutManager searchlayoutManager;
    private DialogsSearchAdapter dialogsSearchAdapter;
    private EmptyTextProgressView searchEmptyView;
    private ActionBarMenuItem passcodeItem;
    private boolean passcodeItemVisible;
    private ActionBarMenuItem proxyItem;
    private boolean proxyItemVisible;
    private ActionBarMenuItem scanItem;
    private ActionBarMenuItem searchItem;
    private ActionBarMenuItem doneItem;
    private ProxyDrawable proxyDrawable;
    private ImageView floatingButton;
    private FrameLayout floatingButtonContainer;
    private UndoView[] undoView = new UndoView[2];
    private FilterTabsView filterTabsView;
    private boolean askingForPermissions;

    private View blurredView;

    private Paint scrimPaint;
    private View scrimView;
    private boolean scrimViewSelected;
    private int[] scrimViewLocation = new int[2];
    private AnimatorSet scrimAnimatorSet;
    private ActionBarPopupWindow scrimPopupWindow;
    private ActionBarMenuSubItem[] scrimPopupWindowItems;

    private int initialDialogsType;

    private int messagesCount;
    private int hasPoll;

    private PacmanAnimation pacmanAnimation;

    private DialogCell slidingView;
    private DialogCell movingView;
    private boolean allowMoving;
    private boolean movingWas;
    private ArrayList<MessagesController.DialogFilter> movingDialogFilters = new ArrayList<>();
    private boolean waitingForScrollFinished;
    private boolean allowSwipeDuringCurrentTouch;
    private boolean updatePullAfterScroll;

    private MenuDrawable menuDrawable;
    private BackDrawable backDrawable;

    private NumberTextView selectedDialogsCountTextView;
    private ArrayList<View> actionModeViews = new ArrayList<>();
    private ActionBarMenuItem deleteItem;
    private ActionBarMenuItem pinItem;
    private ActionBarMenuItem muteItem;
    private ActionBarMenuItem archive2Item;
    private ActionBarMenuSubItem pin2Item;
    private ActionBarMenuSubItem addToFolderItem;
    private ActionBarMenuSubItem removeFromFolderItem;
    private ActionBarMenuSubItem archiveItem;
    private ActionBarMenuSubItem clearItem;
    private ActionBarMenuSubItem readItem;
    private ActionBarMenuSubItem blockItem;

    private float additionalFloatingTranslation;
    private float floatingButtonTranslation;
    private float floatingButtonHideProgress;

    private AnimatorSet searchAnimator;
    private Animator tabsAlphaAnimator;
    private boolean lastSearchScrolledToTop;

    private AnimatedArrowDrawable arrowDrawable;
    private RecyclerView sideMenu;
    private ChatActivityEnterView commentView;
    private ActionBarMenuItem switchItem;

    private FragmentContextView fragmentLocationContextView;
    private FragmentContextView fragmentContextView;

    private static ArrayList<TLRPC.Dialog> frozenDialogsList;
    private boolean dialogsListFrozen;
    private int dialogRemoveFinished;
    private int dialogInsertFinished;
    private int dialogChangeFinished;

    private AlertDialog permissionDialog;
    private boolean askAboutContacts = true;

    private boolean closeSearchFieldOnHide;
    private long searchDialogId;
    private TLObject searchObject;

    private int prevPosition;
    private int prevTop;
    private boolean scrollUpdated;
    private boolean floatingHidden;
    private final AccelerateDecelerateInterpolator floatingInterpolator = new AccelerateDecelerateInterpolator();

    private boolean checkPermission = true;

    private int currentConnectionState;

    private boolean disableActionBarScrolling;

    private String selectAlertString;
    private String selectAlertStringGroup;
    private String addToGroupAlertString;
    private boolean resetDelegate = true;

    public static boolean[] dialogsLoaded = new boolean[UserConfig.MAX_ACCOUNT_COUNT];
    private boolean searching;
    private boolean searchWas;
    private boolean onlySelect;
    private String searchString;
    private long openedDialogId;
    private boolean cantSendToChannels;
    private boolean allowSwitchAccount;
    private boolean checkCanWrite;
    private boolean afterSignup;

    private DialogsActivityDelegate delegate;

    private ArrayList<Long> selectedDialogs = new ArrayList<>();

    private int canReadCount;
    private int canPinCount;
    private int canMuteCount;
    private int canUnmuteCount;
    private int canClearCacheCount;
    private int canReportSpamCount;
    private int canUnarchiveCount;
    private boolean canDeletePsaSelected;

    private int topPadding;

    private int folderId;

    private final static int pin = 100;
    private final static int read = 101;
    private final static int delete = 102;
    private final static int clear = 103;
    private final static int mute = 104;
    private final static int archive = 105;
    private final static int block = 106;
    private final static int archive2 = 107;
    private final static int pin2 = 108;
    private final static int add_to_folder = 109;
    private final static int remove_from_folder = 110;

    private final static int ARCHIVE_ITEM_STATE_PINNED = 0;
    private final static int ARCHIVE_ITEM_STATE_SHOWED = 1;
    private final static int ARCHIVE_ITEM_STATE_HIDDEN = 2;

    private long startArchivePullingTime;
    private boolean scrollingManually;
    private boolean canShowHiddenArchive;

    private AnimatorSet tabsAnimation;
    private boolean tabsAnimationInProgress;
    private boolean animatingForward;
    private float additionalOffset;
    private boolean backAnimation;
    private int maximumVelocity;
    private boolean startedTracking;
    private boolean maybeStartTracking;
    private static final Interpolator interpolator = t -> {
        --t;
        return t * t * t * t * t + 1.0F;
    };

    public final Property<DialogsActivity, Float> SCROLL_Y = new AnimationProperties.FloatProperty<DialogsActivity>("animationValue") {
        @Override
        public void setValue(DialogsActivity object, float value) {
            object.setScrollY(value);
        }

        @Override
        public Float get(DialogsActivity object) {
            return actionBar.getTranslationY();
        }
    };

    private class ContentView extends SizeNotifierFrameLayout {

        private int inputFieldHeight;

        public ContentView(Context context) {
            super(context, SharedConfig.smoothKeyboard);
        }

        private int startedTrackingPointerId;
        private int startedTrackingX;
        private int startedTrackingY;
        private VelocityTracker velocityTracker;
        private boolean globalIgnoreLayout;
        private int[] pos = new int[2];

        private boolean prepareForMoving(MotionEvent ev, boolean forward) {
            int id = filterTabsView.getNextPageId(forward);
            if (id < 0) {
                return false;
            }
            getParent().requestDisallowInterceptTouchEvent(true);
            maybeStartTracking = false;
            startedTracking = true;
            startedTrackingX = (int) (ev.getX() + additionalOffset);
            actionBar.setEnabled(false);
            filterTabsView.setEnabled(false);
            viewPages[1].selectedType = id;
            viewPages[1].setVisibility(View.VISIBLE);
            animatingForward = forward;
            showScrollbars(false);
            switchToCurrentSelectedMode(true);
            if (forward) {
                viewPages[1].setTranslationX(viewPages[0].getMeasuredWidth());
            } else {
                viewPages[1].setTranslationX(-viewPages[0].getMeasuredWidth());
            }
            return true;
        }

        @Override
        public void setPadding(int left, int top, int right, int bottom) {
            topPadding = top;
            if (fragmentContextView != null) {
                fragmentContextView.setTranslationY(top + (filterTabsView != null ? filterTabsView.getTranslationY() : 0));
            }
            if (fragmentLocationContextView != null) {
                fragmentLocationContextView.setTranslationY(top + (filterTabsView != null ? filterTabsView.getTranslationY() : 0));
            }
            requestLayout();
        }

        public boolean checkTabsAnimationInProgress() {
            if (tabsAnimationInProgress) {
                boolean cancel = false;
                if (backAnimation) {
                    if (Math.abs(viewPages[0].getTranslationX()) < 1) {
                        viewPages[0].setTranslationX(0);
                        viewPages[1].setTranslationX(viewPages[0].getMeasuredWidth() * (animatingForward ? 1 : -1));
                        cancel = true;
                    }
                } else if (Math.abs(viewPages[1].getTranslationX()) < 1) {
                    viewPages[0].setTranslationX(viewPages[0].getMeasuredWidth() * (animatingForward ? -1 : 1));
                    viewPages[1].setTranslationX(0);
                    cancel = true;
                }
                if (cancel) {
                    showScrollbars(true);
                    if (tabsAnimation != null) {
                        tabsAnimation.cancel();
                        tabsAnimation = null;
                    }
                    tabsAnimationInProgress = false;
                }
                return tabsAnimationInProgress;
            }
            return false;
        }

        @Override
        protected boolean drawChild(Canvas canvas, View child, long drawingTime) {
            boolean result = super.drawChild(canvas, child, drawingTime);
            if (child == actionBar && parentLayout != null) {
                int h = actionBar.getMeasuredHeight();
                if (filterTabsView != null && filterTabsView.getVisibility() != GONE) {
                    h += filterTabsView.getMeasuredHeight() + filterTabsView.getTranslationY();
                }
                parentLayout.drawHeaderShadow(canvas, h);
            }
            return result;
        }

        @Override
        protected void dispatchDraw(Canvas canvas) {
            super.dispatchDraw(canvas);
            if (scrimView != null) {
                canvas.drawRect(0, 0, getMeasuredWidth(), getMeasuredHeight(), scrimPaint);
                canvas.save();
                getLocationInWindow(pos);
                canvas.translate(scrimViewLocation[0] - pos[0], scrimViewLocation[1] - (Build.VERSION.SDK_INT < 21 ? AndroidUtilities.statusBarHeight : 0));
                scrimView.draw(canvas);
                if (scrimViewSelected) {
                    Drawable drawable = filterTabsView.getSelectorDrawable();
                    canvas.translate(-scrimViewLocation[0], -drawable.getIntrinsicHeight() - 1);
                    drawable.draw(canvas);
                }
                canvas.restore();
            }
        }

        @Override
        protected void onMeasure(int widthMeasureSpec, int heightMeasureSpec) {
            int widthSize = View.MeasureSpec.getSize(widthMeasureSpec);
            int heightSize = View.MeasureSpec.getSize(heightMeasureSpec);

            setMeasuredDimension(widthSize, heightSize);
            heightSize -= getPaddingTop();

            if (doneItem != null) {
                LayoutParams layoutParams = (LayoutParams) doneItem.getLayoutParams();
                layoutParams.topMargin = actionBar.getOccupyStatusBar() ? AndroidUtilities.statusBarHeight : 0;
                layoutParams.height = ActionBar.getCurrentActionBarHeight();
            }

            measureChildWithMargins(actionBar, widthMeasureSpec, 0, heightMeasureSpec, 0);

            int keyboardSize = SharedConfig.smoothKeyboard ? 0 : measureKeyboardHeight();
            int childCount = getChildCount();

            if (commentView != null) {
                measureChildWithMargins(commentView, widthMeasureSpec, 0, heightMeasureSpec, 0);
                Object tag = commentView.getTag();
                if (tag != null && tag.equals(2)) {
                    if (keyboardSize <= AndroidUtilities.dp(20) && !AndroidUtilities.isInMultiwindow) {
                        heightSize -= commentView.getEmojiPadding();
                    }
                    inputFieldHeight = commentView.getMeasuredHeight();
                } else {
                    inputFieldHeight = 0;
                }

                if (SharedConfig.smoothKeyboard && commentView.isPopupShowing()) {
                    fragmentView.setTranslationY(getCurrentPanTranslationY());
                    for (int a = 0; a < viewPages.length; a++) {
                        if (viewPages[a] != null) {
                            viewPages[a].setTranslationY(0);
                        }
                    }
                    if (!onlySelect) {
                        actionBar.setTranslationY(0);
                    }
                    searchListView.setTranslationY(0);
                }
            }

            for (int i = 0; i < childCount; i++) {
                View child = getChildAt(i);
                if (child == null || child.getVisibility() == GONE || child == commentView || child == actionBar) {
                    continue;
                }
                if (child instanceof ViewPage) {
                    int contentWidthSpec = View.MeasureSpec.makeMeasureSpec(widthSize, View.MeasureSpec.EXACTLY);
                    int h;
                    if (filterTabsView != null && filterTabsView.getVisibility() == VISIBLE) {
                        h = heightSize - inputFieldHeight + AndroidUtilities.dp(2) - AndroidUtilities.dp(44) - topPadding;
                    } else {
                        h = heightSize - inputFieldHeight + AndroidUtilities.dp(2) - ((onlySelect && !(initialDialogsType == 3 && NekoConfig.showTabsOnForward)) ? 0 : actionBar.getMeasuredHeight()) - topPadding;
                    }
                    child.measure(contentWidthSpec, View.MeasureSpec.makeMeasureSpec(Math.max(AndroidUtilities.dp(10), h), View.MeasureSpec.EXACTLY));
                    child.setPivotX(child.getMeasuredWidth() / 2);
                } else if (child == searchListView || child == searchEmptyView) {
                    int contentWidthSpec = View.MeasureSpec.makeMeasureSpec(widthSize, View.MeasureSpec.EXACTLY);
                    int contentHeightSpec = View.MeasureSpec.makeMeasureSpec(Math.max(AndroidUtilities.dp(10), heightSize - inputFieldHeight + AndroidUtilities.dp(2) - (onlySelect && !(initialDialogsType == 3 && NekoConfig.showTabsOnForward) ? 0 : actionBar.getMeasuredHeight()) - topPadding), View.MeasureSpec.EXACTLY);
                    child.measure(contentWidthSpec, contentHeightSpec);
                    child.setPivotX(child.getMeasuredWidth() / 2);
                } else if (commentView != null && commentView.isPopupView(child)) {
                    if (AndroidUtilities.isInMultiwindow) {
                        if (AndroidUtilities.isTablet()) {
                            child.measure(View.MeasureSpec.makeMeasureSpec(widthSize, View.MeasureSpec.EXACTLY), View.MeasureSpec.makeMeasureSpec(Math.min(AndroidUtilities.dp(320), heightSize - inputFieldHeight - AndroidUtilities.statusBarHeight + getPaddingTop()), View.MeasureSpec.EXACTLY));
                        } else {
                            child.measure(View.MeasureSpec.makeMeasureSpec(widthSize, View.MeasureSpec.EXACTLY), View.MeasureSpec.makeMeasureSpec(heightSize - inputFieldHeight - AndroidUtilities.statusBarHeight + getPaddingTop(), View.MeasureSpec.EXACTLY));
                        }
                    } else {
                        child.measure(View.MeasureSpec.makeMeasureSpec(widthSize, View.MeasureSpec.EXACTLY), View.MeasureSpec.makeMeasureSpec(child.getLayoutParams().height, View.MeasureSpec.EXACTLY));
                    }
                } else {
                    measureChildWithMargins(child, widthMeasureSpec, 0, heightMeasureSpec, 0);
                }
            }
        }

        @Override
        protected void onLayout(boolean changed, int l, int t, int r, int b) {
            final int count = getChildCount();

            int paddingBottom;
            Object tag = commentView != null ? commentView.getTag() : null;
            int keyboardSize = SharedConfig.smoothKeyboard ? 0 : measureKeyboardHeight();
            if (tag != null && tag.equals(2)) {
                paddingBottom = keyboardSize <= AndroidUtilities.dp(20) && !AndroidUtilities.isInMultiwindow ? commentView.getEmojiPadding() : 0;
            } else {
                paddingBottom = 0;
            }
            setBottomClip(paddingBottom);

            for (int i = 0; i < count; i++) {
                final View child = getChildAt(i);
                if (child.getVisibility() == GONE) {
                    continue;
                }
                final FrameLayout.LayoutParams lp = (FrameLayout.LayoutParams) child.getLayoutParams();

                final int width = child.getMeasuredWidth();
                final int height = child.getMeasuredHeight();

                int childLeft;
                int childTop;

                int gravity = lp.gravity;
                if (gravity == -1) {
                    gravity = Gravity.TOP | Gravity.LEFT;
                }

                final int absoluteGravity = gravity & Gravity.HORIZONTAL_GRAVITY_MASK;
                final int verticalGravity = gravity & Gravity.VERTICAL_GRAVITY_MASK;

                switch (absoluteGravity & Gravity.HORIZONTAL_GRAVITY_MASK) {
                    case Gravity.CENTER_HORIZONTAL:
                        childLeft = (r - l - width) / 2 + lp.leftMargin - lp.rightMargin;
                        break;
                    case Gravity.RIGHT:
                        childLeft = r - width - lp.rightMargin;
                        break;
                    case Gravity.LEFT:
                    default:
                        childLeft = lp.leftMargin;
                }

                switch (verticalGravity) {
                    case Gravity.TOP:
                        childTop = lp.topMargin + getPaddingTop();
                        break;
                    case Gravity.CENTER_VERTICAL:
                        childTop = ((b - paddingBottom) - t - height) / 2 + lp.topMargin - lp.bottomMargin;
                        break;
                    case Gravity.BOTTOM:
                        childTop = ((b - paddingBottom) - t) - height - lp.bottomMargin;
                        break;
                    default:
                        childTop = lp.topMargin;
                }

                if (commentView != null && commentView.isPopupView(child)) {
                    if (AndroidUtilities.isInMultiwindow) {
                        childTop = commentView.getTop() - child.getMeasuredHeight() + AndroidUtilities.dp(1);
                    } else {
                        childTop = commentView.getBottom();
                    }
                } else if (child == filterTabsView) {
                    childTop = actionBar.getMeasuredHeight();
                } else if (child == searchListView || child == searchEmptyView) {
                    childTop = (onlySelect && !(initialDialogsType == 3 && NekoConfig.showTabsOnForward) ? 0 : actionBar.getMeasuredHeight()) + topPadding;
                } else if (child instanceof ViewPage) {
                    if ((initialDialogsType == 3 && NekoConfig.showTabsOnForward) || !onlySelect) {
                        if (filterTabsView != null && filterTabsView.getVisibility() == VISIBLE) {
                            childTop = AndroidUtilities.dp(44);
                        } else {
                            childTop = actionBar.getMeasuredHeight();
                        }
                    }
                    childTop += topPadding;
                } else if (child instanceof FragmentContextView) {
                    childTop += actionBar.getMeasuredHeight();
                    if (filterTabsView != null && filterTabsView.getVisibility() == VISIBLE) {
                        childTop += filterTabsView.getMeasuredHeight();
                    }
                }
                child.layout(childLeft, childTop, childLeft + width, childTop + height);
            }

            notifyHeightChanged();
        }

        @Override
        public boolean onInterceptTouchEvent(MotionEvent ev) {
            int action = ev.getActionMasked();
            if (action == MotionEvent.ACTION_UP || action == MotionEvent.ACTION_CANCEL) {
                if (actionBar.isActionModeShowed()) {
                    allowMoving = true;
                }
            }
            return checkTabsAnimationInProgress() || filterTabsView != null && filterTabsView.isAnimatingIndicator() || onTouchEvent(ev);
        }

        @Override
        public void requestDisallowInterceptTouchEvent(boolean disallowIntercept) {
            if (maybeStartTracking && !startedTracking) {
                onTouchEvent(null);
            }
            super.requestDisallowInterceptTouchEvent(disallowIntercept);
        }

        @Override
        public boolean onTouchEvent(MotionEvent ev) {
            if (filterTabsView != null && !filterTabsView.isEditing() && !searching &&
                    !parentLayout.checkTransitionAnimation() && !parentLayout.isInPreviewMode() && !parentLayout.isPreviewOpenAnimationInProgress() && !parentLayout.getDrawerLayoutContainer().isDrawerOpened() &&
                    (ev == null || startedTracking || ev.getY() > actionBar.getMeasuredHeight() + actionBar.getTranslationY())) {
                if (ev != null) {
                    if (velocityTracker == null) {
                        velocityTracker = VelocityTracker.obtain();
                    }
                    velocityTracker.addMovement(ev);
                }
                if (ev != null && ev.getAction() == MotionEvent.ACTION_DOWN && checkTabsAnimationInProgress()) {
                    startedTracking = true;
                    startedTrackingPointerId = ev.getPointerId(0);
                    startedTrackingX = (int) ev.getX();
                    parentLayout.getDrawerLayoutContainer().setAllowOpenDrawerBySwipe(false);
                    if (animatingForward) {
                        if (startedTrackingX < viewPages[0].getMeasuredWidth() + viewPages[0].getTranslationX()) {
                            additionalOffset = viewPages[0].getTranslationX();
                        } else {
                            ViewPage page = viewPages[0];
                            viewPages[0] = viewPages[1];
                            viewPages[1] = page;
                            animatingForward = false;
                            additionalOffset = viewPages[0].getTranslationX();
                            filterTabsView.selectTabWithId(viewPages[0].selectedType, 1f);
                            filterTabsView.selectTabWithId(viewPages[1].selectedType, additionalOffset / viewPages[0].getMeasuredWidth());
                            switchToCurrentSelectedMode(true);
                        }
                    } else {
                        if (startedTrackingX < viewPages[1].getMeasuredWidth() + viewPages[1].getTranslationX()) {
                            ViewPage page = viewPages[0];
                            viewPages[0] = viewPages[1];
                            viewPages[1] = page;
                            animatingForward = true;
                            additionalOffset = viewPages[0].getTranslationX();
                            filterTabsView.selectTabWithId(viewPages[0].selectedType, 1f);
                            filterTabsView.selectTabWithId(viewPages[1].selectedType, -additionalOffset / viewPages[0].getMeasuredWidth());
                            switchToCurrentSelectedMode(true);
                        } else {
                            additionalOffset = viewPages[0].getTranslationX();
                        }
                    }
                    tabsAnimation.removeAllListeners();
                    tabsAnimation.cancel();
                    tabsAnimationInProgress = false;
                } else if (ev != null && ev.getAction() == MotionEvent.ACTION_DOWN) {
                    additionalOffset = 0;
                }
                if (ev != null && ev.getAction() == MotionEvent.ACTION_DOWN && !startedTracking && !maybeStartTracking && filterTabsView.getVisibility() == VISIBLE) {
                    startedTrackingPointerId = ev.getPointerId(0);
                    maybeStartTracking = true;
                    startedTrackingX = (int) ev.getX();
                    startedTrackingY = (int) ev.getY();
                    velocityTracker.clear();
                } else if (ev != null && ev.getAction() == MotionEvent.ACTION_MOVE && ev.getPointerId(0) == startedTrackingPointerId) {
                    int dx = (int) (ev.getX() - startedTrackingX + additionalOffset);
                    int dy = Math.abs((int) ev.getY() - startedTrackingY);
                    if (startedTracking && (animatingForward && dx > 0 || !animatingForward && dx < 0)) {
                        if (!prepareForMoving(ev, dx < 0)) {
                            maybeStartTracking = true;
                            startedTracking = false;
                            viewPages[0].setTranslationX(0);
                            viewPages[1].setTranslationX(animatingForward ? viewPages[0].getMeasuredWidth() : -viewPages[0].getMeasuredWidth());
                            filterTabsView.selectTabWithId(viewPages[1].selectedType, 0);
                        }
                    }
                    if (maybeStartTracking && !startedTracking) {
                        float touchSlop = AndroidUtilities.getPixelsInCM(0.3f, true);
                        int dxLocal = (int) (ev.getX() - startedTrackingX);
                        if (Math.abs(dxLocal) >= touchSlop && Math.abs(dxLocal) > dy) {
                            prepareForMoving(ev, dx < 0);
                        }
                    } else if (startedTracking) {
                        viewPages[0].setTranslationX(dx);
                        if (animatingForward) {
                            viewPages[1].setTranslationX(viewPages[0].getMeasuredWidth() + dx);
                        } else {
                            viewPages[1].setTranslationX(dx - viewPages[0].getMeasuredWidth());
                        }
                        float scrollProgress = Math.abs(dx) / (float) viewPages[0].getMeasuredWidth();
                        filterTabsView.selectTabWithId(viewPages[1].selectedType, scrollProgress);
                    }
                } else if (ev == null || ev.getPointerId(0) == startedTrackingPointerId && (ev.getAction() == MotionEvent.ACTION_CANCEL || ev.getAction() == MotionEvent.ACTION_UP || ev.getAction() == MotionEvent.ACTION_POINTER_UP)) {
                    velocityTracker.computeCurrentVelocity(1000, maximumVelocity);
                    float velX;
                    float velY;
                    if (ev != null && ev.getAction() != MotionEvent.ACTION_CANCEL) {
                        velX = velocityTracker.getXVelocity();
                        velY = velocityTracker.getYVelocity();
                        if (!startedTracking) {
                            if (Math.abs(velX) >= 3000 && Math.abs(velX) > Math.abs(velY)) {
                                prepareForMoving(ev, velX < 0);
                            }
                        }
                    } else {
                        velX = 0;
                        velY = 0;
                    }
                    if (startedTracking) {
                        float x = viewPages[0].getX();
                        tabsAnimation = new AnimatorSet();
                        if (additionalOffset != 0) {
                            if (Math.abs(velX) > 1500) {
                                backAnimation = animatingForward ? velX > 0 : velX < 0;
                            } else {
                                if (animatingForward) {
                                    backAnimation = (viewPages[1].getX() > (viewPages[0].getMeasuredWidth() >> 1));
                                } else {
                                    backAnimation = (viewPages[0].getX() < (viewPages[0].getMeasuredWidth() >> 1));
                                }
                            }
                        } else {
                            backAnimation = Math.abs(x) < viewPages[0].getMeasuredWidth() / 3.0f && (Math.abs(velX) < 3500 || Math.abs(velX) < Math.abs(velY));
                        }
                        float distToMove;
                        float dx;
                        if (backAnimation) {
                            dx = Math.abs(x);
                            if (animatingForward) {
                                tabsAnimation.playTogether(
                                        ObjectAnimator.ofFloat(viewPages[0], View.TRANSLATION_X, 0),
                                        ObjectAnimator.ofFloat(viewPages[1], View.TRANSLATION_X, viewPages[1].getMeasuredWidth())
                                );
                            } else {
                                tabsAnimation.playTogether(
                                        ObjectAnimator.ofFloat(viewPages[0], View.TRANSLATION_X, 0),
                                        ObjectAnimator.ofFloat(viewPages[1], View.TRANSLATION_X, -viewPages[1].getMeasuredWidth())
                                );
                            }
                        } else {
                            dx = viewPages[0].getMeasuredWidth() - Math.abs(x);
                            if (animatingForward) {
                                tabsAnimation.playTogether(
                                        ObjectAnimator.ofFloat(viewPages[0], View.TRANSLATION_X, -viewPages[0].getMeasuredWidth()),
                                        ObjectAnimator.ofFloat(viewPages[1], View.TRANSLATION_X, 0)
                                );
                            } else {
                                tabsAnimation.playTogether(
                                        ObjectAnimator.ofFloat(viewPages[0], View.TRANSLATION_X, viewPages[0].getMeasuredWidth()),
                                        ObjectAnimator.ofFloat(viewPages[1], View.TRANSLATION_X, 0)
                                );
                            }
                        }
                        tabsAnimation.setInterpolator(interpolator);

                        int width = getMeasuredWidth();
                        int halfWidth = width / 2;
                        float distanceRatio = Math.min(1.0f, 1.0f * dx / (float) width);
                        float distance = (float) halfWidth + (float) halfWidth * AndroidUtilities.distanceInfluenceForSnapDuration(distanceRatio);
                        velX = Math.abs(velX);
                        int duration;
                        if (velX > 0) {
                            duration = 4 * Math.round(1000.0f * Math.abs(distance / velX));
                        } else {
                            float pageDelta = dx / getMeasuredWidth();
                            duration = (int) ((pageDelta + 1.0f) * 100.0f);
                        }
                        duration = Math.max(150, Math.min(duration, 600));

                        tabsAnimation.setDuration(duration);
                        tabsAnimation.addListener(new AnimatorListenerAdapter() {
                            @Override
                            public void onAnimationEnd(Animator animator) {
                                tabsAnimation = null;
                                if (!backAnimation) {
                                    ViewPage tempPage = viewPages[0];
                                    viewPages[0] = viewPages[1];
                                    viewPages[1] = tempPage;
                                    filterTabsView.selectTabWithId(viewPages[0].selectedType, 1.0f);
                                    updateCounters(false);
                                }
                                if (parentLayout != null) {
                                    parentLayout.getDrawerLayoutContainer().setAllowOpenDrawerBySwipe(viewPages[0].selectedType == filterTabsView.getFirstTabId());
                                }
                                viewPages[1].setVisibility(View.GONE);
                                showScrollbars(true);
                                tabsAnimationInProgress = false;
                                maybeStartTracking = false;
                                actionBar.setEnabled(true);
                                filterTabsView.setEnabled(true);
                                checkListLoad(viewPages[0]);
                            }
                        });
                        tabsAnimation.start();
                        tabsAnimationInProgress = true;
                        startedTracking = false;
                    } else {
                        parentLayout.getDrawerLayoutContainer().setAllowOpenDrawerBySwipe(viewPages[0].selectedType == filterTabsView.getFirstTabId());
                        maybeStartTracking = false;
                        actionBar.setEnabled(true);
                        filterTabsView.setEnabled(true);
                    }
                    if (velocityTracker != null) {
                        velocityTracker.recycle();
                        velocityTracker = null;
                    }
                }
                return startedTracking;
            }
            return false;
        }

        @Override
        public boolean hasOverlappingRendering() {
            return false;
        }
    }

    public static float viewOffset = 0.0f;

    public class DialogsRecyclerView extends RecyclerListView {

        private boolean firstLayout = true;
        private boolean ignoreLayout;
        private ViewPage parentPage;
        private int appliedPaddingTop;

        public DialogsRecyclerView(Context context, ViewPage page) {
            super(context);
            parentPage = page;
        }

        public void setViewsOffset(float viewOffset) {
            DialogsActivity.viewOffset = viewOffset;
            int n = getChildCount();
            for (int i = 0; i < n; i++) {
                getChildAt(i).setTranslationY(viewOffset);
            }

            if (selectorPosition != NO_POSITION) {
                View v = getLayoutManager().findViewByPosition(selectorPosition);
                if (v != null) {
                    selectorRect.set(v.getLeft(), (int) (v.getTop() + viewOffset), v.getRight(), (int) (v.getBottom() + viewOffset));
                    selectorDrawable.setBounds(selectorRect);
                }
            }
            invalidate();
        }

        public float getViewOffset() {
            return viewOffset;
        }

        @Override
        public void addView(View child, int index, ViewGroup.LayoutParams params) {
            super.addView(child, index, params);
            child.setTranslationY(viewOffset);
        }

        @Override
        public void removeView(View view) {
            super.removeView(view);
            view.setTranslationY(0);
        }

        @Override
        public void onDraw(Canvas canvas) {
            if (parentPage.pullForegroundDrawable != null && viewOffset != 0) {
                int pTop = getPaddingTop();
                if (pTop != 0) {
                    canvas.save();
                    canvas.translate(0, pTop);
                }
                parentPage.pullForegroundDrawable.drawOverScroll(canvas);
                if (pTop != 0) {
                    canvas.restore();
                }
            }
            super.onDraw(canvas);
        }


        @Override
        protected void dispatchDraw(Canvas canvas) {
            super.dispatchDraw(canvas);
            if (slidingView != null && pacmanAnimation != null) {
                pacmanAnimation.draw(canvas, slidingView.getTop() + slidingView.getMeasuredHeight() / 2);
            }
        }

        @Override
        public void setAdapter(RecyclerView.Adapter adapter) {
            super.setAdapter(adapter);
            firstLayout = true;
        }

        private void checkIfAdapterValid() {
            RecyclerView.Adapter adapter = getAdapter();
            if (parentPage.lastItemsCount != adapter.getItemCount()) {
                ignoreLayout = true;
                adapter.notifyDataSetChanged();
                ignoreLayout = false;
            }
        }

        @Override
        protected void onMeasure(int widthSpec, int heightSpec) {
            int t = 0;
            if ((initialDialogsType == 3 && NekoConfig.showTabsOnForward) || !onlySelect) {
                ignoreLayout = true;
                if (filterTabsView != null && filterTabsView.getVisibility() == VISIBLE) {
                    t = ActionBar.getCurrentActionBarHeight() + (actionBar.getOccupyStatusBar() ? AndroidUtilities.statusBarHeight : 0);
                } else {
                    t = 0;
                }
                setTopGlowOffset(t);
                setPadding(0, t, 0, 0);
                if (appliedPaddingTop != t) {
                    int pos = parentPage.layoutManager.findFirstVisibleItemPosition();
                    if (pos != RecyclerView.NO_POSITION) {
                        RecyclerView.ViewHolder holder = parentPage.listView.findViewHolderForAdapterPosition(pos);
                        if (holder != null) {
                            int top = holder.itemView.getTop();
                            parentPage.layoutManager.scrollToPositionWithOffset(pos, top - appliedPaddingTop);
                        }
                    }
                }
                ignoreLayout = false;
            }

            if (firstLayout && getMessagesController().dialogsLoaded) {
                if (parentPage.dialogsType == 0 && hasHiddenArchive()) {
                    ignoreLayout = true;
                    LinearLayoutManager layoutManager = (LinearLayoutManager) getLayoutManager();
                    layoutManager.scrollToPositionWithOffset(1, (int) actionBar.getTranslationY());
                    ignoreLayout = false;
                }
                firstLayout = false;
            }
            checkIfAdapterValid();
            super.onMeasure(widthSpec, heightSpec);
            if ((initialDialogsType == 3 && NekoConfig.showTabsOnForward) || !onlySelect) {
                if (appliedPaddingTop != t && viewPages != null && viewPages.length > 1) {
                    viewPages[1].setTranslationX(viewPages[0].getMeasuredWidth());
                }
            }
        }

        @Override
        protected void onLayout(boolean changed, int l, int t, int r, int b) {
            super.onLayout(changed, l, t, r, b);
            appliedPaddingTop = getPaddingTop();
            if ((dialogRemoveFinished != 0 || dialogInsertFinished != 0 || dialogChangeFinished != 0) && !parentPage.dialogsItemAnimator.isRunning()) {
                onDialogAnimationFinished();
            }
        }

        @Override
        public void requestLayout() {
            if (ignoreLayout) {
                return;
            }
            super.requestLayout();
        }

        private void toggleArchiveHidden(boolean action, DialogCell dialogCell) {
            SharedConfig.toggleArchiveHidden();
            if (SharedConfig.archiveHidden) {
                waitingForScrollFinished = true;
                if (dialogCell != null) {
                    disableActionBarScrolling = true;
                    smoothScrollBy(0, (dialogCell.getMeasuredHeight() + (dialogCell.getTop() - getPaddingTop())), CubicBezierInterpolator.EASE_OUT);
                    if (action) {
                        updatePullAfterScroll = true;
                    } else {
                        updatePullState();
                    }
                }
                getUndoView().showWithAction(0, UndoView.ACTION_ARCHIVE_HIDDEN, null, null);
            } else {
                getUndoView().showWithAction(0, UndoView.ACTION_ARCHIVE_PINNED, null, null);
                updatePullState();
                if (action && dialogCell != null) {
                    dialogCell.resetPinnedArchiveState();
                    dialogCell.invalidate();
                }
            }
        }

        private void updatePullState() {
            parentPage.archivePullViewState = SharedConfig.archiveHidden ? ARCHIVE_ITEM_STATE_HIDDEN : ARCHIVE_ITEM_STATE_PINNED;
            if (parentPage.pullForegroundDrawable != null) {
                parentPage.pullForegroundDrawable.setWillDraw(parentPage.archivePullViewState != ARCHIVE_ITEM_STATE_PINNED);
            }
        }

        @Override
        public boolean onTouchEvent(MotionEvent e) {
            if (fastScrollAnimationRunning || waitingForScrollFinished || dialogRemoveFinished != 0 || dialogInsertFinished != 0 || dialogChangeFinished != 0) {
                return false;
            }
            int action = e.getAction();
            if (action == MotionEvent.ACTION_DOWN) {
                setOverScrollMode(View.OVER_SCROLL_ALWAYS);
            }
            if (action == MotionEvent.ACTION_UP || action == MotionEvent.ACTION_CANCEL) {
                if (!parentPage.itemTouchhelper.isIdle() && parentPage.swipeController.swipingFolder) {
                    parentPage.swipeController.swipeFolderBack = true;
                    if (parentPage.itemTouchhelper.checkHorizontalSwipe(null, ItemTouchHelper.LEFT) != 0) {
                        toggleArchiveHidden(false, null);
                    }
                }
            }
            boolean result = super.onTouchEvent(e);
            if (parentPage.dialogsType == 0 && (action == MotionEvent.ACTION_UP || action == MotionEvent.ACTION_CANCEL) && parentPage.archivePullViewState == ARCHIVE_ITEM_STATE_HIDDEN && hasHiddenArchive()) {
                LinearLayoutManager layoutManager = (LinearLayoutManager) getLayoutManager();
                int currentPosition = layoutManager.findFirstVisibleItemPosition();
                if (currentPosition == 0) {
                    int pTop = getPaddingTop();
                    View view = layoutManager.findViewByPosition(currentPosition);
                    int height = (int) (AndroidUtilities.dp(SharedConfig.useThreeLinesLayout ? 78 : 72) * PullForegroundDrawable.SNAP_HEIGHT);
                    int diff = (view.getTop() - pTop) + view.getMeasuredHeight();
                    if (view != null) {
                        long pullingTime = System.currentTimeMillis() - startArchivePullingTime;
                        if (diff < height || pullingTime < PullForegroundDrawable.minPullingTime) {
                            disableActionBarScrolling = true;
                            smoothScrollBy(0, diff, CubicBezierInterpolator.EASE_OUT_QUINT);
                            parentPage.archivePullViewState = ARCHIVE_ITEM_STATE_HIDDEN;
                        } else {
                            if (parentPage.archivePullViewState != ARCHIVE_ITEM_STATE_SHOWED) {
                                if (getViewOffset() == 0) {
                                    disableActionBarScrolling = true;
                                    smoothScrollBy(0, (view.getTop() - pTop), CubicBezierInterpolator.EASE_OUT_QUINT);
                                }
                                if (!canShowHiddenArchive) {
                                    canShowHiddenArchive = true;
                                    if (!NekoConfig.disableVibration) {
                                        performHapticFeedback(HapticFeedbackConstants.KEYBOARD_TAP, HapticFeedbackConstants.FLAG_IGNORE_GLOBAL_SETTING);
                                    }
                                    if (parentPage.pullForegroundDrawable != null) {
                                        parentPage.pullForegroundDrawable.colorize(true);
                                    }
                                }
                                ((DialogCell) view).startOutAnimation();

                                parentPage.archivePullViewState = ARCHIVE_ITEM_STATE_SHOWED;

                                if (NekoConfig.openArchiveOnPull) {
                                    AndroidUtilities.runOnUIThread(() -> {
                                        // Open the folder.
                                        // Delay was taken from PullForegroundDrawable::startOutAnimation().
                                        Bundle args = new Bundle();
                                        args.putInt("folderId", 1); // 1 is the ID of the archive folder.
                                        args.putBoolean("onlySelect", onlySelect);
                                        DialogsActivity dialogsActivity = new DialogsActivity(args);
                                        dialogsActivity.setDelegate(delegate);
                                        presentFragment(dialogsActivity, onlySelect);
                                    }, 200);
                                }
                            }
                        }

                        if (getViewOffset() != 0) {
                            ValueAnimator valueAnimator = ValueAnimator.ofFloat(getViewOffset(), 0f);
                            valueAnimator.addUpdateListener(animation -> setViewsOffset((float) animation.getAnimatedValue()));

                            valueAnimator.setDuration(Math.max(100, (long) (350f - 120f * (getViewOffset() / PullForegroundDrawable.getMaxOverscroll()))));
                            valueAnimator.setInterpolator(CubicBezierInterpolator.EASE_OUT_QUINT);
                            setScrollEnabled(false);
                            valueAnimator.addListener(new AnimatorListenerAdapter() {
                                @Override
                                public void onAnimationEnd(Animator animation) {
                                    super.onAnimationEnd(animation);
                                    setScrollEnabled(true);
                                }
                            });
                            valueAnimator.start();
                        }
                    }
                }
            }
            return result;
        }

        @Override
        public boolean onInterceptTouchEvent(MotionEvent e) {
            if (fastScrollAnimationRunning || waitingForScrollFinished || dialogRemoveFinished != 0 || dialogInsertFinished != 0 || dialogChangeFinished != 0) {
                return false;
            }
            if (e.getAction() == MotionEvent.ACTION_DOWN) {
                allowSwipeDuringCurrentTouch = !actionBar.isActionModeShowed();
                checkIfAdapterValid();
            }
            return super.onInterceptTouchEvent(e);
        }
    }

    private class SwipeController extends ItemTouchHelper.Callback {

        private RectF buttonInstance;
        private RecyclerView.ViewHolder currentItemViewHolder;
        private boolean swipingFolder;
        private boolean swipeFolderBack;
        private ViewPage parentPage;

        public SwipeController(ViewPage page) {
            parentPage = page;
        }

        @Override
        public int getMovementFlags(RecyclerView recyclerView, RecyclerView.ViewHolder viewHolder) {
            if (waitingForDialogsAnimationEnd(parentPage) || parentLayout != null && parentLayout.isInPreviewMode()) {
                return 0;
            }
            if (swipingFolder && swipeFolderBack) {
                swipingFolder = false;
                return 0;
            }
            if (!onlySelect && parentPage.isDefaultDialogType() && slidingView == null && viewHolder.itemView instanceof DialogCell) {
                DialogCell dialogCell = (DialogCell) viewHolder.itemView;
                long dialogId = dialogCell.getDialogId();
                if (actionBar.isActionModeShowed()) {
                    TLRPC.Dialog dialog = getMessagesController().dialogs_dict.get(dialogId);
                    if (!allowMoving || dialog == null || !isDialogPinned(dialog) || DialogObject.isFolderDialogId(dialogId)) {
                        return 0;
                    }
                    movingView = (DialogCell) viewHolder.itemView;
                    movingView.setBackgroundColor(Theme.getColor(Theme.key_windowBackgroundWhite));
                    return makeMovementFlags(ItemTouchHelper.UP | ItemTouchHelper.DOWN, 0);
                } else {
                    if (filterTabsView != null && filterTabsView.getVisibility() == View.VISIBLE || !allowSwipeDuringCurrentTouch || dialogId == getUserConfig().clientUserId || dialogId == 777000 || getMessagesController().isPromoDialog(dialogId, false) && getMessagesController().promoDialogType != MessagesController.PROMO_TYPE_PSA) {
                        return 0;
                    }
                    swipeFolderBack = false;
                    swipingFolder = SharedConfig.archiveHidden && DialogObject.isFolderDialogId(dialogCell.getDialogId());
                    dialogCell.setSliding(true);
                    return makeMovementFlags(0, ItemTouchHelper.LEFT);
                }
            }
            return 0;
        }

        @Override
        public boolean onMove(RecyclerView recyclerView, RecyclerView.ViewHolder source, RecyclerView.ViewHolder target) {
            if (!(target.itemView instanceof DialogCell)) {
                return false;
            }
            DialogCell dialogCell = (DialogCell) target.itemView;
            long dialogId = dialogCell.getDialogId();
            TLRPC.Dialog dialog = getMessagesController().dialogs_dict.get(dialogId);
            if (dialog == null || !isDialogPinned(dialog) || DialogObject.isFolderDialogId(dialogId)) {
                return false;
            }
            int fromIndex = source.getAdapterPosition();
            int toIndex = target.getAdapterPosition();
            parentPage.dialogsAdapter.notifyItemMoved(fromIndex, toIndex);
            updateDialogIndices();
            if (viewPages[0].dialogsType == 7 || viewPages[0].dialogsType == 8) {
                MessagesController.DialogFilter filter = getMessagesController().selectedDialogFilter[viewPages[0].dialogsType == 8 ? 1 : 0];
                if (!movingDialogFilters.contains(filter)) {
                    movingDialogFilters.add(filter);
                }
            } else {
                movingWas = true;
            }
            return true;
        }

        @Override
        public int convertToAbsoluteDirection(int flags, int layoutDirection) {
            if (swipeFolderBack) {
                return 0;
            }
            return super.convertToAbsoluteDirection(flags, layoutDirection);
        }

        @Override
        public void onSwiped(RecyclerView.ViewHolder viewHolder, int direction) {
            if (viewHolder != null) {
                DialogCell dialogCell = (DialogCell) viewHolder.itemView;
                long dialogId = dialogCell.getDialogId();
                if (DialogObject.isFolderDialogId(dialogId)) {
                    parentPage.listView.toggleArchiveHidden(false, dialogCell);
                    return;
                }

                slidingView = dialogCell;
                int position = viewHolder.getAdapterPosition();
                int dialogIndex = parentPage.dialogsAdapter.fixPosition(position);
                int count = parentPage.dialogsAdapter.getItemCount();
                Runnable finishRunnable = () -> {
                    if (frozenDialogsList == null) {
                        return;
                    }
                    TLRPC.Dialog dialog = frozenDialogsList.remove(dialogIndex);
                    int pinnedNum = dialog.pinnedNum;
                    slidingView = null;
                    parentPage.listView.invalidate();
                    int lastItemPosition = parentPage.layoutManager.findLastVisibleItemPosition();
                    if (lastItemPosition == count - 1) {
                        parentPage.layoutManager.findViewByPosition(lastItemPosition).requestLayout();
                    }
                    if (getMessagesController().isPromoDialog(dialog.id, false)) {
                        getMessagesController().hidePromoDialog();
                        parentPage.dialogsItemAnimator.prepareForRemove();
                        parentPage.lastItemsCount--;
                        parentPage.dialogsAdapter.notifyItemRemoved(position);
                        dialogRemoveFinished = 2;
                    } else {
                        int added = getMessagesController().addDialogToFolder(dialog.id, folderId == 0 ? 1 : 0, -1, 0);
                        if (added != 2 || position != 0) {
                            parentPage.dialogsItemAnimator.prepareForRemove();
                            parentPage.lastItemsCount--;
                            parentPage.dialogsAdapter.notifyItemRemoved(position);
                            dialogRemoveFinished = 2;
                        }
                        if (folderId == 0) {
                            if (added == 2) {
                                parentPage.dialogsItemAnimator.prepareForRemove();
                                if (position == 0) {
                                    dialogChangeFinished = 2;
                                    setDialogsListFrozen(true);
                                    parentPage.dialogsAdapter.notifyItemChanged(0);
                                } else {
                                    parentPage.lastItemsCount++;
                                    parentPage.dialogsAdapter.notifyItemInserted(0);
                                    if (!SharedConfig.archiveHidden && parentPage.layoutManager.findFirstVisibleItemPosition() == 0) {
                                        disableActionBarScrolling = true;
                                        parentPage.listView.smoothScrollBy(0, -AndroidUtilities.dp(SharedConfig.useThreeLinesLayout ? 78 : 72));
                                    }
                                }
                                ArrayList<TLRPC.Dialog> dialogs = getDialogsArray(currentAccount, parentPage.dialogsType, folderId, false);
                                frozenDialogsList.add(0, dialogs.get(0));
                            } else if (added == 1) {
                                RecyclerView.ViewHolder holder = parentPage.listView.findViewHolderForAdapterPosition(0);
                                if (holder != null && holder.itemView instanceof DialogCell) {
                                    DialogCell cell = (DialogCell) holder.itemView;
                                    cell.checkCurrentDialogIndex(true);
                                    cell.animateArchiveAvatar();
                                }
                            }
                            SharedPreferences preferences = MessagesController.getGlobalMainSettings();
                            boolean hintShowed = preferences.getBoolean("archivehint_l", false) || SharedConfig.archiveHidden;
                            if (!hintShowed) {
                                preferences.edit().putBoolean("archivehint_l", true).apply();
                            }
                            getUndoView().showWithAction(dialog.id, hintShowed ? UndoView.ACTION_ARCHIVE : UndoView.ACTION_ARCHIVE_HINT, null, () -> {
                                dialogsListFrozen = true;
                                getMessagesController().addDialogToFolder(dialog.id, 0, pinnedNum, 0);
                                dialogsListFrozen = false;
                                ArrayList<TLRPC.Dialog> dialogs = getMessagesController().getDialogs(0);
                                int index = dialogs.indexOf(dialog);
                                if (index >= 0) {
                                    ArrayList<TLRPC.Dialog> archivedDialogs = getMessagesController().getDialogs(1);
                                    if (!archivedDialogs.isEmpty() || index != 1) {
                                        dialogInsertFinished = 2;
                                        setDialogsListFrozen(true);
                                        parentPage.dialogsItemAnimator.prepareForRemove();
                                        parentPage.lastItemsCount++;
                                        parentPage.dialogsAdapter.notifyItemInserted(index);
                                    }
                                    if (archivedDialogs.isEmpty()) {
                                        dialogs.remove(0);
                                        if (index == 1) {
                                            dialogChangeFinished = 2;
                                            setDialogsListFrozen(true);
                                            parentPage.dialogsAdapter.notifyItemChanged(0);
                                        } else {
                                            frozenDialogsList.remove(0);
                                            parentPage.dialogsItemAnimator.prepareForRemove();
                                            parentPage.lastItemsCount--;
                                            parentPage.dialogsAdapter.notifyItemRemoved(0);
                                        }
                                    }
                                } else {
                                    parentPage.dialogsAdapter.notifyDataSetChanged();
                                }
                            });
                        }
                        if (folderId != 0 && frozenDialogsList.isEmpty()) {
                            parentPage.listView.setEmptyView(null);
                            parentPage.progressView.setVisibility(View.INVISIBLE);
                        }
                    }
                };
                setDialogsListFrozen(true);
                if (Utilities.random.nextInt(1000) == 1) {
                    if (pacmanAnimation == null) {
                        pacmanAnimation = new PacmanAnimation(parentPage.listView);
                    }
                    pacmanAnimation.setFinishRunnable(finishRunnable);
                    pacmanAnimation.start();
                } else {
                    finishRunnable.run();
                }
            } else {
                slidingView = null;
            }
        }

        @Override
        public void onSelectedChanged(RecyclerView.ViewHolder viewHolder, int actionState) {
            if (viewHolder != null) {
                parentPage.listView.hideSelector(false);
            }
            super.onSelectedChanged(viewHolder, actionState);
        }

        @Override
        public long getAnimationDuration(RecyclerView recyclerView, int animationType, float animateDx, float animateDy) {
            if (animationType == ItemTouchHelper.ANIMATION_TYPE_SWIPE_CANCEL) {
                return 200;
            } else if (animationType == ItemTouchHelper.ANIMATION_TYPE_DRAG) {
                if (movingView != null) {
                    View view = movingView;
                    AndroidUtilities.runOnUIThread(() -> view.setBackgroundDrawable(null), parentPage.dialogsItemAnimator.getMoveDuration());
                    movingView = null;
                }
            }
            return super.getAnimationDuration(recyclerView, animationType, animateDx, animateDy);
        }

        @Override
        public float getSwipeThreshold(RecyclerView.ViewHolder viewHolder) {
            return 0.3f;
        }

        @Override
        public float getSwipeEscapeVelocity(float defaultValue) {
            return 3500;
        }

        @Override
        public float getSwipeVelocityThreshold(float defaultValue) {
            return Float.MAX_VALUE;
        }
    }

    public interface DialogsActivityDelegate {
        void didSelectDialogs(DialogsActivity fragment, ArrayList<Long> dids, CharSequence message, boolean param);
    }

    public DialogsActivity(Bundle args) {
        super(args);
    }

    @Override
    public boolean onFragmentCreate() {
        super.onFragmentCreate();

        getConnectionsManager().updateDcSettings();
        getMessagesController().getBlockedUsers(true);

        if (getArguments() != null) {
            onlySelect = arguments.getBoolean("onlySelect", false);
            cantSendToChannels = arguments.getBoolean("cantSendToChannels", false);
            initialDialogsType = arguments.getInt("dialogsType", 0);
            selectAlertString = arguments.getString("selectAlertString");
            selectAlertStringGroup = arguments.getString("selectAlertStringGroup");
            addToGroupAlertString = arguments.getString("addToGroupAlertString");
            allowSwitchAccount = arguments.getBoolean("allowSwitchAccount");
            checkCanWrite = arguments.getBoolean("checkCanWrite", true);
            afterSignup = arguments.getBoolean("afterSignup", false);
            folderId = arguments.getInt("folderId", 0);
            resetDelegate = arguments.getBoolean("resetDelegate", true);
            messagesCount = arguments.getInt("messagesCount", 0);
            hasPoll = arguments.getInt("hasPoll", 0);
        }

        if (initialDialogsType == 0) {
            askAboutContacts = MessagesController.getGlobalNotificationsSettings().getBoolean("askAboutContacts", true);
        }

        if (searchString == null) {
            currentConnectionState = getConnectionsManager().getConnectionState();

            getNotificationCenter().addObserver(this, NotificationCenter.dialogsNeedReload);
            NotificationCenter.getGlobalInstance().addObserver(this, NotificationCenter.emojiDidLoad);
            if (!onlySelect) {
                NotificationCenter.getGlobalInstance().addObserver(this, NotificationCenter.closeSearchByActiveAction);
                NotificationCenter.getGlobalInstance().addObserver(this, NotificationCenter.proxySettingsChanged);
                getNotificationCenter().addObserver(this, NotificationCenter.filterSettingsUpdated);
                getNotificationCenter().addObserver(this, NotificationCenter.dialogFiltersUpdated);
                getNotificationCenter().addObserver(this, NotificationCenter.dialogsUnreadCounterChanged);
            }
            getNotificationCenter().addObserver(this, NotificationCenter.updateInterfaces);
            getNotificationCenter().addObserver(this, NotificationCenter.encryptedChatUpdated);
            getNotificationCenter().addObserver(this, NotificationCenter.contactsDidLoad);
            getNotificationCenter().addObserver(this, NotificationCenter.appDidLogout);
            getNotificationCenter().addObserver(this, NotificationCenter.openedChatChanged);
            getNotificationCenter().addObserver(this, NotificationCenter.notificationsSettingsUpdated);
            getNotificationCenter().addObserver(this, NotificationCenter.messageReceivedByAck);
            getNotificationCenter().addObserver(this, NotificationCenter.messageReceivedByServer);
            getNotificationCenter().addObserver(this, NotificationCenter.messageSendError);
            getNotificationCenter().addObserver(this, NotificationCenter.needReloadRecentDialogsSearch);
            getNotificationCenter().addObserver(this, NotificationCenter.replyMessagesDidLoad);
            getNotificationCenter().addObserver(this, NotificationCenter.reloadHints);
            getNotificationCenter().addObserver(this, NotificationCenter.didUpdateConnectionState);
            getNotificationCenter().addObserver(this, NotificationCenter.needDeleteDialog);
            getNotificationCenter().addObserver(this, NotificationCenter.folderBecomeEmpty);
            getNotificationCenter().addObserver(this, NotificationCenter.newSuggestionsAvailable);

            NotificationCenter.getGlobalInstance().addObserver(this, NotificationCenter.didSetPasscode);
        }

        if (!dialogsLoaded[currentAccount]) {
            MessagesController messagesController = getMessagesController();
            messagesController.loadGlobalNotificationsSettings();
            messagesController.loadDialogs(folderId, 0, 100, true);
            messagesController.loadHintDialogs();
            messagesController.loadUserInfo(UserConfig.getInstance(currentAccount).getCurrentUser(), false, classGuid);
            getContactsController().checkInviteText();
            getMediaDataController().loadRecents(MediaDataController.TYPE_FAVE, false, true, false);
            getMediaDataController().checkFeaturedStickers();
            for (String emoji : messagesController.diceEmojies) {
                getMediaDataController().loadDiceStickers(emoji, true);
            }
            dialogsLoaded[currentAccount] = true;
        }
        getMessagesController().loadPinnedDialogs(folderId, 0, null);
        return true;
    }

    @Override
    public void onFragmentDestroy() {
        super.onFragmentDestroy();
        if (searchString == null) {
            getNotificationCenter().removeObserver(this, NotificationCenter.dialogsNeedReload);
            NotificationCenter.getGlobalInstance().removeObserver(this, NotificationCenter.emojiDidLoad);
            if (!onlySelect) {
                NotificationCenter.getGlobalInstance().removeObserver(this, NotificationCenter.closeSearchByActiveAction);
                NotificationCenter.getGlobalInstance().removeObserver(this, NotificationCenter.proxySettingsChanged);
                getNotificationCenter().removeObserver(this, NotificationCenter.filterSettingsUpdated);
                getNotificationCenter().removeObserver(this, NotificationCenter.dialogFiltersUpdated);
                getNotificationCenter().removeObserver(this, NotificationCenter.dialogsUnreadCounterChanged);
            }
            getNotificationCenter().removeObserver(this, NotificationCenter.updateInterfaces);
            getNotificationCenter().removeObserver(this, NotificationCenter.encryptedChatUpdated);
            getNotificationCenter().removeObserver(this, NotificationCenter.contactsDidLoad);
            getNotificationCenter().removeObserver(this, NotificationCenter.appDidLogout);
            getNotificationCenter().removeObserver(this, NotificationCenter.openedChatChanged);
            getNotificationCenter().removeObserver(this, NotificationCenter.notificationsSettingsUpdated);
            getNotificationCenter().removeObserver(this, NotificationCenter.messageReceivedByAck);
            getNotificationCenter().removeObserver(this, NotificationCenter.messageReceivedByServer);
            getNotificationCenter().removeObserver(this, NotificationCenter.messageSendError);
            getNotificationCenter().removeObserver(this, NotificationCenter.needReloadRecentDialogsSearch);
            getNotificationCenter().removeObserver(this, NotificationCenter.replyMessagesDidLoad);
            getNotificationCenter().removeObserver(this, NotificationCenter.reloadHints);
            getNotificationCenter().removeObserver(this, NotificationCenter.didUpdateConnectionState);
            getNotificationCenter().removeObserver(this, NotificationCenter.needDeleteDialog);
            getNotificationCenter().removeObserver(this, NotificationCenter.folderBecomeEmpty);
            getNotificationCenter().removeObserver(this, NotificationCenter.newSuggestionsAvailable);

            NotificationCenter.getGlobalInstance().removeObserver(this, NotificationCenter.didSetPasscode);
        }
        if (commentView != null) {
            commentView.onDestroy();
        }
        if (undoView[0] != null) {
            undoView[0].hide(true, 0);
        }
        delegate = null;
    }

    @Override
    protected ActionBar createActionBar(Context context) {
        ActionBar actionBar = new ActionBar(context) {
            @Override
            protected boolean shouldClipChild(View child) {
                return super.shouldClipChild(child) || child == doneItem;
            }
        };
        actionBar.setBackgroundColor(Theme.getColor(Theme.key_actionBarDefault));
        actionBar.setItemsBackgroundColor(Theme.getColor(Theme.key_actionBarDefaultSelector), false);
        actionBar.setItemsBackgroundColor(Theme.getColor(Theme.key_actionBarActionModeDefaultSelector), true);
        actionBar.setItemsColor(Theme.getColor(Theme.key_actionBarDefaultIcon), false);
        actionBar.setItemsColor(Theme.getColor(Theme.key_actionBarActionModeDefaultIcon), true);
        if (inPreviewMode) {
            actionBar.setOccupyStatusBar(false);
        }
        return actionBar;
    }

    @Override
    public View createView(final Context context) {
        searching = false;
        searchWas = false;
        pacmanAnimation = null;
        selectedDialogs.clear();

        maximumVelocity = ViewConfiguration.get(context).getScaledMaximumFlingVelocity();

        AndroidUtilities.runOnUIThread(() -> Theme.createChatResources(context, false));

        ActionBarMenu menu = actionBar.createMenu();
        doneItem = new ActionBarMenuItem(context, null, Theme.getColor(Theme.key_actionBarDefaultSelector), Theme.getColor(Theme.key_actionBarDefaultIcon), true);
        doneItem.setText(LocaleController.getString("Done", R.string.Done).toUpperCase());
        actionBar.addView(doneItem, LayoutHelper.createFrame(LayoutHelper.WRAP_CONTENT, LayoutHelper.WRAP_CONTENT, Gravity.TOP | Gravity.RIGHT, 0, 0, 10, 0));
        doneItem.setOnClickListener(v -> {
            filterTabsView.setIsEditing(false);
            showDoneItem(false);
        });
        doneItem.setAlpha(0.0f);
        doneItem.setVisibility(View.GONE);
        if (!onlySelect && searchString == null && folderId == 0) {
            proxyDrawable = new ProxyDrawable(context);
            proxyItem = menu.addItem(2, proxyDrawable);
            proxyItem.setContentDescription(LocaleController.getString("ProxySettings", R.string.ProxySettings));
            passcodeItem = menu.addItem(1, R.drawable.lock_close);
            updatePasscodeButton();
            updateProxyButton(false);
        }

        scanItem = menu.addItem(3, R.drawable.wallet_qr);
        scanItem.setContentDescription(LocaleController.getString("ScanQRCode", R.string.ScanQRCode));
        scanItem.setVisibility(View.GONE);

        searchItem = menu.addItem(0, R.drawable.ic_ab_search).setIsSearchField(true).setActionBarMenuItemSearchListener(new ActionBarMenuItem.ActionBarMenuItemSearchListener() {
            @Override
            public void onSearchExpand() {
                searching = true;
                if (switchItem != null) {
                    switchItem.setVisibility(View.GONE);
                }
                if (proxyItem != null && proxyItemVisible) {
                    proxyItem.setVisibility(View.GONE);
                }
                if (scanItem != null) {
                    scanItem.setVisibility(View.VISIBLE);
                }
                if (viewPages[0] != null) {
                    if (searchString != null) {
                        viewPages[0].listView.hide();
                        searchListView.show();
                    }
                    if (!onlySelect) {
                        floatingButtonContainer.setVisibility(View.GONE);
                    }
                }
                setScrollY(0);
                updatePasscodeButton();
                actionBar.setBackButtonContentDescription(LocaleController.getString("AccDescrGoBack", R.string.AccDescrGoBack));
            }

            @Override
            public boolean canCollapseSearch() {
                if (switchItem != null) {
                    switchItem.setVisibility(View.VISIBLE);
                }
                if (proxyItem != null && proxyItemVisible) {
                    proxyItem.setVisibility(View.VISIBLE);
                }
                if (scanItem != null) {
                    scanItem.setVisibility(View.GONE);
                }
                if (searchString != null) {
                    finishFragment();
                    return false;
                }
                return true;
            }

            @Override
            public void onSearchCollapse() {
                searching = false;
                searchWas = false;
                if (viewPages[0] != null) {
                    viewPages[0].listView.setEmptyView(folderId == 0 ? viewPages[0].progressView : null);
                    if (!onlySelect) {
                        floatingButtonContainer.setVisibility(View.VISIBLE);
                        floatingHidden = true;
                        floatingButtonTranslation = AndroidUtilities.dp(100);
                        floatingButtonHideProgress = 1f;
                        updateFloatingButtonOffset();
                    }
                    showSearch(false, true);
                }
                updatePasscodeButton();
                if (menuDrawable != null) {
                    actionBar.setBackButtonContentDescription(LocaleController.getString("AccDescrOpenMenu", R.string.AccDescrOpenMenu));
                }
            }

            @Override
            public void onTextChanged(EditText editText) {
                String text = editText.getText().toString();
                if (text.length() != 0 || dialogsSearchAdapter != null && dialogsSearchAdapter.hasRecentRearch()) {
                    searchWas = true;
                    if (viewPages[0].listView.getVisibility() == View.VISIBLE) {
                        showSearch(true, true);
                    }
                }
                if (dialogsSearchAdapter != null) {
                    lastSearchScrolledToTop = false;
                    dialogsSearchAdapter.searchDialogs(text);
                }
            }
        });
        searchItem.setClearsTextOnSearchCollapse(false);
        searchItem.setSearchFieldHint(LocaleController.getString("Search", R.string.Search));
        searchItem.setContentDescription(LocaleController.getString("Search", R.string.Search));
        if (onlySelect) {
            actionBar.setBackButtonImage(R.drawable.ic_ab_back);
            if (initialDialogsType == 3 && selectAlertString == null) {
                actionBar.setTitle(LocaleController.getString("ForwardTo", R.string.ForwardTo));
            } else {
                actionBar.setTitle(LocaleController.getString("SelectChat", R.string.SelectChat));
            }
        } else {
            if (searchString != null || folderId != 0) {
                actionBar.setBackButtonDrawable(backDrawable = new BackDrawable(false));
            } else {
                actionBar.setBackButtonDrawable(menuDrawable = new MenuDrawable());
                actionBar.setBackButtonContentDescription(LocaleController.getString("AccDescrOpenMenu", R.string.AccDescrOpenMenu));
            }
            if (folderId != 0) {
                actionBar.setTitle(LocaleController.getString("ArchivedChats", R.string.ArchivedChats));
            } else {
                actionBar.setTitle(getNekoTitle(LocaleController.getString("NekoX", R.string.NekoX)));
            }
            if (folderId == 0) {
                actionBar.setSupportsHolidayImage(true);
            }
        }
        if ((initialDialogsType == 3 && NekoConfig.showTabsOnForward) || !onlySelect) {
            actionBar.setAddToContainer(false);
            actionBar.setCastShadows(false);
            actionBar.setClipContent(true);
        }
        actionBar.setTitleActionRunnable(() -> {
            hideFloatingButton(false);
            scrollToTop();
        });

        if ((initialDialogsType == 3 && NekoConfig.showTabsOnForward) || initialDialogsType == 0 && folderId == 0 && !onlySelect && TextUtils.isEmpty(searchString)) {
            scrimPaint = new Paint() {
                @Override
                public void setAlpha(int a) {
                    super.setAlpha(a);
                    if (fragmentView != null) {
                        fragmentView.invalidate();
                    }
                }
            };

            filterTabsView = new FilterTabsView(context) {
                @Override
                public boolean onInterceptTouchEvent(MotionEvent ev) {
                    getParent().requestDisallowInterceptTouchEvent(true);
                    maybeStartTracking = false;
                    return super.onInterceptTouchEvent(ev);
                }

                @Override
                public void setTranslationY(float translationY) {
                    super.setTranslationY(translationY);
                    if (fragmentContextView != null) {
                        fragmentContextView.setTranslationY(topPadding + translationY);
                    }
                    if (fragmentLocationContextView != null) {
                        fragmentLocationContextView.setTranslationY(topPadding + translationY);
                    }
                    if (fragmentView != null) {
                        fragmentView.invalidate();
                    }
                }

                @Override
                protected void onLayout(boolean changed, int l, int t, int r, int b) {
                    super.onLayout(changed, l, t, r, b);
                    if (scrimView != null) {
                        scrimView.getLocationInWindow(scrimViewLocation);
                        fragmentView.invalidate();
                    }
                }
            };
            filterTabsView.setBackgroundColor(Theme.getColor(Theme.key_actionBarDefault));
            filterTabsView.setVisibility(View.GONE);
            filterTabsView.setDelegate(new FilterTabsView.FilterTabsViewDelegate() {

                private void showDeleteAlert(MessagesController.DialogFilter dialogFilter) {
                    AlertDialog.Builder builder = new AlertDialog.Builder(getParentActivity());
                    builder.setTitle(LocaleController.getString("FilterDelete", R.string.FilterDelete));
                    builder.setMessage(LocaleController.getString("FilterDeleteAlert", R.string.FilterDeleteAlert));
                    builder.setNegativeButton(LocaleController.getString("Cancel", R.string.Cancel), null);
                    builder.setPositiveButton(LocaleController.getString("Delete", R.string.Delete), (dialog2, which2) -> {
                        TLRPC.TL_messages_updateDialogFilter req = new TLRPC.TL_messages_updateDialogFilter();
                        req.id = dialogFilter.id;
                        getConnectionsManager().sendRequest(req, (response, error) -> AndroidUtilities.runOnUIThread(() -> {

                        }));
                        if (getMessagesController().dialogFilters.size() > 1) {
                            filterTabsView.beginCrossfade();
                        }
                        getMessagesController().removeFilter(dialogFilter);
                        getMessagesStorage().deleteDialogFilter(dialogFilter);
                        filterTabsView.commitCrossfade();
                    });
                    AlertDialog alertDialog = builder.create();
                    showDialog(alertDialog);
                    TextView button = (TextView) alertDialog.getButton(DialogInterface.BUTTON_POSITIVE);
                    if (button != null) {
                        button.setTextColor(Theme.getColor(Theme.key_dialogTextRed2));
                    }
                }

                @Override
                public void onSamePageSelected() {
                    scrollToTop();
                }

                @Override
                public void onPageReorder(int fromId, int toId) {
                    for (int a = 0; a < viewPages.length; a++) {
                        if (viewPages[a].selectedType == fromId) {
                            viewPages[a].selectedType = toId;
                        } else if (viewPages[a].selectedType == toId) {
                            viewPages[a].selectedType = fromId;
                        }
                    }
                }

                @Override
                public void onPageSelected(int id, boolean forward) {
                    if (viewPages[0].selectedType == id) {
                        return;
                    }
                    ArrayList<MessagesController.DialogFilter> dialogFilters = getMessagesController().dialogFilters;
                    if (id != Integer.MAX_VALUE && (id < 0 || id >= dialogFilters.size())) {
                        return;
                    }
                    if (parentLayout != null) {
                        parentLayout.getDrawerLayoutContainer().setAllowOpenDrawerBySwipe(id == filterTabsView.getFirstTabId());
                    }
                    viewPages[1].selectedType = id;
                    viewPages[1].setVisibility(View.VISIBLE);
                    viewPages[1].setTranslationX(viewPages[0].getMeasuredWidth());
                    showScrollbars(false);
                    switchToCurrentSelectedMode(true);
                    animatingForward = forward;
                }

                @Override
                public boolean canPerformActions() {
                    return !searching;
                }

                @Override
                public void onPageScrolled(float progress) {
                    if (progress == 1 && viewPages[1].getVisibility() != View.VISIBLE && !searching) {
                        return;
                    }
                    if (animatingForward) {
                        viewPages[0].setTranslationX(-progress * viewPages[0].getMeasuredWidth());
                        viewPages[1].setTranslationX(viewPages[0].getMeasuredWidth() - progress * viewPages[0].getMeasuredWidth());
                    } else {
                        viewPages[0].setTranslationX(progress * viewPages[0].getMeasuredWidth());
                        viewPages[1].setTranslationX(progress * viewPages[0].getMeasuredWidth() - viewPages[0].getMeasuredWidth());
                    }
                    if (progress == 1) {
                        ViewPage tempPage = viewPages[0];
                        viewPages[0] = viewPages[1];
                        viewPages[1] = tempPage;
                        viewPages[1].setVisibility(View.GONE);
                        showScrollbars(true);
                        updateCounters(false);
                        checkListLoad(viewPages[0]);
                    }
                }

                @Override
                public int getTabCounter(int tabId) {
                    if (tabId == Integer.MAX_VALUE) {
                        return getMessagesStorage().getMainUnreadCount();
                    }
                    ArrayList<MessagesController.DialogFilter> dialogFilters = getMessagesController().dialogFilters;
                    if (tabId < 0 || tabId >= dialogFilters.size()) {
                        return 0;
                    }
                    return dialogFilters.get(tabId).unreadCount;
                }

                @Override
                public boolean didSelectTab(FilterTabsView.TabView tabView, boolean selected) {
                    if (actionBar.isActionModeShowed()) {
                        return false;
                    }
                    if (scrimPopupWindow != null) {
                        scrimPopupWindow.dismiss();
                        scrimPopupWindow = null;
                        scrimPopupWindowItems = null;
                        return false;
                    }

                    Rect rect = new Rect();
                    MessagesController.DialogFilter dialogFilter;
                    if (tabView.getId() == Integer.MAX_VALUE) {
                        dialogFilter = null;
                    } else {
                        dialogFilter = getMessagesController().dialogFilters.get(tabView.getId());
                    }

                    ActionBarPopupWindow.ActionBarPopupWindowLayout popupLayout = new ActionBarPopupWindow.ActionBarPopupWindowLayout(getParentActivity());
                    popupLayout.setOnTouchListener(new View.OnTouchListener() {

                        private int[] pos = new int[2];

                        @Override
                        public boolean onTouch(View v, MotionEvent event) {
                            if (event.getActionMasked() == MotionEvent.ACTION_DOWN) {
                                if (scrimPopupWindow != null && scrimPopupWindow.isShowing()) {
                                    View contentView = scrimPopupWindow.getContentView();
                                    contentView.getLocationInWindow(pos);
                                    rect.set(pos[0], pos[1], pos[0] + contentView.getMeasuredWidth(), pos[1] + contentView.getMeasuredHeight());
                                    if (!rect.contains((int) event.getX(), (int) event.getY())) {
                                        scrimPopupWindow.dismiss();
                                    }
                                }
                            } else if (event.getActionMasked() == MotionEvent.ACTION_OUTSIDE) {
                                if (scrimPopupWindow != null && scrimPopupWindow.isShowing()) {
                                    scrimPopupWindow.dismiss();
                                }
                            }
                            return false;
                        }
                    });
                    popupLayout.setDispatchKeyEventListener(keyEvent -> {
                        if (keyEvent.getKeyCode() == KeyEvent.KEYCODE_BACK && keyEvent.getRepeatCount() == 0 && scrimPopupWindow != null && scrimPopupWindow.isShowing()) {
                            scrimPopupWindow.dismiss();
                        }
                    });
                    Rect backgroundPaddings = new Rect();
                    Drawable shadowDrawable = getParentActivity().getResources().getDrawable(R.drawable.popup_fixed_alert).mutate();
                    shadowDrawable.getPadding(backgroundPaddings);
                    popupLayout.setBackgroundDrawable(shadowDrawable);
                    popupLayout.setBackgroundColor(Theme.getColor(Theme.key_actionBarDefaultSubmenuBackground));

                    LinearLayout linearLayout = new LinearLayout(getParentActivity());
                    ScrollView scrollView;
                    if (Build.VERSION.SDK_INT >= 21) {
                        scrollView = new ScrollView(getParentActivity(), null, 0, R.style.scrollbarShapeStyle) {
                            @Override
                            protected void onMeasure(int widthMeasureSpec, int heightMeasureSpec) {
                                super.onMeasure(widthMeasureSpec, heightMeasureSpec);
                                setMeasuredDimension(linearLayout.getMeasuredWidth(), getMeasuredHeight());
                            }
                        };
                    } else {
                        scrollView = new ScrollView(getParentActivity());
                    }
                    scrollView.setClipToPadding(false);
                    popupLayout.addView(scrollView, LayoutHelper.createFrame(LayoutHelper.WRAP_CONTENT, LayoutHelper.WRAP_CONTENT));

                    linearLayout.setMinimumWidth(AndroidUtilities.dp(200));
                    linearLayout.setOrientation(LinearLayout.VERTICAL);
                    scrimPopupWindowItems = new ActionBarMenuSubItem[3];
                    for (int a = 0, N = (tabView.getId() == Integer.MAX_VALUE ? 2 : 3); a < N; a++) {
                        ActionBarMenuSubItem cell = new ActionBarMenuSubItem(getParentActivity());
                        if (a == 0) {
                            if (getMessagesController().dialogFilters.size() <= 1) {
                                continue;
                            }
                            cell.setTextAndIcon(LocaleController.getString("FilterReorder", R.string.FilterReorder), R.drawable.tabs_reorder);
                        } else if (a == 1) {
                            if (N == 2) {
                                cell.setTextAndIcon(LocaleController.getString("FilterEditAll", R.string.FilterEditAll), R.drawable.baseline_edit_24);
                            } else {
                                cell.setTextAndIcon(LocaleController.getString("FilterEdit", R.string.FilterEdit), R.drawable.baseline_edit_24);
                            }
                        } else {
                            cell.setTextAndIcon(LocaleController.getString("FilterDeleteItem", R.string.FilterDeleteItem), R.drawable.baseline_delete_24);
                        }
                        scrimPopupWindowItems[a] = cell;
                        linearLayout.addView(cell);
                        final int i = a;
                        cell.setOnClickListener(v1 -> {
                            if (i == 0) {
                                resetScroll();
                                filterTabsView.setIsEditing(true);
                                showDoneItem(true);
                            } else if (i == 1) {
                                if (N == 2) {
                                    presentFragment(new FiltersSetupActivity());
                                } else {
                                    presentFragment(new FilterCreateActivity(dialogFilter));
                                }
                            } else if (i == 2) {
                                showDeleteAlert(dialogFilter);
                            }
                            if (scrimPopupWindow != null) {
                                scrimPopupWindow.dismiss();
                            }
                        });
                    }
                    scrollView.addView(linearLayout, LayoutHelper.createScroll(LayoutHelper.WRAP_CONTENT, LayoutHelper.WRAP_CONTENT, Gravity.LEFT | Gravity.TOP));
                    scrimPopupWindow = new ActionBarPopupWindow(popupLayout, LayoutHelper.WRAP_CONTENT, LayoutHelper.WRAP_CONTENT) {
                        @Override
                        public void dismiss() {
                            super.dismiss();
                            if (scrimPopupWindow != this) {
                                return;
                            }
                            scrimPopupWindow = null;
                            scrimPopupWindowItems = null;
                            if (scrimAnimatorSet != null) {
                                scrimAnimatorSet.cancel();
                                scrimAnimatorSet = null;
                            }
                            scrimAnimatorSet = new AnimatorSet();
                            ArrayList<Animator> animators = new ArrayList<>();
                            animators.add(ObjectAnimator.ofInt(scrimPaint, AnimationProperties.PAINT_ALPHA, 0));
                            scrimAnimatorSet.playTogether(animators);
                            scrimAnimatorSet.setDuration(220);
                            scrimAnimatorSet.addListener(new AnimatorListenerAdapter() {
                                @Override
                                public void onAnimationEnd(Animator animation) {
                                    if (scrimView != null) {
                                        scrimView.setBackground(null);
                                        scrimView = null;
                                    }
                                    if (fragmentView != null) {
                                        fragmentView.invalidate();
                                    }
                                }
                            });
                            scrimAnimatorSet.start();
                            if (Build.VERSION.SDK_INT >= Build.VERSION_CODES.KITKAT) {
                                getParentActivity().getWindow().getDecorView().setImportantForAccessibility(View.IMPORTANT_FOR_ACCESSIBILITY_AUTO);
                            }
                        }
                    };
                    tabView.setBackground(Theme.createRoundRectDrawable(AndroidUtilities.dp(6), Theme.getColor(Theme.key_actionBarDefault)));
                    scrimPopupWindow.setDismissAnimationDuration(220);
                    scrimPopupWindow.setOutsideTouchable(true);
                    scrimPopupWindow.setClippingEnabled(true);
                    scrimPopupWindow.setAnimationStyle(R.style.PopupContextAnimation);
                    scrimPopupWindow.setFocusable(true);
                    popupLayout.measure(View.MeasureSpec.makeMeasureSpec(AndroidUtilities.dp(1000), View.MeasureSpec.AT_MOST), View.MeasureSpec.makeMeasureSpec(AndroidUtilities.dp(1000), View.MeasureSpec.AT_MOST));
                    scrimPopupWindow.setInputMethodMode(ActionBarPopupWindow.INPUT_METHOD_NOT_NEEDED);
                    scrimPopupWindow.setSoftInputMode(WindowManager.LayoutParams.SOFT_INPUT_STATE_UNSPECIFIED);
                    scrimPopupWindow.getContentView().setFocusableInTouchMode(true);
                    tabView.getLocationInWindow(scrimViewLocation);
                    int popupX = scrimViewLocation[0] + backgroundPaddings.left - AndroidUtilities.dp(16);
                    if (popupX < AndroidUtilities.dp(6)) {
                        popupX = AndroidUtilities.dp(6);
                    } else if (popupX > fragmentView.getMeasuredWidth() - AndroidUtilities.dp(6) - popupLayout.getMeasuredWidth()) {
                        popupX = fragmentView.getMeasuredWidth() - AndroidUtilities.dp(6) - popupLayout.getMeasuredWidth();
                    }
                    int popupY = scrimViewLocation[1] + tabView.getMeasuredHeight() - AndroidUtilities.dp(12);

                    scrimPopupWindow.showAtLocation(fragmentView, Gravity.LEFT | Gravity.TOP, popupX, popupY - getCurrentPanTranslationY());
                    scrimView = tabView;
                    scrimViewSelected = selected;
                    fragmentView.invalidate();
                    if (scrimAnimatorSet != null) {
                        scrimAnimatorSet.cancel();
                    }
                    scrimAnimatorSet = new AnimatorSet();
                    ArrayList<Animator> animators = new ArrayList<>();
                    animators.add(ObjectAnimator.ofInt(scrimPaint, AnimationProperties.PAINT_ALPHA, 0, 50));
                    scrimAnimatorSet.playTogether(animators);
                    scrimAnimatorSet.setDuration(150);
                    scrimAnimatorSet.start();

                    return true;
                }

                @Override
                public boolean isTabMenuVisible() {
                    return scrimPopupWindow != null && scrimPopupWindow.isShowing();
                }

                @Override
                public void onDeletePressed(int id) {
                    showDeleteAlert(getMessagesController().dialogFilters.get(id));
                }
            });
        }

        if (allowSwitchAccount && UserConfig.getActivatedAccountsCount() > 1) {
            switchItem = menu.addItemWithWidth(1, 0, AndroidUtilities.dp(56));
            AvatarDrawable avatarDrawable = new AvatarDrawable();
            avatarDrawable.setTextSize(AndroidUtilities.dp(12));

            BackupImageView imageView = new BackupImageView(context);
            imageView.setRoundRadius(AndroidUtilities.dp(18));
            switchItem.addView(imageView, LayoutHelper.createFrame(36, 36, Gravity.CENTER));

            TLRPC.User user = getUserConfig().getCurrentUser();
            avatarDrawable.setInfo(user);
            imageView.getImageReceiver().setCurrentAccount(currentAccount);
            imageView.setImage(ImageLocation.getForUser(user, false), "50_50", avatarDrawable, user);

            for (int a = 0; a < UserConfig.MAX_ACCOUNT_COUNT; a++) {
                TLRPC.User u = AccountInstance.getInstance(a).getUserConfig().getCurrentUser();
                if (u != null) {
                    AccountSelectCell cell = new AccountSelectCell(context);
                    cell.setAccount(a, true);
                    switchItem.addSubItem(10 + a, cell, AndroidUtilities.dp(230), AndroidUtilities.dp(48));
                }
            }
        }
        actionBar.setAllowOverlayTitle(true);

        actionBar.setActionBarMenuOnItemClick(new ActionBar.ActionBarMenuOnItemClick() {
            @Override
            public void onItemClick(int id) {
                if (id == -1) {
                    if (filterTabsView != null && filterTabsView.isEditing()) {
                        filterTabsView.setIsEditing(false);
                        showDoneItem(false);
                    } else if (actionBar.isActionModeShowed()) {
                        hideActionMode(true);
                    } else if (onlySelect || folderId != 0) {
                        finishFragment();
                    } else if (parentLayout != null) {
                        parentLayout.getDrawerLayoutContainer().openDrawer(false);
                    }
                } else if (id == 1) {
                    SharedConfig.appLocked = !SharedConfig.appLocked;
                    SharedConfig.saveConfig();
                    updatePasscodeButton();
                } else if (id == 2) {
                    presentFragment(new ProxyListActivity());
                } else if (id == 3) {

                    if (Build.VERSION.SDK_INT >= 23) {
                        if (getParentActivity().checkSelfPermission(Manifest.permission.CAMERA) != PackageManager.PERMISSION_GRANTED) {
                            getParentActivity().requestPermissions(new String[]{Manifest.permission.CAMERA}, 22);
                            return;
                        }
                    }

                    CameraScanActivity.showAsSheet(DialogsActivity.this, new CameraScanActivity.CameraScanActivityDelegate() {

                        @Override
                        public void didFindQr(String text) {

                            ProxyUtil.showLinkAlert(getParentActivity(), text);

                        }
                    });


                } else if (id >= 10 && id < 10 + UserConfig.MAX_ACCOUNT_COUNT) {
                    if (getParentActivity() == null) {
                        return;
                    }
                    DialogsActivityDelegate oldDelegate = delegate;
                    LaunchActivity launchActivity = (LaunchActivity) getParentActivity();
                    launchActivity.switchToAccount(id - 10, true);

                    DialogsActivity dialogsActivity = new DialogsActivity(arguments);
                    dialogsActivity.setDelegate(oldDelegate);
                    launchActivity.presentFragment(dialogsActivity, false, true);
                } else if (id == add_to_folder) {
                    FiltersListBottomSheet sheet = new FiltersListBottomSheet(DialogsActivity.this, selectedDialogs);
                    sheet.setDelegate(filter -> {
                        ArrayList<Integer> alwaysShow = FiltersListBottomSheet.getDialogsCount(DialogsActivity.this, filter, selectedDialogs, true, false);
                        int currentCount;
                        if (filter != null) {
                            currentCount = filter.alwaysShow.size();
                        } else {
                            currentCount = 0;
                        }
                        if (currentCount + alwaysShow.size() > 100) {
                            showDialog(AlertsCreator.createSimpleAlert(getParentActivity(), LocaleController.getString("FilterAddToAlertFullTitle", R.string.FilterAddToAlertFullTitle), LocaleController.getString("FilterAddToAlertFullText", R.string.FilterAddToAlertFullText)).create());
                            return;
                        }
                        if (filter != null) {
                            if (!alwaysShow.isEmpty()) {
                                for (int a = 0; a < alwaysShow.size(); a++) {
                                    filter.neverShow.remove(alwaysShow.get(a));
                                }
                                filter.alwaysShow.addAll(alwaysShow);
                                FilterCreateActivity.saveFilterToServer(filter, filter.flags, filter.name, filter.alwaysShow, filter.neverShow, filter.pinnedDialogs, false, false, true, true, false, DialogsActivity.this, null);
                            }
                            long did;
                            if (alwaysShow.size() == 1) {
                                did = alwaysShow.get(0);
                            } else {
                                did = 0;
                            }
                            getUndoView().showWithAction(did, UndoView.ACTION_ADDED_TO_FOLDER, alwaysShow.size(), filter, null, null);
                        } else {
                            presentFragment(new FilterCreateActivity(null, alwaysShow));
                        }
                        hideActionMode(true);
                    });
                    showDialog(sheet);
                } else if (id == remove_from_folder) {
                    MessagesController.DialogFilter filter = getMessagesController().dialogFilters.get(viewPages[0].selectedType);
                    ArrayList<Integer> neverShow = FiltersListBottomSheet.getDialogsCount(DialogsActivity.this, filter, selectedDialogs, false, false);

                    int currentCount;
                    if (filter != null) {
                        currentCount = filter.neverShow.size();
                    } else {
                        currentCount = 0;
                    }
                    if (currentCount + neverShow.size() > 100) {
                        showDialog(AlertsCreator.createSimpleAlert(getParentActivity(), LocaleController.getString("FilterAddToAlertFullTitle", R.string.FilterAddToAlertFullTitle), LocaleController.getString("FilterRemoveFromAlertFullText", R.string.FilterRemoveFromAlertFullText)).create());
                        return;
                    }
                    if (!neverShow.isEmpty()) {
                        filter.neverShow.addAll(neverShow);
                        for (int a = 0; a < neverShow.size(); a++) {
                            Integer did = neverShow.get(a);
                            filter.alwaysShow.remove(did);
                            filter.pinnedDialogs.remove((long) did);
                        }
                        FilterCreateActivity.saveFilterToServer(filter, filter.flags, filter.name, filter.alwaysShow, filter.neverShow, filter.pinnedDialogs, false, false, true, false, false, DialogsActivity.this, null);
                    }
                    long did;
                    if (neverShow.size() == 1) {
                        did = neverShow.get(0);
                    } else {
                        did = 0;
                    }
                    getUndoView().showWithAction(did, UndoView.ACTION_REMOVED_FROM_FOLDER, neverShow.size(), filter, null, null);
                    hideActionMode(false);
                } else if (id == pin || id == read || id == delete || id == clear || id == mute || id == archive || id == block || id == archive2 || id == pin2) {
                    perfromSelectedDialogsAction(id, true);
                }
            }
        });

        if (sideMenu != null) {
            sideMenu.setBackgroundColor(Theme.getColor(Theme.key_chats_menuBackground));
            sideMenu.setGlowColor(Theme.getColor(Theme.key_chats_menuBackground));
            sideMenu.getAdapter().notifyDataSetChanged();
        }

        final ActionBarMenu actionMode = actionBar.createActionMode();

        selectedDialogsCountTextView = new NumberTextView(actionMode.getContext());
        selectedDialogsCountTextView.setTextSize(18);
        selectedDialogsCountTextView.setTypeface(AndroidUtilities.getTypeface("fonts/rmedium.ttf"));
        selectedDialogsCountTextView.setTextColor(Theme.getColor(Theme.key_actionBarActionModeDefaultIcon));
        actionMode.addView(selectedDialogsCountTextView, LayoutHelper.createLinear(0, LayoutHelper.MATCH_PARENT, 1.0f, 72, 0, 0, 0));
        selectedDialogsCountTextView.setOnTouchListener((v, event) -> true);

        pinItem = actionMode.addItemWithWidth(pin, R.drawable.deproko_baseline_pin_24, AndroidUtilities.dp(54));
        muteItem = actionMode.addItemWithWidth(mute, R.drawable.baseline_volume_off_24_white, AndroidUtilities.dp(54));
        archive2Item = actionMode.addItemWithWidth(archive2, R.drawable.baseline_archive_24, AndroidUtilities.dp(54));
        deleteItem = actionMode.addItemWithWidth(delete, R.drawable.baseline_delete_24, AndroidUtilities.dp(54), LocaleController.getString("Delete", R.string.Delete));
        ActionBarMenuItem otherItem = actionMode.addItemWithWidth(0, R.drawable.ic_ab_other, AndroidUtilities.dp(54), LocaleController.getString("AccDescrMoreOptions", R.string.AccDescrMoreOptions));
        archiveItem = otherItem.addSubItem(archive, R.drawable.baseline_archive_24, LocaleController.getString("Archive", R.string.Archive));
        pin2Item = otherItem.addSubItem(pin2, R.drawable.deproko_baseline_pin_24, LocaleController.getString("DialogPin", R.string.DialogPin));
        addToFolderItem = otherItem.addSubItem(add_to_folder, R.drawable.msg_addfolder, LocaleController.getString("FilterAddTo", R.string.FilterAddTo));
        removeFromFolderItem = otherItem.addSubItem(remove_from_folder, R.drawable.msg_removefolder, LocaleController.getString("FilterRemoveFrom", R.string.FilterRemoveFrom));
        readItem = otherItem.addSubItem(read, R.drawable.deproko_baseline_check_double_24, LocaleController.getString("MarkAsRead", R.string.MarkAsRead));
        clearItem = otherItem.addSubItem(clear, R.drawable.baseline_delete_sweep_24, LocaleController.getString("ClearHistory", R.string.ClearHistory));
        blockItem = otherItem.addSubItem(block, R.drawable.baseline_block_24, LocaleController.getString("BlockUser", R.string.BlockUser));

        actionModeViews.add(pinItem);
        actionModeViews.add(archive2Item);
        actionModeViews.add(muteItem);
        actionModeViews.add(deleteItem);
        actionModeViews.add(otherItem);

        ContentView contentView = new ContentView(context);
        fragmentView = contentView;

        int pagesCount = (initialDialogsType == 3 && NekoConfig.showTabsOnForward) || (folderId == 0 && initialDialogsType == 0 && !onlySelect) ? 2 : 1;
        viewPages = new ViewPage[pagesCount];
        for (int a = 0; a < pagesCount; a++) {
            final ViewPage viewPage = new ViewPage(context) {
                @Override
                public void setTranslationX(float translationX) {
                    super.setTranslationX(translationX);
                    if (tabsAnimationInProgress) {
                        if (viewPages[0] == this) {
                            float scrollProgress = Math.abs(viewPages[0].getTranslationX()) / (float) viewPages[0].getMeasuredWidth();
                            filterTabsView.selectTabWithId(viewPages[1].selectedType, scrollProgress);
                        }
                    }
                }
            };
            contentView.addView(viewPage, LayoutHelper.createFrame(LayoutHelper.MATCH_PARENT, LayoutHelper.MATCH_PARENT));
            viewPage.dialogsType = initialDialogsType;
            viewPages[a] = viewPage;

            viewPage.listView = new DialogsRecyclerView(context, viewPage);
            viewPage.listView.setClipToPadding(false);
            viewPage.listView.setPivotY(0);
            viewPage.dialogsItemAnimator = new DialogsItemAnimator() {
                @Override
                public void onRemoveStarting(RecyclerView.ViewHolder item) {
                    super.onRemoveStarting(item);
                    if (viewPage.layoutManager.findFirstVisibleItemPosition() == 0) {
                        View v = viewPage.layoutManager.findViewByPosition(0);
                        if (v != null) {
                            v.invalidate();
                        }
                        if (viewPage.archivePullViewState == ARCHIVE_ITEM_STATE_HIDDEN) {
                            viewPage.archivePullViewState = ARCHIVE_ITEM_STATE_SHOWED;
                        }
                        if (viewPage.pullForegroundDrawable != null) {
                            viewPage.pullForegroundDrawable.doNotShow();
                        }
                    }
                }

                @Override
                public void onRemoveFinished(RecyclerView.ViewHolder item) {
                    if (dialogRemoveFinished == 2) {
                        dialogRemoveFinished = 1;
                    }
                }

                @Override
                public void onAddFinished(RecyclerView.ViewHolder item) {
                    if (dialogInsertFinished == 2) {
                        dialogInsertFinished = 1;
                    }
                }

                @Override
                public void onChangeFinished(RecyclerView.ViewHolder item, boolean oldItem) {
                    if (dialogChangeFinished == 2) {
                        dialogChangeFinished = 1;
                    }
                }

                @Override
                protected void onAllAnimationsDone() {
                    if (dialogRemoveFinished == 1 || dialogInsertFinished == 1 || dialogChangeFinished == 1) {
                        onDialogAnimationFinished();
                    }
                }
            };
            viewPage.listView.setItemAnimator(viewPage.dialogsItemAnimator);
            viewPage.listView.setVerticalScrollBarEnabled(true);
            viewPage.listView.setInstantClick(true);
            viewPage.layoutManager = new LinearLayoutManager(context) {

                private boolean fixOffset;

                @Override
                public void scrollToPositionWithOffset(int position, int offset) {
                    if (fixOffset) {
                        offset -= viewPage.listView.getPaddingTop();
                    }
                    super.scrollToPositionWithOffset(position, offset);
                }

                @Override
                public void prepareForDrop(@NonNull View view, @NonNull View target, int x, int y) {
                    fixOffset = true;
                    super.prepareForDrop(view, target, x, y);
                    fixOffset = false;
                }

                @Override
                public void smoothScrollToPosition(RecyclerView recyclerView, RecyclerView.State state, int position) {
                    if (hasHiddenArchive() && position == 1) {
                        super.smoothScrollToPosition(recyclerView, state, position);
                    } else {
                        LinearSmoothScrollerCustom linearSmoothScroller = new LinearSmoothScrollerCustom(recyclerView.getContext(), LinearSmoothScrollerCustom.POSITION_MIDDLE);
                        linearSmoothScroller.setTargetPosition(position);
                        startSmoothScroll(linearSmoothScroller);
                    }
                }

                @Override
                public int scrollVerticallyBy(int dy, RecyclerView.Recycler recycler, RecyclerView.State state) {
                    if (viewPage.listView.fastScrollAnimationRunning) {
                        return 0;
                    }
                    boolean isDragging = viewPage.listView.getScrollState() == RecyclerView.SCROLL_STATE_DRAGGING;

                    int measuredDy = dy;
                    int pTop = viewPage.listView.getPaddingTop();
                    if (viewPage.dialogsType == 0 && !onlySelect && folderId == 0 && dy < 0 && getMessagesController().hasHiddenArchive() && viewPage.archivePullViewState == ARCHIVE_ITEM_STATE_HIDDEN) {
                        viewPage.listView.setOverScrollMode(View.OVER_SCROLL_ALWAYS);
                        int currentPosition = viewPage.layoutManager.findFirstVisibleItemPosition();
                        if (currentPosition == 0) {
                            View view = viewPage.layoutManager.findViewByPosition(currentPosition);
                            if (view != null && (view.getBottom() - pTop) <= AndroidUtilities.dp(1)) {
                                currentPosition = 1;
                            }
                        }
                        if (!isDragging) {
                            View view = viewPage.layoutManager.findViewByPosition(currentPosition);
                            int dialogHeight = AndroidUtilities.dp(SharedConfig.useThreeLinesLayout ? 78 : 72) + 1;
                            int canScrollDy = -(view.getTop() - pTop) + (currentPosition - 1) * dialogHeight;
                            int positiveDy = Math.abs(dy);
                            if (canScrollDy < positiveDy) {
                                measuredDy = -canScrollDy;
                            }
                        } else if (currentPosition == 0) {
                            View v = viewPage.layoutManager.findViewByPosition(currentPosition);
                            float k = 1f + ((v.getTop() - pTop) / (float) v.getMeasuredHeight());
                            if (k > 1f) {
                                k = 1f;
                            }
                            viewPage.listView.setOverScrollMode(View.OVER_SCROLL_NEVER);
                            measuredDy *= PullForegroundDrawable.startPullParallax - PullForegroundDrawable.endPullParallax * k;
                            if (measuredDy > -1) {
                                measuredDy = -1;
                            }
                            if (undoView[0].getVisibility() == View.VISIBLE) {
                                undoView[0].hide(true, 1);
                            }
                        }
                    }

                    if (viewPage.dialogsType == 0 && viewPage.listView.getViewOffset() != 0 && dy > 0 && isDragging) {
                        float ty = (int) viewPage.listView.getViewOffset();
                        ty -= dy;
                        if (ty < 0) {
                            measuredDy = (int) ty;
                            ty = 0;
                        } else {
                            measuredDy = 0;
                        }
                        viewPage.listView.setViewsOffset(ty);
                    }

                    if (viewPage.dialogsType == 0 && viewPage.archivePullViewState != ARCHIVE_ITEM_STATE_PINNED && hasHiddenArchive()) {
                        int usedDy = super.scrollVerticallyBy(measuredDy, recycler, state);
                        if (viewPage.pullForegroundDrawable != null) {
                            viewPage.pullForegroundDrawable.scrollDy = usedDy;
                        }
                        int currentPosition = viewPage.layoutManager.findFirstVisibleItemPosition();
                        View firstView = null;
                        if (currentPosition == 0) {
                            firstView = viewPage.layoutManager.findViewByPosition(currentPosition);
                        }
                        if (currentPosition == 0 && firstView != null && (firstView.getBottom() - pTop) >= AndroidUtilities.dp(4)) {
                            if (startArchivePullingTime == 0) {
                                startArchivePullingTime = System.currentTimeMillis();
                            }
                            if (viewPage.archivePullViewState == ARCHIVE_ITEM_STATE_HIDDEN) {
                                if (viewPage.pullForegroundDrawable != null) {
                                    viewPage.pullForegroundDrawable.showHidden();
                                }
                            }
                            float k = 1f + ((firstView.getTop() - pTop) / (float) firstView.getMeasuredHeight());
                            if (k > 1f) {
                                k = 1f;
                            }
                            long pullingTime = System.currentTimeMillis() - startArchivePullingTime;
                            boolean canShowInternal = k > PullForegroundDrawable.SNAP_HEIGHT && pullingTime > PullForegroundDrawable.minPullingTime + 20;
                            if (canShowHiddenArchive != canShowInternal) {
                                canShowHiddenArchive = canShowInternal;
                                if (viewPage.archivePullViewState == ARCHIVE_ITEM_STATE_HIDDEN) {
                                    if (!NekoConfig.disableVibration) {
                                        viewPage.listView.performHapticFeedback(HapticFeedbackConstants.KEYBOARD_TAP, HapticFeedbackConstants.FLAG_IGNORE_GLOBAL_SETTING);
                                    }
                                    if (viewPage.pullForegroundDrawable != null) {
                                        viewPage.pullForegroundDrawable.colorize(canShowInternal);
                                    }
                                }
                            }
                            if (viewPage.archivePullViewState == ARCHIVE_ITEM_STATE_HIDDEN && measuredDy - usedDy != 0 && dy < 0 && isDragging) {
                                float ty;
                                float tk = (viewPage.listView.getViewOffset() / PullForegroundDrawable.getMaxOverscroll());
                                tk = 1f - tk;
                                ty = (viewPage.listView.getViewOffset() - dy * PullForegroundDrawable.startPullOverScroll * tk);
                                viewPage.listView.setViewsOffset(ty);
                            }
                            if (viewPage.pullForegroundDrawable != null) {
                                viewPage.pullForegroundDrawable.pullProgress = k;
                                viewPage.pullForegroundDrawable.setListView(viewPage.listView);
                            }
                        } else {
                            startArchivePullingTime = 0;
                            canShowHiddenArchive = false;
                            viewPage.archivePullViewState = ARCHIVE_ITEM_STATE_HIDDEN;
                            if (viewPage.pullForegroundDrawable != null) {
                                viewPage.pullForegroundDrawable.resetText();
                                viewPage.pullForegroundDrawable.pullProgress = 0f;
                                viewPage.pullForegroundDrawable.setListView(viewPage.listView);
                            }
                        }
                        if (firstView != null) {
                            firstView.invalidate();
                        }
                        return usedDy;
                    }
                    return super.scrollVerticallyBy(measuredDy, recycler, state);
                }
            };
            viewPage.layoutManager.setOrientation(LinearLayoutManager.VERTICAL);
            viewPage.listView.setLayoutManager(viewPage.layoutManager);
            viewPage.listView.setVerticalScrollbarPosition(LocaleController.isRTL ? RecyclerListView.SCROLLBAR_POSITION_LEFT : RecyclerListView.SCROLLBAR_POSITION_RIGHT);
            viewPage.addView(viewPage.listView, LayoutHelper.createFrame(LayoutHelper.MATCH_PARENT, LayoutHelper.MATCH_PARENT));
            viewPage.listView.setOnItemClickListener((view, position) -> onItemClick(view, position, viewPage.dialogsAdapter));
            viewPage.listView.setOnItemLongClickListener(new RecyclerListView.OnItemLongClickListenerExtended() {
                @Override
                public boolean onItemClick(View view, int position, float x, float y) {
                    if (filterTabsView != null && filterTabsView.getVisibility() == View.VISIBLE && filterTabsView.isEditing()) {
                        return false;
                    }
                    return onItemLongClick(view, position, x, y, viewPage.dialogsType, viewPage.dialogsAdapter);
                }

                @Override
                public void onLongClickRelease() {
                    finishPreviewFragment();
                }

                @Override
                public void onMove(float dx, float dy) {
                    movePreviewFragment(dy);
                }
            });
            viewPage.swipeController = new SwipeController(viewPage);

            viewPage.itemTouchhelper = new ItemTouchHelper(viewPage.swipeController);
            viewPage.itemTouchhelper.attachToRecyclerView(viewPage.listView);

            viewPage.listView.setOnScrollListener(new RecyclerView.OnScrollListener() {

                private boolean wasManualScroll;

                @Override
                public void onScrollStateChanged(RecyclerView recyclerView, int newState) {
                    if (newState == RecyclerView.SCROLL_STATE_DRAGGING) {
                        wasManualScroll = true;
                        scrollingManually = true;
                    } else {
                        scrollingManually = false;
                    }
                    if (newState == RecyclerView.SCROLL_STATE_IDLE) {
                        wasManualScroll = false;
                        disableActionBarScrolling = false;
                        if (waitingForScrollFinished) {
                            waitingForScrollFinished = false;
                            if (updatePullAfterScroll) {
                                viewPage.listView.updatePullState();
                                updatePullAfterScroll = false;
                            }
                        }

                        if (filterTabsView != null && filterTabsView.getVisibility() == View.VISIBLE && viewPages[0].listView == recyclerView) {
                            int scrollY = (int) -actionBar.getTranslationY();
                            int actionBarHeight = ActionBar.getCurrentActionBarHeight();
                            if (scrollY != 0 && scrollY != actionBarHeight) {
                                if (scrollY < actionBarHeight / 2) {
                                    recyclerView.smoothScrollBy(0, -scrollY);
                                } else if (viewPages[0].listView.canScrollVertically(1)) {
                                    recyclerView.smoothScrollBy(0, actionBarHeight - scrollY);
                                }
                            }
                        }
                    }
                }

                @Override
                public void onScrolled(RecyclerView recyclerView, int dx, int dy) {
                    viewPage.dialogsItemAnimator.onListScroll(-dy);
                    checkListLoad(viewPage);
                    if (wasManualScroll && floatingButtonContainer.getVisibility() != View.GONE && recyclerView.getChildCount() > 0) {
                        int firstVisibleItem = viewPage.layoutManager.findFirstVisibleItemPosition();
                        if (firstVisibleItem != RecyclerView.NO_POSITION) {
                            RecyclerView.ViewHolder holder = recyclerView.findViewHolderForAdapterPosition(firstVisibleItem);
                            if (!hasHiddenArchive() || holder != null && holder.getAdapterPosition() != 0) {
                                int firstViewTop = 0;
                                if (holder != null) {
                                    firstViewTop = holder.itemView.getTop();
                                }
                                boolean goingDown;
                                boolean changed = true;
                                if (prevPosition == firstVisibleItem) {
                                    final int topDelta = prevTop - firstViewTop;
                                    goingDown = firstViewTop < prevTop;
                                    changed = Math.abs(topDelta) > 1;
                                } else {
                                    goingDown = firstVisibleItem > prevPosition;
                                }
                                if (changed && scrollUpdated && (goingDown || !goingDown && scrollingManually)) {
                                    hideFloatingButton(goingDown);
                                }
                                prevPosition = firstVisibleItem;
                                prevTop = firstViewTop;
                                scrollUpdated = true;
                            }
                        }
                    }
                    if (filterTabsView != null && filterTabsView.getVisibility() == View.VISIBLE && recyclerView == viewPages[0].listView && !searching && !actionBar.isActionModeShowed() && !disableActionBarScrolling) {
                        if (dy > 0 && hasHiddenArchive() && viewPages[0].dialogsType == 0) {
                            View child = recyclerView.getChildAt(0);
                            if (child != null) {
                                RecyclerView.ViewHolder holder = recyclerView.getChildViewHolder(child);
                                if (holder.getAdapterPosition() == 0) {
                                    int visiblePartAfterScroll = child.getMeasuredHeight() + (child.getTop() - recyclerView.getPaddingTop());
                                    if (visiblePartAfterScroll + dy > 0) {
                                        if (visiblePartAfterScroll < 0) {
                                            dy = -visiblePartAfterScroll;
                                        } else {
                                            return;
                                        }
                                    }
                                }
                            }
                        }

                        float currentTranslation = actionBar.getTranslationY();
                        float newTranslation = currentTranslation - dy;
                        if (newTranslation < -ActionBar.getCurrentActionBarHeight()) {
                            newTranslation = -ActionBar.getCurrentActionBarHeight();
                        } else if (newTranslation > 0) {
                            newTranslation = 0;
                        }
                        if (newTranslation != currentTranslation) {
                            setScrollY(newTranslation);
                        }
                    }
                }
            });

            viewPage.progressView = new RadialProgressView(context);
            viewPage.progressView.setPivotY(0);
            viewPage.progressView.setVisibility(View.GONE);
            viewPage.addView(viewPage.progressView, LayoutHelper.createFrame(LayoutHelper.WRAP_CONTENT, LayoutHelper.WRAP_CONTENT, Gravity.CENTER));

            viewPage.archivePullViewState = SharedConfig.archiveHidden ? ARCHIVE_ITEM_STATE_HIDDEN : ARCHIVE_ITEM_STATE_PINNED;
            if (viewPage.pullForegroundDrawable == null && folderId == 0) {
                viewPage.pullForegroundDrawable = new PullForegroundDrawable(LocaleController.getString("AccSwipeForArchive", R.string.AccSwipeForArchive), LocaleController.getString("AccReleaseForArchive", R.string.AccReleaseForArchive)) {
                    @Override
                    protected float getViewOffset() {
                        return viewPage.listView.getViewOffset();
                    }
                };
                if (hasHiddenArchive()) {
                    viewPage.pullForegroundDrawable.showHidden();
                } else {
                    viewPage.pullForegroundDrawable.doNotShow();
                }
                viewPage.pullForegroundDrawable.setWillDraw(viewPage.archivePullViewState != ARCHIVE_ITEM_STATE_PINNED);
            }

            viewPage.dialogsAdapter = new DialogsAdapter(context, viewPage.dialogsType, folderId, onlySelect, selectedDialogs) {
                @Override
                public void notifyDataSetChanged() {
                    viewPage.lastItemsCount = getItemCount();
                    super.notifyDataSetChanged();
                }
            };
            if (AndroidUtilities.isTablet() && openedDialogId != 0) {
                viewPage.dialogsAdapter.setOpenedDialogId(openedDialogId);
            }
            viewPage.dialogsAdapter.setArchivedPullDrawable(viewPage.pullForegroundDrawable);
            viewPage.listView.setAdapter(viewPage.dialogsAdapter);

            viewPage.listView.setEmptyView(folderId == 0 ? viewPage.progressView : null);
            viewPage.scrollHelper = new RecyclerAnimationScrollHelper(viewPage.listView, viewPage.layoutManager);

            if (a != 0) {
                viewPages[a].setVisibility(View.GONE);
            }
        }

        int type = 0;
        if (searchString != null) {
            type = 2;
        } else if (!onlySelect) {
            type = 1;
        }
        dialogsSearchAdapter = new DialogsSearchAdapter(context, type, initialDialogsType) {
            @Override
            public void notifyDataSetChanged() {
                super.notifyDataSetChanged();
                if (!lastSearchScrolledToTop && searchListView != null) {
                    searchListView.scrollToPosition(0);
                    lastSearchScrolledToTop = true;
                }
            }
        };
        dialogsSearchAdapter.setDelegate(new DialogsSearchAdapter.DialogsSearchAdapterDelegate() {
            @Override
            public void searchStateChanged(boolean search) {
                if (searching && searchWas && searchEmptyView != null) {
                    if (search || dialogsSearchAdapter.getItemCount() != 0) {
                        searchEmptyView.showProgress();
                    } else {
                        searchEmptyView.showTextView();
                    }
                }
            }

            @Override
            public void didPressedOnSubDialog(long did) {
                if (onlySelect) {
                    if (!validateSlowModeDialog(did)) {
                        return;
                    }
                    if (!selectedDialogs.isEmpty()) {
                        boolean checked = addOrRemoveSelectedDialog(did, null);
                        findAndUpdateCheckBox(did, checked);
                        updateSelectedCount();
                        actionBar.closeSearchField();
                    } else {
                        didSelectResult(did, true, false);
                    }
                } else {
                    int lower_id = (int) did;
                    Bundle args = new Bundle();
                    if (lower_id > 0) {
                        args.putInt("user_id", lower_id);
                    } else {
                        args.putInt("chat_id", -lower_id);
                    }
                    closeSearch();
                    if (AndroidUtilities.isTablet() && viewPages != null) {
                        for (int a = 0; a < viewPages.length; a++) {
                            viewPages[a].dialogsAdapter.setOpenedDialogId(openedDialogId = did);
                        }
                        updateVisibleRows(MessagesController.UPDATE_MASK_SELECT_DIALOG);
                    }
                    if (searchString != null) {
                        if (getMessagesController().checkCanOpenChat(args, DialogsActivity.this)) {
                            getNotificationCenter().postNotificationName(NotificationCenter.closeChats);
                            presentFragment(new ChatActivity(args));
                        }
                    } else {
                        if (getMessagesController().checkCanOpenChat(args, DialogsActivity.this)) {
                            presentFragment(new ChatActivity(args));
                        }
                    }
                }
            }

            @Override
            public void needRemoveHint(final int did) {
                if (getParentActivity() == null) {
                    return;
                }
                TLRPC.User user = getMessagesController().getUser(did);
                if (user == null) {
                    return;
                }
                AlertDialog.Builder builder = new AlertDialog.Builder(getParentActivity());
                builder.setTitle(LocaleController.getString("ChatHintsDeleteAlertTitle", R.string.ChatHintsDeleteAlertTitle));
                builder.setMessage(AndroidUtilities.replaceTags(LocaleController.formatString("ChatHintsDeleteAlert", R.string.ChatHintsDeleteAlert, ContactsController.formatName(user.first_name, user.last_name))));
                builder.setPositiveButton(LocaleController.getString("StickersRemove", R.string.StickersRemove), (dialogInterface, i) -> getMediaDataController().removePeer(did));
                builder.setNegativeButton(LocaleController.getString("Cancel", R.string.Cancel), null);
                AlertDialog dialog = builder.create();
                showDialog(dialog);
                TextView button = (TextView) dialog.getButton(DialogInterface.BUTTON_POSITIVE);
                if (button != null) {
                    button.setTextColor(Theme.getColor(Theme.key_dialogTextRed2));
                }
            }

            @Override
            public void needClearList() {
                AlertDialog.Builder builder = new AlertDialog.Builder(getParentActivity());
                builder.setTitle(LocaleController.getString("ClearSearchAlertTitle", R.string.ClearSearchAlertTitle));
                builder.setMessage(LocaleController.getString("ClearSearchAlert", R.string.ClearSearchAlert));
                builder.setPositiveButton(LocaleController.getString("ClearButton", R.string.ClearButton).toUpperCase(), (dialogInterface, i) -> {
                    if (dialogsSearchAdapter.isRecentSearchDisplayed()) {
                        dialogsSearchAdapter.clearRecentSearch();
                    } else {
                        dialogsSearchAdapter.clearRecentHashtags();
                    }
                });
                builder.setNegativeButton(LocaleController.getString("Cancel", R.string.Cancel), null);
                AlertDialog dialog = builder.create();
                showDialog(dialog);
                TextView button = (TextView) dialog.getButton(DialogInterface.BUTTON_POSITIVE);
                if (button != null) {
                    button.setTextColor(Theme.getColor(Theme.key_dialogTextRed2));
                }
            }
        });

        searchListView = new RecyclerListView(context);
        searchListView.setPivotY(0);
        searchListView.setAdapter(dialogsSearchAdapter);
        searchListView.setVerticalScrollBarEnabled(true);
        searchListView.setInstantClick(true);
        searchListView.setVerticalScrollbarPosition(LocaleController.isRTL ? RecyclerListView.SCROLLBAR_POSITION_LEFT : RecyclerListView.SCROLLBAR_POSITION_RIGHT);
        searchListView.setLayoutManager(searchlayoutManager = new LinearLayoutManager(context, LinearLayoutManager.VERTICAL, false));
        contentView.addView(searchListView, LayoutHelper.createFrame(LayoutHelper.MATCH_PARENT, LayoutHelper.MATCH_PARENT));
        searchListView.setOnItemClickListener((view, position) -> onItemClick(view, position, dialogsSearchAdapter));
        searchListView.setOnItemLongClickListener(new RecyclerListView.OnItemLongClickListenerExtended() {
            @Override
            public boolean onItemClick(View view, int position, float x, float y) {
                return onItemLongClick(view, position, x, y, -1, dialogsSearchAdapter);
            }

            @Override
            public void onLongClickRelease() {
                finishPreviewFragment();
            }

            @Override
            public void onMove(float dx, float dy) {
                movePreviewFragment(dy);
            }
        });

        searchEmptyView = new EmptyTextProgressView(context);
        searchEmptyView.setPivotY(0);
        searchEmptyView.setShowAtCenter(true);
        searchEmptyView.setTopImage(R.drawable.settings_noresults);
        searchEmptyView.setText(LocaleController.getString("SettingsNoResults", R.string.SettingsNoResults));
        contentView.addView(searchEmptyView, LayoutHelper.createFrame(LayoutHelper.MATCH_PARENT, LayoutHelper.MATCH_PARENT));
        searchListView.setEmptyView(searchEmptyView);

        floatingButtonContainer = new FrameLayout(context);
        floatingButtonContainer.setVisibility(onlySelect || folderId != 0 ? View.GONE : View.VISIBLE);
        contentView.addView(floatingButtonContainer, LayoutHelper.createFrame((Build.VERSION.SDK_INT >= 21 ? 56 : 60) + 20, (Build.VERSION.SDK_INT >= 21 ? 56 : 60) + 14, (LocaleController.isRTL ? Gravity.LEFT : Gravity.RIGHT) | Gravity.BOTTOM, LocaleController.isRTL ? 4 : 0, 0, LocaleController.isRTL ? 0 : 4, 0));
        floatingButtonContainer.setOnClickListener(v -> {
            Bundle args = new Bundle();
            args.putBoolean("destroyAfterSelect", true);
            presentFragment(new ContactsActivity(args));
        });

        floatingButton = new ImageView(context);
        floatingButton.setScaleType(ImageView.ScaleType.CENTER);
        Drawable drawable = Theme.createSimpleSelectorCircleDrawable(AndroidUtilities.dp(56), Theme.getColor(Theme.key_chats_actionBackground), Theme.getColor(Theme.key_chats_actionPressedBackground));
        if (Build.VERSION.SDK_INT < 21) {
            Drawable shadowDrawable = context.getResources().getDrawable(R.drawable.floating_shadow).mutate();
            shadowDrawable.setColorFilter(new PorterDuffColorFilter(0xff000000, PorterDuff.Mode.SRC_IN));
            CombinedDrawable combinedDrawable = new CombinedDrawable(shadowDrawable, drawable, 0, 0);
            combinedDrawable.setIconSize(AndroidUtilities.dp(56), AndroidUtilities.dp(56));
            drawable = combinedDrawable;
        }
        floatingButton.setBackgroundDrawable(drawable);
        floatingButton.setColorFilter(new PorterDuffColorFilter(Theme.getColor(Theme.key_chats_actionIcon), PorterDuff.Mode.SRC_IN));
        floatingButton.setImageResource(R.drawable.floating_pencil);
        if (Build.VERSION.SDK_INT >= 21) {
            StateListAnimator animator = new StateListAnimator();
            animator.addState(new int[]{android.R.attr.state_pressed}, ObjectAnimator.ofFloat(floatingButton, View.TRANSLATION_Z, AndroidUtilities.dp(2), AndroidUtilities.dp(4)).setDuration(200));
            animator.addState(new int[]{}, ObjectAnimator.ofFloat(floatingButton, View.TRANSLATION_Z, AndroidUtilities.dp(4), AndroidUtilities.dp(2)).setDuration(200));
            floatingButton.setStateListAnimator(animator);
            floatingButton.setOutlineProvider(new ViewOutlineProvider() {
                @SuppressLint("NewApi")
                @Override
                public void getOutline(View view, Outline outline) {
                    outline.setOval(0, 0, AndroidUtilities.dp(56), AndroidUtilities.dp(56));
                }
            });
        }
        floatingButtonContainer.setContentDescription(LocaleController.getString("NewMessageTitle", R.string.NewMessageTitle));
        floatingButtonContainer.addView(floatingButton, LayoutHelper.createFrame((Build.VERSION.SDK_INT >= 21 ? 56 : 60), (Build.VERSION.SDK_INT >= 21 ? 56 : 60), Gravity.LEFT | Gravity.TOP, 10, 0, 10, 0));

        searchListView.setOnScrollListener(new RecyclerView.OnScrollListener() {
            @Override
            public void onScrollStateChanged(RecyclerView recyclerView, int newState) {
                if (newState == RecyclerView.SCROLL_STATE_DRAGGING) {
                    if (searching && searchWas) {
                        AndroidUtilities.hideKeyboard(getParentActivity().getCurrentFocus());
                    }
                }
            }

            @Override
            public void onScrolled(RecyclerView recyclerView, int dx, int dy) {
                int firstVisibleItem = searchlayoutManager.findFirstVisibleItemPosition();
                int visibleItemCount = Math.abs(searchlayoutManager.findLastVisibleItemPosition() - firstVisibleItem) + 1;
                int totalItemCount = recyclerView.getAdapter().getItemCount();
                if (searching && searchWas) {
                    if (visibleItemCount > 0 && searchlayoutManager.findLastVisibleItemPosition() == totalItemCount - 1 && !dialogsSearchAdapter.isMessagesSearchEndReached()) {
                        dialogsSearchAdapter.loadMoreSearchMessages();
                    }
                }
            }
        });

        if (searchString != null) {
            showSearch(true, false);
            searchEmptyView.showProgress();
            actionBar.openSearchField(searchString, false);
        } else {
            showSearch(false, false);
        }

        if (!onlySelect && initialDialogsType == 0) {
            fragmentLocationContextView = new FragmentContextView(context, this, true);
            contentView.addView(fragmentLocationContextView, LayoutHelper.createFrame(LayoutHelper.MATCH_PARENT, 39, Gravity.TOP | Gravity.LEFT, 0, -36, 0, 0));

            fragmentContextView = new FragmentContextView(context, this, false);
            contentView.addView(fragmentContextView, LayoutHelper.createFrame(LayoutHelper.MATCH_PARENT, 39, Gravity.TOP | Gravity.LEFT, 0, -36, 0, 0));

            fragmentContextView.setAdditionalContextView(fragmentLocationContextView);
            fragmentLocationContextView.setAdditionalContextView(fragmentContextView);
        } else if (initialDialogsType == 3) {
            if (commentView != null) {
                commentView.onDestroy();
            }
            commentView = new ChatActivityEnterView(getParentActivity(), contentView, null, false);
            commentView.setAllowStickersAndGifs(false, false);
            commentView.setForceShowSendButton(true, false);
            commentView.setVisibility(View.GONE);
            contentView.addView(commentView, LayoutHelper.createFrame(LayoutHelper.MATCH_PARENT, LayoutHelper.WRAP_CONTENT, Gravity.LEFT | Gravity.BOTTOM));
            commentView.setDelegate(new ChatActivityEnterView.ChatActivityEnterViewDelegate() {
                @Override
                public void onMessageSend(CharSequence message, boolean notify, int scheduleDate) {
                    if (delegate == null) {
                        return;
                    }
                    if (selectedDialogs.isEmpty()) {
                        return;
                    }
                    delegate.didSelectDialogs(DialogsActivity.this, selectedDialogs, message, false);
                }

                @Override
                public void onSwitchRecordMode(boolean video) {

                }

                @Override
                public void onTextSelectionChanged(int start, int end) {

                }

                @Override
                public void onStickersExpandedChange() {

                }

                @Override
                public void onPreAudioVideoRecord() {

                }

                @Override
                public void onTextChanged(final CharSequence text, boolean bigChange) {

                }

                @Override
                public void onTextSpansChanged(CharSequence text) {

                }

                @Override
                public void needSendTyping() {

                }

                @Override
                public void onAttachButtonHidden() {

                }

                @Override
                public void onAttachButtonShow() {

                }

                @Override
                public void onMessageEditEnd(boolean loading) {

                }

                @Override
                public void onWindowSizeChanged(int size) {

                }

                @Override
                public void onStickersTab(boolean opened) {

                }

                @Override
                public void didPressAttachButton() {

                }

                @Override
                public void needStartRecordVideo(int state, boolean notify, int scheduleDate) {

                }

                @Override
                public void needChangeVideoPreviewState(int state, float seekProgress) {

                }

                @Override
                public void needStartRecordAudio(int state) {

                }

                @Override
                public void needShowMediaBanHint() {

                }

                @Override
                public void onUpdateSlowModeButton(View button, boolean show, CharSequence time) {

                }

                @Override
                public void onSendLongClick() {

                }

                @Override
                public void onAudioVideoInterfaceUpdated() {

                }
            });
        }

        if (filterTabsView != null) {
            contentView.addView(filterTabsView, LayoutHelper.createFrame(LayoutHelper.MATCH_PARENT, 44));
        }
        if ((initialDialogsType == 3 && NekoConfig.showTabsOnForward) || !onlySelect) {
            contentView.addView(actionBar, LayoutHelper.createFrame(LayoutHelper.MATCH_PARENT, LayoutHelper.WRAP_CONTENT));
        }

        for (int a = 0; a < 2; a++) {
            undoView[a] = new UndoView(context) {
                @Override
                public void setTranslationY(float translationY) {
                    super.setTranslationY(translationY);
                    if (this == undoView[0] && undoView[1].getVisibility() != VISIBLE) {
                        additionalFloatingTranslation = getMeasuredHeight() + AndroidUtilities.dp(8) - translationY;
                        if (additionalFloatingTranslation < 0) {
                            additionalFloatingTranslation = 0;
                        }
                        if (!floatingHidden) {
                            updateFloatingButtonOffset();
                        }
                    }
                }

                @Override
                protected boolean canUndo() {
                    for (int a = 0; a < viewPages.length; a++) {
                        if (viewPages[a].dialogsItemAnimator.isRunning()) {
                            return false;
                        }
                    }
                    return true;
                }
            };
            contentView.addView(undoView[a], LayoutHelper.createFrame(LayoutHelper.MATCH_PARENT, LayoutHelper.WRAP_CONTENT, Gravity.BOTTOM | Gravity.LEFT, 8, 0, 8, 8));
        }

        if (folderId != 0) {
            actionBar.setBackgroundColor(Theme.getColor(Theme.key_actionBarDefaultArchived));
            viewPages[0].listView.setGlowColor(Theme.getColor(Theme.key_actionBarDefaultArchived));
            actionBar.setTitleColor(Theme.getColor(Theme.key_actionBarDefaultArchivedTitle));
            actionBar.setItemsColor(Theme.getColor(Theme.key_actionBarDefaultArchivedIcon), false);
            actionBar.setItemsBackgroundColor(Theme.getColor(Theme.key_actionBarDefaultArchivedSelector), false);
            actionBar.setSearchTextColor(Theme.getColor(Theme.key_actionBarDefaultArchivedSearch), false);
            actionBar.setSearchTextColor(Theme.getColor(Theme.key_actionBarDefaultArchivedSearchPlaceholder), true);
        }

        if (!onlySelect && initialDialogsType == 0) {
            blurredView = new View(context);
            blurredView.setVisibility(View.GONE);
            contentView.addView(blurredView, LayoutHelper.createFrame(LayoutHelper.MATCH_PARENT, LayoutHelper.MATCH_PARENT));
        }

        updateFilterTabs(false);

        PrivacyUtil.postCheckAll(getParentActivity(), currentAccount);

        return fragmentView;
    }

    private void switchToCurrentSelectedMode(boolean animated) {
        for (int a = 0; a < viewPages.length; a++) {
            viewPages[a].listView.stopScroll();
        }
        int a = animated ? 1 : 0;
        RecyclerView.Adapter currentAdapter = viewPages[a].listView.getAdapter();

        if (viewPages[a].selectedType == Integer.MAX_VALUE) {
            viewPages[a].dialogsType = initialDialogsType;
            viewPages[a].listView.updatePullState();
        } else {
            MessagesController.DialogFilter filter = getMessagesController().dialogFilters.get(viewPages[a].selectedType);
            if (viewPages[a == 0 ? 1 : 0].dialogsType == 7) {
                viewPages[a].dialogsType = 8;
            } else {
                viewPages[a].dialogsType = 7;
            }
            viewPages[a].listView.setScrollEnabled(true);
            getMessagesController().selectDialogFilter(filter, viewPages[a].dialogsType == 8 ? 1 : 0);
        }
        viewPages[a].dialogsAdapter.setDialogsType(viewPages[a].dialogsType);
        viewPages[a].layoutManager.scrollToPositionWithOffset(viewPages[a].dialogsType == 0 && hasHiddenArchive() ? 1 : 0, (int) actionBar.getTranslationY());
        checkListLoad(viewPages[a]);
    }

    private boolean scrollBarVisible = true;

    private void showScrollbars(boolean show) {
        if (viewPages == null || scrollBarVisible == show) {
            return;
        }
        scrollBarVisible = show;
        for (int a = 0; a < viewPages.length; a++) {
            if (show) {
                viewPages[a].listView.setScrollbarFadingEnabled(false);
            }
            viewPages[a].listView.setVerticalScrollBarEnabled(show);
            if (show) {
                viewPages[a].listView.setScrollbarFadingEnabled(true);
            }
        }
    }

    private void scrollToFilterTab(int index) {
        if (filterTabsView == null || viewPages[0].selectedType == index) {
            return;
        }
        filterTabsView.selectTabWithId(index, 1.0f);
        parentLayout.getDrawerLayoutContainer().setAllowOpenDrawerBySwipe(false);
        viewPages[1].selectedType = viewPages[0].selectedType;
        viewPages[0].selectedType = index;
        switchToCurrentSelectedMode(false);
        switchToCurrentSelectedMode(true);
        updateCounters(false);
    }

    private void updateFilterTabs(boolean force) {
        if (filterTabsView == null) {
            return;
        }
        if (scrimPopupWindow != null) {
            scrimPopupWindow.dismiss();
            scrimPopupWindow = null;
        }
        ArrayList<MessagesController.DialogFilter> filters = getMessagesController().dialogFilters;
        SharedPreferences preferences = MessagesController.getMainSettings(currentAccount);
        if (!filters.isEmpty()) {
            if (force || filterTabsView.getVisibility() != View.VISIBLE) {
                filterTabsView.setVisibility(View.VISIBLE);
                int id = filterTabsView.getCurrentTabId();
                if (id != Integer.MAX_VALUE && id >= filters.size()) {
                    filterTabsView.resetTabId();
                }
                filterTabsView.removeTabs();
                if (!NekoConfig.hideAllTab)
                    filterTabsView.addTab(Integer.MAX_VALUE, LocaleController.getString("FilterAllChats", R.string.FilterAllChats));
                for (int a = 0, N = filters.size(); a < N; a++) {
                    MessagesController.DialogFilter dialogFilter = filters.get(a);
                    switch (NekoConfig.tabsTitleType) {
                        case NekoConfig.TITLE_TYPE_TEXT:
                            filterTabsView.addTab(a, dialogFilter.name);
                            break;
                        case NekoConfig.TITLE_TYPE_ICON:
                            filterTabsView.addTab(a, dialogFilter.emoticon != null ? dialogFilter.emoticon : "📂");
                            break;
                        case NekoConfig.TITLE_TYPE_MIX:
                            filterTabsView.addTab(a, dialogFilter.emoticon != null ? dialogFilter.emoticon + " " + dialogFilter.name : "📂 " + dialogFilter.name);
                            break;
                    }
                }
                id = filterTabsView.getCurrentTabId();
                if (id >= 0) {
                    viewPages[0].selectedType = id;
                }
                for (int a = 0; a < viewPages.length; a++) {
                    if (viewPages[a].selectedType != Integer.MAX_VALUE && viewPages[a].selectedType >= filters.size()) {
                        viewPages[a].selectedType = filters.size();
                    }
                    viewPages[a].listView.setScrollingTouchSlop(RecyclerView.TOUCH_SLOP_PAGING);
                }
                filterTabsView.finishAddingTabs();
                switchToCurrentSelectedMode(false);
                if (parentLayout != null) {
                    parentLayout.getDrawerLayoutContainer().setAllowOpenDrawerBySwipe(id == filterTabsView.getFirstTabId());
                }
            }
        } else {
            if (filterTabsView.getVisibility() != View.GONE) {
                filterTabsView.setIsEditing(false);
                showDoneItem(false);

                maybeStartTracking = false;
                if (startedTracking) {
                    startedTracking = false;
                    viewPages[0].setTranslationX(0);
                    viewPages[1].setTranslationX(viewPages[0].getMeasuredWidth());
                }
                if (viewPages[0].selectedType != Integer.MAX_VALUE) {
                    viewPages[0].selectedType = Integer.MAX_VALUE;
                    viewPages[0].dialogsAdapter.setDialogsType(initialDialogsType);
                    viewPages[0].dialogsType = initialDialogsType;
                    viewPages[0].dialogsAdapter.notifyDataSetChanged();
                }
                viewPages[1].setVisibility(View.GONE);
                viewPages[1].selectedType = Integer.MAX_VALUE;
                viewPages[1].dialogsAdapter.setDialogsType(initialDialogsType);
                viewPages[1].dialogsType = initialDialogsType;
                viewPages[1].dialogsAdapter.notifyDataSetChanged();
                filterTabsView.setVisibility(View.GONE);
                for (int a = 0; a < viewPages.length; a++) {
                    if (viewPages[a].dialogsType == 0 && viewPages[a].archivePullViewState == ARCHIVE_ITEM_STATE_HIDDEN && hasHiddenArchive()) {
                        int p = viewPages[a].layoutManager.findFirstVisibleItemPosition();
                        if (p == 0 || p == 1) {
                            viewPages[a].layoutManager.scrollToPositionWithOffset(p, 0);
                        }
                    }
                    viewPages[a].listView.setScrollingTouchSlop(RecyclerView.TOUCH_SLOP_DEFAULT);
                    viewPages[a].listView.requestLayout();
                    viewPages[a].requestLayout();
                }
            }
            if (parentLayout != null) {
                parentLayout.getDrawerLayoutContainer().setAllowOpenDrawerBySwipe(true);
            }
        }
        updateCounters(false);
    }

    @Override
    protected void onPanTranslationUpdate(int y) {
        if (viewPages == null) {
            return;
        }
        if (commentView != null && commentView.isPopupShowing()) {
            fragmentView.setTranslationY(y);
            for (int a = 0; a < viewPages.length; a++) {
                viewPages[a].setTranslationY(0);
            }
            if (!onlySelect) {
                actionBar.setTranslationY(0);
            }
            searchListView.setTranslationY(0);
        } else {
            for (int a = 0; a < viewPages.length; a++) {
                viewPages[a].setTranslationY(y);
            }
            if (!onlySelect) {
                actionBar.setTranslationY(y);
            }
            searchListView.setTranslationY(y);
        }
    }

    @Override
    public void finishFragment() {
        super.finishFragment();
        if (scrimPopupWindow != null) {
            scrimPopupWindow.dismiss();
        }
    }

    @Override
    public void onResume() {
        super.onResume();
        if (!parentLayout.isInPreviewMode() && blurredView != null && blurredView.getVisibility() == View.VISIBLE) {
            blurredView.setVisibility(View.GONE);
            blurredView.setBackground(null);
        }
        if (filterTabsView != null && filterTabsView.getVisibility() == View.VISIBLE) {
            parentLayout.getDrawerLayoutContainer().setAllowOpenDrawerBySwipe(viewPages[0].selectedType == filterTabsView.getFirstTabId());
        }
        if (viewPages != null && !dialogsListFrozen) {
            for (int a = 0; a < viewPages.length; a++) {
                viewPages[a].dialogsAdapter.notifyDataSetChanged();
            }
        }
        if (commentView != null) {
            commentView.onResume();
        }
        if (!onlySelect && folderId == 0) {
            getMediaDataController().checkStickers(MediaDataController.TYPE_EMOJI);
        }
        if (dialogsSearchAdapter != null) {
            dialogsSearchAdapter.notifyDataSetChanged();
        }
        final boolean tosAccepted;
        if (!afterSignup) {
            tosAccepted = UserConfig.getInstance(UserConfig.selectedAccount).unacceptedTermsOfService == null;
        } else {
            tosAccepted = false;
            afterSignup = false;
        }
        if (tosAccepted && checkPermission && !onlySelect && Build.VERSION.SDK_INT >= 23) {
            Activity activity = getParentActivity();
            if (activity != null) {
                checkPermission = false;
                boolean hasNotContactsPermission = activity.checkSelfPermission(Manifest.permission.READ_CONTACTS) != PackageManager.PERMISSION_GRANTED;
                boolean hasNotStoragePermission = activity.checkSelfPermission(Manifest.permission.WRITE_EXTERNAL_STORAGE) != PackageManager.PERMISSION_GRANTED;
                if (hasNotContactsPermission || hasNotStoragePermission) {
                    askingForPermissions = true;
                    if (hasNotContactsPermission && askAboutContacts && getUserConfig().syncContacts && activity.shouldShowRequestPermissionRationale(Manifest.permission.READ_CONTACTS)) {
                        AlertDialog.Builder builder = AlertsCreator.createContactsPermissionDialog(activity, param -> {
                            askAboutContacts = param != 0;
                            MessagesController.getGlobalNotificationsSettings().edit().putBoolean("askAboutContacts", askAboutContacts).apply();
                            askForPermissons(false);
                        });
                        showDialog(permissionDialog = builder.create());
                    } else if (hasNotStoragePermission && activity.shouldShowRequestPermissionRationale(Manifest.permission.WRITE_EXTERNAL_STORAGE)) {
                        AlertDialog.Builder builder = new AlertDialog.Builder(activity);
                        builder.setTitle(LocaleController.getString("AppName", R.string.AppName));
                        builder.setMessage(LocaleController.getString("PermissionStorage", R.string.PermissionStorage));
                        builder.setPositiveButton(LocaleController.getString("OK", R.string.OK), null);
                        showDialog(permissionDialog = builder.create());
                    } else {
                        askForPermissons(true);
                    }
                }
            }
        } else if (!onlySelect && XiaomiUtilities.isMIUI() && Build.VERSION.SDK_INT >= 19 && !XiaomiUtilities.isCustomPermissionGranted(XiaomiUtilities.OP_SHOW_WHEN_LOCKED)) {
            if (getParentActivity() == null) {
                return;
            }
            if (MessagesController.getGlobalNotificationsSettings().getBoolean("askedAboutMiuiLockscreen", false)) {
                return;
            }
            showDialog(new AlertDialog.Builder(getParentActivity())
                    .setTitle(LocaleController.getString("AppName", R.string.AppName))
                    .setMessage(LocaleController.getString("PermissionXiaomiLockscreen", R.string.PermissionXiaomiLockscreen))
                    .setPositiveButton(LocaleController.getString("PermissionOpenSettings", R.string.PermissionOpenSettings), (dialog, which) -> {
                        Intent intent = XiaomiUtilities.getPermissionManagerIntent();
                        if (intent != null) {
                            try {
                                getParentActivity().startActivity(intent);
                            } catch (Exception x) {
                                try {
                                    intent = new Intent(android.provider.Settings.ACTION_APPLICATION_DETAILS_SETTINGS);
                                    intent.setData(Uri.parse("package:" + ApplicationLoader.applicationContext.getPackageName()));
                                    getParentActivity().startActivity(intent);
                                } catch (Exception xx) {
                                    FileLog.e(xx);
                                }
                            }
                        }
                    })
                    .setNegativeButton(LocaleController.getString("ContactsPermissionAlertNotNow", R.string.ContactsPermissionAlertNotNow), (dialog, which) -> MessagesController.getGlobalNotificationsSettings().edit().putBoolean("askedAboutMiuiLockscreen", true).commit())
                    .create());
        }
        showFiltersHint();
        if (viewPages != null) {
            for (int a = 0; a < viewPages.length; a++) {
                if (viewPages[a].dialogsType == 0 && viewPages[a].archivePullViewState == ARCHIVE_ITEM_STATE_HIDDEN && viewPages[a].layoutManager.findFirstVisibleItemPosition() == 0 && hasHiddenArchive()) {
                    viewPages[a].layoutManager.scrollToPositionWithOffset(1, 0);
                }
            }
        }
        showNextSupportedSuggestion();
    }

    @Override
    public void onPause() {
        super.onPause();
        if (scrimPopupWindow != null) {
            scrimPopupWindow.dismiss();
        }
        if (commentView != null) {
            commentView.onResume();
        }
        if (undoView[0] != null) {
            undoView[0].hide(true, 0);
        }
    }

    @Override
    public boolean onBackPressed() {
        if (scrimPopupWindow != null) {
            scrimPopupWindow.dismiss();
            return false;
        } else if (filterTabsView != null && filterTabsView.isEditing()) {
            filterTabsView.setIsEditing(false);
            showDoneItem(false);
            return false;
        } else if (actionBar != null && actionBar.isActionModeShowed()) {
            hideActionMode(true);
            return false;
        } else if (filterTabsView != null && filterTabsView.getVisibility() == View.VISIBLE && !tabsAnimationInProgress && !filterTabsView.isAnimatingIndicator() && filterTabsView.getCurrentTabId() != Integer.MAX_VALUE && !startedTracking) {
            filterTabsView.selectFirstTab();
            return false;
        } else if (commentView != null && commentView.isPopupShowing()) {
            commentView.hidePopup(true);
            return false;
        }
        return super.onBackPressed();
    }

    @Override
    protected void onBecomeFullyHidden() {
        if (closeSearchFieldOnHide) {
            if (actionBar != null) {
                actionBar.closeSearchField();
            }
            if (searchObject != null) {
                dialogsSearchAdapter.putRecentSearch(searchDialogId, searchObject);
                searchObject = null;
            }
            closeSearchFieldOnHide = false;
        }
        if (filterTabsView != null && filterTabsView.getVisibility() == View.VISIBLE) {
            int scrollY = (int) -actionBar.getTranslationY();
            int actionBarHeight = ActionBar.getCurrentActionBarHeight();
            if (scrollY != 0 && scrollY != actionBarHeight) {
                if (scrollY < actionBarHeight / 2) {
                    setScrollY(0);
                } else if (viewPages[0].listView.canScrollVertically(1)) {
                    setScrollY(-actionBarHeight);
                }
            }
        }
        if (undoView[0] != null) {
            undoView[0].hide(true, 0);
        }
    }

    public boolean addOrRemoveSelectedDialog(long did, View cell) {
        if (selectedDialogs.contains(did)) {
            selectedDialogs.remove(did);
            if (cell instanceof DialogCell) {
                ((DialogCell) cell).setChecked(false, true);
            }
            return false;
        } else {
            selectedDialogs.add(did);
            if (cell instanceof DialogCell) {
                ((DialogCell) cell).setChecked(true, true);
            }
            return true;
        }
    }

    private void showSearch(boolean show, boolean animated) {
        if (initialDialogsType != 0) {
            animated = false;
        }
        if (searchAnimator != null) {
            searchAnimator.cancel();
            searchAnimator = null;
        }
        if (tabsAlphaAnimator != null) {
            tabsAlphaAnimator.cancel();
            tabsAlphaAnimator = null;
        }
        if (animated) {
            if (show) {
                searchListView.setVisibility(View.VISIBLE);
            } else {
                viewPages[0].listView.setVisibility(View.VISIBLE);
                viewPages[0].setVisibility(View.VISIBLE);
            }
            setDialogsListFrozen(true);
            viewPages[0].listView.setVerticalScrollBarEnabled(false);
            searchListView.setVerticalScrollBarEnabled(false);
            searchListView.setBackgroundColor(Theme.getColor(Theme.key_windowBackgroundWhite));
            searchAnimator = new AnimatorSet();
            ArrayList<Animator> animators = new ArrayList<>();
            animators.add(ObjectAnimator.ofFloat(viewPages[0], View.ALPHA, show ? 0.0f : 1.0f));
            animators.add(ObjectAnimator.ofFloat(viewPages[0], View.SCALE_X, show ? 0.9f : 1.0f));
            animators.add(ObjectAnimator.ofFloat(viewPages[0], View.SCALE_Y, show ? 0.9f : 1.0f));
            animators.add(ObjectAnimator.ofFloat(searchListView, View.ALPHA, show ? 1.0f : 0.0f));
            animators.add(ObjectAnimator.ofFloat(searchListView, View.SCALE_X, show ? 1.0f : 1.05f));
            animators.add(ObjectAnimator.ofFloat(searchListView, View.SCALE_Y, show ? 1.0f : 1.05f));
            animators.add(ObjectAnimator.ofFloat(searchEmptyView, View.ALPHA, show ? 1.0f : 0.0f));
            animators.add(ObjectAnimator.ofFloat(searchEmptyView, View.SCALE_X, show ? 1.0f : 1.05f));
            animators.add(ObjectAnimator.ofFloat(searchEmptyView, View.SCALE_Y, show ? 1.0f : 1.05f));
            if (filterTabsView != null && filterTabsView.getVisibility() == View.VISIBLE) {
                animators.add(ObjectAnimator.ofFloat(filterTabsView, View.TRANSLATION_Y, show ? -AndroidUtilities.dp(44) : 0));
                tabsAlphaAnimator = ObjectAnimator.ofFloat(filterTabsView.getTabsContainer(), View.ALPHA, show ? 0.0f : 1.0f).setDuration(100);
                tabsAlphaAnimator.addListener(new AnimatorListenerAdapter() {
                    @Override
                    public void onAnimationEnd(Animator animation) {
                        tabsAlphaAnimator = null;
                    }
                });
            }
            searchAnimator.playTogether(animators);
            searchAnimator.setDuration(show ? 200 : 180);
            searchAnimator.setInterpolator(CubicBezierInterpolator.EASE_OUT);
            if (!show) {
                searchAnimator.setStartDelay(20);
                if (tabsAlphaAnimator != null) {
                    tabsAlphaAnimator.setStartDelay(80);
                }
            }
            searchAnimator.addListener(new AnimatorListenerAdapter() {
                @Override
                public void onAnimationEnd(Animator animation) {
                    if (searchAnimator != animation) {
                        return;
                    }
                    setDialogsListFrozen(false);
                    if (show) {
                        viewPages[0].listView.hide();
                        searchListView.show();
                    } else {
                        searchEmptyView.setScaleX(1.1f);
                        searchEmptyView.setScaleY(1.1f);
                        searchListView.hide();
                        viewPages[0].listView.show();
                        dialogsSearchAdapter.searchDialogs(null);
                        if (!onlySelect) {
                            hideFloatingButton(false);
                        }
                    }
                    viewPages[0].listView.setVerticalScrollBarEnabled(true);
                    searchListView.setVerticalScrollBarEnabled(true);
                    searchListView.setBackground(null);
                    searchAnimator = null;
                }

                @Override
                public void onAnimationCancel(Animator animation) {
                    if (searchAnimator == animation) {
                        if (show) {
                            viewPages[0].listView.hide();
                            searchListView.show();
                        } else {
                            searchListView.hide();
                            viewPages[0].listView.show();
                        }
                        searchAnimator = null;
                    }
                }
            });
            searchAnimator.start();
            if (tabsAlphaAnimator != null) {
                tabsAlphaAnimator.start();
            }
        } else {
            setDialogsListFrozen(false);
            if (show) {
                viewPages[0].listView.hide();
                searchListView.show();
            } else {
                viewPages[0].listView.show();
                searchListView.hide();
            }
            viewPages[0].setAlpha(show ? 0.0f : 1.0f);
            viewPages[0].setScaleX(show ? 0.9f : 1.0f);
            viewPages[0].setScaleY(show ? 0.9f : 1.0f);
            searchListView.setAlpha(show ? 1.0f : 0.0f);
            searchListView.setScaleX(show ? 1.0f : 1.1f);
            searchListView.setScaleY(show ? 1.0f : 1.1f);
            searchEmptyView.setAlpha(show ? 1.0f : 0.0f);
            searchEmptyView.setScaleX(show ? 1.0f : 1.1f);
            searchEmptyView.setScaleY(show ? 1.0f : 1.1f);
            if (filterTabsView != null && filterTabsView.getVisibility() == View.VISIBLE) {
                filterTabsView.setTranslationY(show ? -AndroidUtilities.dp(44) : 0);
                filterTabsView.getTabsContainer().setAlpha(show ? 0.0f : 1.0f);
            }
        }
    }

    private void findAndUpdateCheckBox(long dialogId, boolean checked) {
        if (viewPages == null) {
            return;
        }
        for (int b = 0; b < viewPages.length; b++) {
            int count = viewPages[b].listView.getChildCount();
            for (int a = 0; a < count; a++) {
                View child = viewPages[b].listView.getChildAt(a);
                if (child instanceof DialogCell) {
                    DialogCell dialogCell = (DialogCell) child;
                    if (dialogCell.getDialogId() == dialogId) {
                        dialogCell.setChecked(checked, true);
                        break;
                    }
                }
            }
        }
    }

    private void checkListLoad(ViewPage viewPage) {
        if (tabsAnimationInProgress || startedTracking || filterTabsView != null && filterTabsView.getVisibility() == View.VISIBLE && filterTabsView.isAnimatingIndicator()) {
            return;
        }
        int firstVisibleItem = viewPage.layoutManager.findFirstVisibleItemPosition();
        int visibleItemCount = Math.abs(viewPage.layoutManager.findLastVisibleItemPosition() - firstVisibleItem) + 1;
        boolean loadArchived = false;
        boolean loadArchivedFromCache = false;
        boolean load = false;
        boolean loadFromCache = false;
        if (viewPage.dialogsType == 7 || viewPage.dialogsType == 8) {
            ArrayList<MessagesController.DialogFilter> dialogFilters = getMessagesController().dialogFilters;
            if (viewPage.selectedType >= 0 && viewPage.selectedType < dialogFilters.size()) {
                MessagesController.DialogFilter filter = getMessagesController().dialogFilters.get(viewPage.selectedType);
                if ((filter.flags & MessagesController.DIALOG_FILTER_FLAG_EXCLUDE_ARCHIVED) == 0) {
                    if (visibleItemCount > 0 && viewPage.layoutManager.findLastVisibleItemPosition() >= getDialogsArray(currentAccount, viewPage.dialogsType, 1, dialogsListFrozen).size() - 10 ||
                            visibleItemCount == 0 && !MessagesController.getInstance(currentAccount).isDialogsEndReached(1)) {
                        loadArchivedFromCache = !getMessagesController().isDialogsEndReached(1);
                        if (loadArchivedFromCache || !getMessagesController().isServerDialogsEndReached(1)) {
                            loadArchived = true;
                        }
                    }
                }
            }
        }
        if (visibleItemCount > 0 && viewPage.layoutManager.findLastVisibleItemPosition() >= getDialogsArray(currentAccount, viewPage.dialogsType, folderId, dialogsListFrozen).size() - 10 ||
                visibleItemCount == 0 && (viewPage.dialogsType == 7 || viewPage.dialogsType == 8) && !MessagesController.getInstance(currentAccount).isDialogsEndReached(folderId)) {
            loadFromCache = !getMessagesController().isDialogsEndReached(folderId);
            if (loadFromCache || !getMessagesController().isServerDialogsEndReached(folderId)) {
                load = true;
            }
        }
        if (load || loadArchived) {
            boolean loadFinal = load;
            boolean loadFromCacheFinal = loadFromCache;
            boolean loadArchivedFinal = loadArchived;
            boolean loadArchivedFromCacheFinal = loadArchivedFromCache;
            AndroidUtilities.runOnUIThread(() -> {
                if (loadFinal) {
                    getMessagesController().loadDialogs(folderId, -1, 100, loadFromCacheFinal);
                }
                if (loadArchivedFinal) {
                    getMessagesController().loadDialogs(1, -1, 100, loadArchivedFromCacheFinal);
                }
            });
        }
    }

    private void onItemClick(View view, int position, RecyclerListView.Adapter adapter) {
        if (getParentActivity() == null) {
            return;
        }
        long dialogId = 0;
        int message_id = 0;
        boolean isGlobalSearch = false;
        if (adapter instanceof DialogsAdapter) {
            DialogsAdapter dialogsAdapter = (DialogsAdapter) adapter;
            TLObject object = dialogsAdapter.getItem(position);
            if (object instanceof TLRPC.User) {
                dialogId = ((TLRPC.User) object).id;
            } else if (object instanceof TLRPC.Dialog) {
                TLRPC.Dialog dialog = (TLRPC.Dialog) object;
                if (dialog instanceof TLRPC.TL_dialogFolder) {
                    if (actionBar.isActionModeShowed()) {
                        return;
                    }
                    TLRPC.TL_dialogFolder dialogFolder = (TLRPC.TL_dialogFolder) dialog;
                    Bundle args = new Bundle();
                    args.putInt("folderId", dialogFolder.folder.id);
                    args.putBoolean("onlySelect", onlySelect);
                    DialogsActivity dialogsActivity = new DialogsActivity(args);
                    dialogsActivity.setDelegate(delegate);
                    presentFragment(dialogsActivity, onlySelect);
                    return;
                }
                dialogId = dialog.id;
                if (actionBar.isActionModeShowed()) {
                    showOrUpdateActionMode(dialog, view);
                    return;
                }
            } else if (object instanceof TLRPC.TL_recentMeUrlChat) {
                dialogId = -((TLRPC.TL_recentMeUrlChat) object).chat_id;
            } else if (object instanceof TLRPC.TL_recentMeUrlUser) {
                dialogId = ((TLRPC.TL_recentMeUrlUser) object).user_id;
            } else if (object instanceof TLRPC.TL_recentMeUrlChatInvite) {
                TLRPC.TL_recentMeUrlChatInvite chatInvite = (TLRPC.TL_recentMeUrlChatInvite) object;
                TLRPC.ChatInvite invite = chatInvite.chat_invite;
                if (invite.chat == null && (!invite.channel || invite.megagroup) || invite.chat != null && (!ChatObject.isChannel(invite.chat) || invite.chat.megagroup)) {
                    String hash = chatInvite.url;
                    int index = hash.indexOf('/');
                    if (index > 0) {
                        hash = hash.substring(index + 1);
                    }
                    showDialog(new JoinGroupAlert(getParentActivity(), invite, hash, DialogsActivity.this));
                    return;
                } else {
                    if (invite.chat != null) {
                        dialogId = -invite.chat.id;
                    } else {
                        return;
                    }
                }
            } else if (object instanceof TLRPC.TL_recentMeUrlStickerSet) {
                TLRPC.StickerSet stickerSet = ((TLRPC.TL_recentMeUrlStickerSet) object).set.set;
                TLRPC.TL_inputStickerSetID set = new TLRPC.TL_inputStickerSetID();
                set.id = stickerSet.id;
                set.access_hash = stickerSet.access_hash;
                showDialog(new StickersAlert(getParentActivity(), DialogsActivity.this, set, null, null));
                return;
            } else if (object instanceof TLRPC.TL_recentMeUrlUnknown) {
                return;
            } else {
                return;
            }
        } else if (adapter == dialogsSearchAdapter) {
            Object obj = dialogsSearchAdapter.getItem(position);
            isGlobalSearch = dialogsSearchAdapter.isGlobalSearch(position);
            if (obj instanceof TLRPC.User) {
                dialogId = ((TLRPC.User) obj).id;
                if (!onlySelect) {
                    searchDialogId = dialogId;
                    searchObject = (TLRPC.User) obj;
                }
            } else if (obj instanceof TLRPC.Chat) {
                dialogId = -((TLRPC.Chat) obj).id;
                if (!onlySelect) {
                    searchDialogId = dialogId;
                    searchObject = (TLRPC.Chat) obj;
                }
            } else if (obj instanceof TLRPC.EncryptedChat) {
                dialogId = ((long) ((TLRPC.EncryptedChat) obj).id) << 32;
                if (!onlySelect) {
                    searchDialogId = dialogId;
                    searchObject = (TLRPC.EncryptedChat) obj;
                }
            } else if (obj instanceof MessageObject) {
                MessageObject messageObject = (MessageObject) obj;
                dialogId = messageObject.getDialogId();
                message_id = messageObject.getId();
                dialogsSearchAdapter.addHashtagsFromMessage(dialogsSearchAdapter.getLastSearchString());
            } else if (obj instanceof String) {
                String str = (String) obj;
                if (dialogsSearchAdapter.isHashtagSearch()) {
                    actionBar.openSearchField(str, false);
                } else if (!str.equals("section")) {
                    NewContactActivity activity = new NewContactActivity();
                    activity.setInitialPhoneNumber(str);
                    presentFragment(activity);
                }
            }
        }

        if (dialogId == 0) {
            return;
        }

        if (onlySelect) {
            if (!validateSlowModeDialog(dialogId)) {
                return;
            }
            if (!selectedDialogs.isEmpty()) {
                boolean checked = addOrRemoveSelectedDialog(dialogId, view);
                if (adapter == dialogsSearchAdapter) {
                    actionBar.closeSearchField();
                    findAndUpdateCheckBox(dialogId, checked);
                }
                updateSelectedCount();
            } else {
                didSelectResult(dialogId, true, false);
            }
        } else {
            Bundle args = new Bundle();
            int lower_part = (int) dialogId;
            int high_id = (int) (dialogId >> 32);
            if (lower_part != 0) {
                if (lower_part > 0) {
                    args.putInt("user_id", lower_part);
                } else if (lower_part < 0) {
                    if (message_id != 0) {
                        TLRPC.Chat chat = getMessagesController().getChat(-lower_part);
                        if (chat != null && chat.migrated_to != null) {
                            args.putInt("migrated_to", lower_part);
                            lower_part = -chat.migrated_to.channel_id;
                        }
                    }
                    args.putInt("chat_id", -lower_part);
                }
            } else {
                args.putInt("enc_id", high_id);
            }
            if (message_id != 0) {
                args.putInt("message_id", message_id);
            } else if (!isGlobalSearch) {
                closeSearch();
            } else {
                if (searchObject != null) {
                    dialogsSearchAdapter.putRecentSearch(searchDialogId, searchObject);
                    searchObject = null;
                }
            }
            if (AndroidUtilities.isTablet()) {
                if (openedDialogId == dialogId && adapter != dialogsSearchAdapter) {
                    return;
                }
                if (viewPages != null) {
                    for (int a = 0; a < viewPages.length; a++) {
                        viewPages[a].dialogsAdapter.setOpenedDialogId(openedDialogId = dialogId);
                    }
                }
                updateVisibleRows(MessagesController.UPDATE_MASK_SELECT_DIALOG);
            }
            if (searchString != null) {
                if (getMessagesController().checkCanOpenChat(args, DialogsActivity.this)) {
                    getNotificationCenter().postNotificationName(NotificationCenter.closeChats);
                    presentFragment(new ChatActivity(args));
                }
            } else {
                if (getMessagesController().checkCanOpenChat(args, DialogsActivity.this)) {
                    presentFragment(new ChatActivity(args));
                }
            }
        }
    }

    private boolean onItemLongClick(View view, int position, float x, float y, int dialogsType, RecyclerListView.Adapter adapter) {
        if (getParentActivity() == null) {
            return false;
        }
        if (!actionBar.isActionModeShowed() && !AndroidUtilities.isTablet() && !onlySelect && view instanceof DialogCell) {
            DialogCell cell = (DialogCell) view;
            if (cell.isPointInsideAvatar(x, y)) {
                long dialog_id = cell.getDialogId();
                Bundle args = new Bundle();
                int lower_part = (int) dialog_id;
                int high_id = (int) (dialog_id >> 32);
                int message_id = cell.getMessageId();
                if (lower_part != 0) {
                    if (lower_part > 0) {
                        args.putInt("user_id", lower_part);
                    } else if (lower_part < 0) {
                        if (message_id != 0) {
                            TLRPC.Chat chat = getMessagesController().getChat(-lower_part);
                            if (chat != null && chat.migrated_to != null) {
                                args.putInt("migrated_to", lower_part);
                                lower_part = -chat.migrated_to.channel_id;
                            }
                        }
                        args.putInt("chat_id", -lower_part);
                    }
                } else {
                    return false;
                }

                if (message_id != 0) {
                    args.putInt("message_id", message_id);
                }
                if (searchString != null) {
                    if (getMessagesController().checkCanOpenChat(args, DialogsActivity.this)) {
                        getNotificationCenter().postNotificationName(NotificationCenter.closeChats);
                        prepareBlurBitmap();
                        presentFragmentAsPreview(new ChatActivity(args));
                    }
                } else {
                    if (getMessagesController().checkCanOpenChat(args, DialogsActivity.this)) {
                        prepareBlurBitmap();
                        presentFragmentAsPreview(new ChatActivity(args));
                    }
                }
                return true;
            }
        }
        if (adapter == dialogsSearchAdapter) {
            Object item = dialogsSearchAdapter.getItem(position);
            if (dialogsSearchAdapter.isRecentSearchDisplayed()) {
                AlertDialog.Builder builder = new AlertDialog.Builder(getParentActivity());
                builder.setTitle(LocaleController.getString("ClearSearchSingleAlertTitle", R.string.ClearSearchSingleAlertTitle));
                long did;
                if (item instanceof TLRPC.Chat) {
                    TLRPC.Chat chat = (TLRPC.Chat) item;
                    builder.setMessage(LocaleController.formatString("ClearSearchSingleChatAlertText", R.string.ClearSearchSingleChatAlertText, chat.title));
                    did = -chat.id;
                } else if (item instanceof TLRPC.User) {
                    TLRPC.User user = (TLRPC.User) item;
                    if (user.id == getUserConfig().clientUserId) {
                        builder.setMessage(LocaleController.formatString("ClearSearchSingleChatAlertText", R.string.ClearSearchSingleChatAlertText, LocaleController.getString("SavedMessages", R.string.SavedMessages)));
                    } else {
                        builder.setMessage(LocaleController.formatString("ClearSearchSingleUserAlertText", R.string.ClearSearchSingleUserAlertText, ContactsController.formatName(user.first_name, user.last_name)));
                    }
                    did = user.id;
                } else if (item instanceof TLRPC.EncryptedChat) {
                    TLRPC.EncryptedChat encryptedChat = (TLRPC.EncryptedChat) item;
                    TLRPC.User user = getMessagesController().getUser(encryptedChat.user_id);
                    builder.setMessage(LocaleController.formatString("ClearSearchSingleUserAlertText", R.string.ClearSearchSingleUserAlertText, ContactsController.formatName(user.first_name, user.last_name)));
                    did = ((long) encryptedChat.id) << 32;
                } else {
                    return false;
                }
                builder.setPositiveButton(LocaleController.getString("ClearSearchRemove", R.string.ClearSearchRemove).toUpperCase(), (dialogInterface, i) -> dialogsSearchAdapter.removeRecentSearch(did));
                builder.setNegativeButton(LocaleController.getString("Cancel", R.string.Cancel), null);
                AlertDialog alertDialog = builder.create();
                showDialog(alertDialog);
                TextView button = (TextView) alertDialog.getButton(DialogInterface.BUTTON_POSITIVE);
                if (button != null) {
                    button.setTextColor(Theme.getColor(Theme.key_dialogTextRed2));
                }
                return true;
            }
            return false;
        }
        if (actionBar.isSearchFieldVisible()) {
            return false;
        }
        DialogsAdapter dialogsAdapter = (DialogsAdapter) adapter;
        ArrayList<TLRPC.Dialog> dialogs = getDialogsArray(currentAccount, dialogsType, folderId, dialogsListFrozen);
        position = dialogsAdapter.fixPosition(position);
        if (position < 0 || position >= dialogs.size()) {
            return false;
        }
        final TLRPC.Dialog dialog = dialogs.get(position);
        if (onlySelect) {
            if (initialDialogsType != 3) {
                return false;
            }
            if (!validateSlowModeDialog(dialog.id)) {
                return false;
            }
            addOrRemoveSelectedDialog(dialog.id, view);
            updateSelectedCount();
        } else {
            if (dialog instanceof TLRPC.TL_dialogFolder) {
                BottomSheet.Builder builder = new BottomSheet.Builder(getParentActivity());
                final boolean hasUnread = getMessagesStorage().getArchiveUnreadCount() != 0;

                int[] icons = new int[]{
                        hasUnread ? R.drawable.deproko_baseline_check_double_24 : 0,
                        SharedConfig.archiveHidden ? R.drawable.deproko_baseline_pin_24 : R.drawable.deproko_baseline_pin_undo_24,
                };
                CharSequence[] items = new CharSequence[]{
                        hasUnread ? LocaleController.getString("MarkAllAsRead", R.string.MarkAllAsRead) : null,
                        SharedConfig.archiveHidden ? LocaleController.getString("PinInTheList", R.string.PinInTheList) : LocaleController.getString("HideAboveTheList", R.string.HideAboveTheList)
                };
                builder.setItems(items, icons, (d, which) -> {
                    if (which == 0) {
                        getMessagesStorage().readAllDialogs(1);
                    } else if (which == 1 && viewPages != null) {
                        for (int a = 0; a < viewPages.length; a++) {
                            if (viewPages[a].dialogsType != 0 || viewPages[a].getVisibility() != View.VISIBLE) {
                                continue;
                            }
                            View child = viewPages[a].listView.getChildAt(0);
                            DialogCell dialogCell = null;
                            if (child instanceof DialogCell && ((DialogCell) child).isFolderCell()) {
                                dialogCell = (DialogCell) child;
                            }
                            viewPages[a].listView.toggleArchiveHidden(true, dialogCell);
                        }
                    }
                });
                showDialog(builder.create());
                return false;
            }
            if (actionBar.isActionModeShowed() && isDialogPinned(dialog)) {
                return false;
            }
            showOrUpdateActionMode(dialog, view);
        }
        return true;
    }

    private void updateFloatingButtonOffset() {
        floatingButtonContainer.setTranslationY(floatingButtonTranslation - additionalFloatingTranslation * (1f - floatingButtonHideProgress));
    }

    private boolean hasHiddenArchive() {
        return !onlySelect && initialDialogsType == 0 && folderId == 0 && getMessagesController().hasHiddenArchive();
    }

    private boolean waitingForDialogsAnimationEnd(ViewPage viewPage) {
        return viewPage.dialogsItemAnimator.isRunning() || dialogRemoveFinished != 0 || dialogInsertFinished != 0 || dialogChangeFinished != 0;
    }

    private void onDialogAnimationFinished() {
        dialogRemoveFinished = 0;
        dialogInsertFinished = 0;
        dialogChangeFinished = 0;
        AndroidUtilities.runOnUIThread(() -> {
            if (viewPages != null && folderId != 0 && (frozenDialogsList == null || frozenDialogsList.isEmpty())) {
                for (int a = 0; a < viewPages.length; a++) {
                    viewPages[a].listView.setEmptyView(null);
                    viewPages[a].progressView.setVisibility(View.INVISIBLE);
                }
                finishFragment();
            }
            setDialogsListFrozen(false);
            updateDialogIndices();
        });
    }

    private void setScrollY(float value) {
        if (scrimView != null) {
            scrimView.getLocationInWindow(scrimViewLocation);
        }
        actionBar.setTranslationY(value);
        if (filterTabsView != null) {
            filterTabsView.setTranslationY(value);
        }
        if (fragmentContextView != null) {
            fragmentContextView.setTranslationY(topPadding + value);
        }
        if (fragmentLocationContextView != null) {
            fragmentLocationContextView.setTranslationY(topPadding + value);
        }
        if (viewPages != null) {
            for (int a = 0; a < viewPages.length; a++) {
                viewPages[a].listView.setTopGlowOffset(viewPages[a].listView.getPaddingTop() + (int) value);
            }
        }
        fragmentView.invalidate();
    }

    private void prepareBlurBitmap() {
        if (blurredView == null) {
            return;
        }
        int w = (int) (fragmentView.getMeasuredWidth() / 6.0f);
        int h = (int) (fragmentView.getMeasuredHeight() / 6.0f);
        Bitmap bitmap = Bitmap.createBitmap(w, h, Bitmap.Config.ARGB_8888);
        Canvas canvas = new Canvas(bitmap);
        canvas.scale(1.0f / 6.0f, 1.0f / 6.0f);
        fragmentView.draw(canvas);
        Utilities.stackBlurBitmap(bitmap, Math.max(7, Math.max(w, h) / 180));
        blurredView.setBackground(new BitmapDrawable(bitmap));
        blurredView.setAlpha(0.0f);
        blurredView.setVisibility(View.VISIBLE);
    }

    @Override
    protected void onTransitionAnimationProgress(boolean isOpen, float progress) {
        if (blurredView != null && blurredView.getVisibility() == View.VISIBLE) {
            if (isOpen) {
                blurredView.setAlpha(1.0f - progress);
            } else {
                blurredView.setAlpha(progress);
            }
        }
    }

    @Override
    protected void onTransitionAnimationEnd(boolean isOpen, boolean backward) {
        if (isOpen && blurredView != null && blurredView.getVisibility() == View.VISIBLE) {
            blurredView.setVisibility(View.GONE);
            blurredView.setBackground(null);
        }
    }

    private void resetScroll() {
        if (actionBar.getTranslationY() == 0) {
            return;
        }
        AnimatorSet animatorSet = new AnimatorSet();
        animatorSet.playTogether(ObjectAnimator.ofFloat(this, SCROLL_Y, 0));
        animatorSet.setInterpolator(new DecelerateInterpolator());
        animatorSet.setDuration(180);
        animatorSet.start();
    }

    private void hideActionMode(boolean animateCheck) {
        actionBar.hideActionMode();
        if (menuDrawable != null) {
            actionBar.setBackButtonContentDescription(LocaleController.getString("AccDescrOpenMenu", R.string.AccDescrOpenMenu));
        }
        selectedDialogs.clear();
        if (menuDrawable != null) {
            menuDrawable.setRotation(0, true);
        } else if (backDrawable != null) {
            backDrawable.setRotation(0, true);
        }
        if (filterTabsView != null) {
            filterTabsView.animateColorsTo(Theme.key_actionBarTabLine, Theme.key_actionBarTabActiveText, Theme.key_actionBarTabUnactiveText, Theme.key_actionBarTabSelector, Theme.key_actionBarDefault);
        }
        allowMoving = false;
        if (!movingDialogFilters.isEmpty()) {
            for (int a = 0, N = movingDialogFilters.size(); a < N; a++) {
                MessagesController.DialogFilter filter = movingDialogFilters.get(a);
                FilterCreateActivity.saveFilterToServer(filter, filter.flags, filter.name, filter.alwaysShow, filter.neverShow, filter.pinnedDialogs, false, false, true, true, false, DialogsActivity.this, null);
            }
            movingDialogFilters.clear();
        }
        if (movingWas) {
            getMessagesController().reorderPinnedDialogs(folderId, null, 0);
            movingWas = false;
        }
        updateCounters(true);
        if (viewPages != null) {
            for (int a = 0; a < viewPages.length; a++) {
                viewPages[a].dialogsAdapter.onReorderStateChanged(false);
            }
        }
        updateVisibleRows(MessagesController.UPDATE_MASK_REORDER | MessagesController.UPDATE_MASK_CHECK | (animateCheck ? MessagesController.UPDATE_MASK_CHAT : 0));
    }

    private int getPinnedCount() {
        int pinnedCount = 0;
        ArrayList<TLRPC.Dialog> dialogs;
        if (viewPages[0].dialogsType == 7 || viewPages[0].dialogsType == 8) {
            dialogs = getDialogsArray(currentAccount, viewPages[0].dialogsType, folderId, dialogsListFrozen);
        } else {
            dialogs = getMessagesController().getDialogs(folderId);
        }
        for (int a = 0, N = dialogs.size(); a < N; a++) {
            TLRPC.Dialog dialog = dialogs.get(a);
            if (dialog instanceof TLRPC.TL_dialogFolder) {
                continue;
            }
            int lower_id = (int) dialog.id;
            if (isDialogPinned(dialog)) {
                pinnedCount++;
            } else if (!getMessagesController().isPromoDialog(dialog.id, false)) {
                break;
            }
        }
        return pinnedCount;
    }

    private boolean isDialogPinned(TLRPC.Dialog dialog) {
        MessagesController.DialogFilter filter;
        if (viewPages[0].dialogsType == 7 || viewPages[0].dialogsType == 8) {
            filter = getMessagesController().selectedDialogFilter[viewPages[0].dialogsType == 8 ? 1 : 0];
        } else {
            filter = null;
        }
        if (filter != null) {
            return filter.pinnedDialogs.indexOfKey(dialog.id) >= 0;
        }
        return dialog.pinned;
    }

    private void perfromSelectedDialogsAction(int action, boolean alert) {
        if (getParentActivity() == null) {
            return;
        }
        MessagesController.DialogFilter filter;
        if (viewPages[0].dialogsType == 7 || viewPages[0].dialogsType == 8) {
            filter = getMessagesController().selectedDialogFilter[viewPages[0].dialogsType == 8 ? 1 : 0];
        } else {
            filter = null;
        }
        int count = selectedDialogs.size();
        if (action == archive || action == archive2) {
            ArrayList<Long> copy = new ArrayList<>(selectedDialogs);
            getMessagesController().addDialogToFolder(copy, canUnarchiveCount == 0 ? 1 : 0, -1, null, 0);
            if (canUnarchiveCount == 0) {
                SharedPreferences preferences = MessagesController.getGlobalMainSettings();
                boolean hintShowed = preferences.getBoolean("archivehint_l", false) || SharedConfig.archiveHidden;
                if (!hintShowed) {
                    preferences.edit().putBoolean("archivehint_l", true).apply();
                }
                int undoAction;
                if (hintShowed) {
                    undoAction = copy.size() > 1 ? UndoView.ACTION_ARCHIVE_FEW : UndoView.ACTION_ARCHIVE;
                } else {
                    undoAction = copy.size() > 1 ? UndoView.ACTION_ARCHIVE_FEW_HINT : UndoView.ACTION_ARCHIVE_HINT;
                }
                getUndoView().showWithAction(0, undoAction, null, () -> getMessagesController().addDialogToFolder(copy, folderId == 0 ? 0 : 1, -1, null, 0));
            } else {
                ArrayList<TLRPC.Dialog> dialogs = getMessagesController().getDialogs(folderId);
                if (viewPages != null && dialogs.isEmpty()) {
                    viewPages[0].listView.setEmptyView(null);
                    viewPages[0].progressView.setVisibility(View.INVISIBLE);
                    finishFragment();
                }
            }
            hideActionMode(false);
            return;
        } else if ((action == pin || action == pin2) && canPinCount != 0) {
            int pinnedCount = 0;
            int pinnedSecretCount = 0;
            int newPinnedCount = 0;
            int newPinnedSecretCount = 0;
            ArrayList<TLRPC.Dialog> dialogs = getMessagesController().getDialogs(folderId);
            for (int a = 0, N = dialogs.size(); a < N; a++) {
                TLRPC.Dialog dialog = dialogs.get(a);
                if (dialog instanceof TLRPC.TL_dialogFolder) {
                    continue;
                }
                int lower_id = (int) dialog.id;
                if (isDialogPinned(dialog)) {
                    if (lower_id == 0) {
                        pinnedSecretCount++;
                    } else {
                        pinnedCount++;
                    }
                } else if (!getMessagesController().isPromoDialog(dialog.id, false)) {
                    break;
                }
            }
            int alreadyAdded = 0;
            for (int a = 0; a < count; a++) {
                long selectedDialog = selectedDialogs.get(a);
                TLRPC.Dialog dialog = getMessagesController().dialogs_dict.get(selectedDialog);
                if (dialog == null || isDialogPinned(dialog)) {
                    continue;
                }
                int lower_id = (int) selectedDialog;
                if (lower_id == 0) {
                    newPinnedSecretCount++;
                } else {
                    newPinnedCount++;
                }
                if (filter != null && filter.alwaysShow.contains(lower_id)) {
                    alreadyAdded++;
                }
            }
            int maxPinnedCount;
            if (viewPages[0].dialogsType == 7 || viewPages[0].dialogsType == 8) {
                maxPinnedCount = 100 - filter.alwaysShow.size();
            } else if (NekoConfig.unlimitedPinnedDialogs || folderId != 0 || filter != null) {
                maxPinnedCount = getMessagesController().maxFolderPinnedDialogsCount;
            } else {
                maxPinnedCount = getMessagesController().maxPinnedDialogsCount;
            }
            if (newPinnedSecretCount + pinnedSecretCount > maxPinnedCount || newPinnedCount + pinnedCount - alreadyAdded > maxPinnedCount) {
                if (folderId != 0 || filter != null) {
                    AlertsCreator.showSimpleAlert(DialogsActivity.this, LocaleController.formatString("PinFolderLimitReached", R.string.PinFolderLimitReached, LocaleController.formatPluralString("Chats", maxPinnedCount)));
                } else {
                    AlertDialog.Builder builder = new AlertDialog.Builder(getParentActivity());
                    builder.setTitle(LocaleController.getString("AppName", R.string.AppName));
                    builder.setMessage(LocaleController.formatString("PinToTopLimitReached2", R.string.PinToTopLimitReached2, LocaleController.formatPluralString("Chats", maxPinnedCount)));
                    builder.setNegativeButton(LocaleController.getString("FiltersSetupPinAlert", R.string.FiltersSetupPinAlert), (dialog, which) -> presentFragment(new FiltersSetupActivity()));
                    builder.setPositiveButton(LocaleController.getString("OK", R.string.OK), null);
                    showDialog(builder.create());
                }
                AndroidUtilities.shakeView(pinItem, 2, 0);
                VibrateUtil.vibrate();
                return;
            }
        } else if ((action == delete || action == clear) && count > 1 && alert) {
            AlertDialog.Builder builder = new AlertDialog.Builder(getParentActivity());
            if (action == delete) {
                builder.setTitle(LocaleController.formatString("DeleteFewChatsTitle", R.string.DeleteFewChatsTitle, LocaleController.formatPluralString("ChatsSelected", count)));
                builder.setMessage(LocaleController.getString("AreYouSureDeleteFewChats", R.string.AreYouSureDeleteFewChats));
                builder.setPositiveButton(LocaleController.getString("Delete", R.string.Delete), (dialog1, which) -> {
                    getMessagesController().setDialogsInTransaction(true);
                    perfromSelectedDialogsAction(action, false);
                    getMessagesController().setDialogsInTransaction(false);
                    MessagesController.getInstance(currentAccount).checkIfFolderEmpty(folderId);
                    if (folderId != 0 && getDialogsArray(currentAccount, viewPages[0].dialogsType, folderId, false).size() == 0) {
                        viewPages[0].listView.setEmptyView(null);
                        viewPages[0].progressView.setVisibility(View.INVISIBLE);
                        finishFragment();
                    }
                });
            } else {
                if (canClearCacheCount != 0) {
                    builder.setTitle(LocaleController.formatString("ClearCacheFewChatsTitle", R.string.ClearCacheFewChatsTitle, LocaleController.formatPluralString("ChatsSelectedClearCache", count)));
                    builder.setMessage(LocaleController.getString("AreYouSureClearHistoryCacheFewChats", R.string.AreYouSureClearHistoryCacheFewChats));
                    builder.setPositiveButton(LocaleController.getString("ClearHistoryCache", R.string.ClearHistoryCache), (dialog1, which) -> perfromSelectedDialogsAction(action, false));
                } else {
                    builder.setTitle(LocaleController.formatString("ClearFewChatsTitle", R.string.ClearFewChatsTitle, LocaleController.formatPluralString("ChatsSelectedClear", count)));
                    builder.setMessage(LocaleController.getString("AreYouSureClearHistoryFewChats", R.string.AreYouSureClearHistoryFewChats));
                    builder.setPositiveButton(LocaleController.getString("ClearHistory", R.string.ClearHistory), (dialog1, which) -> perfromSelectedDialogsAction(action, false));
                }
            }
            builder.setNegativeButton(LocaleController.getString("Cancel", R.string.Cancel), null);
            AlertDialog alertDialog = builder.create();
            showDialog(alertDialog);
            TextView button = (TextView) alertDialog.getButton(DialogInterface.BUTTON_POSITIVE);
            if (button != null) {
                button.setTextColor(Theme.getColor(Theme.key_dialogTextRed2));
            }
            return;
        } else if (action == block && alert) {
            TLRPC.User user;
            if (count == 1) {
                long did = selectedDialogs.get(0);
                user = getMessagesController().getUser((int) did);
            } else {
                user = null;
            }
            AlertsCreator.createBlockDialogAlert(DialogsActivity.this, count, canReportSpamCount != 0, user, (report, delete) -> {
                for (int a = 0, N = selectedDialogs.size(); a < N; a++) {
                    long did = selectedDialogs.get(a);
                    int lowerId = (int) did;
                    if (report) {
                        TLRPC.User u = getMessagesController().getUser(lowerId);
                        getMessagesController().reportSpam(did, u, null, null, false);
                    }
                    if (delete) {
                        getMessagesController().deleteDialog(did, 0, true);
                    }
                    getMessagesController().blockUser(lowerId);
                }
                hideActionMode(false);
            });
            return;
        }
        int minPinnedNum = Integer.MAX_VALUE;
        if (filter != null && (action == pin || action == pin2) && canPinCount != 0) {
            for (int c = 0, N = filter.pinnedDialogs.size(); c < N; c++) {
                minPinnedNum = Math.min(minPinnedNum, filter.pinnedDialogs.valueAt(c));
            }
            minPinnedNum -= canPinCount;
        }
        boolean scrollToTop = false;
        for (int a = 0; a < count; a++) {
            long selectedDialog = selectedDialogs.get(a);
            TLRPC.Dialog dialog = getMessagesController().dialogs_dict.get(selectedDialog);
            if (dialog == null) {
                continue;
            }
            TLRPC.Chat chat;
            TLRPC.User user = null;
            int lower_id = (int) selectedDialog;
            int high_id = (int) (selectedDialog >> 32);
            TLRPC.EncryptedChat encryptedChat = null;
            if (lower_id != 0) {
                if (lower_id > 0) {
                    user = getMessagesController().getUser(lower_id);
                    chat = null;
                } else {
                    chat = getMessagesController().getChat(-lower_id);
                }
            } else {
                encryptedChat = getMessagesController().getEncryptedChat(high_id);
                chat = null;
                if (encryptedChat != null) {
                    user = getMessagesController().getUser(encryptedChat.user_id);
                } else {
                    user = new TLRPC.TL_userEmpty();
                }
            }
            if (chat == null && user == null) {
                continue;
            }
            boolean isBot = user != null && user.bot && !MessagesController.isSupportUser(user);
            if (action == pin || action == pin2) {
                if (canPinCount != 0) {
                    if (isDialogPinned(dialog)) {
                        continue;
                    }
                    if (filter != null) {
                        filter.pinnedDialogs.put(selectedDialog, minPinnedNum);
                        minPinnedNum++;
                        if (encryptedChat != null) {
                            if (!filter.alwaysShow.contains(encryptedChat.user_id)) {
                                filter.alwaysShow.add(encryptedChat.user_id);
                            }
                        } else {
                            if (!filter.alwaysShow.contains(lower_id)) {
                                filter.alwaysShow.add(lower_id);
                            }
                        }
                    } else {
                        if (getMessagesController().pinDialog(selectedDialog, true, null, -1)) {
                            scrollToTop = true;
                        }
                    }
                } else {
                    if (!isDialogPinned(dialog)) {
                        continue;
                    }
                    if (filter != null) {
                        int index = filter.pinnedDialogs.get(selectedDialog, Integer.MIN_VALUE);
                        if (index == Integer.MIN_VALUE) {
                            continue;
                        }
                        filter.pinnedDialogs.remove(selectedDialog);
                    } else {
                        if (getMessagesController().pinDialog(selectedDialog, false, null, -1)) {
                            scrollToTop = true;
                        }
                    }
                }
            } else if (action == read) {
                if (canReadCount != 0) {
                    getMessagesController().markMentionsAsRead(selectedDialog);
                    getMessagesController().markDialogAsRead(selectedDialog, dialog.top_message, dialog.top_message, dialog.last_message_date, false, 0, true, 0);
                } else {
                    getMessagesController().markDialogAsUnread(selectedDialog, null, 0);
                }
            } else if (action == delete || action == clear) {
                if (count == 1) {
                    if (action == delete && canDeletePsaSelected) {
                        AlertDialog.Builder builder = new AlertDialog.Builder(getParentActivity());
                        builder.setTitle(LocaleController.getString("PsaHideChatAlertTitle", R.string.PsaHideChatAlertTitle));
                        builder.setMessage(LocaleController.getString("PsaHideChatAlertText", R.string.PsaHideChatAlertText));
                        builder.setPositiveButton(LocaleController.getString("PsaHide", R.string.PsaHide), (dialog1, which) -> {
                            getMessagesController().hidePromoDialog();
                            hideActionMode(false);
                        });
                        builder.setNegativeButton(LocaleController.getString("Cancel", R.string.Cancel), null);
                        showDialog(builder.create());
                    } else {
                        AlertsCreator.createClearOrDeleteDialogAlert(DialogsActivity.this, action == clear, chat, user, lower_id == 0, (param) -> {
                            hideActionMode(false);
                            if (action == clear && ChatObject.isChannel(chat) && (!chat.megagroup || !TextUtils.isEmpty(chat.username))) {
                                getMessagesController().deleteDialog(selectedDialog, 2, param);
                            } else {
                                if (action == delete && folderId != 0 && getDialogsArray(currentAccount, viewPages[0].dialogsType, folderId, false).size() == 1) {
                                    viewPages[0].progressView.setVisibility(View.INVISIBLE);
                                }
                                getUndoView().showWithAction(selectedDialog, action == clear ? UndoView.ACTION_CLEAR : UndoView.ACTION_DELETE, () -> {
                                    if (action == clear) {
                                        getMessagesController().deleteDialog(selectedDialog, 1, param);
                                    } else {
                                        if (chat != null) {
                                            if (ChatObject.isNotInChat(chat)) {
                                                getMessagesController().deleteDialog(selectedDialog, 0, param);
                                            } else {
                                                TLRPC.User currentUser = getMessagesController().getUser(getUserConfig().getClientUserId());
                                                getMessagesController().deleteUserFromChat((int) -selectedDialog, currentUser, null);
                                            }
                                        } else {
                                            getMessagesController().deleteDialog(selectedDialog, 0, param);
                                            if (isBot) {
                                                getMessagesController().blockUser((int) selectedDialog);
                                            }
                                        }
                                        if (AndroidUtilities.isTablet()) {
                                            getNotificationCenter().postNotificationName(NotificationCenter.closeChats, selectedDialog);
                                        }
                                        MessagesController.getInstance(currentAccount).checkIfFolderEmpty(folderId);
                                    }
                                });
                            }
                        });
                    }
                    return;
                } else {
                    if (getMessagesController().isPromoDialog(selectedDialog, true)) {
                        getMessagesController().hidePromoDialog();
                    } else {
                        if (action == clear && canClearCacheCount != 0) {
                            getMessagesController().deleteDialog(selectedDialog, 2, false);
                        } else {
                            if (action == clear) {
                                getMessagesController().deleteDialog(selectedDialog, 1, false);
                            } else {
                                if (chat != null) {
                                    if (ChatObject.isNotInChat(chat)) {
                                        getMessagesController().deleteDialog(selectedDialog, 0, false);
                                    } else {
                                        TLRPC.User currentUser = getMessagesController().getUser(getUserConfig().getClientUserId());
                                        getMessagesController().deleteUserFromChat((int) -selectedDialog, currentUser, null);
                                    }
                                } else {
                                    getMessagesController().deleteDialog(selectedDialog, 0, false);
                                    if (isBot) {
                                        getMessagesController().blockUser((int) selectedDialog);
                                    }
                                }
                                if (AndroidUtilities.isTablet()) {
                                    getNotificationCenter().postNotificationName(NotificationCenter.closeChats, selectedDialog);
                                }
                            }
                        }
                    }
                }
            } else if (action == mute) {
                if (count == 1 && canMuteCount == 1) {
                    showDialog(AlertsCreator.createMuteAlert(getParentActivity(), selectedDialog), dialog12 -> hideActionMode(true));
                    return;
                } else {
                    if (canUnmuteCount != 0) {
                        if (!getMessagesController().isDialogMuted(selectedDialog)) {
                            continue;
                        }
                        getNotificationsController().setDialogNotificationsSettings(selectedDialog, NotificationsController.SETTING_MUTE_UNMUTE);
                    } else {
                        if (getMessagesController().isDialogMuted(selectedDialog)) {
                            continue;
                        }
                        getNotificationsController().setDialogNotificationsSettings(selectedDialog, NotificationsController.SETTING_MUTE_FOREVER);
                    }
                }
            }
        }
        if (action == pin || action == pin2) {
            if (filter != null) {
                FilterCreateActivity.saveFilterToServer(filter, filter.flags, filter.name, filter.alwaysShow, filter.neverShow, filter.pinnedDialogs, false, false, true, true, false, DialogsActivity.this, null);
            } else {
                getMessagesController().reorderPinnedDialogs(folderId, null, 0);
            }
        }
        if (scrollToTop) {
            hideFloatingButton(false);
            scrollToTop();
        }
        hideActionMode(action != pin2 && action != pin && action != delete);
    }

    private void scrollToTop() {
        int scrollDistance = viewPages[0].layoutManager.findFirstVisibleItemPosition() * AndroidUtilities.dp(SharedConfig.useThreeLinesLayout ? 78 : 72);
        int position = viewPages[0].dialogsType == 0 && hasHiddenArchive() ? 1 : 0;
        if (scrollDistance >= viewPages[0].listView.getMeasuredHeight() * 1.2f) {
            viewPages[0].scrollHelper.setScrollDirection(RecyclerAnimationScrollHelper.SCROLL_DIRECTION_UP);
            viewPages[0].scrollHelper.scrollToPosition(position, 0, false, true);
            resetScroll();
        } else {
            viewPages[0].listView.smoothScrollToPosition(position);
        }
    }

    private void updateCounters(boolean hide) {
        int canClearHistoryCount = 0;
        int canDeleteCount = 0;
        int canUnpinCount = 0;
        int canArchiveCount = 0;
        canDeletePsaSelected = false;
        canUnarchiveCount = 0;
        canUnmuteCount = 0;
        canMuteCount = 0;
        canPinCount = 0;
        canReadCount = 0;
        canClearCacheCount = 0;
        int cantBlockCount = 0;
        canReportSpamCount = 0;
        if (hide) {
            return;
        }
        int count = selectedDialogs.size();
        int selfUserId = getUserConfig().getClientUserId();
        SharedPreferences preferences = getNotificationsSettings();
        for (int a = 0; a < count; a++) {
            TLRPC.Dialog dialog = getMessagesController().dialogs_dict.get(selectedDialogs.get(a));
            if (dialog == null) {
                continue;
            }

            long selectedDialog = dialog.id;
            boolean pinned = isDialogPinned(dialog);
            boolean hasUnread = dialog.unread_count != 0 || dialog.unread_mark;
            if (getMessagesController().isDialogMuted(selectedDialog)) {
                canUnmuteCount++;
            } else {
                canMuteCount++;
            }

            if (hasUnread) {
                canReadCount++;
            }

            if (folderId == 1 || dialog.folder_id == 1) {
                canUnarchiveCount++;
            } else if (selectedDialog != selfUserId && selectedDialog != 777000 && !getMessagesController().isPromoDialog(selectedDialog, false)) {
                canArchiveCount++;
            }

            int lower_id = (int) selectedDialog;
            int high_id = (int) (selectedDialog >> 32);

            if (lower_id <= 0 || lower_id == selfUserId) {
                cantBlockCount++;
            } else {
                TLRPC.User user = getMessagesController().getUser(lower_id);
                if (MessagesController.isSupportUser(user)) {
                    cantBlockCount++;
                } else {
                    if (lower_id == 0 || preferences.getBoolean("dialog_bar_report" + selectedDialog, true)) {
                        canReportSpamCount++;
                    }
                }
            }

            if (DialogObject.isChannel(dialog)) {
                final TLRPC.Chat chat = getMessagesController().getChat(-lower_id);
                CharSequence[] items;
                if (getMessagesController().isPromoDialog(dialog.id, true)) {
                    canClearCacheCount++;
                    if (getMessagesController().promoDialogType == MessagesController.PROMO_TYPE_PSA) {
                        canDeleteCount++;
                        canDeletePsaSelected = true;
                    }
                } else {
                    if (pinned) {
                        canUnpinCount++;
                    } else {
                        canPinCount++;
                    }
                    if (chat != null && chat.megagroup) {
                        if (TextUtils.isEmpty(chat.username)) {
                            canClearHistoryCount++;
                        } else {
                            canClearCacheCount++;
                        }
                        canDeleteCount++;
                    } else {
                        canClearCacheCount++;
                        canDeleteCount++;
                    }
                }
            } else {
                final boolean isChat = lower_id < 0 && high_id != 1;
                TLRPC.User user;
                TLRPC.Chat chat = isChat ? getMessagesController().getChat(-lower_id) : null;
                if (lower_id == 0) {
                    TLRPC.EncryptedChat encryptedChat = getMessagesController().getEncryptedChat(high_id);
                    if (encryptedChat != null) {
                        user = getMessagesController().getUser(encryptedChat.user_id);
                    } else {
                        user = new TLRPC.TL_userEmpty();
                    }
                } else {
                    user = !isChat && lower_id > 0 && high_id != 1 ? getMessagesController().getUser(lower_id) : null;
                }
                final boolean isBot = user != null && user.bot && !MessagesController.isSupportUser(user);

                if (pinned) {
                    canUnpinCount++;
                } else {
                    canPinCount++;
                }
                canClearHistoryCount++;
                canDeleteCount++;
            }
        }
        if (canDeleteCount != count) {
            deleteItem.setVisibility(View.GONE);
        } else {
            deleteItem.setVisibility(View.VISIBLE);
        }
        if (canClearCacheCount != 0 && canClearCacheCount != count || canClearHistoryCount != 0 && canClearHistoryCount != count) {
            clearItem.setVisibility(View.GONE);
        } else {
            clearItem.setVisibility(View.VISIBLE);
            if (canClearCacheCount != 0) {
                clearItem.setText(LocaleController.getString("ClearHistoryCache", R.string.ClearHistoryCache));
            } else {
                clearItem.setText(LocaleController.getString("ClearHistory", R.string.ClearHistory));
            }
        }
        if (canUnarchiveCount != 0) {
<<<<<<< HEAD
            archiveItem.setTextAndIcon(LocaleController.getString("Unarchive", R.string.Unarchive), R.drawable.baseline_unarchive_24);
            archive2Item.setIcon(R.drawable.baseline_unarchive_24);
=======
            final String contentDescription = LocaleController.getString("Unarchive", R.string.Unarchive);
            archiveItem.setTextAndIcon(contentDescription, R.drawable.msg_unarchive);
            archive2Item.setIcon(R.drawable.msg_unarchive);
            archive2Item.setContentDescription(contentDescription);
>>>>>>> 32071036
            if (filterTabsView != null && filterTabsView.getVisibility() == View.VISIBLE) {
                archive2Item.setVisibility(View.VISIBLE);
                archiveItem.setVisibility(View.GONE);
            } else {
                archiveItem.setVisibility(View.VISIBLE);
                archive2Item.setVisibility(View.GONE);
            }
        } else if (canArchiveCount != 0) {
<<<<<<< HEAD
            archiveItem.setTextAndIcon(LocaleController.getString("Archive", R.string.Archive), R.drawable.baseline_archive_24);
            archive2Item.setIcon(R.drawable.baseline_archive_24);
=======
            final String contentDescription = LocaleController.getString("Archive", R.string.Archive);
            archiveItem.setTextAndIcon(contentDescription, R.drawable.msg_archive);
            archive2Item.setIcon(R.drawable.msg_archive);
            archive2Item.setContentDescription(contentDescription);
>>>>>>> 32071036
            if (filterTabsView != null && filterTabsView.getVisibility() == View.VISIBLE) {
                archive2Item.setVisibility(View.VISIBLE);
                archiveItem.setVisibility(View.GONE);
            } else {
                archiveItem.setVisibility(View.VISIBLE);
                archive2Item.setVisibility(View.GONE);
            }
        } else {
            archiveItem.setVisibility(View.GONE);
            archive2Item.setVisibility(View.GONE);
        }
        if (canPinCount + canUnpinCount != count) {
            pinItem.setVisibility(View.GONE);
            pin2Item.setVisibility(View.GONE);
        } else {
            if (filterTabsView != null && filterTabsView.getVisibility() == View.VISIBLE) {
                pin2Item.setVisibility(View.VISIBLE);
                pinItem.setVisibility(View.GONE);
            } else {
                pinItem.setVisibility(View.VISIBLE);
                pin2Item.setVisibility(View.GONE);
            }
        }
        if (cantBlockCount != 0) {
            blockItem.setVisibility(View.GONE);
        } else {
            blockItem.setVisibility(View.VISIBLE);
        }
        if (filterTabsView == null || filterTabsView.getVisibility() != View.VISIBLE || filterTabsView.getCurrentTabId() == Integer.MAX_VALUE) {
            removeFromFolderItem.setVisibility(View.GONE);
        } else {
            removeFromFolderItem.setVisibility(View.VISIBLE);
        }
        if (filterTabsView != null && filterTabsView.getVisibility() == View.VISIBLE && filterTabsView.getCurrentTabId() == Integer.MAX_VALUE && !FiltersListBottomSheet.getCanAddDialogFilters(this, selectedDialogs).isEmpty()) {
            addToFolderItem.setVisibility(View.VISIBLE);
        } else {
            addToFolderItem.setVisibility(View.GONE);
        }
        if (canUnmuteCount != 0) {
            muteItem.setIcon(R.drawable.baseline_bullhorn_24);
            muteItem.setContentDescription(LocaleController.getString("ChatsUnmute", R.string.ChatsUnmute));
        } else {
            muteItem.setIcon(R.drawable.baseline_volume_off_24_white);
            muteItem.setContentDescription(LocaleController.getString("ChatsMute", R.string.ChatsMute));
        }
        if (canReadCount != 0) {
            readItem.setTextAndIcon(LocaleController.getString("MarkAsRead", R.string.MarkAsRead), R.drawable.deproko_baseline_check_double_24);
        } else {
            readItem.setTextAndIcon(LocaleController.getString("MarkAsUnread", R.string.MarkAsUnread), R.drawable.baseline_unsubscribe_24);
        }
        if (canPinCount != 0) {
            pinItem.setIcon(R.drawable.deproko_baseline_pin_24);
            pinItem.setContentDescription(LocaleController.getString("PinToTop", R.string.PinToTop));
            pin2Item.setText(LocaleController.getString("DialogPin", R.string.DialogPin));
        } else {
            pinItem.setIcon(R.drawable.deproko_baseline_pin_undo_24);
            pinItem.setContentDescription(LocaleController.getString("UnpinFromTop", R.string.UnpinFromTop));
            pin2Item.setText(LocaleController.getString("DialogUnpin", R.string.DialogUnpin));
        }
    }

    private boolean validateSlowModeDialog(long dialogId) {
        if (messagesCount <= 1 && (commentView == null || commentView.getVisibility() != View.VISIBLE || TextUtils.isEmpty(commentView.getFieldText()))) {
            return true;
        }
        int lowerId = (int) dialogId;
        if (lowerId >= 0) {
            return true;
        }
        TLRPC.Chat chat = getMessagesController().getChat(-lowerId);
        if (chat != null && !ChatObject.hasAdminRights(chat) && chat.slowmode_enabled) {
            AlertsCreator.showSimpleAlert(DialogsActivity.this, LocaleController.getString("Slowmode", R.string.Slowmode), LocaleController.getString("SlowmodeSendError", R.string.SlowmodeSendError));
            return false;
        }
        return true;
    }

    private void showOrUpdateActionMode(TLRPC.Dialog dialog, View cell) {
        addOrRemoveSelectedDialog(dialog.id, cell);
        boolean updateAnimated = false;
        if (actionBar.isActionModeShowed()) {
            if (selectedDialogs.isEmpty()) {
                hideActionMode(true);
                return;
            }
            updateAnimated = true;
        } else {
            final ActionBarMenu actionMode = actionBar.createActionMode();
            actionBar.showActionMode();
            resetScroll();
            if (menuDrawable != null) {
                actionBar.setBackButtonContentDescription(LocaleController.getString("AccDescrGoBack", R.string.AccDescrGoBack));
            }
            if (getPinnedCount() > 1) {
                if (viewPages != null) {
                    for (int a = 0; a < viewPages.length; a++) {
                        viewPages[a].dialogsAdapter.onReorderStateChanged(true);
                    }
                }
                updateVisibleRows(MessagesController.UPDATE_MASK_REORDER);
            }

            AnimatorSet animatorSet = new AnimatorSet();
            ArrayList<Animator> animators = new ArrayList<>();
            for (int a = 0; a < actionModeViews.size(); a++) {
                View view = actionModeViews.get(a);
                view.setPivotY(ActionBar.getCurrentActionBarHeight() / 2);
                AndroidUtilities.clearDrawableAnimation(view);
                animators.add(ObjectAnimator.ofFloat(view, View.SCALE_Y, 0.1f, 1.0f));
            }
            animatorSet.playTogether(animators);
            animatorSet.setDuration(200);
            animatorSet.start();
            if (filterTabsView != null) {
                filterTabsView.animateColorsTo(Theme.key_profile_tabSelectedLine, Theme.key_profile_tabSelectedText, Theme.key_profile_tabText, Theme.key_profile_tabSelector, Theme.key_actionBarActionModeDefault);
            }
            if (menuDrawable != null) {
                menuDrawable.setRotateToBack(false);
                menuDrawable.setRotation(1, true);
            } else if (backDrawable != null) {
                backDrawable.setRotation(1, true);
            }
        }
        updateCounters(false);
        selectedDialogsCountTextView.setNumber(selectedDialogs.size(), updateAnimated);
    }

    private void closeSearch() {
        if (AndroidUtilities.isTablet()) {
            if (actionBar != null) {
                actionBar.closeSearchField();
            }
            if (searchObject != null) {
                dialogsSearchAdapter.putRecentSearch(searchDialogId, searchObject);
                searchObject = null;
            }
        } else {
            closeSearchFieldOnHide = true;
        }
    }

    protected RecyclerListView getListView() {
        return viewPages[0].listView;
    }

    protected RecyclerListView getSearchListView() {
        return searchListView;
    }

    protected View getEmptyView() {
        return searchEmptyView;
    }

    private UndoView getUndoView() {
        if (undoView[0].getVisibility() == View.VISIBLE) {
            UndoView old = undoView[0];
            undoView[0] = undoView[1];
            undoView[1] = old;
            old.hide(true, 2);
            ContentView contentView = (ContentView) fragmentView;
            contentView.removeView(undoView[0]);
            contentView.addView(undoView[0]);
        }
        return undoView[0];
    }

    private void updateProxyButton(boolean animated) {
        if (proxyDrawable == null || doneItem != null && doneItem.getVisibility() == View.VISIBLE) {
            return;
        }
        SharedPreferences preferences = ApplicationLoader.applicationContext.getSharedPreferences("mainconfig", Activity.MODE_PRIVATE);
        String proxyAddress = preferences.getString("proxy_ip", "");
        boolean proxyEnabled;
        if (!NekoConfig.useProxyItem && (!NekoConfig.hideProxyByDefault || (proxyEnabled = preferences.getBoolean("proxy_enabled", false) && !TextUtils.isEmpty(proxyAddress)) || getMessagesController().blockedCountry && !SharedConfig.proxyList.isEmpty())) {
            if (!actionBar.isSearchFieldVisible() && (doneItem == null || doneItem.getVisibility() != View.VISIBLE)) {
                proxyItem.setVisibility(View.VISIBLE);
            }
            proxyItemVisible = true;
            proxyDrawable.setConnected(true, currentConnectionState == ConnectionsManager.ConnectionStateConnected || currentConnectionState == ConnectionsManager.ConnectionStateUpdating, animated);
        } else {
            proxyItemVisible = false;
            proxyItem.setVisibility(View.GONE);
        }
    }

    private AnimatorSet doneItemAnimator;

    private void showDoneItem(boolean show) {
        if (doneItem == null) {
            return;
        }
        if (doneItemAnimator != null) {
            doneItemAnimator.cancel();
            doneItemAnimator = null;
        }
        doneItemAnimator = new AnimatorSet();
        doneItemAnimator.setDuration(180);
        if (show) {
            doneItem.setVisibility(View.VISIBLE);
        } else {
            doneItem.setSelected(false);
            Drawable background = doneItem.getBackground();
            if (background != null) {
                background.setState(StateSet.NOTHING);
                background.jumpToCurrentState();
            }
            if (searchItem != null) {
                searchItem.setVisibility(View.VISIBLE);
            }
            if (proxyItem != null && proxyItemVisible) {
                proxyItem.setVisibility(View.VISIBLE);
            }
            if (passcodeItem != null && passcodeItemVisible) {
                passcodeItem.setVisibility(View.VISIBLE);
            }
        }
        ArrayList<Animator> arrayList = new ArrayList<>();
        arrayList.add(ObjectAnimator.ofFloat(doneItem, View.ALPHA, show ? 1.0f : 0.0f));
        if (proxyItemVisible) {
            arrayList.add(ObjectAnimator.ofFloat(proxyItem, View.ALPHA, show ? 0.0f : 1.0f));
        }
        if (passcodeItemVisible) {
            arrayList.add(ObjectAnimator.ofFloat(passcodeItem, View.ALPHA, show ? 0.0f : 1.0f));
        }
        arrayList.add(ObjectAnimator.ofFloat(searchItem, View.ALPHA, show ? 0.0f : 1.0f));
        doneItemAnimator.playTogether(arrayList);
        doneItemAnimator.addListener(new AnimatorListenerAdapter() {
            @Override
            public void onAnimationEnd(Animator animation) {
                doneItemAnimator = null;
                if (show) {
                    if (searchItem != null) {
                        searchItem.setVisibility(View.INVISIBLE);
                    }
                    if (proxyItem != null && proxyItemVisible) {
                        proxyItem.setVisibility(View.INVISIBLE);
                    }
                    if (passcodeItem != null && passcodeItemVisible) {
                        passcodeItem.setVisibility(View.INVISIBLE);
                    }
                } else {
                    if (doneItem != null) {
                        doneItem.setVisibility(View.GONE);
                    }
                }
            }
        });
        doneItemAnimator.start();
    }

    private void updateSelectedCount() {
        if (commentView == null) {
            return;
        }
        if (selectedDialogs.isEmpty()) {
            if (initialDialogsType == 3 && selectAlertString == null) {
                actionBar.setTitle(LocaleController.getString("ForwardTo", R.string.ForwardTo));
            } else {
                actionBar.setTitle(LocaleController.getString("SelectChat", R.string.SelectChat));
            }
            if (commentView.getTag() != null) {
                commentView.hidePopup(false);
                commentView.closeKeyboard();
                AnimatorSet animatorSet = new AnimatorSet();
                animatorSet.playTogether(ObjectAnimator.ofFloat(commentView, View.TRANSLATION_Y, 0, commentView.getMeasuredHeight()));
                animatorSet.setDuration(180);
                animatorSet.setInterpolator(new DecelerateInterpolator());
                animatorSet.addListener(new AnimatorListenerAdapter() {
                    @Override
                    public void onAnimationEnd(Animator animation) {
                        commentView.setVisibility(View.GONE);
                    }
                });
                animatorSet.start();
                commentView.setTag(null);
                fragmentView.requestLayout();
            }
        } else {
            if (commentView.getTag() == null) {
                commentView.setFieldText("");
                commentView.setVisibility(View.VISIBLE);
                AnimatorSet animatorSet = new AnimatorSet();
                animatorSet.playTogether(ObjectAnimator.ofFloat(commentView, View.TRANSLATION_Y, commentView.getMeasuredHeight(), 0));
                animatorSet.setDuration(180);
                animatorSet.setInterpolator(new DecelerateInterpolator());
                animatorSet.addListener(new AnimatorListenerAdapter() {
                    @Override
                    public void onAnimationEnd(Animator animation) {
                        commentView.setTag(2);
                        commentView.requestLayout();
                    }
                });
                animatorSet.start();
                commentView.setTag(1);
            }
            actionBar.setTitle(LocaleController.formatPluralString("Recipient", selectedDialogs.size()));
        }
    }

    @TargetApi(Build.VERSION_CODES.M)
    private void askForPermissons(boolean alert) {
        Activity activity = getParentActivity();
        if (activity == null) {
            return;
        }
        ArrayList<String> permissons = new ArrayList<>();
        if (getUserConfig().syncContacts && askAboutContacts && activity.checkSelfPermission(Manifest.permission.READ_CONTACTS) != PackageManager.PERMISSION_GRANTED) {
            if (alert) {
                AlertDialog.Builder builder = AlertsCreator.createContactsPermissionDialog(activity, param -> {
                    askAboutContacts = param != 0;
                    MessagesController.getGlobalNotificationsSettings().edit().putBoolean("askAboutContacts", askAboutContacts).apply();
                    askForPermissons(false);
                });
                showDialog(permissionDialog = builder.create());
                return;
            }
            permissons.add(Manifest.permission.READ_CONTACTS);
            permissons.add(Manifest.permission.WRITE_CONTACTS);
            permissons.add(Manifest.permission.GET_ACCOUNTS);
        }
        if (activity.checkSelfPermission(Manifest.permission.WRITE_EXTERNAL_STORAGE) != PackageManager.PERMISSION_GRANTED) {
            permissons.add(Manifest.permission.READ_EXTERNAL_STORAGE);
            permissons.add(Manifest.permission.WRITE_EXTERNAL_STORAGE);
        }
        if (permissons.isEmpty()) {
            if (askingForPermissions) {
                askingForPermissions = false;
                showFiltersHint();
            }
            return;
        }
        String[] items = permissons.toArray(new String[0]);
        try {
            activity.requestPermissions(items, 1);
        } catch (Exception ignore) {
        }
    }

    @Override
    protected void onDialogDismiss(Dialog dialog) {
        super.onDialogDismiss(dialog);
        if (permissionDialog != null && dialog == permissionDialog && getParentActivity() != null) {
            askForPermissons(false);
        }
    }

    @Override
    public void onConfigurationChanged(Configuration newConfig) {
        super.onConfigurationChanged(newConfig);
        if (scrimPopupWindow != null) {
            scrimPopupWindow.dismiss();
        }
        if (!onlySelect && floatingButtonContainer != null) {
            floatingButtonContainer.getViewTreeObserver().addOnGlobalLayoutListener(new ViewTreeObserver.OnGlobalLayoutListener() {
                @Override
                public void onGlobalLayout() {
                    floatingButtonTranslation = floatingHidden ? AndroidUtilities.dp(100) : 0;
                    updateFloatingButtonOffset();
                    floatingButtonContainer.setClickable(!floatingHidden);
                    if (floatingButtonContainer != null) {
                        floatingButtonContainer.getViewTreeObserver().removeOnGlobalLayoutListener(this);
                    }
                }
            });
        }
    }

    @Override
    public void onRequestPermissionsResultFragment(int requestCode, String[] permissions, int[] grantResults) {
        if (requestCode == 1) {
            for (int a = 0; a < permissions.length; a++) {
                if (grantResults.length <= a) {
                    continue;
                }
                switch (permissions[a]) {
                    case Manifest.permission.READ_CONTACTS:
                        if (grantResults[a] == PackageManager.PERMISSION_GRANTED) {
                            getContactsController().forceImportContacts();
                        } else {
                            MessagesController.getGlobalNotificationsSettings().edit().putBoolean("askAboutContacts", askAboutContacts = false).apply();
                        }
                        break;
                    case Manifest.permission.WRITE_EXTERNAL_STORAGE:
                        if (grantResults[a] == PackageManager.PERMISSION_GRANTED) {
                            ImageLoader.getInstance().checkMediaPaths();
                        }
                        break;
                }
            }
            if (askingForPermissions) {
                askingForPermissions = false;
                showFiltersHint();
            }
        }
    }

    private String getNekoTitle(String title) {

        if (!NekoConfig.removeTitleEmoji) {

            title = LocaleController.getString("NekogramEmojiDialogs", R.string.NekogramEmojiDialogs) + " " + title;

        }

        return title;

        //if (FilterPopup.getInstance(currentAccount).getTotalUnreadCount() == 0) {
        //    return LocaleController.getString("NekogramEmojiDialogs", R.string.NekogramEmojiDialogs) + " " + title;
        //}
        //return LocaleController.getString("NekogramEmojiDialogsUnread", R.string.NekogramEmojiDialogsUnread) + " " + title;
    }

    @Override
    public void didReceivedNotification(int id, int account, Object... args) {
        if (id == NotificationCenter.dialogsNeedReload) {
            if (viewPages == null || dialogsListFrozen) {
                return;
            }
            for (int a = 0; a < viewPages.length; a++) {
                if (viewPages[a].getVisibility() != View.VISIBLE) {
                    continue;
                }
                if (viewPages[a].dialogsAdapter.isDataSetChanged() || args.length > 0) {
                    viewPages[a].dialogsAdapter.notifyDataSetChanged();
                } else {
                    updateVisibleRows(MessagesController.UPDATE_MASK_NEW_MESSAGE);
                }
                try {
                    viewPages[a].listView.setEmptyView(folderId == 0 ? viewPages[a].progressView : null);
                } catch (Exception e) {
                    FileLog.e(e);
                }
                checkListLoad(viewPages[a]);
            }
            if (filterTabsView != null && filterTabsView.getVisibility() == View.VISIBLE) {
                filterTabsView.checkTabsCounter();
            }
        } else if (id == NotificationCenter.dialogsUnreadCounterChanged) {
            if (filterTabsView != null && filterTabsView.getVisibility() == View.VISIBLE) {
                filterTabsView.notifyTabCounterChanged(Integer.MAX_VALUE);
            }
        } else if (id == NotificationCenter.emojiDidLoad) {
            updateVisibleRows(0);
            if (filterTabsView != null) {
                filterTabsView.getTabsContainer().invalidateViews();
            }
        } else if (id == NotificationCenter.closeSearchByActiveAction) {
            if (actionBar != null) {
                actionBar.closeSearchField();
            }
        } else if (id == NotificationCenter.proxySettingsChanged) {
            updateProxyButton(false);
        } else if (id == NotificationCenter.updateInterfaces) {
            Integer mask = (Integer) args[0];
            updateVisibleRows(mask);
            if (filterTabsView != null && filterTabsView.getVisibility() == View.VISIBLE && (mask & MessagesController.UPDATE_MASK_READ_DIALOG_MESSAGE) != 0) {
                filterTabsView.checkTabsCounter();
            }
            if (viewPages != null) {
                for (int a = 0; a < viewPages.length; a++) {
                    if ((mask & MessagesController.UPDATE_MASK_STATUS) != 0) {
                        viewPages[a].dialogsAdapter.sortOnlineContacts(true);
                    }
                }
            }
        } else if (id == NotificationCenter.appDidLogout) {
            dialogsLoaded[currentAccount] = false;
        } else if (id == NotificationCenter.encryptedChatUpdated) {
            updateVisibleRows(0);
        } else if (id == NotificationCenter.contactsDidLoad) {
            if (viewPages == null || dialogsListFrozen) {
                return;
            }
            boolean updateVisibleRows = false;
            for (int a = 0; a < viewPages.length; a++) {
                if (viewPages[a].isDefaultDialogType() && getMessagesController().getDialogs(folderId).isEmpty()) {
                    viewPages[a].dialogsAdapter.notifyDataSetChanged();
                } else {
                    updateVisibleRows = true;
                }
            }
            if (updateVisibleRows) {
                updateVisibleRows(0);
            }
        } else if (id == NotificationCenter.openedChatChanged) {
            if (viewPages == null) {
                return;
            }
            for (int a = 0; a < viewPages.length; a++) {
                if (viewPages[a].isDefaultDialogType() && AndroidUtilities.isTablet()) {
                    boolean close = (Boolean) args[1];
                    long dialog_id = (Long) args[0];
                    if (close) {
                        if (dialog_id == openedDialogId) {
                            openedDialogId = 0;
                        }
                    } else {
                        openedDialogId = dialog_id;
                    }
                    viewPages[a].dialogsAdapter.setOpenedDialogId(openedDialogId);
                }
            }
            updateVisibleRows(MessagesController.UPDATE_MASK_SELECT_DIALOG);
        } else if (id == NotificationCenter.notificationsSettingsUpdated) {
            updateVisibleRows(0);
        } else if (id == NotificationCenter.messageReceivedByAck || id == NotificationCenter.messageReceivedByServer || id == NotificationCenter.messageSendError) {
            updateVisibleRows(MessagesController.UPDATE_MASK_SEND_STATE);
        } else if (id == NotificationCenter.didSetPasscode) {
            updatePasscodeButton();
        } else if (id == NotificationCenter.needReloadRecentDialogsSearch) {
            if (dialogsSearchAdapter != null) {
                dialogsSearchAdapter.loadRecentSearch();
            }
        } else if (id == NotificationCenter.replyMessagesDidLoad) {
            updateVisibleRows(MessagesController.UPDATE_MASK_MESSAGE_TEXT);
        } else if (id == NotificationCenter.reloadHints) {
            if (dialogsSearchAdapter != null) {
                dialogsSearchAdapter.notifyDataSetChanged();
            }
        } else if (id == NotificationCenter.didUpdateConnectionState) {
            int state = AccountInstance.getInstance(account).getConnectionsManager().getConnectionState();
            if (currentConnectionState != state) {
                currentConnectionState = state;
                updateProxyButton(true);
            }
        } else if (id == NotificationCenter.needDeleteDialog) {
            if (fragmentView == null || isPaused) {
                return;
            }
            long dialogId = (Long) args[0];
            TLRPC.User user = (TLRPC.User) args[1];
            TLRPC.Chat chat = (TLRPC.Chat) args[2];
            boolean revoke = (Boolean) args[3];
            Runnable deleteRunnable = () -> {
                if (chat != null) {
                    if (ChatObject.isNotInChat(chat)) {
                        getMessagesController().deleteDialog(dialogId, 0, revoke);
                    } else {
                        getMessagesController().deleteUserFromChat((int) -dialogId, getMessagesController().getUser(getUserConfig().getClientUserId()), null, false, revoke);
                    }
                } else {
                    getMessagesController().deleteDialog(dialogId, 0, revoke);
                    if (user != null && user.bot) {
                        getMessagesController().blockUser(user.id);
                    }
                }
                MessagesController.getInstance(currentAccount).checkIfFolderEmpty(folderId);
            };
            if (undoView[0] != null) {
                getUndoView().showWithAction(dialogId, UndoView.ACTION_DELETE, deleteRunnable);
            } else {
                deleteRunnable.run();
            }
        } else if (id == NotificationCenter.folderBecomeEmpty) {
            int fid = (Integer) args[0];
            if (folderId == fid && folderId != 0) {
                finishFragment();
            }
        } else if (id == NotificationCenter.dialogFiltersUpdated) {
            updateFilterTabs(true);
        } else if (id == NotificationCenter.filterSettingsUpdated) {
            showFiltersHint();
        } else if (id == NotificationCenter.newSuggestionsAvailable) {
            showNextSupportedSuggestion();
        }
    }

    private String showingSuggestion;
    private void showNextSupportedSuggestion() {
        if (showingSuggestion != null) {
            return;
        }
        for (String suggestion : getMessagesController().pendingSuggestions) {
            if (showSuggestion(suggestion)) {
                showingSuggestion = suggestion;
                return;
            }
        }
    }

    private void onSuggestionDismiss() {
        if (showingSuggestion == null) {
            return;
        }
        getMessagesController().removeSuggestion(showingSuggestion);
        showingSuggestion = null;
        showNextSupportedSuggestion();
    }

    private boolean showSuggestion(String suggestion) {
        if ("AUTOARCHIVE_POPULAR".equals(suggestion)) {
            AlertDialog.Builder builder = new AlertDialog.Builder(getParentActivity());
            builder.setTitle(LocaleController.getString("HideNewChatsAlertTitle", R.string.HideNewChatsAlertTitle));
            builder.setMessage(AndroidUtilities.replaceTags(LocaleController.getString("HideNewChatsAlertText", R.string.HideNewChatsAlertText)));
            builder.setNegativeButton(LocaleController.getString("Cancel", R.string.Cancel), null);
            builder.setPositiveButton(LocaleController.getString("GoToSettings", R.string.GoToSettings), (dialog, which) -> {
                presentFragment(new PrivacySettingsActivity());
                AndroidUtilities.scrollToFragmentRow(parentLayout, "newChatsRow");
            });
            showDialog(builder.create(), dialog -> onSuggestionDismiss());
            return true;
        }
        return false;
    }

    private void showFiltersHint() {
        if (askingForPermissions || !getMessagesController().dialogFiltersLoaded || !getMessagesController().showFiltersTooltip || filterTabsView == null || filterTabsView.getVisibility() == View.VISIBLE || isPaused || !getUserConfig().filtersLoaded) {
            return;
        }
        SharedPreferences preferences = MessagesController.getGlobalMainSettings();
        if (preferences.getBoolean("filterhint", false)) {
            return;
        }
        preferences.edit().putBoolean("filterhint", true).apply();
        AndroidUtilities.runOnUIThread(() -> getUndoView().showWithAction(0, UndoView.ACTION_FILTERS_AVAILABLE, null, () -> presentFragment(new FiltersSetupActivity())), 1000);
    }

    private void setDialogsListFrozen(boolean frozen) {
        if (viewPages == null || dialogsListFrozen == frozen) {
            return;
        }
        if (frozen) {
            frozenDialogsList = new ArrayList<>(getDialogsArray(currentAccount, viewPages[0].dialogsType, folderId, false));
        } else {
            frozenDialogsList = null;
        }
        dialogsListFrozen = frozen;
        viewPages[0].dialogsAdapter.setDialogsListFrozen(frozen);
        if (!frozen) {
            viewPages[0].dialogsAdapter.notifyDataSetChanged();
        }
    }

    public static ArrayList<TLRPC.Dialog> getDialogsArray(int currentAccount, int dialogsType, int folderId, boolean frozen) {
        if (frozen && frozenDialogsList != null) {
            return frozenDialogsList;
        }
        MessagesController messagesController = AccountInstance.getInstance(currentAccount).getMessagesController();
        if (dialogsType == 0) {
            return messagesController.getDialogs(folderId);
        } else if (dialogsType == 1) {
            return messagesController.dialogsServerOnly;
        } else if (dialogsType == 2) {
            return messagesController.dialogsCanAddUsers;
        } else if (dialogsType == 3) {
            return messagesController.dialogsForward;
        } else if (dialogsType == 4) {
            return messagesController.dialogsUsersOnly;
        } else if (dialogsType == 5) {
            return messagesController.dialogsChannelsOnly;
        } else if (dialogsType == 6) {
            return messagesController.dialogsGroupsOnly;
        } else if (dialogsType == 7 || dialogsType == 8) {
            MessagesController.DialogFilter dialogFilter = messagesController.selectedDialogFilter[dialogsType == 7 ? 0 : 1];
            if (dialogFilter == null) {
                return messagesController.getDialogs(folderId);
            } else {
                return dialogFilter.dialogs;
            }
        }
        return null;
    }

    public void setSideMenu(RecyclerView recyclerView) {
        sideMenu = recyclerView;
        sideMenu.setBackgroundColor(Theme.getColor(Theme.key_chats_menuBackground));
        sideMenu.setGlowColor(Theme.getColor(Theme.key_chats_menuBackground));
    }

    private void updatePasscodeButton() {
        if (passcodeItem == null) {
            return;
        }
        if (SharedConfig.passcodeHash.length() != 0 && !searching) {
            if (doneItem == null || doneItem.getVisibility() != View.VISIBLE) {
                passcodeItem.setVisibility(View.VISIBLE);
            }
            passcodeItemVisible = true;
            if (SharedConfig.appLocked) {
                passcodeItem.setIcon(R.drawable.lock_close);
                passcodeItem.setContentDescription(LocaleController.getString("AccDescrPasscodeUnlock", R.string.AccDescrPasscodeUnlock));
            } else {
                passcodeItem.setIcon(R.drawable.lock_open);
                passcodeItem.setContentDescription(LocaleController.getString("AccDescrPasscodeLock", R.string.AccDescrPasscodeLock));
            }
        } else {
            passcodeItem.setVisibility(View.GONE);
            passcodeItemVisible = false;
        }
    }

    private void hideFloatingButton(boolean hide) {
        if (floatingHidden == hide) {
            return;
        }
        floatingHidden = hide;
        AnimatorSet animatorSet = new AnimatorSet();
        ValueAnimator valueAnimator = ValueAnimator.ofFloat(floatingButtonHideProgress, floatingHidden ? 1f : 0f);
        valueAnimator.addUpdateListener(animation -> {
            floatingButtonHideProgress = (float) animation.getAnimatedValue();
            floatingButtonTranslation = AndroidUtilities.dp(100) * floatingButtonHideProgress;
            updateFloatingButtonOffset();
        });
        animatorSet.playTogether(valueAnimator);
        animatorSet.setDuration(300);
        animatorSet.setInterpolator(floatingInterpolator);
        floatingButtonContainer.setClickable(!hide);
        animatorSet.start();
    }

    private void updateDialogIndices() {
        if (viewPages == null) {
            return;
        }
        for (int b = 0; b < viewPages.length; b++) {
            if (viewPages[b].getVisibility() != View.VISIBLE) {
                continue;
            }
            ArrayList<TLRPC.Dialog> dialogs = getDialogsArray(currentAccount, viewPages[b].dialogsType, folderId, false);
            int count = viewPages[b].listView.getChildCount();
            for (int a = 0; a < count; a++) {
                View child = viewPages[b].listView.getChildAt(a);
                if (child instanceof DialogCell) {
                    DialogCell dialogCell = (DialogCell) child;
                    TLRPC.Dialog dialog = getMessagesController().dialogs_dict.get(dialogCell.getDialogId());
                    if (dialog == null) {
                        continue;
                    }
                    int index = dialogs.indexOf(dialog);
                    if (index < 0) {
                        continue;
                    }
                    dialogCell.setDialogIndex(index);
                }
            }
        }
    }

    private void updateVisibleRows(int mask) {
        if (dialogsListFrozen) {
            return;
        }
        for (int c = 0; c < 3; c++) {
            RecyclerListView list;
            if (c == 2) {
                list = searchListView;
            } else if (viewPages != null) {
                list = c < viewPages.length ? viewPages[c].listView : null;
                if (list != null && viewPages[c].getVisibility() != View.VISIBLE) {
                    continue;
                }
            } else {
                continue;
            }
            if (list == null) {
                continue;
            }
            int count = list.getChildCount();
            for (int a = 0; a < count; a++) {
                View child = list.getChildAt(a);
                if (child instanceof DialogCell) {
                    if (list.getAdapter() != dialogsSearchAdapter) {
                        DialogCell cell = (DialogCell) child;
                        if ((mask & MessagesController.UPDATE_MASK_REORDER) != 0) {
                            cell.onReorderStateChanged(actionBar.isActionModeShowed(), true);
                        }
                        if ((mask & MessagesController.UPDATE_MASK_CHECK) != 0) {
                            cell.setChecked(false, (mask & MessagesController.UPDATE_MASK_CHAT) != 0);
                        } else {
                            if ((mask & MessagesController.UPDATE_MASK_NEW_MESSAGE) != 0) {
                                cell.checkCurrentDialogIndex(dialogsListFrozen);
                                if (viewPages[c].isDefaultDialogType() && AndroidUtilities.isTablet()) {
                                    cell.setDialogSelected(cell.getDialogId() == openedDialogId);
                                }
                            } else if ((mask & MessagesController.UPDATE_MASK_SELECT_DIALOG) != 0) {
                                if (viewPages[c].isDefaultDialogType() && AndroidUtilities.isTablet()) {
                                    cell.setDialogSelected(cell.getDialogId() == openedDialogId);
                                }
                            } else {
                                cell.update(mask);
                            }
                            if (selectedDialogs != null) {
                                cell.setChecked(selectedDialogs.contains(cell.getDialogId()), false);
                            }
                        }
                    }
                } else if (child instanceof UserCell) {
                    ((UserCell) child).update(mask);
                } else if (child instanceof ProfileSearchCell) {
                    ((ProfileSearchCell) child).update(mask);
                } else if (child instanceof RecyclerListView) {
                    RecyclerListView innerListView = (RecyclerListView) child;
                    int count2 = innerListView.getChildCount();
                    for (int b = 0; b < count2; b++) {
                        View child2 = innerListView.getChildAt(b);
                        if (child2 instanceof HintDialogCell) {
                            ((HintDialogCell) child2).update(mask);
                        }
                    }
                }
            }
        }
    }

    public void setDelegate(DialogsActivityDelegate dialogsActivityDelegate) {
        delegate = dialogsActivityDelegate;
    }

    public void setSearchString(String string) {
        searchString = string;
    }

    public boolean isMainDialogList() {
        return delegate == null && searchString == null;
    }

    private void didSelectResult(final long dialog_id, boolean useAlert, final boolean param) {
        if (addToGroupAlertString == null && checkCanWrite) {
            int lowerId = (int) dialog_id;
            if (lowerId < 0) {
                TLRPC.Chat chat = getMessagesController().getChat(-lowerId);
                if (ChatObject.isChannel(chat) && !chat.megagroup && ((cantSendToChannels || !ChatObject.isCanWriteToChannel(-lowerId, currentAccount)) || hasPoll == 2)) {
                    AlertDialog.Builder builder = new AlertDialog.Builder(getParentActivity());
                    builder.setTitle(LocaleController.getString("SendMessageTitle", R.string.SendMessageTitle));
                    if (hasPoll == 2) {
                        builder.setMessage(LocaleController.getString("PublicPollCantForward", R.string.PublicPollCantForward));
                    } else {
                        builder.setMessage(LocaleController.getString("ChannelCantSendMessage", R.string.ChannelCantSendMessage));
                    }
                    builder.setNegativeButton(LocaleController.getString("OK", R.string.OK), null);
                    showDialog(builder.create());
                    return;
                }
            } else if (lowerId == 0 && hasPoll != 0) {
                AlertDialog.Builder builder = new AlertDialog.Builder(getParentActivity());
                builder.setTitle(LocaleController.getString("SendMessageTitle", R.string.SendMessageTitle));
                builder.setMessage(LocaleController.getString("PollCantForwardSecretChat", R.string.PollCantForwardSecretChat));
                builder.setNegativeButton(LocaleController.getString("OK", R.string.OK), null);
                showDialog(builder.create());
                return;
            }
        }
        if (useAlert && (selectAlertString != null && selectAlertStringGroup != null || addToGroupAlertString != null)) {
            if (getParentActivity() == null) {
                return;
            }
            AlertDialog.Builder builder = new AlertDialog.Builder(getParentActivity());
            int lower_part = (int) dialog_id;
            int high_id = (int) (dialog_id >> 32);
            String title;
            String message;
            String buttonText;
            if (lower_part != 0) {
                if (lower_part == getUserConfig().getClientUserId()) {
                    title = LocaleController.getString("SendMessageTitle", R.string.SendMessageTitle);
                    message = LocaleController.formatStringSimple(selectAlertStringGroup, LocaleController.getString("SavedMessages", R.string.SavedMessages));
                    buttonText = LocaleController.getString("Send", R.string.Send);
                } else if (lower_part > 0) {
                    TLRPC.User user = getMessagesController().getUser(lower_part);
                    if (user == null || selectAlertString == null) {
                        return;
                    }
                    title = LocaleController.getString("SendMessageTitle", R.string.SendMessageTitle);
                    message = LocaleController.formatStringSimple(selectAlertString, UserObject.getUserName(user));
                    buttonText = LocaleController.getString("Send", R.string.Send);
                } else {
                    TLRPC.Chat chat = getMessagesController().getChat(-lower_part);
                    if (chat == null) {
                        return;
                    }
                    if (addToGroupAlertString != null) {
                        title = LocaleController.getString("AddToTheGroupAlertTitle", R.string.AddToTheGroupAlertTitle);
                        message = LocaleController.formatStringSimple(addToGroupAlertString, chat.title);
                        buttonText = LocaleController.getString("Add", R.string.Add);
                    } else {
                        title = LocaleController.getString("SendMessageTitle", R.string.SendMessageTitle);
                        message = LocaleController.formatStringSimple(selectAlertStringGroup, chat.title);
                        buttonText = LocaleController.getString("Send", R.string.Send);
                    }
                }
            } else {
                TLRPC.EncryptedChat chat = getMessagesController().getEncryptedChat(high_id);
                TLRPC.User user = getMessagesController().getUser(chat.user_id);
                if (user == null) {
                    return;
                }
                title = LocaleController.getString("SendMessageTitle", R.string.SendMessageTitle);
                message = LocaleController.formatStringSimple(selectAlertString, UserObject.getUserName(user));
                buttonText = LocaleController.getString("Send", R.string.Send);
            }
            builder.setTitle(title);
            builder.setMessage(AndroidUtilities.replaceTags(message));
            builder.setPositiveButton(buttonText, (dialogInterface, i) -> didSelectResult(dialog_id, false, false));
            builder.setNegativeButton(LocaleController.getString("Cancel", R.string.Cancel), null);
            showDialog(builder.create());
        } else {
            if (delegate != null) {
                ArrayList<Long> dids = new ArrayList<>();
                dids.add(dialog_id);
                delegate.didSelectDialogs(DialogsActivity.this, dids, null, param);
                if (resetDelegate) {
                    delegate = null;
                }
            } else {
                finishFragment();
            }
        }
    }

    @Override
    public ArrayList<ThemeDescription> getThemeDescriptions() {
        ThemeDescription.ThemeDescriptionDelegate cellDelegate = () -> {
            for (int b = 0; b < 3; b++) {
                RecyclerListView list;
                if (b == 2) {
                    list = searchListView;
                } else if (viewPages != null) {
                    list = b < viewPages.length ? viewPages[b].listView : null;
                } else {
                    continue;
                }
                if (list == null) {
                    continue;
                }
                int count = list.getChildCount();
                for (int a = 0; a < count; a++) {
                    View child = list.getChildAt(a);
                    if (child instanceof ProfileSearchCell) {
                        ((ProfileSearchCell) child).update(0);
                    } else if (child instanceof DialogCell) {
                        ((DialogCell) child).update(0);
                    } else if (child instanceof UserCell) {
                        ((UserCell) child).update(0);
                    }
                }
            }
            if (dialogsSearchAdapter != null) {
                RecyclerListView recyclerListView = dialogsSearchAdapter.getInnerListView();
                if (recyclerListView != null) {
                    int count = recyclerListView.getChildCount();
                    for (int a = 0; a < count; a++) {
                        View child = recyclerListView.getChildAt(a);
                        if (child instanceof HintDialogCell) {
                            ((HintDialogCell) child).update();
                        }
                    }
                }
            }
            if (sideMenu != null) {
                View child = sideMenu.getChildAt(0);
                if (child instanceof DrawerProfileCell) {
                    DrawerProfileCell profileCell = (DrawerProfileCell) child;
                    profileCell.applyBackground(true);
                    profileCell.updateColors();
                }
            }
            if (viewPages != null) {
                for (int a = 0; a < viewPages.length; a++) {
                    if (viewPages[a].pullForegroundDrawable == null) {
                        continue;
                    }
                    viewPages[a].pullForegroundDrawable.updateColors();
                }
            }
            if (actionBar != null) {
                actionBar.setPopupBackgroundColor(Theme.getColor(Theme.key_actionBarDefaultSubmenuBackground), true);
                actionBar.setPopupItemsColor(Theme.getColor(Theme.key_actionBarDefaultSubmenuItem), false, true);
                actionBar.setPopupItemsColor(Theme.getColor(Theme.key_actionBarDefaultSubmenuItemIcon), true, true);
                actionBar.setPopupItemsSelectorColor(Theme.getColor(Theme.key_dialogButtonSelector), true);
            }

            if (scrimPopupWindowItems != null) {
                for (int a = 0; a < scrimPopupWindowItems.length; a++) {
                    scrimPopupWindowItems[a].setColors(Theme.getColor(Theme.key_actionBarDefaultSubmenuItem), Theme.getColor(Theme.key_actionBarDefaultSubmenuItemIcon));
                    scrimPopupWindowItems[a].setSelectorColor(Theme.getColor(Theme.key_dialogButtonSelector));
                }
            }
            if (scrimPopupWindow != null) {
                final View contentView = scrimPopupWindow.getContentView();
                contentView.setBackgroundColor(Theme.getColor(Theme.key_actionBarDefaultSubmenuBackground));
                contentView.invalidate();
            }
            if (doneItem != null) {
                doneItem.setIconColor(Theme.getColor(Theme.key_actionBarDefaultIcon));
            }
        };

        ArrayList<ThemeDescription> arrayList = new ArrayList<>();

        arrayList.add(new ThemeDescription(fragmentView, ThemeDescription.FLAG_BACKGROUND, null, null, null, null, Theme.key_windowBackgroundWhite));

        if (movingView != null) {
            arrayList.add(new ThemeDescription(movingView, ThemeDescription.FLAG_BACKGROUND, null, null, null, null, Theme.key_windowBackgroundWhite));
        }

        if (doneItem != null) {
            arrayList.add(new ThemeDescription(doneItem, ThemeDescription.FLAG_BACKGROUNDFILTER, null, null, null, null, Theme.key_actionBarDefaultSelector));
        }

        if (folderId == 0) {
            arrayList.add(new ThemeDescription(actionBar, ThemeDescription.FLAG_BACKGROUND, null, null, null, null, Theme.key_actionBarDefault));
            arrayList.add(new ThemeDescription(searchListView, ThemeDescription.FLAG_LISTGLOWCOLOR, null, null, null, null, Theme.key_actionBarDefault));
            arrayList.add(new ThemeDescription(actionBar, ThemeDescription.FLAG_AB_ITEMSCOLOR, null, null, null, cellDelegate, Theme.key_actionBarDefaultIcon));
            arrayList.add(new ThemeDescription(actionBar, ThemeDescription.FLAG_AB_TITLECOLOR, null, null, new Drawable[]{Theme.dialogs_holidayDrawable}, null, Theme.key_actionBarDefaultTitle));
            arrayList.add(new ThemeDescription(actionBar, ThemeDescription.FLAG_AB_SELECTORCOLOR, null, null, null, null, Theme.key_actionBarDefaultSelector));
            arrayList.add(new ThemeDescription(actionBar, ThemeDescription.FLAG_AB_SEARCH, null, null, null, null, Theme.key_actionBarDefaultSearch));
            arrayList.add(new ThemeDescription(actionBar, ThemeDescription.FLAG_AB_SEARCHPLACEHOLDER, null, null, null, null, Theme.key_actionBarDefaultSearchPlaceholder));
        } else {
            arrayList.add(new ThemeDescription(actionBar, ThemeDescription.FLAG_BACKGROUND, null, null, null, null, Theme.key_actionBarDefaultArchived));
            arrayList.add(new ThemeDescription(searchListView, ThemeDescription.FLAG_LISTGLOWCOLOR, null, null, null, null, Theme.key_actionBarDefaultArchived));
            arrayList.add(new ThemeDescription(actionBar, ThemeDescription.FLAG_AB_ITEMSCOLOR, null, null, null, null, Theme.key_actionBarDefaultArchivedIcon));
            arrayList.add(new ThemeDescription(actionBar, ThemeDescription.FLAG_AB_TITLECOLOR, null, null, new Drawable[]{Theme.dialogs_holidayDrawable}, null, Theme.key_actionBarDefaultArchivedTitle));
            arrayList.add(new ThemeDescription(actionBar, ThemeDescription.FLAG_AB_SELECTORCOLOR, null, null, null, null, Theme.key_actionBarDefaultArchivedSelector));
            arrayList.add(new ThemeDescription(actionBar, ThemeDescription.FLAG_AB_SEARCH, null, null, null, null, Theme.key_actionBarDefaultArchivedSearch));
            arrayList.add(new ThemeDescription(actionBar, ThemeDescription.FLAG_AB_SEARCHPLACEHOLDER, null, null, null, null, Theme.key_actionBarDefaultArchivedSearchPlaceholder));
        }

        arrayList.add(new ThemeDescription(actionBar, ThemeDescription.FLAG_AB_AM_ITEMSCOLOR, null, null, null, null, Theme.key_actionBarActionModeDefaultIcon));
        arrayList.add(new ThemeDescription(actionBar, ThemeDescription.FLAG_AB_AM_BACKGROUND, null, null, null, null, Theme.key_actionBarActionModeDefault));
        arrayList.add(new ThemeDescription(actionBar, ThemeDescription.FLAG_AB_AM_TOPBACKGROUND, null, null, null, null, Theme.key_actionBarActionModeDefaultTop));
        arrayList.add(new ThemeDescription(actionBar, ThemeDescription.FLAG_AB_AM_SELECTORCOLOR, null, null, null, null, Theme.key_actionBarActionModeDefaultSelector));
        arrayList.add(new ThemeDescription(selectedDialogsCountTextView, ThemeDescription.FLAG_TEXTCOLOR, null, null, null, null, Theme.key_actionBarActionModeDefaultIcon));
        arrayList.add(new ThemeDescription(null, 0, null, null, null, cellDelegate, Theme.key_actionBarDefaultSubmenuBackground));
        arrayList.add(new ThemeDescription(null, 0, null, null, null, cellDelegate, Theme.key_actionBarDefaultSubmenuItem));
        arrayList.add(new ThemeDescription(null, 0, null, null, null, cellDelegate, Theme.key_actionBarDefaultSubmenuItemIcon));
        arrayList.add(new ThemeDescription(null, 0, null, null, null, cellDelegate, Theme.key_dialogButtonSelector));

        if (filterTabsView != null) {
            if (actionBar.isActionModeShowed()) {
                arrayList.add(new ThemeDescription(filterTabsView, ThemeDescription.FLAG_BACKGROUND, null, null, null, null, Theme.key_actionBarActionModeDefault));
                arrayList.add(new ThemeDescription(filterTabsView, 0, new Class[]{FilterTabsView.class}, new String[]{"selectorDrawable"}, null, null, null, Theme.key_profile_tabSelectedLine));
                arrayList.add(new ThemeDescription(filterTabsView.getTabsContainer(), ThemeDescription.FLAG_TEXTCOLOR | ThemeDescription.FLAG_CHECKTAG, new Class[]{FilterTabsView.TabView.class}, null, null, null, Theme.key_profile_tabSelectedText));
                arrayList.add(new ThemeDescription(filterTabsView.getTabsContainer(), ThemeDescription.FLAG_TEXTCOLOR | ThemeDescription.FLAG_CHECKTAG, new Class[]{FilterTabsView.TabView.class}, null, null, null, Theme.key_profile_tabText));
                arrayList.add(new ThemeDescription(filterTabsView.getTabsContainer(), ThemeDescription.FLAG_BACKGROUNDFILTER | ThemeDescription.FLAG_DRAWABLESELECTEDSTATE, new Class[]{FilterTabsView.TabView.class}, null, null, null, Theme.key_profile_tabSelector));
            } else {
                arrayList.add(new ThemeDescription(filterTabsView, ThemeDescription.FLAG_BACKGROUND, null, null, null, null, Theme.key_actionBarDefault));
                arrayList.add(new ThemeDescription(filterTabsView, 0, new Class[]{FilterTabsView.class}, new String[]{"selectorDrawable"}, null, null, null, Theme.key_actionBarTabLine));
                arrayList.add(new ThemeDescription(filterTabsView.getTabsContainer(), ThemeDescription.FLAG_TEXTCOLOR | ThemeDescription.FLAG_CHECKTAG, new Class[]{FilterTabsView.TabView.class}, null, null, null, Theme.key_actionBarTabActiveText));
                arrayList.add(new ThemeDescription(filterTabsView.getTabsContainer(), ThemeDescription.FLAG_TEXTCOLOR | ThemeDescription.FLAG_CHECKTAG, new Class[]{FilterTabsView.TabView.class}, null, null, null, Theme.key_actionBarTabUnactiveText));
                arrayList.add(new ThemeDescription(filterTabsView.getTabsContainer(), ThemeDescription.FLAG_SELECTOR, null, null, null, null, Theme.key_actionBarTabSelector));
            }
            arrayList.add(new ThemeDescription(filterTabsView.getTabsContainer(), 0, new Class[]{FilterTabsView.TabView.class}, null, null, null, Theme.key_chats_tabUnreadActiveBackground));
            arrayList.add(new ThemeDescription(filterTabsView.getTabsContainer(), 0, new Class[]{FilterTabsView.TabView.class}, null, null, null, Theme.key_chats_tabUnreadUnactiveBackground));
        }

        arrayList.add(new ThemeDescription(searchEmptyView, ThemeDescription.FLAG_TEXTCOLOR, null, null, null, null, Theme.key_emptyListPlaceholder));
        arrayList.add(new ThemeDescription(searchEmptyView, ThemeDescription.FLAG_PROGRESSBAR, null, null, null, null, Theme.key_progressCircle));

        arrayList.add(new ThemeDescription(floatingButton, ThemeDescription.FLAG_IMAGECOLOR, null, null, null, null, Theme.key_chats_actionIcon));
        arrayList.add(new ThemeDescription(floatingButton, ThemeDescription.FLAG_BACKGROUNDFILTER, null, null, null, null, Theme.key_chats_actionBackground));
        arrayList.add(new ThemeDescription(floatingButton, ThemeDescription.FLAG_BACKGROUNDFILTER | ThemeDescription.FLAG_DRAWABLESELECTEDSTATE, null, null, null, null, Theme.key_chats_actionPressedBackground));

        for (int a = 0; a < 3; a++) {
            RecyclerListView list;
            if (a == 2) {
                list = searchListView;
            } else if (viewPages != null) {
                list = a < viewPages.length ? viewPages[a].listView : null;
            } else {
                continue;
            }
            if (list == null) {
                continue;
            }

            arrayList.add(new ThemeDescription(list, ThemeDescription.FLAG_SELECTOR, null, null, null, null, Theme.key_listSelector));

            arrayList.add(new ThemeDescription(list, 0, new Class[]{View.class}, Theme.dividerPaint, null, null, Theme.key_divider));

            arrayList.add(new ThemeDescription(list, 0, new Class[]{DialogCell.class, ProfileSearchCell.class}, null, Theme.avatarDrawables, null, Theme.key_avatar_text));
            arrayList.add(new ThemeDescription(list, 0, new Class[]{DialogCell.class}, Theme.dialogs_countPaint, null, null, Theme.key_chats_unreadCounter));
            arrayList.add(new ThemeDescription(list, 0, new Class[]{DialogCell.class}, Theme.dialogs_countGrayPaint, null, null, Theme.key_chats_unreadCounterMuted));
            arrayList.add(new ThemeDescription(list, 0, new Class[]{DialogCell.class}, Theme.dialogs_countTextPaint, null, null, Theme.key_chats_unreadCounterText));
            arrayList.add(new ThemeDescription(list, 0, new Class[]{DialogCell.class, ProfileSearchCell.class}, null, new Drawable[]{Theme.dialogs_lockDrawable}, null, Theme.key_chats_secretIcon));
            arrayList.add(new ThemeDescription(list, 0, new Class[]{DialogCell.class, ProfileSearchCell.class}, null, new Drawable[]{Theme.dialogs_groupDrawable, Theme.dialogs_broadcastDrawable, Theme.dialogs_botDrawable}, null, Theme.key_chats_nameIcon));
            arrayList.add(new ThemeDescription(list, 0, new Class[]{DialogCell.class, ProfileSearchCell.class}, null, new Drawable[]{Theme.dialogs_scamDrawable}, null, Theme.key_chats_draft));
            arrayList.add(new ThemeDescription(list, 0, new Class[]{DialogCell.class}, null, new Drawable[]{Theme.dialogs_pinnedDrawable, Theme.dialogs_reorderDrawable}, null, Theme.key_chats_pinnedIcon));
            arrayList.add(new ThemeDescription(list, 0, new Class[]{DialogCell.class, ProfileSearchCell.class}, null, new Paint[]{Theme.dialogs_namePaint[0], Theme.dialogs_namePaint[1], Theme.dialogs_searchNamePaint}, null, null, Theme.key_chats_name));
            arrayList.add(new ThemeDescription(list, 0, new Class[]{DialogCell.class, ProfileSearchCell.class}, null, new Paint[]{Theme.dialogs_nameEncryptedPaint[0], Theme.dialogs_nameEncryptedPaint[1], Theme.dialogs_searchNameEncryptedPaint}, null, null, Theme.key_chats_secretName));
            arrayList.add(new ThemeDescription(list, 0, new Class[]{DialogCell.class}, Theme.dialogs_messagePaint[1], null, null, Theme.key_chats_message_threeLines));
            arrayList.add(new ThemeDescription(list, 0, new Class[]{DialogCell.class}, Theme.dialogs_messagePaint[0], null, null, Theme.key_chats_message));
            arrayList.add(new ThemeDescription(list, 0, new Class[]{DialogCell.class}, Theme.dialogs_messageNamePaint, null, null, Theme.key_chats_nameMessage_threeLines));
            arrayList.add(new ThemeDescription(list, 0, new Class[]{DialogCell.class}, null, null, null, Theme.key_chats_draft));

            arrayList.add(new ThemeDescription(list, 0, new Class[]{DialogCell.class}, null, Theme.dialogs_messagePrintingPaint, null, null, Theme.key_chats_actionMessage));
            arrayList.add(new ThemeDescription(list, 0, new Class[]{DialogCell.class}, Theme.dialogs_timePaint, null, null, Theme.key_chats_date));
            arrayList.add(new ThemeDescription(list, 0, new Class[]{DialogCell.class}, Theme.dialogs_pinnedPaint, null, null, Theme.key_chats_pinnedOverlay));
            arrayList.add(new ThemeDescription(list, 0, new Class[]{DialogCell.class}, Theme.dialogs_tabletSeletedPaint, null, null, Theme.key_chats_tabletSelectedOverlay));
            arrayList.add(new ThemeDescription(list, 0, new Class[]{DialogCell.class}, null, new Drawable[]{Theme.dialogs_checkDrawable}, null, Theme.key_chats_sentCheck));
            arrayList.add(new ThemeDescription(list, 0, new Class[]{DialogCell.class}, null, new Drawable[]{Theme.dialogs_checkReadDrawable, Theme.dialogs_halfCheckDrawable}, null, Theme.key_chats_sentReadCheck));
            arrayList.add(new ThemeDescription(list, 0, new Class[]{DialogCell.class}, null, new Drawable[]{Theme.dialogs_clockDrawable}, null, Theme.key_chats_sentClock));
            arrayList.add(new ThemeDescription(list, 0, new Class[]{DialogCell.class}, Theme.dialogs_errorPaint, null, null, Theme.key_chats_sentError));
            arrayList.add(new ThemeDescription(list, 0, new Class[]{DialogCell.class}, null, new Drawable[]{Theme.dialogs_errorDrawable}, null, Theme.key_chats_sentErrorIcon));
            arrayList.add(new ThemeDescription(list, 0, new Class[]{DialogCell.class, ProfileSearchCell.class}, null, new Drawable[]{Theme.dialogs_verifiedCheckDrawable}, null, Theme.key_chats_verifiedCheck));
            arrayList.add(new ThemeDescription(list, 0, new Class[]{DialogCell.class, ProfileSearchCell.class}, null, new Drawable[]{Theme.dialogs_verifiedDrawable}, null, Theme.key_chats_verifiedBackground));
            arrayList.add(new ThemeDescription(list, 0, new Class[]{DialogCell.class}, null, new Drawable[]{Theme.dialogs_muteDrawable}, null, Theme.key_chats_muteIcon));
            arrayList.add(new ThemeDescription(list, 0, new Class[]{DialogCell.class}, null, new Drawable[]{Theme.dialogs_mentionDrawable}, null, Theme.key_chats_mentionIcon));

            arrayList.add(new ThemeDescription(list, 0, new Class[]{DialogCell.class}, null, null, null, Theme.key_chats_archivePinBackground));
            arrayList.add(new ThemeDescription(list, 0, new Class[]{DialogCell.class}, null, null, null, Theme.key_chats_archiveBackground));

            arrayList.add(new ThemeDescription(list, 0, new Class[]{DialogCell.class}, null, null, null, Theme.key_chats_onlineCircle));
            arrayList.add(new ThemeDescription(list, 0, new Class[]{DialogCell.class}, null, null, null, Theme.key_windowBackgroundWhite));
            arrayList.add(new ThemeDescription(list, ThemeDescription.FLAG_CHECKBOX, new Class[]{DialogCell.class}, new String[]{"checkBox"}, null, null, null, Theme.key_windowBackgroundWhite));
            arrayList.add(new ThemeDescription(list, ThemeDescription.FLAG_CHECKBOXCHECK, new Class[]{DialogCell.class}, new String[]{"checkBox"}, null, null, null, Theme.key_checkboxCheck));

            arrayList.add(new ThemeDescription(list, 0, new Class[]{LoadingCell.class}, new String[]{"progressBar"}, null, null, null, Theme.key_progressCircle));

            arrayList.add(new ThemeDescription(list, 0, new Class[]{ProfileSearchCell.class}, Theme.dialogs_offlinePaint, null, null, Theme.key_windowBackgroundWhiteGrayText3));
            arrayList.add(new ThemeDescription(list, 0, new Class[]{ProfileSearchCell.class}, Theme.dialogs_onlinePaint, null, null, Theme.key_windowBackgroundWhiteBlueText3));

            GraySectionCell.createThemeDescriptions(arrayList, list);

            arrayList.add(new ThemeDescription(list, ThemeDescription.FLAG_TEXTCOLOR, new Class[]{HashtagSearchCell.class}, null, null, null, Theme.key_windowBackgroundWhiteBlackText));
            arrayList.add(new ThemeDescription(list, ThemeDescription.FLAG_BACKGROUNDFILTER, new Class[]{ShadowSectionCell.class}, null, null, null, Theme.key_windowBackgroundGrayShadow));
            arrayList.add(new ThemeDescription(list, ThemeDescription.FLAG_BACKGROUNDFILTER | ThemeDescription.FLAG_CELLBACKGROUNDCOLOR, new Class[]{ShadowSectionCell.class}, null, null, null, Theme.key_windowBackgroundGray));
            arrayList.add(new ThemeDescription(list, ThemeDescription.FLAG_TEXTCOLOR, new Class[]{TextCell.class}, new String[]{"textView"}, null, null, null, Theme.key_windowBackgroundWhiteBlueText2));
        }

        arrayList.add(new ThemeDescription(null, 0, null, null, null, cellDelegate, Theme.key_avatar_backgroundRed));
        arrayList.add(new ThemeDescription(null, 0, null, null, null, cellDelegate, Theme.key_avatar_backgroundOrange));
        arrayList.add(new ThemeDescription(null, 0, null, null, null, cellDelegate, Theme.key_avatar_backgroundViolet));
        arrayList.add(new ThemeDescription(null, 0, null, null, null, cellDelegate, Theme.key_avatar_backgroundGreen));
        arrayList.add(new ThemeDescription(null, 0, null, null, null, cellDelegate, Theme.key_avatar_backgroundCyan));
        arrayList.add(new ThemeDescription(null, 0, null, null, null, cellDelegate, Theme.key_avatar_backgroundBlue));
        arrayList.add(new ThemeDescription(null, 0, null, null, null, cellDelegate, Theme.key_avatar_backgroundPink));
        arrayList.add(new ThemeDescription(null, 0, null, null, null, cellDelegate, Theme.key_avatar_backgroundSaved));
        arrayList.add(new ThemeDescription(null, 0, null, null, null, cellDelegate, Theme.key_avatar_backgroundArchived));
        arrayList.add(new ThemeDescription(null, 0, null, null, null, cellDelegate, Theme.key_avatar_backgroundArchivedHidden));

        arrayList.add(new ThemeDescription(null, 0, null, null, null, cellDelegate, Theme.key_chats_nameMessage));
        arrayList.add(new ThemeDescription(null, 0, null, null, null, cellDelegate, Theme.key_chats_draft));
        arrayList.add(new ThemeDescription(null, 0, null, null, null, cellDelegate, Theme.key_chats_attachMessage));

        arrayList.add(new ThemeDescription(null, 0, null, null, null, cellDelegate, Theme.key_chats_nameArchived));
        arrayList.add(new ThemeDescription(null, 0, null, null, null, cellDelegate, Theme.key_chats_nameMessageArchived));
        arrayList.add(new ThemeDescription(null, 0, null, null, null, cellDelegate, Theme.key_chats_nameMessageArchived_threeLines));
        arrayList.add(new ThemeDescription(null, 0, null, null, null, cellDelegate, Theme.key_chats_messageArchived));

        if (viewPages != null) {
            for (int a = 0; a < viewPages.length; a++) {
                if (folderId == 0) {
                    arrayList.add(new ThemeDescription(viewPages[a].listView, ThemeDescription.FLAG_LISTGLOWCOLOR, null, null, null, null, Theme.key_actionBarDefault));
                } else {
                    arrayList.add(new ThemeDescription(viewPages[a].listView, ThemeDescription.FLAG_LISTGLOWCOLOR, null, null, null, null, Theme.key_actionBarDefaultArchived));
                }

                arrayList.add(new ThemeDescription(viewPages[a].listView, ThemeDescription.FLAG_TEXTCOLOR, new Class[]{DialogsEmptyCell.class}, new String[]{"emptyTextView1"}, null, null, null, Theme.key_chats_nameMessage_threeLines));
                arrayList.add(new ThemeDescription(viewPages[a].listView, ThemeDescription.FLAG_TEXTCOLOR, new Class[]{DialogsEmptyCell.class}, new String[]{"emptyTextView2"}, null, null, null, Theme.key_chats_message));

                if (SharedConfig.archiveHidden) {
                    arrayList.add(new ThemeDescription(viewPages[a].listView, 0, new Class[]{DialogCell.class}, new RLottieDrawable[]{Theme.dialogs_archiveAvatarDrawable}, "Arrow1", Theme.key_avatar_backgroundArchivedHidden));
                    arrayList.add(new ThemeDescription(viewPages[a].listView, 0, new Class[]{DialogCell.class}, new RLottieDrawable[]{Theme.dialogs_archiveAvatarDrawable}, "Arrow2", Theme.key_avatar_backgroundArchivedHidden));
                } else {
                    arrayList.add(new ThemeDescription(viewPages[a].listView, 0, new Class[]{DialogCell.class}, new RLottieDrawable[]{Theme.dialogs_archiveAvatarDrawable}, "Arrow1", Theme.key_avatar_backgroundArchived));
                    arrayList.add(new ThemeDescription(viewPages[a].listView, 0, new Class[]{DialogCell.class}, new RLottieDrawable[]{Theme.dialogs_archiveAvatarDrawable}, "Arrow2", Theme.key_avatar_backgroundArchived));
                }
                arrayList.add(new ThemeDescription(viewPages[a].listView, 0, new Class[]{DialogCell.class}, new RLottieDrawable[]{Theme.dialogs_archiveAvatarDrawable}, "Box2", Theme.key_avatar_text));
                arrayList.add(new ThemeDescription(viewPages[a].listView, 0, new Class[]{DialogCell.class}, new RLottieDrawable[]{Theme.dialogs_archiveAvatarDrawable}, "Box1", Theme.key_avatar_text));

                arrayList.add(new ThemeDescription(viewPages[a].listView, 0, new Class[]{DialogCell.class}, new RLottieDrawable[]{Theme.dialogs_pinArchiveDrawable}, "Arrow", Theme.key_chats_archiveIcon));
                arrayList.add(new ThemeDescription(viewPages[a].listView, 0, new Class[]{DialogCell.class}, new RLottieDrawable[]{Theme.dialogs_pinArchiveDrawable}, "Line", Theme.key_chats_archiveIcon));

                arrayList.add(new ThemeDescription(viewPages[a].listView, 0, new Class[]{DialogCell.class}, new RLottieDrawable[]{Theme.dialogs_unpinArchiveDrawable}, "Arrow", Theme.key_chats_archiveIcon));
                arrayList.add(new ThemeDescription(viewPages[a].listView, 0, new Class[]{DialogCell.class}, new RLottieDrawable[]{Theme.dialogs_unpinArchiveDrawable}, "Line", Theme.key_chats_archiveIcon));

                arrayList.add(new ThemeDescription(viewPages[a].listView, 0, new Class[]{DialogCell.class}, new RLottieDrawable[]{Theme.dialogs_archiveDrawable}, "Arrow", Theme.key_chats_archiveBackground));
                arrayList.add(new ThemeDescription(viewPages[a].listView, 0, new Class[]{DialogCell.class}, new RLottieDrawable[]{Theme.dialogs_archiveDrawable}, "Box2", Theme.key_chats_archiveIcon));
                arrayList.add(new ThemeDescription(viewPages[a].listView, 0, new Class[]{DialogCell.class}, new RLottieDrawable[]{Theme.dialogs_archiveDrawable}, "Box1", Theme.key_chats_archiveIcon));

                arrayList.add(new ThemeDescription(viewPages[a].listView, 0, new Class[]{DialogCell.class}, new RLottieDrawable[]{Theme.dialogs_hidePsaDrawable}, "Line 1", Theme.key_chats_archiveBackground));
                arrayList.add(new ThemeDescription(viewPages[a].listView, 0, new Class[]{DialogCell.class}, new RLottieDrawable[]{Theme.dialogs_hidePsaDrawable}, "Line 2", Theme.key_chats_archiveBackground));
                arrayList.add(new ThemeDescription(viewPages[a].listView, 0, new Class[]{DialogCell.class}, new RLottieDrawable[]{Theme.dialogs_hidePsaDrawable}, "Line 3", Theme.key_chats_archiveBackground));
                arrayList.add(new ThemeDescription(viewPages[a].listView, 0, new Class[]{DialogCell.class}, new RLottieDrawable[]{Theme.dialogs_hidePsaDrawable}, "Cup Red", Theme.key_chats_archiveIcon));
                arrayList.add(new ThemeDescription(viewPages[a].listView, 0, new Class[]{DialogCell.class}, new RLottieDrawable[]{Theme.dialogs_hidePsaDrawable}, "Box", Theme.key_chats_archiveIcon));

                arrayList.add(new ThemeDescription(viewPages[a].listView, 0, new Class[]{DialogCell.class}, new RLottieDrawable[]{Theme.dialogs_unarchiveDrawable}, "Arrow1", Theme.key_chats_archiveIcon));
                arrayList.add(new ThemeDescription(viewPages[a].listView, 0, new Class[]{DialogCell.class}, new RLottieDrawable[]{Theme.dialogs_unarchiveDrawable}, "Arrow2", Theme.key_chats_archivePinBackground));
                arrayList.add(new ThemeDescription(viewPages[a].listView, 0, new Class[]{DialogCell.class}, new RLottieDrawable[]{Theme.dialogs_unarchiveDrawable}, "Box2", Theme.key_chats_archiveIcon));
                arrayList.add(new ThemeDescription(viewPages[a].listView, 0, new Class[]{DialogCell.class}, new RLottieDrawable[]{Theme.dialogs_unarchiveDrawable}, "Box1", Theme.key_chats_archiveIcon));

                arrayList.add(new ThemeDescription(viewPages[a].listView, 0, new Class[]{UserCell.class}, new String[]{"nameTextView"}, null, null, null, Theme.key_windowBackgroundWhiteBlackText));
                arrayList.add(new ThemeDescription(viewPages[a].listView, 0, new Class[]{UserCell.class}, new String[]{"statusColor"}, null, null, cellDelegate, Theme.key_windowBackgroundWhiteGrayText));
                arrayList.add(new ThemeDescription(viewPages[a].listView, 0, new Class[]{UserCell.class}, new String[]{"statusOnlineColor"}, null, null, cellDelegate, Theme.key_windowBackgroundWhiteBlueText));

                arrayList.add(new ThemeDescription(viewPages[a].progressView, ThemeDescription.FLAG_PROGRESSBAR, null, null, null, null, Theme.key_progressCircle));

                ViewPager pager = viewPages[a].dialogsAdapter.getArchiveHintCellPager();
                arrayList.add(new ThemeDescription(pager, 0, new Class[]{ArchiveHintInnerCell.class}, new String[]{"imageView"}, null, null, null, Theme.key_chats_nameMessage_threeLines));
                arrayList.add(new ThemeDescription(pager, 0, new Class[]{ArchiveHintInnerCell.class}, new String[]{"imageView2"}, null, null, null, Theme.key_chats_unreadCounter));
                arrayList.add(new ThemeDescription(pager, 0, new Class[]{ArchiveHintInnerCell.class}, new String[]{"headerTextView"}, null, null, null, Theme.key_chats_nameMessage_threeLines));
                arrayList.add(new ThemeDescription(pager, 0, new Class[]{ArchiveHintInnerCell.class}, new String[]{"messageTextView"}, null, null, null, Theme.key_chats_message));
                arrayList.add(new ThemeDescription(pager, ThemeDescription.FLAG_LISTGLOWCOLOR, null, null, null, null, Theme.key_actionBarDefaultArchived));
            }
        }

        arrayList.add(new ThemeDescription(null, 0, null, null, null, cellDelegate, Theme.key_chats_archivePullDownBackground));
        arrayList.add(new ThemeDescription(null, 0, null, null, null, cellDelegate, Theme.key_chats_archivePullDownBackgroundActive));

        arrayList.add(new ThemeDescription(sideMenu, ThemeDescription.FLAG_BACKGROUND, null, null, null, null, Theme.key_chats_menuBackground));
        arrayList.add(new ThemeDescription(sideMenu, 0, new Class[]{DrawerProfileCell.class}, null, null, null, Theme.key_chats_menuName));
        arrayList.add(new ThemeDescription(sideMenu, 0, new Class[]{DrawerProfileCell.class}, null, null, null, Theme.key_chats_menuPhone));
        arrayList.add(new ThemeDescription(sideMenu, 0, new Class[]{DrawerProfileCell.class}, null, null, null, Theme.key_chats_menuPhoneCats));
        arrayList.add(new ThemeDescription(sideMenu, 0, new Class[]{DrawerProfileCell.class}, null, null, null, Theme.key_chats_menuCloudBackgroundCats));
        arrayList.add(new ThemeDescription(sideMenu, 0, new Class[]{DrawerProfileCell.class}, null, null, null, Theme.key_chat_serviceBackground));
        arrayList.add(new ThemeDescription(sideMenu, 0, new Class[]{DrawerProfileCell.class}, null, null, null, Theme.key_chats_menuTopShadow));
        arrayList.add(new ThemeDescription(sideMenu, 0, new Class[]{DrawerProfileCell.class}, null, null, null, Theme.key_chats_menuTopShadowCats));
        arrayList.add(new ThemeDescription(sideMenu, ThemeDescription.FLAG_IMAGECOLOR, new Class[]{DrawerProfileCell.class}, new String[]{"darkThemeView"}, null, null, null, Theme.key_chats_menuName));
        arrayList.add(new ThemeDescription(sideMenu, ThemeDescription.FLAG_CELLBACKGROUNDCOLOR | ThemeDescription.FLAG_CHECKTAG, new Class[]{DrawerProfileCell.class}, null, null, cellDelegate, Theme.key_chats_menuTopBackgroundCats));
        arrayList.add(new ThemeDescription(sideMenu, ThemeDescription.FLAG_CELLBACKGROUNDCOLOR | ThemeDescription.FLAG_CHECKTAG, new Class[]{DrawerProfileCell.class}, null, null, cellDelegate, Theme.key_chats_menuTopBackground));

        arrayList.add(new ThemeDescription(sideMenu, ThemeDescription.FLAG_IMAGECOLOR, new Class[]{DrawerActionCell.class}, new String[]{"textView"}, null, null, null, Theme.key_chats_menuItemIcon));
        arrayList.add(new ThemeDescription(sideMenu, 0, new Class[]{DrawerActionCell.class}, new String[]{"textView"}, null, null, null, Theme.key_chats_menuItemText));

        arrayList.add(new ThemeDescription(sideMenu, 0, new Class[]{DrawerUserCell.class}, new String[]{"textView"}, null, null, null, Theme.key_chats_menuItemText));
        arrayList.add(new ThemeDescription(sideMenu, ThemeDescription.FLAG_TEXTCOLOR, new Class[]{DrawerUserCell.class}, new String[]{"checkBox"}, null, null, null, Theme.key_chats_unreadCounterText));
        arrayList.add(new ThemeDescription(sideMenu, ThemeDescription.FLAG_TEXTCOLOR, new Class[]{DrawerUserCell.class}, new String[]{"checkBox"}, null, null, null, Theme.key_chats_unreadCounter));
        arrayList.add(new ThemeDescription(sideMenu, ThemeDescription.FLAG_TEXTCOLOR, new Class[]{DrawerUserCell.class}, new String[]{"checkBox"}, null, null, null, Theme.key_chats_menuBackground));
        arrayList.add(new ThemeDescription(sideMenu, ThemeDescription.FLAG_IMAGECOLOR, new Class[]{DrawerAddCell.class}, new String[]{"textView"}, null, null, null, Theme.key_chats_menuItemIcon));
        arrayList.add(new ThemeDescription(sideMenu, 0, new Class[]{DrawerAddCell.class}, new String[]{"textView"}, null, null, null, Theme.key_chats_menuItemText));

        arrayList.add(new ThemeDescription(sideMenu, 0, new Class[]{DividerCell.class}, Theme.dividerPaint, null, null, Theme.key_divider));

        arrayList.add(new ThemeDescription(dialogsSearchAdapter != null ? dialogsSearchAdapter.getInnerListView() : null, 0, new Class[]{HintDialogCell.class}, Theme.dialogs_countPaint, null, null, Theme.key_chats_unreadCounter));
        arrayList.add(new ThemeDescription(dialogsSearchAdapter != null ? dialogsSearchAdapter.getInnerListView() : null, 0, new Class[]{HintDialogCell.class}, Theme.dialogs_countGrayPaint, null, null, Theme.key_chats_unreadCounterMuted));
        arrayList.add(new ThemeDescription(dialogsSearchAdapter != null ? dialogsSearchAdapter.getInnerListView() : null, 0, new Class[]{HintDialogCell.class}, Theme.dialogs_countTextPaint, null, null, Theme.key_chats_unreadCounterText));
        arrayList.add(new ThemeDescription(dialogsSearchAdapter != null ? dialogsSearchAdapter.getInnerListView() : null, 0, new Class[]{HintDialogCell.class}, Theme.dialogs_archiveTextPaint, null, null, Theme.key_chats_archiveText));
        arrayList.add(new ThemeDescription(dialogsSearchAdapter != null ? dialogsSearchAdapter.getInnerListView() : null, 0, new Class[]{HintDialogCell.class}, new String[]{"nameTextView"}, null, null, null, Theme.key_windowBackgroundWhiteBlackText));
        arrayList.add(new ThemeDescription(dialogsSearchAdapter != null ? dialogsSearchAdapter.getInnerListView() : null, 0, new Class[]{HintDialogCell.class}, null, null, null, Theme.key_chats_onlineCircle));

        arrayList.add(new ThemeDescription(fragmentView, ThemeDescription.FLAG_BACKGROUND | ThemeDescription.FLAG_CHECKTAG, new Class[]{FragmentContextView.class}, new String[]{"frameLayout"}, null, null, null, Theme.key_inappPlayerBackground));
        arrayList.add(new ThemeDescription(fragmentView, ThemeDescription.FLAG_IMAGECOLOR, new Class[]{FragmentContextView.class}, new String[]{"playButton"}, null, null, null, Theme.key_inappPlayerPlayPause));
        arrayList.add(new ThemeDescription(fragmentView, ThemeDescription.FLAG_TEXTCOLOR | ThemeDescription.FLAG_CHECKTAG, new Class[]{FragmentContextView.class}, new String[]{"titleTextView"}, null, null, null, Theme.key_inappPlayerTitle));
        arrayList.add(new ThemeDescription(fragmentView, ThemeDescription.FLAG_TEXTCOLOR | ThemeDescription.FLAG_FASTSCROLL, new Class[]{FragmentContextView.class}, new String[]{"titleTextView"}, null, null, null, Theme.key_inappPlayerPerformer));
        arrayList.add(new ThemeDescription(fragmentView, ThemeDescription.FLAG_IMAGECOLOR, new Class[]{FragmentContextView.class}, new String[]{"closeButton"}, null, null, null, Theme.key_inappPlayerClose));

        arrayList.add(new ThemeDescription(fragmentView, ThemeDescription.FLAG_BACKGROUND | ThemeDescription.FLAG_CHECKTAG, new Class[]{FragmentContextView.class}, new String[]{"frameLayout"}, null, null, null, Theme.key_returnToCallBackground));
        arrayList.add(new ThemeDescription(fragmentView, ThemeDescription.FLAG_TEXTCOLOR | ThemeDescription.FLAG_CHECKTAG, new Class[]{FragmentContextView.class}, new String[]{"titleTextView"}, null, null, null, Theme.key_returnToCallText));

        for (int a = 0; a < undoView.length; a++) {
            arrayList.add(new ThemeDescription(undoView[a], ThemeDescription.FLAG_BACKGROUNDFILTER, null, null, null, null, Theme.key_undo_background));
            arrayList.add(new ThemeDescription(undoView[a], 0, new Class[]{UndoView.class}, new String[]{"undoImageView"}, null, null, null, Theme.key_undo_cancelColor));
            arrayList.add(new ThemeDescription(undoView[a], 0, new Class[]{UndoView.class}, new String[]{"undoTextView"}, null, null, null, Theme.key_undo_cancelColor));
            arrayList.add(new ThemeDescription(undoView[a], 0, new Class[]{UndoView.class}, new String[]{"infoTextView"}, null, null, null, Theme.key_undo_infoColor));
            arrayList.add(new ThemeDescription(undoView[a], 0, new Class[]{UndoView.class}, new String[]{"subinfoTextView"}, null, null, null, Theme.key_undo_infoColor));
            arrayList.add(new ThemeDescription(undoView[a], 0, new Class[]{UndoView.class}, new String[]{"textPaint"}, null, null, null, Theme.key_undo_infoColor));
            arrayList.add(new ThemeDescription(undoView[a], 0, new Class[]{UndoView.class}, new String[]{"progressPaint"}, null, null, null, Theme.key_undo_infoColor));
            arrayList.add(new ThemeDescription(undoView[a], 0, new Class[]{UndoView.class}, new String[]{"leftImageView"}, "info1", Theme.key_undo_background));
            arrayList.add(new ThemeDescription(undoView[a], 0, new Class[]{UndoView.class}, new String[]{"leftImageView"}, "info2", Theme.key_undo_background));
            arrayList.add(new ThemeDescription(undoView[a], 0, new Class[]{UndoView.class}, new String[]{"leftImageView"}, "luc12", Theme.key_undo_infoColor));
            arrayList.add(new ThemeDescription(undoView[a], 0, new Class[]{UndoView.class}, new String[]{"leftImageView"}, "luc11", Theme.key_undo_infoColor));
            arrayList.add(new ThemeDescription(undoView[a], 0, new Class[]{UndoView.class}, new String[]{"leftImageView"}, "luc10", Theme.key_undo_infoColor));
            arrayList.add(new ThemeDescription(undoView[a], 0, new Class[]{UndoView.class}, new String[]{"leftImageView"}, "luc9", Theme.key_undo_infoColor));
            arrayList.add(new ThemeDescription(undoView[a], 0, new Class[]{UndoView.class}, new String[]{"leftImageView"}, "luc8", Theme.key_undo_infoColor));
            arrayList.add(new ThemeDescription(undoView[a], 0, new Class[]{UndoView.class}, new String[]{"leftImageView"}, "luc7", Theme.key_undo_infoColor));
            arrayList.add(new ThemeDescription(undoView[a], 0, new Class[]{UndoView.class}, new String[]{"leftImageView"}, "luc6", Theme.key_undo_infoColor));
            arrayList.add(new ThemeDescription(undoView[a], 0, new Class[]{UndoView.class}, new String[]{"leftImageView"}, "luc5", Theme.key_undo_infoColor));
            arrayList.add(new ThemeDescription(undoView[a], 0, new Class[]{UndoView.class}, new String[]{"leftImageView"}, "luc4", Theme.key_undo_infoColor));
            arrayList.add(new ThemeDescription(undoView[a], 0, new Class[]{UndoView.class}, new String[]{"leftImageView"}, "luc3", Theme.key_undo_infoColor));
            arrayList.add(new ThemeDescription(undoView[a], 0, new Class[]{UndoView.class}, new String[]{"leftImageView"}, "luc2", Theme.key_undo_infoColor));
            arrayList.add(new ThemeDescription(undoView[a], 0, new Class[]{UndoView.class}, new String[]{"leftImageView"}, "luc1", Theme.key_undo_infoColor));
            arrayList.add(new ThemeDescription(undoView[a], 0, new Class[]{UndoView.class}, new String[]{"leftImageView"}, "Oval", Theme.key_undo_infoColor));
        }

        arrayList.add(new ThemeDescription(null, 0, null, null, null, null, Theme.key_dialogBackground));
        arrayList.add(new ThemeDescription(null, 0, null, null, null, null, Theme.key_dialogBackgroundGray));
        arrayList.add(new ThemeDescription(null, 0, null, null, null, null, Theme.key_dialogTextBlack));
        arrayList.add(new ThemeDescription(null, 0, null, null, null, null, Theme.key_dialogTextLink));
        arrayList.add(new ThemeDescription(null, 0, null, null, null, null, Theme.key_dialogLinkSelection));
        arrayList.add(new ThemeDescription(null, 0, null, null, null, null, Theme.key_dialogTextBlue));
        arrayList.add(new ThemeDescription(null, 0, null, null, null, null, Theme.key_dialogTextBlue2));
        arrayList.add(new ThemeDescription(null, 0, null, null, null, null, Theme.key_dialogTextBlue3));
        arrayList.add(new ThemeDescription(null, 0, null, null, null, null, Theme.key_dialogTextBlue4));
        arrayList.add(new ThemeDescription(null, 0, null, null, null, null, Theme.key_dialogTextRed));
        arrayList.add(new ThemeDescription(null, 0, null, null, null, null, Theme.key_dialogTextRed2));
        arrayList.add(new ThemeDescription(null, 0, null, null, null, null, Theme.key_dialogTextGray));
        arrayList.add(new ThemeDescription(null, 0, null, null, null, null, Theme.key_dialogTextGray2));
        arrayList.add(new ThemeDescription(null, 0, null, null, null, null, Theme.key_dialogTextGray3));
        arrayList.add(new ThemeDescription(null, 0, null, null, null, null, Theme.key_dialogTextGray4));
        arrayList.add(new ThemeDescription(null, 0, null, null, null, null, Theme.key_dialogIcon));
        arrayList.add(new ThemeDescription(null, 0, null, null, null, null, Theme.key_dialogRedIcon));
        arrayList.add(new ThemeDescription(null, 0, null, null, null, null, Theme.key_dialogTextHint));
        arrayList.add(new ThemeDescription(null, 0, null, null, null, null, Theme.key_dialogInputField));
        arrayList.add(new ThemeDescription(null, 0, null, null, null, null, Theme.key_dialogInputFieldActivated));
        arrayList.add(new ThemeDescription(null, 0, null, null, null, null, Theme.key_dialogCheckboxSquareBackground));
        arrayList.add(new ThemeDescription(null, 0, null, null, null, null, Theme.key_dialogCheckboxSquareCheck));
        arrayList.add(new ThemeDescription(null, 0, null, null, null, null, Theme.key_dialogCheckboxSquareUnchecked));
        arrayList.add(new ThemeDescription(null, 0, null, null, null, null, Theme.key_dialogCheckboxSquareDisabled));
        arrayList.add(new ThemeDescription(null, 0, null, null, null, null, Theme.key_dialogRadioBackground));
        arrayList.add(new ThemeDescription(null, 0, null, null, null, null, Theme.key_dialogRadioBackgroundChecked));
        arrayList.add(new ThemeDescription(null, 0, null, null, null, null, Theme.key_dialogProgressCircle));
        arrayList.add(new ThemeDescription(null, 0, null, null, null, null, Theme.key_dialogButton));
        arrayList.add(new ThemeDescription(null, 0, null, null, null, null, Theme.key_dialogButtonSelector));
        arrayList.add(new ThemeDescription(null, 0, null, null, null, null, Theme.key_dialogScrollGlow));
        arrayList.add(new ThemeDescription(null, 0, null, null, null, null, Theme.key_dialogRoundCheckBox));
        arrayList.add(new ThemeDescription(null, 0, null, null, null, null, Theme.key_dialogRoundCheckBoxCheck));
        arrayList.add(new ThemeDescription(null, 0, null, null, null, null, Theme.key_dialogBadgeBackground));
        arrayList.add(new ThemeDescription(null, 0, null, null, null, null, Theme.key_dialogBadgeText));
        arrayList.add(new ThemeDescription(null, 0, null, null, null, null, Theme.key_dialogLineProgress));
        arrayList.add(new ThemeDescription(null, 0, null, null, null, null, Theme.key_dialogLineProgressBackground));
        arrayList.add(new ThemeDescription(null, 0, null, null, null, null, Theme.key_dialogGrayLine));
        arrayList.add(new ThemeDescription(null, 0, null, null, null, null, Theme.key_dialog_inlineProgressBackground));
        arrayList.add(new ThemeDescription(null, 0, null, null, null, null, Theme.key_dialog_inlineProgress));

        arrayList.add(new ThemeDescription(null, 0, null, null, null, null, Theme.key_dialogSearchBackground));
        arrayList.add(new ThemeDescription(null, 0, null, null, null, null, Theme.key_dialogSearchHint));
        arrayList.add(new ThemeDescription(null, 0, null, null, null, null, Theme.key_dialogSearchIcon));
        arrayList.add(new ThemeDescription(null, 0, null, null, null, null, Theme.key_dialogSearchText));
        arrayList.add(new ThemeDescription(null, 0, null, null, null, null, Theme.key_dialogFloatingButton));
        arrayList.add(new ThemeDescription(null, 0, null, null, null, null, Theme.key_dialogFloatingIcon));
        arrayList.add(new ThemeDescription(null, 0, null, null, null, null, Theme.key_dialogShadowLine));
        arrayList.add(new ThemeDescription(null, 0, null, null, null, null, Theme.key_sheet_scrollUp));
        arrayList.add(new ThemeDescription(null, 0, null, null, null, null, Theme.key_sheet_other));

        arrayList.add(new ThemeDescription(null, 0, null, null, null, null, Theme.key_player_actionBar));
        arrayList.add(new ThemeDescription(null, 0, null, null, null, null, Theme.key_player_actionBarSelector));
        arrayList.add(new ThemeDescription(null, 0, null, null, null, null, Theme.key_player_actionBarTitle));
        arrayList.add(new ThemeDescription(null, 0, null, null, null, null, Theme.key_player_actionBarTop));
        arrayList.add(new ThemeDescription(null, 0, null, null, null, null, Theme.key_player_actionBarSubtitle));
        arrayList.add(new ThemeDescription(null, 0, null, null, null, null, Theme.key_player_actionBarItems));
        arrayList.add(new ThemeDescription(null, 0, null, null, null, null, Theme.key_player_background));
        arrayList.add(new ThemeDescription(null, 0, null, null, null, null, Theme.key_player_time));
        arrayList.add(new ThemeDescription(null, 0, null, null, null, null, Theme.key_player_progressBackground));
        arrayList.add(new ThemeDescription(null, 0, null, null, null, null, Theme.key_player_progressCachedBackground));
        arrayList.add(new ThemeDescription(null, 0, null, null, null, null, Theme.key_player_progress));
        arrayList.add(new ThemeDescription(null, 0, null, null, null, null, Theme.key_player_button));
        arrayList.add(new ThemeDescription(null, 0, null, null, null, null, Theme.key_player_buttonActive));

        return arrayList;
    }

    @Override
    public boolean isSwipeBackEnabled(MotionEvent event) {
        return !((initialDialogsType == 3 && NekoConfig.showTabsOnForward) && viewPages[0].selectedType != filterTabsView.getFirstTabId());
    }
}<|MERGE_RESOLUTION|>--- conflicted
+++ resolved
@@ -4552,15 +4552,10 @@
             }
         }
         if (canUnarchiveCount != 0) {
-<<<<<<< HEAD
-            archiveItem.setTextAndIcon(LocaleController.getString("Unarchive", R.string.Unarchive), R.drawable.baseline_unarchive_24);
+            final String contentDescription = LocaleController.getString("Unarchive", R.string.Unarchive);
+            archiveItem.setTextAndIcon(contentDescription, R.drawable.baseline_unarchive_24);
             archive2Item.setIcon(R.drawable.baseline_unarchive_24);
-=======
-            final String contentDescription = LocaleController.getString("Unarchive", R.string.Unarchive);
-            archiveItem.setTextAndIcon(contentDescription, R.drawable.msg_unarchive);
-            archive2Item.setIcon(R.drawable.msg_unarchive);
             archive2Item.setContentDescription(contentDescription);
->>>>>>> 32071036
             if (filterTabsView != null && filterTabsView.getVisibility() == View.VISIBLE) {
                 archive2Item.setVisibility(View.VISIBLE);
                 archiveItem.setVisibility(View.GONE);
@@ -4569,15 +4564,10 @@
                 archive2Item.setVisibility(View.GONE);
             }
         } else if (canArchiveCount != 0) {
-<<<<<<< HEAD
-            archiveItem.setTextAndIcon(LocaleController.getString("Archive", R.string.Archive), R.drawable.baseline_archive_24);
+            final String contentDescription = LocaleController.getString("Archive", R.string.Archive);
+            archiveItem.setTextAndIcon(contentDescription, R.drawable.baseline_archive_24);
             archive2Item.setIcon(R.drawable.baseline_archive_24);
-=======
-            final String contentDescription = LocaleController.getString("Archive", R.string.Archive);
-            archiveItem.setTextAndIcon(contentDescription, R.drawable.msg_archive);
-            archive2Item.setIcon(R.drawable.msg_archive);
             archive2Item.setContentDescription(contentDescription);
->>>>>>> 32071036
             if (filterTabsView != null && filterTabsView.getVisibility() == View.VISIBLE) {
                 archive2Item.setVisibility(View.VISIBLE);
                 archiveItem.setVisibility(View.GONE);
