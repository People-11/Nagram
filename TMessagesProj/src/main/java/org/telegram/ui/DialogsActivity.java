/*
 * This is the source code of Telegram for Android v. 5.x.x.
 * It is licensed under GNU GPL v. 2 or later.
 * You should have received a copy of the license in this archive (see LICENSE).
 *
 * Copyright Nikolai Kudashov, 2013-2018.
 */

package org.telegram.ui;

import android.Manifest;
import android.animation.Animator;
import android.animation.AnimatorListenerAdapter;
import android.animation.AnimatorSet;
import android.animation.ObjectAnimator;
import android.animation.StateListAnimator;
import android.animation.ValueAnimator;
import android.annotation.SuppressLint;
import android.annotation.TargetApi;
import android.app.Activity;
import android.app.Dialog;
import android.content.Context;
import android.content.DialogInterface;
import android.content.Intent;
import android.content.SharedPreferences;
import android.content.pm.PackageManager;
import android.content.res.Configuration;
import android.graphics.Bitmap;
import android.graphics.Canvas;
import android.graphics.Color;
import android.graphics.LinearGradient;
import android.graphics.Matrix;
import android.graphics.Outline;
import android.graphics.Paint;
import android.graphics.PorterDuff;
import android.graphics.PorterDuffColorFilter;
import android.graphics.Rect;
import android.graphics.RectF;
import android.graphics.Shader;
import android.graphics.drawable.BitmapDrawable;
import android.graphics.drawable.ColorDrawable;
import android.graphics.drawable.Drawable;
import android.net.Uri;
import android.os.Build;
import android.os.Bundle;
import android.os.Vibrator;
import android.text.TextPaint;
import android.text.TextUtils;
import android.util.Property;
import android.util.SparseArray;
import android.util.StateSet;
import android.util.TypedValue;
import android.view.Gravity;
import android.view.HapticFeedbackConstants;
import android.view.KeyEvent;
import android.view.MotionEvent;
import android.view.VelocityTracker;
import android.view.View;
import android.view.ViewConfiguration;
import android.view.ViewGroup;
import android.view.ViewOutlineProvider;
import android.view.ViewParent;
import android.view.ViewTreeObserver;
import android.view.WindowManager;
import android.view.accessibility.AccessibilityNodeInfo;
import android.view.animation.AccelerateDecelerateInterpolator;
import android.view.animation.DecelerateInterpolator;
import android.view.animation.Interpolator;
import android.widget.Button;
import android.widget.EditText;
import android.widget.FrameLayout;
import android.widget.ImageView;
import android.widget.LinearLayout;
import android.widget.ScrollView;
import android.widget.TextView;

import androidx.annotation.NonNull;
import androidx.core.content.ContextCompat;
import androidx.core.graphics.ColorUtils;
import androidx.recyclerview.widget.ItemTouchHelper;
import androidx.recyclerview.widget.LinearLayoutManager;
import androidx.recyclerview.widget.LinearSmoothScrollerCustom;
import androidx.recyclerview.widget.RecyclerView;
import androidx.viewpager.widget.ViewPager;

import org.telegram.messenger.AccountInstance;
import org.telegram.messenger.AndroidUtilities;
import org.telegram.messenger.ApplicationLoader;
import org.telegram.messenger.BuildVars;
import org.telegram.messenger.ChatObject;
import org.telegram.messenger.ContactsController;
import org.telegram.messenger.DialogObject;
import org.telegram.messenger.FileLoader;
import org.telegram.messenger.FileLog;
import org.telegram.messenger.ImageLoader;
import org.telegram.messenger.ImageLocation;
import org.telegram.messenger.LocaleController;
import org.telegram.messenger.MediaDataController;
import org.telegram.messenger.MessageObject;
import org.telegram.messenger.MessagesController;
import org.telegram.messenger.NotificationCenter;
import org.telegram.messenger.NotificationsController;
import org.telegram.messenger.R;
import org.telegram.messenger.SharedConfig;
import org.telegram.messenger.UserConfig;
import org.telegram.messenger.UserObject;
import org.telegram.messenger.Utilities;
import org.telegram.messenger.XiaomiUtilities;
import org.telegram.tgnet.ConnectionsManager;
import org.telegram.tgnet.TLObject;
import org.telegram.tgnet.TLRPC;
import org.telegram.ui.ActionBar.ActionBar;
import org.telegram.ui.ActionBar.ActionBarLayout;
import org.telegram.ui.ActionBar.ActionBarMenu;
import org.telegram.ui.ActionBar.ActionBarMenuItem;
import org.telegram.ui.ActionBar.ActionBarMenuSubItem;
import org.telegram.ui.ActionBar.ActionBarPopupWindow;
import org.telegram.ui.ActionBar.AdjustPanLayoutHelper;
import org.telegram.ui.ActionBar.AlertDialog;
import org.telegram.ui.ActionBar.BackDrawable;
import org.telegram.ui.ActionBar.BaseFragment;
import org.telegram.ui.ActionBar.MenuDrawable;
import org.telegram.ui.ActionBar.Theme;
import org.telegram.ui.ActionBar.ThemeDescription;
import org.telegram.ui.Adapters.DialogsAdapter;
import org.telegram.ui.Adapters.DialogsSearchAdapter;
import org.telegram.ui.Adapters.FiltersView;
import org.telegram.ui.Cells.AccountSelectCell;
import org.telegram.ui.Cells.ArchiveHintInnerCell;
import org.telegram.ui.Cells.DialogCell;
import org.telegram.ui.Cells.DialogsEmptyCell;
import org.telegram.ui.Cells.DividerCell;
import org.telegram.ui.Cells.DrawerActionCell;
import org.telegram.ui.Cells.DrawerActionCheckCell;
import org.telegram.ui.Cells.DrawerAddCell;
import org.telegram.ui.Cells.DrawerProfileCell;
import org.telegram.ui.Cells.DrawerUserCell;
import org.telegram.ui.Cells.GraySectionCell;
import org.telegram.ui.Cells.HashtagSearchCell;
import org.telegram.ui.Cells.HeaderCell;
import org.telegram.ui.Cells.HintDialogCell;
import org.telegram.ui.Cells.LoadingCell;
import org.telegram.ui.Cells.ProfileSearchCell;
import org.telegram.ui.Cells.ShadowSectionCell;
import org.telegram.ui.Cells.TextCell;
import org.telegram.ui.Cells.TextInfoPrivacyCell;
import org.telegram.ui.Cells.UserCell;
import org.telegram.ui.Components.AlertsCreator;
import org.telegram.ui.Components.AnimationProperties;
import org.telegram.ui.Components.AvatarDrawable;
import org.telegram.ui.Components.BackupImageView;
import org.telegram.ui.Components.BlurredRecyclerView;
import org.telegram.ui.Components.Bulletin;
import org.telegram.ui.Components.BulletinFactory;
import org.telegram.ui.Components.ChatActivityEnterView;
import org.telegram.ui.Components.ChatAvatarContainer;
import org.telegram.ui.Components.CombinedDrawable;
import org.telegram.ui.Components.CubicBezierInterpolator;
import org.telegram.ui.Components.DialogsItemAnimator;
import org.telegram.ui.Components.EditTextBoldCursor;
import org.telegram.ui.Components.FilterTabsView;
import org.telegram.ui.Components.FiltersListBottomSheet;
import org.telegram.ui.Components.FlickerLoadingView;
import org.telegram.ui.Components.FragmentContextView;
import org.telegram.ui.Components.JoinGroupAlert;
import org.telegram.ui.Components.LayoutHelper;
import org.telegram.ui.Components.MediaActionDrawable;
import org.telegram.ui.Components.NumberTextView;
import org.telegram.ui.Components.PacmanAnimation;
import org.telegram.ui.Components.ProxyDrawable;
import org.telegram.ui.Components.PullForegroundDrawable;
import org.telegram.ui.Components.RLottieDrawable;
import org.telegram.ui.Components.RLottieImageView;
import org.telegram.ui.Components.RadialProgress2;
import org.telegram.ui.Components.RadialProgressView;
import org.telegram.ui.Components.RecyclerAnimationScrollHelper;
import org.telegram.ui.Components.RecyclerItemsEnterAnimator;
import org.telegram.ui.Components.RecyclerListView;
import org.telegram.ui.Components.SearchViewPager;
import org.telegram.ui.Components.SizeNotifierFrameLayout;
import org.telegram.ui.Components.StickersAlert;
import org.telegram.ui.Components.SwipeGestureSettingsView;
import org.telegram.ui.Components.UndoView;
import org.telegram.ui.Components.ViewPagerFixed;

import java.io.File;
import java.util.ArrayList;
import java.util.Random;

import kotlin.Unit;
import tw.nekomimi.nekogram.ui.BottomBuilder;
import tw.nekomimi.nekogram.InternalUpdater;
import tw.nekomimi.nekogram.NekoConfig;
import tw.nekomimi.nekogram.NekoXConfig;
import tw.nekomimi.nekogram.utils.PrivacyUtil;
import tw.nekomimi.nekogram.utils.ProxyUtil;
import tw.nekomimi.nekogram.utils.UIUtil;
import tw.nekomimi.nekogram.utils.UpdateUtil;
import tw.nekomimi.nekogram.utils.VibrateUtil;

public class DialogsActivity extends BaseFragment implements NotificationCenter.NotificationCenterDelegate {

    private boolean canShowFilterTabsView;
    private boolean filterTabsViewIsVisible;
    private int initialSearchType = -1;

    private final String ACTION_MODE_SEARCH_DIALOGS_TAG = "search_dialogs_action_mode";

    private static class ViewPage extends FrameLayout {
        private DialogsRecyclerView listView;
        private LinearLayoutManager layoutManager;
        private DialogsAdapter dialogsAdapter;
        private ItemTouchHelper itemTouchhelper;
        private SwipeController swipeController;
        private int selectedType;
        private PullForegroundDrawable pullForegroundDrawable;
        private RecyclerAnimationScrollHelper scrollHelper;
        private int dialogsType;
        private int archivePullViewState;
        private FlickerLoadingView progressView;
        private int lastItemsCount;
        private DialogsItemAnimator dialogsItemAnimator;
        private RecyclerItemsEnterAnimator recyclerItemsEnterAnimator;

        public ViewPage(Context context) {
            super(context);
        }

        public boolean isDefaultDialogType() {
            return dialogsType == 0 || dialogsType == 7 || dialogsType == 8;
        }
    }

    private ViewPagerFixed.TabsView searchTabsView;
    private float contactsAlpha = 1f;
    private ValueAnimator contactsAlphaAnimator;
    private ViewPage[] viewPages;
    private FiltersView filtersView;
    private ActionBarMenuItem passcodeItem;
    private ActionBarMenuItem downloadsItem;
    private boolean passcodeItemVisible;
    private boolean downloadsItemVisible;
    private ActionBarMenuItem proxyItem;
    private boolean proxyItemVisible;
    private ActionBarMenuItem scanItem;
    private ActionBarMenuItem searchItem;
    private ActionBarMenuItem doneItem;
    private ProxyDrawable proxyDrawable;
    private RLottieImageView floatingButton;
    private RadialProgressView floatingProgressView;
    private FrameLayout floatingButtonContainer;
    private ChatAvatarContainer avatarContainer;
    private UndoView[] undoView = new UndoView[2];
    private FilterTabsView filterTabsView;
    private boolean askingForPermissions;
    private RLottieDrawable passcodeDrawable;
    private SearchViewPager searchViewPager;

    private View blurredView;

    private Paint scrimPaint;
    private View scrimView;
    private boolean scrimViewSelected;
    private int[] scrimViewLocation = new int[2];
    private AnimatorSet scrimAnimatorSet;
    private ActionBarPopupWindow scrimPopupWindow;
    private ActionBarMenuSubItem[] scrimPopupWindowItems;

    private int initialDialogsType;

    private boolean checkingImportDialog;

    private int messagesCount;
    private int hasPoll;
    private boolean hasInvoice;

    private PacmanAnimation pacmanAnimation;

    private DialogCell slidingView;
    private DialogCell movingView;
    private boolean allowMoving;
    private boolean movingWas;
    private ArrayList<MessagesController.DialogFilter> movingDialogFilters = new ArrayList<>();
    private boolean waitingForScrollFinished;
    private boolean allowSwipeDuringCurrentTouch;
    private boolean updatePullAfterScroll;

    private MenuDrawable menuDrawable;
    private BackDrawable backDrawable;

    private Paint actionBarDefaultPaint = new Paint();

    private NumberTextView selectedDialogsCountTextView;
    private ArrayList<View> actionModeViews = new ArrayList<>();
    private ActionBarMenuItem deleteItem;
    private ActionBarMenuItem pinItem;
    private ActionBarMenuItem muteItem;
    private ActionBarMenuItem archive2Item;
    private ActionBarMenuSubItem pin2Item;
    private ActionBarMenuSubItem addToFolderItem;
    private ActionBarMenuSubItem removeFromFolderItem;
    private ActionBarMenuSubItem archiveItem;
    private ActionBarMenuSubItem clearItem;
    private ActionBarMenuSubItem readItem;
    private ActionBarMenuSubItem blockItem;

    private float additionalFloatingTranslation;
    private float additionalFloatingTranslation2;
    private float floatingButtonTranslation;
    private float floatingButtonHideProgress;

    private AnimatorSet searchAnimator;
    private Animator tabsAlphaAnimator;
    private float searchAnimationProgress;
    private boolean searchAnimationTabsDelayedCrossfade;

    private RecyclerView sideMenu;
    private ChatActivityEnterView commentView;
    private View commentViewBg;
    private final boolean commentViewAnimated = false;
    private ImageView[] writeButton;
    private FrameLayout writeButtonContainer;
    private View selectedCountView;
    private ActionBarMenuItem switchItem;

    private RectF rect = new RectF();
    private Paint paint = new Paint(Paint.ANTI_ALIAS_FLAG);
    private TextPaint textPaint = new TextPaint(Paint.ANTI_ALIAS_FLAG);

    private FragmentContextView fragmentLocationContextView;
    private FragmentContextView fragmentContextView;

    private ArrayList<TLRPC.Dialog> frozenDialogsList;
    private boolean dialogsListFrozen;
    private int dialogRemoveFinished;
    private int dialogInsertFinished;
    private int dialogChangeFinished;

    private AlertDialog permissionDialog;
    private boolean askAboutContacts = true;

    private boolean closeSearchFieldOnHide;
    private long searchDialogId;
    private TLObject searchObject;

    private int prevPosition;
    private int prevTop;
    private boolean scrollUpdated;
    private boolean floatingHidden;
    private boolean floatingForceVisible;
    private boolean floatingProgressVisible;
    private AnimatorSet floatingProgressAnimator;
    private final AccelerateDecelerateInterpolator floatingInterpolator = new AccelerateDecelerateInterpolator();

    private boolean checkPermission = true;

    private int currentConnectionState;

    private boolean disableActionBarScrolling;

    private String selectAlertString;
    private String selectAlertStringGroup;
    private String addToGroupAlertString;
    private boolean resetDelegate = true;

    public static SparseArray<Boolean> dialogsLoaded = new SparseArray<>();
    private boolean searching;
    private boolean searchWas;
    private boolean onlySelect;
    private String searchString;
    private String initialSearchString;
    private long openedDialogId;
    private boolean cantSendToChannels;
    private boolean allowSwitchAccount;
    private boolean checkCanWrite;
    private boolean afterSignup;
    private boolean showSetPasswordConfirm;
    private int otherwiseReloginDays;
    private boolean closeFragment;

//    private FrameLayout updateLayout;
//    private AnimatorSet updateLayoutAnimator;
//    private RadialProgress2 updateLayoutIcon;
//    private TextView updateTextView;

    private DialogsActivityDelegate delegate;

    private ArrayList<Long> selectedDialogs = new ArrayList<>();
    public boolean notify = true;

    private int canReadCount;
    private int canPinCount;
    private int canMuteCount;
    private int canUnmuteCount;
    private int canClearCacheCount;
    private int canReportSpamCount;
    private int canUnarchiveCount;
    private boolean canDeletePsaSelected;

    private int topPadding;
    private int lastMeasuredTopPadding;
    private int folderId;

    private final static int pin = 100;
    private final static int read = 101;
    private final static int delete = 102;
    private final static int clear = 103;
    private final static int mute = 104;
    private final static int archive = 105;
    private final static int block = 106;
    private final static int archive2 = 107;
    private final static int pin2 = 108;
    private final static int add_to_folder = 109;
    private final static int remove_from_folder = 110;


    private final static int nekox_scanqr = 1003;

    private final static int ARCHIVE_ITEM_STATE_PINNED = 0;
    private final static int ARCHIVE_ITEM_STATE_SHOWED = 1;
    private final static int ARCHIVE_ITEM_STATE_HIDDEN = 2;

    private long startArchivePullingTime;
    private boolean scrollingManually;
    private boolean canShowHiddenArchive;

    private AnimatorSet tabsAnimation;
    private boolean tabsAnimationInProgress;
    private boolean animatingForward;
    private float additionalOffset;
    private boolean backAnimation;
    private int maximumVelocity;
    private boolean startedTracking;
    private boolean maybeStartTracking;
    private static final Interpolator interpolator = t -> {
        --t;
        return t * t * t * t * t + 1.0F;
    };

    private int animationIndex = -1;
    private boolean searchIsShowed;
    private boolean searchWasFullyShowed;
    private boolean whiteActionBar;
    private boolean searchFiltersWasShowed;
    private float progressToActionMode;
    private ValueAnimator actionBarColorAnimator;

    private ValueAnimator filtersTabAnimator;
    private float filterTabsProgress;
    private float filterTabsMoveFrom;
    private float tabsYOffset;
    private float scrollAdditionalOffset;

    private int debugLastUpdateAction = -1;

    public final Property<DialogsActivity, Float> SCROLL_Y = new AnimationProperties.FloatProperty<DialogsActivity>("animationValue") {
        @Override
        public void setValue(DialogsActivity object, float value) {
            object.setScrollY(value);
        }

        @Override
        public Float get(DialogsActivity object) {
            return actionBar.getTranslationY();
        }
    };

    private class ContentView extends SizeNotifierFrameLayout {

        private Paint actionBarSearchPaint = new Paint(Paint.ANTI_ALIAS_FLAG);
        private Paint windowBackgroundPaint = new Paint();
        private int inputFieldHeight;

        public ContentView(Context context) {
            super(context);
            needBlur = true;
            blurBehindViews.add(this);
        }

        private int startedTrackingPointerId;
        private int startedTrackingX;
        private int startedTrackingY;
        private VelocityTracker velocityTracker;
        private boolean globalIgnoreLayout;
        private int[] pos = new int[2];

        private boolean prepareForMoving(MotionEvent ev, boolean forward) {
            int id = filterTabsView.getNextPageId(forward);
            if (id < 0) {
                return false;
            }
            getParent().requestDisallowInterceptTouchEvent(true);
            maybeStartTracking = false;
            startedTracking = true;
            startedTrackingX = (int) (ev.getX() + additionalOffset);
            actionBar.setEnabled(false);
            filterTabsView.setEnabled(false);
            viewPages[1].selectedType = id;
            viewPages[1].setVisibility(View.VISIBLE);
            animatingForward = forward;
            showScrollbars(false);
            switchToCurrentSelectedMode(true);
            if (forward) {
                viewPages[1].setTranslationX(viewPages[0].getMeasuredWidth());
            } else {
                viewPages[1].setTranslationX(-viewPages[0].getMeasuredWidth());
            }
            return true;
        }

        @Override
        public void setPadding(int left, int top, int right, int bottom) {
            topPadding = top;
            updateContextViewPosition();
            if (whiteActionBar && searchViewPager != null) {
                searchViewPager.setTranslationY(topPadding - lastMeasuredTopPadding);
            } else {
                requestLayout();
            }
        }

        public boolean checkTabsAnimationInProgress() {
            if (tabsAnimationInProgress) {
                boolean cancel = false;
                if (backAnimation) {
                    if (Math.abs(viewPages[0].getTranslationX()) < 1) {
                        viewPages[0].setTranslationX(0);
                        viewPages[1].setTranslationX(viewPages[0].getMeasuredWidth() * (animatingForward ? 1 : -1));
                        cancel = true;
                    }
                } else if (Math.abs(viewPages[1].getTranslationX()) < 1) {
                    viewPages[0].setTranslationX(viewPages[0].getMeasuredWidth() * (animatingForward ? -1 : 1));
                    viewPages[1].setTranslationX(0);
                    cancel = true;
                }
                if (cancel) {
                    showScrollbars(true);
                    if (tabsAnimation != null) {
                        tabsAnimation.cancel();
                        tabsAnimation = null;
                    }
                    tabsAnimationInProgress = false;
                }
                return tabsAnimationInProgress;
            }
            return false;
        }

        public int getActionBarFullHeight() {
            float h = actionBar.getHeight();
            float filtersTabsHeight = 0;
            if (filterTabsView != null && filterTabsView.getVisibility() != GONE) {
                filtersTabsHeight = filterTabsView.getMeasuredHeight() - (1f - filterTabsProgress) * filterTabsView.getMeasuredHeight();
            }
            float searchTabsHeight = 0;
            if (searchTabsView != null && searchTabsView.getVisibility() != View.GONE) {
                searchTabsHeight = searchTabsView.getMeasuredHeight();
            }
            h += filtersTabsHeight * (1f - searchAnimationProgress) + searchTabsHeight * searchAnimationProgress;
            return (int) h;
        }

        @Override
        protected boolean drawChild(Canvas canvas, View child, long drawingTime) {
            if (child == fragmentContextView && fragmentContextView.isCallStyle()) {
                return true;
            }
            if (child == blurredView) {
                return true;
            }
            boolean result;
            if (child == viewPages[0] || (viewPages.length > 1 && child == viewPages[1]) || child == fragmentContextView || child == fragmentLocationContextView || child == searchViewPager) {
                canvas.save();
                canvas.clipRect(0, -getY() + actionBar.getY() + getActionBarFullHeight(), getMeasuredWidth(), getMeasuredHeight());
                if (slideFragmentProgress != 1f) {
                    float s = 1f - 0.05f * (1f - slideFragmentProgress);
                    canvas.translate((isDrawerTransition ? AndroidUtilities.dp(4) : -AndroidUtilities.dp(4)) * (1f - slideFragmentProgress), 0);
                    canvas.scale(s, s, isDrawerTransition ? getMeasuredWidth() : 0, -getY() + actionBar.getY() + getActionBarFullHeight());
                }

                result = super.drawChild(canvas, child, drawingTime);
                canvas.restore();
            } else if (child == actionBar && slideFragmentProgress != 1f) {
                canvas.save();
                float s = 1f - 0.05f * (1f - slideFragmentProgress);
                canvas.translate((isDrawerTransition ? AndroidUtilities.dp(4) : -AndroidUtilities.dp(4)) * (1f - slideFragmentProgress), 0);
                canvas.scale(s, s, isDrawerTransition ? getMeasuredWidth() : 0, (actionBar.getOccupyStatusBar() ? AndroidUtilities.statusBarHeight : 0) + ActionBar.getCurrentActionBarHeight() / 2f);
                result = super.drawChild(canvas, child, drawingTime);
                canvas.restore();
            } else {
                result = super.drawChild(canvas, child, drawingTime);
            }
            if (child == actionBar && parentLayout != null) {
                int y = (int) (actionBar.getY() + getActionBarFullHeight());
                parentLayout.drawHeaderShadow(canvas, (int) (255 * (1f - searchAnimationProgress)), y);
                if (searchAnimationProgress > 0) {
                    if (searchAnimationProgress < 1) {
                        int a = Theme.dividerPaint.getAlpha();
                        Theme.dividerPaint.setAlpha((int) (a * searchAnimationProgress));
                        canvas.drawLine(0, y, getMeasuredWidth(), y, Theme.dividerPaint);
                        Theme.dividerPaint.setAlpha(a);
                    } else {
                        canvas.drawLine(0, y, getMeasuredWidth(), y, Theme.dividerPaint);
                    }
                }
            }
            return result;
        }

        @Override
        protected void dispatchDraw(Canvas canvas) {
            int actionBarHeight = getActionBarFullHeight();
            int top;
            if (inPreviewMode) {
                top = AndroidUtilities.statusBarHeight;
            } else {
                top = (int) (-getY() + actionBar.getY());
            }
            if (whiteActionBar) {
                if (searchAnimationProgress == 1f) {
                    actionBarSearchPaint.setColor(Theme.getColor(Theme.key_windowBackgroundWhite));
                    if (searchTabsView != null) {
                        searchTabsView.setTranslationY(0);
                        searchTabsView.setAlpha(1f);
                        if (filtersView != null) {
                            filtersView.setTranslationY(0);
                            filtersView.setAlpha(1f);
                        }
                    }
                } else if (searchAnimationProgress == 0) {
                    if (filterTabsView != null && filterTabsView.getVisibility() == View.VISIBLE) {
                        filterTabsView.setTranslationY(actionBar.getTranslationY());
                    }
                }
                AndroidUtilities.rectTmp2.set(0, top, getMeasuredWidth(), top + actionBarHeight);
                drawBlurRect(canvas, 0, AndroidUtilities.rectTmp2, searchAnimationProgress == 1f ? actionBarSearchPaint : actionBarDefaultPaint, true);
                if (searchAnimationProgress > 0 && searchAnimationProgress < 1f) {
                    actionBarSearchPaint.setColor(ColorUtils.blendARGB(Theme.getColor(folderId == 0 ? Theme.key_actionBarDefault : Theme.key_actionBarDefaultArchived), Theme.getColor(Theme.key_windowBackgroundWhite), searchAnimationProgress));
                    if (searchIsShowed || !searchWasFullyShowed) {
                        canvas.save();
                        canvas.clipRect(0, top, getMeasuredWidth(), top + actionBarHeight);
                        float cX = getMeasuredWidth() - AndroidUtilities.dp(24);
                        int statusBarH = actionBar.getOccupyStatusBar() ? AndroidUtilities.statusBarHeight : 0;
                        float cY = statusBarH + (actionBar.getMeasuredHeight() - statusBarH) / 2f;
                        drawBlurCircle(canvas, 0, cX, cY, getMeasuredWidth() * 1.3f * searchAnimationProgress, actionBarSearchPaint, true);
                        canvas.restore();
                    } else {
                        AndroidUtilities.rectTmp2.set(0, top, getMeasuredWidth(), top + actionBarHeight);
                        drawBlurRect(canvas, 0, AndroidUtilities.rectTmp2, actionBarSearchPaint, true);
                    }
                    if (filterTabsView != null && filterTabsView.getVisibility() == View.VISIBLE) {
                        filterTabsView.setTranslationY(actionBarHeight - (actionBar.getHeight() + filterTabsView.getMeasuredHeight()));
                    }
                    if (searchTabsView != null) {
                        float y = actionBarHeight - (actionBar.getHeight() + searchTabsView.getMeasuredHeight());
                        float alpha;
                        if (searchAnimationTabsDelayedCrossfade) {
                            alpha = searchAnimationProgress < 0.5f ? 0 : (searchAnimationProgress - 0.5f) / 0.5f;
                        } else {
                            alpha = searchAnimationProgress;
                        }

                        searchTabsView.setTranslationY(y);
                        searchTabsView.setAlpha(alpha);
                        if (filtersView != null) {
                            filtersView.setTranslationY(y);
                            filtersView.setAlpha(alpha);
                        }
                    }
                }
            } else if (!inPreviewMode) {
                if (progressToActionMode > 0) {
                    actionBarSearchPaint.setColor(ColorUtils.blendARGB(Theme.getColor(folderId == 0 ? Theme.key_actionBarDefault : Theme.key_actionBarDefaultArchived), Theme.getColor(Theme.key_windowBackgroundWhite), progressToActionMode));
                    AndroidUtilities.rectTmp2.set(0, top, getMeasuredWidth(), top + actionBarHeight);
                    drawBlurRect(canvas, 0, AndroidUtilities.rectTmp2, actionBarSearchPaint, true);
                } else {
                    AndroidUtilities.rectTmp2.set(0, top, getMeasuredWidth(), top + actionBarHeight);
                    drawBlurRect(canvas, 0, AndroidUtilities.rectTmp2, actionBarDefaultPaint, true);
                }
            }
            tabsYOffset = 0;
            if (filtersTabAnimator != null && filterTabsView != null && filterTabsView.getVisibility() == View.VISIBLE) {
                tabsYOffset = -(1f - filterTabsProgress) * filterTabsView.getMeasuredHeight();
                filterTabsView.setTranslationY(actionBar.getTranslationY() + tabsYOffset);
                filterTabsView.setAlpha(filterTabsProgress);
                viewPages[0].setTranslationY(-(1f - filterTabsProgress) * filterTabsMoveFrom);
            } else if (filterTabsView != null && filterTabsView.getVisibility() == View.VISIBLE) {
                filterTabsView.setTranslationY(actionBar.getTranslationY());
                filterTabsView.setAlpha(1f);
            }
            updateContextViewPosition();
            super.dispatchDraw(canvas);
            if (whiteActionBar && searchAnimationProgress > 0 && searchAnimationProgress < 1f && searchTabsView != null) {
                windowBackgroundPaint.setColor(Theme.getColor(Theme.key_windowBackgroundWhite));
                windowBackgroundPaint.setAlpha((int) (windowBackgroundPaint.getAlpha() * searchAnimationProgress));
                canvas.drawRect(0, top + actionBarHeight, getMeasuredWidth(), top + actionBar.getMeasuredHeight() + searchTabsView.getMeasuredHeight(), windowBackgroundPaint);
            }
            if (fragmentContextView != null && fragmentContextView.isCallStyle()) {
                canvas.save();
                canvas.translate(fragmentContextView.getX(), fragmentContextView.getY());
                if (slideFragmentProgress != 1f) {
                    float s = 1f - 0.05f * (1f - slideFragmentProgress);
                    canvas.translate((isDrawerTransition ? AndroidUtilities.dp(4) : -AndroidUtilities.dp(4)) * (1f - slideFragmentProgress), 0);
                    canvas.scale(s, 1f, isDrawerTransition ? getMeasuredWidth() : 0, fragmentContextView.getY());
                }
                fragmentContextView.setDrawOverlay(true);
                fragmentContextView.draw(canvas);
                fragmentContextView.setDrawOverlay(false);
                canvas.restore();
            }
            if (blurredView != null && blurredView.getVisibility() == View.VISIBLE) {
                if (blurredView.getAlpha() != 1f) {
                    if (blurredView.getAlpha() != 0) {
                        canvas.saveLayerAlpha(blurredView.getLeft(), blurredView.getTop(), blurredView.getRight(), blurredView.getBottom(), (int) (255 * blurredView.getAlpha()), Canvas.ALL_SAVE_FLAG);
                        canvas.translate(blurredView.getLeft(), blurredView.getTop());
                        blurredView.draw(canvas);
                        canvas.restore();
                    }
                } else {
                    blurredView.draw(canvas);
                }
            }
            if (scrimView != null) {
                canvas.drawRect(0, 0, getMeasuredWidth(), getMeasuredHeight(), scrimPaint);
                canvas.save();
                getLocationInWindow(pos);
                canvas.translate(scrimViewLocation[0] - pos[0], scrimViewLocation[1] - (Build.VERSION.SDK_INT < 21 ? AndroidUtilities.statusBarHeight : 0));
                scrimView.draw(canvas);
                if (scrimViewSelected) {
                    Drawable drawable = filterTabsView.getSelectorDrawable();
                    canvas.translate(-scrimViewLocation[0], -drawable.getIntrinsicHeight() - 1);
                    drawable.draw(canvas);
                }
                canvas.restore();
            }
        }

        @Override
        protected void onMeasure(int widthMeasureSpec, int heightMeasureSpec) {
            int widthSize = View.MeasureSpec.getSize(widthMeasureSpec);
            int heightSize = View.MeasureSpec.getSize(heightMeasureSpec);

            setMeasuredDimension(widthSize, heightSize);
            heightSize -= getPaddingTop();

            if (doneItem != null) {
                LayoutParams layoutParams = (LayoutParams) doneItem.getLayoutParams();
                layoutParams.topMargin = actionBar.getOccupyStatusBar() ? AndroidUtilities.statusBarHeight : 0;
                layoutParams.height = ActionBar.getCurrentActionBarHeight();
            }

            measureChildWithMargins(actionBar, widthMeasureSpec, 0, heightMeasureSpec, 0);

            int keyboardSize = measureKeyboardHeight();
            int childCount = getChildCount();

            if (commentView != null) {
                measureChildWithMargins(commentView, widthMeasureSpec, 0, heightMeasureSpec, 0);
                Object tag = commentView.getTag();
                if (tag != null && tag.equals(2)) {
                    if (keyboardSize <= AndroidUtilities.dp(20) && !AndroidUtilities.isInMultiwindow) {
                        heightSize -= commentView.getEmojiPadding();
                    }
                    inputFieldHeight = commentView.getMeasuredHeight();
                } else {
                    inputFieldHeight = 0;
                }

                if (SharedConfig.smoothKeyboard && commentView.isPopupShowing()) {
                    fragmentView.setTranslationY(0);
                    for (int a = 0; a < viewPages.length; a++) {
                        if (viewPages[a] != null) {
                            viewPages[a].setTranslationY(0);
                        }
                    }
                    if ((initialDialogsType == 3 && NekoConfig.showTabsOnForward.Bool()) || !onlySelect) {
                        actionBar.setTranslationY(0);
                    }
                    searchViewPager.setTranslationY(0);
                }
            }

            for (int i = 0; i < childCount; i++) {
                View child = getChildAt(i);
                if (child == null || child.getVisibility() == GONE || child == commentView || child == actionBar) {
                    continue;
                }
                if (child instanceof DatabaseMigrationHint) {
                    int contentWidthSpec = View.MeasureSpec.makeMeasureSpec(widthSize, View.MeasureSpec.EXACTLY);
                    int h = View.MeasureSpec.getSize(heightMeasureSpec) + keyboardSize;
                    int contentHeightSpec = View.MeasureSpec.makeMeasureSpec(Math.max(AndroidUtilities.dp(10), h - inputFieldHeight + AndroidUtilities.dp(2) - actionBar.getMeasuredHeight()), View.MeasureSpec.EXACTLY);
                    child.measure(contentWidthSpec, contentHeightSpec);
                } else if (child instanceof ViewPage) {
                    int contentWidthSpec = View.MeasureSpec.makeMeasureSpec(widthSize, View.MeasureSpec.EXACTLY);
                    int h;
                    if (filterTabsView != null && filterTabsView.getVisibility() == VISIBLE) {
                        h = heightSize - inputFieldHeight + AndroidUtilities.dp(2) - AndroidUtilities.dp(44) - topPadding;
                    } else {
                        h = heightSize - inputFieldHeight + AndroidUtilities.dp(2) - ((onlySelect && !(initialDialogsType == 3 && NekoConfig.showTabsOnForward.Bool())) ? 0 : actionBar.getMeasuredHeight()) - topPadding;
                    }

                    if (filtersTabAnimator != null && filterTabsView != null && filterTabsView.getVisibility() == VISIBLE) {
                        h += filterTabsMoveFrom;
                    } else {
                        child.setTranslationY(0);
                    }
                    int transitionPadding = (isSlideBackTransition || isDrawerTransition) ? (int) (h * 0.05f) : 0;
                    h += transitionPadding;
                    child.setPadding(child.getPaddingLeft(), child.getPaddingTop(), child.getPaddingRight(), transitionPadding);
                    child.measure(contentWidthSpec, View.MeasureSpec.makeMeasureSpec(Math.max(AndroidUtilities.dp(10), h), View.MeasureSpec.EXACTLY));
                    child.setPivotX(child.getMeasuredWidth() / 2);
                } else if (child == searchViewPager) {
                    searchViewPager.setTranslationY(0);
                    int contentWidthSpec = View.MeasureSpec.makeMeasureSpec(widthSize, View.MeasureSpec.EXACTLY);
                    int h = View.MeasureSpec.getSize(heightMeasureSpec) + keyboardSize;
                    int contentHeightSpec = View.MeasureSpec.makeMeasureSpec(Math.max(AndroidUtilities.dp(10), h - inputFieldHeight + AndroidUtilities.dp(2) - (onlySelect && !(initialDialogsType == 3 && NekoConfig.showTabsOnForward.Bool()) ? 0 : actionBar.getMeasuredHeight()) - topPadding) - (searchTabsView == null ? 0 : AndroidUtilities.dp(44)), View.MeasureSpec.EXACTLY);
                    child.measure(contentWidthSpec, contentHeightSpec);
                    child.setPivotX(child.getMeasuredWidth() / 2);
                } else if (commentView != null && commentView.isPopupView(child)) {
                    if (AndroidUtilities.isInMultiwindow) {
                        if (AndroidUtilities.isTablet()) {
                            child.measure(View.MeasureSpec.makeMeasureSpec(widthSize, View.MeasureSpec.EXACTLY), View.MeasureSpec.makeMeasureSpec(Math.min(AndroidUtilities.dp(320), heightSize - inputFieldHeight - AndroidUtilities.statusBarHeight + getPaddingTop()), View.MeasureSpec.EXACTLY));
                        } else {
                            child.measure(View.MeasureSpec.makeMeasureSpec(widthSize, View.MeasureSpec.EXACTLY), View.MeasureSpec.makeMeasureSpec(heightSize - inputFieldHeight - AndroidUtilities.statusBarHeight + getPaddingTop(), View.MeasureSpec.EXACTLY));
                        }
                    } else {
                        child.measure(View.MeasureSpec.makeMeasureSpec(widthSize, View.MeasureSpec.EXACTLY), View.MeasureSpec.makeMeasureSpec(child.getLayoutParams().height, View.MeasureSpec.EXACTLY));
                    }
                } else {
                    measureChildWithMargins(child, widthMeasureSpec, 0, heightMeasureSpec, 0);
                }
            }
        }

        @Override
        protected void onLayout(boolean changed, int l, int t, int r, int b) {
            final int count = getChildCount();

            int paddingBottom;
            Object tag = commentView != null ? commentView.getTag() : null;
            int keyboardSize = measureKeyboardHeight();
            if (tag != null && tag.equals(2)) {
                paddingBottom = keyboardSize <= AndroidUtilities.dp(20) && !AndroidUtilities.isInMultiwindow ? commentView.getEmojiPadding() : 0;
            } else {
                paddingBottom = 0;
            }
            setBottomClip(paddingBottom);
            lastMeasuredTopPadding = topPadding;

            for (int i = -1; i < count; i++) {
                final View child = i == -1 ? commentView : getChildAt(i);
                if (child == null || child.getVisibility() == GONE) {
                    continue;
                }
                final FrameLayout.LayoutParams lp = (FrameLayout.LayoutParams) child.getLayoutParams();

                final int width = child.getMeasuredWidth();
                final int height = child.getMeasuredHeight();

                int childLeft;
                int childTop;

                int gravity = lp.gravity;
                if (gravity == -1) {
                    gravity = Gravity.TOP | Gravity.LEFT;
                }

                final int absoluteGravity = gravity & Gravity.HORIZONTAL_GRAVITY_MASK;
                final int verticalGravity = gravity & Gravity.VERTICAL_GRAVITY_MASK;

                switch (absoluteGravity & Gravity.HORIZONTAL_GRAVITY_MASK) {
                    case Gravity.CENTER_HORIZONTAL:
                        childLeft = (r - l - width) / 2 + lp.leftMargin - lp.rightMargin;
                        break;
                    case Gravity.RIGHT:
                        childLeft = r - width - lp.rightMargin;
                        break;
                    case Gravity.LEFT:
                    default:
                        childLeft = lp.leftMargin;
                }

                switch (verticalGravity) {
                    case Gravity.TOP:
                        childTop = lp.topMargin + getPaddingTop();
                        break;
                    case Gravity.CENTER_VERTICAL:
                        childTop = ((b - paddingBottom) - t - height) / 2 + lp.topMargin - lp.bottomMargin;
                        break;
                    case Gravity.BOTTOM:
                        childTop = ((b - paddingBottom) - t) - height - lp.bottomMargin;
                        break;
                    default:
                        childTop = lp.topMargin;
                }

                if (commentView != null && commentView.isPopupView(child)) {
                    if (AndroidUtilities.isInMultiwindow) {
                        childTop = commentView.getTop() - child.getMeasuredHeight() + AndroidUtilities.dp(1);
                    } else {
                        childTop = commentView.getBottom();
                    }
                } else if (child == filterTabsView || child == searchTabsView || child == filtersView) {
                    childTop = actionBar.getMeasuredHeight();
                } else if (child == searchViewPager) {
                    childTop = (onlySelect && !(initialDialogsType == 3 && NekoConfig.showTabsOnForward.Bool()) ? 0 : actionBar.getMeasuredHeight()) + topPadding + (searchTabsView == null ? 0 : AndroidUtilities.dp(44));
                } else if (child instanceof DatabaseMigrationHint) {
                    childTop = actionBar.getMeasuredHeight();
                } else if (child instanceof ViewPage) {
                    if ((initialDialogsType == 3 && NekoConfig.showTabsOnForward.Bool()) || !onlySelect) {
                        if (filterTabsView != null && filterTabsView.getVisibility() == VISIBLE) {
                            childTop = AndroidUtilities.dp(44);
                        } else {
                            childTop = actionBar.getMeasuredHeight();
                        }
                    }
                    childTop += topPadding;
                } else if (child instanceof FragmentContextView) {
                    childTop += actionBar.getMeasuredHeight();
                }
                child.layout(childLeft, childTop, childLeft + width, childTop + height);
            }

            searchViewPager.setKeyboardHeight(keyboardSize);
            notifyHeightChanged();
            updateContextViewPosition();
            updateCommentView();
        }

        @Override
        public boolean onInterceptTouchEvent(MotionEvent ev) {
            int action = ev.getActionMasked();
            if (action == MotionEvent.ACTION_UP || action == MotionEvent.ACTION_CANCEL) {
                if (actionBar.isActionModeShowed()) {
                    allowMoving = true;
                }
            }
            return checkTabsAnimationInProgress() || filterTabsView != null && filterTabsView.isAnimatingIndicator() || onTouchEvent(ev);
        }

        @Override
        public void requestDisallowInterceptTouchEvent(boolean disallowIntercept) {
            if (maybeStartTracking && !startedTracking) {
                onTouchEvent(null);
            }
            super.requestDisallowInterceptTouchEvent(disallowIntercept);
        }

        @Override
        public boolean onTouchEvent(MotionEvent ev) {
            if (parentLayout != null && filterTabsView != null && !filterTabsView.isEditing() && !searching &&
                    !parentLayout.checkTransitionAnimation() && !parentLayout.isInPreviewMode() && !parentLayout.isPreviewOpenAnimationInProgress() && !parentLayout.getDrawerLayoutContainer().isDrawerOpened() &&
                    (ev == null || startedTracking || ev.getY() > actionBar.getMeasuredHeight() + actionBar.getTranslationY()) && SharedConfig.getChatSwipeAction(currentAccount) == SwipeGestureSettingsView.SWIPE_GESTURE_FOLDERS) {
                if (ev != null) {
                    if (velocityTracker == null) {
                        velocityTracker = VelocityTracker.obtain();
                    }
                    velocityTracker.addMovement(ev);
                }
                if (ev != null && ev.getAction() == MotionEvent.ACTION_DOWN && checkTabsAnimationInProgress()) {
                    startedTracking = true;
                    startedTrackingPointerId = ev.getPointerId(0);
                    startedTrackingX = (int) ev.getX();
                    parentLayout.getDrawerLayoutContainer().setAllowOpenDrawerBySwipe(false);
                    if (animatingForward) {
                        if (startedTrackingX < viewPages[0].getMeasuredWidth() + viewPages[0].getTranslationX()) {
                            additionalOffset = viewPages[0].getTranslationX();
                        } else {
                            ViewPage page = viewPages[0];
                            viewPages[0] = viewPages[1];
                            viewPages[1] = page;
                            animatingForward = false;
                            additionalOffset = viewPages[0].getTranslationX();
                            filterTabsView.selectTabWithId(viewPages[0].selectedType, 1f);
                            filterTabsView.selectTabWithId(viewPages[1].selectedType, additionalOffset / viewPages[0].getMeasuredWidth());
                            switchToCurrentSelectedMode(true);
                            viewPages[0].dialogsAdapter.resume();
                            viewPages[1].dialogsAdapter.pause();
                        }
                    } else {
                        if (startedTrackingX < viewPages[1].getMeasuredWidth() + viewPages[1].getTranslationX()) {
                            ViewPage page = viewPages[0];
                            viewPages[0] = viewPages[1];
                            viewPages[1] = page;
                            animatingForward = true;
                            additionalOffset = viewPages[0].getTranslationX();
                            filterTabsView.selectTabWithId(viewPages[0].selectedType, 1f);
                            filterTabsView.selectTabWithId(viewPages[1].selectedType, -additionalOffset / viewPages[0].getMeasuredWidth());
                            switchToCurrentSelectedMode(true);
                            viewPages[0].dialogsAdapter.resume();
                            viewPages[1].dialogsAdapter.pause();
                        } else {
                            additionalOffset = viewPages[0].getTranslationX();
                        }
                    }
                    tabsAnimation.removeAllListeners();
                    tabsAnimation.cancel();
                    tabsAnimationInProgress = false;
                } else if (ev != null && ev.getAction() == MotionEvent.ACTION_DOWN) {
                    additionalOffset = 0;
                }
                if (ev != null && ev.getAction() == MotionEvent.ACTION_DOWN && !startedTracking && !maybeStartTracking && filterTabsView.getVisibility() == VISIBLE) {
                    startedTrackingPointerId = ev.getPointerId(0);
                    maybeStartTracking = true;
                    startedTrackingX = (int) ev.getX();
                    startedTrackingY = (int) ev.getY();
                    velocityTracker.clear();
                } else if (ev != null && ev.getAction() == MotionEvent.ACTION_MOVE && ev.getPointerId(0) == startedTrackingPointerId) {
                    int dx = (int) (ev.getX() - startedTrackingX + additionalOffset);
                    int dy = Math.abs((int) ev.getY() - startedTrackingY);
                    if (startedTracking && (animatingForward && dx > 0 || !animatingForward && dx < 0)) {
                        if (!prepareForMoving(ev, dx < 0)) {
                            maybeStartTracking = true;
                            startedTracking = false;
                            viewPages[0].setTranslationX(0);
                            viewPages[1].setTranslationX(animatingForward ? viewPages[0].getMeasuredWidth() : -viewPages[0].getMeasuredWidth());
                            filterTabsView.selectTabWithId(viewPages[1].selectedType, 0);
                        }
                    }
                    if (maybeStartTracking && !startedTracking) {
                        float touchSlop = AndroidUtilities.getPixelsInCM(0.3f, true);
                        int dxLocal = (int) (ev.getX() - startedTrackingX);
                        if (Math.abs(dxLocal) >= touchSlop && Math.abs(dxLocal) > dy) {
                            prepareForMoving(ev, dx < 0);
                        }
                    } else if (startedTracking) {
                        viewPages[0].setTranslationX(dx);
                        if (animatingForward) {
                            viewPages[1].setTranslationX(viewPages[0].getMeasuredWidth() + dx);
                        } else {
                            viewPages[1].setTranslationX(dx - viewPages[0].getMeasuredWidth());
                        }
                        float scrollProgress = Math.abs(dx) / (float) viewPages[0].getMeasuredWidth();
                        filterTabsView.selectTabWithId(viewPages[1].selectedType, scrollProgress);
                    }
                } else if (ev == null || ev.getPointerId(0) == startedTrackingPointerId && (ev.getAction() == MotionEvent.ACTION_CANCEL || ev.getAction() == MotionEvent.ACTION_UP || ev.getAction() == MotionEvent.ACTION_POINTER_UP)) {
                    velocityTracker.computeCurrentVelocity(1000, maximumVelocity);
                    float velX;
                    float velY;
                    if (ev != null && ev.getAction() != MotionEvent.ACTION_CANCEL) {
                        velX = velocityTracker.getXVelocity();
                        velY = velocityTracker.getYVelocity();
                        if (!startedTracking) {
                            if (Math.abs(velX) >= 3000 && Math.abs(velX) > Math.abs(velY)) {
                                prepareForMoving(ev, velX < 0);
                            }
                        }
                    } else {
                        velX = 0;
                        velY = 0;
                    }
                    if (startedTracking) {
                        float x = viewPages[0].getX();
                        tabsAnimation = new AnimatorSet();
                        if (additionalOffset != 0) {
                            if (Math.abs(velX) > 1500) {
                                backAnimation = animatingForward ? velX > 0 : velX < 0;
                            } else {
                                if (animatingForward) {
                                    backAnimation = (viewPages[1].getX() > (viewPages[0].getMeasuredWidth() >> 1));
                                } else {
                                    backAnimation = (viewPages[0].getX() < (viewPages[0].getMeasuredWidth() >> 1));
                                }
                            }
                        } else {
                            backAnimation = Math.abs(x) < viewPages[0].getMeasuredWidth() / 3.0f && (Math.abs(velX) < 3500 || Math.abs(velX) < Math.abs(velY));
                        }
                        float distToMove;
                        float dx;
                        if (backAnimation) {
                            dx = Math.abs(x);
                            if (animatingForward) {
                                tabsAnimation.playTogether(
                                        ObjectAnimator.ofFloat(viewPages[0], View.TRANSLATION_X, 0),
                                        ObjectAnimator.ofFloat(viewPages[1], View.TRANSLATION_X, viewPages[1].getMeasuredWidth())
                                );
                            } else {
                                tabsAnimation.playTogether(
                                        ObjectAnimator.ofFloat(viewPages[0], View.TRANSLATION_X, 0),
                                        ObjectAnimator.ofFloat(viewPages[1], View.TRANSLATION_X, -viewPages[1].getMeasuredWidth())
                                );
                            }
                        } else {
                            dx = viewPages[0].getMeasuredWidth() - Math.abs(x);
                            if (animatingForward) {
                                tabsAnimation.playTogether(
                                        ObjectAnimator.ofFloat(viewPages[0], View.TRANSLATION_X, -viewPages[0].getMeasuredWidth()),
                                        ObjectAnimator.ofFloat(viewPages[1], View.TRANSLATION_X, 0)
                                );
                            } else {
                                tabsAnimation.playTogether(
                                        ObjectAnimator.ofFloat(viewPages[0], View.TRANSLATION_X, viewPages[0].getMeasuredWidth()),
                                        ObjectAnimator.ofFloat(viewPages[1], View.TRANSLATION_X, 0)
                                );
                            }
                        }
                        tabsAnimation.setInterpolator(interpolator);

                        int width = getMeasuredWidth();
                        int halfWidth = width / 2;
                        float distanceRatio = Math.min(1.0f, 1.0f * dx / (float) width);
                        float distance = (float) halfWidth + (float) halfWidth * AndroidUtilities.distanceInfluenceForSnapDuration(distanceRatio);
                        velX = Math.abs(velX);
                        int duration;
                        if (velX > 0) {
                            duration = 4 * Math.round(1000.0f * Math.abs(distance / velX));
                        } else {
                            float pageDelta = dx / getMeasuredWidth();
                            duration = (int) ((pageDelta + 1.0f) * 100.0f);
                        }
                        duration = Math.max(150, Math.min(duration, 600));

                        tabsAnimation.setDuration(duration);
                        tabsAnimation.addListener(new AnimatorListenerAdapter() {
                            @Override
                            public void onAnimationEnd(Animator animator) {
                                tabsAnimation = null;
                                if (!backAnimation) {
                                    ViewPage tempPage = viewPages[0];
                                    viewPages[0] = viewPages[1];
                                    viewPages[1] = tempPage;
                                    filterTabsView.selectTabWithId(viewPages[0].selectedType, 1.0f);
                                    updateCounters(false);
                                    viewPages[0].dialogsAdapter.resume();
                                    viewPages[1].dialogsAdapter.pause();
                                }
                                if (parentLayout != null) {
                                    parentLayout.getDrawerLayoutContainer().setAllowOpenDrawerBySwipe(viewPages[0].selectedType == filterTabsView.getFirstTabId() || searchIsShowed || SharedConfig.getChatSwipeAction(currentAccount) != SwipeGestureSettingsView.SWIPE_GESTURE_FOLDERS);
                                }
                                viewPages[1].setVisibility(View.GONE);
                                showScrollbars(true);
                                tabsAnimationInProgress = false;
                                maybeStartTracking = false;
                                actionBar.setEnabled(true);
                                filterTabsView.setEnabled(true);
                                checkListLoad(viewPages[0]);
                            }
                        });
                        tabsAnimation.start();
                        tabsAnimationInProgress = true;
                        startedTracking = false;
                    } else {
                        parentLayout.getDrawerLayoutContainer().setAllowOpenDrawerBySwipe(viewPages[0].selectedType == filterTabsView.getFirstTabId() || searchIsShowed || SharedConfig.getChatSwipeAction(currentAccount) != SwipeGestureSettingsView.SWIPE_GESTURE_FOLDERS);
                        maybeStartTracking = false;
                        actionBar.setEnabled(true);
                        filterTabsView.setEnabled(true);
                    }
                    if (velocityTracker != null) {
                        velocityTracker.recycle();
                        velocityTracker = null;
                    }
                }
                return startedTracking;
            }
            return false;
        }

        @Override
        public boolean hasOverlappingRendering() {
            return false;
        }

        @Override
        protected void drawList(Canvas blurCanvas, boolean top) {
            if (searchIsShowed) {
                if (searchViewPager != null && searchViewPager.getVisibility() == View.VISIBLE) {
                    searchViewPager.drawForBlur(blurCanvas);
                }
            } else {
                for (int i = 0; i < viewPages.length; i++) {
                    if (viewPages[i] != null && viewPages[i].getVisibility() == View.VISIBLE) {
                        for (int j = 0; j < viewPages[i].listView.getChildCount(); j++) {
                            View child = viewPages[i].listView.getChildAt(j);
                            if (child.getY() < viewPages[i].listView.blurTopPadding + AndroidUtilities.dp(100)) {
                                int restore = blurCanvas.save();
                                blurCanvas.translate(viewPages[i].getX(), viewPages[i].getY() + viewPages[i].listView.getY() + child.getY());
                                if (child instanceof DialogCell) {
                                    DialogCell cell = (DialogCell) child;
                                    cell.drawingForBlur = true;
                                    cell.draw(blurCanvas);
                                    cell.drawingForBlur = false;
                                } else {
                                    child.draw(blurCanvas);
                                }
                                blurCanvas.restoreToCount(restore);
                            }
                        }
                    }
                }
            }
        }
    }

    public static float viewOffset = 0.0f;

    public class DialogsRecyclerView extends BlurredRecyclerView {

        private boolean firstLayout = true;
        private boolean ignoreLayout;
        private final ViewPage parentPage;
        private int appliedPaddingTop;
        private int lastTop;
        private int lastListPadding;

        Paint paint = new Paint();
        RectF rectF = new RectF();

        public DialogsRecyclerView(Context context, ViewPage page) {
            super(context);
            parentPage = page;
            additionalClipBottom = AndroidUtilities.dp(200);
        }

        @Override
        protected boolean updateEmptyViewAnimated() {
            return true;
        }

        public void setViewsOffset(float viewOffset) {
            DialogsActivity.viewOffset = viewOffset;
            int n = getChildCount();
            for (int i = 0; i < n; i++) {
                getChildAt(i).setTranslationY(viewOffset);
            }

            if (selectorPosition != NO_POSITION) {
                View v = getLayoutManager().findViewByPosition(selectorPosition);
                if (v != null) {
                    selectorRect.set(v.getLeft(), (int) (v.getTop() + viewOffset), v.getRight(), (int) (v.getBottom() + viewOffset));
                    selectorDrawable.setBounds(selectorRect);
                }
            }
            invalidate();
        }

        public float getViewOffset() {
            return viewOffset;
        }

        @Override
        public void addView(View child, int index, ViewGroup.LayoutParams params) {
            super.addView(child, index, params);
            child.setTranslationY(viewOffset);
            child.setTranslationX(0);
            child.setAlpha(1f);
        }

        @Override
        public void removeView(View view) {
            super.removeView(view);
            view.setTranslationY(0);
            view.setTranslationX(0);
            view.setAlpha(1f);
        }

        @Override
        public void onDraw(Canvas canvas) {
            if (parentPage.pullForegroundDrawable != null && viewOffset != 0) {
                int pTop = getPaddingTop();
                if (pTop != 0) {
                    canvas.save();
                    canvas.translate(0, pTop);
                }
                parentPage.pullForegroundDrawable.drawOverScroll(canvas);
                if (pTop != 0) {
                    canvas.restore();
                }
            }
            super.onDraw(canvas);
        }

        @Override
        protected void dispatchDraw(Canvas canvas) {
            super.dispatchDraw(canvas);
            if (drawMovingViewsOverlayed()) {
                paint.setColor(Theme.getColor(Theme.key_windowBackgroundWhite));
                for (int i = 0; i < getChildCount(); i++) {
                    View view = getChildAt(i);

                    if ((view instanceof DialogCell && ((DialogCell) view).isMoving()) || (view instanceof DialogsAdapter.LastEmptyView && ((DialogsAdapter.LastEmptyView) view).moving)) {
                        if (view.getAlpha() != 1f) {
                            rectF.set(view.getX(), view.getY(), view.getX() + view.getMeasuredWidth(), view.getY() + view.getMeasuredHeight());
                            canvas.saveLayerAlpha(rectF, (int) (255 * view.getAlpha()), Canvas.ALL_SAVE_FLAG);
                        } else {
                            canvas.save();
                        }
                        canvas.translate(view.getX(), view.getY());
                        canvas.drawRect(0, 0, view.getMeasuredWidth(), view.getMeasuredHeight(), paint);
                        view.draw(canvas);
                        canvas.restore();
                    }
                }
                invalidate();
            }
            if (slidingView != null && pacmanAnimation != null) {
                pacmanAnimation.draw(canvas, slidingView.getTop() + slidingView.getMeasuredHeight() / 2);
            }
        }

        private boolean drawMovingViewsOverlayed() {
            return getItemAnimator() != null && getItemAnimator().isRunning() && (dialogRemoveFinished != 0 || dialogInsertFinished != 0 || dialogChangeFinished != 0);
        }

        @Override
        public boolean drawChild(Canvas canvas, View child, long drawingTime) {
            if (drawMovingViewsOverlayed() && child instanceof DialogCell && ((DialogCell) child).isMoving()) {
                return true;
            }
            return super.drawChild(canvas, child, drawingTime);
        }

        @Override
        protected void onDetachedFromWindow() {
            super.onDetachedFromWindow();
        }

        @Override
        public void setAdapter(RecyclerView.Adapter adapter) {
            super.setAdapter(adapter);
            firstLayout = true;
        }

        private void checkIfAdapterValid() {
            RecyclerView.Adapter adapter = getAdapter();
            if (parentPage.lastItemsCount != adapter.getItemCount() && !dialogsListFrozen) {
                ignoreLayout = true;
                adapter.notifyDataSetChanged();
                ignoreLayout = false;
            }
        }

        @Override
        protected void onMeasure(int widthSpec, int heightSpec) {
            int t = 0;
            if ((initialDialogsType == 3 && NekoConfig.showTabsOnForward.Bool()) || !onlySelect) {
                if (filterTabsView != null && filterTabsView.getVisibility() == VISIBLE) {
                    t = AndroidUtilities.dp(44);
                } else {
                    t = actionBar.getMeasuredHeight();
                }
            }

            int pos = parentPage.layoutManager.findFirstVisibleItemPosition();
            if (pos != RecyclerView.NO_POSITION && !dialogsListFrozen && parentPage.itemTouchhelper.isIdle()) {
                RecyclerView.ViewHolder holder = parentPage.listView.findViewHolderForAdapterPosition(pos);
                if (holder != null) {
                    int top = holder.itemView.getTop();

                    ignoreLayout = true;
                    parentPage.layoutManager.scrollToPositionWithOffset(pos, (int) (top - lastListPadding + scrollAdditionalOffset));
                    ignoreLayout = false;
                }
            }
            if ((initialDialogsType == 3 && NekoConfig.showTabsOnForward.Bool()) || !onlySelect) {
                ignoreLayout = true;
                if (filterTabsView != null && filterTabsView.getVisibility() == VISIBLE) {
                    t = ActionBar.getCurrentActionBarHeight() + (actionBar.getOccupyStatusBar() ? AndroidUtilities.statusBarHeight : 0);
                } else {
                    t = inPreviewMode && Build.VERSION.SDK_INT >= 21 ? AndroidUtilities.statusBarHeight : 0;
                }
                setTopGlowOffset(t);
                setPadding(0, t, 0, 0);
                parentPage.progressView.setPaddingTop(t);
                ignoreLayout = false;
            }

            if (firstLayout && getMessagesController().dialogsLoaded) {
                if (parentPage.dialogsType == 0 && hasHiddenArchive()) {
                    ignoreLayout = true;
                    LinearLayoutManager layoutManager = (LinearLayoutManager) getLayoutManager();
                    layoutManager.scrollToPositionWithOffset(1, (int) actionBar.getTranslationY());
                    ignoreLayout = false;
                }
                firstLayout = false;
            }
            checkIfAdapterValid();
            super.onMeasure(widthSpec, heightSpec);
            if ((initialDialogsType == 3 && NekoConfig.showTabsOnForward.Bool()) || !onlySelect) {
                if (appliedPaddingTop != t && viewPages != null && viewPages.length > 1) {
                    viewPages[1].setTranslationX(viewPages[0].getMeasuredWidth());
                }
            }
        }

        @Override
        protected void onLayout(boolean changed, int l, int t, int r, int b) {
            super.onLayout(changed, l, t, r, b);
            lastListPadding = getPaddingTop();
            lastTop = t;
            scrollAdditionalOffset = 0;

            if ((dialogRemoveFinished != 0 || dialogInsertFinished != 0 || dialogChangeFinished != 0) && !parentPage.dialogsItemAnimator.isRunning()) {
                onDialogAnimationFinished();
            }
        }

        @Override
        public void requestLayout() {
            if (ignoreLayout) {
                return;
            }
            super.requestLayout();
        }

        private void toggleArchiveHidden(boolean action, DialogCell dialogCell) {
            SharedConfig.toggleArchiveHidden();
            if (SharedConfig.archiveHidden) {
                if (dialogCell != null) {
                    disableActionBarScrolling = true;
                    waitingForScrollFinished = true;
                    smoothScrollBy(0, (dialogCell.getMeasuredHeight() + (dialogCell.getTop() - getPaddingTop())), CubicBezierInterpolator.EASE_OUT);
                    if (action) {
                        updatePullAfterScroll = true;
                    } else {
                        updatePullState();
                    }
                }
                getUndoView().showWithAction(0, UndoView.ACTION_ARCHIVE_HIDDEN, null, null);
            } else {
                getUndoView().showWithAction(0, UndoView.ACTION_ARCHIVE_PINNED, null, null);
                updatePullState();
                if (action && dialogCell != null) {
                    dialogCell.resetPinnedArchiveState();
                    dialogCell.invalidate();
                }
            }
        }

        private void updatePullState() {
            parentPage.archivePullViewState = SharedConfig.archiveHidden ? ARCHIVE_ITEM_STATE_HIDDEN : ARCHIVE_ITEM_STATE_PINNED;
            if (parentPage.pullForegroundDrawable != null) {
                parentPage.pullForegroundDrawable.setWillDraw(parentPage.archivePullViewState != ARCHIVE_ITEM_STATE_PINNED);
            }
        }

        @Override
        public boolean onTouchEvent(MotionEvent e) {
            if (fastScrollAnimationRunning || waitingForScrollFinished || dialogRemoveFinished != 0 || dialogInsertFinished != 0 || dialogChangeFinished != 0) {
                return false;
            }
            int action = e.getAction();
            if (action == MotionEvent.ACTION_DOWN) {
                setOverScrollMode(View.OVER_SCROLL_ALWAYS);
            }
            if (action == MotionEvent.ACTION_UP || action == MotionEvent.ACTION_CANCEL) {
                if (!parentPage.itemTouchhelper.isIdle() && parentPage.swipeController.swipingFolder) {
                    parentPage.swipeController.swipeFolderBack = true;
                    if (parentPage.itemTouchhelper.checkHorizontalSwipe(null, ItemTouchHelper.LEFT) != 0) {
                        if (parentPage.swipeController.currentItemViewHolder != null) {
                            ViewHolder viewHolder = parentPage.swipeController.currentItemViewHolder;
                            if (viewHolder.itemView instanceof DialogCell) {
                                DialogCell dialogCell = (DialogCell) viewHolder.itemView;
                                long dialogId = dialogCell.getDialogId();
                                if (DialogObject.isFolderDialogId(dialogId)) {
                                    toggleArchiveHidden(false, dialogCell);
                                } else {
                                    ArrayList<TLRPC.Dialog> dialogs = getDialogsArray(currentAccount, parentPage.dialogsType, folderId, false);
                                    TLRPC.Dialog dialog = dialogs.get(dialogCell.getDialogIndex());
                                    if (SharedConfig.getChatSwipeAction(currentAccount) == SwipeGestureSettingsView.SWIPE_GESTURE_READ) {
                                        ArrayList<Long> selectedDialogs = new ArrayList<>();
                                        selectedDialogs.add(dialogId);
                                        canReadCount = dialog.unread_count > 0 || dialog.unread_mark ? 1 : 0;
                                        performSelectedDialogsAction(selectedDialogs, read, true);
                                    } else if (SharedConfig.getChatSwipeAction(currentAccount) == SwipeGestureSettingsView.SWIPE_GESTURE_MUTE) {
                                        if (!getMessagesController().isDialogMuted(dialogId)) {
                                            NotificationsController.getInstance(UserConfig.selectedAccount).setDialogNotificationsSettings(dialogId, NotificationsController.SETTING_MUTE_FOREVER);
                                            if (BulletinFactory.canShowBulletin(DialogsActivity.this)) {
                                                BulletinFactory.createMuteBulletin(DialogsActivity.this, NotificationsController.SETTING_MUTE_FOREVER).show();
                                            }
                                        } else {
                                            ArrayList<Long> selectedDialogs = new ArrayList<>();
                                            selectedDialogs.add(dialogId);
                                            canMuteCount = MessagesController.getInstance(currentAccount).isDialogMuted(dialogId) ? 0 : 1;
                                            canUnmuteCount = canMuteCount > 0 ? 0 : 1;
                                            performSelectedDialogsAction(selectedDialogs, mute, true);
                                        }
                                    } else if (SharedConfig.getChatSwipeAction(currentAccount) == SwipeGestureSettingsView.SWIPE_GESTURE_PIN) {
                                        ArrayList<Long> selectedDialogs = new ArrayList<>();
                                        selectedDialogs.add(dialogId);
                                        boolean pinned = isDialogPinned(dialog);
                                        canPinCount = pinned ? 0 : 1;
                                        performSelectedDialogsAction(selectedDialogs, pin, true);
                                    } else if (SharedConfig.getChatSwipeAction(currentAccount) == SwipeGestureSettingsView.SWIPE_GESTURE_DELETE) {
                                        ArrayList<Long> selectedDialogs = new ArrayList<>();
                                        selectedDialogs.add(dialogId);
                                        performSelectedDialogsAction(selectedDialogs, delete, true);
                                    }
                                }
                            }
                        }

                    }
                }
            }
            boolean result = super.onTouchEvent(e);
            if (parentPage.dialogsType == 0 && (action == MotionEvent.ACTION_UP || action == MotionEvent.ACTION_CANCEL) && parentPage.archivePullViewState == ARCHIVE_ITEM_STATE_HIDDEN && hasHiddenArchive()) {
                LinearLayoutManager layoutManager = (LinearLayoutManager) getLayoutManager();
                int currentPosition = layoutManager.findFirstVisibleItemPosition();
                if (currentPosition == 0) {
                    int pTop = getPaddingTop();
                    View view = layoutManager.findViewByPosition(currentPosition);
                    int height = (int) (AndroidUtilities.dp(SharedConfig.useThreeLinesLayout ? 78 : 72) * PullForegroundDrawable.SNAP_HEIGHT);
                    int diff = (view.getTop() - pTop) + view.getMeasuredHeight();
                    if (view != null) {
                        long pullingTime = System.currentTimeMillis() - startArchivePullingTime;
                        if (diff < height || pullingTime < PullForegroundDrawable.minPullingTime) {
                            disableActionBarScrolling = true;
                            smoothScrollBy(0, diff, CubicBezierInterpolator.EASE_OUT_QUINT);
                            parentPage.archivePullViewState = ARCHIVE_ITEM_STATE_HIDDEN;
                        } else {
                            if (parentPage.archivePullViewState != ARCHIVE_ITEM_STATE_SHOWED) {
                                if (getViewOffset() == 0) {
                                    disableActionBarScrolling = true;
                                    smoothScrollBy(0, (view.getTop() - pTop), CubicBezierInterpolator.EASE_OUT_QUINT);
                                }
                                if (!canShowHiddenArchive) {
                                    canShowHiddenArchive = true;
                                    if (!NekoConfig.disableVibration.Bool()) {
                                        performHapticFeedback(HapticFeedbackConstants.KEYBOARD_TAP, HapticFeedbackConstants.FLAG_IGNORE_GLOBAL_SETTING);
                                    }
                                    if (parentPage.pullForegroundDrawable != null) {
                                        parentPage.pullForegroundDrawable.colorize(true);
                                    }
                                }
                                ((DialogCell) view).startOutAnimation();

                                parentPage.archivePullViewState = ARCHIVE_ITEM_STATE_SHOWED;

                                if (NekoConfig.openArchiveOnPull.Bool()) {
                                    AndroidUtilities.runOnUIThread(() -> {
                                        // Open the folder.
                                        // Delay was taken from PullForegroundDrawable::startOutAnimation().
                                        Bundle args = new Bundle();
                                        args.putInt("folderId", 1); // 1 is the ID of the archive folder.
                                        args.putBoolean("onlySelect", onlySelect);
                                        DialogsActivity dialogsActivity = new DialogsActivity(args);
                                        dialogsActivity.setDelegate(delegate);
                                        presentFragment(dialogsActivity, onlySelect);
                                    }, 200);
                                }
                            }
                        }

                        if (getViewOffset() != 0) {
                            ValueAnimator valueAnimator = ValueAnimator.ofFloat(getViewOffset(), 0f);
                            valueAnimator.addUpdateListener(animation -> setViewsOffset((float) animation.getAnimatedValue()));

                            valueAnimator.setDuration(Math.max(100, (long) (350f - 120f * (getViewOffset() / PullForegroundDrawable.getMaxOverscroll()))));
                            valueAnimator.setInterpolator(CubicBezierInterpolator.EASE_OUT_QUINT);
                            setScrollEnabled(false);
                            valueAnimator.addListener(new AnimatorListenerAdapter() {
                                @Override
                                public void onAnimationEnd(Animator animation) {
                                    super.onAnimationEnd(animation);
                                    setScrollEnabled(true);
                                }
                            });
                            valueAnimator.start();
                        }
                    }
                }
            }
            return result;
        }

        @Override
        public boolean onInterceptTouchEvent(MotionEvent e) {
            if (fastScrollAnimationRunning || waitingForScrollFinished || dialogRemoveFinished != 0 || dialogInsertFinished != 0 || dialogChangeFinished != 0) {
                return false;
            }
            if (e.getAction() == MotionEvent.ACTION_DOWN) {
                allowSwipeDuringCurrentTouch = !actionBar.isActionModeShowed();
                checkIfAdapterValid();
            }
            return super.onInterceptTouchEvent(e);
        }

        @Override
        protected boolean allowSelectChildAtPosition(View child) {
            if (child instanceof HeaderCell && !child.isClickable()) {
                return false;
            }
            return true;
        }
    }

    private class SwipeController extends ItemTouchHelper.Callback {

        private RectF buttonInstance;
        private RecyclerView.ViewHolder currentItemViewHolder;
        private boolean swipingFolder;
        private boolean swipeFolderBack;
        private ViewPage parentPage;

        public SwipeController(ViewPage page) {
            parentPage = page;
        }

        @Override
        public int getMovementFlags(RecyclerView recyclerView, RecyclerView.ViewHolder viewHolder) {
            if (waitingForDialogsAnimationEnd(parentPage) || parentLayout != null && parentLayout.isInPreviewMode()) {
                return 0;
            }
            if (swipingFolder && swipeFolderBack) {
                if (viewHolder.itemView instanceof DialogCell) {
                    ((DialogCell) viewHolder.itemView).swipeCanceled = true;
                }
                swipingFolder = false;
                return 0;
            }
            if (!onlySelect && parentPage.isDefaultDialogType() && slidingView == null && viewHolder.itemView instanceof DialogCell) {
                DialogCell dialogCell = (DialogCell) viewHolder.itemView;
                long dialogId = dialogCell.getDialogId();
                if (actionBar.isActionModeShowed(null)) {
                    TLRPC.Dialog dialog = getMessagesController().dialogs_dict.get(dialogId);
                    if (!allowMoving || dialog == null || !isDialogPinned(dialog) || DialogObject.isFolderDialogId(dialogId)) {
                        return 0;
                    }
                    movingView = (DialogCell) viewHolder.itemView;
                    movingView.setBackgroundColor(Theme.getColor(Theme.key_windowBackgroundWhite));
                    swipeFolderBack = false;
                    return makeMovementFlags(ItemTouchHelper.UP | ItemTouchHelper.DOWN, 0);
                } else {
                    if ((filterTabsView != null && filterTabsView.getVisibility() == View.VISIBLE && SharedConfig.getChatSwipeAction(currentAccount) == SwipeGestureSettingsView.SWIPE_GESTURE_FOLDERS) || !allowSwipeDuringCurrentTouch || ((dialogId == getUserConfig().clientUserId || dialogId == 777000) && SharedConfig.getChatSwipeAction(currentAccount) == SwipeGestureSettingsView.SWIPE_GESTURE_ARCHIVE) || getMessagesController().isPromoDialog(dialogId, false) && getMessagesController().promoDialogType != MessagesController.PROMO_TYPE_PSA) {
                        return 0;
                    }
                    boolean canSwipeBack = folderId == 0 && (SharedConfig.getChatSwipeAction(currentAccount) == SwipeGestureSettingsView.SWIPE_GESTURE_MUTE || SharedConfig.getChatSwipeAction(currentAccount) == SwipeGestureSettingsView.SWIPE_GESTURE_READ || SharedConfig.getChatSwipeAction(currentAccount) == SwipeGestureSettingsView.SWIPE_GESTURE_PIN || SharedConfig.getChatSwipeAction(currentAccount) == SwipeGestureSettingsView.SWIPE_GESTURE_DELETE);
                    if (SharedConfig.getChatSwipeAction(currentAccount) == SwipeGestureSettingsView.SWIPE_GESTURE_READ) {
                        MessagesController.DialogFilter filter = null;
                        if (viewPages[0].dialogsType == 7 || viewPages[0].dialogsType == 8) {
                            filter = getMessagesController().selectedDialogFilter[viewPages[0].dialogsType == 8 ? 1 : 0];
                        }
                        if (filter != null && (filter.flags & MessagesController.DIALOG_FILTER_FLAG_EXCLUDE_READ) != 0) {
                            TLRPC.Dialog dialog = getMessagesController().dialogs_dict.get(dialogId);
                            if (dialog != null && !filter.alwaysShow(currentAccount, dialog) && (dialog.unread_count > 0 || dialog.unread_mark)) {
                                canSwipeBack = false;
                            }
                        }
                    }
                    swipeFolderBack = false;
                    swipingFolder = (canSwipeBack && !DialogObject.isFolderDialogId(dialogCell.getDialogId())) || (SharedConfig.archiveHidden && DialogObject.isFolderDialogId(dialogCell.getDialogId()));
                    dialogCell.setSliding(true);
                    return makeMovementFlags(0, ItemTouchHelper.LEFT);
                }
            }
            return 0;
        }

        @Override
        public boolean onMove(RecyclerView recyclerView, RecyclerView.ViewHolder source, RecyclerView.ViewHolder target) {
            if (!(target.itemView instanceof DialogCell)) {
                return false;
            }
            DialogCell dialogCell = (DialogCell) target.itemView;
            long dialogId = dialogCell.getDialogId();
            TLRPC.Dialog dialog = getMessagesController().dialogs_dict.get(dialogId);
            if (dialog == null || !isDialogPinned(dialog) || DialogObject.isFolderDialogId(dialogId)) {
                return false;
            }
            int fromIndex = source.getAdapterPosition();
            int toIndex = target.getAdapterPosition();
            parentPage.dialogsAdapter.notifyItemMoved(fromIndex, toIndex);
            updateDialogIndices();
            if (viewPages[0].dialogsType == 7 || viewPages[0].dialogsType == 8) {
                MessagesController.DialogFilter filter = getMessagesController().selectedDialogFilter[viewPages[0].dialogsType == 8 ? 1 : 0];
                if (!movingDialogFilters.contains(filter)) {
                    movingDialogFilters.add(filter);
                }
            } else {
                movingWas = true;
            }
            return true;
        }

        @Override
        public int convertToAbsoluteDirection(int flags, int layoutDirection) {
            if (swipeFolderBack) {
                return 0;
            }
            return super.convertToAbsoluteDirection(flags, layoutDirection);
        }

        @Override
        public void onSwiped(RecyclerView.ViewHolder viewHolder, int direction) {
            if (viewHolder != null) {
                DialogCell dialogCell = (DialogCell) viewHolder.itemView;
                long dialogId = dialogCell.getDialogId();
                if (DialogObject.isFolderDialogId(dialogId)) {
                    parentPage.listView.toggleArchiveHidden(false, dialogCell);
                    return;
                }
                TLRPC.Dialog dialog = getMessagesController().dialogs_dict.get(dialogId);
                if (dialog == null) {
                    return;
                }

                if (!getMessagesController().isPromoDialog(dialogId, false) && folderId == 0 && SharedConfig.getChatSwipeAction(currentAccount) == SwipeGestureSettingsView.SWIPE_GESTURE_READ) {
                    ArrayList<Long> selectedDialogs = new ArrayList<>();
                    selectedDialogs.add(dialogId);
                    canReadCount = dialog.unread_count > 0 || dialog.unread_mark ? 1 : 0;
                    performSelectedDialogsAction(selectedDialogs, read, true);
                    return;
                }

                slidingView = dialogCell;
                int position = viewHolder.getAdapterPosition();
                int count = parentPage.dialogsAdapter.getItemCount();
                Runnable finishRunnable = () -> {
                    if (frozenDialogsList == null) {
                        return;
                    }
                    frozenDialogsList.remove(dialog);
                    int pinnedNum = dialog.pinnedNum;
                    slidingView = null;
                    parentPage.listView.invalidate();
                    int lastItemPosition = parentPage.layoutManager.findLastVisibleItemPosition();
                    if (lastItemPosition == count - 1) {
                        parentPage.layoutManager.findViewByPosition(lastItemPosition).requestLayout();
                    }
                    if (getMessagesController().isPromoDialog(dialog.id, false)) {
                        getMessagesController().hidePromoDialog();
                        parentPage.dialogsItemAnimator.prepareForRemove();
                        parentPage.lastItemsCount--;
                        parentPage.dialogsAdapter.notifyItemRemoved(position);
                        dialogRemoveFinished = 2;
                    } else {
                        int added = getMessagesController().addDialogToFolder(dialog.id, folderId == 0 ? 1 : 0, -1, 0);
                        if (added != 2 || position != 0) {
                            parentPage.dialogsItemAnimator.prepareForRemove();
                            parentPage.lastItemsCount--;
                            parentPage.dialogsAdapter.notifyItemRemoved(position);
                            dialogRemoveFinished = 2;
                        }
                        if (folderId == 0) {
                            if (added == 2) {
                                parentPage.dialogsItemAnimator.prepareForRemove();
                                if (position == 0) {
                                    dialogChangeFinished = 2;
                                    setDialogsListFrozen(true);
                                    parentPage.dialogsAdapter.notifyItemChanged(0);
                                } else {
                                    parentPage.lastItemsCount++;
                                    parentPage.dialogsAdapter.notifyItemInserted(0);
                                    if (!SharedConfig.archiveHidden && parentPage.layoutManager.findFirstVisibleItemPosition() == 0) {
                                        disableActionBarScrolling = true;
                                        parentPage.listView.smoothScrollBy(0, -AndroidUtilities.dp(SharedConfig.useThreeLinesLayout ? 78 : 72));
                                    }
                                }
                                ArrayList<TLRPC.Dialog> dialogs = getDialogsArray(currentAccount, parentPage.dialogsType, folderId, false);
                                frozenDialogsList.add(0, dialogs.get(0));
                            } else if (added == 1) {
                                RecyclerView.ViewHolder holder = parentPage.listView.findViewHolderForAdapterPosition(0);
                                if (holder != null && holder.itemView instanceof DialogCell) {
                                    DialogCell cell = (DialogCell) holder.itemView;
                                    cell.checkCurrentDialogIndex(true);
                                    cell.animateArchiveAvatar();
                                }
                            }
                            SharedPreferences preferences = MessagesController.getGlobalMainSettings();
                            boolean hintShowed = preferences.getBoolean("archivehint_l", false) || SharedConfig.archiveHidden;
                            if (!hintShowed) {
                                preferences.edit().putBoolean("archivehint_l", true).apply();
                            }
                            getUndoView().showWithAction(dialog.id, hintShowed ? UndoView.ACTION_ARCHIVE : UndoView.ACTION_ARCHIVE_HINT, null, () -> {
                                dialogsListFrozen = true;
                                getMessagesController().addDialogToFolder(dialog.id, 0, pinnedNum, 0);
                                dialogsListFrozen = false;
                                ArrayList<TLRPC.Dialog> dialogs = getMessagesController().getDialogs(0);
                                int index = dialogs.indexOf(dialog);
                                if (index >= 0) {
                                    ArrayList<TLRPC.Dialog> archivedDialogs = getMessagesController().getDialogs(1);
                                    if (!archivedDialogs.isEmpty() || index != 1) {
                                        dialogInsertFinished = 2;
                                        setDialogsListFrozen(true);
                                        parentPage.dialogsItemAnimator.prepareForRemove();
                                        parentPage.lastItemsCount++;
                                        parentPage.dialogsAdapter.notifyItemInserted(index);
                                    }
                                    if (archivedDialogs.isEmpty()) {
                                        dialogs.remove(0);
                                        if (index == 1) {
                                            dialogChangeFinished = 2;
                                            setDialogsListFrozen(true);
                                            parentPage.dialogsAdapter.notifyItemChanged(0);
                                        } else {
                                            frozenDialogsList.remove(0);
                                            parentPage.dialogsItemAnimator.prepareForRemove();
                                            parentPage.lastItemsCount--;
                                            parentPage.dialogsAdapter.notifyItemRemoved(0);
                                        }
                                    }
                                } else {
                                    parentPage.dialogsAdapter.notifyDataSetChanged();
                                }
                            });
                        }
                        if (folderId != 0 && frozenDialogsList.isEmpty()) {
                            parentPage.listView.setEmptyView(null);
                            parentPage.progressView.setVisibility(View.INVISIBLE);
                        }
                    }
                };
                setDialogsListFrozen(true);
                if (Utilities.random.nextInt(1000) == 1) {
                    if (pacmanAnimation == null) {
                        pacmanAnimation = new PacmanAnimation(parentPage.listView);
                    }
                    pacmanAnimation.setFinishRunnable(finishRunnable);
                    pacmanAnimation.start();
                } else {
                    finishRunnable.run();
                }
            } else {
                slidingView = null;
            }
        }

        @Override
        public void onSelectedChanged(RecyclerView.ViewHolder viewHolder, int actionState) {
            if (viewHolder != null) {
                parentPage.listView.hideSelector(false);
            }
            currentItemViewHolder = viewHolder;
            if (viewHolder != null && viewHolder.itemView instanceof DialogCell) {
                ((DialogCell) viewHolder.itemView).swipeCanceled = false;
            }
            super.onSelectedChanged(viewHolder, actionState);
        }

        @Override
        public long getAnimationDuration(RecyclerView recyclerView, int animationType, float animateDx, float animateDy) {
            if (animationType == ItemTouchHelper.ANIMATION_TYPE_SWIPE_CANCEL) {
                return 200;
            } else if (animationType == ItemTouchHelper.ANIMATION_TYPE_DRAG) {
                if (movingView != null) {
                    View view = movingView;
                    AndroidUtilities.runOnUIThread(() -> view.setBackgroundDrawable(null), parentPage.dialogsItemAnimator.getMoveDuration());
                    movingView = null;
                }
            }
            return super.getAnimationDuration(recyclerView, animationType, animateDx, animateDy);
        }

        @Override
        public float getSwipeThreshold(RecyclerView.ViewHolder viewHolder) {
            return 0.45f;
        }

        @Override
        public float getSwipeEscapeVelocity(float defaultValue) {
            return 3500;
        }

        @Override
        public float getSwipeVelocityThreshold(float defaultValue) {
            return Float.MAX_VALUE;
        }
    }

    public interface DialogsActivityDelegate {
        void didSelectDialogs(DialogsActivity fragment, ArrayList<Long> dids, CharSequence message, boolean param);
    }

    public DialogsActivity(Bundle args) {
        super(args);
    }

    @Override
    public boolean onFragmentCreate() {
        super.onFragmentCreate();

        getConnectionsManager().updateDcSettings();
        getMessagesController().getBlockedPeers(true);

        if (getArguments() != null) {
            onlySelect = arguments.getBoolean("onlySelect", false);
            cantSendToChannels = arguments.getBoolean("cantSendToChannels", false);
            initialDialogsType = arguments.getInt("dialogsType", 0);
            selectAlertString = arguments.getString("selectAlertString");
            selectAlertStringGroup = arguments.getString("selectAlertStringGroup");
            addToGroupAlertString = arguments.getString("addToGroupAlertString");
            allowSwitchAccount = arguments.getBoolean("allowSwitchAccount");
            checkCanWrite = arguments.getBoolean("checkCanWrite", true);
            afterSignup = arguments.getBoolean("afterSignup", false);
            folderId = arguments.getInt("folderId", 0);
            resetDelegate = arguments.getBoolean("resetDelegate", true);
            messagesCount = arguments.getInt("messagesCount", 0);
            hasPoll = arguments.getInt("hasPoll", 0);
            hasInvoice = arguments.getBoolean("hasInvoice", false);
            showSetPasswordConfirm = arguments.getBoolean("showSetPasswordConfirm", showSetPasswordConfirm);
            otherwiseReloginDays = arguments.getInt("otherwiseRelogin");
            closeFragment = arguments.getBoolean("closeFragment", true);
        }

        if (initialDialogsType == 0) {
            askAboutContacts = MessagesController.getGlobalNotificationsSettings().getBoolean("askAboutContacts", true);
        }

        if (searchString == null) {
            currentConnectionState = getConnectionsManager().getConnectionState();

            getNotificationCenter().addObserver(this, NotificationCenter.dialogsNeedReload);
            NotificationCenter.getGlobalInstance().addObserver(this, NotificationCenter.emojiLoaded);
            if ((initialDialogsType == 3 && NekoConfig.showTabsOnForward.Bool()) || !onlySelect) {
                NotificationCenter.getGlobalInstance().addObserver(this, NotificationCenter.closeSearchByActiveAction);
                NotificationCenter.getGlobalInstance().addObserver(this, NotificationCenter.proxySettingsChanged);
                getNotificationCenter().addObserver(this, NotificationCenter.filterSettingsUpdated);
                getNotificationCenter().addObserver(this, NotificationCenter.dialogFiltersUpdated);
                getNotificationCenter().addObserver(this, NotificationCenter.dialogsUnreadCounterChanged);
            }
            getNotificationCenter().addObserver(this, NotificationCenter.updateInterfaces);
            getNotificationCenter().addObserver(this, NotificationCenter.encryptedChatUpdated);
            getNotificationCenter().addObserver(this, NotificationCenter.contactsDidLoad);
            getNotificationCenter().addObserver(this, NotificationCenter.appDidLogout);
            getNotificationCenter().addObserver(this, NotificationCenter.openedChatChanged);
            getNotificationCenter().addObserver(this, NotificationCenter.notificationsSettingsUpdated);
            getNotificationCenter().addObserver(this, NotificationCenter.messageReceivedByAck);
            getNotificationCenter().addObserver(this, NotificationCenter.messageReceivedByServer);
            getNotificationCenter().addObserver(this, NotificationCenter.messageSendError);
            getNotificationCenter().addObserver(this, NotificationCenter.needReloadRecentDialogsSearch);
            getNotificationCenter().addObserver(this, NotificationCenter.replyMessagesDidLoad);
            getNotificationCenter().addObserver(this, NotificationCenter.reloadHints);
            getNotificationCenter().addObserver(this, NotificationCenter.didUpdateConnectionState);
            getNotificationCenter().addObserver(this, NotificationCenter.onDownloadingFilesChanged);
            getNotificationCenter().addObserver(this, NotificationCenter.needDeleteDialog);
            getNotificationCenter().addObserver(this, NotificationCenter.folderBecomeEmpty);
            getNotificationCenter().addObserver(this, NotificationCenter.newSuggestionsAvailable);
            getNotificationCenter().addObserver(this, NotificationCenter.fileLoaded);
            getNotificationCenter().addObserver(this, NotificationCenter.fileLoadFailed);
            getNotificationCenter().addObserver(this, NotificationCenter.fileLoadProgressChanged);
            getNotificationCenter().addObserver(this, NotificationCenter.dialogsUnreadReactionsCounterChanged);
            getNotificationCenter().addObserver(this, NotificationCenter.forceImportContactsStart);

            NotificationCenter.getGlobalInstance().addObserver(this, NotificationCenter.didSetPasscode);
            NotificationCenter.getGlobalInstance().addObserver(this, NotificationCenter.appUpdateAvailable);
        }
        getNotificationCenter().addObserver(this, NotificationCenter.messagesDeleted);

        getNotificationCenter().addObserver(this, NotificationCenter.onDatabaseMigration);
        getNotificationCenter().addObserver(this, NotificationCenter.onDatabaseOpened);
        getNotificationCenter().addObserver(this, NotificationCenter.didClearDatabase);

        loadDialogs(getAccountInstance());
        getMessagesController().loadPinnedDialogs(folderId, 0, null);
        if (databaseMigrationHint != null && !getMessagesStorage().isDatabaseMigrationInProgress()) {
            View localView = databaseMigrationHint;
            if (localView.getParent() != null) {
                ((ViewGroup) localView.getParent()).removeView(localView);
            }
            databaseMigrationHint = null;
        }
        return true;
    }

    public static void loadDialogs(AccountInstance accountInstance) {
        int currentAccount = accountInstance.getCurrentAccount();
        if (!dialogsLoaded.get(currentAccount, false)) {
            MessagesController messagesController = accountInstance.getMessagesController();
            messagesController.loadGlobalNotificationsSettings();
            messagesController.loadDialogs(0, 0, 100, true);
            messagesController.loadHintDialogs();
            messagesController.loadUserInfo(accountInstance.getUserConfig().getCurrentUser(), false, 0);
            accountInstance.getContactsController().checkInviteText();
            accountInstance.getMediaDataController().loadRecents(MediaDataController.TYPE_FAVE, false, true, false);
            accountInstance.getMediaDataController().loadRecents(MediaDataController.TYPE_GREETINGS, false, true, false);
            accountInstance.getMediaDataController().checkFeaturedStickers();
            accountInstance.getMediaDataController().checkReactions();
            accountInstance.getMediaDataController().checkMenuBots();
            AndroidUtilities.runOnUIThread(() -> accountInstance.getDownloadController().loadDownloadingFiles(), 200);
            for (String emoji : messagesController.diceEmojies) {
                accountInstance.getMediaDataController().loadStickersByEmojiOrName(emoji, true, true);
            }
            dialogsLoaded.put(currentAccount, true);
        }
    }


    @Override
    public void onFragmentDestroy() {
        super.onFragmentDestroy();
        if (searchString == null) {
            getNotificationCenter().removeObserver(this, NotificationCenter.dialogsNeedReload);
            NotificationCenter.getGlobalInstance().removeObserver(this, NotificationCenter.emojiLoaded);
            if ((initialDialogsType == 3 && NekoConfig.showTabsOnForward.Bool()) || !onlySelect) {
                NotificationCenter.getGlobalInstance().removeObserver(this, NotificationCenter.closeSearchByActiveAction);
                NotificationCenter.getGlobalInstance().removeObserver(this, NotificationCenter.proxySettingsChanged);
                getNotificationCenter().removeObserver(this, NotificationCenter.filterSettingsUpdated);
                getNotificationCenter().removeObserver(this, NotificationCenter.dialogFiltersUpdated);
                getNotificationCenter().removeObserver(this, NotificationCenter.dialogsUnreadCounterChanged);
            }
            getNotificationCenter().removeObserver(this, NotificationCenter.updateInterfaces);
            getNotificationCenter().removeObserver(this, NotificationCenter.encryptedChatUpdated);
            getNotificationCenter().removeObserver(this, NotificationCenter.contactsDidLoad);
            getNotificationCenter().removeObserver(this, NotificationCenter.appDidLogout);
            getNotificationCenter().removeObserver(this, NotificationCenter.openedChatChanged);
            getNotificationCenter().removeObserver(this, NotificationCenter.notificationsSettingsUpdated);
            getNotificationCenter().removeObserver(this, NotificationCenter.messageReceivedByAck);
            getNotificationCenter().removeObserver(this, NotificationCenter.messageReceivedByServer);
            getNotificationCenter().removeObserver(this, NotificationCenter.messageSendError);
            getNotificationCenter().removeObserver(this, NotificationCenter.needReloadRecentDialogsSearch);
            getNotificationCenter().removeObserver(this, NotificationCenter.replyMessagesDidLoad);
            getNotificationCenter().removeObserver(this, NotificationCenter.reloadHints);
            getNotificationCenter().removeObserver(this, NotificationCenter.didUpdateConnectionState);
            getNotificationCenter().removeObserver(this, NotificationCenter.onDownloadingFilesChanged);
            getNotificationCenter().removeObserver(this, NotificationCenter.needDeleteDialog);
            getNotificationCenter().removeObserver(this, NotificationCenter.folderBecomeEmpty);
            getNotificationCenter().removeObserver(this, NotificationCenter.newSuggestionsAvailable);
            getNotificationCenter().removeObserver(this, NotificationCenter.fileLoaded);
            getNotificationCenter().removeObserver(this, NotificationCenter.fileLoadFailed);
            getNotificationCenter().removeObserver(this, NotificationCenter.fileLoadProgressChanged);
            getNotificationCenter().removeObserver(this, NotificationCenter.dialogsUnreadReactionsCounterChanged);
            getNotificationCenter().removeObserver(this, NotificationCenter.forceImportContactsStart);

            NotificationCenter.getGlobalInstance().removeObserver(this, NotificationCenter.didSetPasscode);
            NotificationCenter.getGlobalInstance().removeObserver(this, NotificationCenter.appUpdateAvailable);
        }
        getNotificationCenter().removeObserver(this, NotificationCenter.messagesDeleted);

        getNotificationCenter().removeObserver(this, NotificationCenter.onDatabaseMigration);
        getNotificationCenter().removeObserver(this, NotificationCenter.onDatabaseOpened);
        getNotificationCenter().removeObserver(this, NotificationCenter.didClearDatabase);
        if (commentView != null) {
            commentView.onDestroy();
        }
        if (undoView[0] != null) {
            undoView[0].hide(true, 0);
        }
        getNotificationCenter().onAnimationFinish(animationIndex);
        delegate = null;
        SuggestClearDatabaseBottomSheet.dismissDialog();
    }

    @Override
    protected ActionBar createActionBar(Context context) {
        ActionBar actionBar = new ActionBar(context) {

            @Override
            public void setTranslationY(float translationY) {
                if (translationY != getTranslationY() && fragmentView != null) {
                    fragmentView.invalidate();
                }
                super.setTranslationY(translationY);
            }

            @Override
            protected boolean shouldClipChild(View child) {
                return super.shouldClipChild(child) || child == doneItem;
            }

            @Override
            protected boolean drawChild(Canvas canvas, View child, long drawingTime) {
                if (inPreviewMode && avatarContainer != null && child != avatarContainer) {
                    return false;
                }
                return super.drawChild(canvas, child, drawingTime);
            }
        };
        actionBar.setItemsBackgroundColor(Theme.getColor(Theme.key_actionBarDefaultSelector), false);
        actionBar.setItemsBackgroundColor(Theme.getColor(Theme.key_actionBarActionModeDefaultSelector), true);
        actionBar.setItemsColor(Theme.getColor(Theme.key_actionBarDefaultIcon), false);
        actionBar.setItemsColor(Theme.getColor(Theme.key_actionBarActionModeDefaultIcon), true);
        if (inPreviewMode || AndroidUtilities.isTablet() && folderId != 0) {
            actionBar.setOccupyStatusBar(false);
        }
        return actionBar;
    }

    private int accounts;

    @Override
    public View createView(final Context context) {
        searching = false;
        searchWas = false;
        pacmanAnimation = null;
        selectedDialogs.clear();

        maximumVelocity = ViewConfiguration.get(context).getScaledMaximumFlingVelocity();

        AndroidUtilities.runOnUIThread(() -> Theme.createChatResources(context, false));

        ActionBarMenu menu = actionBar.createMenu();
        doneItem = new ActionBarMenuItem(context, null, Theme.getColor(Theme.key_actionBarDefaultSelector), Theme.getColor(Theme.key_actionBarDefaultIcon), true);
        doneItem.setText(LocaleController.getString("Done", R.string.Done).toUpperCase());
        actionBar.addView(doneItem, LayoutHelper.createFrame(LayoutHelper.WRAP_CONTENT, LayoutHelper.WRAP_CONTENT, Gravity.TOP | Gravity.RIGHT, 0, 0, 10, 0));
        doneItem.setOnClickListener(v -> {
            filterTabsView.setIsEditing(false);
            showDoneItem(false);
        });
        doneItem.setAlpha(0.0f);
        doneItem.setVisibility(View.GONE);
        if (!onlySelect && searchString == null && folderId == 0) {
            proxyDrawable = new ProxyDrawable(context);
            proxyItem = menu.addItem(2, proxyDrawable);
            proxyItem.setContentDescription(LocaleController.getString("ProxySettings", R.string.ProxySettings));

            passcodeDrawable = new RLottieDrawable(R.raw.passcode_lock_close, "passcode_lock_close", AndroidUtilities.dp(28), AndroidUtilities.dp(28), true, null);
            passcodeItem = menu.addItem(1, passcodeDrawable);
            passcodeItem.setContentDescription(LocaleController.getString("AccDescrPasscodeLock", R.string.AccDescrPasscodeLock));

            downloadsItem = menu.addItem(3, new ColorDrawable(Color.TRANSPARENT));
            downloadsItem.addView(new DownloadProgressIcon(currentAccount, context));
            downloadsItem.setContentDescription(LocaleController.getString("AccDescrPasscodeLock", R.string.AccDescrPasscodeLock));
            downloadsItem.setVisibility(View.GONE);

            updatePasscodeButton();
            updateProxyButton(false, false);
        }

        scanItem = menu.addItem(nekox_scanqr, R.drawable.wallet_qr);
        scanItem.setContentDescription(LocaleController.getString("ScanQRCode", R.string.ScanQRCode));
        scanItem.setVisibility(View.GONE);

        searchItem = menu.addItem(0, R.drawable.ic_ab_search).setIsSearchField(true, true).setActionBarMenuItemSearchListener(new ActionBarMenuItem.ActionBarMenuItemSearchListener() {
            @Override
            public void onSearchExpand() {
                searching = true;
                if (switchItem != null) {
                    switchItem.setVisibility(View.GONE);
                }
                if (proxyItem != null && proxyItemVisible) {
                    proxyItem.setVisibility(View.GONE);
                }
<<<<<<< HEAD
                if (scanItem != null) {
                    scanItem.setVisibility(View.VISIBLE);
=======
                if (downloadsItem != null && downloadsItemVisible) {
                    downloadsItem.setVisibility(View.GONE);
>>>>>>> 8283c123
                }
                if (viewPages[0] != null) {
                    if (searchString != null) {
                        viewPages[0].listView.hide();
                        if (searchViewPager != null) {
                            searchViewPager.searchListView.show();
                        }
                    }
                    if (!onlySelect) {
                        floatingButtonContainer.setVisibility(View.GONE);
                    }
                }
                setScrollY(0);
                updatePasscodeButton();
                updateProxyButton(false, false);
                actionBar.setBackButtonContentDescription(LocaleController.getString("AccDescrGoBack", R.string.AccDescrGoBack));
                NotificationCenter.getGlobalInstance().postNotificationName(NotificationCenter.needCheckSystemBarColors);
                ((SizeNotifierFrameLayout) fragmentView).invalidateBlur();
            }

            @Override
            public boolean canCollapseSearch() {
                if (switchItem != null) {
                    switchItem.setVisibility(View.VISIBLE);
                }
                if (proxyItem != null && proxyItemVisible) {
                    proxyItem.setVisibility(View.VISIBLE);
                }
<<<<<<< HEAD
                if (scanItem != null) {
                    scanItem.setVisibility(View.GONE);
=======
                if (downloadsItem != null && downloadsItemVisible) {
                    downloadsItem.setVisibility(View.VISIBLE);
>>>>>>> 8283c123
                }
                if (searchString != null) {
                    finishFragment();
                    return false;
                }
                return true;
            }

            @Override
            public void onSearchCollapse() {
                searching = false;
                searchWas = false;
                if (viewPages[0] != null) {
                    viewPages[0].listView.setEmptyView(folderId == 0 ? viewPages[0].progressView : null);
                    if (!onlySelect) {
                        floatingButtonContainer.setVisibility(View.VISIBLE);
                        floatingHidden = true;
                        floatingButtonTranslation = AndroidUtilities.dp(100);
                        floatingButtonHideProgress = 1f;
                        updateFloatingButtonOffset();
                    }
                    showSearch(false, false, true);
                }
                updateProxyButton(false, false);
                updatePasscodeButton();
                if (menuDrawable != null) {
                    if (actionBar.getBackButton().getDrawable() != menuDrawable) {
                        actionBar.setBackButtonDrawable(menuDrawable);
                        menuDrawable.setRotation(0, true);
                    }
                    actionBar.setBackButtonContentDescription(LocaleController.getString("AccDescrOpenMenu", R.string.AccDescrOpenMenu));
                }
                NotificationCenter.getGlobalInstance().postNotificationName(NotificationCenter.needCheckSystemBarColors);
                ((SizeNotifierFrameLayout) fragmentView).invalidateBlur();
            }

            @Override
            public void onTextChanged(EditText editText) {
                String text = editText.getText().toString();
                if (text.length() != 0 || (searchViewPager.dialogsSearchAdapter != null && searchViewPager.dialogsSearchAdapter.hasRecentSearch()) || searchFiltersWasShowed) {
                    searchWas = true;
                    if (!searchIsShowed) {
                        showSearch(true, false, true);
                    }
                }
                searchViewPager.onTextChanged(text);
            }

            @Override
            public void onSearchFilterCleared(FiltersView.MediaFilterData filterData) {
                if (!searchIsShowed) {
                    return;
                }
                searchViewPager.removeSearchFilter(filterData);
                searchViewPager.onTextChanged(searchItem.getSearchField().getText().toString());

                updateFiltersView(true, null, null, false, true);
            }

            @Override
            public boolean canToggleSearch() {
                return !actionBar.isActionModeShowed() && databaseMigrationHint == null;
            }
        });
        searchItem.setSearchFieldHint(LocaleController.getString("Search", R.string.Search));
        searchItem.setContentDescription(LocaleController.getString("Search", R.string.Search));
        if (onlySelect) {
            actionBar.setBackButtonImage(R.drawable.ic_ab_back);
            if (initialDialogsType == 3 && selectAlertString == null) {
                actionBar.setTitle(LocaleController.getString("ForwardTo", R.string.ForwardTo));
            } else if (initialDialogsType == 10) {
                actionBar.setTitle(LocaleController.getString("SelectChats", R.string.SelectChats));
            } else {
                actionBar.setTitle(LocaleController.getString("SelectChat", R.string.SelectChat));
            }
            actionBar.setBackgroundColor(Theme.getColor(Theme.key_actionBarDefault));
            actionBar.setOnLongClickListener(v -> {
                if (NekoConfig.hideAllTab.Bool() && NekoConfig.pressTitleToOpenAllChats.Bool() && filterTabsView != null && filterTabsView.getCurrentTabId() != Integer.MAX_VALUE) {
                    filterTabsView.toggleAllTabs(true);
                    filterTabsView.selectFirstTab();
                }
                return false;
            });
        } else {
            if (searchString != null || folderId != 0) {
                actionBar.setBackButtonDrawable(backDrawable = new BackDrawable(false));
            } else {
                actionBar.setBackButtonDrawable(menuDrawable = new MenuDrawable());
                actionBar.setBackButtonContentDescription(LocaleController.getString("AccDescrOpenMenu", R.string.AccDescrOpenMenu));
            }
            if (folderId != 0) {
                actionBar.setTitle(LocaleController.getString("ArchivedChats", R.string.ArchivedChats));
            } else {
                actionBar.setTitle(LocaleController.getString("NekoX", R.string.NekoX));
                actionBar.setOnLongClickListener(v -> {
                    if (NekoConfig.hideAllTab.Bool() && NekoConfig.pressTitleToOpenAllChats.Bool() && filterTabsView != null && filterTabsView.getCurrentTabId() != Integer.MAX_VALUE) {
                        filterTabsView.toggleAllTabs(true);
                        filterTabsView.selectFirstTab();
                    }
                    return false;
                });
            }
            if (folderId == 0) {
                actionBar.setSupportsHolidayImage(true);
            }
        }
        if ((initialDialogsType == 3 && NekoConfig.showTabsOnForward.Bool()) || !onlySelect) {
            actionBar.setAddToContainer(false);
            actionBar.setCastShadows(false);
            actionBar.setClipContent(true);
        }
        actionBar.setTitleActionRunnable(() -> {
            if (initialDialogsType != 10) {
                hideFloatingButton(false);
            }
            scrollToTop();
        });

        if ((initialDialogsType == 3 && NekoConfig.showTabsOnForward.Bool()) || initialDialogsType == 0 && folderId == 0 && !onlySelect && TextUtils.isEmpty(searchString)) {
            scrimPaint = new Paint() {
                @Override
                public void setAlpha(int a) {
                    super.setAlpha(a);
                    if (fragmentView != null) {
                        fragmentView.invalidate();
                    }
                }
            };

            filterTabsView = new FilterTabsView(context) {
                @Override
                public boolean onInterceptTouchEvent(MotionEvent ev) {
                    getParent().requestDisallowInterceptTouchEvent(true);
                    maybeStartTracking = false;
                    return super.onInterceptTouchEvent(ev);
                }

                @Override
                public void setTranslationY(float translationY) {
                    if (getTranslationY() != translationY) {
                        super.setTranslationY(translationY);
                        updateContextViewPosition();
                        if (fragmentView != null) {
                            fragmentView.invalidate();
                        }
                    }
                }

                @Override
                protected void onLayout(boolean changed, int l, int t, int r, int b) {
                    super.onLayout(changed, l, t, r, b);
                    if (scrimView != null) {
                        scrimView.getLocationInWindow(scrimViewLocation);
                        fragmentView.invalidate();
                    }
                }
            };

            filterTabsView.setVisibility(View.GONE);
            canShowFilterTabsView = false;
            filterTabsView.setDelegate(new FilterTabsView.FilterTabsViewDelegate() {

                private void showDeleteAlert(MessagesController.DialogFilter dialogFilter) {
                    AlertDialog.Builder builder = new AlertDialog.Builder(getParentActivity());
                    builder.setTitle(LocaleController.getString("FilterDelete", R.string.FilterDelete));
                    builder.setMessage(LocaleController.getString("FilterDeleteAlert", R.string.FilterDeleteAlert));
                    builder.setNegativeButton(LocaleController.getString("Cancel", R.string.Cancel), null);
                    builder.setPositiveButton(LocaleController.getString("Delete", R.string.Delete), (dialog2, which2) -> {
                        TLRPC.TL_messages_updateDialogFilter req = new TLRPC.TL_messages_updateDialogFilter();
                        req.id = dialogFilter.id;
                        getConnectionsManager().sendRequest(req, (response, error) -> AndroidUtilities.runOnUIThread(() -> {

                        }));
//                        if (getMessagesController().dialogFilters.size() > 1) {
//                            filterTabsView.beginCrossfade();
//                        }
                        getMessagesController().removeFilter(dialogFilter);
                        getMessagesStorage().deleteDialogFilter(dialogFilter);
                        //  filterTabsView.commitCrossfade();
                    });
                    AlertDialog alertDialog = builder.create();
                    showDialog(alertDialog);
                    TextView button = (TextView) alertDialog.getButton(DialogInterface.BUTTON_POSITIVE);
                    if (button != null) {
                        button.setTextColor(Theme.getColor(Theme.key_dialogTextRed2));
                    }
                }

                @Override
                public void onSamePageSelected() {
                    scrollToTop();
                }

                @Override
                public void onPageReorder(int fromId, int toId) {
                    for (int a = 0; a < viewPages.length; a++) {
                        if (viewPages[a].selectedType == fromId) {
                            viewPages[a].selectedType = toId;
                        } else if (viewPages[a].selectedType == toId) {
                            viewPages[a].selectedType = fromId;
                        }
                    }
                }

                @Override
                public void onPageSelected(int id, boolean forward) {
                    if (viewPages[0].selectedType == id) {
                        return;
                    }
                    ArrayList<MessagesController.DialogFilter> dialogFilters = getMessagesController().dialogFilters;
                    if (id != Integer.MAX_VALUE && (id < 0 || id >= dialogFilters.size())) {
                        return;
                    }
                    if (parentLayout != null) {
                        parentLayout.getDrawerLayoutContainer().setAllowOpenDrawerBySwipe(id == filterTabsView.getFirstTabId() || SharedConfig.getChatSwipeAction(currentAccount) != SwipeGestureSettingsView.SWIPE_GESTURE_FOLDERS);
                    }
                    viewPages[1].selectedType = id;
                    viewPages[1].setVisibility(View.VISIBLE);
                    viewPages[1].setTranslationX(viewPages[0].getMeasuredWidth());
                    showScrollbars(false);
                    switchToCurrentSelectedMode(true);
                    animatingForward = forward;
                }

                @Override
                public boolean canPerformActions() {
                    return !searching;
                }

                @Override
                public void onPageScrolled(float progress) {
                    if (progress == 1 && viewPages[1].getVisibility() != View.VISIBLE && !searching) {
                        return;
                    }
                    if (animatingForward) {
                        viewPages[0].setTranslationX(-progress * viewPages[0].getMeasuredWidth());
                        viewPages[1].setTranslationX(viewPages[0].getMeasuredWidth() - progress * viewPages[0].getMeasuredWidth());
                    } else {
                        viewPages[0].setTranslationX(progress * viewPages[0].getMeasuredWidth());
                        viewPages[1].setTranslationX(progress * viewPages[0].getMeasuredWidth() - viewPages[0].getMeasuredWidth());
                    }
                    if (progress == 1) {
                        ViewPage tempPage = viewPages[0];
                        viewPages[0] = viewPages[1];
                        viewPages[1] = tempPage;
                        viewPages[1].setVisibility(View.GONE);
                        showScrollbars(true);
                        updateCounters(false);
                        checkListLoad(viewPages[0]);
                        viewPages[0].dialogsAdapter.resume();
                        viewPages[1].dialogsAdapter.pause();
                    }
                }

                @Override
                public int getTabCounter(int tabId) {
                    if (tabId == Integer.MAX_VALUE) {
                        return getMessagesStorage().getMainUnreadCount();
                    }
                    ArrayList<MessagesController.DialogFilter> dialogFilters = getMessagesController().dialogFilters;
                    if (tabId < 0 || tabId >= dialogFilters.size()) {
                        return 0;
                    }
                    return dialogFilters.get(tabId).unreadCount;
                }

                @Override
                public boolean didSelectTab(FilterTabsView.TabView tabView, boolean selected) {
                    if (actionBar.isActionModeShowed()) {
                        return false;
                    }
                    if (scrimPopupWindow != null) {
                        scrimPopupWindow.dismiss();
                        scrimPopupWindow = null;
                        scrimPopupWindowItems = null;
                        return false;
                    }

                    Rect rect = new Rect();
                    MessagesController.DialogFilter dialogFilter;
                    if (tabView.getId() == Integer.MAX_VALUE) {
                        dialogFilter = null;
                    } else {
                        dialogFilter = getMessagesController().dialogFilters.get(tabView.getId());
                    }

                    ActionBarPopupWindow.ActionBarPopupWindowLayout popupLayout = new ActionBarPopupWindow.ActionBarPopupWindowLayout(getParentActivity());
                    popupLayout.setOnTouchListener(new View.OnTouchListener() {

                        private int[] pos = new int[2];

                        @Override
                        public boolean onTouch(View v, MotionEvent event) {
                            if (event.getActionMasked() == MotionEvent.ACTION_DOWN) {
                                if (scrimPopupWindow != null && scrimPopupWindow.isShowing()) {
                                    View contentView = scrimPopupWindow.getContentView();
                                    contentView.getLocationInWindow(pos);
                                    rect.set(pos[0], pos[1], pos[0] + contentView.getMeasuredWidth(), pos[1] + contentView.getMeasuredHeight());
                                    if (!rect.contains((int) event.getX(), (int) event.getY())) {
                                        scrimPopupWindow.dismiss();
                                    }
                                }
                            } else if (event.getActionMasked() == MotionEvent.ACTION_OUTSIDE) {
                                if (scrimPopupWindow != null && scrimPopupWindow.isShowing()) {
                                    scrimPopupWindow.dismiss();
                                }
                            }
                            return false;
                        }
                    });
                    popupLayout.setDispatchKeyEventListener(keyEvent -> {
                        if (keyEvent.getKeyCode() == KeyEvent.KEYCODE_BACK && keyEvent.getRepeatCount() == 0 && scrimPopupWindow != null && scrimPopupWindow.isShowing()) {
                            scrimPopupWindow.dismiss();
                        }
                    });
                    Rect backgroundPaddings = new Rect();
                    Drawable shadowDrawable = getParentActivity().getResources().getDrawable(R.drawable.popup_fixed_alert).mutate();
                    shadowDrawable.getPadding(backgroundPaddings);
                    popupLayout.setBackgroundDrawable(shadowDrawable);
                    popupLayout.setBackgroundColor(Theme.getColor(Theme.key_actionBarDefaultSubmenuBackground));

                    LinearLayout linearLayout = new LinearLayout(getParentActivity());
                    ScrollView scrollView;
                    if (Build.VERSION.SDK_INT >= 21) {
                        scrollView = new ScrollView(getParentActivity(), null, 0, R.style.scrollbarShapeStyle) {
                            @Override
                            protected void onMeasure(int widthMeasureSpec, int heightMeasureSpec) {
                                super.onMeasure(widthMeasureSpec, heightMeasureSpec);
                                setMeasuredDimension(linearLayout.getMeasuredWidth(), getMeasuredHeight());
                            }
                        };
                    } else {
                        scrollView = new ScrollView(getParentActivity());
                    }
                    scrollView.setClipToPadding(false);
                    popupLayout.addView(scrollView, LayoutHelper.createFrame(LayoutHelper.WRAP_CONTENT, LayoutHelper.WRAP_CONTENT));

                    linearLayout.setMinimumWidth(AndroidUtilities.dp(200));
                    linearLayout.setOrientation(LinearLayout.VERTICAL);
                    scrimPopupWindowItems = new ActionBarMenuSubItem[4];
                    for (int a = 0, N = (tabView.getId() == Integer.MAX_VALUE ? 3 : 4); a < 4; a++) {
                        ActionBarMenuSubItem cell = new ActionBarMenuSubItem(getParentActivity(), a == 0, a == N - 1);
                        if (a == 0) {
                            if (getMessagesController().dialogFilters.size() <= 1) continue;
                            cell.setTextAndIcon(LocaleController.getString("FilterReorder", R.string.FilterReorder), R.drawable.tabs_reorder);
                        } else if (a == 1) {
                            if (N == 3) {
                                cell.setTextAndIcon(LocaleController.getString("FilterEditAll", R.string.FilterEditAll), R.drawable.baseline_edit_24);
                            } else {
                                cell.setTextAndIcon(LocaleController.getString("FilterEdit", R.string.FilterEdit), R.drawable.baseline_edit_24);
                            }
                        } else if (a == 2) {
                            if (N == 3) continue;
                            cell.setTextAndIcon(LocaleController.getString("FilterDeleteItem", R.string.FilterDeleteItem), R.drawable.baseline_delete_24);
                        } else {
                            cell.setTextAndIcon(LocaleController.getString("MarkAllAsRead", R.string.MarkAllAsRead), R.drawable.baseline_done_all_24);
                        }
                        scrimPopupWindowItems[a] = cell;
                        linearLayout.addView(cell);
                        final int i = a;
                        cell.setOnClickListener(v1 -> {
                            if (i == 0) {
                                resetScroll();
                                filterTabsView.setIsEditing(true);
                                showDoneItem(true);
                            } else if (i == 1) {
                                if (N == 3) {
                                    presentFragment(new FiltersSetupActivity());
                                } else {
                                    presentFragment(new FilterCreateActivity(dialogFilter));
                                }
                            } else if (i == 2) {
                                showDeleteAlert(dialogFilter);
                            } else {
                                if (dialogFilter == null) {
                                    int folderId = tabView.getId() == Integer.MAX_VALUE ? 0 : -1;
                                    getMessagesStorage().readAllDialogs(folderId);
                                } else {
                                    if (dialogFilter.dialogs.isEmpty()) {
                                        getMessagesController().loadTabDialogs(dialogFilter);
                                    }
                                    for (TLRPC.Dialog dialog : dialogFilter.dialogs) {
                                        if (dialog.unread_count == 0 && dialog.unread_mentions_count == 0)
                                            continue;
                                        getMessagesController().markDialogAsRead(dialog.id, dialog.top_message, dialog.top_message, dialog.last_message_date, false, 0, dialog.unread_count, true, 0);
                                    }
                                }

                            }
                            if (scrimPopupWindow != null) {
                                scrimPopupWindow.dismiss();
                            }
                        });
                    }

                    scrollView.addView(linearLayout, LayoutHelper.createScroll(LayoutHelper.WRAP_CONTENT, LayoutHelper.WRAP_CONTENT, Gravity.LEFT | Gravity.TOP));
                    scrimPopupWindow = new ActionBarPopupWindow(popupLayout, LayoutHelper.WRAP_CONTENT, LayoutHelper.WRAP_CONTENT) {
                        @Override
                        public void dismiss() {
                            super.dismiss();
                            if (scrimPopupWindow != this) {
                                return;
                            }
                            scrimPopupWindow = null;
                            scrimPopupWindowItems = null;
                            if (scrimAnimatorSet != null) {
                                scrimAnimatorSet.cancel();
                                scrimAnimatorSet = null;
                            }
                            scrimAnimatorSet = new AnimatorSet();
                            ArrayList<Animator> animators = new ArrayList<>();
                            animators.add(ObjectAnimator.ofInt(scrimPaint, AnimationProperties.PAINT_ALPHA, 0));
                            scrimAnimatorSet.playTogether(animators);
                            scrimAnimatorSet.setDuration(220);
                            scrimAnimatorSet.addListener(new AnimatorListenerAdapter() {
                                @Override
                                public void onAnimationEnd(Animator animation) {
                                    if (scrimView != null) {
                                        scrimView.setBackground(null);
                                        scrimView = null;
                                    }
                                    if (fragmentView != null) {
                                        fragmentView.invalidate();
                                    }
                                }
                            });
                            scrimAnimatorSet.start();
                            if (Build.VERSION.SDK_INT >= Build.VERSION_CODES.KITKAT) {
                                getParentActivity().getWindow().getDecorView().setImportantForAccessibility(View.IMPORTANT_FOR_ACCESSIBILITY_AUTO);
                            }
                        }
                    };
                    tabView.setBackground(Theme.createRoundRectDrawable(AndroidUtilities.dp(6), 0, Theme.getColor(Theme.key_actionBarDefault)));
                    scrimPopupWindow.setDismissAnimationDuration(220);
                    scrimPopupWindow.setOutsideTouchable(true);
                    scrimPopupWindow.setClippingEnabled(true);
                    scrimPopupWindow.setAnimationStyle(R.style.PopupContextAnimation);
                    scrimPopupWindow.setFocusable(true);
                    popupLayout.measure(View.MeasureSpec.makeMeasureSpec(AndroidUtilities.dp(1000), View.MeasureSpec.AT_MOST), View.MeasureSpec.makeMeasureSpec(AndroidUtilities.dp(1000), View.MeasureSpec.AT_MOST));
                    scrimPopupWindow.setInputMethodMode(ActionBarPopupWindow.INPUT_METHOD_NOT_NEEDED);
                    scrimPopupWindow.setSoftInputMode(WindowManager.LayoutParams.SOFT_INPUT_STATE_UNSPECIFIED);
                    scrimPopupWindow.getContentView().setFocusableInTouchMode(true);
                    tabView.getLocationInWindow(scrimViewLocation);
                    int popupX = scrimViewLocation[0] + backgroundPaddings.left - AndroidUtilities.dp(16);
                    if (popupX < AndroidUtilities.dp(6)) {
                        popupX = AndroidUtilities.dp(6);
                    } else if (popupX > fragmentView.getMeasuredWidth() - AndroidUtilities.dp(6) - popupLayout.getMeasuredWidth()) {
                        popupX = fragmentView.getMeasuredWidth() - AndroidUtilities.dp(6) - popupLayout.getMeasuredWidth();
                    }
                    int popupY = scrimViewLocation[1] + tabView.getMeasuredHeight() - AndroidUtilities.dp(12);

                    scrimPopupWindow.showAtLocation(fragmentView, Gravity.LEFT | Gravity.TOP, popupX, popupY);
                    scrimView = tabView;
                    scrimViewSelected = selected;
                    fragmentView.invalidate();
                    if (scrimAnimatorSet != null) {
                        scrimAnimatorSet.cancel();
                    }
                    scrimAnimatorSet = new AnimatorSet();
                    ArrayList<Animator> animators = new ArrayList<>();
                    animators.add(ObjectAnimator.ofInt(scrimPaint, AnimationProperties.PAINT_ALPHA, 0, 50));
                    scrimAnimatorSet.playTogether(animators);
                    scrimAnimatorSet.setDuration(150);
                    scrimAnimatorSet.start();

                    return true;
                }

                @Override
                public boolean isTabMenuVisible() {
                    return scrimPopupWindow != null && scrimPopupWindow.isShowing();
                }

                @Override
                public void onDeletePressed(int id) {
                    showDeleteAlert(getMessagesController().dialogFilters.get(id));
                }
            });
        }

        if (allowSwitchAccount && UserConfig.getActivatedAccountsCount() > 1) {
            switchItem = menu.addItemWithWidth(1, 0, AndroidUtilities.dp(56));
            AvatarDrawable avatarDrawable = new AvatarDrawable();
            avatarDrawable.setTextSize(AndroidUtilities.dp(12));

            BackupImageView imageView = new BackupImageView(context);
            imageView.setRoundRadius(AndroidUtilities.dp(18));
            switchItem.addView(imageView, LayoutHelper.createFrame(36, 36, Gravity.CENTER));

            TLRPC.User user = getUserConfig().getCurrentUser();
            avatarDrawable.setInfo(user);
            imageView.getImageReceiver().setCurrentAccount(currentAccount);
            imageView.setImage(ImageLocation.getForUserOrChat(user, ImageLocation.TYPE_SMALL), "50_50", ImageLocation.getForUserOrChat(user, ImageLocation.TYPE_STRIPPED), "50_50", avatarDrawable, user);

            int accounts = 0;
            for (int a : SharedConfig.activeAccounts) {
                TLRPC.User u = AccountInstance.getInstance(a).getUserConfig().getCurrentUser();
                if (u != null) {
                    AccountSelectCell cell = new AccountSelectCell(context, false);
                    cell.setAccount(a, true);
                    switchItem.addSubItem(10 + a, cell, AndroidUtilities.dp(230), AndroidUtilities.dp(48));
                    accounts = a > accounts + 1 ? a + 1 : accounts + 1;
                }
            }
            this.accounts = accounts;
        }
        actionBar.setAllowOverlayTitle(true);

        if (sideMenu != null) {
            sideMenu.setBackgroundColor(Theme.getColor(Theme.key_chats_menuBackground));
            sideMenu.setGlowColor(Theme.getColor(Theme.key_chats_menuBackground));
            sideMenu.getAdapter().notifyDataSetChanged();
        }

        createActionMode(null);

        ContentView contentView = new ContentView(context);
        fragmentView = contentView;

        int pagesCount = (initialDialogsType == 3 && NekoConfig.showTabsOnForward.Bool()) || (folderId == 0 && initialDialogsType == 0 && !onlySelect) ? 2 : 1;
        viewPages = new ViewPage[pagesCount];
        for (int a = 0; a < pagesCount; a++) {
            final ViewPage viewPage = new ViewPage(context) {
                @Override
                public void setTranslationX(float translationX) {
                    if (getTranslationX() != translationX) {
                        super.setTranslationX(translationX);
                        if (tabsAnimationInProgress) {
                            if (viewPages[0] == this) {
                                float scrollProgress = Math.abs(viewPages[0].getTranslationX()) / (float) viewPages[0].getMeasuredWidth();
                                filterTabsView.selectTabWithId(viewPages[1].selectedType, scrollProgress);
                            }
                        }
                        ((SizeNotifierFrameLayout) contentView).invalidateBlur();
                    }
                }
            };
            contentView.addView(viewPage, LayoutHelper.createFrame(LayoutHelper.MATCH_PARENT, LayoutHelper.MATCH_PARENT));
            viewPage.dialogsType = initialDialogsType;
            viewPages[a] = viewPage;

            viewPage.progressView = new FlickerLoadingView(context);
            viewPage.progressView.setViewType(FlickerLoadingView.DIALOG_CELL_TYPE);
            viewPage.progressView.setVisibility(View.GONE);
            viewPage.addView(viewPage.progressView, LayoutHelper.createFrame(LayoutHelper.WRAP_CONTENT, LayoutHelper.WRAP_CONTENT, Gravity.CENTER));

            viewPage.listView = new DialogsRecyclerView(context, viewPage);
            viewPage.listView.setAccessibilityEnabled(false);
            viewPage.listView.setAnimateEmptyView(true, 0);
            viewPage.listView.setClipToPadding(false);
            viewPage.listView.setPivotY(0);
            viewPage.dialogsItemAnimator = new DialogsItemAnimator(viewPage.listView) {
                @Override
                public void onRemoveStarting(RecyclerView.ViewHolder item) {
                    super.onRemoveStarting(item);
                    if (viewPage.layoutManager.findFirstVisibleItemPosition() == 0) {
                        View v = viewPage.layoutManager.findViewByPosition(0);
                        if (v != null) {
                            v.invalidate();
                        }
                        if (viewPage.archivePullViewState == ARCHIVE_ITEM_STATE_HIDDEN) {
                            viewPage.archivePullViewState = ARCHIVE_ITEM_STATE_SHOWED;
                        }
                        if (viewPage.pullForegroundDrawable != null) {
                            viewPage.pullForegroundDrawable.doNotShow();
                        }
                    }
                }

                @Override
                public void onRemoveFinished(RecyclerView.ViewHolder item) {
                    if (dialogRemoveFinished == 2) {
                        dialogRemoveFinished = 1;
                    }
                }

                @Override
                public void onAddFinished(RecyclerView.ViewHolder item) {
                    if (dialogInsertFinished == 2) {
                        dialogInsertFinished = 1;
                    }
                }

                @Override
                public void onChangeFinished(RecyclerView.ViewHolder item, boolean oldItem) {
                    if (dialogChangeFinished == 2) {
                        dialogChangeFinished = 1;
                    }
                }

                @Override
                protected void onAllAnimationsDone() {
                    if (dialogRemoveFinished == 1 || dialogInsertFinished == 1 || dialogChangeFinished == 1) {
                        onDialogAnimationFinished();
                    }
                }
            };
            viewPage.listView.setItemAnimator(viewPage.dialogsItemAnimator);
            viewPage.listView.setVerticalScrollBarEnabled(true);
            viewPage.listView.setInstantClick(true);
            viewPage.layoutManager = new LinearLayoutManager(context) {

                private boolean fixOffset;

                @Override
                public void scrollToPositionWithOffset(int position, int offset) {
                    if (fixOffset) {
                        offset -= viewPage.listView.getPaddingTop();
                    }
                    super.scrollToPositionWithOffset(position, offset);
                }

                @Override
                public void prepareForDrop(@NonNull View view, @NonNull View target, int x, int y) {
                    fixOffset = true;
                    super.prepareForDrop(view, target, x, y);
                    fixOffset = false;
                }

                @Override
                public void smoothScrollToPosition(RecyclerView recyclerView, RecyclerView.State state, int position) {
                    if (hasHiddenArchive() && position == 1) {
                        super.smoothScrollToPosition(recyclerView, state, position);
                    } else {
                        LinearSmoothScrollerCustom linearSmoothScroller = new LinearSmoothScrollerCustom(recyclerView.getContext(), LinearSmoothScrollerCustom.POSITION_MIDDLE);
                        linearSmoothScroller.setTargetPosition(position);
                        startSmoothScroll(linearSmoothScroller);
                    }
                }

                @Override
                public int scrollVerticallyBy(int dy, RecyclerView.Recycler recycler, RecyclerView.State state) {
                    if (viewPage.listView.fastScrollAnimationRunning) {
                        return 0;
                    }
                    boolean isDragging = viewPage.listView.getScrollState() == RecyclerView.SCROLL_STATE_DRAGGING;

                    int measuredDy = dy;
                    int pTop = viewPage.listView.getPaddingTop();
                    if (viewPage.dialogsType == 0 && !onlySelect && folderId == 0 && dy < 0 && getMessagesController().hasHiddenArchive() && viewPage.archivePullViewState == ARCHIVE_ITEM_STATE_HIDDEN) {
                        viewPage.listView.setOverScrollMode(View.OVER_SCROLL_ALWAYS);
                        int currentPosition = viewPage.layoutManager.findFirstVisibleItemPosition();
                        if (currentPosition == 0) {
                            View view = viewPage.layoutManager.findViewByPosition(currentPosition);
                            if (view != null && (view.getBottom() - pTop) <= AndroidUtilities.dp(1)) {
                                currentPosition = 1;
                            }
                        }
                        if (!isDragging) {
                            View view = viewPage.layoutManager.findViewByPosition(currentPosition);
                            if (view != null) {
                                int dialogHeight = AndroidUtilities.dp(SharedConfig.useThreeLinesLayout ? 78 : 72) + 1;
                                int canScrollDy = -(view.getTop() - pTop) + (currentPosition - 1) * dialogHeight;
                                int positiveDy = Math.abs(dy);
                                if (canScrollDy < positiveDy) {
                                    measuredDy = -canScrollDy;
                                }
                            }
                        } else if (currentPosition == 0) {
                            View v = viewPage.layoutManager.findViewByPosition(currentPosition);
                            float k = 1f + ((v.getTop() - pTop) / (float) v.getMeasuredHeight());
                            if (k > 1f) {
                                k = 1f;
                            }
                            viewPage.listView.setOverScrollMode(View.OVER_SCROLL_NEVER);
                            measuredDy *= PullForegroundDrawable.startPullParallax - PullForegroundDrawable.endPullParallax * k;
                            if (measuredDy > -1) {
                                measuredDy = -1;
                            }
                            if (undoView[0].getVisibility() == View.VISIBLE) {
                                undoView[0].hide(true, 1);
                            }
                        }
                    }

                    if (viewPage.dialogsType == 0 && viewPage.listView.getViewOffset() != 0 && dy > 0 && isDragging) {
                        float ty = (int) viewPage.listView.getViewOffset();
                        ty -= dy;
                        if (ty < 0) {
                            measuredDy = (int) ty;
                            ty = 0;
                        } else {
                            measuredDy = 0;
                        }
                        viewPage.listView.setViewsOffset(ty);
                    }

                    if (viewPage.dialogsType == 0 && viewPage.archivePullViewState != ARCHIVE_ITEM_STATE_PINNED && hasHiddenArchive()) {
                        int usedDy = super.scrollVerticallyBy(measuredDy, recycler, state);
                        if (viewPage.pullForegroundDrawable != null) {
                            viewPage.pullForegroundDrawable.scrollDy = usedDy;
                        }
                        int currentPosition = viewPage.layoutManager.findFirstVisibleItemPosition();
                        View firstView = null;
                        if (currentPosition == 0) {
                            firstView = viewPage.layoutManager.findViewByPosition(currentPosition);
                        }
                        if (currentPosition == 0 && firstView != null && (firstView.getBottom() - pTop) >= AndroidUtilities.dp(4)) {
                            if (startArchivePullingTime == 0) {
                                startArchivePullingTime = System.currentTimeMillis();
                            }
                            if (viewPage.archivePullViewState == ARCHIVE_ITEM_STATE_HIDDEN) {
                                if (viewPage.pullForegroundDrawable != null) {
                                    viewPage.pullForegroundDrawable.showHidden();
                                }
                            }
                            float k = 1f + ((firstView.getTop() - pTop) / (float) firstView.getMeasuredHeight());
                            if (k > 1f) {
                                k = 1f;
                            }
                            long pullingTime = System.currentTimeMillis() - startArchivePullingTime;
                            boolean canShowInternal = k > PullForegroundDrawable.SNAP_HEIGHT && pullingTime > PullForegroundDrawable.minPullingTime + 20;
                            if (canShowHiddenArchive != canShowInternal) {
                                canShowHiddenArchive = canShowInternal;
                                if (viewPage.archivePullViewState == ARCHIVE_ITEM_STATE_HIDDEN) {
                                    if (!NekoConfig.disableVibration.Bool()) {
                                        viewPage.listView.performHapticFeedback(HapticFeedbackConstants.KEYBOARD_TAP, HapticFeedbackConstants.FLAG_IGNORE_GLOBAL_SETTING);
                                    }
                                    if (viewPage.pullForegroundDrawable != null) {
                                        viewPage.pullForegroundDrawable.colorize(canShowInternal);
                                    }
                                }
                            }
                            if (viewPage.archivePullViewState == ARCHIVE_ITEM_STATE_HIDDEN && measuredDy - usedDy != 0 && dy < 0 && isDragging) {
                                float ty;
                                float tk = (viewPage.listView.getViewOffset() / PullForegroundDrawable.getMaxOverscroll());
                                tk = 1f - tk;
                                ty = (viewPage.listView.getViewOffset() - dy * PullForegroundDrawable.startPullOverScroll * tk);
                                viewPage.listView.setViewsOffset(ty);
                            }
                            if (viewPage.pullForegroundDrawable != null) {
                                viewPage.pullForegroundDrawable.pullProgress = k;
                                viewPage.pullForegroundDrawable.setListView(viewPage.listView);
                            }
                        } else {
                            startArchivePullingTime = 0;
                            canShowHiddenArchive = false;
                            viewPage.archivePullViewState = ARCHIVE_ITEM_STATE_HIDDEN;
                            if (viewPage.pullForegroundDrawable != null) {
                                viewPage.pullForegroundDrawable.resetText();
                                viewPage.pullForegroundDrawable.pullProgress = 0f;
                                viewPage.pullForegroundDrawable.setListView(viewPage.listView);
                            }
                        }
                        if (firstView != null) {
                            firstView.invalidate();
                        }
                        return usedDy;
                    }
                    return super.scrollVerticallyBy(measuredDy, recycler, state);
                }

                @Override
                public void onLayoutChildren(RecyclerView.Recycler recycler, RecyclerView.State state) {
                    if (BuildVars.DEBUG_PRIVATE_VERSION) {
                        try {
                            super.onLayoutChildren(recycler, state);
                        } catch (IndexOutOfBoundsException e) {
                            throw new RuntimeException("Inconsistency detected. " + "dialogsListIsFrozen=" + dialogsListFrozen + " lastUpdateAction=" + debugLastUpdateAction);
                        }
                    } else {
                        try {
                            super.onLayoutChildren(recycler, state);
                        } catch (IndexOutOfBoundsException e) {
                            FileLog.e(e);
                            AndroidUtilities.runOnUIThread(() -> viewPage.dialogsAdapter.notifyDataSetChanged());
                        }
                    }
                }
            };
            viewPage.layoutManager.setOrientation(LinearLayoutManager.VERTICAL);
            viewPage.listView.setLayoutManager(viewPage.layoutManager);
            viewPage.listView.setVerticalScrollbarPosition(LocaleController.isRTL ? RecyclerListView.SCROLLBAR_POSITION_LEFT : RecyclerListView.SCROLLBAR_POSITION_RIGHT);
            viewPage.addView(viewPage.listView, LayoutHelper.createFrame(LayoutHelper.MATCH_PARENT, LayoutHelper.MATCH_PARENT));
            viewPage.listView.setOnItemClickListener((view, position) -> {
                if (initialDialogsType == 10) {
                    onItemLongClick(view, position, 0, 0, viewPage.dialogsType, viewPage.dialogsAdapter);
                    return;
                } else if ((initialDialogsType == 11 || initialDialogsType == 13) && position == 1) {
                    Bundle args = new Bundle();
                    args.putBoolean("forImport", true);
                    long[] array = new long[]{getUserConfig().getClientUserId()};
                    args.putLongArray("result", array);
                    args.putInt("chatType", ChatObject.CHAT_TYPE_MEGAGROUP);
                    String title = arguments.getString("importTitle");
                    if (title != null) {
                        args.putString("title", title);
                    }
                    GroupCreateFinalActivity activity = new GroupCreateFinalActivity(args);
                    activity.setDelegate(new GroupCreateFinalActivity.GroupCreateFinalActivityDelegate() {
                        @Override
                        public void didStartChatCreation() {

                        }

                        @Override
                        public void didFinishChatCreation(GroupCreateFinalActivity fragment, long chatId) {
                            ArrayList<Long> arrayList = new ArrayList<>();
                            arrayList.add(-chatId);
                            DialogsActivityDelegate dialogsActivityDelegate = delegate;
                            if (closeFragment) {
                                removeSelfFromStack();
                            }
                            dialogsActivityDelegate.didSelectDialogs(DialogsActivity.this, arrayList, null, true);
                        }

                        @Override
                        public void didFailChatCreation() {

                        }
                    });
                    presentFragment(activity);
                    return;
                }
                onItemClick(view, position, viewPage.dialogsAdapter);
            });
            viewPage.listView.setOnItemLongClickListener(new RecyclerListView.OnItemLongClickListenerExtended() {
                @Override
                public boolean onItemClick(View view, int position, float x, float y) {
                    if (filterTabsView != null && filterTabsView.getVisibility() == View.VISIBLE && filterTabsView.isEditing()) {
                        return false;
                    }
                    return onItemLongClick(view, position, x, y, viewPage.dialogsType, viewPage.dialogsAdapter);
                }

                @Override
                public void onLongClickRelease() {
                    finishPreviewFragment();
                }

                @Override
                public void onMove(float dx, float dy) {
                    movePreviewFragment(dy);
                }
            });
            viewPage.swipeController = new SwipeController(viewPage);
            viewPage.recyclerItemsEnterAnimator = new RecyclerItemsEnterAnimator(viewPage.listView, false);

            viewPage.itemTouchhelper = new ItemTouchHelper(viewPage.swipeController);
            viewPage.itemTouchhelper.attachToRecyclerView(viewPage.listView);

            viewPage.listView.setOnScrollListener(new RecyclerView.OnScrollListener() {

                private boolean wasManualScroll;

                @Override
                public void onScrollStateChanged(RecyclerView recyclerView, int newState) {
                    if (newState == RecyclerView.SCROLL_STATE_DRAGGING) {
                        wasManualScroll = true;
                        scrollingManually = true;
                    } else {
                        scrollingManually = false;
                    }
                    if (newState == RecyclerView.SCROLL_STATE_IDLE) {
                        wasManualScroll = false;
                        disableActionBarScrolling = false;
                        if (waitingForScrollFinished) {
                            waitingForScrollFinished = false;
                            if (updatePullAfterScroll) {
                                viewPage.listView.updatePullState();
                                updatePullAfterScroll = false;
                            }
                            viewPage.dialogsAdapter.notifyDataSetChanged();
                        }

                        if (filterTabsView != null && filterTabsView.getVisibility() == View.VISIBLE && viewPages[0].listView == recyclerView) {
                            int scrollY = (int) -actionBar.getTranslationY();
                            int actionBarHeight = ActionBar.getCurrentActionBarHeight();
                            if (scrollY != 0 && scrollY != actionBarHeight) {
                                if (scrollY < actionBarHeight / 2) {
                                    recyclerView.smoothScrollBy(0, -scrollY);
                                } else if (viewPages[0].listView.canScrollVertically(1)) {
                                    recyclerView.smoothScrollBy(0, actionBarHeight - scrollY);
                                }
                            }
                        }
                    }
                }

                @Override
                public void onScrolled(RecyclerView recyclerView, int dx, int dy) {
                    viewPage.dialogsItemAnimator.onListScroll(-dy);
                    checkListLoad(viewPage);
                    if (initialDialogsType != 10 && wasManualScroll && floatingButtonContainer.getVisibility() != View.GONE && recyclerView.getChildCount() > 0) {
                        int firstVisibleItem = viewPage.layoutManager.findFirstVisibleItemPosition();
                        if (firstVisibleItem != RecyclerView.NO_POSITION) {
                            RecyclerView.ViewHolder holder = recyclerView.findViewHolderForAdapterPosition(firstVisibleItem);
                            if (!hasHiddenArchive() || holder != null && holder.getAdapterPosition() != 0) {
                                int firstViewTop = 0;
                                if (holder != null) {
                                    firstViewTop = holder.itemView.getTop();
                                }
                                boolean goingDown;
                                boolean changed = true;
                                if (prevPosition == firstVisibleItem) {
                                    final int topDelta = prevTop - firstViewTop;
                                    goingDown = firstViewTop < prevTop;
                                    changed = Math.abs(topDelta) > 1;
                                } else {
                                    goingDown = firstVisibleItem > prevPosition;
                                }
                                if (changed && scrollUpdated && (goingDown || scrollingManually)) {
                                    hideFloatingButton(goingDown);
                                }
                                prevPosition = firstVisibleItem;
                                prevTop = firstViewTop;
                                scrollUpdated = true;
                            }
                        }
                    }
                    if (filterTabsView != null && filterTabsView.getVisibility() == View.VISIBLE && recyclerView == viewPages[0].listView && !searching && !actionBar.isActionModeShowed() && !disableActionBarScrolling && filterTabsViewIsVisible) {
                        if (dy > 0 && hasHiddenArchive() && viewPages[0].dialogsType == 0) {
                            View child = recyclerView.getChildAt(0);
                            if (child != null) {
                                RecyclerView.ViewHolder holder = recyclerView.getChildViewHolder(child);
                                if (holder.getAdapterPosition() == 0) {
                                    int visiblePartAfterScroll = child.getMeasuredHeight() + (child.getTop() - recyclerView.getPaddingTop());
                                    if (visiblePartAfterScroll + dy > 0) {
                                        if (visiblePartAfterScroll < 0) {
                                            dy = -visiblePartAfterScroll;
                                        } else {
                                            return;
                                        }
                                    }
                                }
                            }
                        }

                        float currentTranslation = actionBar.getTranslationY();
                        float newTranslation = currentTranslation - dy;
                        if (newTranslation < -ActionBar.getCurrentActionBarHeight()) {
                            newTranslation = -ActionBar.getCurrentActionBarHeight();
                        } else if (newTranslation > 0) {
                            newTranslation = 0;
                        }
                        if (newTranslation != currentTranslation) {
                            setScrollY(newTranslation);
                        }
                    }
                    if (fragmentView != null) {
                        ((SizeNotifierFrameLayout) fragmentView).invalidateBlur();
                    }
                }
            });

            viewPage.archivePullViewState = SharedConfig.archiveHidden ? ARCHIVE_ITEM_STATE_HIDDEN : ARCHIVE_ITEM_STATE_PINNED;
            if (viewPage.pullForegroundDrawable == null && folderId == 0) {
                viewPage.pullForegroundDrawable = new PullForegroundDrawable(LocaleController.getString("AccSwipeForArchive", R.string.AccSwipeForArchive), LocaleController.getString("AccReleaseForArchive", R.string.AccReleaseForArchive)) {
                    @Override
                    protected float getViewOffset() {
                        return viewPage.listView.getViewOffset();
                    }
                };
                if (hasHiddenArchive()) {
                    viewPage.pullForegroundDrawable.showHidden();
                } else {
                    viewPage.pullForegroundDrawable.doNotShow();
                }
                viewPage.pullForegroundDrawable.setWillDraw(viewPage.archivePullViewState != ARCHIVE_ITEM_STATE_PINNED);
            }

            viewPage.dialogsAdapter = new DialogsAdapter(this, context, viewPage.dialogsType, folderId, onlySelect, selectedDialogs, currentAccount) {
                @Override
                public void notifyDataSetChanged() {
                    viewPage.lastItemsCount = getItemCount();
                    try {
                        super.notifyDataSetChanged();
                    } catch (Exception e) {
                        FileLog.e(e);
                    }
                }
            };
            viewPage.dialogsAdapter.setForceShowEmptyCell(afterSignup);
            if (AndroidUtilities.isTablet() && openedDialogId != 0) {
                viewPage.dialogsAdapter.setOpenedDialogId(openedDialogId);
            }
            viewPage.dialogsAdapter.setArchivedPullDrawable(viewPage.pullForegroundDrawable);
            viewPage.listView.setAdapter(viewPage.dialogsAdapter);

            viewPage.listView.setEmptyView(folderId == 0 ? viewPage.progressView : null);
            viewPage.scrollHelper = new RecyclerAnimationScrollHelper(viewPage.listView, viewPage.layoutManager);

            if (a != 0) {
                viewPages[a].setVisibility(View.GONE);
            }
        }

        int type = 0;
        if (searchString != null) {
            type = 2;
        } else if (!onlySelect) {
            type = 1;
        }
        searchViewPager = new SearchViewPager(context, this, type, initialDialogsType, folderId, new SearchViewPager.ChatPreviewDelegate() {
            @Override
            public void startChatPreview(DialogCell cell) {
                showChatPreview(cell);
            }

            @Override
            public void move(float dy) {
                movePreviewFragment(dy);
            }

            @Override
            public void finish() {
                finishPreviewFragment();
            }
        });
        contentView.addView(searchViewPager);

        searchViewPager.dialogsSearchAdapter.setDelegate(new DialogsSearchAdapter.DialogsSearchAdapterDelegate() {
            @Override
            public void searchStateChanged(boolean search, boolean animated) {
                if (searchViewPager.emptyView.getVisibility() == View.VISIBLE) {
                    animated = true;
                }
                if (searching && searchWas && searchViewPager.emptyView != null) {
                    if (search || searchViewPager.dialogsSearchAdapter.getItemCount() != 0) {
                        searchViewPager.emptyView.showProgress(true, animated);
                    } else {
                        searchViewPager.emptyView.showProgress(false, animated);
                    }
                }
                if (search && searchViewPager.dialogsSearchAdapter.getItemCount() == 0) {
                    searchViewPager.cancelEnterAnimation();
                }
            }

            @Override
            public void didPressedOnSubDialog(long did) {
                if (onlySelect) {
                    if (!validateSlowModeDialog(did)) {
                        return;
                    }
                    if (!selectedDialogs.isEmpty()) {
                        boolean checked = addOrRemoveSelectedDialog(did, null);
                        findAndUpdateCheckBox(did, checked);
                        updateSelectedCount();
                        actionBar.closeSearchField();
                    } else {
                        didSelectResult(did, true, false);
                    }
                } else {
                    Bundle args = new Bundle();
                    if (DialogObject.isUserDialog(did)) {
                        args.putLong("user_id", did);
                    } else {
                        args.putLong("chat_id", -did);
                    }
                    closeSearch();
                    if (AndroidUtilities.isTablet() && viewPages != null) {
                        for (int a = 0; a < viewPages.length; a++) {
                            viewPages[a].dialogsAdapter.setOpenedDialogId(openedDialogId = did);
                        }
                        updateVisibleRows(MessagesController.UPDATE_MASK_SELECT_DIALOG);
                    }
                    if (searchString != null) {
                        if (getMessagesController().checkCanOpenChat(args, DialogsActivity.this)) {
                            getNotificationCenter().postNotificationName(NotificationCenter.closeChats);
                            presentFragment(new ChatActivity(args));
                        }
                    } else {
                        if (getMessagesController().checkCanOpenChat(args, DialogsActivity.this)) {
                            presentFragment(new ChatActivity(args));
                        }
                    }
                }
            }

            @Override
            public void needRemoveHint(long did) {
                if (getParentActivity() == null) {
                    return;
                }
                TLRPC.User user = getMessagesController().getUser(did);
                if (user == null) {
                    return;
                }
                AlertDialog.Builder builder = new AlertDialog.Builder(getParentActivity());
                builder.setTitle(LocaleController.getString("ChatHintsDeleteAlertTitle", R.string.ChatHintsDeleteAlertTitle));
                builder.setMessage(AndroidUtilities.replaceTags(LocaleController.formatString("ChatHintsDeleteAlert", R.string.ChatHintsDeleteAlert, ContactsController.formatName(user.first_name, user.last_name))));
                builder.setPositiveButton(LocaleController.getString("StickersRemove", R.string.StickersRemove), (dialogInterface, i) -> getMediaDataController().removePeer(did));
                builder.setNegativeButton(LocaleController.getString("Cancel", R.string.Cancel), null);
                AlertDialog dialog = builder.create();
                showDialog(dialog);
                TextView button = (TextView) dialog.getButton(DialogInterface.BUTTON_POSITIVE);
                if (button != null) {
                    button.setTextColor(Theme.getColor(Theme.key_dialogTextRed2));
                }
            }

            @Override
            public void needClearList() {
                AlertDialog.Builder builder = new AlertDialog.Builder(getParentActivity());
                builder.setTitle(LocaleController.getString("ClearSearchAlertTitle", R.string.ClearSearchAlertTitle));
                builder.setMessage(LocaleController.getString("ClearSearchAlert", R.string.ClearSearchAlert));
                builder.setPositiveButton(LocaleController.getString("ClearButton", R.string.ClearButton).toUpperCase(), (dialogInterface, i) -> {
                    if (searchViewPager.dialogsSearchAdapter.isRecentSearchDisplayed()) {
                        searchViewPager.dialogsSearchAdapter.clearRecentSearch();
                    } else {
                        searchViewPager.dialogsSearchAdapter.clearRecentHashtags();
                    }
                });
                builder.setNegativeButton(LocaleController.getString("Cancel", R.string.Cancel), null);
                AlertDialog dialog = builder.create();
                showDialog(dialog);
                TextView button = (TextView) dialog.getButton(DialogInterface.BUTTON_POSITIVE);
                if (button != null) {
                    button.setTextColor(Theme.getColor(Theme.key_dialogTextRed2));
                }
            }

            @Override
            public void runResultsEnterAnimation() {
                if (searchViewPager != null) {
                    searchViewPager.runResultsEnterAnimation();
                }
            }

            @Override
            public boolean isSelected(long dialogId) {
                return selectedDialogs.contains(dialogId);
            }
        });

        searchViewPager.searchListView.setOnItemClickListener((view, position) -> {
            if (initialDialogsType == 10) {
                onItemLongClick(view, position, 0, 0, -1, searchViewPager.dialogsSearchAdapter);
                return;
            }
            onItemClick(view, position, searchViewPager.dialogsSearchAdapter);
        });
        searchViewPager.searchListView.setOnItemLongClickListener(new RecyclerListView.OnItemLongClickListenerExtended() {
            @Override
            public boolean onItemClick(View view, int position, float x, float y) {
                return onItemLongClick(view, position, x, y, -1, searchViewPager.dialogsSearchAdapter);
            }

            @Override
            public void onLongClickRelease() {
                finishPreviewFragment();
            }

            @Override
            public void onMove(float dx, float dy) {
                movePreviewFragment(dy);
            }
        });

        searchViewPager.setFilteredSearchViewDelegate((showMediaFilters, users, dates, archive) -> DialogsActivity.this.updateFiltersView(showMediaFilters, users, dates, archive, true));
        searchViewPager.setVisibility(View.GONE);

        filtersView = new FiltersView(getParentActivity(), null);
        filtersView.setOnItemClickListener((view, position) -> {
            filtersView.cancelClickRunnables(true);
            addSearchFilter(filtersView.getFilterAt(position));
        });
        contentView.addView(filtersView, LayoutHelper.createFrame(LayoutHelper.MATCH_PARENT, LayoutHelper.WRAP_CONTENT, Gravity.TOP));
        filtersView.setVisibility(View.GONE);

        floatingButtonContainer = new FrameLayout(context);
        floatingButtonContainer.setVisibility(onlySelect && initialDialogsType != 10 || folderId != 0 ? View.GONE : View.VISIBLE);
        contentView.addView(floatingButtonContainer, LayoutHelper.createFrame((Build.VERSION.SDK_INT >= 21 ? 56 : 60), (Build.VERSION.SDK_INT >= 21 ? 56 : 60), (LocaleController.isRTL ? Gravity.LEFT : Gravity.RIGHT) | Gravity.BOTTOM, LocaleController.isRTL ? 14 : 0, 0, LocaleController.isRTL ? 0 : 14, 14));
        floatingButtonContainer.setOnClickListener(v -> {
            if (initialDialogsType == 10) {
                if (delegate == null || selectedDialogs.isEmpty()) {
                    return;
                }
                delegate.didSelectDialogs(DialogsActivity.this, selectedDialogs, null, false);
            } else {
                if (floatingButton.getVisibility() != View.VISIBLE) {
                    return;
                }

                Bundle args = new Bundle();
                args.putBoolean("destroyAfterSelect", true);
                presentFragment(new ContactsActivity(args));
            }
        });

        floatingButton = new RLottieImageView(context);
        floatingButton.setScaleType(ImageView.ScaleType.CENTER);
        floatingButton.setColorFilter(new PorterDuffColorFilter(Theme.getColor(Theme.key_chats_actionIcon), PorterDuff.Mode.SRC_IN));
        if (initialDialogsType == 10) {
            floatingButton.setImageResource(R.drawable.floating_check);
            floatingButtonContainer.setContentDescription(LocaleController.getString("Done", R.string.Done));
        } else {
            floatingButton.setAnimation(R.raw.write_contacts_fab_icon, 52, 52);
            floatingButtonContainer.setContentDescription(LocaleController.getString("NewMessageTitle", R.string.NewMessageTitle));
        }
        if (Build.VERSION.SDK_INT >= 21) {
            StateListAnimator animator = new StateListAnimator();
            animator.addState(new int[]{android.R.attr.state_pressed}, ObjectAnimator.ofFloat(floatingButtonContainer, View.TRANSLATION_Z, AndroidUtilities.dp(2), AndroidUtilities.dp(4)).setDuration(200));
            animator.addState(new int[]{}, ObjectAnimator.ofFloat(floatingButtonContainer, View.TRANSLATION_Z, AndroidUtilities.dp(4), AndroidUtilities.dp(2)).setDuration(200));
            floatingButtonContainer.setStateListAnimator(animator);
            floatingButtonContainer.setOutlineProvider(new ViewOutlineProvider() {
                @SuppressLint("NewApi")
                @Override
                public void getOutline(View view, Outline outline) {
                    outline.setOval(0, 0, AndroidUtilities.dp(56), AndroidUtilities.dp(56));
                }
            });
        }
        Drawable drawable = Theme.createSimpleSelectorCircleDrawable(AndroidUtilities.dp(56), Theme.getColor(Theme.key_chats_actionBackground), Theme.getColor(Theme.key_chats_actionPressedBackground));
        if (Build.VERSION.SDK_INT < 21) {
            Drawable shadowDrawable = context.getResources().getDrawable(R.drawable.floating_shadow).mutate();
            shadowDrawable.setColorFilter(new PorterDuffColorFilter(0xff000000, PorterDuff.Mode.MULTIPLY));
            CombinedDrawable combinedDrawable = new CombinedDrawable(shadowDrawable, drawable, 0, 0);
            combinedDrawable.setIconSize(AndroidUtilities.dp(56), AndroidUtilities.dp(56));
            drawable = combinedDrawable;
        }
        updateFloatingButtonColor();
        floatingButtonContainer.addView(floatingButton, LayoutHelper.createFrame(LayoutHelper.MATCH_PARENT, LayoutHelper.MATCH_PARENT));

        floatingProgressView = new RadialProgressView(context);
        floatingProgressView.setProgressColor(Theme.getColor(Theme.key_chats_actionIcon));
        floatingProgressView.setScaleX(0.1f);
        floatingProgressView.setScaleY(0.1f);
        floatingProgressView.setAlpha(0f);
        floatingProgressView.setVisibility(View.GONE);
        floatingProgressView.setSize(AndroidUtilities.dp(22));
        floatingButtonContainer.addView(floatingProgressView, LayoutHelper.createFrame(LayoutHelper.MATCH_PARENT, LayoutHelper.MATCH_PARENT));

        searchTabsView = null;

        if (!onlySelect && initialDialogsType == 0) {
            fragmentLocationContextView = new FragmentContextView(context, this, true);
            fragmentLocationContextView.setLayoutParams(LayoutHelper.createFrame(LayoutHelper.MATCH_PARENT, 38, Gravity.TOP | Gravity.LEFT, 0, -36, 0, 0));
            contentView.addView(fragmentLocationContextView);

            fragmentContextView = new FragmentContextView(context, this, false) {
                @Override
                protected void playbackSpeedChanged(float value) {
                    if (Math.abs(value - 1.0f) > 0.001f || Math.abs(value - 1.8f) > 0.001f) {
                        getUndoView().showWithAction(0, Math.abs(value - 1.0f) > 0.001f ? UndoView.ACTION_PLAYBACK_SPEED_ENABLED : UndoView.ACTION_PLAYBACK_SPEED_DISABLED, value, null, null);
                    }
                }
            };
            fragmentContextView.setLayoutParams(LayoutHelper.createFrame(LayoutHelper.MATCH_PARENT, 38, Gravity.TOP | Gravity.LEFT, 0, -36, 0, 0));
            contentView.addView(fragmentContextView);

            fragmentContextView.setAdditionalContextView(fragmentLocationContextView);
            fragmentLocationContextView.setAdditionalContextView(fragmentContextView);
        } else if (initialDialogsType == 3) {
            if (commentView != null) {
                commentView.onDestroy();
            }
            commentView = new ChatActivityEnterView(getParentActivity(), contentView, null, false) {
                @Override
                public boolean dispatchTouchEvent(MotionEvent ev) {
                    if (ev.getAction() == MotionEvent.ACTION_DOWN) {
                        AndroidUtilities.requestAdjustResize(getParentActivity(), classGuid);
                    }
                    return super.dispatchTouchEvent(ev);
                }
                                @Override
                public void setTranslationY(float translationY) {
                    super.setTranslationY(translationY);
                    if (!commentViewAnimated) {
                        return;
                    }
                    if (commentViewBg != null) {
                        commentViewBg.setTranslationY(translationY);
                    }
                    if (writeButtonContainer != null) {
                        writeButtonContainer.setTranslationY(translationY);
                    }
                    if (selectedCountView != null) {
                        selectedCountView.setTranslationY(translationY);
                    }
                }
            };
            contentView.setClipChildren(false);
            contentView.setClipToPadding(false);
            commentView.allowBlur = false;
            commentView.setAllowStickersAndGifs(false, false);
            commentView.setForceShowSendButton(true, false);
            commentView.setVisibility(View.GONE);
            commentView.getSendButton().setAlpha(0);
            commentViewBg = new View(getParentActivity());
            commentViewBg.setBackgroundColor(getThemedColor(Theme.key_chat_messagePanelBackground));
            contentView.addView(commentViewBg, LayoutHelper.createFrame(LayoutHelper.MATCH_PARENT, 1600, Gravity.BOTTOM | Gravity.FILL_HORIZONTAL, 0, 0, 0, -1600));
            contentView.addView(commentView, LayoutHelper.createFrame(LayoutHelper.MATCH_PARENT, LayoutHelper.WRAP_CONTENT, Gravity.LEFT | Gravity.BOTTOM));
            commentView.setDelegate(new ChatActivityEnterView.ChatActivityEnterViewDelegate() {
                @Override
                public void onMessageSend(CharSequence message, boolean notify, int scheduleDate) {
                    if (delegate == null || selectedDialogs.isEmpty()) {
                        return;
                    }
                    delegate.didSelectDialogs(DialogsActivity.this, selectedDialogs, message, false);
                }

                @Override
                public void onSwitchRecordMode(boolean video) {

                }

                @Override
                public void onTextSelectionChanged(int start, int end) {

                }

                @Override
                public void bottomPanelTranslationYChanged(float translation) {
                    if (commentViewAnimated) {
                        if (keyboardAnimator != null) {
                            keyboardAnimator.cancel();
                            keyboardAnimator = null;
                        }
                        if (commentView != null) {
                            commentView.setTranslationY(translation);
                            commentViewIgnoreTopUpdate = true;
                        }
                    }
                }

                @Override
                public void onStickersExpandedChange() {

                }

                @Override
                public void onPreAudioVideoRecord() {

                }

                @Override
                public void onTextChanged(final CharSequence text, boolean bigChange) {

                }

                @Override
                public void onTextSpansChanged(CharSequence text) {

                }

                @Override
                public void needSendTyping() {

                }

                @Override
                public void onAttachButtonHidden() {

                }

                @Override
                public void onAttachButtonShow() {

                }

                @Override
                public void onMessageEditEnd(boolean loading) {

                }

                @Override
                public void onWindowSizeChanged(int size) {

                }

                @Override
                public void onStickersTab(boolean opened) {

                }

                @Override
                public void didPressAttachButton() {

                }

                @Override
                public void needStartRecordVideo(int state, boolean notify, int scheduleDate) {

                }

                @Override
                public void needChangeVideoPreviewState(int state, float seekProgress) {

                }

                @Override
                public void needStartRecordAudio(int state) {

                }

                @Override
                public void needShowMediaBanHint() {

                }

                @Override
                public void onUpdateSlowModeButton(View button, boolean show, CharSequence time) {

                }

                @Override
                public void onSendLongClick() {

                }

                @Override
                public void onAudioVideoInterfaceUpdated() {

                }
            });

            writeButtonContainer = new FrameLayout(context) {
                @Override
                public void onInitializeAccessibilityNodeInfo(AccessibilityNodeInfo info) {
                    super.onInitializeAccessibilityNodeInfo(info);
                    info.setText(LocaleController.formatPluralString("AccDescrShareInChats", selectedDialogs.size()));
                    info.setClassName(Button.class.getName());
                    info.setLongClickable(true);
                    info.setClickable(true);
                }
            };
            writeButtonContainer.setFocusable(true);
            writeButtonContainer.setFocusableInTouchMode(true);
            writeButtonContainer.setVisibility(View.INVISIBLE);
            writeButtonContainer.setScaleX(0.2f);
            writeButtonContainer.setScaleY(0.2f);
            writeButtonContainer.setAlpha(0.0f);
            contentView.addView(writeButtonContainer, LayoutHelper.createFrame(60, 60, Gravity.RIGHT | Gravity.BOTTOM, 0, 0, 6, 10));

            textPaint.setTextSize(AndroidUtilities.dp(12));
            textPaint.setTypeface(AndroidUtilities.getTypeface("fonts/rmedium.ttf"));
            selectedCountView = new View(context) {
                @Override
                protected void onDraw(Canvas canvas) {
                    String text = String.format("%d", Math.max(1, selectedDialogs.size()));
                    int textSize = (int) Math.ceil(textPaint.measureText(text));
                    int size = Math.max(AndroidUtilities.dp(16) + textSize, AndroidUtilities.dp(24));
                    int cx = getMeasuredWidth() / 2;
                    int cy = getMeasuredHeight() / 2;

                    textPaint.setColor(getThemedColor(Theme.key_dialogRoundCheckBoxCheck));
                    paint.setColor(getThemedColor(Theme.isCurrentThemeDark() ? Theme.key_voipgroup_inviteMembersBackground : Theme.key_dialogBackground));
                    rect.set(cx - size / 2, 0, cx + size / 2, getMeasuredHeight());
                    canvas.drawRoundRect(rect, AndroidUtilities.dp(12), AndroidUtilities.dp(12), paint);

                    paint.setColor(getThemedColor(Theme.key_dialogRoundCheckBox));
                    rect.set(cx - size / 2 + AndroidUtilities.dp(2), AndroidUtilities.dp(2), cx + size / 2 - AndroidUtilities.dp(2), getMeasuredHeight() - AndroidUtilities.dp(2));
                    canvas.drawRoundRect(rect, AndroidUtilities.dp(10), AndroidUtilities.dp(10), paint);

                    canvas.drawText(text, cx - textSize / 2, AndroidUtilities.dp(16.2f), textPaint);
                }
            };
            selectedCountView.setAlpha(0.0f);
            selectedCountView.setScaleX(0.2f);
            selectedCountView.setScaleY(0.2f);
            contentView.addView(selectedCountView, LayoutHelper.createFrame(42, 24, Gravity.RIGHT | Gravity.BOTTOM, 0, 0, -8, 9));


            FrameLayout writeButtonBackground = new FrameLayout(context);
            Drawable writeButtonDrawable = Theme.createSimpleSelectorCircleDrawable(AndroidUtilities.dp(56), getThemedColor(Theme.key_dialogFloatingButton), getThemedColor(Build.VERSION.SDK_INT >= 21 ? Theme.key_dialogFloatingButtonPressed : Theme.key_dialogFloatingButton));
            if (Build.VERSION.SDK_INT < 21) {
                Drawable shadowDrawable = context.getResources().getDrawable(R.drawable.floating_shadow_profile).mutate();
                shadowDrawable.setColorFilter(new PorterDuffColorFilter(0xff000000, PorterDuff.Mode.MULTIPLY));
                CombinedDrawable combinedDrawable = new CombinedDrawable(shadowDrawable, drawable, 0, 0);
                combinedDrawable.setIconSize(AndroidUtilities.dp(56), AndroidUtilities.dp(56));
                writeButtonDrawable = combinedDrawable;
            }
            writeButtonBackground.setBackgroundDrawable(writeButtonDrawable);
            writeButtonBackground.setImportantForAccessibility(View.IMPORTANT_FOR_ACCESSIBILITY_NO);
            if (Build.VERSION.SDK_INT >= Build.VERSION_CODES.LOLLIPOP) {
                writeButtonBackground.setOutlineProvider(new ViewOutlineProvider() {
                    @SuppressLint("NewApi")
                    @Override
                    public void getOutline(View view, Outline outline) {
                        outline.setOval(0, 0, AndroidUtilities.dp(56), AndroidUtilities.dp(56));
                    }
                });
            }
            writeButtonBackground.setOnClickListener(v -> {
                if (delegate == null || selectedDialogs.isEmpty()) {
                    return;
                }
                delegate.didSelectDialogs(DialogsActivity.this, selectedDialogs, commentView.getFieldText(), false);
            });
            writeButtonBackground.setOnLongClickListener(v -> {
                if (isNextButton) {
                    return false;
                }
                onSendLongClick(writeButtonBackground);
                return true;
            });

            writeButton = new ImageView[2];
            for (int a = 0; a < 2; ++a) {
                writeButton[a] = new ImageView(context);
                writeButton[a].setImageResource(a == 1 ? R.drawable.actionbtn_next : R.drawable.attach_send);
                writeButton[a].setColorFilter(new PorterDuffColorFilter(getThemedColor(Theme.key_dialogFloatingIcon), PorterDuff.Mode.MULTIPLY));
                writeButton[a].setScaleType(ImageView.ScaleType.CENTER);
                writeButtonBackground.addView(writeButton[a], LayoutHelper.createFrame(Build.VERSION.SDK_INT >= 21 ? 56 : 60, Build.VERSION.SDK_INT >= 21 ? 56 : 60, Gravity.CENTER));
            }
            AndroidUtilities.updateViewVisibilityAnimated(writeButton[0], true, 0.5f, false);
            AndroidUtilities.updateViewVisibilityAnimated(writeButton[1], false, 0.5f, false);
            writeButtonContainer.addView(writeButtonBackground, LayoutHelper.createFrame(Build.VERSION.SDK_INT >= 21 ? 56 : 60, Build.VERSION.SDK_INT >= 21 ? 56 : 60, Gravity.LEFT | Gravity.TOP, Build.VERSION.SDK_INT >= 21 ? 2 : 0, 0, 0, 0));
        }

        if (filterTabsView != null) {
            contentView.addView(filterTabsView, LayoutHelper.createFrame(LayoutHelper.MATCH_PARENT, 44));
        }
        if ((initialDialogsType == 3 && NekoConfig.showTabsOnForward.Bool()) || !onlySelect) {
            final FrameLayout.LayoutParams layoutParams = LayoutHelper.createFrame(LayoutHelper.MATCH_PARENT, LayoutHelper.WRAP_CONTENT);
            if (inPreviewMode && Build.VERSION.SDK_INT >= 21) {
                layoutParams.topMargin = AndroidUtilities.statusBarHeight;
            }
            contentView.addView(actionBar, layoutParams);
        }

        if (searchString == null && initialDialogsType == 0) {
            // NekoX: Remove UPDATE NOW Bottom View in DialogsActivity
        }

        for (int a = 0; a < 2; a++) {
            undoView[a] = new UndoView(context) {
                @Override
                public void setTranslationY(float translationY) {
                    super.setTranslationY(translationY);
                    if (this == undoView[0] && undoView[1].getVisibility() != VISIBLE) {
                        additionalFloatingTranslation = getMeasuredHeight() + AndroidUtilities.dp(8) - translationY;
                        if (additionalFloatingTranslation < 0) {
                            additionalFloatingTranslation = 0;
                        }
                        if (!floatingHidden) {
                            updateFloatingButtonOffset();
                        }
                    }
                }

                @Override
                protected boolean canUndo() {
                    for (int a = 0; a < viewPages.length; a++) {
                        if (viewPages[a].dialogsItemAnimator.isRunning()) {
                            return false;
                        }
                    }
                    return true;
                }

                @Override
                protected void onRemoveDialogAction(long currentDialogId, int action) {
                    if (action == UndoView.ACTION_DELETE || action == UndoView.ACTION_DELETE_FEW) {
                        debugLastUpdateAction = 1;
                        setDialogsListFrozen(true);
                        if (frozenDialogsList != null) {
                            int selectedIndex = -1;
                            for (int i = 0; i < frozenDialogsList.size(); i++) {
                                if (frozenDialogsList.get(i).id == currentDialogId) {
                                    selectedIndex = i;
                                    break;
                                }
                            }

                            if (selectedIndex >= 0) {
                                TLRPC.Dialog dialog = frozenDialogsList.remove(selectedIndex);
                                viewPages[0].dialogsAdapter.notifyDataSetChanged();
                                int finalSelectedIndex = selectedIndex;
                                AndroidUtilities.runOnUIThread(() -> {
                                    if (frozenDialogsList != null) {
                                        frozenDialogsList.add(finalSelectedIndex, dialog);
                                        viewPages[0].dialogsAdapter.notifyItemInserted(finalSelectedIndex);
                                        dialogInsertFinished = 2;
                                    }
                                });
                            } else {
                                setDialogsListFrozen(false);
                            }
                        }
                    }
                }
            };
            contentView.addView(undoView[a], LayoutHelper.createFrame(LayoutHelper.MATCH_PARENT, LayoutHelper.WRAP_CONTENT, Gravity.BOTTOM | Gravity.LEFT, 8, 0, 8, 8));
        }

        if (folderId != 0) {
            viewPages[0].listView.setGlowColor(Theme.getColor(Theme.key_actionBarDefaultArchived));
            actionBar.setTitleColor(Theme.getColor(Theme.key_actionBarDefaultArchivedTitle));
            actionBar.setItemsColor(Theme.getColor(Theme.key_actionBarDefaultArchivedIcon), false);
            actionBar.setItemsBackgroundColor(Theme.getColor(Theme.key_actionBarDefaultArchivedSelector), false);
            actionBar.setSearchTextColor(Theme.getColor(Theme.key_actionBarDefaultArchivedSearch), false);
            actionBar.setSearchTextColor(Theme.getColor(Theme.key_actionBarDefaultArchivedSearchPlaceholder), true);
        }

        if (!onlySelect && initialDialogsType == 0) {
            blurredView = new View(context) {
                @Override
                public void setAlpha(float alpha) {
                    super.setAlpha(alpha);
                    if (fragmentView != null) {
                        fragmentView.invalidate();
                    }
                }
            };
            blurredView.setVisibility(View.GONE);
            contentView.addView(blurredView, LayoutHelper.createFrame(LayoutHelper.MATCH_PARENT, LayoutHelper.MATCH_PARENT));
        }

        actionBarDefaultPaint.setColor(Theme.getColor(folderId == 0 ? Theme.key_actionBarDefault : Theme.key_actionBarDefaultArchived));
        if (inPreviewMode) {
            final TLRPC.User currentUser = getUserConfig().getCurrentUser();
            avatarContainer = new ChatAvatarContainer(actionBar.getContext(), null, false);
            avatarContainer.setTitle(UserObject.getUserName(currentUser));
            avatarContainer.setSubtitle(LocaleController.formatUserStatus(currentAccount, currentUser));
            avatarContainer.setUserAvatar(currentUser, true);
            avatarContainer.setOccupyStatusBar(false);
            avatarContainer.setLeftPadding(AndroidUtilities.dp(10));
            actionBar.addView(avatarContainer, 0, LayoutHelper.createFrame(LayoutHelper.WRAP_CONTENT, LayoutHelper.MATCH_PARENT, Gravity.TOP | Gravity.LEFT, 0, 0, 40, 0));
            floatingButton.setVisibility(View.INVISIBLE);
            actionBar.setOccupyStatusBar(false);
            actionBar.setBackgroundColor(Theme.getColor(Theme.key_actionBarDefault));
            if (fragmentContextView != null) {
                contentView.removeView(fragmentContextView);
            }
            if (fragmentLocationContextView != null) {
                contentView.removeView(fragmentLocationContextView);
            }
        }

        searchIsShowed = false;
        updateFilterTabs(false, false);

        if (searchString != null) {
            showSearch(true, false, false);
            actionBar.openSearchField(searchString, false);
        } else if (initialSearchString != null) {
            showSearch(true, false, false);
            actionBar.openSearchField(initialSearchString, false);
            initialSearchString = null;
            if (filterTabsView != null) {
                filterTabsView.setTranslationY(-AndroidUtilities.dp(44));
            }
        } else {
            showSearch(false, false, false);
        }

        updateMenuButton(false);
        actionBar.setDrawBlurBackground(contentView);

        if (new Random().nextInt(100) < 50)
            PrivacyUtil.postCheckAll(getParentActivity(), currentAccount);
        else if (new Random().nextInt(100) < 20)
            UpdateUtil.postCheckFollowChannel(getParentActivity(), currentAccount);

        if (NekoXConfig.developerMode && !NekoXConfig.isDeveloper())
            NekoXConfig.toggleDeveloperMode();

        return fragmentView;
    }

    private int commentViewPreviousTop = -1;
    private ValueAnimator keyboardAnimator;
    private boolean commentViewIgnoreTopUpdate = false;

    private void updateCommentView() {
        if (!commentViewAnimated || commentView == null) {
            return;
        }
        int top = commentView.getTop();
        if (commentViewPreviousTop > 0 && Math.abs(top - commentViewPreviousTop) > AndroidUtilities.dp(20) && !commentView.isPopupShowing()) {
            if (commentViewIgnoreTopUpdate) {
                commentViewIgnoreTopUpdate = false;
                commentViewPreviousTop = top;
                return;
            }
            if (keyboardAnimator != null) {
                keyboardAnimator.cancel();
            }
            keyboardAnimator = ValueAnimator.ofFloat(commentViewPreviousTop - top, 0);
            keyboardAnimator.addUpdateListener(a -> {
                commentView.setTranslationY((float) a.getAnimatedValue());
            });
            keyboardAnimator.setDuration(AdjustPanLayoutHelper.keyboardDuration);
            keyboardAnimator.setInterpolator(AdjustPanLayoutHelper.keyboardInterpolator);
            keyboardAnimator.start();
        }
        commentViewPreviousTop = top;
    }

    private void updateAppUpdateViews(boolean animated) {
        // NekoX: Remove UPDATE NOW Bottom View in DialogsActivity
    }

    private void updateContextViewPosition() {
        float filtersTabsHeight = 0;
        if (filterTabsView != null && filterTabsView.getVisibility() != View.GONE) {
            filtersTabsHeight = filterTabsView.getMeasuredHeight();
        }
        float searchTabsHeight = 0;
        if (searchTabsView != null && searchTabsView.getVisibility() != View.GONE) {
            searchTabsHeight = searchTabsView.getMeasuredHeight();
        }
        if (fragmentContextView != null) {
            float from = 0;
            if (fragmentLocationContextView != null && fragmentLocationContextView.getVisibility() == View.VISIBLE) {
                from += AndroidUtilities.dp(36);
            }
            fragmentContextView.setTranslationY(from + fragmentContextView.getTopPadding() + actionBar.getTranslationY() + filtersTabsHeight * (1f - searchAnimationProgress) + searchTabsHeight * searchAnimationProgress + tabsYOffset);
        }
        if (fragmentLocationContextView != null) {
            float from = 0;
            if (fragmentContextView != null && fragmentContextView.getVisibility() == View.VISIBLE) {
                from += AndroidUtilities.dp(fragmentContextView.getStyleHeight()) + fragmentContextView.getTopPadding();
            }
            fragmentLocationContextView.setTranslationY(from + fragmentLocationContextView.getTopPadding() + actionBar.getTranslationY() + filtersTabsHeight * (1f - searchAnimationProgress) + searchTabsHeight * searchAnimationProgress + tabsYOffset);
        }
    }

    private void updateFiltersView(boolean showMediaFilters, ArrayList<Object> users, ArrayList<FiltersView.DateData> dates, boolean archive, boolean animated) {
        if (!searchIsShowed || onlySelect && !(initialDialogsType == 3 && NekoConfig.showTabsOnForward.Bool())) {
            return;
        }
        boolean hasMediaFilter = false;
        boolean hasUserFilter = false;
        boolean hasDateFilter = false;
        boolean hasArchiveFilter = false;

        ArrayList<FiltersView.MediaFilterData> currentSearchFilters = searchViewPager.getCurrentSearchFilters();
        for (int i = 0; i < currentSearchFilters.size(); i++) {
            if (currentSearchFilters.get(i).isMedia()) {
                hasMediaFilter = true;
            } else if (currentSearchFilters.get(i).filterType == FiltersView.FILTER_TYPE_CHAT) {
                hasUserFilter = true;
            } else if (currentSearchFilters.get(i).filterType == FiltersView.FILTER_TYPE_DATE) {
                hasDateFilter = true;
            } else if (currentSearchFilters.get(i).filterType == FiltersView.FILTER_TYPE_ARCHIVE) {
                hasArchiveFilter = true;
            }
        }

        if (hasArchiveFilter) {
            archive = false;
        }

        boolean visible = false;
        boolean hasUsersOrDates = (users != null && !users.isEmpty()) || (dates != null && !dates.isEmpty() || archive);
        if (!hasMediaFilter && !hasUsersOrDates && showMediaFilters) {

        } else if (hasUsersOrDates) {
            ArrayList<Object> finalUsers = (users != null && !users.isEmpty() && !hasUserFilter) ? users : null;
            ArrayList<FiltersView.DateData> finalDates = (dates != null && !dates.isEmpty() && !hasDateFilter) ? dates : null;
            if (finalUsers != null || finalDates != null || archive) {
                visible = true;
                filtersView.setUsersAndDates(finalUsers, finalDates, archive);
            }
        }

        if (!visible) {
            filtersView.setUsersAndDates(null, null, false);
        }
        if (!animated) {
            filtersView.getAdapter().notifyDataSetChanged();
        }
        if (searchTabsView != null) {
            searchTabsView.hide(visible, true);
        }
        filtersView.setEnabled(visible);
        filtersView.setVisibility(View.VISIBLE);
    }

    private void addSearchFilter(FiltersView.MediaFilterData filter) {
        if (!searchIsShowed) {
            return;
        }
        ArrayList<FiltersView.MediaFilterData> currentSearchFilters = searchViewPager.getCurrentSearchFilters();
        if (!currentSearchFilters.isEmpty()) {
            for (int i = 0; i < currentSearchFilters.size(); i++) {
                if (filter.isSameType(currentSearchFilters.get(i))) {
                    return;
                }
            }
        }
        currentSearchFilters.add(filter);
        actionBar.setSearchFilter(filter);
        actionBar.setSearchFieldText("");
        updateFiltersView(true, null, null, false, true);
    }

    private void createActionMode(String tag) {
        if (actionBar.actionModeIsExist(tag)) {
            return;
        }
        final ActionBarMenu actionMode = actionBar.createActionMode(false, tag);
        actionMode.setBackgroundColor(Color.TRANSPARENT);
        actionMode.drawBlur = false;

        selectedDialogsCountTextView = new NumberTextView(actionMode.getContext());
        selectedDialogsCountTextView.setTextSize(18);
        selectedDialogsCountTextView.setTypeface(AndroidUtilities.getTypeface("fonts/rmedium.ttf"));
        selectedDialogsCountTextView.setTextColor(Theme.getColor(Theme.key_actionBarActionModeDefaultIcon));
        actionMode.addView(selectedDialogsCountTextView, LayoutHelper.createLinear(0, LayoutHelper.MATCH_PARENT, 1.0f, 72, 0, 0, 0));
        selectedDialogsCountTextView.setOnTouchListener((v, event) -> true);

        pinItem = actionMode.addItemWithWidth(pin, R.drawable.deproko_baseline_pin_24, AndroidUtilities.dp(54));
        muteItem = actionMode.addItemWithWidth(mute, R.drawable.baseline_volume_off_24_white, AndroidUtilities.dp(54));
        archive2Item = actionMode.addItemWithWidth(archive2, R.drawable.baseline_archive_24, AndroidUtilities.dp(54));
        deleteItem = actionMode.addItemWithWidth(delete, R.drawable.baseline_delete_24, AndroidUtilities.dp(54), LocaleController.getString("Delete", R.string.Delete));
        ActionBarMenuItem otherItem = actionMode.addItemWithWidth(0, R.drawable.ic_ab_other, AndroidUtilities.dp(54), LocaleController.getString("AccDescrMoreOptions", R.string.AccDescrMoreOptions));
        archiveItem = otherItem.addSubItem(archive, R.drawable.baseline_archive_24, LocaleController.getString("Archive", R.string.Archive));
        pin2Item = otherItem.addSubItem(pin2, R.drawable.deproko_baseline_pin_24, LocaleController.getString("DialogPin", R.string.DialogPin));
        addToFolderItem = otherItem.addSubItem(add_to_folder, R.drawable.baseline_folder_24, LocaleController.getString("FilterAddTo", R.string.FilterAddTo));
        removeFromFolderItem = otherItem.addSubItem(remove_from_folder, R.drawable.baseline_folder_open_24, LocaleController.getString("FilterRemoveFrom", R.string.FilterRemoveFrom));
        readItem = otherItem.addSubItem(read, R.drawable.baseline_done_all_24, LocaleController.getString("MarkAsRead", R.string.MarkAsRead));
        clearItem = otherItem.addSubItem(clear, R.drawable.baseline_delete_sweep_24, LocaleController.getString("ClearHistory", R.string.ClearHistory));
        blockItem = otherItem.addSubItem(block, R.drawable.baseline_block_24, LocaleController.getString("BlockUser", R.string.BlockUser));

        actionModeViews.add(pinItem);
        actionModeViews.add(archive2Item);
        actionModeViews.add(muteItem);
        actionModeViews.add(deleteItem);
        actionModeViews.add(otherItem);

        if (tag == null) {
            actionBar.setActionBarMenuOnItemClick(new ActionBar.ActionBarMenuOnItemClick() {
                @Override
                public void onItemClick(int id) {
                    if ((id == SearchViewPager.forwardItemId || id == SearchViewPager.gotoItemId || id == SearchViewPager.deleteItemId) && searchViewPager != null) {
                        searchViewPager.onActionBarItemClick(id);
                        return;
                    }
                    if (id == -1) {
                        if (filterTabsView != null && filterTabsView.isEditing()) {
                            filterTabsView.setIsEditing(false);
                            showDoneItem(false);
                        } else if (actionBar.isActionModeShowed()) {
                            if (searchViewPager != null && searchViewPager.getVisibility() == View.VISIBLE && searchViewPager.actionModeShowing()) {
                                searchViewPager.hideActionMode();
                            } else {
                                hideActionMode(true);
                            }
                        } else if (onlySelect || folderId != 0) {
                            finishFragment();
                        } else if (parentLayout != null) {
                            parentLayout.getDrawerLayoutContainer().openDrawer(false);
                        }
                    } else if (id == 1) {
                        if (getParentActivity() == null) {
                            return;
                        }
                        SharedConfig.appLocked = true;
                        SharedConfig.saveConfig();
                        int[] position = new int[2];
                        passcodeItem.getLocationInWindow(position);
                        ((LaunchActivity) getParentActivity()).showPasscodeActivity(false, true, position[0] + passcodeItem.getMeasuredWidth() / 2, position[1] + passcodeItem.getMeasuredHeight() / 2, () -> passcodeItem.setAlpha(1.0f), () -> passcodeItem.setAlpha(0.0f));
                        updatePasscodeButton();
                    } else if (id == 2) {
                        presentFragment(new ProxyListActivity());
                    } else if (id == 3) {
                        showSearch(true, true, true);
                        actionBar.openSearchField(true);
                    } else if (id == nekox_scanqr) {
                        if (Build.VERSION.SDK_INT >= 23) {
                            if (getParentActivity().checkSelfPermission(Manifest.permission.CAMERA) != PackageManager.PERMISSION_GRANTED) {
                                getParentActivity().requestPermissions(new String[]{Manifest.permission.CAMERA}, 22);
                                return;
                            }
                        }
                    CameraScanActivity.showAsSheet(DialogsActivity.this, new CameraScanActivity.CameraScanActivityDelegate() {

                        @Override
                        public void didFindQr(String text) {
                            ProxyUtil.showLinkAlert(getParentActivity(), text);
                        }

                        @Override
                        public boolean processQr(String text, Runnable onLoadEnd) {
                            onLoadEnd.run();
                            return false;
                        }
                    });
                } else if (id >= 10 && id < 10 + accounts) {
                        if (getParentActivity() == null) {
                            return;
                        }
                        DialogsActivityDelegate oldDelegate = delegate;
                        LaunchActivity launchActivity = (LaunchActivity) getParentActivity();
                        launchActivity.switchToAccount(id - 10, true);

                        DialogsActivity dialogsActivity = new DialogsActivity(arguments);
                        dialogsActivity.setDelegate(oldDelegate);
                        launchActivity.presentFragment(dialogsActivity, false, true);
                    } else if (id == add_to_folder) {
                        FiltersListBottomSheet sheet = new FiltersListBottomSheet(DialogsActivity.this, selectedDialogs);
                        sheet.setDelegate(filter -> {
                            ArrayList<Long> alwaysShow = FiltersListBottomSheet.getDialogsCount(DialogsActivity.this, filter, selectedDialogs, true, false);
                            int currentCount;
                            if (filter != null) {
                                currentCount = filter.alwaysShow.size();
                            } else {
                                currentCount = 0;
                            }
                            if (currentCount + alwaysShow.size() > 100) {
                                showDialog(AlertsCreator.createSimpleAlert(getParentActivity(), LocaleController.getString("FilterAddToAlertFullTitle", R.string.FilterAddToAlertFullTitle), LocaleController.getString("FilterRemoveFromAlertFullText", R.string.FilterRemoveFromAlertFullText)).create());
                                return;
                            }
                            if (filter != null) {
                                if (!alwaysShow.isEmpty()) {
                                    for (int a = 0; a < alwaysShow.size(); a++) {
                                        filter.neverShow.remove(alwaysShow.get(a));
                                    }
                                    filter.alwaysShow.addAll(alwaysShow);
                                    FilterCreateActivity.saveFilterToServer(filter, filter.flags, filter.name, filter.alwaysShow, filter.neverShow, filter.pinnedDialogs, false, false, true, true, false, DialogsActivity.this, null);
                                }
                                long did;
                                if (alwaysShow.size() == 1) {
                                    did = alwaysShow.get(0);
                                } else {
                                    did = 0;
                                }
                                getUndoView().showWithAction(did, UndoView.ACTION_ADDED_TO_FOLDER, alwaysShow.size(), filter, null, null);
                            } else {
                                presentFragment(new FilterCreateActivity(null, alwaysShow));
                            }
                            hideActionMode(true);
                        });
                        showDialog(sheet);
                    } else if (id == remove_from_folder) {
                        MessagesController.DialogFilter filter = getMessagesController().dialogFilters.get(viewPages[0].selectedType);
                        ArrayList<Long> neverShow = FiltersListBottomSheet.getDialogsCount(DialogsActivity.this, filter, selectedDialogs, false, false);

                        int currentCount;
                        if (filter != null) {
                            currentCount = filter.neverShow.size();
                        } else {
                            currentCount = 0;
                        }
                        if (currentCount + neverShow.size() > 100) {
                            showDialog(AlertsCreator.createSimpleAlert(getParentActivity(), LocaleController.getString("FilterAddToAlertFullTitle", R.string.FilterAddToAlertFullTitle), LocaleController.getString("FilterAddToAlertFullText", R.string.FilterAddToAlertFullText)).create());
                            return;
                        }
                        if (!neverShow.isEmpty()) {
                            filter.neverShow.addAll(neverShow);
                            for (int a = 0; a < neverShow.size(); a++) {
                                Long did = neverShow.get(a);
                                filter.alwaysShow.remove(did);
                                filter.pinnedDialogs.delete(did);
                            }
                            FilterCreateActivity.saveFilterToServer(filter, filter.flags, filter.name, filter.alwaysShow, filter.neverShow, filter.pinnedDialogs, false, false, true, false, false, DialogsActivity.this, null);
                        }
                        long did;
                        if (neverShow.size() == 1) {
                            did = neverShow.get(0);
                        } else {
                            did = 0;
                        }
                        getUndoView().showWithAction(did, UndoView.ACTION_REMOVED_FROM_FOLDER, neverShow.size(), filter, null, null);
                        hideActionMode(false);
                    } else if (id == pin || id == read || id == delete || id == clear || id == mute || id == archive || id == block || id == archive2 || id == pin2) {
                        performSelectedDialogsAction(selectedDialogs, id, true);
                    }
                }
            });
        }
    }

    private void switchToCurrentSelectedMode(boolean animated) {
        for (int a = 0; a < viewPages.length; a++) {
            viewPages[a].listView.stopScroll();
        }
        int a = animated ? 1 : 0;
        RecyclerView.Adapter currentAdapter = viewPages[a].listView.getAdapter();

        if (viewPages[a].selectedType == Integer.MAX_VALUE) {
            viewPages[a].dialogsType = initialDialogsType;
            viewPages[a].listView.updatePullState();
        } else {
            MessagesController.DialogFilter filter = getMessagesController().dialogFilters.get(viewPages[a].selectedType);
            if (viewPages[a == 0 ? 1 : 0].dialogsType == 7) {
                viewPages[a].dialogsType = 8;
            } else {
                viewPages[a].dialogsType = 7;
            }
            viewPages[a].listView.setScrollEnabled(true);
            getMessagesController().selectDialogFilter(filter, viewPages[a].dialogsType == 8 ? 1 : 0);
        }
        viewPages[a].dialogsAdapter.setDialogsType(viewPages[a].dialogsType);
        viewPages[a].layoutManager.scrollToPositionWithOffset(viewPages[a].dialogsType == 0 && hasHiddenArchive() ? 1 : 0, (int) actionBar.getTranslationY());
        checkListLoad(viewPages[a]);
    }

    private boolean scrollBarVisible = true;

    private void showScrollbars(boolean show) {
        if (viewPages == null || scrollBarVisible == show) {
            return;
        }
        scrollBarVisible = show;
        for (int a = 0; a < viewPages.length; a++) {
            if (show) {
                viewPages[a].listView.setScrollbarFadingEnabled(false);
            }
            viewPages[a].listView.setVerticalScrollBarEnabled(show);
            if (show) {
                viewPages[a].listView.setScrollbarFadingEnabled(true);
            }
        }
    }

    private void scrollToFilterTab(int index) {
        if (filterTabsView == null || viewPages[0].selectedType == index) {
            return;
        }
        filterTabsView.selectTabWithId(index, 1.0f);
        parentLayout.getDrawerLayoutContainer().setAllowOpenDrawerBySwipe(false);
        viewPages[1].selectedType = viewPages[0].selectedType;
        viewPages[0].selectedType = index;
        switchToCurrentSelectedMode(false);
        switchToCurrentSelectedMode(true);
        updateCounters(false);
    }

    private void updateFilterTabs(boolean force, boolean animated) {
        if (filterTabsView == null || inPreviewMode || searchIsShowed) {
            return;
        }
        if (scrimPopupWindow != null) {
            scrimPopupWindow.dismiss();
            scrimPopupWindow = null;
        }
        ArrayList<MessagesController.DialogFilter> filters = getMessagesController().dialogFilters;
        SharedPreferences preferences = MessagesController.getMainSettings(currentAccount);
        if (!filters.isEmpty()) {
            if (force || filterTabsView.getVisibility() != View.VISIBLE) {
                boolean animatedUpdateItems = animated;
                if (filterTabsView.getVisibility() != View.VISIBLE) {
                    animatedUpdateItems = false;
                }
                canShowFilterTabsView = true;
                updateFilterTabsVisibility(animated);
                int id = filterTabsView.getCurrentTabId();
                if (id != Integer.MAX_VALUE && id >= filters.size()) {
                    filterTabsView.resetTabId();
                }
                filterTabsView.removeTabs();
                if (filterTabsView.showAllChatsTab)
                    filterTabsView.addTab(Integer.MAX_VALUE, 0, LocaleController.getString("FilterAllChats", R.string.FilterAllChats));
                for (int a = 0, N = filters.size(); a < N; a++) {
                    MessagesController.DialogFilter dialogFilter = filters.get(a);
                    switch (NekoConfig.tabsTitleType.Int()) {
                        case NekoXConfig.TITLE_TYPE_TEXT:
                            filterTabsView.addTab(a, filters.get(a).localId, dialogFilter.name);
                            break;
                        case NekoXConfig.TITLE_TYPE_ICON:
                            filterTabsView.addTab(a, filters.get(a).localId, dialogFilter.emoticon != null ? dialogFilter.emoticon : "📂");
                            break;
                        case NekoXConfig.TITLE_TYPE_MIX:
                            filterTabsView.addTab(a, filters.get(a).localId, dialogFilter.emoticon != null ? dialogFilter.emoticon + " " + dialogFilter.name : "📂 " + dialogFilter.name);
                            break;
                    }
                }
                id = filterTabsView.getCurrentTabId();
                boolean updateCurrentTab = NekoConfig.hideAllTab.Bool();
                if (id >= 0) {
                    if (viewPages[0].selectedType != id) {
                        updateCurrentTab = true;
                        viewPages[0].selectedType = id;
                    }
                }
                for (int a = 0; a < viewPages.length; a++) {
                    if (viewPages[a].selectedType != Integer.MAX_VALUE && viewPages[a].selectedType >= filters.size()) {
                        viewPages[a].selectedType = filters.size();
                    }
                    viewPages[a].listView.setScrollingTouchSlop(RecyclerView.TOUCH_SLOP_PAGING);
                }
                filterTabsView.finishAddingTabs(animatedUpdateItems);
                if (updateCurrentTab) {
                    switchToCurrentSelectedMode(false);
                }
                if (parentLayout != null) {
                    parentLayout.getDrawerLayoutContainer().setAllowOpenDrawerBySwipe(id == filterTabsView.getFirstTabId() || SharedConfig.getChatSwipeAction(currentAccount) != SwipeGestureSettingsView.SWIPE_GESTURE_FOLDERS);
                }
            }
        } else {
            if (filterTabsView.getVisibility() != View.GONE) {
                filterTabsView.setIsEditing(false);
                showDoneItem(false);

                maybeStartTracking = false;
                if (startedTracking) {
                    startedTracking = false;
                    viewPages[0].setTranslationX(0);
                    viewPages[1].setTranslationX(viewPages[0].getMeasuredWidth());
                }
                if (viewPages[0].selectedType != Integer.MAX_VALUE) {
                    viewPages[0].selectedType = Integer.MAX_VALUE;
                    viewPages[0].dialogsAdapter.setDialogsType(initialDialogsType);
                    viewPages[0].dialogsType = initialDialogsType;
                    viewPages[0].dialogsAdapter.notifyDataSetChanged();
                }
                viewPages[1].setVisibility(View.GONE);
                viewPages[1].selectedType = Integer.MAX_VALUE;
                viewPages[1].dialogsAdapter.setDialogsType(initialDialogsType);
                viewPages[1].dialogsType = initialDialogsType;
                viewPages[1].dialogsAdapter.notifyDataSetChanged();
                canShowFilterTabsView = false;
                updateFilterTabsVisibility(animated);
                for (int a = 0; a < viewPages.length; a++) {
                    if (viewPages[a].dialogsType == 0 && viewPages[a].archivePullViewState == ARCHIVE_ITEM_STATE_HIDDEN && hasHiddenArchive()) {
                        int p = viewPages[a].layoutManager.findFirstVisibleItemPosition();
                        if (p == 0 || p == 1) {
                            viewPages[a].layoutManager.scrollToPositionWithOffset(1, 0);
                        }
                    }
                    viewPages[a].listView.setScrollingTouchSlop(RecyclerView.TOUCH_SLOP_DEFAULT);
                    viewPages[a].listView.requestLayout();
                    viewPages[a].requestLayout();
                }
            }
            if (parentLayout != null) {
                parentLayout.getDrawerLayoutContainer().setAllowOpenDrawerBySwipe(true);
            }
        }
        updateCounters(false);
    }

    @Override
    protected void onPanTranslationUpdate(float y) {
        if (viewPages == null) {
            return;
        }
        if (commentView != null && commentView.isPopupShowing()) {
            fragmentView.setTranslationY(y);
            for (int a = 0; a < viewPages.length; a++) {
                viewPages[a].setTranslationY(0);
            }
            if (!onlySelect) {
                actionBar.setTranslationY(0);
            }
            searchViewPager.setTranslationY(0);
        } else {
            for (int a = 0; a < viewPages.length; a++) {
                viewPages[a].setTranslationY(y);
            }
            if (!onlySelect) {
                actionBar.setTranslationY(y);
            }
            searchViewPager.setTranslationY(y);
        }
    }

    @Override
    public void finishFragment() {
        super.finishFragment();
        if (scrimPopupWindow != null) {
            scrimPopupWindow.dismiss();
        }
    }

    @Override
    public void onResume() {
        super.onResume();
        if (!parentLayout.isInPreviewMode() && blurredView != null && blurredView.getVisibility() == View.VISIBLE) {
            blurredView.setVisibility(View.GONE);
            blurredView.setBackground(null);
        }
        if (filterTabsView != null && filterTabsView.getVisibility() == View.VISIBLE) {
            parentLayout.getDrawerLayoutContainer().setAllowOpenDrawerBySwipe(viewPages[0].selectedType == filterTabsView.getFirstTabId() || searchIsShowed || SharedConfig.getChatSwipeAction(currentAccount) != SwipeGestureSettingsView.SWIPE_GESTURE_FOLDERS);
        }
        if (viewPages != null) {
            for (int a = 0; a < viewPages.length; a++) {
                viewPages[a].dialogsAdapter.notifyDataSetChanged();
            }
        }
        if (commentView != null) {
            commentView.onResume();
        }
        if (!onlySelect && folderId == 0) {
            getMediaDataController().checkStickers(MediaDataController.TYPE_EMOJI);
        }
        if (searchViewPager != null) {
            searchViewPager.onResume();
        }
        final boolean tosAccepted;
        if (!afterSignup) {
            tosAccepted = getUserConfig().unacceptedTermsOfService == null;
        } else {
            tosAccepted = true;
        }
        if (tosAccepted && checkPermission && !onlySelect && Build.VERSION.SDK_INT >= 23) {
            Activity activity = getParentActivity();
            if (activity != null) {
                checkPermission = false;
                boolean hasNotContactsPermission = activity.checkSelfPermission(Manifest.permission.READ_CONTACTS) != PackageManager.PERMISSION_GRANTED;
                boolean hasNotStoragePermission = (Build.VERSION.SDK_INT <= 28 || BuildVars.NO_SCOPED_STORAGE) && activity.checkSelfPermission(Manifest.permission.WRITE_EXTERNAL_STORAGE) != PackageManager.PERMISSION_GRANTED;
                AndroidUtilities.runOnUIThread(() -> {
                    afterSignup = false;
                    if (hasNotContactsPermission || hasNotStoragePermission) {
                        askingForPermissions = true;
                        if (hasNotContactsPermission && askAboutContacts && getUserConfig().syncContacts && activity.shouldShowRequestPermissionRationale(Manifest.permission.READ_CONTACTS)) {
                            AlertDialog.Builder builder = AlertsCreator.createContactsPermissionDialog(activity, param -> {
                                askAboutContacts = param != 0;
                                MessagesController.getGlobalNotificationsSettings().edit().putBoolean("askAboutContacts", askAboutContacts).apply();
                                askForPermissons(false);
                            });
                            showDialog(permissionDialog = builder.create());
                        } else if (hasNotStoragePermission && activity.shouldShowRequestPermissionRationale(Manifest.permission.WRITE_EXTERNAL_STORAGE)) {
                            if (activity instanceof BasePermissionsActivity) {
                                BasePermissionsActivity basePermissionsActivity = (BasePermissionsActivity) activity;
                                showDialog(permissionDialog = basePermissionsActivity.createPermissionErrorAlert(R.raw.permission_request_folder, LocaleController.getString(R.string.PermissionStorageWithHint)));
                            }
                        } else {
                            askForPermissons(true);
                        }
                    }
                }, afterSignup && hasNotContactsPermission ? 4000 : 0);
            }
        } else if (!onlySelect && XiaomiUtilities.isMIUI() && Build.VERSION.SDK_INT >= 19 && !XiaomiUtilities.isCustomPermissionGranted(XiaomiUtilities.OP_SHOW_WHEN_LOCKED)) {
            if (getParentActivity() == null) {
                return;
            }
            if (MessagesController.getGlobalNotificationsSettings().getBoolean("askedAboutMiuiLockscreen", false)) {
                return;
            }
            showDialog(new AlertDialog.Builder(getParentActivity())
                    .setTopAnimation(R.raw.permission_request_apk, AlertsCreator.PERMISSIONS_REQUEST_TOP_ICON_SIZE, false, Theme.getColor(Theme.key_dialogTopBackground))
                    .setMessage(LocaleController.getString("PermissionXiaomiLockscreen", R.string.PermissionXiaomiLockscreen))
                    .setPositiveButton(LocaleController.getString("PermissionOpenSettings", R.string.PermissionOpenSettings), (dialog, which) -> {
                        Intent intent = XiaomiUtilities.getPermissionManagerIntent();
                        if (intent != null) {
                            try {
                                getParentActivity().startActivity(intent);
                            } catch (Exception x) {
                                try {
                                    intent = new Intent(android.provider.Settings.ACTION_APPLICATION_DETAILS_SETTINGS);
                                    intent.setData(Uri.parse("package:" + ApplicationLoader.applicationContext.getPackageName()));
                                    getParentActivity().startActivity(intent);
                                } catch (Exception xx) {
                                    FileLog.e(xx);
                                }
                            }
                        }
                    })
                    .setNegativeButton(LocaleController.getString("ContactsPermissionAlertNotNow", R.string.ContactsPermissionAlertNotNow), (dialog, which) -> MessagesController.getGlobalNotificationsSettings().edit().putBoolean("askedAboutMiuiLockscreen", true).commit())
                    .create());
        }
        showFiltersHint();
        if (viewPages != null) {
            for (int a = 0; a < viewPages.length; a++) {
                if (viewPages[a].dialogsType == 0 && viewPages[a].archivePullViewState == ARCHIVE_ITEM_STATE_HIDDEN && viewPages[a].layoutManager.findFirstVisibleItemPosition() == 0 && hasHiddenArchive()) {
                    viewPages[a].layoutManager.scrollToPositionWithOffset(1, 0);
                }
                if (a == 0) {
                    viewPages[a].dialogsAdapter.resume();
                } else {
                    viewPages[a].dialogsAdapter.pause();
                }
            }
        }
        showNextSupportedSuggestion();
        Bulletin.addDelegate(this, new Bulletin.Delegate() {
            @Override
            public void onOffsetChange(float offset) {
                if (undoView[0] != null && undoView[0].getVisibility() == View.VISIBLE) {
                    return;
                }
                additionalFloatingTranslation = offset;
                if (additionalFloatingTranslation < 0) {
                    additionalFloatingTranslation = 0;
                }
                if (!floatingHidden) {
                    updateFloatingButtonOffset();
                }
            }

            @Override
            public void onShow(Bulletin bulletin) {
                if (undoView[0] != null && undoView[0].getVisibility() == View.VISIBLE) {
                    undoView[0].hide(true, 2);
                }
            }
        });
        if (searchIsShowed) {
            AndroidUtilities.requestAdjustResize(getParentActivity(), classGuid);
        }
        updateVisibleRows(0, false);
        updateProxyButton(false, true);
        checkSuggestClearDatabase();
    }

    @Override
    public boolean presentFragment(BaseFragment fragment) {
        boolean b = super.presentFragment(fragment);
        if (b) {
            if (viewPages != null) {
                for (int a = 0; a < viewPages.length; a++) {
                    viewPages[a].dialogsAdapter.pause();
                }
            }
        }
        return b;
    }

    @Override
    public void onPause() {
        super.onPause();
        if (scrimPopupWindow != null) {
            scrimPopupWindow.dismiss();
        }
        if (commentView != null) {
            commentView.onResume();
        }
        if (undoView[0] != null) {
            undoView[0].hide(true, 0);
        }
        Bulletin.removeDelegate(this);

        if (viewPages != null) {
            for (int a = 0; a < viewPages.length; a++) {
                viewPages[a].dialogsAdapter.pause();
            }
        }
    }

    @Override
    public boolean onBackPressed() {
        if (scrimPopupWindow != null) {
            scrimPopupWindow.dismiss();
            return false;
        } else if (filterTabsView != null && filterTabsView.isEditing()) {
            filterTabsView.setIsEditing(false);
            showDoneItem(false);
            return false;
        } else if (actionBar != null && actionBar.isActionModeShowed()) {
            if (searchViewPager.getVisibility() == View.VISIBLE) {
                searchViewPager.hideActionMode();
                hideActionMode(true);
            } else {
                hideActionMode(true);
            }
            return false;
        } else if (filterTabsView != null && filterTabsView.getVisibility() == View.VISIBLE && !tabsAnimationInProgress && !filterTabsView.isAnimatingIndicator()
                && filterTabsView.getCurrentTabId() != Integer.MAX_VALUE && !startedTracking) {
            if(!NekoConfig.hideAllTab.Bool()){
                filterTabsView.selectFirstTab();
                return false;
            }
            if (!NekoConfig.pressTitleToOpenAllChats.Bool() && filterTabsView != null) {
                // not hideAllTab OR hideAllTab but not pressTitleToOpenAllChats
                filterTabsView.toggleAllTabs(true);
                filterTabsView.selectFirstTab();
                return false;
            }
        } else if (commentView != null && commentView.isPopupShowing()) {
            commentView.hidePopup(true);
            return false;
        }
        return super.onBackPressed();
    }

    @Override
    protected void onBecomeFullyHidden() {
        if (closeSearchFieldOnHide) {
            if (actionBar != null) {
                actionBar.closeSearchField();
            }
            if (searchObject != null) {
                searchViewPager.dialogsSearchAdapter.putRecentSearch(searchDialogId, searchObject);
                searchObject = null;
            }
            closeSearchFieldOnHide = false;
        }
        if (filterTabsView != null && filterTabsView.getVisibility() == View.VISIBLE && filterTabsViewIsVisible) {
            int scrollY = (int) -actionBar.getTranslationY();
            int actionBarHeight = ActionBar.getCurrentActionBarHeight();
            if (scrollY != 0 && scrollY != actionBarHeight) {
                if (scrollY < actionBarHeight / 2) {
                    setScrollY(0);
                } else if (viewPages[0].listView.canScrollVertically(1)) {
                    setScrollY(-actionBarHeight);
                }
            }
        }
        if (undoView[0] != null) {
            undoView[0].hide(true, 0);
        }
    }

    @Override
    protected void setInPreviewMode(boolean value) {
        super.setInPreviewMode(value);
        if (!value && avatarContainer != null) {
            actionBar.setBackground(null);
            ((ViewGroup.MarginLayoutParams) actionBar.getLayoutParams()).topMargin = 0;
            actionBar.removeView(avatarContainer);
            avatarContainer = null;
            updateFilterTabs(false, false);
            floatingButton.setVisibility(View.VISIBLE);
            final ContentView contentView = (ContentView) fragmentView;
            if (fragmentContextView != null) {
                contentView.addView(fragmentContextView);
            }
            if (fragmentLocationContextView != null) {
                contentView.addView(fragmentLocationContextView);
            }
        }
    }

    public boolean addOrRemoveSelectedDialog(long did, View cell) {
        if (selectedDialogs.contains(did)) {
            selectedDialogs.remove(did);
            if (cell instanceof DialogCell) {
                ((DialogCell) cell).setChecked(false, true);
            } else if (cell instanceof ProfileSearchCell) {
                ((ProfileSearchCell) cell).setChecked(false, true);
            }
            return false;
        } else {
            selectedDialogs.add(did);
            if (cell instanceof DialogCell) {
                ((DialogCell) cell).setChecked(true, true);
            } else if (cell instanceof ProfileSearchCell) {
                ((ProfileSearchCell) cell).setChecked(true, true);
            }
            return true;
        }
    }

    public void search(String query, boolean animated) {
        showSearch(true, false, animated);
        actionBar.openSearchField(query, false);
    }

    private void showSearch(boolean show, boolean startFromDownloads, boolean animated) {
        if (initialDialogsType != 0 && initialDialogsType != 3) {
            animated = false;
        }
        if (searchAnimator != null) {
            searchAnimator.cancel();
            searchAnimator = null;
        }
        if (tabsAlphaAnimator != null) {
            tabsAlphaAnimator.cancel();
            tabsAlphaAnimator = null;
        }
        searchIsShowed = show;
        ((SizeNotifierFrameLayout) fragmentView).invalidateBlur();
        if (show) {
            boolean onlyDialogsAdapter;
            if (searchFiltersWasShowed) {
                onlyDialogsAdapter = false;
            } else {
                onlyDialogsAdapter = onlyDialogsAdapter();
            }
            searchViewPager.showOnlyDialogsAdapter(onlyDialogsAdapter);
            whiteActionBar = !onlyDialogsAdapter;
            if (whiteActionBar) {
                searchFiltersWasShowed = true;
            }
            ContentView contentView = (ContentView) fragmentView;
            if (searchTabsView == null && !onlyDialogsAdapter) {
                searchTabsView = searchViewPager.createTabsView();
                int filtersViewPosition = -1;
                if (filtersView != null) {
                    for (int i = 0; i < contentView.getChildCount(); i++) {
                        if (contentView.getChildAt(i) == filtersView) {
                            filtersViewPosition = i;
                            break;
                        }
                    }
                }
                if (filtersViewPosition > 0) {
                    contentView.addView(searchTabsView, filtersViewPosition, LayoutHelper.createFrame(LayoutHelper.MATCH_PARENT, 44));
                } else {
                    contentView.addView(searchTabsView, LayoutHelper.createFrame(LayoutHelper.MATCH_PARENT, 44));
                }
            } else if (searchTabsView != null && onlyDialogsAdapter) {
                ViewParent parent = searchTabsView.getParent();
                if (parent instanceof ViewGroup) {
                    ((ViewGroup) parent).removeView(searchTabsView);
                }
                searchTabsView = null;
            }

            EditTextBoldCursor editText = searchItem.getSearchField();
            if (whiteActionBar) {
                editText.setTextColor(Theme.getColor(Theme.key_windowBackgroundWhiteBlackText));
                editText.setHintTextColor(Theme.getColor(Theme.key_player_time));
                editText.setCursorColor(Theme.getColor(Theme.key_chat_messagePanelCursor));
            } else {
                editText.setCursorColor(Theme.getColor(Theme.key_actionBarDefaultSearch));
                editText.setHintTextColor(Theme.getColor(Theme.key_actionBarDefaultSearchPlaceholder));
                editText.setTextColor(Theme.getColor(Theme.key_actionBarDefaultSearch));
            }
            searchViewPager.setKeyboardHeight(((ContentView) fragmentView).getKeyboardHeight());
            parentLayout.getDrawerLayoutContainer().setAllowOpenDrawerBySwipe(true);

            searchViewPager.clear();
            if (folderId != 0) {
                FiltersView.MediaFilterData filterData = new FiltersView.MediaFilterData(R.drawable.chats_archive, R.drawable.chats_archive, LocaleController.getString("ArchiveSearchFilter", R.string.ArchiveSearchFilter), null, FiltersView.FILTER_TYPE_ARCHIVE);
                addSearchFilter(filterData);
            }
        } else {
            if (filterTabsView != null && parentLayout != null) {
                parentLayout.getDrawerLayoutContainer().setAllowOpenDrawerBySwipe(viewPages[0].selectedType == filterTabsView.getFirstTabId() || SharedConfig.getChatSwipeAction(currentAccount) != SwipeGestureSettingsView.SWIPE_GESTURE_FOLDERS);
            }
        }

        if (animated && searchViewPager.dialogsSearchAdapter.hasRecentSearch()) {
            AndroidUtilities.setAdjustResizeToNothing(getParentActivity(), classGuid);
        } else {
            AndroidUtilities.requestAdjustResize(getParentActivity(), classGuid);
        }
        if (!show && filterTabsView != null && canShowFilterTabsView) {
            filterTabsView.setVisibility(View.VISIBLE);
        }
        if (animated) {
            if (show) {
                searchViewPager.setVisibility(View.VISIBLE);
                searchViewPager.reset();
                updateFiltersView(true, null, null, false, false);
                if (searchTabsView != null) {
                    searchTabsView.hide(false, false);
                    searchTabsView.setVisibility(View.VISIBLE);
                }
            } else {
                viewPages[0].listView.setVisibility(View.VISIBLE);
                viewPages[0].setVisibility(View.VISIBLE);
            }

            setDialogsListFrozen(true);
            viewPages[0].listView.setVerticalScrollBarEnabled(false);
            searchViewPager.setBackgroundColor(Theme.getColor(Theme.key_windowBackgroundWhite));
            searchAnimator = new AnimatorSet();
            ArrayList<Animator> animators = new ArrayList<>();
            animators.add(ObjectAnimator.ofFloat(viewPages[0], View.ALPHA, show ? 0.0f : 1.0f));
            animators.add(ObjectAnimator.ofFloat(viewPages[0], View.SCALE_X, show ? 0.9f : 1.0f));
            animators.add(ObjectAnimator.ofFloat(viewPages[0], View.SCALE_Y, show ? 0.9f : 1.0f));
            animators.add(ObjectAnimator.ofFloat(searchViewPager, View.ALPHA, show ? 1.0f : 0.0f));
            animators.add(ObjectAnimator.ofFloat(searchViewPager, View.SCALE_X, show ? 1.0f : 1.05f));
            animators.add(ObjectAnimator.ofFloat(searchViewPager, View.SCALE_Y, show ? 1.0f : 1.05f));
            if (passcodeItem != null) {
                animators.add(ObjectAnimator.ofFloat(passcodeItem.getIconView(), View.ALPHA, show ? 0 : 1f));
            }

            if (downloadsItem != null) {
                if (show) {
                    downloadsItem.setAlpha(0f);
                } else {
                    animators.add(ObjectAnimator.ofFloat(downloadsItem, View.ALPHA, 1f));
                }
                updateProxyButton(false, false);
            }

            if (filterTabsView != null && filterTabsView.getVisibility() == View.VISIBLE) {
                tabsAlphaAnimator = ObjectAnimator.ofFloat(filterTabsView.getTabsContainer(), View.ALPHA, show ? 0.0f : 1.0f).setDuration(100);
                tabsAlphaAnimator.addListener(new AnimatorListenerAdapter() {
                    @Override
                    public void onAnimationEnd(Animator animation) {
                        tabsAlphaAnimator = null;
                    }
                });
            }

            ValueAnimator valueAnimator = ValueAnimator.ofFloat(searchAnimationProgress, show ? 1f : 0);
            valueAnimator.addUpdateListener(valueAnimator1 -> setSearchAnimationProgress((float) valueAnimator1.getAnimatedValue()));

            animators.add(valueAnimator);
            searchAnimator.playTogether(animators);
            searchAnimator.setDuration(show ? 200 : 180);
            searchAnimator.setInterpolator(CubicBezierInterpolator.EASE_OUT);

            if (filterTabsViewIsVisible) {
                int backgroundColor1 = Theme.getColor(folderId == 0 ? Theme.key_actionBarDefault : Theme.key_actionBarDefaultArchived);
                int backgroundColor2 = Theme.getColor(Theme.key_windowBackgroundWhite);
                int sum = Math.abs(Color.red(backgroundColor1) - Color.red(backgroundColor2)) + Math.abs(Color.green(backgroundColor1) - Color.green(backgroundColor2)) + Math.abs(Color.blue(backgroundColor1) - Color.blue(backgroundColor2));
                searchAnimationTabsDelayedCrossfade = sum / 255f > 0.3f;
            } else {
                searchAnimationTabsDelayedCrossfade = true;
            }
            if (!show) {
                searchAnimator.setStartDelay(20);
                if (tabsAlphaAnimator != null) {
                    if (searchAnimationTabsDelayedCrossfade) {
                        tabsAlphaAnimator.setStartDelay(80);
                        tabsAlphaAnimator.setDuration(100);
                    } else {
                        tabsAlphaAnimator.setDuration(show ? 200 : 180);

                    }
                }
            }
            searchAnimator.addListener(new AnimatorListenerAdapter() {
                @Override
                public void onAnimationEnd(Animator animation) {
                    getNotificationCenter().onAnimationFinish(animationIndex);
                    if (searchAnimator != animation) {
                        return;
                    }
                    setDialogsListFrozen(false);
                    if (show) {
                        viewPages[0].listView.hide();
                        if (filterTabsView != null) {
                            filterTabsView.setVisibility(View.GONE);
                        }
                        searchWasFullyShowed = true;
                        AndroidUtilities.requestAdjustResize(getParentActivity(), classGuid);
                        searchItem.setVisibility(View.GONE);
                    } else {
                        searchItem.collapseSearchFilters();
                        whiteActionBar = false;
                        searchViewPager.setVisibility(View.GONE);
                        if (searchTabsView != null) {
                            searchTabsView.setVisibility(View.GONE);
                        }
                        searchItem.clearSearchFilters();
                        searchViewPager.clear();
                        filtersView.setVisibility(View.GONE);
                        viewPages[0].listView.show();
                        if (!onlySelect) {
                            hideFloatingButton(false);
                        }
                        searchWasFullyShowed = false;
                    }

                    if (fragmentView != null) {
                        fragmentView.requestLayout();
                    }

                    setSearchAnimationProgress(show ? 1f : 0);

                    viewPages[0].listView.setVerticalScrollBarEnabled(true);
                    searchViewPager.setBackground(null);
                    searchAnimator = null;

                    if (downloadsItem != null) {
                        downloadsItem.setAlpha(show ? 0 : 1f);
                    }
                }

                @Override
                public void onAnimationCancel(Animator animation) {
                    getNotificationCenter().onAnimationFinish(animationIndex);
                    if (searchAnimator == animation) {
                        if (show) {
                            viewPages[0].listView.hide();
                        } else {
                            viewPages[0].listView.show();
                        }
                        searchAnimator = null;
                    }
                }
            });
            animationIndex = getNotificationCenter().setAnimationInProgress(animationIndex, null);
            searchAnimator.start();
            if (tabsAlphaAnimator != null) {
                tabsAlphaAnimator.start();
            }
        } else {
            setDialogsListFrozen(false);
            if (show) {
                viewPages[0].listView.hide();
            } else {
                viewPages[0].listView.show();
            }
            viewPages[0].setAlpha(show ? 0.0f : 1.0f);
            viewPages[0].setScaleX(show ? 0.9f : 1.0f);
            viewPages[0].setScaleY(show ? 0.9f : 1.0f);
            searchViewPager.setAlpha(show ? 1.0f : 0.0f);
            filtersView.setAlpha(show ? 1.0f : 0.0f);
            searchViewPager.setScaleX(show ? 1.0f : 1.1f);
            searchViewPager.setScaleY(show ? 1.0f : 1.1f);
            if (filterTabsView != null && filterTabsView.getVisibility() == View.VISIBLE) {
                filterTabsView.setTranslationY(show ? -AndroidUtilities.dp(44) : 0);
                filterTabsView.getTabsContainer().setAlpha(show ? 0.0f : 1.0f);
            }
            if (filterTabsView != null) {
                if (canShowFilterTabsView && !show) {
                    filterTabsView.setVisibility(View.VISIBLE);
                } else {
                    filterTabsView.setVisibility(View.GONE);
                }
            }
            searchViewPager.setVisibility(show ? View.VISIBLE : View.GONE);
            setSearchAnimationProgress(show ? 1f : 0);
            fragmentView.invalidate();

            if (downloadsItem != null) {
                downloadsItem.setAlpha(show ? 0 : 1f);
            }
        }
        if (initialSearchType >= 0) {
            searchViewPager.setPosition(searchViewPager.getPositionForType(initialSearchType));
        }
        if (!show) {
            initialSearchType = -1;
        }
        if (show && startFromDownloads) {
            searchViewPager.showDownloads();
        }
    }

    public boolean onlyDialogsAdapter() {
        int dialogsCount = getMessagesController().getTotalDialogsCount();
        return onlySelect || !searchViewPager.dialogsSearchAdapter.hasRecentSearch() || dialogsCount <= 10;
    }

    private void updateFilterTabsVisibility(boolean animated) {
        if (isPaused || databaseMigrationHint != null) {
            animated = false;
        }
        if (searchIsShowed) {
            if (filtersTabAnimator != null) {
                filtersTabAnimator.cancel();
            }
            filterTabsViewIsVisible = canShowFilterTabsView;
            filterTabsProgress = filterTabsViewIsVisible ? 1f : 0;
            return;
        }
        boolean visible = canShowFilterTabsView;
        if (filterTabsViewIsVisible != visible) {
            if (filtersTabAnimator != null) {
                filtersTabAnimator.cancel();
            }
            filterTabsViewIsVisible = visible;
            if (animated) {
                if (visible) {
                    if (filterTabsView.getVisibility() != View.VISIBLE) {
                        filterTabsView.setVisibility(View.VISIBLE);
                    }
                    filtersTabAnimator = ValueAnimator.ofFloat(0, 1f);
                    filterTabsMoveFrom = AndroidUtilities.dp(44);
                } else {
                    filtersTabAnimator = ValueAnimator.ofFloat(1f, 0f);
                    filterTabsMoveFrom = Math.max(0, AndroidUtilities.dp(44) + actionBar.getTranslationY());
                }
                float animateFromScrollY = actionBar.getTranslationY();
                filtersTabAnimator.addListener(new AnimatorListenerAdapter() {
                    @Override
                    public void onAnimationEnd(Animator animation) {
                        filtersTabAnimator = null;
                        scrollAdditionalOffset = AndroidUtilities.dp(44) - filterTabsMoveFrom;
                        if (!visible) {
                            filterTabsView.setVisibility(View.GONE);
                        }
                        if (fragmentView != null) {
                            fragmentView.requestLayout();
                        }
                        getNotificationCenter().onAnimationFinish(animationIndex);
                    }
                });
                filtersTabAnimator.addUpdateListener(valueAnimator -> {
                    filterTabsProgress = (float) valueAnimator.getAnimatedValue();
                    if (!visible) {
                        setScrollY(animateFromScrollY * filterTabsProgress);
                    }
                    if (fragmentView != null) {
                        fragmentView.invalidate();
                    }
                });
                filtersTabAnimator.setDuration(220);
                filtersTabAnimator.setInterpolator(CubicBezierInterpolator.DEFAULT);
                animationIndex = getNotificationCenter().setAnimationInProgress(animationIndex, null);
                filtersTabAnimator.start();
                fragmentView.requestLayout();
            } else {
                filterTabsProgress = visible ? 1f : 0;
                filterTabsView.setVisibility(visible ? View.VISIBLE : View.GONE);
                if (fragmentView != null) {
                    fragmentView.invalidate();
                }
            }
        }
    }

    private void setSearchAnimationProgress(float progress) {
        searchAnimationProgress = progress;
        if (whiteActionBar) {
            int color1 = folderId != 0 ? Theme.getColor(Theme.key_actionBarDefaultArchivedIcon) : Theme.getColor(Theme.key_actionBarDefaultIcon);
            actionBar.setItemsColor(ColorUtils.blendARGB(color1, Theme.getColor(Theme.key_windowBackgroundWhiteGrayText2), searchAnimationProgress), false);
            actionBar.setItemsColor(ColorUtils.blendARGB(Theme.getColor(Theme.key_actionBarActionModeDefaultIcon), Theme.getColor(Theme.key_windowBackgroundWhiteGrayText2), searchAnimationProgress), true);

            color1 = folderId != 0 ? Theme.getColor(Theme.key_actionBarDefaultArchivedSelector) : Theme.getColor(Theme.key_actionBarDefaultSelector);
            int color2 = Theme.getColor(Theme.key_actionBarActionModeDefaultSelector);
            actionBar.setItemsBackgroundColor(ColorUtils.blendARGB(color1, color2, searchAnimationProgress), false);
        }
        if (fragmentView != null) {
            fragmentView.invalidate();
        }
        updateContextViewPosition();
    }

    private void findAndUpdateCheckBox(long dialogId, boolean checked) {
        if (viewPages == null) {
            return;
        }
        for (int b = 0; b < viewPages.length; b++) {
            int count = viewPages[b].listView.getChildCount();
            for (int a = 0; a < count; a++) {
                View child = viewPages[b].listView.getChildAt(a);
                if (child instanceof DialogCell) {
                    DialogCell dialogCell = (DialogCell) child;
                    if (dialogCell.getDialogId() == dialogId) {
                        dialogCell.setChecked(checked, true);
                        break;
                    }
                }
            }
        }
    }

    private void checkListLoad(ViewPage viewPage) {
        if (tabsAnimationInProgress || startedTracking || filterTabsView != null && filterTabsView.getVisibility() == View.VISIBLE && filterTabsView.isAnimatingIndicator()) {
            return;
        }
        int firstVisibleItem = viewPage.layoutManager.findFirstVisibleItemPosition();
        int lastVisibleItem = viewPage.layoutManager.findLastVisibleItemPosition();
        int visibleItemCount = Math.abs(viewPage.layoutManager.findLastVisibleItemPosition() - firstVisibleItem) + 1;
        if (lastVisibleItem != RecyclerView.NO_POSITION) {
            RecyclerView.ViewHolder holder = viewPage.listView.findViewHolderForAdapterPosition(lastVisibleItem);
            if (floatingForceVisible = holder != null && holder.getItemViewType() == 11) {
                hideFloatingButton(false);
            }
        } else {
            floatingForceVisible = false;
        }
        boolean loadArchived = false;
        boolean loadArchivedFromCache = false;
        boolean load = false;
        boolean loadFromCache = false;
        if (viewPage.dialogsType == 7 || viewPage.dialogsType == 8) {
            ArrayList<MessagesController.DialogFilter> dialogFilters = getMessagesController().dialogFilters;
            if (viewPage.selectedType >= 0 && viewPage.selectedType < dialogFilters.size()) {
                MessagesController.DialogFilter filter = getMessagesController().dialogFilters.get(viewPage.selectedType);
                if ((filter.flags & MessagesController.DIALOG_FILTER_FLAG_EXCLUDE_ARCHIVED) == 0) {
                    if (visibleItemCount > 0 && lastVisibleItem >= getDialogsArray(currentAccount, viewPage.dialogsType, 1, dialogsListFrozen).size() - 10 ||
                            visibleItemCount == 0 && !getMessagesController().isDialogsEndReached(1)) {
                        loadArchivedFromCache = !getMessagesController().isDialogsEndReached(1);
                        if (loadArchivedFromCache || !getMessagesController().isServerDialogsEndReached(1)) {
                            loadArchived = true;
                        }
                    }
                }
            }
        }
        if (visibleItemCount > 0 && lastVisibleItem >= getDialogsArray(currentAccount, viewPage.dialogsType, folderId, dialogsListFrozen).size() - 10 ||
                visibleItemCount == 0 && (viewPage.dialogsType == 7 || viewPage.dialogsType == 8) && !getMessagesController().isDialogsEndReached(folderId)) {
            loadFromCache = !getMessagesController().isDialogsEndReached(folderId);
            if (loadFromCache || !getMessagesController().isServerDialogsEndReached(folderId)) {
                load = true;
            }
        }
        if (load || loadArchived) {
            boolean loadFinal = load;
            boolean loadFromCacheFinal = loadFromCache;
            boolean loadArchivedFinal = loadArchived;
            boolean loadArchivedFromCacheFinal = loadArchivedFromCache;
            AndroidUtilities.runOnUIThread(() -> {
                if (loadFinal) {
                    getMessagesController().loadDialogs(folderId, -1, 100, loadFromCacheFinal);
                }
                if (loadArchivedFinal) {
                    getMessagesController().loadDialogs(1, -1, 100, loadArchivedFromCacheFinal);
                }
            });
        }
    }

    private void onItemClick(View view, int position, RecyclerListView.Adapter adapter) {
        if (getParentActivity() == null) {
            return;
        }
        long dialogId = 0;
        int message_id = 0;
        boolean isGlobalSearch = false;
        int folderId = 0;
        int filterId = 0;
        if (adapter instanceof DialogsAdapter) {
            DialogsAdapter dialogsAdapter = (DialogsAdapter) adapter;
            int dialogsType = dialogsAdapter.getDialogsType();
            if (dialogsType == 7 || dialogsType == 8) {
                MessagesController.DialogFilter dialogFilter = getMessagesController().selectedDialogFilter[dialogsType == 7 ? 0 : 1];
                filterId = dialogFilter.id;
            }
            TLObject object = dialogsAdapter.getItem(position);
            if (object instanceof TLRPC.User) {
                dialogId = ((TLRPC.User) object).id;
            } else if (object instanceof TLRPC.Dialog) {
                TLRPC.Dialog dialog = (TLRPC.Dialog) object;
                folderId = dialog.folder_id;
                if (dialog instanceof TLRPC.TL_dialogFolder) {
                    if (actionBar.isActionModeShowed(null)) {
                        return;
                    }
                    TLRPC.TL_dialogFolder dialogFolder = (TLRPC.TL_dialogFolder) dialog;
                    Bundle args = new Bundle();
                    args.putInt("folderId", dialogFolder.folder.id);
                    args.putBoolean("onlySelect", onlySelect);
                    DialogsActivity dialogsActivity = new DialogsActivity(args);
                    dialogsActivity.setDelegate(delegate);
                    presentFragment(dialogsActivity, onlySelect);
                    return;
                }
                dialogId = dialog.id;
                if (actionBar.isActionModeShowed(null)) {
                    showOrUpdateActionMode(dialogId, view);
                    return;
                }
            } else if (object instanceof TLRPC.TL_recentMeUrlChat) {
                dialogId = -((TLRPC.TL_recentMeUrlChat) object).chat_id;
            } else if (object instanceof TLRPC.TL_recentMeUrlUser) {
                dialogId = ((TLRPC.TL_recentMeUrlUser) object).user_id;
            } else if (object instanceof TLRPC.TL_recentMeUrlChatInvite) {
                TLRPC.TL_recentMeUrlChatInvite chatInvite = (TLRPC.TL_recentMeUrlChatInvite) object;
                TLRPC.ChatInvite invite = chatInvite.chat_invite;
                if (invite.chat == null && (!invite.channel || invite.megagroup) || invite.chat != null && (!ChatObject.isChannel(invite.chat) || invite.chat.megagroup)) {
                    String hash = chatInvite.url;
                    int index = hash.indexOf('/');
                    if (index > 0) {
                        hash = hash.substring(index + 1);
                    }
                    showDialog(new JoinGroupAlert(getParentActivity(), invite, hash, DialogsActivity.this));
                    return;
                } else {
                    if (invite.chat != null) {
                        dialogId = -invite.chat.id;
                    } else {
                        return;
                    }
                }
            } else if (object instanceof TLRPC.TL_recentMeUrlStickerSet) {
                TLRPC.StickerSet stickerSet = ((TLRPC.TL_recentMeUrlStickerSet) object).set.set;
                TLRPC.TL_inputStickerSetID set = new TLRPC.TL_inputStickerSetID();
                set.id = stickerSet.id;
                set.access_hash = stickerSet.access_hash;
                showDialog(new StickersAlert(getParentActivity(), DialogsActivity.this, set, null, null));
                return;
            } else if (object instanceof TLRPC.TL_recentMeUrlUnknown) {
                return;
            } else {
                return;
            }
        } else if (adapter == searchViewPager.dialogsSearchAdapter) {
            Object obj = searchViewPager.dialogsSearchAdapter.getItem(position);
            isGlobalSearch = searchViewPager.dialogsSearchAdapter.isGlobalSearch(position);
            if (obj instanceof TLRPC.User) {
                dialogId = ((TLRPC.User) obj).id;
                if (!onlySelect) {
                    searchDialogId = dialogId;
                    searchObject = (TLRPC.User) obj;
                }
            } else if (obj instanceof TLRPC.Chat) {
                dialogId = -((TLRPC.Chat) obj).id;
                if (!onlySelect) {
                    searchDialogId = dialogId;
                    searchObject = (TLRPC.Chat) obj;
                }
            } else if (obj instanceof TLRPC.EncryptedChat) {
                dialogId = DialogObject.makeEncryptedDialogId(((TLRPC.EncryptedChat) obj).id);
                if (!onlySelect) {
                    searchDialogId = dialogId;
                    searchObject = (TLRPC.EncryptedChat) obj;
                }
            } else if (obj instanceof MessageObject) {
                MessageObject messageObject = (MessageObject) obj;
                dialogId = messageObject.getDialogId();
                message_id = messageObject.getId();
                searchViewPager.dialogsSearchAdapter.addHashtagsFromMessage(searchViewPager.dialogsSearchAdapter.getLastSearchString());
            } else if (obj instanceof String) {
                String str = (String) obj;
                if (searchViewPager.dialogsSearchAdapter.isHashtagSearch()) {
                    actionBar.openSearchField(str, false);
                } else if (!str.equals("section")) {
                    NewContactActivity activity = new NewContactActivity();
                    activity.setInitialPhoneNumber(str, true);
                    presentFragment(activity);
                }
            }

            if (dialogId != 0 && actionBar.isActionModeShowed()) {
                if (actionBar.isActionModeShowed(ACTION_MODE_SEARCH_DIALOGS_TAG) && message_id == 0 && !isGlobalSearch) {
                    showOrUpdateActionMode(dialogId, view);
                }
                return;
            }
        }

        if (dialogId == 0) {
            return;
        }

        if (onlySelect) {
            if (!validateSlowModeDialog(dialogId)) {
                return;
            }
            if (!selectedDialogs.isEmpty() || (initialDialogsType == 3 && selectAlertString != null)) {
                if (!selectedDialogs.contains(dialogId) && !checkCanWrite(dialogId)) {
                    return;
                }
                boolean checked = addOrRemoveSelectedDialog(dialogId, view);
                if (adapter == searchViewPager.dialogsSearchAdapter) {
                    actionBar.closeSearchField();
                    findAndUpdateCheckBox(dialogId, checked);
                }
                updateSelectedCount();
            } else {
                didSelectResult(dialogId, true, false);
            }
        } else {
            Bundle args = new Bundle();
            if (DialogObject.isEncryptedDialog(dialogId)) {
                args.putInt("enc_id", DialogObject.getEncryptedChatId(dialogId));
            } else if (DialogObject.isUserDialog(dialogId)) {
                args.putLong("user_id", dialogId);
            } else {
                long did = dialogId;
                if (message_id != 0) {
                    TLRPC.Chat chat = getMessagesController().getChat(-did);
                    if (chat != null && chat.migrated_to != null) {
                        args.putLong("migrated_to", did);
                        did = -chat.migrated_to.channel_id;
                    }
                }
                args.putLong("chat_id", -did);
            }
            if (message_id != 0) {
                args.putInt("message_id", message_id);
            } else if (!isGlobalSearch) {
                closeSearch();
            } else {
                if (searchObject != null) {
                    searchViewPager.dialogsSearchAdapter.putRecentSearch(searchDialogId, searchObject);
                    searchObject = null;
                }
            }
            args.putInt("dialog_folder_id", folderId);
            args.putInt("dialog_filter_id", filterId);
            if (AndroidUtilities.isTablet()) {
                if (openedDialogId == dialogId && adapter != searchViewPager.dialogsSearchAdapter) {
                    if (getParentActivity() instanceof LaunchActivity) {
                        ActionBarLayout rightActionBarLayout = ((LaunchActivity) getParentActivity()).getRightActionBarLayout();
                        if (rightActionBarLayout != null && rightActionBarLayout.fragmentsStack.size() > 0) {
                            BaseFragment baseFragment = rightActionBarLayout.fragmentsStack.get(rightActionBarLayout.fragmentsStack.size() - 1);
                            if (baseFragment instanceof ChatActivity) {
                                ChatActivity chatActivity = (ChatActivity) baseFragment;
                                if (chatActivity != null && chatActivity.getDialogId() == openedDialogId)
                                    chatActivity.scrollToLastMessage(false);
                            }
                        }
                    }
                    return;
                }
                if (viewPages != null) {
                    for (int a = 0; a < viewPages.length; a++) {
                        viewPages[a].dialogsAdapter.setOpenedDialogId(openedDialogId = dialogId);
                    }
                }
                updateVisibleRows(MessagesController.UPDATE_MASK_SELECT_DIALOG);
            }
            if (searchViewPager.actionModeShowing()) {
                searchViewPager.hideActionMode();
            }
            if (searchString != null) {
                if (getMessagesController().checkCanOpenChat(args, DialogsActivity.this)) {
                    getNotificationCenter().postNotificationName(NotificationCenter.closeChats);
                    presentFragment(new ChatActivity(args));
                }
            } else {
                if (getMessagesController().checkCanOpenChat(args, DialogsActivity.this)) {
                    ChatActivity chatActivity = new ChatActivity(args);
                    if (adapter instanceof DialogsAdapter && DialogObject.isUserDialog(dialogId) && (getMessagesController().dialogs_dict.get(dialogId) == null)) {
                        TLRPC.Document sticker = getMediaDataController().getGreetingsSticker();
                        if (sticker != null) {
                            chatActivity.setPreloadedSticker(sticker, true);
                        }
                    }
                    presentFragment(chatActivity);
                }
            }
        }
    }

    private boolean onItemLongClick(View view, int position, float x, float y, int dialogsType, RecyclerListView.Adapter adapter) {
        if (getParentActivity() == null) {
            return false;
        }
        if (!actionBar.isActionModeShowed() && !AndroidUtilities.isTablet() && !onlySelect && view instanceof DialogCell) {
            DialogCell cell = (DialogCell) view;
            if (cell.isPointInsideAvatar(x, y)) {
                return showChatPreview(cell);
            }
        }
        if (adapter == searchViewPager.dialogsSearchAdapter) {
            Object item = searchViewPager.dialogsSearchAdapter.getItem(position);
            if (searchViewPager.dialogsSearchAdapter.isRecentSearchDisplayed()) {
                AlertDialog.Builder builder = new AlertDialog.Builder(getParentActivity());
                builder.setTitle(LocaleController.getString("ClearSearchSingleAlertTitle", R.string.ClearSearchSingleAlertTitle));
                long did;
                if (item instanceof TLRPC.Chat) {
                    TLRPC.Chat chat = (TLRPC.Chat) item;
                    builder.setMessage(LocaleController.formatString("ClearSearchSingleChatAlertText", R.string.ClearSearchSingleChatAlertText, chat.title));
                    did = -chat.id;
                } else if (item instanceof TLRPC.User) {
                    TLRPC.User user = (TLRPC.User) item;
                    if (user.id == getUserConfig().clientUserId) {
                        builder.setMessage(LocaleController.formatString("ClearSearchSingleChatAlertText", R.string.ClearSearchSingleChatAlertText, LocaleController.getString("SavedMessages", R.string.SavedMessages)));
                    } else {
                        builder.setMessage(LocaleController.formatString("ClearSearchSingleUserAlertText", R.string.ClearSearchSingleUserAlertText, ContactsController.formatName(user.first_name, user.last_name)));
                    }
                    did = user.id;
                } else if (item instanceof TLRPC.EncryptedChat) {
                    TLRPC.EncryptedChat encryptedChat = (TLRPC.EncryptedChat) item;
                    TLRPC.User user = getMessagesController().getUser(encryptedChat.user_id);
                    builder.setMessage(LocaleController.formatString("ClearSearchSingleUserAlertText", R.string.ClearSearchSingleUserAlertText, ContactsController.formatName(user.first_name, user.last_name)));
                    did = DialogObject.makeEncryptedDialogId(encryptedChat.id);
                } else {
                    return false;
                }
                builder.setPositiveButton(LocaleController.getString("ClearSearchRemove", R.string.ClearSearchRemove).toUpperCase(), (dialogInterface, i) -> searchViewPager.dialogsSearchAdapter.removeRecentSearch(did));
                builder.setNegativeButton(LocaleController.getString("Cancel", R.string.Cancel), null);
                AlertDialog alertDialog = builder.create();
                showDialog(alertDialog);
                TextView button = (TextView) alertDialog.getButton(DialogInterface.BUTTON_POSITIVE);
                if (button != null) {
                    button.setTextColor(Theme.getColor(Theme.key_dialogTextRed2));
                }
                return true;
            }
        }
        TLRPC.Dialog dialog;
        if (adapter == searchViewPager.dialogsSearchAdapter) {
            if (onlySelect) {
                onItemClick(view, position, adapter);
                return false;
            }
            long dialogId = 0;
            if (view instanceof ProfileSearchCell && !searchViewPager.dialogsSearchAdapter.isGlobalSearch(position)) {
                dialogId = ((ProfileSearchCell) view).getDialogId();
            }
            if (dialogId != 0) {
                showOrUpdateActionMode(dialogId, view);
                return true;
            }
            return false;
        } else {
            DialogsAdapter dialogsAdapter = (DialogsAdapter) adapter;
            ArrayList<TLRPC.Dialog> dialogs = getDialogsArray(currentAccount, dialogsType, folderId, dialogsListFrozen);
            position = dialogsAdapter.fixPosition(position);
            if (position < 0 || position >= dialogs.size()) {
                return false;
            }
            dialog = dialogs.get(position);
        }

        if (dialog == null) {
            return false;
        }

        if (onlySelect) {
            if (initialDialogsType != 3 && initialDialogsType != 10) {
                return false;
            }
            if (!validateSlowModeDialog(dialog.id)) {
                return false;
            }
            addOrRemoveSelectedDialog(dialog.id, view);
            updateSelectedCount();
            return true;
        } else {
            if (dialog instanceof TLRPC.TL_dialogFolder) {
                if (!NekoConfig.disableVibration.Bool()) {
                    view.performHapticFeedback(HapticFeedbackConstants.LONG_PRESS, HapticFeedbackConstants.FLAG_IGNORE_GLOBAL_SETTING);
                }
                BottomBuilder builder = new BottomBuilder(getParentActivity());
                final boolean hasUnread = getMessagesStorage().getArchiveUnreadCount() != 0;

                int[] icons = new int[]{
                        hasUnread ? R.drawable.baseline_done_all_24 : 0,
                        SharedConfig.archiveHidden ? R.drawable.deproko_baseline_pin_24 : R.drawable.deproko_baseline_pin_undo_24,
                };
                String[] items = new String[]{
                        hasUnread ? LocaleController.getString("MarkAllAsRead", R.string.MarkAllAsRead) : null,
                        SharedConfig.archiveHidden ? LocaleController.getString("PinInTheList", R.string.PinInTheList) : LocaleController.getString("HideAboveTheList", R.string.HideAboveTheList)
                };
                builder.addItems(items, icons, (which, t, c) -> {
                    if (which == 0) {
                        getMessagesStorage().readAllDialogs(1);
                    } else if (which == 1 && viewPages != null) {
                        for (int a = 0; a < viewPages.length; a++) {
                            if (viewPages[a].dialogsType != 0 || viewPages[a].getVisibility() != View.VISIBLE) {
                                continue;
                            }
                            View child = viewPages[a].listView.getChildAt(0);
                            DialogCell dialogCell = null;
                            if (child instanceof DialogCell && ((DialogCell) child).isFolderCell()) {
                                dialogCell = (DialogCell) child;
                            }
                            viewPages[a].listView.toggleArchiveHidden(true, dialogCell);
                        }
                    }
                    return Unit.INSTANCE;
                });
                showDialog(builder.create());
                return false;
            }
            if (actionBar.isActionModeShowed() && isDialogPinned(dialog)) {
                return false;
            }
            showOrUpdateActionMode(dialog.id, view);
            return true;
        }
    }

    private boolean showChatPreview(DialogCell cell) {
        long dialogId = cell.getDialogId();
        Bundle args = new Bundle();
        int message_id = cell.getMessageId();
        if (DialogObject.isEncryptedDialog(dialogId)) {
            return false;
        } else {
            if (DialogObject.isUserDialog(dialogId)) {
                args.putLong("user_id", dialogId);
            } else {
                long did = dialogId;
                if (message_id != 0) {
                    TLRPC.Chat chat = getMessagesController().getChat(-did);
                    if (chat != null && chat.migrated_to != null) {
                        args.putLong("migrated_to", did);
                        did = -chat.migrated_to.channel_id;
                    }
                }
                args.putLong("chat_id", -did);
            }
        }
        if (message_id != 0) {
            args.putInt("message_id", message_id);
        }
        if (searchString != null) {
            if (getMessagesController().checkCanOpenChat(args, DialogsActivity.this)) {
                getNotificationCenter().postNotificationName(NotificationCenter.closeChats);
                prepareBlurBitmap();
                presentFragmentAsPreview(new ChatActivity(args));
            }
        } else {
            if (getMessagesController().checkCanOpenChat(args, DialogsActivity.this)) {
                prepareBlurBitmap();
                presentFragmentAsPreview(new ChatActivity(args));
            }
        }
        return true;
    }

    private void updateFloatingButtonOffset() {
        floatingButtonContainer.setTranslationY(floatingButtonTranslation - Math.max(additionalFloatingTranslation, additionalFloatingTranslation2) * (1f - floatingButtonHideProgress));
    }

    private boolean hasHiddenArchive() {
        return !onlySelect && initialDialogsType == 0 && folderId == 0 && getMessagesController().hasHiddenArchive();
    }

    private boolean waitingForDialogsAnimationEnd(ViewPage viewPage) {
        return viewPage.dialogsItemAnimator.isRunning() || dialogRemoveFinished != 0 || dialogInsertFinished != 0 || dialogChangeFinished != 0;
    }

    private void onDialogAnimationFinished() {
        dialogRemoveFinished = 0;
        dialogInsertFinished = 0;
        dialogChangeFinished = 0;
        AndroidUtilities.runOnUIThread(() -> {
            if (viewPages != null && folderId != 0 && (frozenDialogsList == null || frozenDialogsList.isEmpty())) {
                for (int a = 0; a < viewPages.length; a++) {
                    viewPages[a].listView.setEmptyView(null);
                    viewPages[a].progressView.setVisibility(View.INVISIBLE);
                }
                finishFragment();
            }
            setDialogsListFrozen(false);
            updateDialogIndices();
        });
    }

    private void setScrollY(float value) {
        if (scrimView != null) {
            scrimView.getLocationInWindow(scrimViewLocation);
        }
        actionBar.setTranslationY(value);
        if (filterTabsView != null) {
            filterTabsView.setTranslationY(value);
        }
        updateContextViewPosition();
        if (viewPages != null) {
            for (int a = 0; a < viewPages.length; a++) {
                viewPages[a].listView.setTopGlowOffset(viewPages[a].listView.getPaddingTop() + (int) value);
            }
        }
        fragmentView.invalidate();
    }

    private void prepareBlurBitmap() {
        if (blurredView == null) {
            return;
        }
        int w = (int) (fragmentView.getMeasuredWidth() / 6.0f);
        int h = (int) (fragmentView.getMeasuredHeight() / 6.0f);
        Bitmap bitmap = Bitmap.createBitmap(w, h, Bitmap.Config.ARGB_8888);
        Canvas canvas = new Canvas(bitmap);
        canvas.scale(1.0f / 6.0f, 1.0f / 6.0f);
        fragmentView.draw(canvas);
        Utilities.stackBlurBitmap(bitmap, Math.max(7, Math.max(w, h) / 180));
        blurredView.setBackground(new BitmapDrawable(bitmap));
        blurredView.setAlpha(0.0f);
        blurredView.setVisibility(View.VISIBLE);
    }

    @Override
    protected void onTransitionAnimationProgress(boolean isOpen, float progress) {
        if (blurredView != null && blurredView.getVisibility() == View.VISIBLE) {
            if (isOpen) {
                blurredView.setAlpha(1.0f - progress);
            } else {
                blurredView.setAlpha(progress);
            }
        }
    }

    @Override
    protected void onTransitionAnimationEnd(boolean isOpen, boolean backward) {
        if (isOpen && blurredView != null && blurredView.getVisibility() == View.VISIBLE) {
            blurredView.setVisibility(View.GONE);
            blurredView.setBackground(null);
        }
        if (isOpen && afterSignup) {
            try {
                fragmentView.performHapticFeedback(HapticFeedbackConstants.KEYBOARD_TAP, HapticFeedbackConstants.FLAG_IGNORE_GLOBAL_SETTING);
            } catch (Exception ignored) {}
            if (getParentActivity() instanceof LaunchActivity) {
                ((LaunchActivity) getParentActivity()).getFireworksOverlay().start();
            }
        }
    }

    private void resetScroll() {
        if (actionBar.getTranslationY() == 0) {
            return;
        }
        AnimatorSet animatorSet = new AnimatorSet();
        animatorSet.playTogether(ObjectAnimator.ofFloat(this, SCROLL_Y, 0));
        animatorSet.setInterpolator(new DecelerateInterpolator());
        animatorSet.setDuration(180);
        animatorSet.start();
    }

    private void hideActionMode(boolean animateCheck) {
        actionBar.hideActionMode();
        if (menuDrawable != null) {
            actionBar.setBackButtonContentDescription(LocaleController.getString("AccDescrOpenMenu", R.string.AccDescrOpenMenu));
        }
        selectedDialogs.clear();
        if (menuDrawable != null) {
            menuDrawable.setRotation(0, true);
        } else if (backDrawable != null) {
            backDrawable.setRotation(0, true);
        }
        if (filterTabsView != null) {
            filterTabsView.animateColorsTo(Theme.key_actionBarTabLine, Theme.key_actionBarTabActiveText, Theme.key_actionBarTabUnactiveText, Theme.key_actionBarTabSelector, Theme.key_actionBarDefault);
        }
        if (actionBarColorAnimator != null) {
            actionBarColorAnimator.cancel();
        }
        actionBarColorAnimator = ValueAnimator.ofFloat(progressToActionMode, 0);
        actionBarColorAnimator.addUpdateListener(valueAnimator -> {
            progressToActionMode = (float) valueAnimator.getAnimatedValue();
            for (int i = 0; i < actionBar.getChildCount(); i++) {
                if (actionBar.getChildAt(i).getVisibility() == View.VISIBLE && actionBar.getChildAt(i) != actionBar.getActionMode() && actionBar.getChildAt(i) != actionBar.getBackButton()) {
                    actionBar.getChildAt(i).setAlpha(1f - progressToActionMode);
                }
            }
            if (fragmentView != null) {
                fragmentView.invalidate();
            }
        });
        actionBarColorAnimator.setInterpolator(CubicBezierInterpolator.DEFAULT);
        actionBarColorAnimator.setDuration(200);
        actionBarColorAnimator.start();
        allowMoving = false;
        if (!movingDialogFilters.isEmpty()) {
            for (int a = 0, N = movingDialogFilters.size(); a < N; a++) {
                MessagesController.DialogFilter filter = movingDialogFilters.get(a);
                FilterCreateActivity.saveFilterToServer(filter, filter.flags, filter.name, filter.alwaysShow, filter.neverShow, filter.pinnedDialogs, false, false, true, true, false, DialogsActivity.this, null);
            }
            movingDialogFilters.clear();
        }
        if (movingWas) {
            getMessagesController().reorderPinnedDialogs(folderId, null, 0);
            movingWas = false;
        }
        updateCounters(true);
        if (viewPages != null) {
            for (int a = 0; a < viewPages.length; a++) {
                viewPages[a].dialogsAdapter.onReorderStateChanged(false);
            }
        }
        updateVisibleRows(MessagesController.UPDATE_MASK_REORDER | MessagesController.UPDATE_MASK_CHECK | (animateCheck ? MessagesController.UPDATE_MASK_CHAT : 0));
    }

    private int getPinnedCount() {
        int pinnedCount = 0;
        ArrayList<TLRPC.Dialog> dialogs;
        boolean containsFilter = (viewPages[0].dialogsType == 7 || viewPages[0].dialogsType == 8) && (!actionBar.isActionModeShowed() || actionBar.isActionModeShowed(null));
        if (containsFilter) {
            dialogs = getDialogsArray(currentAccount, viewPages[0].dialogsType, folderId, dialogsListFrozen);
        } else {
            dialogs = getMessagesController().getDialogs(folderId);
        }
        for (int a = 0, N = dialogs.size(); a < N; a++) {
            TLRPC.Dialog dialog = dialogs.get(a);
            if (dialog instanceof TLRPC.TL_dialogFolder) {
                continue;
            }
            if (isDialogPinned(dialog)) {
                pinnedCount++;
            } else if (!getMessagesController().isPromoDialog(dialog.id, false)) {
                break;
            }
        }
        return pinnedCount;
    }

    private boolean isDialogPinned(TLRPC.Dialog dialog) {
        MessagesController.DialogFilter filter;
        boolean containsFilter = (viewPages[0].dialogsType == 7 || viewPages[0].dialogsType == 8) && (!actionBar.isActionModeShowed() || actionBar.isActionModeShowed(null));
        if (containsFilter) {
            filter = getMessagesController().selectedDialogFilter[viewPages[0].dialogsType == 8 ? 1 : 0];
        } else {
            filter = null;
        }
        if (filter != null) {
            return filter.pinnedDialogs.indexOfKey(dialog.id) >= 0;
        }
        return dialog.pinned;
    }

    private void performSelectedDialogsAction(ArrayList<Long> selectedDialogs, int action, boolean alert) {
        if (getParentActivity() == null) {
            return;
        }
        MessagesController.DialogFilter filter;
        boolean containsFilter = (viewPages[0].dialogsType == 7 || viewPages[0].dialogsType == 8) && (!actionBar.isActionModeShowed() || actionBar.isActionModeShowed(null));
        if (containsFilter) {
            filter = getMessagesController().selectedDialogFilter[viewPages[0].dialogsType == 8 ? 1 : 0];
        } else {
            filter = null;
        }
        int count = selectedDialogs.size();
        int pinedActionCount = 0;
        if (action == archive || action == archive2) {
            ArrayList<Long> copy = new ArrayList<>(selectedDialogs);
            getMessagesController().addDialogToFolder(copy, canUnarchiveCount == 0 ? 1 : 0, -1, null, 0);
            if (canUnarchiveCount == 0) {
                SharedPreferences preferences = MessagesController.getGlobalMainSettings();
                boolean hintShowed = preferences.getBoolean("archivehint_l", false) || SharedConfig.archiveHidden;
                if (!hintShowed) {
                    preferences.edit().putBoolean("archivehint_l", true).apply();
                }
                int undoAction;
                if (hintShowed) {
                    undoAction = copy.size() > 1 ? UndoView.ACTION_ARCHIVE_FEW : UndoView.ACTION_ARCHIVE;
                } else {
                    undoAction = copy.size() > 1 ? UndoView.ACTION_ARCHIVE_FEW_HINT : UndoView.ACTION_ARCHIVE_HINT;
                }
                getUndoView().showWithAction(0, undoAction, null, () -> getMessagesController().addDialogToFolder(copy, folderId == 0 ? 0 : 1, -1, null, 0));
            } else {
                ArrayList<TLRPC.Dialog> dialogs = getMessagesController().getDialogs(folderId);
                if (viewPages != null && dialogs.isEmpty()) {
                    viewPages[0].listView.setEmptyView(null);
                    viewPages[0].progressView.setVisibility(View.INVISIBLE);
                    finishFragment();
                }
            }
            hideActionMode(false);
            return;
        } else if ((action == pin || action == pin2) && canPinCount != 0) {
            int pinnedCount = 0;
            int pinnedSecretCount = 0;
            int newPinnedCount = 0;
            int newPinnedSecretCount = 0;
            ArrayList<TLRPC.Dialog> dialogs = getMessagesController().getDialogs(folderId);
            for (int a = 0, N = dialogs.size(); a < N; a++) {
                TLRPC.Dialog dialog = dialogs.get(a);
                if (dialog instanceof TLRPC.TL_dialogFolder) {
                    continue;
                }
                if (isDialogPinned(dialog)) {
                    if (DialogObject.isEncryptedDialog(dialog.id)) {
                        pinnedSecretCount++;
                    } else {
                        pinnedCount++;
                    }
                } else if (!getMessagesController().isPromoDialog(dialog.id, false)) {
                    break;
                }
            }
            int alreadyAdded = 0;
            for (int a = 0; a < count; a++) {
                long selectedDialog = selectedDialogs.get(a);
                TLRPC.Dialog dialog = getMessagesController().dialogs_dict.get(selectedDialog);
                if (dialog == null || isDialogPinned(dialog)) {
                    continue;
                }
                if (DialogObject.isEncryptedDialog(selectedDialog)) {
                    newPinnedSecretCount++;
                } else {
                    newPinnedCount++;
                }
                if (filter != null && filter.alwaysShow.contains(selectedDialog)) {
                    alreadyAdded++;
                }
            }
            int maxPinnedCount;
            if (containsFilter) {
                maxPinnedCount = 100 - filter.alwaysShow.size();
            } else if (NekoConfig.unlimitedPinnedDialogs.Bool() || folderId != 0 || filter != null) {
                maxPinnedCount = getMessagesController().maxFolderPinnedDialogsCount;
            } else {
                maxPinnedCount = getMessagesController().maxPinnedDialogsCount;
            }
            if (newPinnedSecretCount + pinnedSecretCount > maxPinnedCount || newPinnedCount + pinnedCount - alreadyAdded > maxPinnedCount) {
                if (folderId != 0 || filter != null) {
                    AlertsCreator.showSimpleAlert(DialogsActivity.this, LocaleController.formatString("PinFolderLimitReached", R.string.PinFolderLimitReached, LocaleController.formatPluralString("Chats", maxPinnedCount)));
                } else {
                    AlertDialog.Builder builder = new AlertDialog.Builder(getParentActivity());
                    builder.setTitle(LocaleController.getString("AppName", R.string.AppName));
                    builder.setMessage(LocaleController.formatString("PinToTopLimitReached2", R.string.PinToTopLimitReached2, LocaleController.formatPluralString("Chats", maxPinnedCount)));
                    builder.setNegativeButton(LocaleController.getString("FiltersSetupPinAlert", R.string.FiltersSetupPinAlert), (dialog, which) -> presentFragment(new FiltersSetupActivity()));
                    builder.setPositiveButton(LocaleController.getString("OK", R.string.OK), null);
                    showDialog(builder.create());
                }
                AndroidUtilities.shakeView(pinItem, 2, 0);
                VibrateUtil.vibrate();
                return;
            }
        } else if ((action == delete || action == clear) && count > 1 && alert) {
            AlertDialog.Builder builder = new AlertDialog.Builder(getParentActivity());
            if (action == delete) {
                builder.setTitle(LocaleController.formatString("DeleteFewChatsTitle", R.string.DeleteFewChatsTitle, LocaleController.formatPluralString("ChatsSelected", count)));
                builder.setMessage(LocaleController.getString("AreYouSureDeleteFewChats", R.string.AreYouSureDeleteFewChats));
            } else {
                if (canClearCacheCount != 0) {
                    builder.setTitle(LocaleController.formatString("ClearCacheFewChatsTitle", R.string.ClearCacheFewChatsTitle, LocaleController.formatPluralString("ChatsSelectedClearCache", count)));
                    builder.setMessage(LocaleController.getString("AreYouSureClearHistoryCacheFewChats", R.string.AreYouSureClearHistoryCacheFewChats));
                } else {
                    builder.setTitle(LocaleController.formatString("ClearFewChatsTitle", R.string.ClearFewChatsTitle, LocaleController.formatPluralString("ChatsSelectedClear", count)));
                    builder.setMessage(LocaleController.getString("AreYouSureClearHistoryFewChats", R.string.AreYouSureClearHistoryFewChats));
                }
            }
            builder.setPositiveButton(action == delete ? LocaleController.getString("Delete", R.string.Delete)
                    : canClearCacheCount != 0 ? LocaleController.getString("ClearHistoryCache", R.string.ClearHistoryCache)
                    : LocaleController.getString("ClearHistory", R.string.ClearHistory), (dialog1, which) -> {
                if (selectedDialogs.isEmpty()) {
                    return;
                }
                ArrayList<Long> didsCopy = new ArrayList<>(selectedDialogs);
                getUndoView().showWithAction(didsCopy, action == delete ? UndoView.ACTION_DELETE_FEW : UndoView.ACTION_CLEAR_FEW, null, null, () -> {
                    if (action == delete) {
                        getMessagesController().setDialogsInTransaction(true);
                        performSelectedDialogsAction(didsCopy, action, false);
                        getMessagesController().setDialogsInTransaction(false);
                        getMessagesController().checkIfFolderEmpty(folderId);
                        if (folderId != 0 && getDialogsArray(currentAccount, viewPages[0].dialogsType, folderId, false).size() == 0) {
                            viewPages[0].listView.setEmptyView(null);
                            viewPages[0].progressView.setVisibility(View.INVISIBLE);
                            finishFragment();
                        }
                    } else {
                        performSelectedDialogsAction(didsCopy, action, false);
                    }
                }, null);
                hideActionMode(action == clear);
            });
            builder.setNegativeButton(LocaleController.getString("Cancel", R.string.Cancel), null);
            AlertDialog alertDialog = builder.create();
            showDialog(alertDialog);
            TextView button = (TextView) alertDialog.getButton(DialogInterface.BUTTON_POSITIVE);
            if (button != null) {
                button.setTextColor(Theme.getColor(Theme.key_dialogTextRed2));
            }
            return;
        } else if (action == block && alert) {
            TLRPC.User user;
            if (count == 1) {
                long did = selectedDialogs.get(0);
                user = getMessagesController().getUser(did);
            } else {
                user = null;
            }
            AlertsCreator.createBlockDialogAlert(DialogsActivity.this, count, canReportSpamCount != 0, user, (report, delete) -> {
                for (int a = 0, N = selectedDialogs.size(); a < N; a++) {
                    long did = selectedDialogs.get(a);
                    if (report) {
                        TLRPC.User u = getMessagesController().getUser(did);
                        getMessagesController().reportSpam(did, u, null, null, false);
                    }
                    if (delete) {
                        getMessagesController().deleteDialog(did, 0, true);
                    }
                    getMessagesController().blockPeer(did);
                }
                hideActionMode(false);
            });
            return;
        }
        int minPinnedNum = Integer.MAX_VALUE;
        if (filter != null && (action == pin || action == pin2) && canPinCount != 0) {
            for (int c = 0, N = filter.pinnedDialogs.size(); c < N; c++) {
                minPinnedNum = Math.min(minPinnedNum, filter.pinnedDialogs.valueAt(c));
            }
            minPinnedNum -= canPinCount;
        }
        boolean scrollToTop = false;
        for (int a = 0; a < count; a++) {
            long selectedDialog = selectedDialogs.get(a);
            TLRPC.Dialog dialog = getMessagesController().dialogs_dict.get(selectedDialog);
            if (dialog == null) {
                continue;
            }
            TLRPC.Chat chat;
            TLRPC.User user = null;

            TLRPC.EncryptedChat encryptedChat = null;
            if (DialogObject.isEncryptedDialog(selectedDialog)) {
                encryptedChat = getMessagesController().getEncryptedChat(DialogObject.getEncryptedChatId(selectedDialog));
                chat = null;
                if (encryptedChat != null) {
                    user = getMessagesController().getUser(encryptedChat.user_id);
                } else {
                    user = new TLRPC.TL_userEmpty();
                }
            } else if (DialogObject.isUserDialog(selectedDialog)) {
                user = getMessagesController().getUser(selectedDialog);
                chat = null;
            } else {
                chat = getMessagesController().getChat(-selectedDialog);
            }
            if (chat == null && user == null) {
                continue;
            }
            boolean isBot = user != null && user.bot && !MessagesController.isSupportUser(user);
            if (action == pin || action == pin2) {
                if (canPinCount != 0) {
                    if (isDialogPinned(dialog)) {
                        continue;
                    }
                    pinedActionCount++;
                    pinDialog(selectedDialog, true, filter, minPinnedNum, count == 1);
                    if (filter != null) {
                        minPinnedNum++;
                        if (encryptedChat != null) {
                            if (!filter.alwaysShow.contains(encryptedChat.user_id)) {
                                filter.alwaysShow.add(encryptedChat.user_id);
                            }
                        } else {
                            if (!filter.alwaysShow.contains(dialog.id)) {
                                filter.alwaysShow.add(dialog.id);
                            }
                        }
                    }
                } else {
                    if (!isDialogPinned(dialog)) {
                        continue;
                    }
                    pinedActionCount++;
                    pinDialog(selectedDialog, false, filter, minPinnedNum, count == 1);

                }
            } else if (action == read) {
                if (canReadCount != 0) {
                    debugLastUpdateAction = 2;
                    int selectedDialogIndex = -1;
                    if (filter != null && (filter.flags & MessagesController.DIALOG_FILTER_FLAG_EXCLUDE_READ) != 0 && !filter.alwaysShow(currentAccount, dialog)) {
                        setDialogsListFrozen(true);
                        if (frozenDialogsList != null) {
                            for (int i = 0; i < frozenDialogsList.size(); i++) {
                                if (frozenDialogsList.get(i).id == selectedDialog) {
                                    selectedDialogIndex = i;
                                    break;
                                }
                            }
                            if (selectedDialogIndex < 0) {
                                setDialogsListFrozen(false, false);
                            }
                        }
                    }
                    getMessagesController().markMentionsAsRead(selectedDialog);
                    getMessagesController().markDialogAsRead(selectedDialog, dialog.top_message, dialog.top_message, dialog.last_message_date, false, 0, 0, true, 0);

                    if (selectedDialogIndex >= 0) {
                        frozenDialogsList.remove(selectedDialogIndex);
                        viewPages[0].dialogsItemAnimator.prepareForRemove();
                        viewPages[0].dialogsAdapter.notifyItemRemoved(selectedDialogIndex);
                        dialogRemoveFinished = 2;
                    }
                } else {
                    getMessagesController().markDialogAsUnread(selectedDialog, null, 0);
                }
            } else if (action == delete || action == clear) {
                if (count == 1) {
                    if (action == delete && canDeletePsaSelected) {
                        AlertDialog.Builder builder = new AlertDialog.Builder(getParentActivity());
                        builder.setTitle(LocaleController.getString("PsaHideChatAlertTitle", R.string.PsaHideChatAlertTitle));
                        builder.setMessage(LocaleController.getString("PsaHideChatAlertText", R.string.PsaHideChatAlertText));
                        builder.setPositiveButton(LocaleController.getString("PsaHide", R.string.PsaHide), (dialog1, which) -> {
                            getMessagesController().hidePromoDialog();
                            hideActionMode(false);
                        });
                        builder.setNegativeButton(LocaleController.getString("Cancel", R.string.Cancel), null);
                        showDialog(builder.create());
                    } else {
                        AlertsCreator.createClearOrDeleteDialogAlert(DialogsActivity.this, action == clear, chat, user, DialogObject.isEncryptedDialog(dialog.id), action == delete, (param) -> {
                            hideActionMode(false);
                            if (action == clear && ChatObject.isChannel(chat) && (!chat.megagroup || !TextUtils.isEmpty(chat.username))) {
                                getMessagesController().deleteDialog(selectedDialog, 2, param);
                            } else {
                                if (action == delete && folderId != 0 && getDialogsArray(currentAccount, viewPages[0].dialogsType, folderId, false).size() == 1) {
                                    viewPages[0].progressView.setVisibility(View.INVISIBLE);
                                }

                                debugLastUpdateAction = 3;
                                int selectedDialogIndex = -1;
                                if (action == delete) {
                                    setDialogsListFrozen(true);
                                    if (frozenDialogsList != null) {
                                        for (int i = 0; i < frozenDialogsList.size(); i++) {
                                            if (frozenDialogsList.get(i).id == selectedDialog) {
                                                selectedDialogIndex = i;
                                                break;
                                            }
                                        }
                                    }
                                }

                                getUndoView().showWithAction(selectedDialog, action == clear ? UndoView.ACTION_CLEAR : UndoView.ACTION_DELETE, () -> performDeleteOrClearDialogAction(action, selectedDialog, chat, isBot, param));

                                ArrayList<TLRPC.Dialog> currentDialogs = new ArrayList<>(getDialogsArray(currentAccount, viewPages[0].dialogsType, folderId, false));
                                int currentDialogIndex = -1;
                                for (int i = 0; i < currentDialogs.size(); i++) {
                                    if (currentDialogs.get(i).id == selectedDialog) {
                                        currentDialogIndex = i;
                                        break;
                                    }
                                }

                                if (action == delete) {
                                    if (selectedDialogIndex >= 0 && currentDialogIndex < 0 && frozenDialogsList != null) {
                                        frozenDialogsList.remove(selectedDialogIndex);
                                        viewPages[0].dialogsItemAnimator.prepareForRemove();
                                        viewPages[0].dialogsAdapter.notifyItemRemoved(selectedDialogIndex);
                                        dialogRemoveFinished = 2;
                                    } else {
                                        setDialogsListFrozen(false);
                                    }
                                }
                            }
                        });
                    }
                    return;
                } else {
                    if (getMessagesController().isPromoDialog(selectedDialog, true)) {
                        getMessagesController().hidePromoDialog();
                    } else {
                        if (action == clear && canClearCacheCount != 0) {
                            getMessagesController().deleteDialog(selectedDialog, 2, false);
                        } else {
                            performDeleteOrClearDialogAction(action, selectedDialog, chat, isBot, false);
                        }
                    }
                }
            } else if (action == mute) {
                if (count == 1 && canMuteCount == 1) {
                    showDialog(AlertsCreator.createMuteAlert(this, selectedDialog, null), dialog12 -> hideActionMode(true));
                    return;
                } else {
                    if (canUnmuteCount != 0) {
                        if (!getMessagesController().isDialogMuted(selectedDialog)) {
                            continue;
                        }
                        getNotificationsController().setDialogNotificationsSettings(selectedDialog, NotificationsController.SETTING_MUTE_UNMUTE);
                    } else {
                        if (getMessagesController().isDialogMuted(selectedDialog)) {
                            continue;
                        }
                        getNotificationsController().setDialogNotificationsSettings(selectedDialog, NotificationsController.SETTING_MUTE_FOREVER);
                    }
                }
            }
        }
        if (action == mute && !(count == 1 && canMuteCount == 1)) {
            BulletinFactory.createMuteBulletin(this, canUnmuteCount == 0, null).show();
        }
        if (action == pin || action == pin2) {
            if (filter != null) {
                FilterCreateActivity.saveFilterToServer(filter, filter.flags, filter.name, filter.alwaysShow, filter.neverShow, filter.pinnedDialogs, false, false, true, true, false, DialogsActivity.this, null);
            } else {
                getMessagesController().reorderPinnedDialogs(folderId, null, 0);
            }
            if (searchIsShowed) {
                getUndoView().showWithAction(0, canPinCount != 0 ? UndoView.ACTION_PIN_DIALOGS : UndoView.ACTION_UNPIN_DIALOGS, pinedActionCount);
            }
        }
        if (scrollToTop) {
            if (initialDialogsType != 10) {
                hideFloatingButton(false);
            }
            scrollToTop();
        }
        hideActionMode(action != pin2 && action != pin && action != delete);
    }

    private void performDeleteOrClearDialogAction(int action, long selectedDialog, TLRPC.Chat chat, boolean isBot, boolean revoke) {
        if (action == clear) {
            getMessagesController().deleteDialog(selectedDialog, 1, revoke);
        } else {
            if (chat != null) {
                if (ChatObject.isNotInChat(chat)) {
                    getMessagesController().deleteDialog(selectedDialog, 0, revoke);
                } else {
                    TLRPC.User currentUser = getMessagesController().getUser(getUserConfig().getClientUserId());
                    getMessagesController().deleteParticipantFromChat((int) -selectedDialog, currentUser, null, null, revoke, false);
                }
            } else {
                getMessagesController().deleteDialog(selectedDialog, 0, revoke);
                if (isBot) {
                    getMessagesController().blockPeer((int) selectedDialog);
                }
            }
            if (AndroidUtilities.isTablet()) {
                getNotificationCenter().postNotificationName(NotificationCenter.closeChats, selectedDialog);
            }
            getMessagesController().checkIfFolderEmpty(folderId);
        }
    }

    private void pinDialog(long selectedDialog, boolean pin, MessagesController.DialogFilter filter, int minPinnedNum, boolean animated) {

        int selectedDialogIndex = -1;
        int currentDialogIndex = -1;

        int scrollToPosition = viewPages[0].dialogsType == 0 && hasHiddenArchive() ? 1 : 0;
        int currentPosition = viewPages[0].layoutManager.findFirstVisibleItemPosition();

        if (filter != null) {
            int index = filter.pinnedDialogs.get(selectedDialog, Integer.MIN_VALUE);
            if (!pin && index == Integer.MIN_VALUE) {
                return;
            }

        }

        debugLastUpdateAction = pin ? 4 : 5;
        boolean needScroll = false;
        if (currentPosition > scrollToPosition || !animated) {
            needScroll = true;
        } else {
            setDialogsListFrozen(true);
            if (frozenDialogsList != null) {
                for (int i = 0; i < frozenDialogsList.size(); i++) {
                    if (frozenDialogsList.get(i).id == selectedDialog) {
                        selectedDialogIndex = i;
                        break;
                    }
                }
            }
        }

        boolean updated;
        if (filter != null) {
            if (pin) {
                filter.pinnedDialogs.put(selectedDialog, minPinnedNum);
            } else {
                filter.pinnedDialogs.delete(selectedDialog);
            }

            if (animated) {
                getMessagesController().onFilterUpdate(filter);
            }
            updated = true;
        } else {
            updated = getMessagesController().pinDialog(selectedDialog, pin, null, -1);
        }


        if (updated) {
            if (needScroll) {
                if (initialDialogsType != 10) {
                    hideFloatingButton(false);
                }
                scrollToTop();
            } else {
                ArrayList<TLRPC.Dialog> currentDialogs = getDialogsArray(currentAccount, viewPages[0].dialogsType, folderId, false);
                for (int i = 0; i < currentDialogs.size(); i++) {
                    if (currentDialogs.get(i).id == selectedDialog) {
                        currentDialogIndex = i;
                        break;
                    }
                }
            }
        }

        if (!needScroll) {
            boolean animate = false;
            if (selectedDialogIndex >= 0) {
                if (frozenDialogsList != null && currentDialogIndex >= 0 && selectedDialogIndex != currentDialogIndex) {
                    frozenDialogsList.add(currentDialogIndex, frozenDialogsList.remove(selectedDialogIndex));
                    viewPages[0].dialogsItemAnimator.prepareForRemove();
                    viewPages[0].dialogsAdapter.notifyItemRemoved(selectedDialogIndex);
                    viewPages[0].dialogsAdapter.notifyItemInserted(currentDialogIndex);
                    dialogRemoveFinished = 2;
                    dialogInsertFinished = 2;

                    viewPages[0].layoutManager.scrollToPositionWithOffset(viewPages[0].dialogsType == 0 && hasHiddenArchive() ? 1 : 0, (int) actionBar.getTranslationY());

                    animate = true;
                } else if (currentDialogIndex >= 0 && selectedDialogIndex == currentDialogIndex) {
                    animate = true;
                    AndroidUtilities.runOnUIThread(() -> setDialogsListFrozen(false), 200);
                }
            }
            if (!animate) {
                setDialogsListFrozen(false);
            }
        }
    }

    private void scrollToTop() {
        int scrollDistance = viewPages[0].layoutManager.findFirstVisibleItemPosition() * AndroidUtilities.dp(SharedConfig.useThreeLinesLayout ? 78 : 72);
        int position = viewPages[0].dialogsType == 0 && hasHiddenArchive() ? 1 : 0;
        RecyclerView.ItemAnimator animator = viewPages[0].listView.getItemAnimator();
//        if (animator != null) {
//            animator.endAnimations();
//        }
        if (scrollDistance >= viewPages[0].listView.getMeasuredHeight() * 1.2f) {
            viewPages[0].scrollHelper.setScrollDirection(RecyclerAnimationScrollHelper.SCROLL_DIRECTION_UP);
            viewPages[0].scrollHelper.scrollToPosition(position, 0, false, true);
            resetScroll();
        } else {
            viewPages[0].listView.smoothScrollToPosition(position);
        }
    }

    private void updateCounters(boolean hide) {
        int canClearHistoryCount = 0;
        int canDeleteCount = 0;
        int canUnpinCount = 0;
        int canArchiveCount = 0;
        canDeletePsaSelected = false;
        canUnarchiveCount = 0;
        canUnmuteCount = 0;
        canMuteCount = 0;
        canPinCount = 0;
        canReadCount = 0;
        canClearCacheCount = 0;
        int cantBlockCount = 0;
        canReportSpamCount = 0;
        if (hide) {
            return;
        }
        int count = selectedDialogs.size();
        long selfUserId = getUserConfig().getClientUserId();
        SharedPreferences preferences = getNotificationsSettings();
        for (int a = 0; a < count; a++) {
            TLRPC.Dialog dialog = getMessagesController().dialogs_dict.get(selectedDialogs.get(a));
            if (dialog == null) {
                continue;
            }

            long selectedDialog = dialog.id;
            boolean pinned = isDialogPinned(dialog);
            boolean hasUnread = dialog.unread_count != 0 || dialog.unread_mark;
            if (getMessagesController().isDialogMuted(selectedDialog)) {
                canUnmuteCount++;
            } else {
                canMuteCount++;
            }

            if (hasUnread) {
                canReadCount++;
            }

            if (folderId == 1 || dialog.folder_id == 1) {
                canUnarchiveCount++;
            } else if (selectedDialog != selfUserId && selectedDialog != 777000 && !getMessagesController().isPromoDialog(selectedDialog, false)) {
                canArchiveCount++;
            }

            if (!DialogObject.isUserDialog(selectedDialog) || selectedDialog == selfUserId) {
                cantBlockCount++;
            } else {
                TLRPC.User user = getMessagesController().getUser(selectedDialog);
                if (MessagesController.isSupportUser(user)) {
                    cantBlockCount++;
                } else {
                    if (preferences.getBoolean("dialog_bar_report" + selectedDialog, true)) {
                        canReportSpamCount++;
                    }
                }
            }

            if (DialogObject.isChannel(dialog)) {
                final TLRPC.Chat chat = getMessagesController().getChat(-selectedDialog);
                CharSequence[] items;
                if (getMessagesController().isPromoDialog(dialog.id, true)) {
                    canClearCacheCount++;
                    if (getMessagesController().promoDialogType == MessagesController.PROMO_TYPE_PSA) {
                        canDeleteCount++;
                        canDeletePsaSelected = true;
                    }
                } else {
                    if (pinned) {
                        canUnpinCount++;
                    } else {
                        canPinCount++;
                    }
                    if (chat != null && chat.megagroup) {
                        if (TextUtils.isEmpty(chat.username)) {
                            canClearHistoryCount++;
                        } else {
                            canClearCacheCount++;
                        }
                    } else {
                        canClearCacheCount++;
                    }
                    canDeleteCount++;
                }
            } else {
                final boolean isChat = DialogObject.isChatDialog(dialog.id);
                TLRPC.User user;
                TLRPC.Chat chat = isChat ? getMessagesController().getChat(-dialog.id) : null;
                if (DialogObject.isEncryptedDialog(dialog.id)) {
                    TLRPC.EncryptedChat encryptedChat = getMessagesController().getEncryptedChat(DialogObject.getEncryptedChatId(dialog.id));
                    if (encryptedChat != null) {
                        user = getMessagesController().getUser(encryptedChat.user_id);
                    } else {
                        user = new TLRPC.TL_userEmpty();
                    }
                } else {
                    user = !isChat && DialogObject.isUserDialog(dialog.id) ? getMessagesController().getUser(dialog.id) : null;
                }
                final boolean isBot = user != null && user.bot && !MessagesController.isSupportUser(user);

                if (pinned) {
                    canUnpinCount++;
                } else {
                    canPinCount++;
                }
                canClearHistoryCount++;
                canDeleteCount++;
            }
        }
//        if (Build.VERSION.SDK_INT >= Build.VERSION_CODES.KITKAT) {
//            TransitionSet transition = new TransitionSet();
//            transition.addTransition(new Visibility() {
//                @Override
//                public Animator onAppear(ViewGroup sceneRoot, View view, TransitionValues startValues, TransitionValues endValues) {
//                    AnimatorSet set = new AnimatorSet();
//                    set.playTogether(
//                            ObjectAnimator.ofFloat(view, View.ALPHA, 0, 1f),
//                            ObjectAnimator.ofFloat(view, View.SCALE_X, 0.5f, 1f),
//                            ObjectAnimator.ofFloat(view, View.SCALE_Y, 0.5f, 1f)
//                    );
//                    set.setInterpolator(CubicBezierInterpolator.DEFAULT);
//                    return set;
//                }
//
//                @Override
//                public Animator onDisappear(ViewGroup sceneRoot, View view, TransitionValues startValues, TransitionValues endValues) {
//                    AnimatorSet set = new AnimatorSet();
//                    set.playTogether(
//                            ObjectAnimator.ofFloat(view, View.ALPHA, view.getAlpha(), 0f),
//                            ObjectAnimator.ofFloat(view, View.SCALE_X, view.getScaleX(), 0.5f),
//                            ObjectAnimator.ofFloat(view, View.SCALE_Y, view.getScaleX(), 0.5f)
//                    );
//                    set.setInterpolator(CubicBezierInterpolator.DEFAULT);
//                    return set;
//                }
//            }).addTransition(new ChangeBounds());
//            transition.setOrdering(TransitionSet.ORDERING_TOGETHER);
//            transition.setInterpolator(CubicBezierInterpolator.EASE_OUT);
//            transition.setDuration(150);
//            TransitionManager.beginDelayedTransition(actionBar.getActionMode(), transition);
//        }
        if (canDeleteCount != count) {
            deleteItem.setVisibility(View.GONE);
        } else {
            deleteItem.setVisibility(View.VISIBLE);
        }
        if (canClearCacheCount != 0 && canClearCacheCount != count || canClearHistoryCount != 0 && canClearHistoryCount != count) {
            clearItem.setVisibility(View.GONE);
        } else {
            clearItem.setVisibility(View.VISIBLE);
            if (canClearCacheCount != 0) {
                clearItem.setText(LocaleController.getString("ClearHistoryCache", R.string.ClearHistoryCache));
            } else {
                clearItem.setText(LocaleController.getString("ClearHistory", R.string.ClearHistory));
            }
        }
        if (canUnarchiveCount != 0) {
            final String contentDescription = LocaleController.getString("Unarchive", R.string.Unarchive);
            archiveItem.setTextAndIcon(contentDescription, R.drawable.baseline_unarchive_24);
            archive2Item.setIcon(R.drawable.baseline_unarchive_24);
            archive2Item.setContentDescription(contentDescription);
            if (filterTabsView != null && filterTabsView.getVisibility() == View.VISIBLE) {
                archive2Item.setVisibility(View.VISIBLE);
                archiveItem.setVisibility(View.GONE);
            } else {
                archiveItem.setVisibility(View.VISIBLE);
                archive2Item.setVisibility(View.GONE);
            }
        } else if (canArchiveCount != 0) {
            final String contentDescription = LocaleController.getString("Archive", R.string.Archive);
            archiveItem.setTextAndIcon(contentDescription, R.drawable.baseline_archive_24);
            archive2Item.setIcon(R.drawable.baseline_archive_24);
            archive2Item.setContentDescription(contentDescription);
            if (filterTabsView != null && filterTabsView.getVisibility() == View.VISIBLE) {
                archive2Item.setVisibility(View.VISIBLE);
                archiveItem.setVisibility(View.GONE);
            } else {
                archiveItem.setVisibility(View.VISIBLE);
                archive2Item.setVisibility(View.GONE);
            }
        } else {
            archiveItem.setVisibility(View.GONE);
            archive2Item.setVisibility(View.GONE);
        }
        if (canPinCount + canUnpinCount != count) {
            pinItem.setVisibility(View.GONE);
            pin2Item.setVisibility(View.GONE);
        } else {
            if (filterTabsView != null && filterTabsView.getVisibility() == View.VISIBLE) {
                pin2Item.setVisibility(View.VISIBLE);
                pinItem.setVisibility(View.GONE);
            } else {
                pinItem.setVisibility(View.VISIBLE);
                pin2Item.setVisibility(View.GONE);
            }
        }
        if (cantBlockCount != 0) {
            blockItem.setVisibility(View.GONE);
        } else {
            blockItem.setVisibility(View.VISIBLE);
        }
        if (filterTabsView == null || filterTabsView.getVisibility() != View.VISIBLE || filterTabsView.getCurrentTabId() == Integer.MAX_VALUE) {
            removeFromFolderItem.setVisibility(View.GONE);
        } else {
            removeFromFolderItem.setVisibility(View.VISIBLE);
        }
        if (filterTabsView != null && ((searchTabsView != null && searchTabsView.getVisibility() == View.VISIBLE) || (filterTabsView.getVisibility() == View.VISIBLE && filterTabsView.getCurrentTabId() == Integer.MAX_VALUE)) && !FiltersListBottomSheet.getCanAddDialogFilters(this, selectedDialogs).isEmpty()) {
            addToFolderItem.setVisibility(View.VISIBLE);
        } else {
            addToFolderItem.setVisibility(View.GONE);
        }
        if (canUnmuteCount != 0) {
            muteItem.setIcon(R.drawable.baseline_bullhorn_24);
            muteItem.setContentDescription(LocaleController.getString("ChatsUnmute", R.string.ChatsUnmute));
        } else {
            muteItem.setIcon(R.drawable.baseline_volume_off_24_white);
            muteItem.setContentDescription(LocaleController.getString("ChatsMute", R.string.ChatsMute));
        }
        if (canReadCount != 0) {
            readItem.setTextAndIcon(LocaleController.getString("MarkAsRead", R.string.MarkAsRead), R.drawable.baseline_done_all_24);
        } else {
            readItem.setTextAndIcon(LocaleController.getString("MarkAsUnread", R.string.MarkAsUnread), R.drawable.baseline_unsubscribe_24);
        }
        if (canPinCount != 0) {
            pinItem.setIcon(R.drawable.deproko_baseline_pin_24);
            pinItem.setContentDescription(LocaleController.getString("PinToTop", R.string.PinToTop));
            pin2Item.setText(LocaleController.getString("DialogPin", R.string.DialogPin));
        } else {
            pinItem.setIcon(R.drawable.deproko_baseline_pin_undo_24);
            pinItem.setContentDescription(LocaleController.getString("UnpinFromTop", R.string.UnpinFromTop));
            pin2Item.setText(LocaleController.getString("DialogUnpin", R.string.DialogUnpin));
        }
    }

    private boolean validateSlowModeDialog(long dialogId) {
        if (messagesCount <= 1 && (commentView == null || commentView.getVisibility() != View.VISIBLE || TextUtils.isEmpty(commentView.getFieldText()))) {
            return true;
        }
        if (!DialogObject.isChatDialog(dialogId)) {
            return true;
        }
        TLRPC.Chat chat = getMessagesController().getChat(-dialogId);
        if (chat != null && !ChatObject.hasAdminRights(chat) && chat.slowmode_enabled) {
            AlertsCreator.showSimpleAlert(DialogsActivity.this, LocaleController.getString("Slowmode", R.string.Slowmode), LocaleController.getString("SlowmodeSendError", R.string.SlowmodeSendError));
            return false;
        }
        return true;
    }

    private void showOrUpdateActionMode(long dialogId, View cell) {
        addOrRemoveSelectedDialog(dialogId, cell);
        boolean updateAnimated = false;
        if (actionBar.isActionModeShowed()) {
            if (selectedDialogs.isEmpty()) {
                hideActionMode(true);
                return;
            }
            updateAnimated = true;
        } else {
            if (searchIsShowed) {
                createActionMode(ACTION_MODE_SEARCH_DIALOGS_TAG);
                if (actionBar.getBackButton().getDrawable() instanceof MenuDrawable) {
                    actionBar.setBackButtonDrawable(new BackDrawable(false));
                }
            } else {
                createActionMode(null);
            }
            AndroidUtilities.hideKeyboard(fragmentView.findFocus());
            actionBar.setActionModeOverrideColor(Theme.getColor(Theme.key_windowBackgroundWhite));
            actionBar.showActionMode();
            resetScroll();
            if (menuDrawable != null) {
                actionBar.setBackButtonContentDescription(LocaleController.getString("AccDescrGoBack", R.string.AccDescrGoBack));
            }
            if (getPinnedCount() > 1) {
                if (viewPages != null) {
                    for (int a = 0; a < viewPages.length; a++) {
                        viewPages[a].dialogsAdapter.onReorderStateChanged(true);
                    }
                }
                updateVisibleRows(MessagesController.UPDATE_MASK_REORDER);
            }

            if (!searchIsShowed) {
                AnimatorSet animatorSet = new AnimatorSet();
                ArrayList<Animator> animators = new ArrayList<>();
                for (int a = 0; a < actionModeViews.size(); a++) {
                    View view = actionModeViews.get(a);
                    view.setPivotY(ActionBar.getCurrentActionBarHeight() / 2);
                    AndroidUtilities.clearDrawableAnimation(view);
                    animators.add(ObjectAnimator.ofFloat(view, View.SCALE_Y, 0.1f, 1.0f));
                }
                animatorSet.playTogether(animators);
                animatorSet.setDuration(200);
                animatorSet.start();
            }

            if (actionBarColorAnimator != null) {
                actionBarColorAnimator.cancel();
            }
            actionBarColorAnimator = ValueAnimator.ofFloat(progressToActionMode, 1f);
            actionBarColorAnimator.addUpdateListener(valueAnimator -> {
                progressToActionMode = (float) valueAnimator.getAnimatedValue();
                for (int i = 0; i < actionBar.getChildCount(); i++) {
                    if (actionBar.getChildAt(i).getVisibility() == View.VISIBLE && actionBar.getChildAt(i) != actionBar.getActionMode() && actionBar.getChildAt(i) != actionBar.getBackButton()) {
                        actionBar.getChildAt(i).setAlpha(1f - progressToActionMode);
                    }
                }
                if (fragmentView != null) {
                    fragmentView.invalidate();
                }
            });
            actionBarColorAnimator.setInterpolator(CubicBezierInterpolator.DEFAULT);
            actionBarColorAnimator.setDuration(200);
            actionBarColorAnimator.start();

            if (filterTabsView != null) {
                filterTabsView.animateColorsTo(Theme.key_profile_tabSelectedLine, Theme.key_profile_tabSelectedText, Theme.key_profile_tabText, Theme.key_profile_tabSelector, Theme.key_actionBarActionModeDefault);
            }
            if (menuDrawable != null) {
                menuDrawable.setRotateToBack(false);
                menuDrawable.setRotation(1, true);
            } else if (backDrawable != null) {
                backDrawable.setRotation(1, true);
            }
        }
        updateCounters(false);
        selectedDialogsCountTextView.setNumber(selectedDialogs.size(), updateAnimated);
    }

    private void closeSearch() {
        if (AndroidUtilities.isTablet()) {
            if (actionBar != null) {
                actionBar.closeSearchField();
            }
            if (searchObject != null) {
                searchViewPager.dialogsSearchAdapter.putRecentSearch(searchDialogId, searchObject);
                searchObject = null;
            }
        } else {
            closeSearchFieldOnHide = true;
        }
    }

    protected RecyclerListView getListView() {
        return viewPages[0].listView;
    }

    protected RecyclerListView getSearchListView() {
        return searchViewPager.searchListView;
    }

    public UndoView getUndoView() {
        if (undoView[0].getVisibility() == View.VISIBLE) {
            UndoView old = undoView[0];
            undoView[0] = undoView[1];
            undoView[1] = old;
            old.hide(true, 2);
            ContentView contentView = (ContentView) fragmentView;
            contentView.removeView(undoView[0]);
            contentView.addView(undoView[0]);
        }
        return undoView[0];
    }

    private void updateProxyButton(boolean animated, boolean force) {
        if (proxyDrawable == null || doneItem != null && doneItem.getVisibility() == View.VISIBLE) {
            return;
        }
        boolean showDownloads = false;
        for (int i = 0; i < getDownloadController().downloadingFiles.size(); i++){
            if (getFileLoader().isLoadingFile(getDownloadController().downloadingFiles.get(i).getFileName())) {
                showDownloads = true;
                break;
            }
        }
        if (!searching && (getDownloadController().hasUnviewedDownloads() || showDownloads || (downloadsItem.getVisibility() == View.VISIBLE && downloadsItem.getAlpha() == 1 && !force))) {
            downloadsItemVisible = true;
            downloadsItem.setVisibility(View.VISIBLE);
        } else {
            downloadsItem.setVisibility(View.GONE);
            downloadsItemVisible = false;
        }
        SharedPreferences preferences = ApplicationLoader.applicationContext.getSharedPreferences("mainconfig", Activity.MODE_PRIVATE);
        String proxyAddress = preferences.getString("proxy_ip", "");
        boolean proxyEnabled;
        proxyEnabled = preferences.getBoolean("proxy_enabled", false);
        if (!downloadsItemVisible && !NekoConfig.useProxyItem.Bool() && (!NekoConfig.hideProxyByDefault.Bool() || (proxyEnabled && !TextUtils.isEmpty(proxyAddress)) || getMessagesController().blockedCountry && !SharedConfig.proxyList.isEmpty())) {
            if (!actionBar.isSearchFieldVisible() && (doneItem == null || doneItem.getVisibility() != View.VISIBLE)) {
                proxyItem.setVisibility(View.VISIBLE);
            }
            proxyItemVisible = true;
            proxyDrawable.setConnected(true, currentConnectionState == ConnectionsManager.ConnectionStateConnected || currentConnectionState == ConnectionsManager.ConnectionStateUpdating, animated);
        } else {
            proxyItemVisible = false;
            proxyItem.setVisibility(View.GONE);
        }
    }

    private AnimatorSet doneItemAnimator;

    private void showDoneItem(boolean show) {
        if (doneItem == null) {
            return;
        }
        if (doneItemAnimator != null) {
            doneItemAnimator.cancel();
            doneItemAnimator = null;
        }
        doneItemAnimator = new AnimatorSet();
        doneItemAnimator.setDuration(180);
        if (show) {
            doneItem.setVisibility(View.VISIBLE);
        } else {
            doneItem.setSelected(false);
            Drawable background = doneItem.getBackground();
            if (background != null) {
                background.setState(StateSet.NOTHING);
                background.jumpToCurrentState();
            }
            if (searchItem != null) {
                searchItem.setVisibility(View.VISIBLE);
            }
            if (proxyItem != null && proxyItemVisible) {
                proxyItem.setVisibility(View.VISIBLE);
            }
            if (passcodeItem != null && passcodeItemVisible) {
                passcodeItem.setVisibility(View.VISIBLE);
            }
            if (downloadsItem != null && downloadsItemVisible) {
                downloadsItem.setVisibility(View.VISIBLE);
            }
        }
        ArrayList<Animator> arrayList = new ArrayList<>();
        arrayList.add(ObjectAnimator.ofFloat(doneItem, View.ALPHA, show ? 1.0f : 0.0f));
        if (proxyItemVisible) {
            arrayList.add(ObjectAnimator.ofFloat(proxyItem, View.ALPHA, show ? 0.0f : 1.0f));
        }
        if (passcodeItemVisible) {
            arrayList.add(ObjectAnimator.ofFloat(passcodeItem, View.ALPHA, show ? 0.0f : 1.0f));
        }
        arrayList.add(ObjectAnimator.ofFloat(searchItem, View.ALPHA, show ? 0.0f : 1.0f));
        doneItemAnimator.playTogether(arrayList);
        doneItemAnimator.addListener(new AnimatorListenerAdapter() {
            @Override
            public void onAnimationEnd(Animator animation) {
                doneItemAnimator = null;
                if (show) {
                    if (searchItem != null) {
                        searchItem.setVisibility(View.INVISIBLE);
                    }
                    if (proxyItem != null && proxyItemVisible) {
                        proxyItem.setVisibility(View.INVISIBLE);
                    }
                    if (passcodeItem != null && passcodeItemVisible) {
                        passcodeItem.setVisibility(View.INVISIBLE);
                    }
                    if (downloadsItem != null && downloadsItemVisible) {
                        downloadsItem.setVisibility(View.INVISIBLE);
                    }
                } else {
                    if (doneItem != null) {
                        doneItem.setVisibility(View.GONE);
                    }
                }
            }
        });
        doneItemAnimator.start();
    }

    private boolean isNextButton = false;
    private AnimatorSet commentViewAnimator;
    
    private void updateSelectedCount() {
        if (commentView != null) {
            if (selectedDialogs.isEmpty()) {
                if (initialDialogsType == 3 && selectAlertString == null) {
                    actionBar.setTitle(LocaleController.getString("ForwardTo", R.string.ForwardTo));
                } else {
                    actionBar.setTitle(LocaleController.getString("SelectChat", R.string.SelectChat));
                }
                if (commentView.getTag() != null) {
                    commentView.hidePopup(false);
                    commentView.closeKeyboard();
                    if (commentViewAnimator != null) {
                        commentViewAnimator.cancel();
                    }
                    commentViewAnimator = new AnimatorSet();
                    commentView.setTranslationY(0);
                    commentViewAnimator.playTogether(
                            ObjectAnimator.ofFloat(commentView, View.TRANSLATION_Y, commentView.getMeasuredHeight()),
                            ObjectAnimator.ofFloat(writeButtonContainer, View.SCALE_X, .2f),
                            ObjectAnimator.ofFloat(writeButtonContainer, View.SCALE_Y, .2f),
                            ObjectAnimator.ofFloat(writeButtonContainer, View.ALPHA, 0),
                            ObjectAnimator.ofFloat(selectedCountView, View.SCALE_X, 0.2f),
                            ObjectAnimator.ofFloat(selectedCountView, View.SCALE_Y, 0.2f),
                            ObjectAnimator.ofFloat(selectedCountView, View.ALPHA, 0.0f)
                    );
                    commentViewAnimator.setDuration(180);
                    commentViewAnimator.setInterpolator(new DecelerateInterpolator());
                    commentViewAnimator.addListener(new AnimatorListenerAdapter() {
                        @Override
                        public void onAnimationEnd(Animator animation) {
                            commentView.setVisibility(View.GONE);
                            writeButtonContainer.setVisibility(View.GONE);
                        }
                    });
                    commentViewAnimator.start();
                    commentView.setTag(null);
                    fragmentView.requestLayout();
                }
            } else {
                selectedCountView.invalidate();
                if (commentView.getTag() == null) {
                    commentView.setFieldText("");
                    if (commentViewAnimator != null) {
                        commentViewAnimator.cancel();
                    }
                    commentView.setVisibility(View.VISIBLE);
                    writeButtonContainer.setVisibility(View.VISIBLE);
                    commentViewAnimator = new AnimatorSet();
                    commentViewAnimator.playTogether(
                            ObjectAnimator.ofFloat(commentView, View.TRANSLATION_Y, commentView.getMeasuredHeight(),0),
                            ObjectAnimator.ofFloat(writeButtonContainer, View.SCALE_X, 1f),
                            ObjectAnimator.ofFloat(writeButtonContainer, View.SCALE_Y, 1f),
                            ObjectAnimator.ofFloat(writeButtonContainer, View.ALPHA, 1f),
                            ObjectAnimator.ofFloat(selectedCountView, View.SCALE_X, 1f),
                            ObjectAnimator.ofFloat(selectedCountView, View.SCALE_Y, 1f),
                            ObjectAnimator.ofFloat(selectedCountView, View.ALPHA, 1f)
                    );
                    commentViewAnimator.setDuration(180);
                    commentViewAnimator.setInterpolator(new DecelerateInterpolator());
                    commentViewAnimator.addListener(new AnimatorListenerAdapter() {
                        @Override
                        public void onAnimationEnd(Animator animation) {
                            commentView.setTag(2);
                            commentView.requestLayout();
                        }
                    });
                    commentViewAnimator.start();
                    commentView.setTag(1);
                }
                actionBar.setTitle(LocaleController.formatPluralString("Recipient", selectedDialogs.size()));
            }
        } else if (initialDialogsType == 10) {
            hideFloatingButton(selectedDialogs.isEmpty());
        }

        isNextButton = shouldShowNextButton(this, selectedDialogs, commentView != null ? commentView.getFieldText() : "", false);
        AndroidUtilities.updateViewVisibilityAnimated(writeButton[0], !isNextButton, 0.5f, true);
        AndroidUtilities.updateViewVisibilityAnimated(writeButton[1], isNextButton, 0.5f, true);
    }

    @TargetApi(Build.VERSION_CODES.M)
    private void askForPermissons(boolean alert) {
        Activity activity = getParentActivity();
        if (activity == null) {
            return;
        }
        ArrayList<String> permissons = new ArrayList<>();
        if (getUserConfig().syncContacts && askAboutContacts && activity.checkSelfPermission(Manifest.permission.READ_CONTACTS) != PackageManager.PERMISSION_GRANTED) {
            if (alert) {
                AlertDialog.Builder builder = AlertsCreator.createContactsPermissionDialog(activity, param -> {
                    askAboutContacts = param != 0;
                    MessagesController.getGlobalNotificationsSettings().edit().putBoolean("askAboutContacts", askAboutContacts).apply();
                    askForPermissons(false);
                });
                showDialog(permissionDialog = builder.create());
                return;
            }
            permissons.add(Manifest.permission.READ_CONTACTS);
            permissons.add(Manifest.permission.WRITE_CONTACTS);
            permissons.add(Manifest.permission.GET_ACCOUNTS);
        }
        if ((Build.VERSION.SDK_INT <= 28 || BuildVars.NO_SCOPED_STORAGE) && activity.checkSelfPermission(Manifest.permission.WRITE_EXTERNAL_STORAGE) != PackageManager.PERMISSION_GRANTED) {
            permissons.add(Manifest.permission.READ_EXTERNAL_STORAGE);
            permissons.add(Manifest.permission.WRITE_EXTERNAL_STORAGE);
        }
        if (permissons.isEmpty()) {
            if (askingForPermissions) {
                askingForPermissions = false;
                showFiltersHint();
            }
            return;
        }
        String[] items = permissons.toArray(new String[0]);
        try {
            activity.requestPermissions(items, 1);
        } catch (Exception ignore) {
        }
    }

    @Override
    protected void onDialogDismiss(Dialog dialog) {
        super.onDialogDismiss(dialog);
        if (permissionDialog != null && dialog == permissionDialog && getParentActivity() != null) {
            askForPermissons(false);
        }
    }

    @Override
    public void onConfigurationChanged(Configuration newConfig) {
        super.onConfigurationChanged(newConfig);
        if (scrimPopupWindow != null) {
            scrimPopupWindow.dismiss();
        }
        if (!onlySelect && floatingButtonContainer != null) {
            floatingButtonContainer.getViewTreeObserver().addOnGlobalLayoutListener(new ViewTreeObserver.OnGlobalLayoutListener() {
                @Override
                public void onGlobalLayout() {
                    floatingButtonTranslation = floatingHidden ? AndroidUtilities.dp(100) : 0;
                    updateFloatingButtonOffset();
                    floatingButtonContainer.setClickable(!floatingHidden);
                    if (floatingButtonContainer != null) {
                        floatingButtonContainer.getViewTreeObserver().removeOnGlobalLayoutListener(this);
                    }
                }
            });
        }
    }

    @Override
    public void onRequestPermissionsResultFragment(int requestCode, String[] permissions, int[] grantResults) {
        if (requestCode == 1) {
            for (int a = 0; a < permissions.length; a++) {
                if (grantResults.length <= a) {
                    continue;
                }
                switch (permissions[a]) {
                    case Manifest.permission.READ_CONTACTS:
                        if (grantResults[a] == PackageManager.PERMISSION_GRANTED) {
                            AndroidUtilities.runOnUIThread(() -> getNotificationCenter().postNotificationName(NotificationCenter.forceImportContactsStart));
                            getContactsController().forceImportContacts();
                        } else {
                            MessagesController.getGlobalNotificationsSettings().edit().putBoolean("askAboutContacts", askAboutContacts = false).apply();
                        }
                        break;
                    case Manifest.permission.WRITE_EXTERNAL_STORAGE:
                        if (grantResults[a] == PackageManager.PERMISSION_GRANTED) {
                            ImageLoader.getInstance().checkMediaPaths();
                        }
                        break;
                }
            }
            if (askingForPermissions) {
                askingForPermissions = false;
                showFiltersHint();
            }
        } else if (requestCode == 4) {
            boolean allGranted = true;
            for (int a = 0; a < grantResults.length; a++) {
                if (grantResults[a] != PackageManager.PERMISSION_GRANTED) {
                    allGranted = false;
                    break;
                }
            }
//            if (allGranted && Build.VERSION.SDK_INT >= Build.VERSION_CODES.R && FilesMigrationService.filesMigrationBottomSheet != null) {
//                FilesMigrationService.filesMigrationBottomSheet.migrateOldFolder();
//            }

        }
    }

    @SuppressWarnings("unchecked")
    @Override
    public void didReceivedNotification(int id, int account, Object... args) {
        if (id == NotificationCenter.dialogsNeedReload) {
            if (viewPages == null || dialogsListFrozen) {
                return;
            }

            MessagesController messagesController = AccountInstance.getInstance(currentAccount).getMessagesController();
            ArrayList<TLRPC.Dialog> dialogs = messagesController.getDialogs(folderId);

            for (int a = 0; a < viewPages.length; a++) {
                if (viewPages[a].getVisibility() != View.VISIBLE) {
                    continue;
                }
                int oldItemCount = viewPages[a].dialogsAdapter.getCurrentCount();

                if (viewPages[a].dialogsType == 0 && hasHiddenArchive() && viewPages[a].listView.getChildCount() == 0) {
                    LinearLayoutManager layoutManager = (LinearLayoutManager) viewPages[a].listView.getLayoutManager();
                    layoutManager.scrollToPositionWithOffset(1, 0);
                }

                if (viewPages[a].selectedType >= 0 &&
                        viewPages[a].selectedType < getMessagesController().dialogFilters.size() &&
                        getMessagesController().dialogFilters.get(viewPages[a].selectedType) != null &&
                        getMessagesController().selectedDialogFilter[viewPages[a].dialogsType == 8 ? 1 : 0] != null &&
                        getMessagesController().dialogFilters.get(viewPages[a].selectedType).id !=
                                getMessagesController().selectedDialogFilter[viewPages[a].dialogsType == 8 ? 1 : 0].id) {
                    getMessagesController().selectDialogFilter(getMessagesController().dialogFilters.get(viewPages[a].selectedType), viewPages[a].dialogsType == 8 ? 1 : 0);
                    viewPages[a].dialogsAdapter.notifyDataSetChanged();
                } else if (viewPages[a].dialogsAdapter.isDataSetChanged() || args.length > 0) {
                    viewPages[a].dialogsAdapter.updateHasHints();
                    int newItemCount = viewPages[a].dialogsAdapter.getItemCount();
                    if (newItemCount == 1 && oldItemCount == 1 && viewPages[a].dialogsAdapter.getItemViewType(0) == 5) {
                        if (viewPages[a].dialogsAdapter.lastDialogsEmptyType != viewPages[a].dialogsAdapter.dialogsEmptyType()) {
                            viewPages[a].dialogsAdapter.notifyItemChanged(0);
                        }
                    } else {
                        viewPages[a].dialogsAdapter.notifyDataSetChanged();
                        if (newItemCount > oldItemCount && initialDialogsType != 11 && initialDialogsType != 12 && initialDialogsType != 13) {
                            viewPages[a].recyclerItemsEnterAnimator.showItemsAnimated(oldItemCount);
                        }
                    }
                } else {
                    updateVisibleRows(MessagesController.UPDATE_MASK_NEW_MESSAGE);
                    int newItemCount = viewPages[a].dialogsAdapter.getItemCount();
                    if (newItemCount > oldItemCount && initialDialogsType != 11 && initialDialogsType != 12 && initialDialogsType != 13) {
                        viewPages[a].recyclerItemsEnterAnimator.showItemsAnimated(oldItemCount);
                    }
                }
                try {
                    viewPages[a].listView.setEmptyView(folderId == 0 ? viewPages[a].progressView : null);
                } catch (Exception e) {
                    FileLog.e(e);
                }
                checkListLoad(viewPages[a]);
            }
            if (filterTabsView != null && filterTabsView.getVisibility() == View.VISIBLE) {
                filterTabsView.checkTabsCounter();
            }
        } else if (id == NotificationCenter.dialogsUnreadCounterChanged) {
            if (filterTabsView != null && filterTabsView.getVisibility() == View.VISIBLE) {
                filterTabsView.notifyTabCounterChanged(Integer.MAX_VALUE);
            }
        } else if (id == NotificationCenter.dialogsUnreadReactionsCounterChanged) {
            updateVisibleRows(0);
        } else if (id == NotificationCenter.emojiLoaded) {
            updateVisibleRows(0);
            if (filterTabsView != null) {
                filterTabsView.getTabsContainer().invalidateViews();
            }
        } else if (id == NotificationCenter.closeSearchByActiveAction) {
            if (actionBar != null) {
                actionBar.closeSearchField();
            }
        } else if (id == NotificationCenter.proxySettingsChanged) {
            updateProxyButton(false, false);
        } else if (id == NotificationCenter.updateInterfaces) {
            Integer mask = (Integer) args[0];
            updateVisibleRows(mask);
            if (filterTabsView != null && filterTabsView.getVisibility() == View.VISIBLE && (mask & MessagesController.UPDATE_MASK_READ_DIALOG_MESSAGE) != 0) {
                filterTabsView.checkTabsCounter();
            }
            if (viewPages != null) {
                for (int a = 0; a < viewPages.length; a++) {
                    if ((mask & MessagesController.UPDATE_MASK_STATUS) != 0) {
                        viewPages[a].dialogsAdapter.sortOnlineContacts(true);
                    }
                }
            }
        } else if (id == NotificationCenter.appDidLogout) {
            dialogsLoaded.put(currentAccount, false);
        } else if (id == NotificationCenter.encryptedChatUpdated) {
            updateVisibleRows(0);
        } else if (id == NotificationCenter.contactsDidLoad) {
            if (viewPages == null || dialogsListFrozen) {
                return;
            }
            boolean wasVisible = floatingProgressVisible;
            setFloatingProgressVisible(false, true);
            for (ViewPage page : viewPages) {
                page.dialogsAdapter.setForceUpdatingContacts(false);
            }
            if (wasVisible) {
                setContactsAlpha(0f);
                animateContactsAlpha(1f);
            }

            boolean updateVisibleRows = false;
            for (int a = 0; a < viewPages.length; a++) {
                if (viewPages[a].isDefaultDialogType() && getMessagesController().getAllFoldersDialogsCount() <= 10) {
                    viewPages[a].dialogsAdapter.notifyDataSetChanged();
                } else {
                    updateVisibleRows = true;
                }
            }
            if (updateVisibleRows) {
                updateVisibleRows(0);
            }
        } else if (id == NotificationCenter.openedChatChanged) {
            if (viewPages == null) {
                return;
            }
            for (int a = 0; a < viewPages.length; a++) {
                if (viewPages[a].isDefaultDialogType() && AndroidUtilities.isTablet()) {
                    boolean close = (Boolean) args[1];
                    long dialog_id = (Long) args[0];
                    if (close) {
                        if (dialog_id == openedDialogId) {
                            openedDialogId = 0;
                        }
                    } else {
                        openedDialogId = dialog_id;
                    }
                    viewPages[a].dialogsAdapter.setOpenedDialogId(openedDialogId);
                }
            }
            updateVisibleRows(MessagesController.UPDATE_MASK_SELECT_DIALOG);
        } else if (id == NotificationCenter.notificationsSettingsUpdated) {
            updateVisibleRows(0);
        } else if (id == NotificationCenter.messageReceivedByAck || id == NotificationCenter.messageReceivedByServer || id == NotificationCenter.messageSendError) {
            updateVisibleRows(MessagesController.UPDATE_MASK_SEND_STATE);
        } else if (id == NotificationCenter.didSetPasscode) {
            updatePasscodeButton();
        } else if (id == NotificationCenter.needReloadRecentDialogsSearch) {
            if (searchViewPager != null && searchViewPager.dialogsSearchAdapter != null) {
                searchViewPager.dialogsSearchAdapter.loadRecentSearch();
            }
        } else if (id == NotificationCenter.replyMessagesDidLoad) {
            updateVisibleRows(MessagesController.UPDATE_MASK_MESSAGE_TEXT);
        } else if (id == NotificationCenter.reloadHints) {
            if (searchViewPager != null && searchViewPager.dialogsSearchAdapter != null) {
                searchViewPager.dialogsSearchAdapter.notifyDataSetChanged();
            }
        } else if (id == NotificationCenter.didUpdateConnectionState) {
            int state = AccountInstance.getInstance(account).getConnectionsManager().getConnectionState();
            if (currentConnectionState != state) {
                currentConnectionState = state;
                updateProxyButton(true, false);
            }
        } else if (id == NotificationCenter.onDownloadingFilesChanged) {
            updateProxyButton(true, false);
        } else if (id == NotificationCenter.needDeleteDialog) {
            if (fragmentView == null || isPaused) {
                return;
            }
            long dialogId = (Long) args[0];
            TLRPC.User user = (TLRPC.User) args[1];
            TLRPC.Chat chat = (TLRPC.Chat) args[2];
            boolean revoke = (Boolean) args[3];
            Runnable deleteRunnable = () -> {
                if (chat != null) {
                    if (ChatObject.isNotInChat(chat)) {
                        getMessagesController().deleteDialog(dialogId, 0, revoke);
                    } else {
                        getMessagesController().deleteParticipantFromChat(-dialogId, getMessagesController().getUser(getUserConfig().getClientUserId()), null, null, revoke, revoke);
                    }
                } else {
                    getMessagesController().deleteDialog(dialogId, 0, revoke);
                    if (user != null && user.bot) {
                        getMessagesController().blockPeer(user.id);
                    }
                }
                getMessagesController().checkIfFolderEmpty(folderId);
            };
            if (undoView[0] != null) {
                getUndoView().showWithAction(dialogId, UndoView.ACTION_DELETE, deleteRunnable);
            } else {
                deleteRunnable.run();
            }
        } else if (id == NotificationCenter.folderBecomeEmpty) {
            int fid = (Integer) args[0];
            if (folderId == fid && folderId != 0) {
                finishFragment();
            }
        } else if (id == NotificationCenter.dialogFiltersUpdated) {
            updateFilterTabs(true, true);
        } else if (id == NotificationCenter.filterSettingsUpdated) {
            showFiltersHint();
        } else if (id == NotificationCenter.newSuggestionsAvailable) {
            showNextSupportedSuggestion();
        } else if (id == NotificationCenter.forceImportContactsStart) {
            setFloatingProgressVisible(true, true);
            for (ViewPage page : viewPages) {
                page.dialogsAdapter.setForceShowEmptyCell(false);
                page.dialogsAdapter.setForceUpdatingContacts(true);
                page.dialogsAdapter.notifyDataSetChanged();
            }
        } else if (id == NotificationCenter.messagesDeleted) {
            if (searchIsShowed && searchViewPager != null) {
                ArrayList<Integer> markAsDeletedMessages = (ArrayList<Integer>) args[0];
                long channelId = (Long) args[1];
                searchViewPager.messagesDeleted(channelId, markAsDeletedMessages);
            }
        } else if (id == NotificationCenter.didClearDatabase) {
            if (viewPages != null) {
                for (int a = 0; a < viewPages.length; a++) {
                    viewPages[a].dialogsAdapter.didDatabaseCleared();
                }
            }
            SuggestClearDatabaseBottomSheet.dismissDialog();
        } else if (id == NotificationCenter.appUpdateAvailable) {
            updateMenuButton(true);
        } else if (id == NotificationCenter.fileLoaded || id == NotificationCenter.fileLoadFailed || id == NotificationCenter.fileLoadProgressChanged) {
            String name = (String) args[0];
            if (SharedConfig.isAppUpdateAvailable()) {
                String fileName = FileLoader.getAttachFileName(SharedConfig.pendingAppUpdate.document);
                if (fileName.equals(name)) {
                    updateMenuButton(true);
                }
            }
        } else if (id == NotificationCenter.onDatabaseMigration) {
            boolean startMigration = (boolean) args[0];
            if (fragmentView != null) {
                if (startMigration) {
                    if (databaseMigrationHint == null) {
                        databaseMigrationHint = new DatabaseMigrationHint(fragmentView.getContext(), currentAccount);
                        databaseMigrationHint.setAlpha(0f);
                        ((ContentView) fragmentView).addView(databaseMigrationHint);
                        databaseMigrationHint.animate().alpha(1).setDuration(300).setStartDelay(1000).start();
                    }
                    databaseMigrationHint.setTag(1);
                } else {
                    if (databaseMigrationHint != null && databaseMigrationHint.getTag() != null) {
                        View localView = databaseMigrationHint;
                        localView.animate().setListener(null).cancel();
                        localView.animate().setListener(new AnimatorListenerAdapter() {
                            @Override
                            public void onAnimationEnd(Animator animation) {
                                if (localView.getParent() != null) {
                                    ((ViewGroup) localView.getParent()).removeView(localView);
                                }
                                databaseMigrationHint = null;
                            }
                        }).alpha(0f).setStartDelay(0).setDuration(150).start();
                        databaseMigrationHint.setTag(null);
                    }
                }
            }
        } else if (id == NotificationCenter.onDatabaseOpened) {
            checkSuggestClearDatabase();
        }
    }

    private void checkSuggestClearDatabase() {
        if (getMessagesStorage().showClearDatabaseAlert) {
            getMessagesStorage().showClearDatabaseAlert = false;
            SuggestClearDatabaseBottomSheet.show(this);
        }
    }

    View databaseMigrationHint;

    private void updateMenuButton(boolean animated) {
        if (menuDrawable == null) {
            return;
        }
        int type;
        float downloadProgress;
        if (SharedConfig.isAppUpdateAvailable()) {
            String fileName = FileLoader.getAttachFileName(SharedConfig.pendingAppUpdate.document);
            if (getFileLoader().isLoadingFile(fileName)) {
                type = MenuDrawable.TYPE_UDPATE_DOWNLOADING;
                Float p = ImageLoader.getInstance().getFileProgress(fileName);
                downloadProgress = p != null ? p : 0.0f;
            } else {
                type = MenuDrawable.TYPE_UDPATE_AVAILABLE;
                downloadProgress = 0.0f;
            }
        } else {
            type = MenuDrawable.TYPE_DEFAULT;
            downloadProgress = 0.0f;
        }
        updateAppUpdateViews(animated);
        menuDrawable.setType(type, animated);
        menuDrawable.setUpdateDownloadProgress(downloadProgress, animated);
    }

    private String showingSuggestion;

    private void showNextSupportedSuggestion() {
        if (showingSuggestion != null) {
            return;
        }
        for (String suggestion : getMessagesController().pendingSuggestions) {
            if (showSuggestion(suggestion)) {
                showingSuggestion = suggestion;
                return;
            }
        }
    }

    private void onSuggestionDismiss() {
        if (showingSuggestion == null) {
            return;
        }
        getMessagesController().removeSuggestion(0, showingSuggestion);
        showingSuggestion = null;
        showNextSupportedSuggestion();
    }

    private boolean showSuggestion(String suggestion) {
        if ("AUTOARCHIVE_POPULAR".equals(suggestion)) {
            AlertDialog.Builder builder = new AlertDialog.Builder(getParentActivity());
            builder.setTitle(LocaleController.getString("HideNewChatsAlertTitle", R.string.HideNewChatsAlertTitle));
            builder.setMessage(AndroidUtilities.replaceTags(LocaleController.getString("HideNewChatsAlertText", R.string.HideNewChatsAlertText)));
            builder.setNegativeButton(LocaleController.getString("Cancel", R.string.Cancel), null);
            builder.setPositiveButton(LocaleController.getString("GoToSettings", R.string.GoToSettings), (dialog, which) -> {
                presentFragment(new PrivacySettingsActivity());
                AndroidUtilities.scrollToFragmentRow(parentLayout, "newChatsRow");
            });
            showDialog(builder.create(), dialog -> onSuggestionDismiss());
            return true;
        }
        return false;
    }

    private void showFiltersHint() {
        if (askingForPermissions || !getMessagesController().dialogFiltersLoaded || !getMessagesController().showFiltersTooltip || filterTabsView == null || !getMessagesController().dialogFilters.isEmpty() || isPaused || !getUserConfig().filtersLoaded || inPreviewMode) {
            return;
        }
        SharedPreferences preferences = MessagesController.getGlobalMainSettings();
        if (preferences.getBoolean("filterhint", false)) {
            return;
        }
        preferences.edit().putBoolean("filterhint", true).apply();
        AndroidUtilities.runOnUIThread(() -> getUndoView().showWithAction(0, UndoView.ACTION_FILTERS_AVAILABLE, null, () -> presentFragment(new FiltersSetupActivity())), 1000);
    }

    private void setDialogsListFrozen(boolean frozen, boolean notify) {
        if (viewPages == null || dialogsListFrozen == frozen) {
            return;
        }
        if (frozen) {
            frozenDialogsList = new ArrayList<>(getDialogsArray(currentAccount, viewPages[0].dialogsType, folderId, false));
        } else {
            frozenDialogsList = null;
        }
        dialogsListFrozen = frozen;
        viewPages[0].dialogsAdapter.setDialogsListFrozen(frozen);
        if (!frozen && notify) {
            viewPages[0].dialogsAdapter.notifyDataSetChanged();
        }
    }

    private void setDialogsListFrozen(boolean frozen) {
        setDialogsListFrozen(frozen, true);
    }

    @NonNull
    public ArrayList<TLRPC.Dialog> getDialogsArray(int currentAccount, int dialogsType, int folderId, boolean frozen) {
        if (frozen && frozenDialogsList != null) {
            return frozenDialogsList;
        }
        MessagesController messagesController = AccountInstance.getInstance(currentAccount).getMessagesController();
        if (dialogsType == 0) {
            return messagesController.getDialogs(folderId);
        } else if (dialogsType == 1 || dialogsType == 10 || dialogsType == 13) {
            return messagesController.dialogsServerOnly;
        } else if (dialogsType == 2) {
            ArrayList<TLRPC.Dialog> dialogs = new ArrayList<>(messagesController.dialogsCanAddUsers.size() + messagesController.dialogsMyChannels.size() + messagesController.dialogsMyGroups.size() + 2);
            if (messagesController.dialogsMyChannels.size() > 0) {
                dialogs.add(null);
                dialogs.addAll(messagesController.dialogsMyChannels);
            }
            if (messagesController.dialogsMyGroups.size() > 0) {
                dialogs.add(null);
                dialogs.addAll(messagesController.dialogsMyGroups);
            }
            if (messagesController.dialogsCanAddUsers.size() > 0) {
                dialogs.add(null);
                dialogs.addAll(messagesController.dialogsCanAddUsers);
            }
            return dialogs;
        } else if (dialogsType == 3) {
            return messagesController.dialogsForward;
        } else if (dialogsType == 4 || dialogsType == 12) {
            return messagesController.dialogsUsersOnly;
        } else if (dialogsType == 5) {
            return messagesController.dialogsChannelsOnly;
        } else if (dialogsType == 6 || dialogsType == 11) {
            return messagesController.dialogsGroupsOnly;
        } else if (dialogsType == 7 || dialogsType == 8) {
            MessagesController.DialogFilter dialogFilter = messagesController.selectedDialogFilter[dialogsType == 7 ? 0 : 1];
            if (dialogFilter == null) {
                return messagesController.getDialogs(folderId);
            } else {
                return dialogFilter.dialogs;
            }
        } else if (dialogsType == 9) {
            return messagesController.dialogsForBlock;
        }
        return new ArrayList<>();
    }

    public void setSideMenu(RecyclerView recyclerView) {
        sideMenu = recyclerView;
        sideMenu.setBackgroundColor(Theme.getColor(Theme.key_chats_menuBackground));
        sideMenu.setGlowColor(Theme.getColor(Theme.key_chats_menuBackground));
    }

    private void updatePasscodeButton() {
        if (passcodeItem == null) {
            return;
        }
        if (SharedConfig.passcodeHash.length() != 0 && !searching) {
            if (doneItem == null || doneItem.getVisibility() != View.VISIBLE) {
                passcodeItem.setVisibility(View.VISIBLE);
            }
            passcodeItem.setIcon(passcodeDrawable);
            passcodeItemVisible = true;
        } else {
            passcodeItem.setVisibility(View.GONE);
            passcodeItemVisible = false;
        }
    }

    private void setFloatingProgressVisible(boolean visible, boolean animate) {
        if (floatingButton == null || floatingProgressView == null) {
            return;
        }
        if (animate) {
            if (visible == floatingProgressVisible) {
                return;
            }
            if (floatingProgressAnimator != null) {
                floatingProgressAnimator.cancel();
            }

            floatingProgressVisible = visible;

            floatingProgressAnimator = new AnimatorSet();
            floatingProgressAnimator.playTogether(
                    ObjectAnimator.ofFloat(floatingButton, View.ALPHA, visible ? 0f : 1f),
                    ObjectAnimator.ofFloat(floatingButton, View.SCALE_X, visible ? 0.1f : 1f),
                    ObjectAnimator.ofFloat(floatingButton, View.SCALE_Y, visible ? 0.1f : 1f),
                    ObjectAnimator.ofFloat(floatingProgressView, View.ALPHA, visible ? 1f : 0f),
                    ObjectAnimator.ofFloat(floatingProgressView, View.SCALE_X, visible ? 1f : 0.1f),
                    ObjectAnimator.ofFloat(floatingProgressView, View.SCALE_Y, visible ? 1f : 0.1f)
            );
            floatingProgressAnimator.addListener(new AnimatorListenerAdapter() {
                @Override
                public void onAnimationStart(Animator animation) {
                    floatingProgressView.setVisibility(View.VISIBLE);
                    floatingButton.setVisibility(View.VISIBLE);
                }

                @Override
                public void onAnimationEnd(Animator animation) {
                    if (animation == floatingProgressAnimator) {
                        if (visible) {
                            if (floatingButton != null) {
                                floatingButton.setVisibility(View.GONE);
                            }
                        } else {
                            if (floatingButton != null) {
                                floatingProgressView.setVisibility(View.GONE);
                            }
                        }
                        floatingProgressAnimator = null;
                    }
                }
            });
            floatingProgressAnimator.setDuration(150);
            floatingProgressAnimator.setInterpolator(CubicBezierInterpolator.DEFAULT);
            floatingProgressAnimator.start();
        } else {
            if (floatingProgressAnimator != null) {
                floatingProgressAnimator.cancel();
            }

            floatingProgressVisible = visible;
            if (visible) {
                floatingButton.setAlpha(0f);
                floatingButton.setScaleX(0.1f);
                floatingButton.setScaleY(0.1f);
                floatingButton.setVisibility(View.GONE);

                floatingProgressView.setAlpha(1f);
                floatingProgressView.setScaleX(1f);
                floatingProgressView.setScaleY(1f);
                floatingProgressView.setVisibility(View.VISIBLE);
            } else {
                floatingButton.setAlpha(1f);
                floatingButton.setScaleX(1f);
                floatingButton.setScaleY(1f);
                floatingButton.setVisibility(View.VISIBLE);

                floatingProgressView.setAlpha(0f);
                floatingProgressView.setScaleX(0.1f);
                floatingProgressView.setScaleY(0.1f);
                floatingProgressView.setVisibility(View.GONE);
            }
        }
    }

    private void hideFloatingButton(boolean hide) {
        if (floatingHidden == hide || hide && floatingForceVisible) {
            return;
        }
        floatingHidden = hide;
        AnimatorSet animatorSet = new AnimatorSet();
        ValueAnimator valueAnimator = ValueAnimator.ofFloat(floatingButtonHideProgress, floatingHidden ? 1f : 0f);
        valueAnimator.addUpdateListener(animation -> {
            floatingButtonHideProgress = (float) animation.getAnimatedValue();
            floatingButtonTranslation = AndroidUtilities.dp(100) * floatingButtonHideProgress;
            updateFloatingButtonOffset();
        });
        animatorSet.playTogether(valueAnimator);
        animatorSet.setDuration(300);
        animatorSet.setInterpolator(floatingInterpolator);
        floatingButtonContainer.setClickable(!hide);
        animatorSet.start();
    }

    public float getContactsAlpha() {
        return contactsAlpha;
    }

    public void animateContactsAlpha(float alpha) {
        if (contactsAlphaAnimator != null) {
            contactsAlphaAnimator.cancel();
        }

        contactsAlphaAnimator = ValueAnimator.ofFloat(contactsAlpha, alpha).setDuration(250);
        contactsAlphaAnimator.setInterpolator(CubicBezierInterpolator.DEFAULT);
        contactsAlphaAnimator.addUpdateListener(animation -> setContactsAlpha((float) animation.getAnimatedValue()));
        contactsAlphaAnimator.start();
    }

    public void setContactsAlpha(float alpha) {
        contactsAlpha = alpha;
        for (ViewPage p : viewPages) {
            RecyclerListView listView = p.listView;
            for (int i = 0; i < listView.getChildCount(); i++) {
                View v = listView.getChildAt(i);
                if (listView.getChildAdapterPosition(v) >= p.dialogsAdapter.getDialogsCount() + 1) {
                    v.setAlpha(alpha);
                }
            }
        }
    }

    public void setScrollDisabled(boolean disable) {
        for (ViewPage p : viewPages) {
            LinearLayoutManager llm = (LinearLayoutManager) p.listView.getLayoutManager();
            llm.setScrollDisabled(disable);
        }
    }

    private void updateDialogIndices() {
        if (viewPages == null) {
            return;
        }
        for (int b = 0; b < viewPages.length; b++) {
            if (viewPages[b].getVisibility() != View.VISIBLE) {
                continue;
            }
            ArrayList<TLRPC.Dialog> dialogs = getDialogsArray(currentAccount, viewPages[b].dialogsType, folderId, false);
            int count = viewPages[b].listView.getChildCount();
            for (int a = 0; a < count; a++) {
                View child = viewPages[b].listView.getChildAt(a);
                if (child instanceof DialogCell) {
                    DialogCell dialogCell = (DialogCell) child;
                    TLRPC.Dialog dialog = getMessagesController().dialogs_dict.get(dialogCell.getDialogId());
                    if (dialog == null) {
                        continue;
                    }
                    int index = dialogs.indexOf(dialog);
                    if (index < 0) {
                        continue;
                    }
                    dialogCell.setDialogIndex(index);
                }
            }
        }
    }

    private void updateVisibleRows(int mask) {
        updateVisibleRows(mask, true);
    }

    private void updateVisibleRows(int mask, boolean animated) {
        if ((dialogsListFrozen && (mask & MessagesController.UPDATE_MASK_REORDER) == 0) || isPaused) {
            return;
        }
        for (int c = 0; c < 3; c++) {
            RecyclerListView list;
            if (c == 2) {
                list = searchViewPager != null ? searchViewPager.searchListView : null;
            } else if (viewPages != null) {
                list = c < viewPages.length ? viewPages[c].listView : null;
                if (list != null && viewPages[c].getVisibility() != View.VISIBLE) {
                    continue;
                }
            } else {
                continue;
            }
            if (list == null) {
                continue;
            }
            int count = list.getChildCount();
            for (int a = 0; a < count; a++) {
                View child = list.getChildAt(a);
                if (child instanceof DialogCell) {
                    if (list.getAdapter() != searchViewPager.dialogsSearchAdapter) {
                        DialogCell cell = (DialogCell) child;
                        if ((mask & MessagesController.UPDATE_MASK_REORDER) != 0) {
                            cell.onReorderStateChanged(actionBar.isActionModeShowed(), true);
                            if (dialogsListFrozen) {
                                continue;
                            }
                        }
                        if ((mask & MessagesController.UPDATE_MASK_CHECK) != 0) {
                            cell.setChecked(false, (mask & MessagesController.UPDATE_MASK_CHAT) != 0);
                        } else {
                            if ((mask & MessagesController.UPDATE_MASK_NEW_MESSAGE) != 0) {
                                cell.checkCurrentDialogIndex(dialogsListFrozen);
                                if (viewPages[c].isDefaultDialogType() && AndroidUtilities.isTablet()) {
                                    cell.setDialogSelected(cell.getDialogId() == openedDialogId);
                                }
                            } else if ((mask & MessagesController.UPDATE_MASK_SELECT_DIALOG) != 0) {
                                if (viewPages[c].isDefaultDialogType() && AndroidUtilities.isTablet()) {
                                    cell.setDialogSelected(cell.getDialogId() == openedDialogId);
                                }
                            } else {
                                cell.update(mask, animated);
                            }
                            if (selectedDialogs != null) {
                                cell.setChecked(selectedDialogs.contains(cell.getDialogId()), false);
                            }
                        }
                    }
                }


                if (child instanceof UserCell) {
                    ((UserCell) child).update(mask);
                } else if (child instanceof ProfileSearchCell) {
                    ProfileSearchCell cell = (ProfileSearchCell) child;
                    cell.update(mask);
                    if (selectedDialogs != null) {
                        cell.setChecked(selectedDialogs.contains(cell.getDialogId()), false);
                    }
                }
                if (dialogsListFrozen) {
                    continue;
                }
                if (child instanceof RecyclerListView) {
                    RecyclerListView innerListView = (RecyclerListView) child;
                    int count2 = innerListView.getChildCount();
                    for (int b = 0; b < count2; b++) {
                        View child2 = innerListView.getChildAt(b);
                        if (child2 instanceof HintDialogCell) {
                            ((HintDialogCell) child2).update(mask);
                        }
                    }
                }
            }
        }
    }

    public void setDelegate(DialogsActivityDelegate dialogsActivityDelegate) {
        delegate = dialogsActivityDelegate;
    }

    public boolean shouldShowNextButton(DialogsActivity fragment, ArrayList<Long> dids, CharSequence message, boolean param) {
        return false;
    }

    public void setSearchString(String string) {
        searchString = string;
    }

    public void setInitialSearchString(String initialSearchString) {
        this.initialSearchString = initialSearchString;
    }

    public boolean isMainDialogList() {
        return delegate == null && searchString == null;
    }

    public void setInitialSearchType(int type) {
        this.initialSearchType = type;
    }

    private boolean checkCanWrite(final long dialogId) {
        if (addToGroupAlertString == null && checkCanWrite) {
            if (DialogObject.isChatDialog(dialogId)) {
                TLRPC.Chat chat = getMessagesController().getChat(-dialogId);
                if (ChatObject.isChannel(chat) && !chat.megagroup && ((cantSendToChannels || !ChatObject.isCanWriteToChannel(-dialogId, currentAccount)) || hasPoll == 2)) {
                    AlertDialog.Builder builder = new AlertDialog.Builder(getParentActivity());
                    builder.setTitle(LocaleController.getString("SendMessageTitle", R.string.SendMessageTitle));
                    if (hasPoll == 2) {
                        builder.setMessage(LocaleController.getString("PublicPollCantForward", R.string.PublicPollCantForward));
                    } else {
                        builder.setMessage(LocaleController.getString("ChannelCantSendMessage", R.string.ChannelCantSendMessage));
                    }
                    builder.setNegativeButton(LocaleController.getString("OK", R.string.OK), null);
                    showDialog(builder.create());
                    return false;
                }
            } else if (DialogObject.isEncryptedDialog(dialogId) && (hasPoll != 0 || hasInvoice)) {
                AlertDialog.Builder builder = new AlertDialog.Builder(getParentActivity());
                builder.setTitle(LocaleController.getString("SendMessageTitle", R.string.SendMessageTitle));
                if (hasPoll != 0) {
                    builder.setMessage(LocaleController.getString("PollCantForwardSecretChat", R.string.PollCantForwardSecretChat));
                } else {
                    builder.setMessage(LocaleController.getString("InvoiceCantForwardSecretChat", R.string.InvoiceCantForwardSecretChat));
                }
                builder.setNegativeButton(LocaleController.getString("OK", R.string.OK), null);
                showDialog(builder.create());
                return false;
            }
        }
        return true;
    }

    private void didSelectResult(final long dialogId, boolean useAlert, final boolean param) {
        if (!checkCanWrite(dialogId)) {
            return;
        }
        if (initialDialogsType == 11 || initialDialogsType == 12 || initialDialogsType == 13) {
            if (checkingImportDialog) {
                return;
            }
            TLRPC.User user;
            TLRPC.Chat chat;
            if (DialogObject.isUserDialog(dialogId)) {
                user = getMessagesController().getUser(dialogId);
                chat = null;
                if (!user.mutual_contact) {
                    getUndoView().showWithAction(dialogId, UndoView.ACTION_IMPORT_NOT_MUTUAL, null);
                    return;
                }
            } else {
                user = null;
                chat = getMessagesController().getChat(-dialogId);
                if (!ChatObject.hasAdminRights(chat) || !ChatObject.canChangeChatInfo(chat)) {
                    getUndoView().showWithAction(dialogId, UndoView.ACTION_IMPORT_GROUP_NOT_ADMIN, null);
                    return;
                }
            }
            final AlertDialog progressDialog = new AlertDialog(getParentActivity(), 3);
            TLRPC.TL_messages_checkHistoryImportPeer req = new TLRPC.TL_messages_checkHistoryImportPeer();
            req.peer = getMessagesController().getInputPeer(dialogId);
            getConnectionsManager().sendRequest(req, (response, error) -> AndroidUtilities.runOnUIThread(() -> {
                try {
                    progressDialog.dismiss();
                } catch (Exception e) {
                    FileLog.e(e);
                }
                checkingImportDialog = false;
                if (response != null) {
                    TLRPC.TL_messages_checkedHistoryImportPeer res = (TLRPC.TL_messages_checkedHistoryImportPeer) response;
                    AlertsCreator.createImportDialogAlert(this, arguments.getString("importTitle"), res.confirm_text, user, chat, () -> {
                        setDialogsListFrozen(true);
                        ArrayList<Long> dids = new ArrayList<>();
                        dids.add(dialogId);
                        delegate.didSelectDialogs(DialogsActivity.this, dids, null, param);
                    });
                } else {
                    AlertsCreator.processError(currentAccount, error, this, req);
                    getNotificationCenter().postNotificationName(NotificationCenter.historyImportProgressChanged, dialogId, req, error);
                }
            }));
            try {
                progressDialog.showDelayed(300);
            } catch (Exception ignore) {

            }
        } else if (useAlert && (selectAlertString != null && selectAlertStringGroup != null || addToGroupAlertString != null)) {
            if (getParentActivity() == null) {
                return;
            }
            AlertDialog.Builder builder = new AlertDialog.Builder(getParentActivity());
            String title;
            String message;
            String buttonText;
            if (DialogObject.isEncryptedDialog(dialogId)) {
                TLRPC.EncryptedChat chat = getMessagesController().getEncryptedChat(DialogObject.getEncryptedChatId(dialogId));
                TLRPC.User user = getMessagesController().getUser(chat.user_id);
                if (user == null) {
                    return;
                }
                title = LocaleController.getString("SendMessageTitle", R.string.SendMessageTitle);
                message = LocaleController.formatStringSimple(selectAlertString, UserObject.getUserName(user));
                buttonText = LocaleController.getString("Send", R.string.Send);
            } else if (DialogObject.isUserDialog(dialogId)) {
                if (dialogId == getUserConfig().getClientUserId()) {
                    title = LocaleController.getString("SendMessageTitle", R.string.SendMessageTitle);
                    message = LocaleController.formatStringSimple(selectAlertStringGroup, LocaleController.getString("SavedMessages", R.string.SavedMessages));
                    buttonText = LocaleController.getString("Send", R.string.Send);
                } else {
                    TLRPC.User user = getMessagesController().getUser(dialogId);
                    if (user == null || selectAlertString == null) {
                        return;
                    }
                    title = LocaleController.getString("SendMessageTitle", R.string.SendMessageTitle);
                    message = LocaleController.formatStringSimple(selectAlertString, UserObject.getUserName(user));
                    buttonText = LocaleController.getString("Send", R.string.Send);
                }
            } else {
                TLRPC.Chat chat = getMessagesController().getChat(-dialogId);
                if (chat == null) {
                    return;
                }
                if (addToGroupAlertString != null) {
                    title = LocaleController.getString("AddToTheGroupAlertTitle", R.string.AddToTheGroupAlertTitle);
                    message = LocaleController.formatStringSimple(addToGroupAlertString, chat.title);
                    buttonText = LocaleController.getString("Add", R.string.Add);
                } else {
                    title = LocaleController.getString("SendMessageTitle", R.string.SendMessageTitle);
                    message = LocaleController.formatStringSimple(selectAlertStringGroup, chat.title);
                    buttonText = LocaleController.getString("Send", R.string.Send);
                }
            }
            builder.setTitle(title);
            builder.setMessage(AndroidUtilities.replaceTags(message));
            builder.setPositiveButton(buttonText, (dialogInterface, i) -> didSelectResult(dialogId, false, false));
            builder.setNegativeButton(LocaleController.getString("Cancel", R.string.Cancel), null);
            showDialog(builder.create());
        } else {
            if (delegate != null) {
                ArrayList<Long> dids = new ArrayList<>();
                dids.add(dialogId);
                delegate.didSelectDialogs(DialogsActivity.this, dids, null, param);
                if (resetDelegate) {
                    delegate = null;
                }
            } else {
                finishFragment();
            }
        }
    }

    public RLottieImageView getFloatingButton() {
        return floatingButton;
    }


    private ActionBarPopupWindow sendPopupWindow;

    private boolean onSendLongClick(View view) {
        final Activity parentActivity = getParentActivity();
        final Theme.ResourcesProvider resourcesProvider = getResourceProvider();
        if (parentActivity == null) {
            return false;
        }
        LinearLayout layout = new LinearLayout(parentActivity);
        layout.setOrientation(LinearLayout.VERTICAL);

        ActionBarPopupWindow.ActionBarPopupWindowLayout sendPopupLayout2 = new ActionBarPopupWindow.ActionBarPopupWindowLayout(parentActivity, resourcesProvider);
        sendPopupLayout2.setAnimationEnabled(false);
        sendPopupLayout2.setOnTouchListener(new View.OnTouchListener() {
            private android.graphics.Rect popupRect = new android.graphics.Rect();

            @Override
            public boolean onTouch(View v, MotionEvent event) {
                if (event.getActionMasked() == MotionEvent.ACTION_DOWN) {
                    if (sendPopupWindow != null && sendPopupWindow.isShowing()) {
                        v.getHitRect(popupRect);
                        if (!popupRect.contains((int) event.getX(), (int) event.getY())) {
                            sendPopupWindow.dismiss();
                        }
                    }
                }
                return false;
            }
        });
        sendPopupLayout2.setDispatchKeyEventListener(keyEvent -> {
            if (keyEvent.getKeyCode() == KeyEvent.KEYCODE_BACK && keyEvent.getRepeatCount() == 0 && sendPopupWindow != null && sendPopupWindow.isShowing()) {
                sendPopupWindow.dismiss();
            }
        });
        sendPopupLayout2.setShownFromBotton(false);
        sendPopupLayout2.setupRadialSelectors(getThemedColor(Theme.key_dialogButtonSelector));

        ActionBarMenuSubItem sendWithoutSound = new ActionBarMenuSubItem(parentActivity, true, true, resourcesProvider);
        sendWithoutSound.setTextAndIcon(LocaleController.getString("SendWithoutSound", R.string.SendWithoutSound), R.drawable.baseline_notifications_off_24);
        sendWithoutSound.setMinimumWidth(AndroidUtilities.dp(196));
        sendWithoutSound.setOnClickListener(v -> {
            if (sendPopupWindow != null && sendPopupWindow.isShowing()) {
                sendPopupWindow.dismiss();
            }
            this.notify = false;
            if (delegate == null || selectedDialogs.isEmpty()) {
                return;
            }
            delegate.didSelectDialogs(DialogsActivity.this, selectedDialogs, commentView.getFieldText(), false);
        });

        ActionBarMenuSubItem showSendersNameView = new ActionBarMenuSubItem(parentActivity, true, true, false, resourcesProvider);
        showSendersNameView.setTextAndIcon(LocaleController.getString("ShowSendersName", R.string.ShowSendersName), 0);
        showSendersNameView.setChecked(!ChatActivity.noForwardQuote);

        ActionBarMenuSubItem hideSendersNameView = new ActionBarMenuSubItem(parentActivity, true, false, true, resourcesProvider);
        hideSendersNameView.setTextAndIcon(LocaleController.getString("HideSendersName", R.string.HideSendersName), 0);
        hideSendersNameView.setChecked(ChatActivity.noForwardQuote);
        showSendersNameView.setOnClickListener(e -> {
            if (ChatActivity.noForwardQuote) {
                ChatActivity.noForwardQuote = false;
                showSendersNameView.setChecked(true);
                hideSendersNameView.setChecked(false);
            }
        });
        hideSendersNameView.setOnClickListener(e -> {
            if (!ChatActivity.noForwardQuote) {
                ChatActivity.noForwardQuote = true;
                showSendersNameView.setChecked(false);
                hideSendersNameView.setChecked(true);
            }
        });

        sendPopupLayout2.addView(showSendersNameView, LayoutHelper.createLinear(LayoutHelper.MATCH_PARENT, 48));
        sendPopupLayout2.addView(hideSendersNameView, LayoutHelper.createLinear(LayoutHelper.MATCH_PARENT, 48));
        sendPopupLayout2.addView(sendWithoutSound, LayoutHelper.createLinear(LayoutHelper.MATCH_PARENT, 48));

        layout.addView(sendPopupLayout2, LayoutHelper.createLinear(LayoutHelper.MATCH_PARENT, LayoutHelper.WRAP_CONTENT));

        sendPopupWindow = new ActionBarPopupWindow(layout, LayoutHelper.WRAP_CONTENT, LayoutHelper.WRAP_CONTENT);
        sendPopupWindow.setAnimationEnabled(false);
        sendPopupWindow.setAnimationStyle(R.style.PopupContextAnimation2);
        sendPopupWindow.setOutsideTouchable(true);
        sendPopupWindow.setClippingEnabled(true);
        sendPopupWindow.setInputMethodMode(ActionBarPopupWindow.INPUT_METHOD_NOT_NEEDED);
        sendPopupWindow.setSoftInputMode(WindowManager.LayoutParams.SOFT_INPUT_STATE_UNSPECIFIED);
        sendPopupWindow.getContentView().setFocusableInTouchMode(true);
        SharedConfig.removeScheduledOrNoSuoundHint();

        layout.measure(View.MeasureSpec.makeMeasureSpec(AndroidUtilities.dp(1000), View.MeasureSpec.AT_MOST), View.MeasureSpec.makeMeasureSpec(AndroidUtilities.dp(1000), View.MeasureSpec.AT_MOST));
        sendPopupWindow.setFocusable(true);
        int[] location = new int[2];
        view.getLocationInWindow(location);
        int y;
        y = location[1] - layout.getMeasuredHeight() - AndroidUtilities.dp(2);
        sendPopupWindow.showAtLocation(view, Gravity.LEFT | Gravity.TOP, location[0] + view.getMeasuredWidth() - layout.getMeasuredWidth() + AndroidUtilities.dp(8), y);
        sendPopupWindow.dimBehind();
        view.performHapticFeedback(HapticFeedbackConstants.KEYBOARD_TAP, HapticFeedbackConstants.FLAG_IGNORE_GLOBAL_SETTING);

        return false;
    }

    @Override
    public ArrayList<ThemeDescription> getThemeDescriptions() {
        ThemeDescription.ThemeDescriptionDelegate cellDelegate = () -> {
            for (int b = 0; b < 3; b++) {
                RecyclerListView list;
                if (b == 2) {
                    if (searchViewPager == null) {
                        continue;
                    }
                    list = searchViewPager.searchListView;
                } else if (viewPages != null) {
                    list = b < viewPages.length ? viewPages[b].listView : null;
                } else {
                    continue;
                }
                if (list == null) {
                    continue;
                }
                int count = list.getChildCount();
                for (int a = 0; a < count; a++) {
                    View child = list.getChildAt(a);
                    if (child instanceof ProfileSearchCell) {
                        ((ProfileSearchCell) child).update(0);
                    } else if (child instanceof DialogCell) {
                        ((DialogCell) child).update(0);
                    } else if (child instanceof UserCell) {
                        ((UserCell) child).update(0);
                    }
                }
            }
            if (searchViewPager != null && searchViewPager.dialogsSearchAdapter != null) {
                RecyclerListView recyclerListView = searchViewPager.dialogsSearchAdapter.getInnerListView();
                if (recyclerListView != null) {
                    int count = recyclerListView.getChildCount();
                    for (int a = 0; a < count; a++) {
                        View child = recyclerListView.getChildAt(a);
                        if (child instanceof HintDialogCell) {
                            ((HintDialogCell) child).update();
                        }
                    }
                }
            }
            if (sideMenu != null) {
                View child = sideMenu.getChildAt(0);
                if (child instanceof DrawerProfileCell) {
                    DrawerProfileCell profileCell = (DrawerProfileCell) child;
                    profileCell.applyBackground(true);
                    profileCell.updateColors();
                }
            }
            if (viewPages != null) {
                for (int a = 0; a < viewPages.length; a++) {
                    if (viewPages[a].pullForegroundDrawable == null) {
                        continue;
                    }
                    viewPages[a].pullForegroundDrawable.updateColors();
                }
            }
            if (actionBar != null) {
                actionBar.setPopupBackgroundColor(Theme.getColor(Theme.key_actionBarDefaultSubmenuBackground), true);
                actionBar.setPopupItemsColor(Theme.getColor(Theme.key_actionBarDefaultSubmenuItem), false, true);
                actionBar.setPopupItemsColor(Theme.getColor(Theme.key_actionBarDefaultSubmenuItemIcon), true, true);
                actionBar.setPopupItemsSelectorColor(Theme.getColor(Theme.key_dialogButtonSelector), true);
            }

            if (scrimPopupWindowItems != null) {
                for (int a = 0; a < scrimPopupWindowItems.length; a++) {
                    scrimPopupWindowItems[a].setColors(Theme.getColor(Theme.key_actionBarDefaultSubmenuItem), Theme.getColor(Theme.key_actionBarDefaultSubmenuItemIcon));
                    scrimPopupWindowItems[a].setSelectorColor(Theme.getColor(Theme.key_dialogButtonSelector));
                }
            }
            if (scrimPopupWindow != null) {
                final View contentView = scrimPopupWindow.getContentView();
                contentView.setBackgroundColor(Theme.getColor(Theme.key_actionBarDefaultSubmenuBackground));
                contentView.invalidate();
            }
            if (doneItem != null) {
                doneItem.setIconColor(Theme.getColor(Theme.key_actionBarDefaultIcon));
            }
            if (commentView != null) {
                commentView.updateColors();
            }

            if (filtersView != null) {
                filtersView.updateColors();
            }
            if (searchViewPager != null) {
                searchViewPager.updateColors();
            }
            if (searchTabsView != null) {
                searchTabsView.updateColors();
            }
            if (searchItem != null) {
                EditTextBoldCursor editText = searchItem.getSearchField();
                if (whiteActionBar) {
                    editText.setTextColor(Theme.getColor(Theme.key_windowBackgroundWhiteBlackText));
                    editText.setHintTextColor(Theme.getColor(Theme.key_player_time));
                    editText.setCursorColor(Theme.getColor(Theme.key_chat_messagePanelCursor));
                } else {
                    editText.setCursorColor(Theme.getColor(Theme.key_actionBarDefaultSearch));
                    editText.setHintTextColor(Theme.getColor(Theme.key_actionBarDefaultSearchPlaceholder));
                    editText.setTextColor(Theme.getColor(Theme.key_actionBarDefaultSearch));
                }
                searchItem.updateColor();
            }
            updateFloatingButtonColor();
            setSearchAnimationProgress(searchAnimationProgress);
        };

        ArrayList<ThemeDescription> arrayList = new ArrayList<>();

        arrayList.add(new ThemeDescription(fragmentView, ThemeDescription.FLAG_BACKGROUND, null, null, null, null, Theme.key_windowBackgroundWhite));

        if (movingView != null) {
            arrayList.add(new ThemeDescription(movingView, ThemeDescription.FLAG_BACKGROUND, null, null, null, null, Theme.key_windowBackgroundWhite));
        }

        if (doneItem != null) {
            arrayList.add(new ThemeDescription(doneItem, ThemeDescription.FLAG_BACKGROUNDFILTER, null, null, null, null, Theme.key_actionBarDefaultSelector));
        }

        if (folderId == 0) {
            if (onlySelect) {
                arrayList.add(new ThemeDescription(actionBar, ThemeDescription.FLAG_BACKGROUND, null, null, null, null, Theme.key_actionBarDefault));
            }
            arrayList.add(new ThemeDescription(fragmentView, 0, null, actionBarDefaultPaint, null, null, Theme.key_actionBarDefault));
            if (searchViewPager != null) {
                arrayList.add(new ThemeDescription(searchViewPager.searchListView, ThemeDescription.FLAG_LISTGLOWCOLOR, null, null, null, null, Theme.key_actionBarDefault));
            }
            arrayList.add(new ThemeDescription(actionBar, ThemeDescription.FLAG_AB_ITEMSCOLOR, null, null, null, cellDelegate, Theme.key_actionBarDefaultIcon));
            arrayList.add(new ThemeDescription(actionBar, ThemeDescription.FLAG_AB_TITLECOLOR, null, null, new Drawable[]{Theme.dialogs_holidayDrawable}, null, Theme.key_actionBarDefaultTitle));
            arrayList.add(new ThemeDescription(actionBar, ThemeDescription.FLAG_AB_SELECTORCOLOR, null, null, null, null, Theme.key_actionBarDefaultSelector));
            arrayList.add(new ThemeDescription(actionBar, ThemeDescription.FLAG_AB_SEARCH, null, null, null, null, Theme.key_actionBarDefaultSearch));
            arrayList.add(new ThemeDescription(actionBar, ThemeDescription.FLAG_AB_SEARCHPLACEHOLDER, null, null, null, null, Theme.key_actionBarDefaultSearchPlaceholder));
        } else {
            arrayList.add(new ThemeDescription(fragmentView, 0, null, actionBarDefaultPaint, null, null, Theme.key_actionBarDefaultArchived));
            if (searchViewPager != null) {
                arrayList.add(new ThemeDescription(searchViewPager.searchListView, ThemeDescription.FLAG_LISTGLOWCOLOR, null, null, null, null, Theme.key_actionBarDefaultArchived));
            }
            arrayList.add(new ThemeDescription(actionBar, ThemeDescription.FLAG_AB_ITEMSCOLOR, null, null, null, null, Theme.key_actionBarDefaultArchivedIcon));
            arrayList.add(new ThemeDescription(actionBar, ThemeDescription.FLAG_AB_TITLECOLOR, null, null, new Drawable[]{Theme.dialogs_holidayDrawable}, null, Theme.key_actionBarDefaultArchivedTitle));
            arrayList.add(new ThemeDescription(actionBar, ThemeDescription.FLAG_AB_SELECTORCOLOR, null, null, null, null, Theme.key_actionBarDefaultArchivedSelector));
            arrayList.add(new ThemeDescription(actionBar, ThemeDescription.FLAG_AB_SEARCH, null, null, null, null, Theme.key_actionBarDefaultArchivedSearch));
            arrayList.add(new ThemeDescription(actionBar, ThemeDescription.FLAG_AB_SEARCHPLACEHOLDER, null, null, null, null, Theme.key_actionBarDefaultArchivedSearchPlaceholder));
        }

        arrayList.add(new ThemeDescription(actionBar, ThemeDescription.FLAG_AB_AM_ITEMSCOLOR, null, null, null, null, Theme.key_actionBarActionModeDefaultIcon));
        //arrayList.add(new ThemeDescription(actionBar, ThemeDescription.FLAG_AB_AM_BACKGROUND, null, null, null, null, Theme.key_actionBarActionModeDefault));
        arrayList.add(new ThemeDescription(actionBar, ThemeDescription.FLAG_AB_AM_TOPBACKGROUND, null, null, null, null, Theme.key_actionBarActionModeDefaultTop));
        arrayList.add(new ThemeDescription(actionBar, ThemeDescription.FLAG_AB_AM_SELECTORCOLOR, null, null, null, null, Theme.key_actionBarActionModeDefaultSelector));
        arrayList.add(new ThemeDescription(selectedDialogsCountTextView, ThemeDescription.FLAG_TEXTCOLOR, null, null, null, null, Theme.key_actionBarActionModeDefaultIcon));
        arrayList.add(new ThemeDescription(null, 0, null, null, null, cellDelegate, Theme.key_actionBarDefaultSubmenuBackground));
        arrayList.add(new ThemeDescription(null, 0, null, null, null, cellDelegate, Theme.key_actionBarDefaultSubmenuItem));
        arrayList.add(new ThemeDescription(null, 0, null, null, null, cellDelegate, Theme.key_actionBarDefaultSubmenuItemIcon));
        arrayList.add(new ThemeDescription(null, 0, null, null, null, cellDelegate, Theme.key_dialogButtonSelector));

        if (filterTabsView != null) {
            if (actionBar.isActionModeShowed()) {
                arrayList.add(new ThemeDescription(filterTabsView, 0, new Class[]{FilterTabsView.class}, new String[]{"selectorDrawable"}, null, null, null, Theme.key_profile_tabSelectedLine));
                arrayList.add(new ThemeDescription(filterTabsView.getTabsContainer(), ThemeDescription.FLAG_TEXTCOLOR | ThemeDescription.FLAG_CHECKTAG, new Class[]{FilterTabsView.TabView.class}, null, null, null, Theme.key_profile_tabSelectedText));
                arrayList.add(new ThemeDescription(filterTabsView.getTabsContainer(), ThemeDescription.FLAG_TEXTCOLOR | ThemeDescription.FLAG_CHECKTAG, new Class[]{FilterTabsView.TabView.class}, null, null, null, Theme.key_profile_tabText));
                arrayList.add(new ThemeDescription(filterTabsView.getTabsContainer(), ThemeDescription.FLAG_BACKGROUNDFILTER | ThemeDescription.FLAG_DRAWABLESELECTEDSTATE, new Class[]{FilterTabsView.TabView.class}, null, null, null, Theme.key_profile_tabSelector));
            } else {
                arrayList.add(new ThemeDescription(filterTabsView, 0, new Class[]{FilterTabsView.class}, new String[]{"selectorDrawable"}, null, null, null, Theme.key_actionBarTabLine));
                arrayList.add(new ThemeDescription(filterTabsView.getTabsContainer(), ThemeDescription.FLAG_TEXTCOLOR | ThemeDescription.FLAG_CHECKTAG, new Class[]{FilterTabsView.TabView.class}, null, null, null, Theme.key_actionBarTabActiveText));
                arrayList.add(new ThemeDescription(filterTabsView.getTabsContainer(), ThemeDescription.FLAG_TEXTCOLOR | ThemeDescription.FLAG_CHECKTAG, new Class[]{FilterTabsView.TabView.class}, null, null, null, Theme.key_actionBarTabUnactiveText));
                arrayList.add(new ThemeDescription(filterTabsView.getTabsContainer(), ThemeDescription.FLAG_SELECTOR, null, null, null, null, Theme.key_actionBarTabSelector));
            }
            arrayList.add(new ThemeDescription(filterTabsView.getTabsContainer(), 0, new Class[]{FilterTabsView.TabView.class}, null, null, null, Theme.key_chats_tabUnreadActiveBackground));
            arrayList.add(new ThemeDescription(filterTabsView.getTabsContainer(), 0, new Class[]{FilterTabsView.TabView.class}, null, null, null, Theme.key_chats_tabUnreadUnactiveBackground));
        }
        arrayList.add(new ThemeDescription(floatingButton, ThemeDescription.FLAG_IMAGECOLOR, null, null, null, null, Theme.key_chats_actionIcon));
        arrayList.add(new ThemeDescription(floatingButton, ThemeDescription.FLAG_BACKGROUNDFILTER, null, null, null, null, Theme.key_chats_actionBackground));
        arrayList.add(new ThemeDescription(floatingButton, ThemeDescription.FLAG_BACKGROUNDFILTER | ThemeDescription.FLAG_DRAWABLESELECTEDSTATE, null, null, null, null, Theme.key_chats_actionPressedBackground));

        for (int a = 0; a < 3; a++) {
            RecyclerListView list;
            if (a == 2) {
                if (searchViewPager == null) {
                    continue;
                }
                list = searchViewPager.searchListView;
            } else if (viewPages != null) {
                list = a < viewPages.length ? viewPages[a].listView : null;
            } else {
                continue;
            }
            if (list == null) {
                continue;
            }

            arrayList.add(new ThemeDescription(list, ThemeDescription.FLAG_SELECTOR, null, null, null, null, Theme.key_listSelector));

            arrayList.add(new ThemeDescription(list, 0, new Class[]{View.class}, Theme.dividerPaint, null, null, Theme.key_divider));

            arrayList.add(new ThemeDescription(list, 0, new Class[]{DialogCell.class, ProfileSearchCell.class}, null, Theme.avatarDrawables, null, Theme.key_avatar_text));
            arrayList.add(new ThemeDescription(list, 0, new Class[]{DialogCell.class}, Theme.dialogs_countPaint, null, null, Theme.key_chats_unreadCounter));
            arrayList.add(new ThemeDescription(list, 0, new Class[]{DialogCell.class}, Theme.dialogs_countGrayPaint, null, null, Theme.key_chats_unreadCounterMuted));
            arrayList.add(new ThemeDescription(list, 0, new Class[]{DialogCell.class}, Theme.dialogs_countTextPaint, null, null, Theme.key_chats_unreadCounterText));
            arrayList.add(new ThemeDescription(list, 0, new Class[]{DialogCell.class, ProfileSearchCell.class}, null, new Drawable[]{Theme.dialogs_lockDrawable}, null, Theme.key_chats_secretIcon));
            arrayList.add(new ThemeDescription(list, 0, new Class[]{DialogCell.class, ProfileSearchCell.class}, null, new Drawable[]{Theme.dialogs_groupDrawable, Theme.dialogs_broadcastDrawable, Theme.dialogs_botDrawable}, null, Theme.key_chats_nameIcon));
            arrayList.add(new ThemeDescription(list, 0, new Class[]{DialogCell.class, ProfileSearchCell.class}, null, new Drawable[]{Theme.dialogs_scamDrawable, Theme.dialogs_fakeDrawable}, null, Theme.key_chats_draft));
            arrayList.add(new ThemeDescription(list, 0, new Class[]{DialogCell.class}, null, new Drawable[]{Theme.dialogs_pinnedDrawable, Theme.dialogs_reorderDrawable}, null, Theme.key_chats_pinnedIcon));
            arrayList.add(new ThemeDescription(list, 0, new Class[]{DialogCell.class, ProfileSearchCell.class}, null, new Paint[]{Theme.dialogs_namePaint[0], Theme.dialogs_namePaint[1], Theme.dialogs_searchNamePaint}, null, null, Theme.key_chats_name));
            arrayList.add(new ThemeDescription(list, 0, new Class[]{DialogCell.class, ProfileSearchCell.class}, null, new Paint[]{Theme.dialogs_nameEncryptedPaint[0], Theme.dialogs_nameEncryptedPaint[1], Theme.dialogs_searchNameEncryptedPaint}, null, null, Theme.key_chats_secretName));
            arrayList.add(new ThemeDescription(list, 0, new Class[]{DialogCell.class}, Theme.dialogs_messagePaint[1], null, null, Theme.key_chats_message_threeLines));
            arrayList.add(new ThemeDescription(list, 0, new Class[]{DialogCell.class}, Theme.dialogs_messagePaint[0], null, null, Theme.key_chats_message));
            arrayList.add(new ThemeDescription(list, 0, new Class[]{DialogCell.class}, Theme.dialogs_messageNamePaint, null, null, Theme.key_chats_nameMessage_threeLines));
            arrayList.add(new ThemeDescription(list, 0, new Class[]{DialogCell.class}, null, null, null, Theme.key_chats_draft));

            arrayList.add(new ThemeDescription(list, 0, new Class[]{DialogCell.class}, null, Theme.dialogs_messagePrintingPaint, null, null, Theme.key_chats_actionMessage));
            arrayList.add(new ThemeDescription(list, 0, new Class[]{DialogCell.class}, Theme.dialogs_timePaint, null, null, Theme.key_chats_date));
            arrayList.add(new ThemeDescription(list, 0, new Class[]{DialogCell.class}, Theme.dialogs_pinnedPaint, null, null, Theme.key_chats_pinnedOverlay));
            arrayList.add(new ThemeDescription(list, 0, new Class[]{DialogCell.class}, Theme.dialogs_tabletSeletedPaint, null, null, Theme.key_chats_tabletSelectedOverlay));
            arrayList.add(new ThemeDescription(list, 0, new Class[]{DialogCell.class}, null, new Drawable[]{Theme.dialogs_checkDrawable}, null, Theme.key_chats_sentCheck));
            arrayList.add(new ThemeDescription(list, 0, new Class[]{DialogCell.class}, null, new Drawable[]{Theme.dialogs_checkReadDrawable, Theme.dialogs_halfCheckDrawable}, null, Theme.key_chats_sentReadCheck));
            arrayList.add(new ThemeDescription(list, 0, new Class[]{DialogCell.class}, null, new Drawable[]{Theme.dialogs_clockDrawable}, null, Theme.key_chats_sentClock));
            arrayList.add(new ThemeDescription(list, 0, new Class[]{DialogCell.class}, Theme.dialogs_errorPaint, null, null, Theme.key_chats_sentError));
            arrayList.add(new ThemeDescription(list, 0, new Class[]{DialogCell.class}, null, new Drawable[]{Theme.dialogs_errorDrawable}, null, Theme.key_chats_sentErrorIcon));
            arrayList.add(new ThemeDescription(list, 0, new Class[]{DialogCell.class, ProfileSearchCell.class}, null, new Drawable[]{Theme.dialogs_verifiedCheckDrawable}, null, Theme.key_chats_verifiedCheck));
            arrayList.add(new ThemeDescription(list, 0, new Class[]{DialogCell.class, ProfileSearchCell.class}, null, new Drawable[]{Theme.dialogs_verifiedDrawable}, null, Theme.key_chats_verifiedBackground));
            arrayList.add(new ThemeDescription(list, 0, new Class[]{DialogCell.class}, null, new Drawable[]{Theme.dialogs_muteDrawable}, null, Theme.key_chats_muteIcon));
            arrayList.add(new ThemeDescription(list, 0, new Class[]{DialogCell.class}, null, new Drawable[]{Theme.dialogs_mentionDrawable}, null, Theme.key_chats_mentionIcon));

            arrayList.add(new ThemeDescription(list, 0, new Class[]{DialogCell.class}, null, null, null, Theme.key_chats_archivePinBackground));
            arrayList.add(new ThemeDescription(list, 0, new Class[]{DialogCell.class}, null, null, null, Theme.key_chats_archiveBackground));

            arrayList.add(new ThemeDescription(list, 0, new Class[]{DialogCell.class}, null, null, null, Theme.key_chats_onlineCircle));
            arrayList.add(new ThemeDescription(list, 0, new Class[]{DialogCell.class}, null, null, null, Theme.key_windowBackgroundWhite));
            arrayList.add(new ThemeDescription(list, ThemeDescription.FLAG_CHECKBOX, new Class[]{DialogCell.class}, new String[]{"checkBox"}, null, null, null, Theme.key_windowBackgroundWhite));
            arrayList.add(new ThemeDescription(list, ThemeDescription.FLAG_CHECKBOXCHECK, new Class[]{DialogCell.class}, new String[]{"checkBox"}, null, null, null, Theme.key_checkboxCheck));

            arrayList.add(new ThemeDescription(list, 0, new Class[]{LoadingCell.class}, new String[]{"progressBar"}, null, null, null, Theme.key_progressCircle));

            arrayList.add(new ThemeDescription(list, 0, new Class[]{ProfileSearchCell.class}, Theme.dialogs_offlinePaint, null, null, Theme.key_windowBackgroundWhiteGrayText3));
            arrayList.add(new ThemeDescription(list, 0, new Class[]{ProfileSearchCell.class}, Theme.dialogs_onlinePaint, null, null, Theme.key_windowBackgroundWhiteBlueText3));

            GraySectionCell.createThemeDescriptions(arrayList, list);

            arrayList.add(new ThemeDescription(list, ThemeDescription.FLAG_TEXTCOLOR, new Class[]{HashtagSearchCell.class}, null, null, null, Theme.key_windowBackgroundWhiteBlackText));
            arrayList.add(new ThemeDescription(list, ThemeDescription.FLAG_BACKGROUNDFILTER, new Class[]{ShadowSectionCell.class}, null, null, null, Theme.key_windowBackgroundGrayShadow));
            arrayList.add(new ThemeDescription(list, ThemeDescription.FLAG_BACKGROUNDFILTER | ThemeDescription.FLAG_CELLBACKGROUNDCOLOR, new Class[]{ShadowSectionCell.class}, null, null, null, Theme.key_windowBackgroundGray));

            arrayList.add(new ThemeDescription(list, ThemeDescription.FLAG_BACKGROUNDFILTER, new Class[]{TextInfoPrivacyCell.class}, null, null, null, Theme.key_windowBackgroundGrayShadow));
            arrayList.add(new ThemeDescription(list, ThemeDescription.FLAG_BACKGROUNDFILTER | ThemeDescription.FLAG_CELLBACKGROUNDCOLOR, new Class[]{TextInfoPrivacyCell.class}, null, null, null, Theme.key_windowBackgroundGray));
            arrayList.add(new ThemeDescription(list, 0, new Class[]{TextInfoPrivacyCell.class}, new String[]{"textView"}, null, null, null, Theme.key_windowBackgroundWhiteGrayText4));

            arrayList.add(new ThemeDescription(list, ThemeDescription.FLAG_TEXTCOLOR, new Class[]{TextCell.class}, new String[]{"textView"}, null, null, null, Theme.key_windowBackgroundWhiteBlueText2));
        }

        arrayList.add(new ThemeDescription(null, 0, null, null, null, cellDelegate, Theme.key_avatar_backgroundRed));
        arrayList.add(new ThemeDescription(null, 0, null, null, null, cellDelegate, Theme.key_avatar_backgroundOrange));
        arrayList.add(new ThemeDescription(null, 0, null, null, null, cellDelegate, Theme.key_avatar_backgroundViolet));
        arrayList.add(new ThemeDescription(null, 0, null, null, null, cellDelegate, Theme.key_avatar_backgroundGreen));
        arrayList.add(new ThemeDescription(null, 0, null, null, null, cellDelegate, Theme.key_avatar_backgroundCyan));
        arrayList.add(new ThemeDescription(null, 0, null, null, null, cellDelegate, Theme.key_avatar_backgroundBlue));
        arrayList.add(new ThemeDescription(null, 0, null, null, null, cellDelegate, Theme.key_avatar_backgroundPink));
        arrayList.add(new ThemeDescription(null, 0, null, null, null, cellDelegate, Theme.key_avatar_backgroundSaved));
        arrayList.add(new ThemeDescription(null, 0, null, null, null, cellDelegate, Theme.key_avatar_backgroundArchived));
        arrayList.add(new ThemeDescription(null, 0, null, null, null, cellDelegate, Theme.key_avatar_backgroundArchivedHidden));

        arrayList.add(new ThemeDescription(null, 0, null, null, null, cellDelegate, Theme.key_chats_nameMessage));
        arrayList.add(new ThemeDescription(null, 0, null, null, null, cellDelegate, Theme.key_chats_draft));
        arrayList.add(new ThemeDescription(null, 0, null, null, null, cellDelegate, Theme.key_chats_attachMessage));

        arrayList.add(new ThemeDescription(null, 0, null, null, null, cellDelegate, Theme.key_chats_nameArchived));
        arrayList.add(new ThemeDescription(null, 0, null, null, null, cellDelegate, Theme.key_chats_nameMessageArchived));
        arrayList.add(new ThemeDescription(null, 0, null, null, null, cellDelegate, Theme.key_chats_nameMessageArchived_threeLines));
        arrayList.add(new ThemeDescription(null, 0, null, null, null, cellDelegate, Theme.key_chats_messageArchived));

        if (viewPages != null) {
            for (int a = 0; a < viewPages.length; a++) {
                if (folderId == 0) {
                    arrayList.add(new ThemeDescription(viewPages[a].listView, ThemeDescription.FLAG_LISTGLOWCOLOR, null, null, null, null, Theme.key_actionBarDefault));
                } else {
                    arrayList.add(new ThemeDescription(viewPages[a].listView, ThemeDescription.FLAG_LISTGLOWCOLOR, null, null, null, null, Theme.key_actionBarDefaultArchived));
                }

                arrayList.add(new ThemeDescription(viewPages[a].listView, ThemeDescription.FLAG_TEXTCOLOR, new Class[]{DialogsEmptyCell.class}, new String[]{"emptyTextView1"}, null, null, null, Theme.key_chats_nameMessage_threeLines));
                arrayList.add(new ThemeDescription(viewPages[a].listView, ThemeDescription.FLAG_TEXTCOLOR, new Class[]{DialogsEmptyCell.class}, new String[]{"emptyTextView2"}, null, null, null, Theme.key_chats_message));

                if (SharedConfig.archiveHidden) {
                    arrayList.add(new ThemeDescription(viewPages[a].listView, 0, new Class[]{DialogCell.class}, new RLottieDrawable[]{Theme.dialogs_archiveAvatarDrawable}, "Arrow1", Theme.key_avatar_backgroundArchivedHidden));
                    arrayList.add(new ThemeDescription(viewPages[a].listView, 0, new Class[]{DialogCell.class}, new RLottieDrawable[]{Theme.dialogs_archiveAvatarDrawable}, "Arrow2", Theme.key_avatar_backgroundArchivedHidden));
                } else {
                    arrayList.add(new ThemeDescription(viewPages[a].listView, 0, new Class[]{DialogCell.class}, new RLottieDrawable[]{Theme.dialogs_archiveAvatarDrawable}, "Arrow1", Theme.key_avatar_backgroundArchived));
                    arrayList.add(new ThemeDescription(viewPages[a].listView, 0, new Class[]{DialogCell.class}, new RLottieDrawable[]{Theme.dialogs_archiveAvatarDrawable}, "Arrow2", Theme.key_avatar_backgroundArchived));
                }
                arrayList.add(new ThemeDescription(viewPages[a].listView, 0, new Class[]{DialogCell.class}, new RLottieDrawable[]{Theme.dialogs_archiveAvatarDrawable}, "Box2", Theme.key_avatar_text));
                arrayList.add(new ThemeDescription(viewPages[a].listView, 0, new Class[]{DialogCell.class}, new RLottieDrawable[]{Theme.dialogs_archiveAvatarDrawable}, "Box1", Theme.key_avatar_text));

                arrayList.add(new ThemeDescription(viewPages[a].listView, 0, new Class[]{DialogCell.class}, new RLottieDrawable[]{Theme.dialogs_pinArchiveDrawable}, "Arrow", Theme.key_chats_archiveIcon));
                arrayList.add(new ThemeDescription(viewPages[a].listView, 0, new Class[]{DialogCell.class}, new RLottieDrawable[]{Theme.dialogs_pinArchiveDrawable}, "Line", Theme.key_chats_archiveIcon));

                arrayList.add(new ThemeDescription(viewPages[a].listView, 0, new Class[]{DialogCell.class}, new RLottieDrawable[]{Theme.dialogs_unpinArchiveDrawable}, "Arrow", Theme.key_chats_archiveIcon));
                arrayList.add(new ThemeDescription(viewPages[a].listView, 0, new Class[]{DialogCell.class}, new RLottieDrawable[]{Theme.dialogs_unpinArchiveDrawable}, "Line", Theme.key_chats_archiveIcon));

                arrayList.add(new ThemeDescription(viewPages[a].listView, 0, new Class[]{DialogCell.class}, new RLottieDrawable[]{Theme.dialogs_archiveDrawable}, "Arrow", Theme.key_chats_archiveBackground));
                arrayList.add(new ThemeDescription(viewPages[a].listView, 0, new Class[]{DialogCell.class}, new RLottieDrawable[]{Theme.dialogs_archiveDrawable}, "Box2", Theme.key_chats_archiveIcon));
                arrayList.add(new ThemeDescription(viewPages[a].listView, 0, new Class[]{DialogCell.class}, new RLottieDrawable[]{Theme.dialogs_archiveDrawable}, "Box1", Theme.key_chats_archiveIcon));

                arrayList.add(new ThemeDescription(viewPages[a].listView, 0, new Class[]{DialogCell.class}, new RLottieDrawable[]{Theme.dialogs_hidePsaDrawable}, "Line 1", Theme.key_chats_archiveBackground));
                arrayList.add(new ThemeDescription(viewPages[a].listView, 0, new Class[]{DialogCell.class}, new RLottieDrawable[]{Theme.dialogs_hidePsaDrawable}, "Line 2", Theme.key_chats_archiveBackground));
                arrayList.add(new ThemeDescription(viewPages[a].listView, 0, new Class[]{DialogCell.class}, new RLottieDrawable[]{Theme.dialogs_hidePsaDrawable}, "Line 3", Theme.key_chats_archiveBackground));
                arrayList.add(new ThemeDescription(viewPages[a].listView, 0, new Class[]{DialogCell.class}, new RLottieDrawable[]{Theme.dialogs_hidePsaDrawable}, "Cup Red", Theme.key_chats_archiveIcon));
                arrayList.add(new ThemeDescription(viewPages[a].listView, 0, new Class[]{DialogCell.class}, new RLottieDrawable[]{Theme.dialogs_hidePsaDrawable}, "Box", Theme.key_chats_archiveIcon));

                arrayList.add(new ThemeDescription(viewPages[a].listView, 0, new Class[]{DialogCell.class}, new RLottieDrawable[]{Theme.dialogs_unarchiveDrawable}, "Arrow1", Theme.key_chats_archiveIcon));
                arrayList.add(new ThemeDescription(viewPages[a].listView, 0, new Class[]{DialogCell.class}, new RLottieDrawable[]{Theme.dialogs_unarchiveDrawable}, "Arrow2", Theme.key_chats_archivePinBackground));
                arrayList.add(new ThemeDescription(viewPages[a].listView, 0, new Class[]{DialogCell.class}, new RLottieDrawable[]{Theme.dialogs_unarchiveDrawable}, "Box2", Theme.key_chats_archiveIcon));
                arrayList.add(new ThemeDescription(viewPages[a].listView, 0, new Class[]{DialogCell.class}, new RLottieDrawable[]{Theme.dialogs_unarchiveDrawable}, "Box1", Theme.key_chats_archiveIcon));

                arrayList.add(new ThemeDescription(viewPages[a].listView, 0, new Class[]{UserCell.class}, new String[]{"nameTextView"}, null, null, null, Theme.key_windowBackgroundWhiteBlackText));
                arrayList.add(new ThemeDescription(viewPages[a].listView, 0, new Class[]{UserCell.class}, new String[]{"statusColor"}, null, null, cellDelegate, Theme.key_windowBackgroundWhiteGrayText));
                arrayList.add(new ThemeDescription(viewPages[a].listView, 0, new Class[]{UserCell.class}, new String[]{"statusOnlineColor"}, null, null, cellDelegate, Theme.key_windowBackgroundWhiteBlueText));

                arrayList.add(new ThemeDescription(viewPages[a].listView, 0, new Class[]{TextCell.class}, new String[]{"textView"}, null, null, null, Theme.key_windowBackgroundWhiteBlueText4));
                arrayList.add(new ThemeDescription(viewPages[a].listView, 0, new Class[]{TextCell.class}, new String[]{"imageView"}, null, null, null, Theme.key_windowBackgroundWhiteBlueText4));

                arrayList.add(new ThemeDescription(viewPages[a].progressView, ThemeDescription.FLAG_PROGRESSBAR, null, null, null, null, Theme.key_progressCircle));

                ViewPager pager = viewPages[a].dialogsAdapter.getArchiveHintCellPager();
                arrayList.add(new ThemeDescription(pager, 0, new Class[]{ArchiveHintInnerCell.class}, new String[]{"imageView"}, null, null, null, Theme.key_chats_nameMessage_threeLines));
                arrayList.add(new ThemeDescription(pager, 0, new Class[]{ArchiveHintInnerCell.class}, new String[]{"imageView2"}, null, null, null, Theme.key_chats_unreadCounter));
                arrayList.add(new ThemeDescription(pager, 0, new Class[]{ArchiveHintInnerCell.class}, new String[]{"headerTextView"}, null, null, null, Theme.key_chats_nameMessage_threeLines));
                arrayList.add(new ThemeDescription(pager, 0, new Class[]{ArchiveHintInnerCell.class}, new String[]{"messageTextView"}, null, null, null, Theme.key_chats_message));
                arrayList.add(new ThemeDescription(pager, ThemeDescription.FLAG_LISTGLOWCOLOR, null, null, null, null, Theme.key_actionBarDefaultArchived));
            }
        }

        arrayList.add(new ThemeDescription(null, 0, null, null, null, cellDelegate, Theme.key_chats_archivePullDownBackground));
        arrayList.add(new ThemeDescription(null, 0, null, null, null, cellDelegate, Theme.key_chats_archivePullDownBackgroundActive));

        arrayList.add(new ThemeDescription(sideMenu, ThemeDescription.FLAG_BACKGROUND, null, null, null, null, Theme.key_chats_menuBackground));
        arrayList.add(new ThemeDescription(sideMenu, 0, new Class[]{DrawerProfileCell.class}, null, null, null, Theme.key_chats_menuName));
        arrayList.add(new ThemeDescription(sideMenu, 0, new Class[]{DrawerProfileCell.class}, null, null, null, Theme.key_chats_menuPhone));
        arrayList.add(new ThemeDescription(sideMenu, 0, new Class[]{DrawerProfileCell.class}, null, null, null, Theme.key_chats_menuPhoneCats));
        arrayList.add(new ThemeDescription(sideMenu, 0, new Class[]{DrawerProfileCell.class}, null, null, null, Theme.key_chats_menuCloudBackgroundCats));
        arrayList.add(new ThemeDescription(sideMenu, 0, new Class[]{DrawerProfileCell.class}, null, null, null, Theme.key_chat_serviceBackground));
        arrayList.add(new ThemeDescription(sideMenu, 0, new Class[]{DrawerProfileCell.class}, null, null, null, Theme.key_chats_menuTopShadow));
        arrayList.add(new ThemeDescription(sideMenu, 0, new Class[]{DrawerProfileCell.class}, null, null, null, Theme.key_chats_menuTopShadowCats));
        arrayList.add(new ThemeDescription(sideMenu, ThemeDescription.FLAG_CELLBACKGROUNDCOLOR | ThemeDescription.FLAG_CHECKTAG, new Class[]{DrawerProfileCell.class}, null, null, cellDelegate, Theme.key_chats_menuTopBackgroundCats));
        arrayList.add(new ThemeDescription(sideMenu, ThemeDescription.FLAG_CELLBACKGROUNDCOLOR | ThemeDescription.FLAG_CHECKTAG, new Class[]{DrawerProfileCell.class}, null, null, cellDelegate, Theme.key_chats_menuTopBackground));

        arrayList.add(new ThemeDescription(sideMenu, ThemeDescription.FLAG_IMAGECOLOR, new Class[]{DrawerActionCell.class}, new String[]{"textView"}, null, null, null, Theme.key_chats_menuItemIcon));
        arrayList.add(new ThemeDescription(sideMenu, 0, new Class[]{DrawerActionCell.class}, new String[]{"textView"}, null, null, null, Theme.key_chats_menuItemText));
        arrayList.add(new ThemeDescription(sideMenu, ThemeDescription.FLAG_IMAGECOLOR, new Class[]{DrawerActionCheckCell.class}, new String[]{"textView"}, null, null, null, Theme.key_chats_menuItemIcon));
        arrayList.add(new ThemeDescription(sideMenu, 0, new Class[]{DrawerActionCheckCell.class}, new String[]{"textView"}, null, null, null, Theme.key_chats_menuItemText));

        arrayList.add(new ThemeDescription(sideMenu, 0, new Class[]{DrawerUserCell.class}, new String[]{"textView"}, null, null, null, Theme.key_chats_menuItemText));
        arrayList.add(new ThemeDescription(sideMenu, ThemeDescription.FLAG_TEXTCOLOR, new Class[]{DrawerUserCell.class}, new String[]{"checkBox"}, null, null, null, Theme.key_chats_unreadCounterText));
        arrayList.add(new ThemeDescription(sideMenu, ThemeDescription.FLAG_TEXTCOLOR, new Class[]{DrawerUserCell.class}, new String[]{"checkBox"}, null, null, null, Theme.key_chats_unreadCounter));
        arrayList.add(new ThemeDescription(sideMenu, ThemeDescription.FLAG_TEXTCOLOR, new Class[]{DrawerUserCell.class}, new String[]{"checkBox"}, null, null, null, Theme.key_chats_menuBackground));
        arrayList.add(new ThemeDescription(sideMenu, ThemeDescription.FLAG_IMAGECOLOR, new Class[]{DrawerAddCell.class}, new String[]{"textView"}, null, null, null, Theme.key_chats_menuItemIcon));
        arrayList.add(new ThemeDescription(sideMenu, 0, new Class[]{DrawerAddCell.class}, new String[]{"textView"}, null, null, null, Theme.key_chats_menuItemText));

        arrayList.add(new ThemeDescription(sideMenu, 0, new Class[]{DividerCell.class}, Theme.dividerPaint, null, null, Theme.key_divider));

        if (searchViewPager != null) {
            arrayList.add(new ThemeDescription(searchViewPager.dialogsSearchAdapter != null ? searchViewPager.dialogsSearchAdapter.getInnerListView() : null, 0, new Class[]{HintDialogCell.class}, Theme.dialogs_countPaint, null, null, Theme.key_chats_unreadCounter));
            arrayList.add(new ThemeDescription(searchViewPager.dialogsSearchAdapter != null ? searchViewPager.dialogsSearchAdapter.getInnerListView() : null, 0, new Class[]{HintDialogCell.class}, Theme.dialogs_countGrayPaint, null, null, Theme.key_chats_unreadCounterMuted));
            arrayList.add(new ThemeDescription(searchViewPager.dialogsSearchAdapter != null ? searchViewPager.dialogsSearchAdapter.getInnerListView() : null, 0, new Class[]{HintDialogCell.class}, Theme.dialogs_countTextPaint, null, null, Theme.key_chats_unreadCounterText));
            arrayList.add(new ThemeDescription(searchViewPager.dialogsSearchAdapter != null ? searchViewPager.dialogsSearchAdapter.getInnerListView() : null, 0, new Class[]{HintDialogCell.class}, Theme.dialogs_archiveTextPaint, null, null, Theme.key_chats_archiveText));
            arrayList.add(new ThemeDescription(searchViewPager.dialogsSearchAdapter != null ? searchViewPager.dialogsSearchAdapter.getInnerListView() : null, 0, new Class[]{HintDialogCell.class}, new String[]{"nameTextView"}, null, null, null, Theme.key_windowBackgroundWhiteBlackText));
            arrayList.add(new ThemeDescription(searchViewPager.dialogsSearchAdapter != null ? searchViewPager.dialogsSearchAdapter.getInnerListView() : null, 0, new Class[]{HintDialogCell.class}, null, null, null, Theme.key_chats_onlineCircle));
        }

        arrayList.add(new ThemeDescription(fragmentView, ThemeDescription.FLAG_BACKGROUND | ThemeDescription.FLAG_CHECKTAG, new Class[]{FragmentContextView.class}, new String[]{"frameLayout"}, null, null, null, Theme.key_inappPlayerBackground));
        arrayList.add(new ThemeDescription(fragmentView, ThemeDescription.FLAG_IMAGECOLOR, new Class[]{FragmentContextView.class}, new String[]{"playButton"}, null, null, null, Theme.key_inappPlayerPlayPause));
        arrayList.add(new ThemeDescription(fragmentView, ThemeDescription.FLAG_TEXTCOLOR | ThemeDescription.FLAG_CHECKTAG, new Class[]{FragmentContextView.class}, new String[]{"titleTextView"}, null, null, null, Theme.key_inappPlayerTitle));
        arrayList.add(new ThemeDescription(fragmentView, ThemeDescription.FLAG_TEXTCOLOR | ThemeDescription.FLAG_FASTSCROLL, new Class[]{FragmentContextView.class}, new String[]{"titleTextView"}, null, null, null, Theme.key_inappPlayerPerformer));
        arrayList.add(new ThemeDescription(fragmentView, ThemeDescription.FLAG_IMAGECOLOR, new Class[]{FragmentContextView.class}, new String[]{"closeButton"}, null, null, null, Theme.key_inappPlayerClose));

        arrayList.add(new ThemeDescription(fragmentView, ThemeDescription.FLAG_BACKGROUND | ThemeDescription.FLAG_CHECKTAG, new Class[]{FragmentContextView.class}, new String[]{"frameLayout"}, null, null, null, Theme.key_returnToCallBackground));
        arrayList.add(new ThemeDescription(fragmentView, ThemeDescription.FLAG_TEXTCOLOR | ThemeDescription.FLAG_CHECKTAG, new Class[]{FragmentContextView.class}, new String[]{"titleTextView"}, null, null, null, Theme.key_returnToCallText));

        for (int a = 0; a < undoView.length; a++) {
            arrayList.add(new ThemeDescription(undoView[a], ThemeDescription.FLAG_BACKGROUNDFILTER, null, null, null, null, Theme.key_undo_background));
            arrayList.add(new ThemeDescription(undoView[a], 0, new Class[]{UndoView.class}, new String[]{"undoImageView"}, null, null, null, Theme.key_undo_cancelColor));
            arrayList.add(new ThemeDescription(undoView[a], 0, new Class[]{UndoView.class}, new String[]{"undoTextView"}, null, null, null, Theme.key_undo_cancelColor));
            arrayList.add(new ThemeDescription(undoView[a], 0, new Class[]{UndoView.class}, new String[]{"infoTextView"}, null, null, null, Theme.key_undo_infoColor));
            arrayList.add(new ThemeDescription(undoView[a], 0, new Class[]{UndoView.class}, new String[]{"subinfoTextView"}, null, null, null, Theme.key_undo_infoColor));
            arrayList.add(new ThemeDescription(undoView[a], 0, new Class[]{UndoView.class}, new String[]{"textPaint"}, null, null, null, Theme.key_undo_infoColor));
            arrayList.add(new ThemeDescription(undoView[a], 0, new Class[]{UndoView.class}, new String[]{"progressPaint"}, null, null, null, Theme.key_undo_infoColor));
            arrayList.add(new ThemeDescription(undoView[a], 0, new Class[]{UndoView.class}, new String[]{"leftImageView"}, "info1", Theme.key_undo_background));
            arrayList.add(new ThemeDescription(undoView[a], 0, new Class[]{UndoView.class}, new String[]{"leftImageView"}, "info2", Theme.key_undo_background));
            arrayList.add(new ThemeDescription(undoView[a], 0, new Class[]{UndoView.class}, new String[]{"leftImageView"}, "luc12", Theme.key_undo_infoColor));
            arrayList.add(new ThemeDescription(undoView[a], 0, new Class[]{UndoView.class}, new String[]{"leftImageView"}, "luc11", Theme.key_undo_infoColor));
            arrayList.add(new ThemeDescription(undoView[a], 0, new Class[]{UndoView.class}, new String[]{"leftImageView"}, "luc10", Theme.key_undo_infoColor));
            arrayList.add(new ThemeDescription(undoView[a], 0, new Class[]{UndoView.class}, new String[]{"leftImageView"}, "luc9", Theme.key_undo_infoColor));
            arrayList.add(new ThemeDescription(undoView[a], 0, new Class[]{UndoView.class}, new String[]{"leftImageView"}, "luc8", Theme.key_undo_infoColor));
            arrayList.add(new ThemeDescription(undoView[a], 0, new Class[]{UndoView.class}, new String[]{"leftImageView"}, "luc7", Theme.key_undo_infoColor));
            arrayList.add(new ThemeDescription(undoView[a], 0, new Class[]{UndoView.class}, new String[]{"leftImageView"}, "luc6", Theme.key_undo_infoColor));
            arrayList.add(new ThemeDescription(undoView[a], 0, new Class[]{UndoView.class}, new String[]{"leftImageView"}, "luc5", Theme.key_undo_infoColor));
            arrayList.add(new ThemeDescription(undoView[a], 0, new Class[]{UndoView.class}, new String[]{"leftImageView"}, "luc4", Theme.key_undo_infoColor));
            arrayList.add(new ThemeDescription(undoView[a], 0, new Class[]{UndoView.class}, new String[]{"leftImageView"}, "luc3", Theme.key_undo_infoColor));
            arrayList.add(new ThemeDescription(undoView[a], 0, new Class[]{UndoView.class}, new String[]{"leftImageView"}, "luc2", Theme.key_undo_infoColor));
            arrayList.add(new ThemeDescription(undoView[a], 0, new Class[]{UndoView.class}, new String[]{"leftImageView"}, "luc1", Theme.key_undo_infoColor));
            arrayList.add(new ThemeDescription(undoView[a], 0, new Class[]{UndoView.class}, new String[]{"leftImageView"}, "Oval", Theme.key_undo_infoColor));
        }

        arrayList.add(new ThemeDescription(null, 0, null, null, null, null, Theme.key_dialogBackground));
        arrayList.add(new ThemeDescription(null, 0, null, null, null, null, Theme.key_dialogBackgroundGray));
        arrayList.add(new ThemeDescription(null, 0, null, null, null, null, Theme.key_dialogTextBlack));
        arrayList.add(new ThemeDescription(null, 0, null, null, null, null, Theme.key_dialogTextLink));
        arrayList.add(new ThemeDescription(null, 0, null, null, null, null, Theme.key_dialogLinkSelection));
        arrayList.add(new ThemeDescription(null, 0, null, null, null, null, Theme.key_dialogTextBlue));
        arrayList.add(new ThemeDescription(null, 0, null, null, null, null, Theme.key_dialogTextBlue2));
        arrayList.add(new ThemeDescription(null, 0, null, null, null, null, Theme.key_dialogTextBlue3));
        arrayList.add(new ThemeDescription(null, 0, null, null, null, null, Theme.key_dialogTextBlue4));
        arrayList.add(new ThemeDescription(null, 0, null, null, null, null, Theme.key_dialogTextRed));
        arrayList.add(new ThemeDescription(null, 0, null, null, null, null, Theme.key_dialogTextRed2));
        arrayList.add(new ThemeDescription(null, 0, null, null, null, null, Theme.key_dialogTextGray));
        arrayList.add(new ThemeDescription(null, 0, null, null, null, null, Theme.key_dialogTextGray2));
        arrayList.add(new ThemeDescription(null, 0, null, null, null, null, Theme.key_dialogTextGray3));
        arrayList.add(new ThemeDescription(null, 0, null, null, null, null, Theme.key_dialogTextGray4));
        arrayList.add(new ThemeDescription(null, 0, null, null, null, null, Theme.key_dialogIcon));
        arrayList.add(new ThemeDescription(null, 0, null, null, null, null, Theme.key_dialogRedIcon));
        arrayList.add(new ThemeDescription(null, 0, null, null, null, null, Theme.key_dialogTextHint));
        arrayList.add(new ThemeDescription(null, 0, null, null, null, null, Theme.key_dialogInputField));
        arrayList.add(new ThemeDescription(null, 0, null, null, null, null, Theme.key_dialogInputFieldActivated));
        arrayList.add(new ThemeDescription(null, 0, null, null, null, null, Theme.key_dialogCheckboxSquareBackground));
        arrayList.add(new ThemeDescription(null, 0, null, null, null, null, Theme.key_dialogCheckboxSquareCheck));
        arrayList.add(new ThemeDescription(null, 0, null, null, null, null, Theme.key_dialogCheckboxSquareUnchecked));
        arrayList.add(new ThemeDescription(null, 0, null, null, null, null, Theme.key_dialogCheckboxSquareDisabled));
        arrayList.add(new ThemeDescription(null, 0, null, null, null, null, Theme.key_dialogRadioBackground));
        arrayList.add(new ThemeDescription(null, 0, null, null, null, null, Theme.key_dialogRadioBackgroundChecked));
        arrayList.add(new ThemeDescription(null, 0, null, null, null, null, Theme.key_dialogProgressCircle));
        arrayList.add(new ThemeDescription(null, 0, null, null, null, null, Theme.key_dialogButton));
        arrayList.add(new ThemeDescription(null, 0, null, null, null, null, Theme.key_dialogButtonSelector));
        arrayList.add(new ThemeDescription(null, 0, null, null, null, null, Theme.key_dialogScrollGlow));
        arrayList.add(new ThemeDescription(null, 0, null, null, null, null, Theme.key_dialogRoundCheckBox));
        arrayList.add(new ThemeDescription(null, 0, null, null, null, null, Theme.key_dialogRoundCheckBoxCheck));
        arrayList.add(new ThemeDescription(null, 0, null, null, null, null, Theme.key_dialogBadgeBackground));
        arrayList.add(new ThemeDescription(null, 0, null, null, null, null, Theme.key_dialogBadgeText));
        arrayList.add(new ThemeDescription(null, 0, null, null, null, null, Theme.key_dialogLineProgress));
        arrayList.add(new ThemeDescription(null, 0, null, null, null, null, Theme.key_dialogLineProgressBackground));
        arrayList.add(new ThemeDescription(null, 0, null, null, null, null, Theme.key_dialogGrayLine));
        arrayList.add(new ThemeDescription(null, 0, null, null, null, null, Theme.key_dialog_inlineProgressBackground));
        arrayList.add(new ThemeDescription(null, 0, null, null, null, null, Theme.key_dialog_inlineProgress));

        arrayList.add(new ThemeDescription(null, 0, null, null, null, null, Theme.key_dialogSearchBackground));
        arrayList.add(new ThemeDescription(null, 0, null, null, null, null, Theme.key_dialogSearchHint));
        arrayList.add(new ThemeDescription(null, 0, null, null, null, null, Theme.key_dialogSearchIcon));
        arrayList.add(new ThemeDescription(null, 0, null, null, null, null, Theme.key_dialogSearchText));
        arrayList.add(new ThemeDescription(null, 0, null, null, null, null, Theme.key_dialogFloatingButton));
        arrayList.add(new ThemeDescription(null, 0, null, null, null, null, Theme.key_dialogFloatingIcon));
        arrayList.add(new ThemeDescription(null, 0, null, null, null, null, Theme.key_dialogShadowLine));
        arrayList.add(new ThemeDescription(null, 0, null, null, null, null, Theme.key_sheet_scrollUp));
        arrayList.add(new ThemeDescription(null, 0, null, null, null, null, Theme.key_sheet_other));

        arrayList.add(new ThemeDescription(null, 0, null, null, null, null, Theme.key_player_actionBar));
        arrayList.add(new ThemeDescription(null, 0, null, null, null, null, Theme.key_player_actionBarSelector));
        arrayList.add(new ThemeDescription(null, 0, null, null, null, null, Theme.key_player_actionBarTitle));
        arrayList.add(new ThemeDescription(null, 0, null, null, null, null, Theme.key_player_actionBarTop));
        arrayList.add(new ThemeDescription(null, 0, null, null, null, null, Theme.key_player_actionBarSubtitle));
        arrayList.add(new ThemeDescription(null, 0, null, null, null, null, Theme.key_player_actionBarItems));
        arrayList.add(new ThemeDescription(null, 0, null, null, null, null, Theme.key_player_background));
        arrayList.add(new ThemeDescription(null, 0, null, null, null, null, Theme.key_player_time));
        arrayList.add(new ThemeDescription(null, 0, null, null, null, null, Theme.key_player_progressBackground));
        arrayList.add(new ThemeDescription(null, 0, null, null, null, null, Theme.key_player_progressCachedBackground));
        arrayList.add(new ThemeDescription(null, 0, null, null, null, null, Theme.key_player_progress));
        arrayList.add(new ThemeDescription(null, 0, null, null, null, null, Theme.key_player_button));
        arrayList.add(new ThemeDescription(null, 0, null, null, null, null, Theme.key_player_buttonActive));

        if (commentView != null) {
            arrayList.add(new ThemeDescription(commentView, 0, null, Theme.chat_composeBackgroundPaint, null, null, Theme.key_chat_messagePanelBackground));
            arrayList.add(new ThemeDescription(commentView, 0, null, null, new Drawable[]{Theme.chat_composeShadowDrawable}, null, Theme.key_chat_messagePanelShadow));
            arrayList.add(new ThemeDescription(commentView, ThemeDescription.FLAG_TEXTCOLOR, new Class[]{ChatActivityEnterView.class}, new String[]{"messageEditText"}, null, null, null, Theme.key_chat_messagePanelText));
            arrayList.add(new ThemeDescription(commentView, ThemeDescription.FLAG_CURSORCOLOR, new Class[]{ChatActivityEnterView.class}, new String[]{"messageEditText"}, null, null, null, Theme.key_chat_messagePanelCursor));
            arrayList.add(new ThemeDescription(commentView, ThemeDescription.FLAG_HINTTEXTCOLOR, new Class[]{ChatActivityEnterView.class}, new String[]{"messageEditText"}, null, null, null, Theme.key_chat_messagePanelHint));
//            arrayList.add(new ThemeDescription(commentView, ThemeDescription.FLAG_IMAGECOLOR, new Class[]{ChatActivityEnterView.class}, new String[]{"sendButton"}, null, null, null, Theme.key_chat_messagePanelSend));
        }

        arrayList.add(new ThemeDescription(null, 0, null, null, null, cellDelegate, Theme.key_actionBarTipBackground));
        arrayList.add(new ThemeDescription(null, 0, null, null, null, cellDelegate, Theme.key_windowBackgroundWhiteBlackText));
        arrayList.add(new ThemeDescription(null, 0, null, null, null, cellDelegate, Theme.key_player_time));
        arrayList.add(new ThemeDescription(null, 0, null, null, null, cellDelegate, Theme.key_chat_messagePanelCursor));
        arrayList.add(new ThemeDescription(null, 0, null, null, null, cellDelegate, Theme.key_avatar_actionBarIconBlue));
        arrayList.add(new ThemeDescription(null, 0, null, null, null, cellDelegate, Theme.key_groupcreate_spanBackground));

        arrayList.add(new ThemeDescription(null, 0, null, null, null, null, Theme.key_voipgroup_overlayGreen1));
        arrayList.add(new ThemeDescription(null, 0, null, null, null, null, Theme.key_voipgroup_overlayGreen2));
        arrayList.add(new ThemeDescription(null, 0, null, null, null, null, Theme.key_voipgroup_overlayBlue1));
        arrayList.add(new ThemeDescription(null, 0, null, null, null, null, Theme.key_voipgroup_overlayBlue2));
        arrayList.add(new ThemeDescription(null, 0, null, null, null, null, Theme.key_voipgroup_topPanelGreen1));
        arrayList.add(new ThemeDescription(null, 0, null, null, null, null, Theme.key_voipgroup_topPanelGreen2));
        arrayList.add(new ThemeDescription(null, 0, null, null, null, null, Theme.key_voipgroup_topPanelBlue1));
        arrayList.add(new ThemeDescription(null, 0, null, null, null, null, Theme.key_voipgroup_topPanelBlue2));
        arrayList.add(new ThemeDescription(null, 0, null, null, null, null, Theme.key_voipgroup_topPanelGray));
        arrayList.add(new ThemeDescription(null, 0, null, null, null, null, Theme.key_voipgroup_overlayAlertGradientMuted));
        arrayList.add(new ThemeDescription(null, 0, null, null, null, null, Theme.key_voipgroup_overlayAlertGradientMuted2));
        arrayList.add(new ThemeDescription(null, 0, null, null, null, null, Theme.key_voipgroup_overlayAlertGradientUnmuted));
        arrayList.add(new ThemeDescription(null, 0, null, null, null, null, Theme.key_voipgroup_overlayAlertGradientUnmuted2));
        arrayList.add(new ThemeDescription(null, 0, null, null, null, null, Theme.key_voipgroup_mutedByAdminGradient));
        arrayList.add(new ThemeDescription(null, 0, null, null, null, null, Theme.key_voipgroup_mutedByAdminGradient2));
        arrayList.add(new ThemeDescription(null, 0, null, null, null, null, Theme.key_voipgroup_mutedByAdminGradient3));
        arrayList.add(new ThemeDescription(null, 0, null, null, null, null, Theme.key_voipgroup_overlayAlertMutedByAdmin));
        arrayList.add(new ThemeDescription(null, 0, null, null, null, null, Theme.key_voipgroup_overlayAlertMutedByAdmin2));

        if (filtersView != null) {
            arrayList.addAll(filtersView.getThemeDescriptions());
            filtersView.updateColors();
        }

        if (searchViewPager != null) {
            searchViewPager.getThemeDescriptors(arrayList);
        }

        return arrayList;
    }

    private void updateFloatingButtonColor() {
        if (getParentActivity() == null || floatingButtonContainer == null) {
            return;
        }
        Drawable drawable = Theme.createSimpleSelectorCircleDrawable(AndroidUtilities.dp(56), Theme.getColor(Theme.key_chats_actionBackground), Theme.getColor(Theme.key_chats_actionPressedBackground));
        if (Build.VERSION.SDK_INT < 21) {
            Drawable shadowDrawable = ContextCompat.getDrawable(getParentActivity(), R.drawable.floating_shadow).mutate();
            shadowDrawable.setColorFilter(new PorterDuffColorFilter(0xff000000, PorterDuff.Mode.MULTIPLY));
            CombinedDrawable combinedDrawable = new CombinedDrawable(shadowDrawable, drawable, 0, 0);
            combinedDrawable.setIconSize(AndroidUtilities.dp(56), AndroidUtilities.dp(56));
            drawable = combinedDrawable;
        }
        floatingButtonContainer.setBackground(drawable);
    }

    float slideFragmentProgress = 1f;
    boolean isSlideBackTransition;
    boolean isDrawerTransition;
    ValueAnimator slideBackTransitionAnimator;

    @Override
    protected Animator getCustomSlideTransition(boolean topFragment, boolean backAnimation, float distanceToMove) {
        if (backAnimation) {
            slideBackTransitionAnimator = ValueAnimator.ofFloat(slideFragmentProgress, 1f);
            return slideBackTransitionAnimator;
        }
        int duration = (int) (Math.max((int) (200.0f / getLayoutContainer().getMeasuredWidth() * distanceToMove), 80) * 1.2f);
        slideBackTransitionAnimator = ValueAnimator.ofFloat(slideFragmentProgress, 1f);
        slideBackTransitionAnimator.addUpdateListener(valueAnimator -> setSlideTransitionProgress((float) valueAnimator.getAnimatedValue()));
        slideBackTransitionAnimator.setInterpolator(CubicBezierInterpolator.EASE_OUT);
        slideBackTransitionAnimator.setDuration(duration);
        slideBackTransitionAnimator.start();
        return slideBackTransitionAnimator;
    }

    @Override
    protected void prepareFragmentToSlide(boolean topFragment, boolean beginSlide) {
        if (!topFragment && beginSlide) {
            isSlideBackTransition = true;
            setFragmentIsSliding(true);
        } else {
            slideBackTransitionAnimator = null;
            isSlideBackTransition = false;
            setFragmentIsSliding(false);
            setSlideTransitionProgress(1f);
        }
    }

    private void setFragmentIsSliding(boolean sliding) {
        if (SharedConfig.getDevicePerformanceClass() == SharedConfig.PERFORMANCE_CLASS_LOW) {
            return;
        }
        if (sliding) {
            if (viewPages != null && viewPages[0] != null) {
                viewPages[0].setLayerType(View.LAYER_TYPE_HARDWARE, null);
                viewPages[0].setClipChildren(false);
                viewPages[0].setClipToPadding(false);
                viewPages[0].listView.setClipChildren(false);
            }

            if (actionBar != null) {
                actionBar.setLayerType(View.LAYER_TYPE_HARDWARE, null);
            }
            if (filterTabsView != null) {
                filterTabsView.getListView().setLayerType(View.LAYER_TYPE_HARDWARE, null);
            }
            if (fragmentView != null) {
                ((ViewGroup) fragmentView).setClipChildren(false);
                fragmentView.requestLayout();
            }
        } else {

            for (int i = 0; i < viewPages.length; i++) {
                ViewPage page = viewPages[i];
                if (page != null) {
                    page.setLayerType(View.LAYER_TYPE_NONE, null);
                    page.setClipChildren(true);
                    page.setClipToPadding(true);
                    page.listView.setClipChildren(true);
                }
            }

            if (actionBar != null) {
                actionBar.setLayerType(View.LAYER_TYPE_NONE, null);
            }

            if (filterTabsView != null) {
                filterTabsView.getListView().setLayerType(View.LAYER_TYPE_NONE, null);
            }
            if (fragmentView != null) {
                ((ViewGroup) fragmentView).setClipChildren(true);
                fragmentView.requestLayout();
            }
        }
    }

    @Override
    protected void onSlideProgress(boolean isOpen, float progress) {
        if (SharedConfig.getDevicePerformanceClass() == SharedConfig.PERFORMANCE_CLASS_LOW) {
            return;
        }
        if (isSlideBackTransition && slideBackTransitionAnimator == null) {
            setSlideTransitionProgress(progress);
        }
    }

    private void setSlideTransitionProgress(float progress) {
        if (SharedConfig.getDevicePerformanceClass() == SharedConfig.PERFORMANCE_CLASS_LOW) {
            return;
        }
        slideFragmentProgress = progress;
        if (fragmentView != null) {
            fragmentView.invalidate();
        }

        if (filterTabsView != null) {
            float s = 1f - 0.05f * (1f - slideFragmentProgress);
            filterTabsView.getListView().setScaleX(s);
            filterTabsView.getListView().setScaleY(s);
            filterTabsView.getListView().setTranslationX((isDrawerTransition ? AndroidUtilities.dp(4) : -AndroidUtilities.dp(4)) * (1f - slideFragmentProgress));
            filterTabsView.getListView().setPivotX(isDrawerTransition ? filterTabsView.getMeasuredWidth() : 0);
            filterTabsView.getListView().setPivotY(0);
            filterTabsView.invalidate();
        }
    }

    @Override
    public void setProgressToDrawerOpened(float progress) {
        if (SharedConfig.getDevicePerformanceClass() == SharedConfig.PERFORMANCE_CLASS_LOW || isSlideBackTransition) {
            return;
        }
        boolean drawerTransition = progress > 0;
        if (searchIsShowed) {
            drawerTransition = false;
            progress = 0;
        }
        if (drawerTransition != isDrawerTransition) {
            isDrawerTransition = drawerTransition;
            if (isDrawerTransition) {
                setFragmentIsSliding(true);
            } else {
                setFragmentIsSliding(false);
            }
            if (fragmentView != null) {
                fragmentView.requestLayout();
            }
        }
        setSlideTransitionProgress(1f - progress);
    }

    @Override
    public boolean isSwipeBackEnabled(MotionEvent event) {
        return !((initialDialogsType == 3 && NekoConfig.showTabsOnForward.Bool()) && viewPages[0].selectedType != filterTabsView.getFirstTabId());
    }

    public void setShowSearch(String query, int i) {
        if (!searching) {
            initialSearchType = i;
            actionBar.openSearchField(query, false);
        } else {
            if (!searchItem.getSearchField().getText().toString().equals(query)) {
                searchItem.getSearchField().setText(query);
            }
            int p = searchViewPager.getPositionForType(i);
            if (p >= 0) {
                if (searchViewPager.getTabsView().getCurrentTabId() != p) {
                    searchViewPager.getTabsView().scrollToTab(p, p);
                }
            }
        }
    }

    @Override
    public boolean isLightStatusBar() {
        int color = (searching && whiteActionBar) ? Theme.getColor(Theme.key_windowBackgroundWhite) : Theme.getColor(folderId == 0 ? Theme.key_actionBarDefault : Theme.key_actionBarDefaultArchived);
        if (actionBar.isActionModeShowed()) {
            color = Theme.getColor(Theme.key_actionBarActionModeDefault);
        }
        return ColorUtils.calculateLuminance(color) > 0.7f;
    }
}
<|MERGE_RESOLUTION|>--- conflicted
+++ resolved
@@ -2120,13 +2120,11 @@
                 if (proxyItem != null && proxyItemVisible) {
                     proxyItem.setVisibility(View.GONE);
                 }
-<<<<<<< HEAD
+                if (downloadsItem != null && downloadsItemVisible) {
+                    downloadsItem.setVisibility(View.GONE);
+                }
                 if (scanItem != null) {
                     scanItem.setVisibility(View.VISIBLE);
-=======
-                if (downloadsItem != null && downloadsItemVisible) {
-                    downloadsItem.setVisibility(View.GONE);
->>>>>>> 8283c123
                 }
                 if (viewPages[0] != null) {
                     if (searchString != null) {
@@ -2155,13 +2153,11 @@
                 if (proxyItem != null && proxyItemVisible) {
                     proxyItem.setVisibility(View.VISIBLE);
                 }
-<<<<<<< HEAD
+                if (downloadsItem != null && downloadsItemVisible) {
+                    downloadsItem.setVisibility(View.VISIBLE);
+                }
                 if (scanItem != null) {
                     scanItem.setVisibility(View.GONE);
-=======
-                if (downloadsItem != null && downloadsItemVisible) {
-                    downloadsItem.setVisibility(View.VISIBLE);
->>>>>>> 8283c123
                 }
                 if (searchString != null) {
                     finishFragment();
@@ -6574,7 +6570,7 @@
 
     private boolean isNextButton = false;
     private AnimatorSet commentViewAnimator;
-    
+
     private void updateSelectedCount() {
         if (commentView != null) {
             if (selectedDialogs.isEmpty()) {
