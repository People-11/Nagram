/*
 * This is the source code of Telegram for Android v. 5.x.x.
 * It is licensed under GNU GPL v. 2 or later.
 * You should have received a copy of the license in this archive (see LICENSE).
 *
 * Copyright Nikolai Kudashov, 2013-2018.
 */

package org.telegram.ui;

import android.Manifest;
import android.animation.Animator;
import android.animation.AnimatorListenerAdapter;
import android.animation.AnimatorSet;
import android.animation.ObjectAnimator;
import android.animation.StateListAnimator;
import android.animation.ValueAnimator;
import android.annotation.SuppressLint;
import android.annotation.TargetApi;
import android.app.Activity;
import android.app.Dialog;
import android.content.Context;
import android.content.DialogInterface;
import android.content.Intent;
import android.content.SharedPreferences;
import android.content.pm.PackageManager;
import android.content.res.Configuration;
import android.graphics.Bitmap;
import android.graphics.Canvas;
import android.graphics.Outline;
import android.graphics.Paint;
import android.graphics.PorterDuff;
import android.graphics.PorterDuffColorFilter;
import android.graphics.Rect;
import android.graphics.RectF;
import android.graphics.drawable.BitmapDrawable;
import android.graphics.drawable.Drawable;
import android.net.Uri;
import android.os.Build;
import android.os.Bundle;
<<<<<<< HEAD
=======
import android.os.Vibrator;
>>>>>>> 4992f231
import android.text.TextUtils;
import android.util.Property;
import android.util.StateSet;
import android.view.Gravity;
import android.view.HapticFeedbackConstants;
import android.view.KeyEvent;
import android.view.MotionEvent;
import android.view.VelocityTracker;
import android.view.View;
import android.view.ViewConfiguration;
import android.view.ViewGroup;
import android.view.ViewOutlineProvider;
import android.view.ViewParent;
import android.view.ViewTreeObserver;
import android.view.WindowManager;
import android.view.animation.AccelerateDecelerateInterpolator;
import android.view.animation.DecelerateInterpolator;
import android.view.animation.Interpolator;
import android.widget.EditText;
import android.widget.FrameLayout;
import android.widget.ImageView;
import android.widget.LinearLayout;
import android.widget.ScrollView;
import android.widget.TextView;

import androidx.annotation.NonNull;
<<<<<<< HEAD
=======
import androidx.core.graphics.ColorUtils;
>>>>>>> 4992f231
import androidx.recyclerview.widget.ItemTouchHelper;
import androidx.recyclerview.widget.LinearLayoutManager;
import androidx.recyclerview.widget.LinearSmoothScrollerCustom;
import androidx.recyclerview.widget.RecyclerView;
import androidx.viewpager.widget.ViewPager;

import org.telegram.messenger.AccountInstance;
import org.telegram.messenger.AndroidUtilities;
import org.telegram.messenger.ApplicationLoader;
import org.telegram.messenger.ChatObject;
import org.telegram.messenger.ContactsController;
import org.telegram.messenger.DialogObject;
import org.telegram.messenger.FileLog;
import org.telegram.messenger.ImageLoader;
import org.telegram.messenger.ImageLocation;
import org.telegram.messenger.LocaleController;
import org.telegram.messenger.MediaDataController;
import org.telegram.messenger.MessageObject;
import org.telegram.messenger.MessagesController;
import org.telegram.messenger.NotificationCenter;
import org.telegram.messenger.NotificationsController;
import org.telegram.messenger.R;
import org.telegram.messenger.SharedConfig;
import org.telegram.messenger.UserConfig;
import org.telegram.messenger.UserObject;
import org.telegram.messenger.Utilities;
import org.telegram.messenger.XiaomiUtilities;
import org.telegram.tgnet.ConnectionsManager;
import org.telegram.tgnet.TLObject;
import org.telegram.tgnet.TLRPC;
import org.telegram.ui.ActionBar.ActionBar;
import org.telegram.ui.ActionBar.ActionBarMenu;
import org.telegram.ui.ActionBar.ActionBarMenuItem;
import org.telegram.ui.ActionBar.ActionBarMenuSubItem;
import org.telegram.ui.ActionBar.ActionBarPopupWindow;
import org.telegram.ui.ActionBar.AlertDialog;
import org.telegram.ui.ActionBar.BackDrawable;
import org.telegram.ui.ActionBar.BaseFragment;
import org.telegram.ui.ActionBar.BottomSheet;
import org.telegram.ui.ActionBar.MenuDrawable;
import org.telegram.ui.ActionBar.Theme;
import org.telegram.ui.ActionBar.ThemeDescription;
import org.telegram.ui.Adapters.DialogsAdapter;
import org.telegram.ui.Adapters.DialogsSearchAdapter;
import org.telegram.ui.Adapters.FiltersView;
import org.telegram.ui.Cells.AccountSelectCell;
import org.telegram.ui.Cells.ArchiveHintInnerCell;
import org.telegram.ui.Cells.DialogCell;
import org.telegram.ui.Cells.DialogsEmptyCell;
import org.telegram.ui.Cells.DividerCell;
import org.telegram.ui.Cells.DrawerActionCell;
import org.telegram.ui.Cells.DrawerAddCell;
import org.telegram.ui.Cells.DrawerProfileCell;
import org.telegram.ui.Cells.DrawerUserCell;
import org.telegram.ui.Cells.GraySectionCell;
import org.telegram.ui.Cells.HashtagSearchCell;
import org.telegram.ui.Cells.HintDialogCell;
import org.telegram.ui.Cells.LoadingCell;
import org.telegram.ui.Cells.ProfileSearchCell;
import org.telegram.ui.Cells.ShadowSectionCell;
import org.telegram.ui.Cells.TextCell;
import org.telegram.ui.Cells.UserCell;
import org.telegram.ui.Components.AlertsCreator;
import org.telegram.ui.Components.AnimatedArrowDrawable;
import org.telegram.ui.Components.AnimationProperties;
import org.telegram.ui.Components.AvatarDrawable;
import org.telegram.ui.Components.BackupImageView;
import org.telegram.ui.Components.Bulletin;
import org.telegram.ui.Components.BulletinFactory;
import org.telegram.ui.Components.ChatActivityEnterView;
import org.telegram.ui.Components.ChatAvatarContainer;
import org.telegram.ui.Components.CombinedDrawable;
import org.telegram.ui.Components.CubicBezierInterpolator;
import org.telegram.ui.Components.DialogsItemAnimator;
<<<<<<< HEAD
import org.telegram.ui.Components.EmptyTextProgressView;
=======
import org.telegram.ui.Components.EditTextBoldCursor;
>>>>>>> 4992f231
import org.telegram.ui.Components.FilterTabsView;
import org.telegram.ui.Components.FiltersListBottomSheet;
import org.telegram.ui.Components.FragmentContextView;
import org.telegram.ui.Components.JoinGroupAlert;
import org.telegram.ui.Components.LayoutHelper;
import org.telegram.ui.Components.NumberTextView;
import org.telegram.ui.Components.PacmanAnimation;
import org.telegram.ui.Components.ProxyDrawable;
import org.telegram.ui.Components.PullForegroundDrawable;
import org.telegram.ui.Components.RLottieDrawable;
import org.telegram.ui.Components.RadialProgressView;
import org.telegram.ui.Components.RecyclerAnimationScrollHelper;
import org.telegram.ui.Components.RecyclerListView;
<<<<<<< HEAD
=======
import org.telegram.ui.Components.SearchViewPager;
>>>>>>> 4992f231
import org.telegram.ui.Components.SizeNotifierFrameLayout;
import org.telegram.ui.Components.StickersAlert;
import org.telegram.ui.Components.UndoView;

import java.util.ArrayList;

import tw.nekomimi.nekogram.NekoConfig;
import tw.nekomimi.nekogram.utils.PrivacyUtil;
import tw.nekomimi.nekogram.utils.ProxyUtil;
import tw.nekomimi.nekogram.utils.VibrateUtil;

public class DialogsActivity extends BaseFragment implements NotificationCenter.NotificationCenterDelegate {

    private ViewPagerFixed.TabsView searchTabsView;

    private class ViewPage extends FrameLayout {
        private DialogsRecyclerView listView;
        private LinearLayoutManager layoutManager;
        private DialogsAdapter dialogsAdapter;
        private ItemTouchHelper itemTouchhelper;
        private SwipeController swipeController;
        private int selectedType;
        private PullForegroundDrawable pullForegroundDrawable;
        private RecyclerAnimationScrollHelper scrollHelper;
        private int dialogsType;
        private int archivePullViewState;
        private RadialProgressView progressView;
        private int lastItemsCount;
        private DialogsItemAnimator dialogsItemAnimator;

        public ViewPage(Context context) {
            super(context);
        }

        public boolean isDefaultDialogType() {
            return dialogsType == 0 || dialogsType == 7 || dialogsType == 8;
        }
    }

    private ViewPage[] viewPages;
    private FiltersView filtersView;
    private ActionBarMenuItem passcodeItem;
    private boolean passcodeItemVisible;
    private ActionBarMenuItem proxyItem;
    private boolean proxyItemVisible;
    private ActionBarMenuItem scanItem;
    private ActionBarMenuItem searchItem;
    private ActionBarMenuItem doneItem;
    private ProxyDrawable proxyDrawable;
    private ImageView floatingButton;
    private FrameLayout floatingButtonContainer;
    private ChatAvatarContainer avatarContainer;
    private UndoView[] undoView = new UndoView[2];
    private FilterTabsView filterTabsView;
    private boolean askingForPermissions;

    private SearchViewPager searchViewPager;

    private View blurredView;

    private Paint scrimPaint;
    private View scrimView;
    private boolean scrimViewSelected;
    private int[] scrimViewLocation = new int[2];
    private AnimatorSet scrimAnimatorSet;
    private ActionBarPopupWindow scrimPopupWindow;
    private ActionBarMenuSubItem[] scrimPopupWindowItems;

    private int initialDialogsType;

    private int messagesCount;
    private int hasPoll;

    private PacmanAnimation pacmanAnimation;

    private DialogCell slidingView;
    private DialogCell movingView;
    private boolean allowMoving;
    private boolean movingWas;
    private ArrayList<MessagesController.DialogFilter> movingDialogFilters = new ArrayList<>();
    private boolean waitingForScrollFinished;
    private boolean allowSwipeDuringCurrentTouch;
    private boolean updatePullAfterScroll;

    private MenuDrawable menuDrawable;
    private BackDrawable backDrawable;

    private Paint actionBarDefaultPaint = new Paint();

    private NumberTextView selectedDialogsCountTextView;
    private ArrayList<View> actionModeViews = new ArrayList<>();
    private ActionBarMenuItem deleteItem;
    private ActionBarMenuItem pinItem;
    private ActionBarMenuItem muteItem;
    private ActionBarMenuItem archive2Item;
    private ActionBarMenuSubItem pin2Item;
    private ActionBarMenuSubItem addToFolderItem;
    private ActionBarMenuSubItem removeFromFolderItem;
    private ActionBarMenuSubItem archiveItem;
    private ActionBarMenuSubItem clearItem;
    private ActionBarMenuSubItem readItem;
    private ActionBarMenuSubItem blockItem;

    private float additionalFloatingTranslation;
    private float floatingButtonTranslation;
    private float floatingButtonHideProgress;

    private AnimatorSet searchAnimator;
    private Animator tabsAlphaAnimator;
    private float searchAnimationProgress;

    private AnimatedArrowDrawable arrowDrawable;
    private RecyclerView sideMenu;
    private ChatActivityEnterView commentView;
    private ActionBarMenuItem switchItem;

    private FragmentContextView fragmentLocationContextView;
    private FragmentContextView fragmentContextView;

    private static ArrayList<TLRPC.Dialog> frozenDialogsList;
    private boolean dialogsListFrozen;
    private int dialogRemoveFinished;
    private int dialogInsertFinished;
    private int dialogChangeFinished;

    private AlertDialog permissionDialog;
    private boolean askAboutContacts = true;

    private boolean closeSearchFieldOnHide;
    private long searchDialogId;
    private TLObject searchObject;

    private int prevPosition;
    private int prevTop;
    private boolean scrollUpdated;
    private boolean floatingHidden;
    private final AccelerateDecelerateInterpolator floatingInterpolator = new AccelerateDecelerateInterpolator();

    private boolean checkPermission = true;

    private int currentConnectionState;

    private boolean disableActionBarScrolling;

    private String selectAlertString;
    private String selectAlertStringGroup;
    private String addToGroupAlertString;
    private boolean resetDelegate = true;

    public static boolean[] dialogsLoaded = new boolean[UserConfig.MAX_ACCOUNT_COUNT];
    private boolean searching;
    private boolean searchWas;
    private boolean onlySelect;
    private String searchString;
    private String initialSearchString;
    private long openedDialogId;
    private boolean cantSendToChannels;
    private boolean allowSwitchAccount;
    private boolean checkCanWrite;
    private boolean afterSignup;

    private DialogsActivityDelegate delegate;

    private ArrayList<Long> selectedDialogs = new ArrayList<>();

    private int canReadCount;
    private int canPinCount;
    private int canMuteCount;
    private int canUnmuteCount;
    private int canClearCacheCount;
    private int canReportSpamCount;
    private int canUnarchiveCount;
    private boolean canDeletePsaSelected;

    private int topPadding;
<<<<<<< HEAD

=======
    private int lastMeasuredTopPadding;
    
>>>>>>> 4992f231
    private int folderId;

    private final static int pin = 100;
    private final static int read = 101;
    private final static int delete = 102;
    private final static int clear = 103;
    private final static int mute = 104;
    private final static int archive = 105;
    private final static int block = 106;
    private final static int archive2 = 107;
    private final static int pin2 = 108;
    private final static int add_to_folder = 109;
    private final static int remove_from_folder = 110;

    private final static int ARCHIVE_ITEM_STATE_PINNED = 0;
    private final static int ARCHIVE_ITEM_STATE_SHOWED = 1;
    private final static int ARCHIVE_ITEM_STATE_HIDDEN = 2;

    private long startArchivePullingTime;
    private boolean scrollingManually;
    private boolean canShowHiddenArchive;

    private AnimatorSet tabsAnimation;
    private boolean tabsAnimationInProgress;
    private boolean animatingForward;
    private float additionalOffset;
    private boolean backAnimation;
    private int maximumVelocity;
    private boolean startedTracking;
    private boolean maybeStartTracking;
    private static final Interpolator interpolator = t -> {
        --t;
        return t * t * t * t * t + 1.0F;
    };

    private int animationIndex = -1;
    private boolean searchIsShowed;
    private boolean searchWasFullyShowed;
    private boolean whiteActionBar;
    private float progressToActionMode;
    ValueAnimator actionBarColorAnimator;

    public final Property<DialogsActivity, Float> SCROLL_Y = new AnimationProperties.FloatProperty<DialogsActivity>("animationValue") {
        @Override
        public void setValue(DialogsActivity object, float value) {
            object.setScrollY(value);
        }

        @Override
        public Float get(DialogsActivity object) {
            return actionBar.getTranslationY();
        }
    };

    private class ContentView extends SizeNotifierFrameLayout {

        private Paint actionBarSearchPaint = new Paint(Paint.ANTI_ALIAS_FLAG);
        private Paint windowBackgroundPaint = new Paint();
        private int inputFieldHeight;

        public ContentView(Context context) {
            super(context);
        }

        private int startedTrackingPointerId;
        private int startedTrackingX;
        private int startedTrackingY;
        private VelocityTracker velocityTracker;
        private boolean globalIgnoreLayout;
        private int[] pos = new int[2];

        private boolean prepareForMoving(MotionEvent ev, boolean forward) {
            int id = filterTabsView.getNextPageId(forward);
            if (id < 0) {
                return false;
            }
            getParent().requestDisallowInterceptTouchEvent(true);
            maybeStartTracking = false;
            startedTracking = true;
            startedTrackingX = (int) (ev.getX() + additionalOffset);
            actionBar.setEnabled(false);
            filterTabsView.setEnabled(false);
            viewPages[1].selectedType = id;
            viewPages[1].setVisibility(View.VISIBLE);
            animatingForward = forward;
            showScrollbars(false);
            switchToCurrentSelectedMode(true);
            if (forward) {
                viewPages[1].setTranslationX(viewPages[0].getMeasuredWidth());
            } else {
                viewPages[1].setTranslationX(-viewPages[0].getMeasuredWidth());
            }
            return true;
        }

        @Override
        public void setPadding(int left, int top, int right, int bottom) {
            topPadding = top;
            updateContextViewPosition();
            if (whiteActionBar && searchViewPager != null) {
                searchViewPager.setTranslationY(topPadding - lastMeasuredTopPadding);
            } else {
                requestLayout();
            }
        }

        public boolean checkTabsAnimationInProgress() {
            if (tabsAnimationInProgress) {
                boolean cancel = false;
                if (backAnimation) {
                    if (Math.abs(viewPages[0].getTranslationX()) < 1) {
                        viewPages[0].setTranslationX(0);
                        viewPages[1].setTranslationX(viewPages[0].getMeasuredWidth() * (animatingForward ? 1 : -1));
                        cancel = true;
                    }
                } else if (Math.abs(viewPages[1].getTranslationX()) < 1) {
                    viewPages[0].setTranslationX(viewPages[0].getMeasuredWidth() * (animatingForward ? -1 : 1));
                    viewPages[1].setTranslationX(0);
                    cancel = true;
                }
                if (cancel) {
                    showScrollbars(true);
                    if (tabsAnimation != null) {
                        tabsAnimation.cancel();
                        tabsAnimation = null;
                    }
                    tabsAnimationInProgress = false;
                }
                return tabsAnimationInProgress;
            }
            return false;
        }

        public int getActionBarFullHeight() {
            float h = actionBar.getHeight();
            float filtersTabsHeight = 0;
            if (filterTabsView != null && filterTabsView.getVisibility() != GONE) {
                filtersTabsHeight = filterTabsView.getMeasuredHeight();
            }
            float searchTabsHeight = 0;
            if (searchTabsView != null && searchTabsView.getVisibility() != View.GONE) {
                searchTabsHeight = searchTabsView.getMeasuredHeight();
            }
            h += filtersTabsHeight * (1f - searchAnimationProgress) + searchTabsHeight * searchAnimationProgress;
            return (int) h;
        }

        @Override
        protected boolean drawChild(Canvas canvas, View child, long drawingTime) {
            boolean result;
            if (child == viewPages[0] || (viewPages.length > 1 && child == viewPages[1]) || child == fragmentContextView || child == fragmentLocationContextView) {
                canvas.save();
                canvas.clipRect(0, -getY() + actionBar.getY() + getActionBarFullHeight(), getMeasuredWidth(), getMeasuredHeight());
                result = super.drawChild(canvas, child, drawingTime);
                canvas.restore();
            } else {
                result = super.drawChild(canvas, child, drawingTime);
            }
            if (child == actionBar && parentLayout != null) {
                int y = (int) (actionBar.getY() + getActionBarFullHeight());
                parentLayout.drawHeaderShadow(canvas, (int) (255 * (1f - searchAnimationProgress)), y);
                if (searchAnimationProgress > 0) {
                    if (searchAnimationProgress < 1) {
                        int a = Theme.dividerPaint.getAlpha();
                        Theme.dividerPaint.setAlpha((int) (a * searchAnimationProgress));
                        canvas.drawLine(0, y, getMeasuredWidth(), y, Theme.dividerPaint);
                        Theme.dividerPaint.setAlpha(a);
                    } else {
                        canvas.drawLine(0, y, getMeasuredWidth(), y, Theme.dividerPaint);
                    }
                }
            }
            return result;
        }

        @Override
        protected void dispatchDraw(Canvas canvas) {
            int actionBarHeight = getActionBarFullHeight();
            int top;
            if (inPreviewMode) {
                top = AndroidUtilities.statusBarHeight;
            } else {
                top = inPreviewMode ? 0 : (int) (-getY() + actionBar.getY());
            }
            if (whiteActionBar) {
                if (searchAnimationProgress == 1f) {
                    actionBarSearchPaint.setColor(Theme.getColor(Theme.key_windowBackgroundWhite));
                    if (searchTabsView != null) {
                        searchTabsView.setTranslationY(0);
                        searchTabsView.setAlpha(1f);
                        if (filtersView != null) {
                            filtersView.setTranslationY(0);
                            filtersView.setAlpha(1f);
                        }
                    }
                } else if (searchAnimationProgress == 0) {
                    if (filterTabsView != null && filterTabsView.getVisibility() == View.VISIBLE) {
                        filterTabsView.setTranslationY(actionBar.getTranslationY());
                    }
                }
                canvas.drawRect(0, top, getMeasuredWidth(), top + actionBarHeight, searchAnimationProgress == 1f ? actionBarSearchPaint : actionBarDefaultPaint);
                if (searchAnimationProgress > 0 && searchAnimationProgress < 1f) {
                    actionBarSearchPaint.setColor(ColorUtils.blendARGB(Theme.getColor(folderId == 0 ? Theme.key_actionBarDefault : Theme.key_actionBarDefaultArchived), Theme.getColor(Theme.key_windowBackgroundWhite), searchAnimationProgress));
                    if (searchIsShowed || !searchWasFullyShowed) {
                        canvas.save();
                        canvas.clipRect(0, top, getMeasuredWidth(), top + actionBarHeight);
                        float cX = getMeasuredWidth() - AndroidUtilities.dp(24);
                        int statusBarH = actionBar.getOccupyStatusBar() ? AndroidUtilities.statusBarHeight : 0;
                        float cY = statusBarH + (actionBar.getMeasuredHeight() - statusBarH) / 2f;
                        canvas.drawCircle(cX, cY, getMeasuredWidth() * 1.3f * searchAnimationProgress, actionBarSearchPaint);
                        canvas.restore();
                    } else {
                        canvas.drawRect(0, top, getMeasuredWidth(), top + actionBarHeight, actionBarSearchPaint);
                    }
                    if (filterTabsView != null && filterTabsView.getVisibility() == View.VISIBLE) {
                        filterTabsView.setTranslationY(actionBarHeight - (actionBar.getHeight() + filterTabsView.getMeasuredHeight()));
                    }
                    if (searchTabsView != null) {
                        float y = actionBarHeight - (actionBar.getHeight() + searchTabsView.getMeasuredHeight());
                        float alpha = searchAnimationProgress < 0.5f ? 0 : (searchAnimationProgress - 0.5f) / 0.5f;
                        searchTabsView.setTranslationY(y);
                        searchTabsView.setAlpha(alpha);
                        if (filtersView != null) {
                            filtersView.setTranslationY(y);
                            filtersView.setAlpha(alpha);
                        }
                    }
                }
            } else if (!inPreviewMode) {
                if (progressToActionMode > 0) {
                    actionBarSearchPaint.setColor(ColorUtils.blendARGB(Theme.getColor(folderId == 0 ? Theme.key_actionBarDefault : Theme.key_actionBarDefaultArchived), Theme.getColor(Theme.key_windowBackgroundWhite), progressToActionMode));
                    canvas.drawRect(0, top, getMeasuredWidth(), top + actionBarHeight, actionBarSearchPaint);
                } else {
                    canvas.drawRect(0, top, getMeasuredWidth(), top + actionBarHeight, actionBarDefaultPaint);
                }
            }
            super.dispatchDraw(canvas);
            if (whiteActionBar && searchAnimationProgress > 0 && searchAnimationProgress < 1f && searchTabsView != null) {
                windowBackgroundPaint.setColor(Theme.getColor(Theme.key_windowBackgroundWhite));
                windowBackgroundPaint.setAlpha((int) (windowBackgroundPaint.getAlpha() * searchAnimationProgress));
                canvas.drawRect(0, top + actionBarHeight, getMeasuredWidth(), top + actionBar.getMeasuredHeight() + searchTabsView.getMeasuredHeight(), windowBackgroundPaint);
            }
            if (scrimView != null) {
                canvas.drawRect(0, 0, getMeasuredWidth(), getMeasuredHeight(), scrimPaint);
                canvas.save();
                getLocationInWindow(pos);
                canvas.translate(scrimViewLocation[0] - pos[0], scrimViewLocation[1] - (Build.VERSION.SDK_INT < 21 ? AndroidUtilities.statusBarHeight : 0));
                scrimView.draw(canvas);
                if (scrimViewSelected) {
                    Drawable drawable = filterTabsView.getSelectorDrawable();
                    canvas.translate(-scrimViewLocation[0], -drawable.getIntrinsicHeight() - 1);
                    drawable.draw(canvas);
                }
                canvas.restore();
            }
        }

        @Override
        protected void onMeasure(int widthMeasureSpec, int heightMeasureSpec) {
            int widthSize = View.MeasureSpec.getSize(widthMeasureSpec);
            int heightSize = View.MeasureSpec.getSize(heightMeasureSpec);

            setMeasuredDimension(widthSize, heightSize);
            heightSize -= getPaddingTop();

            if (doneItem != null) {
                LayoutParams layoutParams = (LayoutParams) doneItem.getLayoutParams();
                layoutParams.topMargin = actionBar.getOccupyStatusBar() ? AndroidUtilities.statusBarHeight : 0;
                layoutParams.height = ActionBar.getCurrentActionBarHeight();
            }

            measureChildWithMargins(actionBar, widthMeasureSpec, 0, heightMeasureSpec, 0);

            int keyboardSize = measureKeyboardHeight();
            int childCount = getChildCount();

            if (commentView != null) {
                measureChildWithMargins(commentView, widthMeasureSpec, 0, heightMeasureSpec, 0);
                Object tag = commentView.getTag();
                if (tag != null && tag.equals(2)) {
                    if (keyboardSize <= AndroidUtilities.dp(20) && !AndroidUtilities.isInMultiwindow) {
                        heightSize -= commentView.getEmojiPadding();
                    }
                    inputFieldHeight = commentView.getMeasuredHeight();
                } else {
                    inputFieldHeight = 0;
                }

                if (SharedConfig.smoothKeyboard && commentView.isPopupShowing()) {
                    fragmentView.setTranslationY(0);
                    for (int a = 0; a < viewPages.length; a++) {
                        if (viewPages[a] != null) {
                            viewPages[a].setTranslationY(0);
                        }
                    }
                    if (!onlySelect) {
                        actionBar.setTranslationY(0);
                    }
                    searchViewPager.setTranslationY(0);
                }
            }

            for (int i = 0; i < childCount; i++) {
                View child = getChildAt(i);
                if (child == null || child.getVisibility() == GONE || child == commentView || child == actionBar) {
                    continue;
                }
                if (child instanceof ViewPage) {
                    int contentWidthSpec = View.MeasureSpec.makeMeasureSpec(widthSize, View.MeasureSpec.EXACTLY);
                    int h;
                    if (filterTabsView != null && filterTabsView.getVisibility() == VISIBLE) {
                        h = heightSize - inputFieldHeight + AndroidUtilities.dp(2) - AndroidUtilities.dp(44) - topPadding;
                    } else {
                        h = heightSize - inputFieldHeight + AndroidUtilities.dp(2) - ((onlySelect && !(initialDialogsType == 3 && NekoConfig.showTabsOnForward)) ? 0 : actionBar.getMeasuredHeight()) - topPadding;
                    }
                    child.measure(contentWidthSpec, View.MeasureSpec.makeMeasureSpec(Math.max(AndroidUtilities.dp(10), h), View.MeasureSpec.EXACTLY));
                    child.setPivotX(child.getMeasuredWidth() / 2);
                } else if (child == searchViewPager) {
                    searchViewPager.setTranslationY(0);
                    int contentWidthSpec = View.MeasureSpec.makeMeasureSpec(widthSize, View.MeasureSpec.EXACTLY);
<<<<<<< HEAD
                    int contentHeightSpec = View.MeasureSpec.makeMeasureSpec(Math.max(AndroidUtilities.dp(10), heightSize - inputFieldHeight + AndroidUtilities.dp(2) - (onlySelect && !(initialDialogsType == 3 && NekoConfig.showTabsOnForward) ? 0 : actionBar.getMeasuredHeight()) - topPadding), View.MeasureSpec.EXACTLY);
=======
                    int h = View.MeasureSpec.getSize(heightMeasureSpec) + keyboardSize;
                    int contentHeightSpec = View.MeasureSpec.makeMeasureSpec(Math.max(AndroidUtilities.dp(10), h - inputFieldHeight + AndroidUtilities.dp(2) - (onlySelect ? 0 : actionBar.getMeasuredHeight()) - topPadding) - (searchTabsView == null ? 0 : AndroidUtilities.dp(44)), View.MeasureSpec.EXACTLY);
>>>>>>> 4992f231
                    child.measure(contentWidthSpec, contentHeightSpec);
                    child.setPivotX(child.getMeasuredWidth() / 2);
                } else if (commentView != null && commentView.isPopupView(child)) {
                    if (AndroidUtilities.isInMultiwindow) {
                        if (AndroidUtilities.isTablet()) {
                            child.measure(View.MeasureSpec.makeMeasureSpec(widthSize, View.MeasureSpec.EXACTLY), View.MeasureSpec.makeMeasureSpec(Math.min(AndroidUtilities.dp(320), heightSize - inputFieldHeight - AndroidUtilities.statusBarHeight + getPaddingTop()), View.MeasureSpec.EXACTLY));
                        } else {
                            child.measure(View.MeasureSpec.makeMeasureSpec(widthSize, View.MeasureSpec.EXACTLY), View.MeasureSpec.makeMeasureSpec(heightSize - inputFieldHeight - AndroidUtilities.statusBarHeight + getPaddingTop(), View.MeasureSpec.EXACTLY));
                        }
                    } else {
                        child.measure(View.MeasureSpec.makeMeasureSpec(widthSize, View.MeasureSpec.EXACTLY), View.MeasureSpec.makeMeasureSpec(child.getLayoutParams().height, View.MeasureSpec.EXACTLY));
                    }
                } else {
                    measureChildWithMargins(child, widthMeasureSpec, 0, heightMeasureSpec, 0);
                }
            }
        }

        @Override
        protected void onLayout(boolean changed, int l, int t, int r, int b) {
            final int count = getChildCount();

            int paddingBottom;
            Object tag = commentView != null ? commentView.getTag() : null;
            int keyboardSize = measureKeyboardHeight();
            if (tag != null && tag.equals(2)) {
                paddingBottom = keyboardSize <= AndroidUtilities.dp(20) && !AndroidUtilities.isInMultiwindow ? commentView.getEmojiPadding() : 0;
            } else {
                paddingBottom = 0;
            }
            setBottomClip(paddingBottom);
            lastMeasuredTopPadding = topPadding;

            for (int i = 0; i < count; i++) {
                final View child = getChildAt(i);
                if (child.getVisibility() == GONE) {
                    continue;
                }
                final FrameLayout.LayoutParams lp = (FrameLayout.LayoutParams) child.getLayoutParams();

                final int width = child.getMeasuredWidth();
                final int height = child.getMeasuredHeight();

                int childLeft;
                int childTop;

                int gravity = lp.gravity;
                if (gravity == -1) {
                    gravity = Gravity.TOP | Gravity.LEFT;
                }

                final int absoluteGravity = gravity & Gravity.HORIZONTAL_GRAVITY_MASK;
                final int verticalGravity = gravity & Gravity.VERTICAL_GRAVITY_MASK;

                switch (absoluteGravity & Gravity.HORIZONTAL_GRAVITY_MASK) {
                    case Gravity.CENTER_HORIZONTAL:
                        childLeft = (r - l - width) / 2 + lp.leftMargin - lp.rightMargin;
                        break;
                    case Gravity.RIGHT:
                        childLeft = r - width - lp.rightMargin;
                        break;
                    case Gravity.LEFT:
                    default:
                        childLeft = lp.leftMargin;
                }

                switch (verticalGravity) {
                    case Gravity.TOP:
                        childTop = lp.topMargin + getPaddingTop();
                        break;
                    case Gravity.CENTER_VERTICAL:
                        childTop = ((b - paddingBottom) - t - height) / 2 + lp.topMargin - lp.bottomMargin;
                        break;
                    case Gravity.BOTTOM:
                        childTop = ((b - paddingBottom) - t) - height - lp.bottomMargin;
                        break;
                    default:
                        childTop = lp.topMargin;
                }

                if (commentView != null && commentView.isPopupView(child)) {
                    if (AndroidUtilities.isInMultiwindow) {
                        childTop = commentView.getTop() - child.getMeasuredHeight() + AndroidUtilities.dp(1);
                    } else {
                        childTop = commentView.getBottom();
                    }
                } else if (child == filterTabsView || child == searchTabsView || child == filtersView) {
                    childTop = actionBar.getMeasuredHeight();
<<<<<<< HEAD
                } else if (child == searchListView || child == searchEmptyView) {
                    childTop = (onlySelect && !(initialDialogsType == 3 && NekoConfig.showTabsOnForward) ? 0 : actionBar.getMeasuredHeight()) + topPadding;
=======
                } else if (child == searchViewPager) {
                    childTop = (onlySelect ? 0 : actionBar.getMeasuredHeight()) + topPadding + (searchTabsView == null ? 0 : AndroidUtilities.dp(44));
>>>>>>> 4992f231
                } else if (child instanceof ViewPage) {
                    if ((initialDialogsType == 3 && NekoConfig.showTabsOnForward) || !onlySelect) {
                        if (filterTabsView != null && filterTabsView.getVisibility() == VISIBLE) {
                            childTop = AndroidUtilities.dp(44);
                        } else {
                            childTop = actionBar.getMeasuredHeight();
                        }
                    }
                    childTop += topPadding;
                } else if (child instanceof FragmentContextView) {
                    childTop += actionBar.getMeasuredHeight();
                }
                child.layout(childLeft, childTop, childLeft + width, childTop + height);
            }

            searchViewPager.setKeyboardHeight(keyboardSize);
            notifyHeightChanged();
            updateContextViewPosition();
        }

        @Override
        public boolean onInterceptTouchEvent(MotionEvent ev) {
            int action = ev.getActionMasked();
            if (action == MotionEvent.ACTION_UP || action == MotionEvent.ACTION_CANCEL) {
                if (actionBar.isActionModeShowed()) {
                    allowMoving = true;
                }
            }
            return checkTabsAnimationInProgress() || filterTabsView != null && filterTabsView.isAnimatingIndicator() || onTouchEvent(ev);
        }

        @Override
        public void requestDisallowInterceptTouchEvent(boolean disallowIntercept) {
            if (maybeStartTracking && !startedTracking) {
                onTouchEvent(null);
            }
            super.requestDisallowInterceptTouchEvent(disallowIntercept);
        }

        @Override
        public boolean onTouchEvent(MotionEvent ev) {
            if (filterTabsView != null && !filterTabsView.isEditing() && !searching &&
                    !parentLayout.checkTransitionAnimation() && !parentLayout.isInPreviewMode() && !parentLayout.isPreviewOpenAnimationInProgress() && !parentLayout.getDrawerLayoutContainer().isDrawerOpened() &&
                    (ev == null || startedTracking || ev.getY() > actionBar.getMeasuredHeight() + actionBar.getTranslationY())) {
                if (ev != null) {
                    if (velocityTracker == null) {
                        velocityTracker = VelocityTracker.obtain();
                    }
                    velocityTracker.addMovement(ev);
                }
                if (ev != null && ev.getAction() == MotionEvent.ACTION_DOWN && checkTabsAnimationInProgress()) {
                    startedTracking = true;
                    startedTrackingPointerId = ev.getPointerId(0);
                    startedTrackingX = (int) ev.getX();
                    parentLayout.getDrawerLayoutContainer().setAllowOpenDrawerBySwipe(false);
                    if (animatingForward) {
                        if (startedTrackingX < viewPages[0].getMeasuredWidth() + viewPages[0].getTranslationX()) {
                            additionalOffset = viewPages[0].getTranslationX();
                        } else {
                            ViewPage page = viewPages[0];
                            viewPages[0] = viewPages[1];
                            viewPages[1] = page;
                            animatingForward = false;
                            additionalOffset = viewPages[0].getTranslationX();
                            filterTabsView.selectTabWithId(viewPages[0].selectedType, 1f);
                            filterTabsView.selectTabWithId(viewPages[1].selectedType, additionalOffset / viewPages[0].getMeasuredWidth());
                            switchToCurrentSelectedMode(true);
                        }
                    } else {
                        if (startedTrackingX < viewPages[1].getMeasuredWidth() + viewPages[1].getTranslationX()) {
                            ViewPage page = viewPages[0];
                            viewPages[0] = viewPages[1];
                            viewPages[1] = page;
                            animatingForward = true;
                            additionalOffset = viewPages[0].getTranslationX();
                            filterTabsView.selectTabWithId(viewPages[0].selectedType, 1f);
                            filterTabsView.selectTabWithId(viewPages[1].selectedType, -additionalOffset / viewPages[0].getMeasuredWidth());
                            switchToCurrentSelectedMode(true);
                        } else {
                            additionalOffset = viewPages[0].getTranslationX();
                        }
                    }
                    tabsAnimation.removeAllListeners();
                    tabsAnimation.cancel();
                    tabsAnimationInProgress = false;
                } else if (ev != null && ev.getAction() == MotionEvent.ACTION_DOWN) {
                    additionalOffset = 0;
                }
                if (ev != null && ev.getAction() == MotionEvent.ACTION_DOWN && !startedTracking && !maybeStartTracking && filterTabsView.getVisibility() == VISIBLE) {
                    startedTrackingPointerId = ev.getPointerId(0);
                    maybeStartTracking = true;
                    startedTrackingX = (int) ev.getX();
                    startedTrackingY = (int) ev.getY();
                    velocityTracker.clear();
                } else if (ev != null && ev.getAction() == MotionEvent.ACTION_MOVE && ev.getPointerId(0) == startedTrackingPointerId) {
                    int dx = (int) (ev.getX() - startedTrackingX + additionalOffset);
                    int dy = Math.abs((int) ev.getY() - startedTrackingY);
                    if (startedTracking && (animatingForward && dx > 0 || !animatingForward && dx < 0)) {
                        if (!prepareForMoving(ev, dx < 0)) {
                            maybeStartTracking = true;
                            startedTracking = false;
                            viewPages[0].setTranslationX(0);
                            viewPages[1].setTranslationX(animatingForward ? viewPages[0].getMeasuredWidth() : -viewPages[0].getMeasuredWidth());
                            filterTabsView.selectTabWithId(viewPages[1].selectedType, 0);
                        }
                    }
                    if (maybeStartTracking && !startedTracking) {
                        float touchSlop = AndroidUtilities.getPixelsInCM(0.3f, true);
                        int dxLocal = (int) (ev.getX() - startedTrackingX);
                        if (Math.abs(dxLocal) >= touchSlop && Math.abs(dxLocal) > dy) {
                            prepareForMoving(ev, dx < 0);
                        }
                    } else if (startedTracking) {
                        viewPages[0].setTranslationX(dx);
                        if (animatingForward) {
                            viewPages[1].setTranslationX(viewPages[0].getMeasuredWidth() + dx);
                        } else {
                            viewPages[1].setTranslationX(dx - viewPages[0].getMeasuredWidth());
                        }
                        float scrollProgress = Math.abs(dx) / (float) viewPages[0].getMeasuredWidth();
                        filterTabsView.selectTabWithId(viewPages[1].selectedType, scrollProgress);
                    }
                } else if (ev == null || ev.getPointerId(0) == startedTrackingPointerId && (ev.getAction() == MotionEvent.ACTION_CANCEL || ev.getAction() == MotionEvent.ACTION_UP || ev.getAction() == MotionEvent.ACTION_POINTER_UP)) {
                    velocityTracker.computeCurrentVelocity(1000, maximumVelocity);
                    float velX;
                    float velY;
                    if (ev != null && ev.getAction() != MotionEvent.ACTION_CANCEL) {
                        velX = velocityTracker.getXVelocity();
                        velY = velocityTracker.getYVelocity();
                        if (!startedTracking) {
                            if (Math.abs(velX) >= 3000 && Math.abs(velX) > Math.abs(velY)) {
                                prepareForMoving(ev, velX < 0);
                            }
                        }
                    } else {
                        velX = 0;
                        velY = 0;
                    }
                    if (startedTracking) {
                        float x = viewPages[0].getX();
                        tabsAnimation = new AnimatorSet();
                        if (additionalOffset != 0) {
                            if (Math.abs(velX) > 1500) {
                                backAnimation = animatingForward ? velX > 0 : velX < 0;
                            } else {
                                if (animatingForward) {
                                    backAnimation = (viewPages[1].getX() > (viewPages[0].getMeasuredWidth() >> 1));
                                } else {
                                    backAnimation = (viewPages[0].getX() < (viewPages[0].getMeasuredWidth() >> 1));
                                }
                            }
                        } else {
                            backAnimation = Math.abs(x) < viewPages[0].getMeasuredWidth() / 3.0f && (Math.abs(velX) < 3500 || Math.abs(velX) < Math.abs(velY));
                        }
                        float distToMove;
                        float dx;
                        if (backAnimation) {
                            dx = Math.abs(x);
                            if (animatingForward) {
                                tabsAnimation.playTogether(
                                        ObjectAnimator.ofFloat(viewPages[0], View.TRANSLATION_X, 0),
                                        ObjectAnimator.ofFloat(viewPages[1], View.TRANSLATION_X, viewPages[1].getMeasuredWidth())
                                );
                            } else {
                                tabsAnimation.playTogether(
                                        ObjectAnimator.ofFloat(viewPages[0], View.TRANSLATION_X, 0),
                                        ObjectAnimator.ofFloat(viewPages[1], View.TRANSLATION_X, -viewPages[1].getMeasuredWidth())
                                );
                            }
                        } else {
                            dx = viewPages[0].getMeasuredWidth() - Math.abs(x);
                            if (animatingForward) {
                                tabsAnimation.playTogether(
                                        ObjectAnimator.ofFloat(viewPages[0], View.TRANSLATION_X, -viewPages[0].getMeasuredWidth()),
                                        ObjectAnimator.ofFloat(viewPages[1], View.TRANSLATION_X, 0)
                                );
                            } else {
                                tabsAnimation.playTogether(
                                        ObjectAnimator.ofFloat(viewPages[0], View.TRANSLATION_X, viewPages[0].getMeasuredWidth()),
                                        ObjectAnimator.ofFloat(viewPages[1], View.TRANSLATION_X, 0)
                                );
                            }
                        }
                        tabsAnimation.setInterpolator(interpolator);

                        int width = getMeasuredWidth();
                        int halfWidth = width / 2;
                        float distanceRatio = Math.min(1.0f, 1.0f * dx / (float) width);
                        float distance = (float) halfWidth + (float) halfWidth * AndroidUtilities.distanceInfluenceForSnapDuration(distanceRatio);
                        velX = Math.abs(velX);
                        int duration;
                        if (velX > 0) {
                            duration = 4 * Math.round(1000.0f * Math.abs(distance / velX));
                        } else {
                            float pageDelta = dx / getMeasuredWidth();
                            duration = (int) ((pageDelta + 1.0f) * 100.0f);
                        }
                        duration = Math.max(150, Math.min(duration, 600));

                        tabsAnimation.setDuration(duration);
                        tabsAnimation.addListener(new AnimatorListenerAdapter() {
                            @Override
                            public void onAnimationEnd(Animator animator) {
                                tabsAnimation = null;
                                if (!backAnimation) {
                                    ViewPage tempPage = viewPages[0];
                                    viewPages[0] = viewPages[1];
                                    viewPages[1] = tempPage;
                                    filterTabsView.selectTabWithId(viewPages[0].selectedType, 1.0f);
                                    updateCounters(false);
                                }
                                if (parentLayout != null) {
                                    parentLayout.getDrawerLayoutContainer().setAllowOpenDrawerBySwipe(viewPages[0].selectedType == filterTabsView.getFirstTabId() || searchIsShowed);
                                }
                                viewPages[1].setVisibility(View.GONE);
                                showScrollbars(true);
                                tabsAnimationInProgress = false;
                                maybeStartTracking = false;
                                actionBar.setEnabled(true);
                                filterTabsView.setEnabled(true);
                                checkListLoad(viewPages[0]);
                            }
                        });
                        tabsAnimation.start();
                        tabsAnimationInProgress = true;
                        startedTracking = false;
                    } else {
                        parentLayout.getDrawerLayoutContainer().setAllowOpenDrawerBySwipe(viewPages[0].selectedType == filterTabsView.getFirstTabId() || searchIsShowed);
                        maybeStartTracking = false;
                        actionBar.setEnabled(true);
                        filterTabsView.setEnabled(true);
                    }
                    if (velocityTracker != null) {
                        velocityTracker.recycle();
                        velocityTracker = null;
                    }
                }
                return startedTracking;
            }
            return false;
        }

        @Override
        public boolean hasOverlappingRendering() {
            return false;
        }

    }

    public static float viewOffset = 0.0f;

    public class DialogsRecyclerView extends RecyclerListView {

        private boolean firstLayout = true;
        private boolean ignoreLayout;
        private ViewPage parentPage;
        private int appliedPaddingTop;

        public DialogsRecyclerView(Context context, ViewPage page) {
            super(context);
            parentPage = page;
        }

        public void setViewsOffset(float viewOffset) {
            DialogsActivity.viewOffset = viewOffset;
            int n = getChildCount();
            for (int i = 0; i < n; i++) {
                getChildAt(i).setTranslationY(viewOffset);
            }

            if (selectorPosition != NO_POSITION) {
                View v = getLayoutManager().findViewByPosition(selectorPosition);
                if (v != null) {
                    selectorRect.set(v.getLeft(), (int) (v.getTop() + viewOffset), v.getRight(), (int) (v.getBottom() + viewOffset));
                    selectorDrawable.setBounds(selectorRect);
                }
            }
            invalidate();
        }

        public float getViewOffset() {
            return viewOffset;
        }

        @Override
        public void addView(View child, int index, ViewGroup.LayoutParams params) {
            super.addView(child, index, params);
            child.setTranslationY(viewOffset);
        }

        @Override
        public void removeView(View view) {
            super.removeView(view);
            view.setTranslationY(0);
        }

        @Override
        public void onDraw(Canvas canvas) {
            if (parentPage.pullForegroundDrawable != null && viewOffset != 0) {
                int pTop = getPaddingTop();
                if (pTop != 0) {
                    canvas.save();
                    canvas.translate(0, pTop);
                }
                parentPage.pullForegroundDrawable.drawOverScroll(canvas);
                if (pTop != 0) {
                    canvas.restore();
                }
            }
            super.onDraw(canvas);
        }


        @Override
        protected void dispatchDraw(Canvas canvas) {
            super.dispatchDraw(canvas);
            if (slidingView != null && pacmanAnimation != null) {
                pacmanAnimation.draw(canvas, slidingView.getTop() + slidingView.getMeasuredHeight() / 2);
            }
        }

        @Override
        public void setAdapter(RecyclerView.Adapter adapter) {
            super.setAdapter(adapter);
            firstLayout = true;
        }

        private void checkIfAdapterValid() {
            RecyclerView.Adapter adapter = getAdapter();
            if (parentPage.lastItemsCount != adapter.getItemCount()) {
                ignoreLayout = true;
                adapter.notifyDataSetChanged();
                ignoreLayout = false;
            }
        }

        @Override
        protected void onMeasure(int widthSpec, int heightSpec) {
            int t = 0;
            if ((initialDialogsType == 3 && NekoConfig.showTabsOnForward) || !onlySelect) {
                ignoreLayout = true;
                if (filterTabsView != null && filterTabsView.getVisibility() == VISIBLE) {
                    t = ActionBar.getCurrentActionBarHeight() + (actionBar.getOccupyStatusBar() ? AndroidUtilities.statusBarHeight : 0);
                } else {
                    t = inPreviewMode && Build.VERSION.SDK_INT >= 21 ? AndroidUtilities.statusBarHeight : 0;
                }
                setTopGlowOffset(t);
                setPadding(0, t, 0, 0);
                if (appliedPaddingTop != t) {
                    int pos = parentPage.layoutManager.findFirstVisibleItemPosition();
                    if (pos != RecyclerView.NO_POSITION) {
                        RecyclerView.ViewHolder holder = parentPage.listView.findViewHolderForAdapterPosition(pos);
                        if (holder != null) {
                            int top = holder.itemView.getTop();
                            parentPage.layoutManager.scrollToPositionWithOffset(pos, top - appliedPaddingTop);
                        }
                    }
                }
                ignoreLayout = false;
            }

            if (firstLayout && getMessagesController().dialogsLoaded) {
                if (parentPage.dialogsType == 0 && hasHiddenArchive()) {
                    ignoreLayout = true;
                    LinearLayoutManager layoutManager = (LinearLayoutManager) getLayoutManager();
                    layoutManager.scrollToPositionWithOffset(1, (int) actionBar.getTranslationY());
                    ignoreLayout = false;
                }
                firstLayout = false;
            }
            checkIfAdapterValid();
            super.onMeasure(widthSpec, heightSpec);
            if ((initialDialogsType == 3 && NekoConfig.showTabsOnForward) || !onlySelect) {
                if (appliedPaddingTop != t && viewPages != null && viewPages.length > 1) {
                    viewPages[1].setTranslationX(viewPages[0].getMeasuredWidth());
                }
            }
        }

        @Override
        protected void onLayout(boolean changed, int l, int t, int r, int b) {
            super.onLayout(changed, l, t, r, b);
            appliedPaddingTop = getPaddingTop();
            if ((dialogRemoveFinished != 0 || dialogInsertFinished != 0 || dialogChangeFinished != 0) && !parentPage.dialogsItemAnimator.isRunning()) {
                onDialogAnimationFinished();
            }
        }

        @Override
        public void requestLayout() {
            if (ignoreLayout) {
                return;
            }
            super.requestLayout();
        }

        private void toggleArchiveHidden(boolean action, DialogCell dialogCell) {
            SharedConfig.toggleArchiveHidden();
            if (SharedConfig.archiveHidden) {
                waitingForScrollFinished = true;
                if (dialogCell != null) {
                    disableActionBarScrolling = true;
                    smoothScrollBy(0, (dialogCell.getMeasuredHeight() + (dialogCell.getTop() - getPaddingTop())), CubicBezierInterpolator.EASE_OUT);
                    if (action) {
                        updatePullAfterScroll = true;
                    } else {
                        updatePullState();
                    }
                }
                getUndoView().showWithAction(0, UndoView.ACTION_ARCHIVE_HIDDEN, null, null);
            } else {
                getUndoView().showWithAction(0, UndoView.ACTION_ARCHIVE_PINNED, null, null);
                updatePullState();
                if (action && dialogCell != null) {
                    dialogCell.resetPinnedArchiveState();
                    dialogCell.invalidate();
                }
            }
        }

        private void updatePullState() {
            parentPage.archivePullViewState = SharedConfig.archiveHidden ? ARCHIVE_ITEM_STATE_HIDDEN : ARCHIVE_ITEM_STATE_PINNED;
            if (parentPage.pullForegroundDrawable != null) {
                parentPage.pullForegroundDrawable.setWillDraw(parentPage.archivePullViewState != ARCHIVE_ITEM_STATE_PINNED);
            }
        }

        @Override
        public boolean onTouchEvent(MotionEvent e) {
            if (fastScrollAnimationRunning || waitingForScrollFinished || dialogRemoveFinished != 0 || dialogInsertFinished != 0 || dialogChangeFinished != 0) {
                return false;
            }
            int action = e.getAction();
            if (action == MotionEvent.ACTION_DOWN) {
                setOverScrollMode(View.OVER_SCROLL_ALWAYS);
            }
            if (action == MotionEvent.ACTION_UP || action == MotionEvent.ACTION_CANCEL) {
                if (!parentPage.itemTouchhelper.isIdle() && parentPage.swipeController.swipingFolder) {
                    parentPage.swipeController.swipeFolderBack = true;
                    if (parentPage.itemTouchhelper.checkHorizontalSwipe(null, ItemTouchHelper.LEFT) != 0) {
                        toggleArchiveHidden(false, null);
                    }
                }
            }
            boolean result = super.onTouchEvent(e);
            if (parentPage.dialogsType == 0 && (action == MotionEvent.ACTION_UP || action == MotionEvent.ACTION_CANCEL) && parentPage.archivePullViewState == ARCHIVE_ITEM_STATE_HIDDEN && hasHiddenArchive()) {
                LinearLayoutManager layoutManager = (LinearLayoutManager) getLayoutManager();
                int currentPosition = layoutManager.findFirstVisibleItemPosition();
                if (currentPosition == 0) {
                    int pTop = getPaddingTop();
                    View view = layoutManager.findViewByPosition(currentPosition);
                    int height = (int) (AndroidUtilities.dp(SharedConfig.useThreeLinesLayout ? 78 : 72) * PullForegroundDrawable.SNAP_HEIGHT);
                    int diff = (view.getTop() - pTop) + view.getMeasuredHeight();
                    if (view != null) {
                        long pullingTime = System.currentTimeMillis() - startArchivePullingTime;
                        if (diff < height || pullingTime < PullForegroundDrawable.minPullingTime) {
                            disableActionBarScrolling = true;
                            smoothScrollBy(0, diff, CubicBezierInterpolator.EASE_OUT_QUINT);
                            parentPage.archivePullViewState = ARCHIVE_ITEM_STATE_HIDDEN;
                        } else {
                            if (parentPage.archivePullViewState != ARCHIVE_ITEM_STATE_SHOWED) {
                                if (getViewOffset() == 0) {
                                    disableActionBarScrolling = true;
                                    smoothScrollBy(0, (view.getTop() - pTop), CubicBezierInterpolator.EASE_OUT_QUINT);
                                }
                                if (!canShowHiddenArchive) {
                                    canShowHiddenArchive = true;
                                    if (!NekoConfig.disableVibration) {
                                        performHapticFeedback(HapticFeedbackConstants.KEYBOARD_TAP, HapticFeedbackConstants.FLAG_IGNORE_GLOBAL_SETTING);
                                    }
                                    if (parentPage.pullForegroundDrawable != null) {
                                        parentPage.pullForegroundDrawable.colorize(true);
                                    }
                                }
                                ((DialogCell) view).startOutAnimation();

                                parentPage.archivePullViewState = ARCHIVE_ITEM_STATE_SHOWED;

                                if (NekoConfig.openArchiveOnPull) {
                                    AndroidUtilities.runOnUIThread(() -> {
                                        // Open the folder.
                                        // Delay was taken from PullForegroundDrawable::startOutAnimation().
                                        Bundle args = new Bundle();
                                        args.putInt("folderId", 1); // 1 is the ID of the archive folder.
                                        args.putBoolean("onlySelect", onlySelect);
                                        DialogsActivity dialogsActivity = new DialogsActivity(args);
                                        dialogsActivity.setDelegate(delegate);
                                        presentFragment(dialogsActivity, onlySelect);
                                    }, 200);
                                }
                            }
                        }

                        if (getViewOffset() != 0) {
                            ValueAnimator valueAnimator = ValueAnimator.ofFloat(getViewOffset(), 0f);
                            valueAnimator.addUpdateListener(animation -> setViewsOffset((float) animation.getAnimatedValue()));

                            valueAnimator.setDuration(Math.max(100, (long) (350f - 120f * (getViewOffset() / PullForegroundDrawable.getMaxOverscroll()))));
                            valueAnimator.setInterpolator(CubicBezierInterpolator.EASE_OUT_QUINT);
                            setScrollEnabled(false);
                            valueAnimator.addListener(new AnimatorListenerAdapter() {
                                @Override
                                public void onAnimationEnd(Animator animation) {
                                    super.onAnimationEnd(animation);
                                    setScrollEnabled(true);
                                }
                            });
                            valueAnimator.start();
                        }
                    }
                }
            }
            return result;
        }

        @Override
        public boolean onInterceptTouchEvent(MotionEvent e) {
            if (fastScrollAnimationRunning || waitingForScrollFinished || dialogRemoveFinished != 0 || dialogInsertFinished != 0 || dialogChangeFinished != 0) {
                return false;
            }
            if (e.getAction() == MotionEvent.ACTION_DOWN) {
                allowSwipeDuringCurrentTouch = !actionBar.isActionModeShowed();
                checkIfAdapterValid();
            }
            return super.onInterceptTouchEvent(e);
        }
    }

    private class SwipeController extends ItemTouchHelper.Callback {

        private RectF buttonInstance;
        private RecyclerView.ViewHolder currentItemViewHolder;
        private boolean swipingFolder;
        private boolean swipeFolderBack;
        private ViewPage parentPage;

        public SwipeController(ViewPage page) {
            parentPage = page;
        }

        @Override
        public int getMovementFlags(RecyclerView recyclerView, RecyclerView.ViewHolder viewHolder) {
            if (waitingForDialogsAnimationEnd(parentPage) || parentLayout != null && parentLayout.isInPreviewMode()) {
                return 0;
            }
            if (swipingFolder && swipeFolderBack) {
                swipingFolder = false;
                return 0;
            }
            if (!onlySelect && parentPage.isDefaultDialogType() && slidingView == null && viewHolder.itemView instanceof DialogCell) {
                DialogCell dialogCell = (DialogCell) viewHolder.itemView;
                long dialogId = dialogCell.getDialogId();
                if (actionBar.isActionModeShowed()) {
                    TLRPC.Dialog dialog = getMessagesController().dialogs_dict.get(dialogId);
                    if (!allowMoving || dialog == null || !isDialogPinned(dialog) || DialogObject.isFolderDialogId(dialogId)) {
                        return 0;
                    }
                    movingView = (DialogCell) viewHolder.itemView;
                    movingView.setBackgroundColor(Theme.getColor(Theme.key_windowBackgroundWhite));
                    return makeMovementFlags(ItemTouchHelper.UP | ItemTouchHelper.DOWN, 0);
                } else {
                    if (filterTabsView != null && filterTabsView.getVisibility() == View.VISIBLE || !allowSwipeDuringCurrentTouch || dialogId == getUserConfig().clientUserId || dialogId == 777000 || getMessagesController().isPromoDialog(dialogId, false) && getMessagesController().promoDialogType != MessagesController.PROMO_TYPE_PSA) {
                        return 0;
                    }
                    swipeFolderBack = false;
                    swipingFolder = SharedConfig.archiveHidden && DialogObject.isFolderDialogId(dialogCell.getDialogId());
                    dialogCell.setSliding(true);
                    return makeMovementFlags(0, ItemTouchHelper.LEFT);
                }
            }
            return 0;
        }

        @Override
        public boolean onMove(RecyclerView recyclerView, RecyclerView.ViewHolder source, RecyclerView.ViewHolder target) {
            if (!(target.itemView instanceof DialogCell)) {
                return false;
            }
            DialogCell dialogCell = (DialogCell) target.itemView;
            long dialogId = dialogCell.getDialogId();
            TLRPC.Dialog dialog = getMessagesController().dialogs_dict.get(dialogId);
            if (dialog == null || !isDialogPinned(dialog) || DialogObject.isFolderDialogId(dialogId)) {
                return false;
            }
            int fromIndex = source.getAdapterPosition();
            int toIndex = target.getAdapterPosition();
            parentPage.dialogsAdapter.notifyItemMoved(fromIndex, toIndex);
            updateDialogIndices();
            if (viewPages[0].dialogsType == 7 || viewPages[0].dialogsType == 8) {
                MessagesController.DialogFilter filter = getMessagesController().selectedDialogFilter[viewPages[0].dialogsType == 8 ? 1 : 0];
                if (!movingDialogFilters.contains(filter)) {
                    movingDialogFilters.add(filter);
                }
            } else {
                movingWas = true;
            }
            return true;
        }

        @Override
        public int convertToAbsoluteDirection(int flags, int layoutDirection) {
            if (swipeFolderBack) {
                return 0;
            }
            return super.convertToAbsoluteDirection(flags, layoutDirection);
        }

        @Override
        public void onSwiped(RecyclerView.ViewHolder viewHolder, int direction) {
            if (viewHolder != null) {
                DialogCell dialogCell = (DialogCell) viewHolder.itemView;
                long dialogId = dialogCell.getDialogId();
                if (DialogObject.isFolderDialogId(dialogId)) {
                    parentPage.listView.toggleArchiveHidden(false, dialogCell);
                    return;
                }

                slidingView = dialogCell;
                int position = viewHolder.getAdapterPosition();
                int dialogIndex = parentPage.dialogsAdapter.fixPosition(position);
                int count = parentPage.dialogsAdapter.getItemCount();
                Runnable finishRunnable = () -> {
                    if (frozenDialogsList == null) {
                        return;
                    }
                    TLRPC.Dialog dialog = frozenDialogsList.remove(dialogIndex);
                    int pinnedNum = dialog.pinnedNum;
                    slidingView = null;
                    parentPage.listView.invalidate();
                    int lastItemPosition = parentPage.layoutManager.findLastVisibleItemPosition();
                    if (lastItemPosition == count - 1) {
                        parentPage.layoutManager.findViewByPosition(lastItemPosition).requestLayout();
                    }
                    if (getMessagesController().isPromoDialog(dialog.id, false)) {
                        getMessagesController().hidePromoDialog();
                        parentPage.dialogsItemAnimator.prepareForRemove();
                        parentPage.lastItemsCount--;
                        parentPage.dialogsAdapter.notifyItemRemoved(position);
                        dialogRemoveFinished = 2;
                    } else {
                        int added = getMessagesController().addDialogToFolder(dialog.id, folderId == 0 ? 1 : 0, -1, 0);
                        if (added != 2 || position != 0) {
                            parentPage.dialogsItemAnimator.prepareForRemove();
                            parentPage.lastItemsCount--;
                            parentPage.dialogsAdapter.notifyItemRemoved(position);
                            dialogRemoveFinished = 2;
                        }
                        if (folderId == 0) {
                            if (added == 2) {
                                parentPage.dialogsItemAnimator.prepareForRemove();
                                if (position == 0) {
                                    dialogChangeFinished = 2;
                                    setDialogsListFrozen(true);
                                    parentPage.dialogsAdapter.notifyItemChanged(0);
                                } else {
                                    parentPage.lastItemsCount++;
                                    parentPage.dialogsAdapter.notifyItemInserted(0);
                                    if (!SharedConfig.archiveHidden && parentPage.layoutManager.findFirstVisibleItemPosition() == 0) {
                                        disableActionBarScrolling = true;
                                        parentPage.listView.smoothScrollBy(0, -AndroidUtilities.dp(SharedConfig.useThreeLinesLayout ? 78 : 72));
                                    }
                                }
                                ArrayList<TLRPC.Dialog> dialogs = getDialogsArray(currentAccount, parentPage.dialogsType, folderId, false);
                                frozenDialogsList.add(0, dialogs.get(0));
                            } else if (added == 1) {
                                RecyclerView.ViewHolder holder = parentPage.listView.findViewHolderForAdapterPosition(0);
                                if (holder != null && holder.itemView instanceof DialogCell) {
                                    DialogCell cell = (DialogCell) holder.itemView;
                                    cell.checkCurrentDialogIndex(true);
                                    cell.animateArchiveAvatar();
                                }
                            }
                            SharedPreferences preferences = MessagesController.getGlobalMainSettings();
                            boolean hintShowed = preferences.getBoolean("archivehint_l", false) || SharedConfig.archiveHidden;
                            if (!hintShowed) {
                                preferences.edit().putBoolean("archivehint_l", true).apply();
                            }
                            getUndoView().showWithAction(dialog.id, hintShowed ? UndoView.ACTION_ARCHIVE : UndoView.ACTION_ARCHIVE_HINT, null, () -> {
                                dialogsListFrozen = true;
                                getMessagesController().addDialogToFolder(dialog.id, 0, pinnedNum, 0);
                                dialogsListFrozen = false;
                                ArrayList<TLRPC.Dialog> dialogs = getMessagesController().getDialogs(0);
                                int index = dialogs.indexOf(dialog);
                                if (index >= 0) {
                                    ArrayList<TLRPC.Dialog> archivedDialogs = getMessagesController().getDialogs(1);
                                    if (!archivedDialogs.isEmpty() || index != 1) {
                                        dialogInsertFinished = 2;
                                        setDialogsListFrozen(true);
                                        parentPage.dialogsItemAnimator.prepareForRemove();
                                        parentPage.lastItemsCount++;
                                        parentPage.dialogsAdapter.notifyItemInserted(index);
                                    }
                                    if (archivedDialogs.isEmpty()) {
                                        dialogs.remove(0);
                                        if (index == 1) {
                                            dialogChangeFinished = 2;
                                            setDialogsListFrozen(true);
                                            parentPage.dialogsAdapter.notifyItemChanged(0);
                                        } else {
                                            frozenDialogsList.remove(0);
                                            parentPage.dialogsItemAnimator.prepareForRemove();
                                            parentPage.lastItemsCount--;
                                            parentPage.dialogsAdapter.notifyItemRemoved(0);
                                        }
                                    }
                                } else {
                                    parentPage.dialogsAdapter.notifyDataSetChanged();
                                }
                            });
                        }
                        if (folderId != 0 && frozenDialogsList.isEmpty()) {
                            parentPage.listView.setEmptyView(null);
                            parentPage.progressView.setVisibility(View.INVISIBLE);
                        }
                    }
                };
                setDialogsListFrozen(true);
                if (Utilities.random.nextInt(1000) == 1) {
                    if (pacmanAnimation == null) {
                        pacmanAnimation = new PacmanAnimation(parentPage.listView);
                    }
                    pacmanAnimation.setFinishRunnable(finishRunnable);
                    pacmanAnimation.start();
                } else {
                    finishRunnable.run();
                }
            } else {
                slidingView = null;
            }
        }

        @Override
        public void onSelectedChanged(RecyclerView.ViewHolder viewHolder, int actionState) {
            if (viewHolder != null) {
                parentPage.listView.hideSelector(false);
            }
            super.onSelectedChanged(viewHolder, actionState);
        }

        @Override
        public long getAnimationDuration(RecyclerView recyclerView, int animationType, float animateDx, float animateDy) {
            if (animationType == ItemTouchHelper.ANIMATION_TYPE_SWIPE_CANCEL) {
                return 200;
            } else if (animationType == ItemTouchHelper.ANIMATION_TYPE_DRAG) {
                if (movingView != null) {
                    View view = movingView;
                    AndroidUtilities.runOnUIThread(() -> view.setBackgroundDrawable(null), parentPage.dialogsItemAnimator.getMoveDuration());
                    movingView = null;
                }
            }
            return super.getAnimationDuration(recyclerView, animationType, animateDx, animateDy);
        }

        @Override
        public float getSwipeThreshold(RecyclerView.ViewHolder viewHolder) {
            return 0.3f;
        }

        @Override
        public float getSwipeEscapeVelocity(float defaultValue) {
            return 3500;
        }

        @Override
        public float getSwipeVelocityThreshold(float defaultValue) {
            return Float.MAX_VALUE;
        }
    }

    public interface DialogsActivityDelegate {
        void didSelectDialogs(DialogsActivity fragment, ArrayList<Long> dids, CharSequence message, boolean param);
    }

    public DialogsActivity(Bundle args) {
        super(args);
    }

    @Override
    public boolean onFragmentCreate() {
        super.onFragmentCreate();

        getConnectionsManager().updateDcSettings();
        getMessagesController().getBlockedUsers(true);

        if (getArguments() != null) {
            onlySelect = arguments.getBoolean("onlySelect", false);
            cantSendToChannels = arguments.getBoolean("cantSendToChannels", false);
            initialDialogsType = arguments.getInt("dialogsType", 0);
            selectAlertString = arguments.getString("selectAlertString");
            selectAlertStringGroup = arguments.getString("selectAlertStringGroup");
            addToGroupAlertString = arguments.getString("addToGroupAlertString");
            allowSwitchAccount = arguments.getBoolean("allowSwitchAccount");
            checkCanWrite = arguments.getBoolean("checkCanWrite", true);
            afterSignup = arguments.getBoolean("afterSignup", false);
            folderId = arguments.getInt("folderId", 0);
            resetDelegate = arguments.getBoolean("resetDelegate", true);
            messagesCount = arguments.getInt("messagesCount", 0);
            hasPoll = arguments.getInt("hasPoll", 0);
        }

        if (initialDialogsType == 0) {
            askAboutContacts = MessagesController.getGlobalNotificationsSettings().getBoolean("askAboutContacts", true);
        }

        if (searchString == null) {
            currentConnectionState = getConnectionsManager().getConnectionState();

            getNotificationCenter().addObserver(this, NotificationCenter.dialogsNeedReload);
            NotificationCenter.getGlobalInstance().addObserver(this, NotificationCenter.emojiDidLoad);
            if (!onlySelect) {
                NotificationCenter.getGlobalInstance().addObserver(this, NotificationCenter.closeSearchByActiveAction);
                NotificationCenter.getGlobalInstance().addObserver(this, NotificationCenter.proxySettingsChanged);
                getNotificationCenter().addObserver(this, NotificationCenter.filterSettingsUpdated);
                getNotificationCenter().addObserver(this, NotificationCenter.dialogFiltersUpdated);
                getNotificationCenter().addObserver(this, NotificationCenter.dialogsUnreadCounterChanged);
            }
            getNotificationCenter().addObserver(this, NotificationCenter.updateInterfaces);
            getNotificationCenter().addObserver(this, NotificationCenter.encryptedChatUpdated);
            getNotificationCenter().addObserver(this, NotificationCenter.contactsDidLoad);
            getNotificationCenter().addObserver(this, NotificationCenter.appDidLogout);
            getNotificationCenter().addObserver(this, NotificationCenter.openedChatChanged);
            getNotificationCenter().addObserver(this, NotificationCenter.notificationsSettingsUpdated);
            getNotificationCenter().addObserver(this, NotificationCenter.messageReceivedByAck);
            getNotificationCenter().addObserver(this, NotificationCenter.messageReceivedByServer);
            getNotificationCenter().addObserver(this, NotificationCenter.messageSendError);
            getNotificationCenter().addObserver(this, NotificationCenter.needReloadRecentDialogsSearch);
            getNotificationCenter().addObserver(this, NotificationCenter.replyMessagesDidLoad);
            getNotificationCenter().addObserver(this, NotificationCenter.reloadHints);
            getNotificationCenter().addObserver(this, NotificationCenter.didUpdateConnectionState);
            getNotificationCenter().addObserver(this, NotificationCenter.needDeleteDialog);
            getNotificationCenter().addObserver(this, NotificationCenter.folderBecomeEmpty);
            getNotificationCenter().addObserver(this, NotificationCenter.newSuggestionsAvailable);

            NotificationCenter.getGlobalInstance().addObserver(this, NotificationCenter.didSetPasscode);
        }
        getNotificationCenter().addObserver(this, NotificationCenter.messagesDeleted);


        if (!dialogsLoaded[currentAccount]) {
            MessagesController messagesController = getMessagesController();
            messagesController.loadGlobalNotificationsSettings();
            messagesController.loadDialogs(folderId, 0, 100, true);
            messagesController.loadHintDialogs();
            messagesController.loadUserInfo(UserConfig.getInstance(currentAccount).getCurrentUser(), false, classGuid);
            getContactsController().checkInviteText();
            getMediaDataController().loadRecents(MediaDataController.TYPE_FAVE, false, true, false);
            getMediaDataController().checkFeaturedStickers();
            for (String emoji : messagesController.diceEmojies) {
                getMediaDataController().loadStickersByEmojiOrName(emoji, true, true);
            }
            dialogsLoaded[currentAccount] = true;
        }
        getMessagesController().loadPinnedDialogs(folderId, 0, null);
        return true;
    }

    @Override
    public void onFragmentDestroy() {
        super.onFragmentDestroy();
        if (searchString == null) {
            getNotificationCenter().removeObserver(this, NotificationCenter.dialogsNeedReload);
            NotificationCenter.getGlobalInstance().removeObserver(this, NotificationCenter.emojiDidLoad);
            if (!onlySelect) {
                NotificationCenter.getGlobalInstance().removeObserver(this, NotificationCenter.closeSearchByActiveAction);
                NotificationCenter.getGlobalInstance().removeObserver(this, NotificationCenter.proxySettingsChanged);
                getNotificationCenter().removeObserver(this, NotificationCenter.filterSettingsUpdated);
                getNotificationCenter().removeObserver(this, NotificationCenter.dialogFiltersUpdated);
                getNotificationCenter().removeObserver(this, NotificationCenter.dialogsUnreadCounterChanged);
            }
            getNotificationCenter().removeObserver(this, NotificationCenter.updateInterfaces);
            getNotificationCenter().removeObserver(this, NotificationCenter.encryptedChatUpdated);
            getNotificationCenter().removeObserver(this, NotificationCenter.contactsDidLoad);
            getNotificationCenter().removeObserver(this, NotificationCenter.appDidLogout);
            getNotificationCenter().removeObserver(this, NotificationCenter.openedChatChanged);
            getNotificationCenter().removeObserver(this, NotificationCenter.notificationsSettingsUpdated);
            getNotificationCenter().removeObserver(this, NotificationCenter.messageReceivedByAck);
            getNotificationCenter().removeObserver(this, NotificationCenter.messageReceivedByServer);
            getNotificationCenter().removeObserver(this, NotificationCenter.messageSendError);
            getNotificationCenter().removeObserver(this, NotificationCenter.needReloadRecentDialogsSearch);
            getNotificationCenter().removeObserver(this, NotificationCenter.replyMessagesDidLoad);
            getNotificationCenter().removeObserver(this, NotificationCenter.reloadHints);
            getNotificationCenter().removeObserver(this, NotificationCenter.didUpdateConnectionState);
            getNotificationCenter().removeObserver(this, NotificationCenter.needDeleteDialog);
            getNotificationCenter().removeObserver(this, NotificationCenter.folderBecomeEmpty);
            getNotificationCenter().removeObserver(this, NotificationCenter.newSuggestionsAvailable);
            getNotificationCenter().removeObserver(this, NotificationCenter.messagesDeleted);

            NotificationCenter.getGlobalInstance().removeObserver(this, NotificationCenter.didSetPasscode);
        }
        if (commentView != null) {
            commentView.onDestroy();
        }
        if (undoView[0] != null) {
            undoView[0].hide(true, 0);
        }
        delegate = null;
    }

    @Override
    protected ActionBar createActionBar(Context context) {
        ActionBar actionBar = new ActionBar(context) {
            @Override
            protected boolean shouldClipChild(View child) {
                return super.shouldClipChild(child) || child == doneItem;
            }

            @Override
            protected boolean drawChild(Canvas canvas, View child, long drawingTime) {
                if (inPreviewMode && avatarContainer != null && child != avatarContainer) {
                    return false;
                }
                return super.drawChild(canvas, child, drawingTime);
            }
        };
        actionBar.setItemsBackgroundColor(Theme.getColor(Theme.key_actionBarDefaultSelector), false);
        actionBar.setItemsBackgroundColor(Theme.getColor(Theme.key_actionBarActionModeDefaultSelector), true);
        actionBar.setItemsColor(Theme.getColor(Theme.key_actionBarDefaultIcon), false);
        actionBar.setItemsColor(Theme.getColor(Theme.key_actionBarActionModeDefaultIcon), true);
        if (inPreviewMode || AndroidUtilities.isTablet() && folderId != 0) {
            actionBar.setOccupyStatusBar(false);
        }
        return actionBar;
    }

    @Override
    public View createView(final Context context) {
        searching = false;
        searchWas = false;
        pacmanAnimation = null;
        selectedDialogs.clear();

        maximumVelocity = ViewConfiguration.get(context).getScaledMaximumFlingVelocity();

        AndroidUtilities.runOnUIThread(() -> Theme.createChatResources(context, false));

        ActionBarMenu menu = actionBar.createMenu();
        doneItem = new ActionBarMenuItem(context, null, Theme.getColor(Theme.key_actionBarDefaultSelector), Theme.getColor(Theme.key_actionBarDefaultIcon), true);
        doneItem.setText(LocaleController.getString("Done", R.string.Done).toUpperCase());
        actionBar.addView(doneItem, LayoutHelper.createFrame(LayoutHelper.WRAP_CONTENT, LayoutHelper.WRAP_CONTENT, Gravity.TOP | Gravity.RIGHT, 0, 0, 10, 0));
        doneItem.setOnClickListener(v -> {
            filterTabsView.setIsEditing(false);
            showDoneItem(false);
        });
        doneItem.setAlpha(0.0f);
        doneItem.setVisibility(View.GONE);
        if (!onlySelect && searchString == null && folderId == 0) {
            proxyDrawable = new ProxyDrawable(context);
            proxyItem = menu.addItem(2, proxyDrawable);
            proxyItem.setContentDescription(LocaleController.getString("ProxySettings", R.string.ProxySettings));
            passcodeItem = menu.addItem(1, R.drawable.lock_close);
            updatePasscodeButton();
            updateProxyButton(false);
        }
<<<<<<< HEAD

        scanItem = menu.addItem(3, R.drawable.wallet_qr);
        scanItem.setContentDescription(LocaleController.getString("ScanQRCode", R.string.ScanQRCode));
        scanItem.setVisibility(View.GONE);

        searchItem = menu.addItem(0, R.drawable.ic_ab_search).setIsSearchField(true).setActionBarMenuItemSearchListener(new ActionBarMenuItem.ActionBarMenuItemSearchListener() {
=======
        searchItem = menu.addItem(0, R.drawable.ic_ab_search).setIsSearchField(true, true).setActionBarMenuItemSearchListener(new ActionBarMenuItem.ActionBarMenuItemSearchListener() {
>>>>>>> 4992f231
            @Override
            public void onSearchExpand() {
                searching = true;
                if (switchItem != null) {
                    switchItem.setVisibility(View.GONE);
                }
                if (proxyItem != null && proxyItemVisible) {
                    proxyItem.setVisibility(View.GONE);
                }
                if (scanItem != null) {
                    scanItem.setVisibility(View.VISIBLE);
                }
                if (viewPages[0] != null) {
                    if (searchString != null) {
                        viewPages[0].listView.hide();
                        if (searchViewPager != null) {
                            searchViewPager.searchListView.show();
                        }
                    }
                    if (!onlySelect) {
                        floatingButtonContainer.setVisibility(View.GONE);
                    }
                }
                setScrollY(0);
                updatePasscodeButton();
                actionBar.setBackButtonContentDescription(LocaleController.getString("AccDescrGoBack", R.string.AccDescrGoBack));
            }

            @Override
            public boolean canCollapseSearch() {
                if (switchItem != null) {
                    switchItem.setVisibility(View.VISIBLE);
                }
                if (proxyItem != null && proxyItemVisible) {
                    proxyItem.setVisibility(View.VISIBLE);
                }
                if (scanItem != null) {
                    scanItem.setVisibility(View.GONE);
                }
                if (searchString != null) {
                    finishFragment();
                    return false;
                }
                return true;
            }

            @Override
            public void onSearchCollapse() {
                searching = false;
                searchWas = false;
                if (viewPages[0] != null) {
                    viewPages[0].listView.setEmptyView(folderId == 0 ? viewPages[0].progressView : null);
                    if (!onlySelect) {
                        floatingButtonContainer.setVisibility(View.VISIBLE);
                        floatingHidden = true;
                        floatingButtonTranslation = AndroidUtilities.dp(100);
                        floatingButtonHideProgress = 1f;
                        updateFloatingButtonOffset();
                    }
                    showSearch(false, true);
                }
                updatePasscodeButton();
                if (menuDrawable != null) {
                    if (actionBar.getBackButton().getDrawable() != menuDrawable) {
                        actionBar.setBackButtonDrawable(menuDrawable);
                        menuDrawable.setRotation(0, true);
                    }
                    actionBar.setBackButtonContentDescription(LocaleController.getString("AccDescrOpenMenu", R.string.AccDescrOpenMenu));
                }
            }

            @Override
            public void onTextChanged(EditText editText) {
                String text = editText.getText().toString();
                if (text.length() != 0 || searchViewPager.dialogsSearchAdapter != null && searchViewPager.dialogsSearchAdapter.hasRecentRearch()) {
                    searchWas = true;
                    if (viewPages[0].listView.getVisibility() == View.VISIBLE) {
                        showSearch(true, true);
                    }
                }
                searchViewPager.onTextChanged(text);
            }

            @Override
            public void onSearchFilterCleared(FiltersView.MediaFilterData filterData) {
                if (!searchIsShowed) {
                    return;
                }
                searchViewPager.removeSearchFilter(filterData);
                searchViewPager.onTextChanged(searchItem.getSearchField().getText().toString());

                updateFiltersView(true, null, null,true);
            }

            @Override
            public boolean canToggleSearch() {
                return !actionBar.isActionModeShowed();
            }
        });
        searchItem.setClearsTextOnSearchCollapse(false);
        searchItem.setSearchFieldHint(LocaleController.getString("Search", R.string.Search));
        searchItem.setContentDescription(LocaleController.getString("Search", R.string.Search));
        if (onlySelect) {
            actionBar.setBackButtonImage(R.drawable.ic_ab_back);
            if (initialDialogsType == 3 && selectAlertString == null) {
                actionBar.setTitle(LocaleController.getString("ForwardTo", R.string.ForwardTo));
            } else {
                actionBar.setTitle(LocaleController.getString("SelectChat", R.string.SelectChat));
            }
            actionBar.setBackgroundColor(Theme.getColor(Theme.key_actionBarDefault));
        } else {
            if (searchString != null || folderId != 0) {
                actionBar.setBackButtonDrawable(backDrawable = new BackDrawable(false));
            } else {
                actionBar.setBackButtonDrawable(menuDrawable = new MenuDrawable());
                actionBar.setBackButtonContentDescription(LocaleController.getString("AccDescrOpenMenu", R.string.AccDescrOpenMenu));
            }
            if (folderId != 0) {
                actionBar.setTitle(LocaleController.getString("ArchivedChats", R.string.ArchivedChats));
            } else {
                actionBar.setTitle(getNekoTitle(LocaleController.getString("NekoX", R.string.NekoX)));
            }
            if (folderId == 0) {
                actionBar.setSupportsHolidayImage(true);
            }
        }
        if ((initialDialogsType == 3 && NekoConfig.showTabsOnForward) || !onlySelect) {
            actionBar.setAddToContainer(false);
            actionBar.setCastShadows(false);
            actionBar.setClipContent(true);
        }
        actionBar.setTitleActionRunnable(() -> {
            hideFloatingButton(false);
            scrollToTop();
        });

        if ((initialDialogsType == 3 && NekoConfig.showTabsOnForward) || initialDialogsType == 0 && folderId == 0 && !onlySelect && TextUtils.isEmpty(searchString)) {
            scrimPaint = new Paint() {
                @Override
                public void setAlpha(int a) {
                    super.setAlpha(a);
                    if (fragmentView != null) {
                        fragmentView.invalidate();
                    }
                }
            };

            filterTabsView = new FilterTabsView(context) {
                @Override
                public boolean onInterceptTouchEvent(MotionEvent ev) {
                    getParent().requestDisallowInterceptTouchEvent(true);
                    maybeStartTracking = false;
                    return super.onInterceptTouchEvent(ev);
                }

                @Override
                public void setTranslationY(float translationY) {
                    super.setTranslationY(translationY);
                    updateContextViewPosition();
                    if (fragmentView != null) {
                        fragmentView.invalidate();
                    }
                }

                @Override
                protected void onLayout(boolean changed, int l, int t, int r, int b) {
                    super.onLayout(changed, l, t, r, b);
                    if (scrimView != null) {
                        scrimView.getLocationInWindow(scrimViewLocation);
                        fragmentView.invalidate();
                    }
                }
            };

            filterTabsView.setVisibility(View.GONE);
            filterTabsView.setTag(null);
            filterTabsView.setDelegate(new FilterTabsView.FilterTabsViewDelegate() {

                private void showDeleteAlert(MessagesController.DialogFilter dialogFilter) {
                    AlertDialog.Builder builder = new AlertDialog.Builder(getParentActivity());
                    builder.setTitle(LocaleController.getString("FilterDelete", R.string.FilterDelete));
                    builder.setMessage(LocaleController.getString("FilterDeleteAlert", R.string.FilterDeleteAlert));
                    builder.setNegativeButton(LocaleController.getString("Cancel", R.string.Cancel), null);
                    builder.setPositiveButton(LocaleController.getString("Delete", R.string.Delete), (dialog2, which2) -> {
                        TLRPC.TL_messages_updateDialogFilter req = new TLRPC.TL_messages_updateDialogFilter();
                        req.id = dialogFilter.id;
                        getConnectionsManager().sendRequest(req, (response, error) -> AndroidUtilities.runOnUIThread(() -> {

                        }));
                        if (getMessagesController().dialogFilters.size() > 1) {
                            filterTabsView.beginCrossfade();
                        }
                        getMessagesController().removeFilter(dialogFilter);
                        getMessagesStorage().deleteDialogFilter(dialogFilter);
                        filterTabsView.commitCrossfade();
                    });
                    AlertDialog alertDialog = builder.create();
                    showDialog(alertDialog);
                    TextView button = (TextView) alertDialog.getButton(DialogInterface.BUTTON_POSITIVE);
                    if (button != null) {
                        button.setTextColor(Theme.getColor(Theme.key_dialogTextRed2));
                    }
                }

                @Override
                public void onSamePageSelected() {
                    scrollToTop();
                }

                @Override
                public void onPageReorder(int fromId, int toId) {
                    for (int a = 0; a < viewPages.length; a++) {
                        if (viewPages[a].selectedType == fromId) {
                            viewPages[a].selectedType = toId;
                        } else if (viewPages[a].selectedType == toId) {
                            viewPages[a].selectedType = fromId;
                        }
                    }
                }

                @Override
                public void onPageSelected(int id, boolean forward) {
                    if (viewPages[0].selectedType == id) {
                        return;
                    }
                    ArrayList<MessagesController.DialogFilter> dialogFilters = getMessagesController().dialogFilters;
                    if (id != Integer.MAX_VALUE && (id < 0 || id >= dialogFilters.size())) {
                        return;
                    }
                    if (parentLayout != null) {
                        parentLayout.getDrawerLayoutContainer().setAllowOpenDrawerBySwipe(id == filterTabsView.getFirstTabId());
                    }
                    viewPages[1].selectedType = id;
                    viewPages[1].setVisibility(View.VISIBLE);
                    viewPages[1].setTranslationX(viewPages[0].getMeasuredWidth());
                    showScrollbars(false);
                    switchToCurrentSelectedMode(true);
                    animatingForward = forward;
                }

                @Override
                public boolean canPerformActions() {
                    return !searching;
                }

                @Override
                public void onPageScrolled(float progress) {
                    if (progress == 1 && viewPages[1].getVisibility() != View.VISIBLE && !searching) {
                        return;
                    }
                    if (animatingForward) {
                        viewPages[0].setTranslationX(-progress * viewPages[0].getMeasuredWidth());
                        viewPages[1].setTranslationX(viewPages[0].getMeasuredWidth() - progress * viewPages[0].getMeasuredWidth());
                    } else {
                        viewPages[0].setTranslationX(progress * viewPages[0].getMeasuredWidth());
                        viewPages[1].setTranslationX(progress * viewPages[0].getMeasuredWidth() - viewPages[0].getMeasuredWidth());
                    }
                    if (progress == 1) {
                        ViewPage tempPage = viewPages[0];
                        viewPages[0] = viewPages[1];
                        viewPages[1] = tempPage;
                        viewPages[1].setVisibility(View.GONE);
                        showScrollbars(true);
                        updateCounters(false);
                        checkListLoad(viewPages[0]);
                    }
                }

                @Override
                public int getTabCounter(int tabId) {
                    if (tabId == Integer.MAX_VALUE) {
                        return getMessagesStorage().getMainUnreadCount();
                    }
                    ArrayList<MessagesController.DialogFilter> dialogFilters = getMessagesController().dialogFilters;
                    if (tabId < 0 || tabId >= dialogFilters.size()) {
                        return 0;
                    }
                    return dialogFilters.get(tabId).unreadCount;
                }

                @Override
                public boolean didSelectTab(FilterTabsView.TabView tabView, boolean selected) {
                    if (actionBar.isActionModeShowed()) {
                        return false;
                    }
                    if (scrimPopupWindow != null) {
                        scrimPopupWindow.dismiss();
                        scrimPopupWindow = null;
                        scrimPopupWindowItems = null;
                        return false;
                    }

                    Rect rect = new Rect();
                    MessagesController.DialogFilter dialogFilter;
                    if (tabView.getId() == Integer.MAX_VALUE) {
                        dialogFilter = null;
                    } else {
                        dialogFilter = getMessagesController().dialogFilters.get(tabView.getId());
                    }

                    ActionBarPopupWindow.ActionBarPopupWindowLayout popupLayout = new ActionBarPopupWindow.ActionBarPopupWindowLayout(getParentActivity());
                    popupLayout.setOnTouchListener(new View.OnTouchListener() {

                        private int[] pos = new int[2];

                        @Override
                        public boolean onTouch(View v, MotionEvent event) {
                            if (event.getActionMasked() == MotionEvent.ACTION_DOWN) {
                                if (scrimPopupWindow != null && scrimPopupWindow.isShowing()) {
                                    View contentView = scrimPopupWindow.getContentView();
                                    contentView.getLocationInWindow(pos);
                                    rect.set(pos[0], pos[1], pos[0] + contentView.getMeasuredWidth(), pos[1] + contentView.getMeasuredHeight());
                                    if (!rect.contains((int) event.getX(), (int) event.getY())) {
                                        scrimPopupWindow.dismiss();
                                    }
                                }
                            } else if (event.getActionMasked() == MotionEvent.ACTION_OUTSIDE) {
                                if (scrimPopupWindow != null && scrimPopupWindow.isShowing()) {
                                    scrimPopupWindow.dismiss();
                                }
                            }
                            return false;
                        }
                    });
                    popupLayout.setDispatchKeyEventListener(keyEvent -> {
                        if (keyEvent.getKeyCode() == KeyEvent.KEYCODE_BACK && keyEvent.getRepeatCount() == 0 && scrimPopupWindow != null && scrimPopupWindow.isShowing()) {
                            scrimPopupWindow.dismiss();
                        }
                    });
                    Rect backgroundPaddings = new Rect();
                    Drawable shadowDrawable = getParentActivity().getResources().getDrawable(R.drawable.popup_fixed_alert).mutate();
                    shadowDrawable.getPadding(backgroundPaddings);
                    popupLayout.setBackgroundDrawable(shadowDrawable);
                    popupLayout.setBackgroundColor(Theme.getColor(Theme.key_actionBarDefaultSubmenuBackground));

                    LinearLayout linearLayout = new LinearLayout(getParentActivity());
                    ScrollView scrollView;
                    if (Build.VERSION.SDK_INT >= 21) {
                        scrollView = new ScrollView(getParentActivity(), null, 0, R.style.scrollbarShapeStyle) {
                            @Override
                            protected void onMeasure(int widthMeasureSpec, int heightMeasureSpec) {
                                super.onMeasure(widthMeasureSpec, heightMeasureSpec);
                                setMeasuredDimension(linearLayout.getMeasuredWidth(), getMeasuredHeight());
                            }
                        };
                    } else {
                        scrollView = new ScrollView(getParentActivity());
                    }
                    scrollView.setClipToPadding(false);
                    popupLayout.addView(scrollView, LayoutHelper.createFrame(LayoutHelper.WRAP_CONTENT, LayoutHelper.WRAP_CONTENT));

                    linearLayout.setMinimumWidth(AndroidUtilities.dp(200));
                    linearLayout.setOrientation(LinearLayout.VERTICAL);
                    scrimPopupWindowItems = new ActionBarMenuSubItem[3];
                    for (int a = 0, N = (tabView.getId() == Integer.MAX_VALUE ? 2 : 3); a < N; a++) {
                        ActionBarMenuSubItem cell = new ActionBarMenuSubItem(getParentActivity());
                        if (a == 0) {
                            if (getMessagesController().dialogFilters.size() <= 1) {
                                continue;
                            }
                            cell.setTextAndIcon(LocaleController.getString("FilterReorder", R.string.FilterReorder), R.drawable.tabs_reorder);
                        } else if (a == 1) {
                            if (N == 2) {
                                cell.setTextAndIcon(LocaleController.getString("FilterEditAll", R.string.FilterEditAll), R.drawable.baseline_edit_24);
                            } else {
                                cell.setTextAndIcon(LocaleController.getString("FilterEdit", R.string.FilterEdit), R.drawable.baseline_edit_24);
                            }
                        } else {
                            cell.setTextAndIcon(LocaleController.getString("FilterDeleteItem", R.string.FilterDeleteItem), R.drawable.baseline_delete_24);
                        }
                        scrimPopupWindowItems[a] = cell;
                        linearLayout.addView(cell);
                        final int i = a;
                        cell.setOnClickListener(v1 -> {
                            if (i == 0) {
                                resetScroll();
                                filterTabsView.setIsEditing(true);
                                showDoneItem(true);
                            } else if (i == 1) {
                                if (N == 2) {
                                    presentFragment(new FiltersSetupActivity());
                                } else {
                                    presentFragment(new FilterCreateActivity(dialogFilter));
                                }
                            } else if (i == 2) {
                                showDeleteAlert(dialogFilter);
                            }
                            if (scrimPopupWindow != null) {
                                scrimPopupWindow.dismiss();
                            }
                        });
                    }
                    scrollView.addView(linearLayout, LayoutHelper.createScroll(LayoutHelper.WRAP_CONTENT, LayoutHelper.WRAP_CONTENT, Gravity.LEFT | Gravity.TOP));
                    scrimPopupWindow = new ActionBarPopupWindow(popupLayout, LayoutHelper.WRAP_CONTENT, LayoutHelper.WRAP_CONTENT) {
                        @Override
                        public void dismiss() {
                            super.dismiss();
                            if (scrimPopupWindow != this) {
                                return;
                            }
                            scrimPopupWindow = null;
                            scrimPopupWindowItems = null;
                            if (scrimAnimatorSet != null) {
                                scrimAnimatorSet.cancel();
                                scrimAnimatorSet = null;
                            }
                            scrimAnimatorSet = new AnimatorSet();
                            ArrayList<Animator> animators = new ArrayList<>();
                            animators.add(ObjectAnimator.ofInt(scrimPaint, AnimationProperties.PAINT_ALPHA, 0));
                            scrimAnimatorSet.playTogether(animators);
                            scrimAnimatorSet.setDuration(220);
                            scrimAnimatorSet.addListener(new AnimatorListenerAdapter() {
                                @Override
                                public void onAnimationEnd(Animator animation) {
                                    if (scrimView != null) {
                                        scrimView.setBackground(null);
                                        scrimView = null;
                                    }
                                    if (fragmentView != null) {
                                        fragmentView.invalidate();
                                    }
                                }
                            });
                            scrimAnimatorSet.start();
                            if (Build.VERSION.SDK_INT >= Build.VERSION_CODES.KITKAT) {
                                getParentActivity().getWindow().getDecorView().setImportantForAccessibility(View.IMPORTANT_FOR_ACCESSIBILITY_AUTO);
                            }
                        }
                    };
                    tabView.setBackground(Theme.createRoundRectDrawable(AndroidUtilities.dp(6), Theme.getColor(Theme.key_actionBarDefault)));
                    scrimPopupWindow.setDismissAnimationDuration(220);
                    scrimPopupWindow.setOutsideTouchable(true);
                    scrimPopupWindow.setClippingEnabled(true);
                    scrimPopupWindow.setAnimationStyle(R.style.PopupContextAnimation);
                    scrimPopupWindow.setFocusable(true);
                    popupLayout.measure(View.MeasureSpec.makeMeasureSpec(AndroidUtilities.dp(1000), View.MeasureSpec.AT_MOST), View.MeasureSpec.makeMeasureSpec(AndroidUtilities.dp(1000), View.MeasureSpec.AT_MOST));
                    scrimPopupWindow.setInputMethodMode(ActionBarPopupWindow.INPUT_METHOD_NOT_NEEDED);
                    scrimPopupWindow.setSoftInputMode(WindowManager.LayoutParams.SOFT_INPUT_STATE_UNSPECIFIED);
                    scrimPopupWindow.getContentView().setFocusableInTouchMode(true);
                    tabView.getLocationInWindow(scrimViewLocation);
                    int popupX = scrimViewLocation[0] + backgroundPaddings.left - AndroidUtilities.dp(16);
                    if (popupX < AndroidUtilities.dp(6)) {
                        popupX = AndroidUtilities.dp(6);
                    } else if (popupX > fragmentView.getMeasuredWidth() - AndroidUtilities.dp(6) - popupLayout.getMeasuredWidth()) {
                        popupX = fragmentView.getMeasuredWidth() - AndroidUtilities.dp(6) - popupLayout.getMeasuredWidth();
                    }
                    int popupY = scrimViewLocation[1] + tabView.getMeasuredHeight() - AndroidUtilities.dp(12);

                    scrimPopupWindow.showAtLocation(fragmentView, Gravity.LEFT | Gravity.TOP, popupX, popupY);
                    scrimView = tabView;
                    scrimViewSelected = selected;
                    fragmentView.invalidate();
                    if (scrimAnimatorSet != null) {
                        scrimAnimatorSet.cancel();
                    }
                    scrimAnimatorSet = new AnimatorSet();
                    ArrayList<Animator> animators = new ArrayList<>();
                    animators.add(ObjectAnimator.ofInt(scrimPaint, AnimationProperties.PAINT_ALPHA, 0, 50));
                    scrimAnimatorSet.playTogether(animators);
                    scrimAnimatorSet.setDuration(150);
                    scrimAnimatorSet.start();

                    return true;
                }

                @Override
                public boolean isTabMenuVisible() {
                    return scrimPopupWindow != null && scrimPopupWindow.isShowing();
                }

                @Override
                public void onDeletePressed(int id) {
                    showDeleteAlert(getMessagesController().dialogFilters.get(id));
                }
            });
        }

        if (allowSwitchAccount && UserConfig.getActivatedAccountsCount() > 1) {
            switchItem = menu.addItemWithWidth(1, 0, AndroidUtilities.dp(56));
            AvatarDrawable avatarDrawable = new AvatarDrawable();
            avatarDrawable.setTextSize(AndroidUtilities.dp(12));

            BackupImageView imageView = new BackupImageView(context);
            imageView.setRoundRadius(AndroidUtilities.dp(18));
            switchItem.addView(imageView, LayoutHelper.createFrame(36, 36, Gravity.CENTER));

            TLRPC.User user = getUserConfig().getCurrentUser();
            avatarDrawable.setInfo(user);
            imageView.getImageReceiver().setCurrentAccount(currentAccount);
            imageView.setImage(ImageLocation.getForUser(user, false), "50_50", avatarDrawable, user);

            for (int a = 0; a < UserConfig.MAX_ACCOUNT_COUNT; a++) {
                TLRPC.User u = AccountInstance.getInstance(a).getUserConfig().getCurrentUser();
                if (u != null) {
                    AccountSelectCell cell = new AccountSelectCell(context);
                    cell.setAccount(a, true);
                    switchItem.addSubItem(10 + a, cell, AndroidUtilities.dp(230), AndroidUtilities.dp(48));
                }
            }
        }
        actionBar.setAllowOverlayTitle(true);

<<<<<<< HEAD
        actionBar.setActionBarMenuOnItemClick(new ActionBar.ActionBarMenuOnItemClick() {
            @Override
            public void onItemClick(int id) {
                if (id == -1) {
                    if (filterTabsView != null && filterTabsView.isEditing()) {
                        filterTabsView.setIsEditing(false);
                        showDoneItem(false);
                    } else if (actionBar.isActionModeShowed()) {
                        hideActionMode(true);
                    } else if (onlySelect || folderId != 0) {
                        finishFragment();
                    } else if (parentLayout != null) {
                        parentLayout.getDrawerLayoutContainer().openDrawer(false);
                    }
                } else if (id == 1) {
                    SharedConfig.appLocked = !SharedConfig.appLocked;
                    SharedConfig.saveConfig();
                    updatePasscodeButton();
                } else if (id == 2) {
                    presentFragment(new ProxyListActivity());
                } else if (id == 3) {

                    if (Build.VERSION.SDK_INT >= 23) {
                        if (getParentActivity().checkSelfPermission(Manifest.permission.CAMERA) != PackageManager.PERMISSION_GRANTED) {
                            getParentActivity().requestPermissions(new String[]{Manifest.permission.CAMERA}, 22);
                            return;
                        }
                    }

                    CameraScanActivity.showAsSheet(DialogsActivity.this, new CameraScanActivity.CameraScanActivityDelegate() {

                        @Override
                        public void didFindQr(String text) {

                            ProxyUtil.showLinkAlert(getParentActivity(), text);

                        }
                    });


                } else if (id >= 10 && id < 10 + UserConfig.MAX_ACCOUNT_COUNT) {
                    if (getParentActivity() == null) {
                        return;
                    }
                    DialogsActivityDelegate oldDelegate = delegate;
                    LaunchActivity launchActivity = (LaunchActivity) getParentActivity();
                    launchActivity.switchToAccount(id - 10, true);

                    DialogsActivity dialogsActivity = new DialogsActivity(arguments);
                    dialogsActivity.setDelegate(oldDelegate);
                    launchActivity.presentFragment(dialogsActivity, false, true);
                } else if (id == add_to_folder) {
                    FiltersListBottomSheet sheet = new FiltersListBottomSheet(DialogsActivity.this, selectedDialogs);
                    sheet.setDelegate(filter -> {
                        ArrayList<Integer> alwaysShow = FiltersListBottomSheet.getDialogsCount(DialogsActivity.this, filter, selectedDialogs, true, false);
                        int currentCount;
                        if (filter != null) {
                            currentCount = filter.alwaysShow.size();
                        } else {
                            currentCount = 0;
                        }
                        if (currentCount + alwaysShow.size() > 100) {
                            showDialog(AlertsCreator.createSimpleAlert(getParentActivity(), LocaleController.getString("FilterAddToAlertFullTitle", R.string.FilterAddToAlertFullTitle), LocaleController.getString("FilterAddToAlertFullText", R.string.FilterAddToAlertFullText)).create());
                            return;
                        }
                        if (filter != null) {
                            if (!alwaysShow.isEmpty()) {
                                for (int a = 0; a < alwaysShow.size(); a++) {
                                    filter.neverShow.remove(alwaysShow.get(a));
                                }
                                filter.alwaysShow.addAll(alwaysShow);
                                FilterCreateActivity.saveFilterToServer(filter, filter.flags, filter.name, filter.alwaysShow, filter.neverShow, filter.pinnedDialogs, false, false, true, true, false, DialogsActivity.this, null);
                            }
                            long did;
                            if (alwaysShow.size() == 1) {
                                did = alwaysShow.get(0);
                            } else {
                                did = 0;
                            }
                            getUndoView().showWithAction(did, UndoView.ACTION_ADDED_TO_FOLDER, alwaysShow.size(), filter, null, null);
                        } else {
                            presentFragment(new FilterCreateActivity(null, alwaysShow));
                        }
                        hideActionMode(true);
                    });
                    showDialog(sheet);
                } else if (id == remove_from_folder) {
                    MessagesController.DialogFilter filter = getMessagesController().dialogFilters.get(viewPages[0].selectedType);
                    ArrayList<Integer> neverShow = FiltersListBottomSheet.getDialogsCount(DialogsActivity.this, filter, selectedDialogs, false, false);

                    int currentCount;
                    if (filter != null) {
                        currentCount = filter.neverShow.size();
                    } else {
                        currentCount = 0;
                    }
                    if (currentCount + neverShow.size() > 100) {
                        showDialog(AlertsCreator.createSimpleAlert(getParentActivity(), LocaleController.getString("FilterAddToAlertFullTitle", R.string.FilterAddToAlertFullTitle), LocaleController.getString("FilterRemoveFromAlertFullText", R.string.FilterRemoveFromAlertFullText)).create());
                        return;
                    }
                    if (!neverShow.isEmpty()) {
                        filter.neverShow.addAll(neverShow);
                        for (int a = 0; a < neverShow.size(); a++) {
                            Integer did = neverShow.get(a);
                            filter.alwaysShow.remove(did);
                            filter.pinnedDialogs.remove((long) did);
                        }
                        FilterCreateActivity.saveFilterToServer(filter, filter.flags, filter.name, filter.alwaysShow, filter.neverShow, filter.pinnedDialogs, false, false, true, false, false, DialogsActivity.this, null);
                    }
                    long did;
                    if (neverShow.size() == 1) {
                        did = neverShow.get(0);
                    } else {
                        did = 0;
                    }
                    getUndoView().showWithAction(did, UndoView.ACTION_REMOVED_FROM_FOLDER, neverShow.size(), filter, null, null);
                    hideActionMode(false);
                } else if (id == pin || id == read || id == delete || id == clear || id == mute || id == archive || id == block || id == archive2 || id == pin2) {
                    perfromSelectedDialogsAction(id, true);
                }
            }
        });

=======
>>>>>>> 4992f231
        if (sideMenu != null) {
            sideMenu.setBackgroundColor(Theme.getColor(Theme.key_chats_menuBackground));
            sideMenu.setGlowColor(Theme.getColor(Theme.key_chats_menuBackground));
            sideMenu.getAdapter().notifyDataSetChanged();
        }

<<<<<<< HEAD
        final ActionBarMenu actionMode = actionBar.createActionMode();

        selectedDialogsCountTextView = new NumberTextView(actionMode.getContext());
        selectedDialogsCountTextView.setTextSize(18);
        selectedDialogsCountTextView.setTypeface(AndroidUtilities.getTypeface("fonts/rmedium.ttf"));
        selectedDialogsCountTextView.setTextColor(Theme.getColor(Theme.key_actionBarActionModeDefaultIcon));
        actionMode.addView(selectedDialogsCountTextView, LayoutHelper.createLinear(0, LayoutHelper.MATCH_PARENT, 1.0f, 72, 0, 0, 0));
        selectedDialogsCountTextView.setOnTouchListener((v, event) -> true);

        pinItem = actionMode.addItemWithWidth(pin, R.drawable.deproko_baseline_pin_24, AndroidUtilities.dp(54));
        muteItem = actionMode.addItemWithWidth(mute, R.drawable.baseline_volume_off_24_white, AndroidUtilities.dp(54));
        archive2Item = actionMode.addItemWithWidth(archive2, R.drawable.baseline_archive_24, AndroidUtilities.dp(54));
        deleteItem = actionMode.addItemWithWidth(delete, R.drawable.baseline_delete_24, AndroidUtilities.dp(54), LocaleController.getString("Delete", R.string.Delete));
        ActionBarMenuItem otherItem = actionMode.addItemWithWidth(0, R.drawable.ic_ab_other, AndroidUtilities.dp(54), LocaleController.getString("AccDescrMoreOptions", R.string.AccDescrMoreOptions));
        archiveItem = otherItem.addSubItem(archive, R.drawable.baseline_archive_24, LocaleController.getString("Archive", R.string.Archive));
        pin2Item = otherItem.addSubItem(pin2, R.drawable.deproko_baseline_pin_24, LocaleController.getString("DialogPin", R.string.DialogPin));
        addToFolderItem = otherItem.addSubItem(add_to_folder, R.drawable.msg_addfolder, LocaleController.getString("FilterAddTo", R.string.FilterAddTo));
        removeFromFolderItem = otherItem.addSubItem(remove_from_folder, R.drawable.msg_removefolder, LocaleController.getString("FilterRemoveFrom", R.string.FilterRemoveFrom));
        readItem = otherItem.addSubItem(read, R.drawable.deproko_baseline_check_double_24, LocaleController.getString("MarkAsRead", R.string.MarkAsRead));
        clearItem = otherItem.addSubItem(clear, R.drawable.baseline_delete_sweep_24, LocaleController.getString("ClearHistory", R.string.ClearHistory));
        blockItem = otherItem.addSubItem(block, R.drawable.baseline_block_24, LocaleController.getString("BlockUser", R.string.BlockUser));

        actionModeViews.add(pinItem);
        actionModeViews.add(archive2Item);
        actionModeViews.add(muteItem);
        actionModeViews.add(deleteItem);
        actionModeViews.add(otherItem);
=======
        createActionMode();
>>>>>>> 4992f231

        ContentView contentView = new ContentView(context);
        fragmentView = contentView;

        int pagesCount = (initialDialogsType == 3 && NekoConfig.showTabsOnForward) || (folderId == 0 && initialDialogsType == 0 && !onlySelect) ? 2 : 1;
        viewPages = new ViewPage[pagesCount];
        for (int a = 0; a < pagesCount; a++) {
            final ViewPage viewPage = new ViewPage(context) {
                @Override
                public void setTranslationX(float translationX) {
                    super.setTranslationX(translationX);
                    if (tabsAnimationInProgress) {
                        if (viewPages[0] == this) {
                            float scrollProgress = Math.abs(viewPages[0].getTranslationX()) / (float) viewPages[0].getMeasuredWidth();
                            filterTabsView.selectTabWithId(viewPages[1].selectedType, scrollProgress);
                        }
                    }
                }
            };
            contentView.addView(viewPage, LayoutHelper.createFrame(LayoutHelper.MATCH_PARENT, LayoutHelper.MATCH_PARENT));
            viewPage.dialogsType = initialDialogsType;
            viewPages[a] = viewPage;

            viewPage.listView = new DialogsRecyclerView(context, viewPage);
            viewPage.listView.setClipToPadding(false);
            viewPage.listView.setPivotY(0);
            viewPage.dialogsItemAnimator = new DialogsItemAnimator() {
                @Override
                public void onRemoveStarting(RecyclerView.ViewHolder item) {
                    super.onRemoveStarting(item);
                    if (viewPage.layoutManager.findFirstVisibleItemPosition() == 0) {
                        View v = viewPage.layoutManager.findViewByPosition(0);
                        if (v != null) {
                            v.invalidate();
                        }
                        if (viewPage.archivePullViewState == ARCHIVE_ITEM_STATE_HIDDEN) {
                            viewPage.archivePullViewState = ARCHIVE_ITEM_STATE_SHOWED;
                        }
                        if (viewPage.pullForegroundDrawable != null) {
                            viewPage.pullForegroundDrawable.doNotShow();
                        }
                    }
                }

                @Override
                public void onRemoveFinished(RecyclerView.ViewHolder item) {
                    if (dialogRemoveFinished == 2) {
                        dialogRemoveFinished = 1;
                    }
                }

                @Override
                public void onAddFinished(RecyclerView.ViewHolder item) {
                    if (dialogInsertFinished == 2) {
                        dialogInsertFinished = 1;
                    }
                }

                @Override
                public void onChangeFinished(RecyclerView.ViewHolder item, boolean oldItem) {
                    if (dialogChangeFinished == 2) {
                        dialogChangeFinished = 1;
                    }
                }

                @Override
                protected void onAllAnimationsDone() {
                    if (dialogRemoveFinished == 1 || dialogInsertFinished == 1 || dialogChangeFinished == 1) {
                        onDialogAnimationFinished();
                    }
                }
            };
            viewPage.listView.setItemAnimator(viewPage.dialogsItemAnimator);
            viewPage.listView.setVerticalScrollBarEnabled(true);
            viewPage.listView.setInstantClick(true);
            viewPage.layoutManager = new LinearLayoutManager(context) {

                private boolean fixOffset;

                @Override
                public void scrollToPositionWithOffset(int position, int offset) {
                    if (fixOffset) {
                        offset -= viewPage.listView.getPaddingTop();
                    }
                    super.scrollToPositionWithOffset(position, offset);
                }

                @Override
                public void prepareForDrop(@NonNull View view, @NonNull View target, int x, int y) {
                    fixOffset = true;
                    super.prepareForDrop(view, target, x, y);
                    fixOffset = false;
                }

                @Override
                public void smoothScrollToPosition(RecyclerView recyclerView, RecyclerView.State state, int position) {
                    if (hasHiddenArchive() && position == 1) {
                        super.smoothScrollToPosition(recyclerView, state, position);
                    } else {
                        LinearSmoothScrollerCustom linearSmoothScroller = new LinearSmoothScrollerCustom(recyclerView.getContext(), LinearSmoothScrollerCustom.POSITION_MIDDLE);
                        linearSmoothScroller.setTargetPosition(position);
                        startSmoothScroll(linearSmoothScroller);
                    }
                }

                @Override
                public int scrollVerticallyBy(int dy, RecyclerView.Recycler recycler, RecyclerView.State state) {
                    if (viewPage.listView.fastScrollAnimationRunning) {
                        return 0;
                    }
                    boolean isDragging = viewPage.listView.getScrollState() == RecyclerView.SCROLL_STATE_DRAGGING;

                    int measuredDy = dy;
                    int pTop = viewPage.listView.getPaddingTop();
                    if (viewPage.dialogsType == 0 && !onlySelect && folderId == 0 && dy < 0 && getMessagesController().hasHiddenArchive() && viewPage.archivePullViewState == ARCHIVE_ITEM_STATE_HIDDEN) {
                        viewPage.listView.setOverScrollMode(View.OVER_SCROLL_ALWAYS);
                        int currentPosition = viewPage.layoutManager.findFirstVisibleItemPosition();
                        if (currentPosition == 0) {
                            View view = viewPage.layoutManager.findViewByPosition(currentPosition);
                            if (view != null && (view.getBottom() - pTop) <= AndroidUtilities.dp(1)) {
                                currentPosition = 1;
                            }
                        }
                        if (!isDragging) {
                            View view = viewPage.layoutManager.findViewByPosition(currentPosition);
                            if (view != null) {
                                int dialogHeight = AndroidUtilities.dp(SharedConfig.useThreeLinesLayout ? 78 : 72) + 1;
                                int canScrollDy = -(view.getTop() - pTop) + (currentPosition - 1) * dialogHeight;
                                int positiveDy = Math.abs(dy);
                                if (canScrollDy < positiveDy) {
                                    measuredDy = -canScrollDy;
                                }
                            }
                        } else if (currentPosition == 0) {
                            View v = viewPage.layoutManager.findViewByPosition(currentPosition);
                            float k = 1f + ((v.getTop() - pTop) / (float) v.getMeasuredHeight());
                            if (k > 1f) {
                                k = 1f;
                            }
                            viewPage.listView.setOverScrollMode(View.OVER_SCROLL_NEVER);
                            measuredDy *= PullForegroundDrawable.startPullParallax - PullForegroundDrawable.endPullParallax * k;
                            if (measuredDy > -1) {
                                measuredDy = -1;
                            }
                            if (undoView[0].getVisibility() == View.VISIBLE) {
                                undoView[0].hide(true, 1);
                            }
                        }
                    }

                    if (viewPage.dialogsType == 0 && viewPage.listView.getViewOffset() != 0 && dy > 0 && isDragging) {
                        float ty = (int) viewPage.listView.getViewOffset();
                        ty -= dy;
                        if (ty < 0) {
                            measuredDy = (int) ty;
                            ty = 0;
                        } else {
                            measuredDy = 0;
                        }
                        viewPage.listView.setViewsOffset(ty);
                    }

                    if (viewPage.dialogsType == 0 && viewPage.archivePullViewState != ARCHIVE_ITEM_STATE_PINNED && hasHiddenArchive()) {
                        int usedDy = super.scrollVerticallyBy(measuredDy, recycler, state);
                        if (viewPage.pullForegroundDrawable != null) {
                            viewPage.pullForegroundDrawable.scrollDy = usedDy;
                        }
                        int currentPosition = viewPage.layoutManager.findFirstVisibleItemPosition();
                        View firstView = null;
                        if (currentPosition == 0) {
                            firstView = viewPage.layoutManager.findViewByPosition(currentPosition);
                        }
                        if (currentPosition == 0 && firstView != null && (firstView.getBottom() - pTop) >= AndroidUtilities.dp(4)) {
                            if (startArchivePullingTime == 0) {
                                startArchivePullingTime = System.currentTimeMillis();
                            }
                            if (viewPage.archivePullViewState == ARCHIVE_ITEM_STATE_HIDDEN) {
                                if (viewPage.pullForegroundDrawable != null) {
                                    viewPage.pullForegroundDrawable.showHidden();
                                }
                            }
                            float k = 1f + ((firstView.getTop() - pTop) / (float) firstView.getMeasuredHeight());
                            if (k > 1f) {
                                k = 1f;
                            }
                            long pullingTime = System.currentTimeMillis() - startArchivePullingTime;
                            boolean canShowInternal = k > PullForegroundDrawable.SNAP_HEIGHT && pullingTime > PullForegroundDrawable.minPullingTime + 20;
                            if (canShowHiddenArchive != canShowInternal) {
                                canShowHiddenArchive = canShowInternal;
                                if (viewPage.archivePullViewState == ARCHIVE_ITEM_STATE_HIDDEN) {
                                    if (!NekoConfig.disableVibration) {
                                        viewPage.listView.performHapticFeedback(HapticFeedbackConstants.KEYBOARD_TAP, HapticFeedbackConstants.FLAG_IGNORE_GLOBAL_SETTING);
                                    }
                                    if (viewPage.pullForegroundDrawable != null) {
                                        viewPage.pullForegroundDrawable.colorize(canShowInternal);
                                    }
                                }
                            }
                            if (viewPage.archivePullViewState == ARCHIVE_ITEM_STATE_HIDDEN && measuredDy - usedDy != 0 && dy < 0 && isDragging) {
                                float ty;
                                float tk = (viewPage.listView.getViewOffset() / PullForegroundDrawable.getMaxOverscroll());
                                tk = 1f - tk;
                                ty = (viewPage.listView.getViewOffset() - dy * PullForegroundDrawable.startPullOverScroll * tk);
                                viewPage.listView.setViewsOffset(ty);
                            }
                            if (viewPage.pullForegroundDrawable != null) {
                                viewPage.pullForegroundDrawable.pullProgress = k;
                                viewPage.pullForegroundDrawable.setListView(viewPage.listView);
                            }
                        } else {
                            startArchivePullingTime = 0;
                            canShowHiddenArchive = false;
                            viewPage.archivePullViewState = ARCHIVE_ITEM_STATE_HIDDEN;
                            if (viewPage.pullForegroundDrawable != null) {
                                viewPage.pullForegroundDrawable.resetText();
                                viewPage.pullForegroundDrawable.pullProgress = 0f;
                                viewPage.pullForegroundDrawable.setListView(viewPage.listView);
                            }
                        }
                        if (firstView != null) {
                            firstView.invalidate();
                        }
                        return usedDy;
                    }
                    return super.scrollVerticallyBy(measuredDy, recycler, state);
                }
            };
            viewPage.layoutManager.setOrientation(LinearLayoutManager.VERTICAL);
            viewPage.listView.setLayoutManager(viewPage.layoutManager);
            viewPage.listView.setVerticalScrollbarPosition(LocaleController.isRTL ? RecyclerListView.SCROLLBAR_POSITION_LEFT : RecyclerListView.SCROLLBAR_POSITION_RIGHT);
            viewPage.addView(viewPage.listView, LayoutHelper.createFrame(LayoutHelper.MATCH_PARENT, LayoutHelper.MATCH_PARENT));
            viewPage.listView.setOnItemClickListener((view, position) -> onItemClick(view, position, viewPage.dialogsAdapter));
            viewPage.listView.setOnItemLongClickListener(new RecyclerListView.OnItemLongClickListenerExtended() {
                @Override
                public boolean onItemClick(View view, int position, float x, float y) {
                    if (filterTabsView != null && filterTabsView.getVisibility() == View.VISIBLE && filterTabsView.isEditing()) {
                        return false;
                    }
                    return onItemLongClick(view, position, x, y, viewPage.dialogsType, viewPage.dialogsAdapter);
                }

                @Override
                public void onLongClickRelease() {
                    finishPreviewFragment();
                }

                @Override
                public void onMove(float dx, float dy) {
                    movePreviewFragment(dy);
                }
            });
            viewPage.swipeController = new SwipeController(viewPage);

            viewPage.itemTouchhelper = new ItemTouchHelper(viewPage.swipeController);
            viewPage.itemTouchhelper.attachToRecyclerView(viewPage.listView);

            viewPage.listView.setOnScrollListener(new RecyclerView.OnScrollListener() {

                private boolean wasManualScroll;

                @Override
                public void onScrollStateChanged(RecyclerView recyclerView, int newState) {
                    if (newState == RecyclerView.SCROLL_STATE_DRAGGING) {
                        wasManualScroll = true;
                        scrollingManually = true;
                    } else {
                        scrollingManually = false;
                    }
                    if (newState == RecyclerView.SCROLL_STATE_IDLE) {
                        wasManualScroll = false;
                        disableActionBarScrolling = false;
                        if (waitingForScrollFinished) {
                            waitingForScrollFinished = false;
                            if (updatePullAfterScroll) {
                                viewPage.listView.updatePullState();
                                updatePullAfterScroll = false;
                            }
                        }

                        if (filterTabsView != null && filterTabsView.getVisibility() == View.VISIBLE && viewPages[0].listView == recyclerView) {
                            int scrollY = (int) -actionBar.getTranslationY();
                            int actionBarHeight = ActionBar.getCurrentActionBarHeight();
                            if (scrollY != 0 && scrollY != actionBarHeight) {
                                if (scrollY < actionBarHeight / 2) {
                                    recyclerView.smoothScrollBy(0, -scrollY);
                                } else if (viewPages[0].listView.canScrollVertically(1)) {
                                    recyclerView.smoothScrollBy(0, actionBarHeight - scrollY);
                                }
                            }
                        }
                    }
                }

                @Override
                public void onScrolled(RecyclerView recyclerView, int dx, int dy) {
                    viewPage.dialogsItemAnimator.onListScroll(-dy);
                    checkListLoad(viewPage);
                    if (wasManualScroll && floatingButtonContainer.getVisibility() != View.GONE && recyclerView.getChildCount() > 0) {
                        int firstVisibleItem = viewPage.layoutManager.findFirstVisibleItemPosition();
                        if (firstVisibleItem != RecyclerView.NO_POSITION) {
                            RecyclerView.ViewHolder holder = recyclerView.findViewHolderForAdapterPosition(firstVisibleItem);
                            if (!hasHiddenArchive() || holder != null && holder.getAdapterPosition() != 0) {
                                int firstViewTop = 0;
                                if (holder != null) {
                                    firstViewTop = holder.itemView.getTop();
                                }
                                boolean goingDown;
                                boolean changed = true;
                                if (prevPosition == firstVisibleItem) {
                                    final int topDelta = prevTop - firstViewTop;
                                    goingDown = firstViewTop < prevTop;
                                    changed = Math.abs(topDelta) > 1;
                                } else {
                                    goingDown = firstVisibleItem > prevPosition;
                                }
                                if (changed && scrollUpdated && (goingDown || !goingDown && scrollingManually)) {
                                    hideFloatingButton(goingDown);
                                }
                                prevPosition = firstVisibleItem;
                                prevTop = firstViewTop;
                                scrollUpdated = true;
                            }
                        }
                    }
                    if (filterTabsView != null && filterTabsView.getVisibility() == View.VISIBLE && recyclerView == viewPages[0].listView && !searching && !actionBar.isActionModeShowed() && !disableActionBarScrolling) {
                        if (dy > 0 && hasHiddenArchive() && viewPages[0].dialogsType == 0) {
                            View child = recyclerView.getChildAt(0);
                            if (child != null) {
                                RecyclerView.ViewHolder holder = recyclerView.getChildViewHolder(child);
                                if (holder.getAdapterPosition() == 0) {
                                    int visiblePartAfterScroll = child.getMeasuredHeight() + (child.getTop() - recyclerView.getPaddingTop());
                                    if (visiblePartAfterScroll + dy > 0) {
                                        if (visiblePartAfterScroll < 0) {
                                            dy = -visiblePartAfterScroll;
                                        } else {
                                            return;
                                        }
                                    }
                                }
                            }
                        }

                        float currentTranslation = actionBar.getTranslationY();
                        float newTranslation = currentTranslation - dy;
                        if (newTranslation < -ActionBar.getCurrentActionBarHeight()) {
                            newTranslation = -ActionBar.getCurrentActionBarHeight();
                        } else if (newTranslation > 0) {
                            newTranslation = 0;
                        }
                        if (newTranslation != currentTranslation) {
                            setScrollY(newTranslation);
                        }
                    }
                }
            });

            viewPage.progressView = new RadialProgressView(context);
            viewPage.progressView.setPivotY(0);
            viewPage.progressView.setVisibility(View.GONE);
            viewPage.addView(viewPage.progressView, LayoutHelper.createFrame(LayoutHelper.WRAP_CONTENT, LayoutHelper.WRAP_CONTENT, Gravity.CENTER));

            viewPage.archivePullViewState = SharedConfig.archiveHidden ? ARCHIVE_ITEM_STATE_HIDDEN : ARCHIVE_ITEM_STATE_PINNED;
            if (viewPage.pullForegroundDrawable == null && folderId == 0) {
                viewPage.pullForegroundDrawable = new PullForegroundDrawable(LocaleController.getString("AccSwipeForArchive", R.string.AccSwipeForArchive), LocaleController.getString("AccReleaseForArchive", R.string.AccReleaseForArchive)) {
                    @Override
                    protected float getViewOffset() {
                        return viewPage.listView.getViewOffset();
                    }
                };
                if (hasHiddenArchive()) {
                    viewPage.pullForegroundDrawable.showHidden();
                } else {
                    viewPage.pullForegroundDrawable.doNotShow();
                }
                viewPage.pullForegroundDrawable.setWillDraw(viewPage.archivePullViewState != ARCHIVE_ITEM_STATE_PINNED);
            }

            viewPage.dialogsAdapter = new DialogsAdapter(context, viewPage.dialogsType, folderId, onlySelect, selectedDialogs, currentAccount) {
                @Override
                public void notifyDataSetChanged() {
                    viewPage.lastItemsCount = getItemCount();
                    try {
                        super.notifyDataSetChanged();
                    } catch (Exception e) {
                        FileLog.e(e);
                    }
                }
            };
            if (AndroidUtilities.isTablet() && openedDialogId != 0) {
                viewPage.dialogsAdapter.setOpenedDialogId(openedDialogId);
            }
            viewPage.dialogsAdapter.setArchivedPullDrawable(viewPage.pullForegroundDrawable);
            viewPage.listView.setAdapter(viewPage.dialogsAdapter);

            viewPage.listView.setEmptyView(folderId == 0 ? viewPage.progressView : null);
            viewPage.scrollHelper = new RecyclerAnimationScrollHelper(viewPage.listView, viewPage.layoutManager);

            if (a != 0) {
                viewPages[a].setVisibility(View.GONE);
            }
        }

        int type = 0;
        if (searchString != null) {
            type = 2;
        } else if (!onlySelect) {
            type = 1;
        }
        searchViewPager = new SearchViewPager(context, this, type, initialDialogsType, folderId, new SearchViewPager.ChatPreviewDelegate() {
            @Override
            public void startChatPreview(DialogCell cell) {
                showChatPreview(cell);
            }

            @Override
            public void move(float dy) {
                movePreviewFragment(dy);
            }

            @Override
            public void finish() {
                finishPreviewFragment();
            }
        });
        contentView.addView(searchViewPager);

        searchViewPager.dialogsSearchAdapter.setDelegate(new DialogsSearchAdapter.DialogsSearchAdapterDelegate() {
            @Override
            public void searchStateChanged(boolean search) {
                if (searching && searchWas && searchViewPager.emptyView != null) {
                    if (search || searchViewPager.dialogsSearchAdapter.getItemCount() != 0) {
                        searchViewPager.emptyView.showProgress(true);
                    } else {
                        searchViewPager.emptyView.showProgress(false);
                    }
                }
            }

            @Override
            public void didPressedOnSubDialog(long did) {
                if (onlySelect) {
                    if (!validateSlowModeDialog(did)) {
                        return;
                    }
                    if (!selectedDialogs.isEmpty()) {
                        boolean checked = addOrRemoveSelectedDialog(did, null);
                        findAndUpdateCheckBox(did, checked);
                        updateSelectedCount();
                        actionBar.closeSearchField();
                    } else {
                        didSelectResult(did, true, false);
                    }
                } else {
                    int lower_id = (int) did;
                    Bundle args = new Bundle();
                    if (lower_id > 0) {
                        args.putInt("user_id", lower_id);
                    } else {
                        args.putInt("chat_id", -lower_id);
                    }
                    closeSearch();
                    if (AndroidUtilities.isTablet() && viewPages != null) {
                        for (int a = 0; a < viewPages.length; a++) {
                            viewPages[a].dialogsAdapter.setOpenedDialogId(openedDialogId = did);
                        }
                        updateVisibleRows(MessagesController.UPDATE_MASK_SELECT_DIALOG);
                    }
                    if (searchString != null) {
                        if (getMessagesController().checkCanOpenChat(args, DialogsActivity.this)) {
                            getNotificationCenter().postNotificationName(NotificationCenter.closeChats);
                            presentFragment(new ChatActivity(args));
                        }
                    } else {
                        if (getMessagesController().checkCanOpenChat(args, DialogsActivity.this)) {
                            presentFragment(new ChatActivity(args));
                        }
                    }
                }
            }

            @Override
            public void needRemoveHint(final int did) {
                if (getParentActivity() == null) {
                    return;
                }
                TLRPC.User user = getMessagesController().getUser(did);
                if (user == null) {
                    return;
                }
                AlertDialog.Builder builder = new AlertDialog.Builder(getParentActivity());
                builder.setTitle(LocaleController.getString("ChatHintsDeleteAlertTitle", R.string.ChatHintsDeleteAlertTitle));
                builder.setMessage(AndroidUtilities.replaceTags(LocaleController.formatString("ChatHintsDeleteAlert", R.string.ChatHintsDeleteAlert, ContactsController.formatName(user.first_name, user.last_name))));
                builder.setPositiveButton(LocaleController.getString("StickersRemove", R.string.StickersRemove), (dialogInterface, i) -> getMediaDataController().removePeer(did));
                builder.setNegativeButton(LocaleController.getString("Cancel", R.string.Cancel), null);
                AlertDialog dialog = builder.create();
                showDialog(dialog);
                TextView button = (TextView) dialog.getButton(DialogInterface.BUTTON_POSITIVE);
                if (button != null) {
                    button.setTextColor(Theme.getColor(Theme.key_dialogTextRed2));
                }
            }

            @Override
            public void needClearList() {
                AlertDialog.Builder builder = new AlertDialog.Builder(getParentActivity());
                builder.setTitle(LocaleController.getString("ClearSearchAlertTitle", R.string.ClearSearchAlertTitle));
                builder.setMessage(LocaleController.getString("ClearSearchAlert", R.string.ClearSearchAlert));
                builder.setPositiveButton(LocaleController.getString("ClearButton", R.string.ClearButton).toUpperCase(), (dialogInterface, i) -> {
                    if (searchViewPager.dialogsSearchAdapter.isRecentSearchDisplayed()) {
                        searchViewPager.dialogsSearchAdapter.clearRecentSearch();
                    } else {
                        searchViewPager.dialogsSearchAdapter.clearRecentHashtags();
                    }
                });
                builder.setNegativeButton(LocaleController.getString("Cancel", R.string.Cancel), null);
                AlertDialog dialog = builder.create();
                showDialog(dialog);
                TextView button = (TextView) dialog.getButton(DialogInterface.BUTTON_POSITIVE);
                if (button != null) {
                    button.setTextColor(Theme.getColor(Theme.key_dialogTextRed2));
                }
            }
        });

        searchViewPager.searchListView.setOnItemClickListener((view, position) -> onItemClick(view, position, searchViewPager.dialogsSearchAdapter));
        searchViewPager.searchListView.setOnItemLongClickListener(new RecyclerListView.OnItemLongClickListenerExtended() {
            @Override
            public boolean onItemClick(View view, int position, float x, float y) {
                return onItemLongClick(view, position, x, y, -1, searchViewPager.dialogsSearchAdapter);
            }

            @Override
            public void onLongClickRelease() {
                finishPreviewFragment();
            }

            @Override
            public void onMove(float dx, float dy) {
                movePreviewFragment(dy);
            }
        });

        searchViewPager.setFilteredSearchViewDelegate((showMediaFilters, users, dates) -> DialogsActivity.this.updateFiltersView(showMediaFilters, users, dates, true));
        searchViewPager.setVisibility(View.GONE);

        filtersView = new FiltersView(getParentActivity());
        filtersView.setOnItemClickListener((view, position) -> {
            filtersView.cancelClickRunnables(true);
            addSearchFilter(filtersView.getFilterAt(position));
        });
        contentView.addView(filtersView, LayoutHelper.createFrame(LayoutHelper.MATCH_PARENT, LayoutHelper.WRAP_CONTENT, Gravity.TOP));
        filtersView.setVisibility(View.GONE);

        floatingButtonContainer = new FrameLayout(context);
        floatingButtonContainer.setVisibility(onlySelect || folderId != 0 ? View.GONE : View.VISIBLE);
        contentView.addView(floatingButtonContainer, LayoutHelper.createFrame((Build.VERSION.SDK_INT >= 21 ? 56 : 60) + 20, (Build.VERSION.SDK_INT >= 21 ? 56 : 60) + 14, (LocaleController.isRTL ? Gravity.LEFT : Gravity.RIGHT) | Gravity.BOTTOM, LocaleController.isRTL ? 4 : 0, 0, LocaleController.isRTL ? 0 : 4, 0));
        floatingButtonContainer.setOnClickListener(v -> {
            Bundle args = new Bundle();
            args.putBoolean("destroyAfterSelect", true);
            presentFragment(new ContactsActivity(args));
        });


        floatingButton = new ImageView(context);
        floatingButton.setScaleType(ImageView.ScaleType.CENTER);
        Drawable drawable = Theme.createSimpleSelectorCircleDrawable(AndroidUtilities.dp(56), Theme.getColor(Theme.key_chats_actionBackground), Theme.getColor(Theme.key_chats_actionPressedBackground));
        if (Build.VERSION.SDK_INT < 21) {
            Drawable shadowDrawable = context.getResources().getDrawable(R.drawable.floating_shadow).mutate();
            shadowDrawable.setColorFilter(new PorterDuffColorFilter(0xff000000, PorterDuff.Mode.SRC_IN));
            CombinedDrawable combinedDrawable = new CombinedDrawable(shadowDrawable, drawable, 0, 0);
            combinedDrawable.setIconSize(AndroidUtilities.dp(56), AndroidUtilities.dp(56));
            drawable = combinedDrawable;
        }
        floatingButton.setBackgroundDrawable(drawable);
        floatingButton.setColorFilter(new PorterDuffColorFilter(Theme.getColor(Theme.key_chats_actionIcon), PorterDuff.Mode.SRC_IN));
        floatingButton.setImageResource(R.drawable.floating_pencil);
        if (Build.VERSION.SDK_INT >= 21) {
            StateListAnimator animator = new StateListAnimator();
            animator.addState(new int[]{android.R.attr.state_pressed}, ObjectAnimator.ofFloat(floatingButton, View.TRANSLATION_Z, AndroidUtilities.dp(2), AndroidUtilities.dp(4)).setDuration(200));
            animator.addState(new int[]{}, ObjectAnimator.ofFloat(floatingButton, View.TRANSLATION_Z, AndroidUtilities.dp(4), AndroidUtilities.dp(2)).setDuration(200));
            floatingButton.setStateListAnimator(animator);
            floatingButton.setOutlineProvider(new ViewOutlineProvider() {
                @SuppressLint("NewApi")
                @Override
                public void getOutline(View view, Outline outline) {
                    outline.setOval(0, 0, AndroidUtilities.dp(56), AndroidUtilities.dp(56));
                }
            });
        }
        floatingButtonContainer.setContentDescription(LocaleController.getString("NewMessageTitle", R.string.NewMessageTitle));
        floatingButtonContainer.addView(floatingButton, LayoutHelper.createFrame((Build.VERSION.SDK_INT >= 21 ? 56 : 60), (Build.VERSION.SDK_INT >= 21 ? 56 : 60), Gravity.LEFT | Gravity.TOP, 10, 0, 10, 0));

        searchTabsView = null;
        if (searchString != null) {
            showSearch(true, false);
            actionBar.openSearchField(searchString, false);
        } else if (initialSearchString != null) {
            showSearch(true, false);
            actionBar.openSearchField(initialSearchString, false);
            initialSearchString = null;
            if (filterTabsView != null) {
                filterTabsView.setTranslationY(-AndroidUtilities.dp(44));
            }
        } else {
            showSearch(false, false);
        }

        if (!onlySelect && initialDialogsType == 0) {
            fragmentLocationContextView = new FragmentContextView(context, this, true);
            fragmentLocationContextView.setLayoutParams(LayoutHelper.createFrame(LayoutHelper.MATCH_PARENT, 39, Gravity.TOP | Gravity.LEFT, 0, -36, 0, 0));
            contentView.addView(fragmentLocationContextView);

            fragmentContextView = new FragmentContextView(context, this, false);
            fragmentContextView.setLayoutParams(LayoutHelper.createFrame(LayoutHelper.MATCH_PARENT, 39, Gravity.TOP | Gravity.LEFT, 0, -36, 0, 0));
            contentView.addView(fragmentContextView);

            fragmentContextView.setAdditionalContextView(fragmentLocationContextView);
            fragmentLocationContextView.setAdditionalContextView(fragmentContextView);
        } else if (initialDialogsType == 3) {
            if (commentView != null) {
                commentView.onDestroy();
            }
            commentView = new ChatActivityEnterView(getParentActivity(), contentView, null, false);
            commentView.setAllowStickersAndGifs(false, false);
            commentView.setForceShowSendButton(true, false);
            commentView.setVisibility(View.GONE);
            contentView.addView(commentView, LayoutHelper.createFrame(LayoutHelper.MATCH_PARENT, LayoutHelper.WRAP_CONTENT, Gravity.LEFT | Gravity.BOTTOM));
            commentView.setDelegate(new ChatActivityEnterView.ChatActivityEnterViewDelegate() {
                @Override
                public void onMessageSend(CharSequence message, boolean notify, int scheduleDate) {
                    if (delegate == null) {
                        return;
                    }
                    if (selectedDialogs.isEmpty()) {
                        return;
                    }
                    delegate.didSelectDialogs(DialogsActivity.this, selectedDialogs, message, false);
                }

                @Override
                public void onSwitchRecordMode(boolean video) {

                }

                @Override
                public void onTextSelectionChanged(int start, int end) {

                }

                @Override
                public void onStickersExpandedChange() {

                }

                @Override
                public void onPreAudioVideoRecord() {

                }

                @Override
                public void onTextChanged(final CharSequence text, boolean bigChange) {

                }

                @Override
                public void onTextSpansChanged(CharSequence text) {

                }

                @Override
                public void needSendTyping() {

                }

                @Override
                public void onAttachButtonHidden() {

                }

                @Override
                public void onAttachButtonShow() {

                }

                @Override
                public void onMessageEditEnd(boolean loading) {

                }

                @Override
                public void onWindowSizeChanged(int size) {

                }

                @Override
                public void onStickersTab(boolean opened) {

                }

                @Override
                public void didPressAttachButton() {

                }

                @Override
                public void needStartRecordVideo(int state, boolean notify, int scheduleDate) {

                }

                @Override
                public void needChangeVideoPreviewState(int state, float seekProgress) {

                }

                @Override
                public void needStartRecordAudio(int state) {

                }

                @Override
                public void needShowMediaBanHint() {

                }

                @Override
                public void onUpdateSlowModeButton(View button, boolean show, CharSequence time) {

                }

                @Override
                public void onSendLongClick() {

                }

                @Override
                public void onAudioVideoInterfaceUpdated() {

                }
            });
        }

        if (filterTabsView != null) {
            contentView.addView(filterTabsView, LayoutHelper.createFrame(LayoutHelper.MATCH_PARENT, 44));
        }
<<<<<<< HEAD
        if ((initialDialogsType == 3 && NekoConfig.showTabsOnForward) || !onlySelect) {
            contentView.addView(actionBar, LayoutHelper.createFrame(LayoutHelper.MATCH_PARENT, LayoutHelper.WRAP_CONTENT));
=======
        if (!onlySelect) {
            final FrameLayout.LayoutParams layoutParams = LayoutHelper.createFrame(LayoutHelper.MATCH_PARENT, LayoutHelper.WRAP_CONTENT);
            if (inPreviewMode && Build.VERSION.SDK_INT >= 21) {
                layoutParams.topMargin = AndroidUtilities.statusBarHeight;
            }
            contentView.addView(actionBar, layoutParams);
        }

        for (int a = 0; a < 2; a++) {
            undoView[a] = new UndoView(context) {
                @Override
                public void setTranslationY(float translationY) {
                    super.setTranslationY(translationY);
                    if (this == undoView[0] && undoView[1].getVisibility() != VISIBLE) {
                        additionalFloatingTranslation = getMeasuredHeight() + AndroidUtilities.dp(8) - translationY;
                        if (additionalFloatingTranslation < 0) {
                            additionalFloatingTranslation = 0;
                        }
                        if (!floatingHidden) {
                            updateFloatingButtonOffset();
                        }
                    }
                }

                @Override
                protected boolean canUndo() {
                    for (int a = 0; a < viewPages.length; a++) {
                        if (viewPages[a].dialogsItemAnimator.isRunning()) {
                            return false;
                        }
                    }
                    return true;
                }
            };
            contentView.addView(undoView[a], LayoutHelper.createFrame(LayoutHelper.MATCH_PARENT, LayoutHelper.WRAP_CONTENT, Gravity.BOTTOM | Gravity.LEFT, 8, 0, 8, 8));
        }

        if (folderId != 0) {
            viewPages[0].listView.setGlowColor(Theme.getColor(Theme.key_actionBarDefaultArchived));
            actionBar.setTitleColor(Theme.getColor(Theme.key_actionBarDefaultArchivedTitle));
            actionBar.setItemsColor(Theme.getColor(Theme.key_actionBarDefaultArchivedIcon), false);
            actionBar.setItemsBackgroundColor(Theme.getColor(Theme.key_actionBarDefaultArchivedSelector), false);
            actionBar.setSearchTextColor(Theme.getColor(Theme.key_actionBarDefaultArchivedSearch), false);
            actionBar.setSearchTextColor(Theme.getColor(Theme.key_actionBarDefaultArchivedSearchPlaceholder), true);
>>>>>>> 4992f231
        }

        if (!onlySelect && initialDialogsType == 0) {
            blurredView = new View(context);
            blurredView.setVisibility(View.GONE);
            contentView.addView(blurredView, LayoutHelper.createFrame(LayoutHelper.MATCH_PARENT, LayoutHelper.MATCH_PARENT));
        }

        actionBarDefaultPaint.setColor(Theme.getColor(folderId == 0 ? Theme.key_actionBarDefault : Theme.key_actionBarDefaultArchived));
        if (inPreviewMode) {
            final TLRPC.User currentUser = UserConfig.getInstance(currentAccount).getCurrentUser();
            avatarContainer = new ChatAvatarContainer(actionBar.getContext(), null, false);
            avatarContainer.setTitle(UserObject.getUserName(currentUser));
            avatarContainer.setSubtitle(LocaleController.formatUserStatus(currentAccount, currentUser));
            avatarContainer.setUserAvatar(currentUser, true);
            avatarContainer.setOccupyStatusBar(false);
            avatarContainer.setLeftPadding(AndroidUtilities.dp(10));
            actionBar.addView(avatarContainer, 0, LayoutHelper.createFrame(LayoutHelper.WRAP_CONTENT, LayoutHelper.MATCH_PARENT, Gravity.TOP | Gravity.LEFT, 0, 0, 40, 0));
            floatingButton.setVisibility(View.INVISIBLE);
            actionBar.setOccupyStatusBar(false);
            actionBar.setBackgroundColor(Theme.getColor(Theme.key_actionBarDefault));
            if (fragmentContextView != null) {
                contentView.removeView(fragmentContextView);
            }
            if (fragmentLocationContextView != null) {
                contentView.removeView(fragmentLocationContextView);
            }
        }

        updateFilterTabs(false);

        return fragmentView;
    }

    private void updateContextViewPosition() {
        float filtersTabsHeight = 0;
        if (filterTabsView != null && filterTabsView.getVisibility() != View.GONE) {
            filtersTabsHeight = filterTabsView.getMeasuredHeight();
        }
        float searchTabsHeight = 0;
        if (searchTabsView != null && searchTabsView.getVisibility() != View.GONE) {
            searchTabsHeight = searchTabsView.getMeasuredHeight();
        }
        if (fragmentContextView != null) {
            fragmentContextView.setTranslationY(topPadding + actionBar.getTranslationY() + filtersTabsHeight * (1f - searchAnimationProgress) + searchTabsHeight * searchAnimationProgress);
        }
        if (fragmentLocationContextView != null) {
            fragmentLocationContextView.setTranslationY(topPadding + actionBar.getTranslationY() + filtersTabsHeight * (1f - searchAnimationProgress) + searchTabsHeight * searchAnimationProgress);
        }
    }

    private void updateFiltersView(boolean showMediaFilters, ArrayList<TLObject> users, ArrayList<FiltersView.DateData> dates, boolean animated) {
        if (!searchIsShowed || onlySelect) {
            return;
        }
        boolean hasMediaFilter = false;
        boolean hasUserFilter = false;
        boolean hasDataFilter = false;

        ArrayList<FiltersView.MediaFilterData> currentSearchFilters = searchViewPager.getCurrentSearchFilters();
        for (int i = 0; i < currentSearchFilters.size(); i++) {
            if (currentSearchFilters.get(i).isMedia()) {
                hasMediaFilter = true;
            } else if (currentSearchFilters.get(i).filterType == FiltersView.FILTER_TYPE_CHAT) {
                hasUserFilter = true;
            } else if (currentSearchFilters.get(i).filterType == FiltersView.FILTER_TYPE_DATE) {
                hasDataFilter = true;
            }
        }

        boolean visible = false;
        boolean hasUsersOrDates = (users != null && !users.isEmpty()) || (dates != null && !dates.isEmpty());
        if (!hasMediaFilter && !hasUsersOrDates && showMediaFilters) {
        } else if (hasUsersOrDates) {
            ArrayList<TLObject> finalUsers = (users != null && !users.isEmpty() && !hasUserFilter) ? users : null;
            ArrayList<FiltersView.DateData> finalDates = (dates != null && !dates.isEmpty() && !hasDataFilter) ? dates : null;
            if (finalUsers != null || finalDates != null) {
                visible = true;
                filtersView.setUsersAndDates(finalUsers, finalDates);
            }
        }

        if (!visible) {
            filtersView.setUsersAndDates(null, null);
        }
        if (!animated) {
            filtersView.getAdapter().notifyDataSetChanged();
        }
        if (searchTabsView != null) {
            searchTabsView.hide(visible, true);
        }
        filtersView.setEnabled(visible);
        filtersView.setVisibility(View.VISIBLE);
    }

    private void addSearchFilter(FiltersView.MediaFilterData filter) {
        if (!searchIsShowed) {
            return;
        }
        ArrayList<FiltersView.MediaFilterData> currentSearchFilters = searchViewPager.getCurrentSearchFilters();
        if (!currentSearchFilters.isEmpty()) {
            for (int i = 0; i < currentSearchFilters.size(); i++) {
                if (filter.isSameType(currentSearchFilters.get(i))) {
                    return;
                }
            }
        }
        currentSearchFilters.add(filter);
        actionBar.setSearchFilter(filter);
        actionBar.setSearchFieldText("");
        updateFiltersView(true, null, null, true);
    }

    private void createActionMode() {
        if (actionBar.actionModeIsExist(null)) {
            return;
        }
        final ActionBarMenu actionMode = actionBar.createActionMode();
        actionMode.setBackground(null);

        selectedDialogsCountTextView = new NumberTextView(actionMode.getContext());
        selectedDialogsCountTextView.setTextSize(18);
        selectedDialogsCountTextView.setTypeface(AndroidUtilities.getTypeface("fonts/rmedium.ttf"));
        selectedDialogsCountTextView.setTextColor(Theme.getColor(Theme.key_actionBarActionModeDefaultIcon));
        actionMode.addView(selectedDialogsCountTextView, LayoutHelper.createLinear(0, LayoutHelper.MATCH_PARENT, 1.0f, 72, 0, 0, 0));
        selectedDialogsCountTextView.setOnTouchListener((v, event) -> true);

        pinItem = actionMode.addItemWithWidth(pin, R.drawable.msg_pin, AndroidUtilities.dp(54));
        muteItem = actionMode.addItemWithWidth(mute, R.drawable.msg_mute, AndroidUtilities.dp(54));
        archive2Item = actionMode.addItemWithWidth(archive2, R.drawable.msg_archive, AndroidUtilities.dp(54));
        deleteItem = actionMode.addItemWithWidth(delete, R.drawable.msg_delete, AndroidUtilities.dp(54), LocaleController.getString("Delete", R.string.Delete));
        ActionBarMenuItem otherItem = actionMode.addItemWithWidth(0, R.drawable.ic_ab_other, AndroidUtilities.dp(54), LocaleController.getString("AccDescrMoreOptions", R.string.AccDescrMoreOptions));
        archiveItem = otherItem.addSubItem(archive, R.drawable.msg_archive, LocaleController.getString("Archive", R.string.Archive));
        pin2Item = otherItem.addSubItem(pin2, R.drawable.msg_pin, LocaleController.getString("DialogPin", R.string.DialogPin));
        addToFolderItem = otherItem.addSubItem(add_to_folder, R.drawable.msg_addfolder, LocaleController.getString("FilterAddTo", R.string.FilterAddTo));
        removeFromFolderItem = otherItem.addSubItem(remove_from_folder, R.drawable.msg_removefolder, LocaleController.getString("FilterRemoveFrom", R.string.FilterRemoveFrom));
        readItem = otherItem.addSubItem(read, R.drawable.msg_markread, LocaleController.getString("MarkAsRead", R.string.MarkAsRead));
        clearItem = otherItem.addSubItem(clear, R.drawable.msg_clear, LocaleController.getString("ClearHistory", R.string.ClearHistory));
        blockItem = otherItem.addSubItem(block, R.drawable.msg_block, LocaleController.getString("BlockUser", R.string.BlockUser));

        actionModeViews.add(pinItem);
        actionModeViews.add(archive2Item);
        actionModeViews.add(muteItem);
        actionModeViews.add(deleteItem);
        actionModeViews.add(otherItem);

        actionBar.setActionBarMenuOnItemClick(new ActionBar.ActionBarMenuOnItemClick() {
            @Override
            public void onItemClick(int id) {
                if (id == SearchViewPager.forwardItemId || id == SearchViewPager.gotoItemId && searchViewPager != null) {
                    searchViewPager.onActionBarItemClick(id);
                    return;
                }
                if (id == -1) {
                    if (filterTabsView != null && filterTabsView.isEditing()) {
                        filterTabsView.setIsEditing(false);
                        showDoneItem(false);
                    } else if (actionBar.isActionModeShowed()) {
                        if (searchViewPager != null && searchViewPager.getVisibility() == View.VISIBLE) {
                            searchViewPager.hideActionMode();
                        } else {
                            hideActionMode(true);
                        }
                    } else if (onlySelect || folderId != 0) {
                        finishFragment();
                    } else if (parentLayout != null) {
                        parentLayout.getDrawerLayoutContainer().openDrawer(false);
                    }
                } else if (id == 1) {
                    SharedConfig.appLocked = !SharedConfig.appLocked;
                    SharedConfig.saveConfig();
                    updatePasscodeButton();
                } else if (id == 2) {
                    presentFragment(new ProxyListActivity());
                } else if (id >= 10 && id < 10 + UserConfig.MAX_ACCOUNT_COUNT) {
                    if (getParentActivity() == null) {
                        return;
                    }
                    DialogsActivityDelegate oldDelegate = delegate;
                    LaunchActivity launchActivity = (LaunchActivity) getParentActivity();
                    launchActivity.switchToAccount(id - 10, true);

                    DialogsActivity dialogsActivity = new DialogsActivity(arguments);
                    dialogsActivity.setDelegate(oldDelegate);
                    launchActivity.presentFragment(dialogsActivity, false, true);
                } else if (id == add_to_folder) {
                    FiltersListBottomSheet sheet = new FiltersListBottomSheet(DialogsActivity.this, selectedDialogs);
                    sheet.setDelegate(filter -> {
                        ArrayList<Integer> alwaysShow = FiltersListBottomSheet.getDialogsCount(DialogsActivity.this, filter, selectedDialogs, true, false);
                        int currentCount;
                        if (filter != null) {
                            currentCount = filter.alwaysShow.size();
                        } else {
                            currentCount = 0;
                        }
                        if (currentCount + alwaysShow.size() > 100) {
                            showDialog(AlertsCreator.createSimpleAlert(getParentActivity(), LocaleController.getString("FilterAddToAlertFullTitle", R.string.FilterAddToAlertFullTitle), LocaleController.getString("FilterAddToAlertFullText", R.string.FilterAddToAlertFullText)).create());
                            return;
                        }
                        if (filter != null) {
                            if (!alwaysShow.isEmpty()) {
                                for (int a = 0; a < alwaysShow.size(); a++) {
                                    filter.neverShow.remove(alwaysShow.get(a));
                                }
                                filter.alwaysShow.addAll(alwaysShow);
                                FilterCreateActivity.saveFilterToServer(filter, filter.flags, filter.name, filter.alwaysShow, filter.neverShow, filter.pinnedDialogs, false, false, true, true, false, DialogsActivity.this, null);
                            }
                            long did;
                            if (alwaysShow.size() == 1) {
                                did = alwaysShow.get(0);
                            } else {
                                did = 0;
                            }
                            getUndoView().showWithAction(did, UndoView.ACTION_ADDED_TO_FOLDER, alwaysShow.size(), filter, null, null);
                        } else {
                            presentFragment(new FilterCreateActivity(null, alwaysShow));
                        }
                        hideActionMode(true);
                    });
                    showDialog(sheet);
                } else if (id == remove_from_folder) {
                    MessagesController.DialogFilter filter = getMessagesController().dialogFilters.get(viewPages[0].selectedType);
                    ArrayList<Integer> neverShow = FiltersListBottomSheet.getDialogsCount(DialogsActivity.this, filter, selectedDialogs, false, false);

                    int currentCount;
                    if (filter != null) {
                        currentCount = filter.neverShow.size();
                    } else {
                        currentCount = 0;
                    }
                    if (currentCount + neverShow.size() > 100) {
                        showDialog(AlertsCreator.createSimpleAlert(getParentActivity(), LocaleController.getString("FilterAddToAlertFullTitle", R.string.FilterAddToAlertFullTitle), LocaleController.getString("FilterRemoveFromAlertFullText", R.string.FilterRemoveFromAlertFullText)).create());
                        return;
                    }
                    if (!neverShow.isEmpty()) {
                        filter.neverShow.addAll(neverShow);
                        for (int a = 0; a < neverShow.size(); a++) {
                            Integer did = neverShow.get(a);
                            filter.alwaysShow.remove(did);
                            filter.pinnedDialogs.remove((long) did);
                        }
                        FilterCreateActivity.saveFilterToServer(filter, filter.flags, filter.name, filter.alwaysShow, filter.neverShow, filter.pinnedDialogs, false, false, true, false, false, DialogsActivity.this, null);
                    }
                    long did;
                    if (neverShow.size() == 1) {
                        did = neverShow.get(0);
                    } else {
                        did = 0;
                    }
                    getUndoView().showWithAction(did, UndoView.ACTION_REMOVED_FROM_FOLDER, neverShow.size(), filter, null, null);
                    hideActionMode(false);
                } else if (id == pin || id == read || id == delete || id == clear || id == mute || id == archive || id == block || id == archive2 || id == pin2) {
                    perfromSelectedDialogsAction(id, true);
                }
<<<<<<< HEAD
            };
            contentView.addView(undoView[a], LayoutHelper.createFrame(LayoutHelper.MATCH_PARENT, LayoutHelper.WRAP_CONTENT, Gravity.BOTTOM | Gravity.LEFT, 8, 0, 8, 8));
        }

        if (folderId != 0) {
            actionBar.setBackgroundColor(Theme.getColor(Theme.key_actionBarDefaultArchived));
            viewPages[0].listView.setGlowColor(Theme.getColor(Theme.key_actionBarDefaultArchived));
            actionBar.setTitleColor(Theme.getColor(Theme.key_actionBarDefaultArchivedTitle));
            actionBar.setItemsColor(Theme.getColor(Theme.key_actionBarDefaultArchivedIcon), false);
            actionBar.setItemsBackgroundColor(Theme.getColor(Theme.key_actionBarDefaultArchivedSelector), false);
            actionBar.setSearchTextColor(Theme.getColor(Theme.key_actionBarDefaultArchivedSearch), false);
            actionBar.setSearchTextColor(Theme.getColor(Theme.key_actionBarDefaultArchivedSearchPlaceholder), true);
        }

        if (!onlySelect && initialDialogsType == 0) {
            blurredView = new View(context);
            blurredView.setVisibility(View.GONE);
            contentView.addView(blurredView, LayoutHelper.createFrame(LayoutHelper.MATCH_PARENT, LayoutHelper.MATCH_PARENT));
        }

        updateFilterTabs(false);

        PrivacyUtil.postCheckAll(getParentActivity(), currentAccount);

        return fragmentView;
=======
            }
        });
>>>>>>> 4992f231
    }

    private void switchToCurrentSelectedMode(boolean animated) {
        for (int a = 0; a < viewPages.length; a++) {
            viewPages[a].listView.stopScroll();
        }
        int a = animated ? 1 : 0;
        RecyclerView.Adapter currentAdapter = viewPages[a].listView.getAdapter();

        if (viewPages[a].selectedType == Integer.MAX_VALUE) {
            viewPages[a].dialogsType = initialDialogsType;
            viewPages[a].listView.updatePullState();
        } else {
            MessagesController.DialogFilter filter = getMessagesController().dialogFilters.get(viewPages[a].selectedType);
            if (viewPages[a == 0 ? 1 : 0].dialogsType == 7) {
                viewPages[a].dialogsType = 8;
            } else {
                viewPages[a].dialogsType = 7;
            }
            viewPages[a].listView.setScrollEnabled(true);
            getMessagesController().selectDialogFilter(filter, viewPages[a].dialogsType == 8 ? 1 : 0);
        }
        viewPages[a].dialogsAdapter.setDialogsType(viewPages[a].dialogsType);
        viewPages[a].layoutManager.scrollToPositionWithOffset(viewPages[a].dialogsType == 0 && hasHiddenArchive() ? 1 : 0, (int) actionBar.getTranslationY());
        checkListLoad(viewPages[a]);
    }

    private boolean scrollBarVisible = true;

    private void showScrollbars(boolean show) {
        if (viewPages == null || scrollBarVisible == show) {
            return;
        }
        scrollBarVisible = show;
        for (int a = 0; a < viewPages.length; a++) {
            if (show) {
                viewPages[a].listView.setScrollbarFadingEnabled(false);
            }
            viewPages[a].listView.setVerticalScrollBarEnabled(show);
            if (show) {
                viewPages[a].listView.setScrollbarFadingEnabled(true);
            }
        }
    }

    private void scrollToFilterTab(int index) {
        if (filterTabsView == null || viewPages[0].selectedType == index) {
            return;
        }
        filterTabsView.selectTabWithId(index, 1.0f);
        parentLayout.getDrawerLayoutContainer().setAllowOpenDrawerBySwipe(false);
        viewPages[1].selectedType = viewPages[0].selectedType;
        viewPages[0].selectedType = index;
        switchToCurrentSelectedMode(false);
        switchToCurrentSelectedMode(true);
        updateCounters(false);
    }

    private void updateFilterTabs(boolean force) {
        if (filterTabsView == null || inPreviewMode) {
            return;
        }
        if (scrimPopupWindow != null) {
            scrimPopupWindow.dismiss();
            scrimPopupWindow = null;
        }
        ArrayList<MessagesController.DialogFilter> filters = getMessagesController().dialogFilters;
        SharedPreferences preferences = MessagesController.getMainSettings(currentAccount);
        if (!filters.isEmpty()) {
            if (force || filterTabsView.getVisibility() != View.VISIBLE) {
                filterTabsView.setVisibility(View.VISIBLE);
                filterTabsView.setTag(1);
                int id = filterTabsView.getCurrentTabId();
                if (id != Integer.MAX_VALUE && id >= filters.size()) {
                    filterTabsView.resetTabId();
                }
                filterTabsView.removeTabs();
                if (!NekoConfig.hideAllTab)
                    filterTabsView.addTab(Integer.MAX_VALUE, LocaleController.getString("FilterAllChats", R.string.FilterAllChats));
                for (int a = 0, N = filters.size(); a < N; a++) {
                    MessagesController.DialogFilter dialogFilter = filters.get(a);
                    switch (NekoConfig.tabsTitleType) {
                        case NekoConfig.TITLE_TYPE_TEXT:
                            filterTabsView.addTab(a, dialogFilter.name);
                            break;
                        case NekoConfig.TITLE_TYPE_ICON:
                            filterTabsView.addTab(a, dialogFilter.emoticon != null ? dialogFilter.emoticon : "📂");
                            break;
                        case NekoConfig.TITLE_TYPE_MIX:
                            filterTabsView.addTab(a, dialogFilter.emoticon != null ? dialogFilter.emoticon + " " + dialogFilter.name : "📂 " + dialogFilter.name);
                            break;
                    }
                }
                id = filterTabsView.getCurrentTabId();
                if (id >= 0) {
                    viewPages[0].selectedType = id;
                }
                for (int a = 0; a < viewPages.length; a++) {
                    if (viewPages[a].selectedType != Integer.MAX_VALUE && viewPages[a].selectedType >= filters.size()) {
                        viewPages[a].selectedType = filters.size();
                    }
                    viewPages[a].listView.setScrollingTouchSlop(RecyclerView.TOUCH_SLOP_PAGING);
                }
                filterTabsView.finishAddingTabs();
                switchToCurrentSelectedMode(false);
                if (parentLayout != null) {
                    parentLayout.getDrawerLayoutContainer().setAllowOpenDrawerBySwipe(id == filterTabsView.getFirstTabId());
                }
            }
        } else {
            if (filterTabsView.getVisibility() != View.GONE) {
                filterTabsView.setIsEditing(false);
                showDoneItem(false);

                maybeStartTracking = false;
                if (startedTracking) {
                    startedTracking = false;
                    viewPages[0].setTranslationX(0);
                    viewPages[1].setTranslationX(viewPages[0].getMeasuredWidth());
                }
                if (viewPages[0].selectedType != Integer.MAX_VALUE) {
                    viewPages[0].selectedType = Integer.MAX_VALUE;
                    viewPages[0].dialogsAdapter.setDialogsType(initialDialogsType);
                    viewPages[0].dialogsType = initialDialogsType;
                    viewPages[0].dialogsAdapter.notifyDataSetChanged();
                }
                viewPages[1].setVisibility(View.GONE);
                viewPages[1].selectedType = Integer.MAX_VALUE;
                viewPages[1].dialogsAdapter.setDialogsType(initialDialogsType);
                viewPages[1].dialogsType = initialDialogsType;
                viewPages[1].dialogsAdapter.notifyDataSetChanged();
                filterTabsView.setVisibility(View.GONE);
                filterTabsView.setTag(null);
                for (int a = 0; a < viewPages.length; a++) {
                    if (viewPages[a].dialogsType == 0 && viewPages[a].archivePullViewState == ARCHIVE_ITEM_STATE_HIDDEN && hasHiddenArchive()) {
                        int p = viewPages[a].layoutManager.findFirstVisibleItemPosition();
                        if (p == 0 || p == 1) {
                            viewPages[a].layoutManager.scrollToPositionWithOffset(p, 0);
                        }
                    }
                    viewPages[a].listView.setScrollingTouchSlop(RecyclerView.TOUCH_SLOP_DEFAULT);
                    viewPages[a].listView.requestLayout();
                    viewPages[a].requestLayout();
                }
            }
            if (parentLayout != null) {
                parentLayout.getDrawerLayoutContainer().setAllowOpenDrawerBySwipe(true);
            }
        }
        updateCounters(false);
    }

    @Override
    protected void onPanTranslationUpdate(float y) {
        if (viewPages == null) {
            return;
        }
        if (commentView != null && commentView.isPopupShowing()) {
            fragmentView.setTranslationY(y);
            for (int a = 0; a < viewPages.length; a++) {
                viewPages[a].setTranslationY(0);
            }
            if (!onlySelect) {
                actionBar.setTranslationY(0);
            }
            searchViewPager.setTranslationY(0);
        } else {
            for (int a = 0; a < viewPages.length; a++) {
                viewPages[a].setTranslationY(y);
            }
            if (!onlySelect) {
                actionBar.setTranslationY(y);
            }
            searchViewPager.setTranslationY(y);
        }
    }

    @Override
    public void finishFragment() {
        super.finishFragment();
        if (scrimPopupWindow != null) {
            scrimPopupWindow.dismiss();
        }
    }

    @Override
    public void onResume() {
        super.onResume();
        if (!parentLayout.isInPreviewMode() && blurredView != null && blurredView.getVisibility() == View.VISIBLE) {
            blurredView.setVisibility(View.GONE);
            blurredView.setBackground(null);
        }
        if (filterTabsView != null && filterTabsView.getVisibility() == View.VISIBLE) {
            parentLayout.getDrawerLayoutContainer().setAllowOpenDrawerBySwipe(viewPages[0].selectedType == filterTabsView.getFirstTabId() || searchIsShowed);
        }
        if (viewPages != null && !dialogsListFrozen) {
            for (int a = 0; a < viewPages.length; a++) {
                viewPages[a].dialogsAdapter.notifyDataSetChanged();
            }
        }
        if (commentView != null) {
            commentView.onResume();
        }
        if (!onlySelect && folderId == 0) {
            getMediaDataController().checkStickers(MediaDataController.TYPE_EMOJI);
        }
        if (searchViewPager != null) {
            searchViewPager.onResume();
        }
        final boolean tosAccepted;
        if (!afterSignup) {
            tosAccepted = UserConfig.getInstance(UserConfig.selectedAccount).unacceptedTermsOfService == null;
        } else {
            tosAccepted = false;
            afterSignup = false;
        }
        if (tosAccepted && checkPermission && !onlySelect && Build.VERSION.SDK_INT >= 23) {
            Activity activity = getParentActivity();
            if (activity != null) {
                checkPermission = false;
                boolean hasNotContactsPermission = activity.checkSelfPermission(Manifest.permission.READ_CONTACTS) != PackageManager.PERMISSION_GRANTED;
                boolean hasNotStoragePermission = activity.checkSelfPermission(Manifest.permission.WRITE_EXTERNAL_STORAGE) != PackageManager.PERMISSION_GRANTED;
                if (hasNotContactsPermission || hasNotStoragePermission) {
                    askingForPermissions = true;
                    if (hasNotContactsPermission && askAboutContacts && getUserConfig().syncContacts && activity.shouldShowRequestPermissionRationale(Manifest.permission.READ_CONTACTS)) {
                        AlertDialog.Builder builder = AlertsCreator.createContactsPermissionDialog(activity, param -> {
                            askAboutContacts = param != 0;
                            MessagesController.getGlobalNotificationsSettings().edit().putBoolean("askAboutContacts", askAboutContacts).apply();
                            askForPermissons(false);
                        });
                        showDialog(permissionDialog = builder.create());
                    } else if (hasNotStoragePermission && activity.shouldShowRequestPermissionRationale(Manifest.permission.WRITE_EXTERNAL_STORAGE)) {
                        AlertDialog.Builder builder = new AlertDialog.Builder(activity);
                        builder.setTitle(LocaleController.getString("AppName", R.string.AppName));
                        builder.setMessage(LocaleController.getString("PermissionStorage", R.string.PermissionStorage));
                        builder.setPositiveButton(LocaleController.getString("OK", R.string.OK), null);
                        showDialog(permissionDialog = builder.create());
                    } else {
                        askForPermissons(true);
                    }
                }
            }
        } else if (!onlySelect && XiaomiUtilities.isMIUI() && Build.VERSION.SDK_INT >= 19 && !XiaomiUtilities.isCustomPermissionGranted(XiaomiUtilities.OP_SHOW_WHEN_LOCKED)) {
            if (getParentActivity() == null) {
                return;
            }
            if (MessagesController.getGlobalNotificationsSettings().getBoolean("askedAboutMiuiLockscreen", false)) {
                return;
            }
            showDialog(new AlertDialog.Builder(getParentActivity())
                    .setTitle(LocaleController.getString("AppName", R.string.AppName))
                    .setMessage(LocaleController.getString("PermissionXiaomiLockscreen", R.string.PermissionXiaomiLockscreen))
                    .setPositiveButton(LocaleController.getString("PermissionOpenSettings", R.string.PermissionOpenSettings), (dialog, which) -> {
                        Intent intent = XiaomiUtilities.getPermissionManagerIntent();
                        if (intent != null) {
                            try {
                                getParentActivity().startActivity(intent);
                            } catch (Exception x) {
                                try {
                                    intent = new Intent(android.provider.Settings.ACTION_APPLICATION_DETAILS_SETTINGS);
                                    intent.setData(Uri.parse("package:" + ApplicationLoader.applicationContext.getPackageName()));
                                    getParentActivity().startActivity(intent);
                                } catch (Exception xx) {
                                    FileLog.e(xx);
                                }
                            }
                        }
                    })
                    .setNegativeButton(LocaleController.getString("ContactsPermissionAlertNotNow", R.string.ContactsPermissionAlertNotNow), (dialog, which) -> MessagesController.getGlobalNotificationsSettings().edit().putBoolean("askedAboutMiuiLockscreen", true).commit())
                    .create());
        }
        showFiltersHint();
        if (viewPages != null) {
            for (int a = 0; a < viewPages.length; a++) {
                if (viewPages[a].dialogsType == 0 && viewPages[a].archivePullViewState == ARCHIVE_ITEM_STATE_HIDDEN && viewPages[a].layoutManager.findFirstVisibleItemPosition() == 0 && hasHiddenArchive()) {
                    viewPages[a].layoutManager.scrollToPositionWithOffset(1, 0);
                }
            }
        }
        showNextSupportedSuggestion();
        Bulletin.addDelegate(this, new Bulletin.Delegate() {
            @Override
            public void onOffsetChange(float offset) {
                additionalFloatingTranslation = offset;
                if (additionalFloatingTranslation < 0) {
                    additionalFloatingTranslation = 0;
                }
                if (!floatingHidden) {
                    updateFloatingButtonOffset();
                }
            }
        });
        if (searchIsShowed) {
            AndroidUtilities.requestAdjustResize(getParentActivity(), classGuid);
        }
    }

    @Override
    public void onPause() {
        super.onPause();
        if (scrimPopupWindow != null) {
            scrimPopupWindow.dismiss();
        }
        if (commentView != null) {
            commentView.onResume();
        }
        if (undoView[0] != null) {
            undoView[0].hide(true, 0);
        }
        Bulletin.removeDelegate(this);
    }

    @Override
    public boolean onBackPressed() {
        if (scrimPopupWindow != null) {
            scrimPopupWindow.dismiss();
            return false;
        } else if (filterTabsView != null && filterTabsView.isEditing()) {
            filterTabsView.setIsEditing(false);
            showDoneItem(false);
            return false;
        } else if (actionBar != null && actionBar.isActionModeShowed()) {
            if (searchViewPager.getVisibility() == View.VISIBLE) {
                searchViewPager.hideActionMode();
            } else {
                hideActionMode(true);
            }
            return false;
        } else if (filterTabsView != null && filterTabsView.getVisibility() == View.VISIBLE && !tabsAnimationInProgress && !filterTabsView.isAnimatingIndicator() && filterTabsView.getCurrentTabId() != Integer.MAX_VALUE && !startedTracking) {
            filterTabsView.selectFirstTab();
            return false;
        } else if (commentView != null && commentView.isPopupShowing()) {
            commentView.hidePopup(true);
            return false;
        }
        return super.onBackPressed();
    }

    @Override
    protected void onBecomeFullyHidden() {
        if (closeSearchFieldOnHide) {
            if (actionBar != null) {
                actionBar.closeSearchField();
            }
            if (searchObject != null) {
                searchViewPager.dialogsSearchAdapter.putRecentSearch(searchDialogId, searchObject);
                searchObject = null;
            }
            closeSearchFieldOnHide = false;
        }
        if (filterTabsView != null && filterTabsView.getVisibility() == View.VISIBLE) {
            int scrollY = (int) -actionBar.getTranslationY();
            int actionBarHeight = ActionBar.getCurrentActionBarHeight();
            if (scrollY != 0 && scrollY != actionBarHeight) {
                if (scrollY < actionBarHeight / 2) {
                    setScrollY(0);
                } else if (viewPages[0].listView.canScrollVertically(1)) {
                    setScrollY(-actionBarHeight);
                }
            }
        }
        if (undoView[0] != null) {
            undoView[0].hide(true, 0);
        }
    }

    @Override
    protected void setInPreviewMode(boolean value) {
        super.setInPreviewMode(value);
        if (!value && avatarContainer != null) {
            actionBar.setBackground(null);
            ((ViewGroup.MarginLayoutParams) actionBar.getLayoutParams()).topMargin = 0;
            actionBar.removeView(avatarContainer);
            avatarContainer = null;
            updateFilterTabs(false);
            floatingButton.setVisibility(View.VISIBLE);
            final ContentView contentView = (ContentView) fragmentView;
            if (fragmentContextView != null) {
                contentView.addView(fragmentContextView);
            }
            if (fragmentLocationContextView != null) {
                contentView.addView(fragmentLocationContextView);
            }
        }
    }

    public boolean addOrRemoveSelectedDialog(long did, View cell) {
        if (selectedDialogs.contains(did)) {
            selectedDialogs.remove(did);
            if (cell instanceof DialogCell) {
                ((DialogCell) cell).setChecked(false, true);
            }
            return false;
        } else {
            selectedDialogs.add(did);
            if (cell instanceof DialogCell) {
                ((DialogCell) cell).setChecked(true, true);
            }
            return true;
        }
    }

    public void search(String query, boolean animated) {
        showSearch(true, animated);
        actionBar.openSearchField(query, false);
    }

    private void showSearch(boolean show, boolean animated) {
        if (initialDialogsType != 0) {
            animated = false;
        }
        if (searchAnimator != null) {
            searchAnimator.cancel();
            searchAnimator = null;
        }
        if (tabsAlphaAnimator != null) {
            tabsAlphaAnimator.cancel();
            tabsAlphaAnimator = null;
        }
        searchIsShowed = show;
        if (show) {
            int dialogsCount = getMessagesController().getTotalDialogsCount();
            boolean onlyDialogsAdapter = onlySelect || !searchViewPager.dialogsSearchAdapter.hasRecentRearch() || dialogsCount <= 10;
            searchViewPager.showOnlyDialogsAdapter(onlyDialogsAdapter);
            whiteActionBar = !onlyDialogsAdapter;
            ContentView contentView = (ContentView) fragmentView;
            if (searchTabsView == null && !onlyDialogsAdapter) {
                searchTabsView = searchViewPager.createTabsView();
                int filtersViewPosition = -1;
                if (filtersView != null) {
                    for (int i = 0; i < contentView.getChildCount(); i++) {
                        if (contentView.getChildAt(i) == filtersView) {
                            filtersViewPosition = i;
                            break;
                        }
                    }
                }
                if (filtersViewPosition > 0) {
                    contentView.addView(searchTabsView, filtersViewPosition, LayoutHelper.createFrame(LayoutHelper.MATCH_PARENT, 44));
                } else {
                    contentView.addView(searchTabsView, LayoutHelper.createFrame(LayoutHelper.MATCH_PARENT, 44));
                }
            } else if (searchTabsView != null && onlyDialogsAdapter) {
                ViewParent parent = searchTabsView.getParent();
                if (parent instanceof ViewGroup) {
                    ((ViewGroup) parent).removeView(searchTabsView);
                }
                searchTabsView = null;
            }

            EditTextBoldCursor editText = searchItem.getSearchField();
            if (whiteActionBar) {
                editText.setTextColor(Theme.getColor(Theme.key_windowBackgroundWhiteBlackText));
                editText.setHintTextColor(Theme.getColor(Theme.key_player_time));
                editText.setCursorColor(Theme.getColor(Theme.key_chat_messagePanelCursor));
            } else {
                editText.setCursorColor(Theme.getColor(Theme.key_actionBarDefaultSearch));
                editText.setHintTextColor(Theme.getColor(Theme.key_actionBarDefaultSearchPlaceholder));
                editText.setTextColor(Theme.getColor(Theme.key_actionBarDefaultSearch));
            }
            searchViewPager.setKeyboardHeight(((ContentView)fragmentView).getKeyboardHeight());
            parentLayout.getDrawerLayoutContainer().setAllowOpenDrawerBySwipe(true);
        } else {
            if (filterTabsView != null) {
                parentLayout.getDrawerLayoutContainer().setAllowOpenDrawerBySwipe(viewPages[0].selectedType == filterTabsView.getFirstTabId());
            }
        }

        if (animated && searchViewPager.dialogsSearchAdapter.hasRecentRearch()) {
            AndroidUtilities.setAdjustResizeToNothing(getParentActivity(), classGuid);
        } else {
            AndroidUtilities.requestAdjustResize(getParentActivity(), classGuid);
        }
        if (!show && filterTabsView != null && filterTabsView.getTag() != null) {
            filterTabsView.setVisibility(View.VISIBLE);
        }
        if (animated) {
            if (show) {
                searchViewPager.setVisibility(View.VISIBLE);
                searchViewPager.reset();
                updateFiltersView(true, null, null,false);
                if (searchTabsView != null) {
                    searchTabsView.hide(false, false);
                    searchTabsView.setVisibility(View.VISIBLE);
                }
            } else {
                viewPages[0].listView.setVisibility(View.VISIBLE);
                viewPages[0].setVisibility(View.VISIBLE);
            }

            setDialogsListFrozen(true);
            viewPages[0].listView.setVerticalScrollBarEnabled(false);
            searchViewPager.setBackgroundColor(Theme.getColor(Theme.key_windowBackgroundWhite));
            searchAnimator = new AnimatorSet();
            ArrayList<Animator> animators = new ArrayList<>();
            animators.add(ObjectAnimator.ofFloat(viewPages[0], View.ALPHA, show ? 0.0f : 1.0f));
            animators.add(ObjectAnimator.ofFloat(viewPages[0], View.SCALE_X, show ? 0.9f : 1.0f));
            animators.add(ObjectAnimator.ofFloat(viewPages[0], View.SCALE_Y, show ? 0.9f : 1.0f));
            animators.add(ObjectAnimator.ofFloat(searchViewPager, View.ALPHA, show ? 1.0f : 0.0f));
            animators.add(ObjectAnimator.ofFloat(searchViewPager, View.SCALE_X, show ? 1.0f : 1.05f));
            animators.add(ObjectAnimator.ofFloat(searchViewPager, View.SCALE_Y, show ? 1.0f : 1.05f));
            animators.add(ObjectAnimator.ofFloat(searchItem.getIconView(), View.ALPHA, show ? 0 : 1f));
            animators.add(ObjectAnimator.ofFloat(searchItem.getSearchContainer(), View.ALPHA, show ? 1f : 0));

            if (filterTabsView != null && filterTabsView.getVisibility() == View.VISIBLE) {
                tabsAlphaAnimator = ObjectAnimator.ofFloat(filterTabsView.getTabsContainer(), View.ALPHA, show ? 0.0f : 1.0f).setDuration(100);
                tabsAlphaAnimator.addListener(new AnimatorListenerAdapter() {
                    @Override
                    public void onAnimationEnd(Animator animation) {
                        tabsAlphaAnimator = null;
                    }
                });
            }

            ValueAnimator valueAnimator = ValueAnimator.ofFloat(searchAnimationProgress, show ? 1f : 0);
            valueAnimator.addUpdateListener(valueAnimator1 -> setSearchAnimationProgress((float) valueAnimator1.getAnimatedValue()));

            animators.add(valueAnimator);
            searchAnimator.playTogether(animators);
            searchAnimator.setDuration(show ? 200 : 180);
            searchAnimator.setInterpolator(CubicBezierInterpolator.EASE_OUT);
            if (!show) {
                searchAnimator.setStartDelay(20);
                if (tabsAlphaAnimator != null) {
                    tabsAlphaAnimator.setStartDelay(80);
                }
            }
            searchAnimator.addListener(new AnimatorListenerAdapter() {
                @Override
                public void onAnimationEnd(Animator animation) {
                    NotificationCenter.getInstance(currentAccount).onAnimationFinish(animationIndex);
                    if (searchAnimator != animation) {
                        return;
                    }
                    setDialogsListFrozen(false);
                    if (show) {
                        viewPages[0].listView.hide();
                        if (filterTabsView != null) {
                            filterTabsView.setVisibility(View.GONE);
                        }
                        searchWasFullyShowed = true;
                        AndroidUtilities.requestAdjustResize(getParentActivity(), classGuid);
                        fragmentView.requestLayout();
                        searchItem.setVisibility(View.GONE);
                    } else {
                        whiteActionBar = false;
                        searchViewPager.setVisibility(View.GONE);
                        if (searchTabsView != null) {
                            searchTabsView.setVisibility(View.GONE);
                        }
                        searchItem.clearSearchFilters();
                        searchViewPager.clear();
                        filtersView.setVisibility(View.GONE);
                        viewPages[0].listView.show();
                        if (!onlySelect) {
                            hideFloatingButton(false);
                        }
                        searchWasFullyShowed = false;
                        fragmentView.requestLayout();
                        searchItem.getSearchContainer().setAlpha(1f);

                    }

                    viewPages[0].listView.setVerticalScrollBarEnabled(true);
                    searchViewPager.setBackground(null);
                    searchAnimator = null;
                }

                @Override
                public void onAnimationCancel(Animator animation) {
                    NotificationCenter.getInstance(currentAccount).onAnimationFinish(animationIndex);
                    if (searchAnimator == animation) {
                        if (show) {
                            viewPages[0].listView.hide();
                        } else {
                            viewPages[0].listView.show();
                        }
                        searchAnimator = null;
                    }
                }
            });
            animationIndex = NotificationCenter.getInstance(currentAccount).setAnimationInProgress(animationIndex, null);
            searchAnimator.start();
            if (tabsAlphaAnimator != null) {
                tabsAlphaAnimator.start();
            }
        } else {
            setDialogsListFrozen(false);
            if (show) {
                viewPages[0].listView.hide();
            } else {
                viewPages[0].listView.show();
            }
            viewPages[0].setAlpha(show ? 0.0f : 1.0f);
            viewPages[0].setScaleX(show ? 0.9f : 1.0f);
            viewPages[0].setScaleY(show ? 0.9f : 1.0f);
            searchViewPager.setAlpha(show ? 1.0f : 0.0f);
            filtersView.setAlpha(show ? 1.0f : 0.0f);
            searchViewPager.setScaleX(show ? 1.0f : 1.1f);
            searchViewPager.setScaleY(show ? 1.0f : 1.1f);
            searchItem.getSearchContainer().setAlpha(show ? 1f : 0);
            if (filterTabsView != null && filterTabsView.getVisibility() == View.VISIBLE) {
                filterTabsView.setTranslationY(show ? -AndroidUtilities.dp(44) : 0);
                filterTabsView.getTabsContainer().setAlpha(show ? 0.0f : 1.0f);
            }
            if (filterTabsView != null) {
                if (filterTabsView.getTag() != null && !show) {
                    filterTabsView.setVisibility(View.VISIBLE);
                } else {
                    filterTabsView.setVisibility(View.GONE);
                }
            }
            searchViewPager.setVisibility(show ? View.VISIBLE : View.GONE);
            setSearchAnimationProgress(show ? 1f : 0);
            fragmentView.invalidate();
        }
    }

    private void setSearchAnimationProgress(float progress) {
        searchAnimationProgress = progress;
        if (whiteActionBar) {
            int color1 = folderId != 0 ? Theme.getColor(Theme.key_actionBarDefaultArchivedIcon) : Theme.getColor(Theme.key_actionBarDefaultIcon);
            actionBar.setItemsColor(ColorUtils.blendARGB(color1, Theme.getColor(Theme.key_windowBackgroundWhiteGrayText2), searchAnimationProgress), false);
            actionBar.setItemsColor(ColorUtils.blendARGB(Theme.getColor(Theme.key_actionBarActionModeDefaultIcon), Theme.getColor(Theme.key_windowBackgroundWhiteGrayText2), searchAnimationProgress), true);

            color1 = folderId != 0 ? Theme.getColor(Theme.key_actionBarDefaultArchivedSelector) : Theme.getColor(Theme.key_actionBarDefaultSelector);
            int color2 = Theme.getColor(Theme.key_actionBarActionModeDefaultSelector);
            actionBar.setItemsBackgroundColor(ColorUtils.blendARGB(color1, color2, searchAnimationProgress), false);
        }
        if (fragmentView != null) {
            fragmentView.invalidate();
        }
        updateContextViewPosition();
    }

    private void findAndUpdateCheckBox(long dialogId, boolean checked) {
        if (viewPages == null) {
            return;
        }
        for (int b = 0; b < viewPages.length; b++) {
            int count = viewPages[b].listView.getChildCount();
            for (int a = 0; a < count; a++) {
                View child = viewPages[b].listView.getChildAt(a);
                if (child instanceof DialogCell) {
                    DialogCell dialogCell = (DialogCell) child;
                    if (dialogCell.getDialogId() == dialogId) {
                        dialogCell.setChecked(checked, true);
                        break;
                    }
                }
            }
        }
    }

    private void checkListLoad(ViewPage viewPage) {
        if (tabsAnimationInProgress || startedTracking || filterTabsView != null && filterTabsView.getVisibility() == View.VISIBLE && filterTabsView.isAnimatingIndicator()) {
            return;
        }
        int firstVisibleItem = viewPage.layoutManager.findFirstVisibleItemPosition();
        int visibleItemCount = Math.abs(viewPage.layoutManager.findLastVisibleItemPosition() - firstVisibleItem) + 1;
        boolean loadArchived = false;
        boolean loadArchivedFromCache = false;
        boolean load = false;
        boolean loadFromCache = false;
        if (viewPage.dialogsType == 7 || viewPage.dialogsType == 8) {
            ArrayList<MessagesController.DialogFilter> dialogFilters = getMessagesController().dialogFilters;
            if (viewPage.selectedType >= 0 && viewPage.selectedType < dialogFilters.size()) {
                MessagesController.DialogFilter filter = getMessagesController().dialogFilters.get(viewPage.selectedType);
                if ((filter.flags & MessagesController.DIALOG_FILTER_FLAG_EXCLUDE_ARCHIVED) == 0) {
                    if (visibleItemCount > 0 && viewPage.layoutManager.findLastVisibleItemPosition() >= getDialogsArray(currentAccount, viewPage.dialogsType, 1, dialogsListFrozen).size() - 10 ||
                            visibleItemCount == 0 && !MessagesController.getInstance(currentAccount).isDialogsEndReached(1)) {
                        loadArchivedFromCache = !getMessagesController().isDialogsEndReached(1);
                        if (loadArchivedFromCache || !getMessagesController().isServerDialogsEndReached(1)) {
                            loadArchived = true;
                        }
                    }
                }
            }
        }
        if (visibleItemCount > 0 && viewPage.layoutManager.findLastVisibleItemPosition() >= getDialogsArray(currentAccount, viewPage.dialogsType, folderId, dialogsListFrozen).size() - 10 ||
                visibleItemCount == 0 && (viewPage.dialogsType == 7 || viewPage.dialogsType == 8) && !MessagesController.getInstance(currentAccount).isDialogsEndReached(folderId)) {
            loadFromCache = !getMessagesController().isDialogsEndReached(folderId);
            if (loadFromCache || !getMessagesController().isServerDialogsEndReached(folderId)) {
                load = true;
            }
        }
        if (load || loadArchived) {
            boolean loadFinal = load;
            boolean loadFromCacheFinal = loadFromCache;
            boolean loadArchivedFinal = loadArchived;
            boolean loadArchivedFromCacheFinal = loadArchivedFromCache;
            AndroidUtilities.runOnUIThread(() -> {
                if (loadFinal) {
                    getMessagesController().loadDialogs(folderId, -1, 100, loadFromCacheFinal);
                }
                if (loadArchivedFinal) {
                    getMessagesController().loadDialogs(1, -1, 100, loadArchivedFromCacheFinal);
                }
            });
        }
    }

    private void onItemClick(View view, int position, RecyclerListView.Adapter adapter) {
        if (getParentActivity() == null) {
            return;
        }
        long dialogId = 0;
        int message_id = 0;
        boolean isGlobalSearch = false;
        if (adapter instanceof DialogsAdapter) {
            DialogsAdapter dialogsAdapter = (DialogsAdapter) adapter;
            TLObject object = dialogsAdapter.getItem(position);
            if (object instanceof TLRPC.User) {
                dialogId = ((TLRPC.User) object).id;
            } else if (object instanceof TLRPC.Dialog) {
                TLRPC.Dialog dialog = (TLRPC.Dialog) object;
                if (dialog instanceof TLRPC.TL_dialogFolder) {
                    if (actionBar.isActionModeShowed()) {
                        return;
                    }
                    TLRPC.TL_dialogFolder dialogFolder = (TLRPC.TL_dialogFolder) dialog;
                    Bundle args = new Bundle();
                    args.putInt("folderId", dialogFolder.folder.id);
                    args.putBoolean("onlySelect", onlySelect);
                    DialogsActivity dialogsActivity = new DialogsActivity(args);
                    dialogsActivity.setDelegate(delegate);
                    presentFragment(dialogsActivity, onlySelect);
                    return;
                }
                dialogId = dialog.id;
                if (actionBar.isActionModeShowed()) {
                    showOrUpdateActionMode(dialog, view);
                    return;
                }
            } else if (object instanceof TLRPC.TL_recentMeUrlChat) {
                dialogId = -((TLRPC.TL_recentMeUrlChat) object).chat_id;
            } else if (object instanceof TLRPC.TL_recentMeUrlUser) {
                dialogId = ((TLRPC.TL_recentMeUrlUser) object).user_id;
            } else if (object instanceof TLRPC.TL_recentMeUrlChatInvite) {
                TLRPC.TL_recentMeUrlChatInvite chatInvite = (TLRPC.TL_recentMeUrlChatInvite) object;
                TLRPC.ChatInvite invite = chatInvite.chat_invite;
                if (invite.chat == null && (!invite.channel || invite.megagroup) || invite.chat != null && (!ChatObject.isChannel(invite.chat) || invite.chat.megagroup)) {
                    String hash = chatInvite.url;
                    int index = hash.indexOf('/');
                    if (index > 0) {
                        hash = hash.substring(index + 1);
                    }
                    showDialog(new JoinGroupAlert(getParentActivity(), invite, hash, DialogsActivity.this));
                    return;
                } else {
                    if (invite.chat != null) {
                        dialogId = -invite.chat.id;
                    } else {
                        return;
                    }
                }
            } else if (object instanceof TLRPC.TL_recentMeUrlStickerSet) {
                TLRPC.StickerSet stickerSet = ((TLRPC.TL_recentMeUrlStickerSet) object).set.set;
                TLRPC.TL_inputStickerSetID set = new TLRPC.TL_inputStickerSetID();
                set.id = stickerSet.id;
                set.access_hash = stickerSet.access_hash;
                showDialog(new StickersAlert(getParentActivity(), DialogsActivity.this, set, null, null));
                return;
            } else if (object instanceof TLRPC.TL_recentMeUrlUnknown) {
                return;
            } else {
                return;
            }
        } else if (adapter == searchViewPager.dialogsSearchAdapter) {
            Object obj = searchViewPager.dialogsSearchAdapter.getItem(position);
            isGlobalSearch = searchViewPager.dialogsSearchAdapter.isGlobalSearch(position);
            if (obj instanceof TLRPC.User) {
                dialogId = ((TLRPC.User) obj).id;
                if (!onlySelect) {
                    searchDialogId = dialogId;
                    searchObject = (TLRPC.User) obj;
                }
            } else if (obj instanceof TLRPC.Chat) {
                dialogId = -((TLRPC.Chat) obj).id;
                if (!onlySelect) {
                    searchDialogId = dialogId;
                    searchObject = (TLRPC.Chat) obj;
                }
            } else if (obj instanceof TLRPC.EncryptedChat) {
                dialogId = ((long) ((TLRPC.EncryptedChat) obj).id) << 32;
                if (!onlySelect) {
                    searchDialogId = dialogId;
                    searchObject = (TLRPC.EncryptedChat) obj;
                }
            } else if (obj instanceof MessageObject) {
                MessageObject messageObject = (MessageObject) obj;
                dialogId = messageObject.getDialogId();
                message_id = messageObject.getId();
                searchViewPager.dialogsSearchAdapter.addHashtagsFromMessage(searchViewPager.dialogsSearchAdapter.getLastSearchString());
            } else if (obj instanceof String) {
                String str = (String) obj;
                if (searchViewPager.dialogsSearchAdapter.isHashtagSearch()) {
                    actionBar.openSearchField(str, false);
                } else if (!str.equals("section")) {
                    NewContactActivity activity = new NewContactActivity();
                    activity.setInitialPhoneNumber(str);
                    presentFragment(activity);
                }
            }
        }

        if (dialogId == 0) {
            return;
        }

        if (onlySelect) {
            if (!validateSlowModeDialog(dialogId)) {
                return;
            }
            if (!selectedDialogs.isEmpty()) {
                boolean checked = addOrRemoveSelectedDialog(dialogId, view);
                if (adapter == searchViewPager.dialogsSearchAdapter) {
                    actionBar.closeSearchField();
                    findAndUpdateCheckBox(dialogId, checked);
                }
                updateSelectedCount();
            } else {
                didSelectResult(dialogId, true, false);
            }
        } else {
            Bundle args = new Bundle();
            int lower_part = (int) dialogId;
            int high_id = (int) (dialogId >> 32);
            if (lower_part != 0) {
                if (lower_part > 0) {
                    args.putInt("user_id", lower_part);
                } else if (lower_part < 0) {
                    if (message_id != 0) {
                        TLRPC.Chat chat = getMessagesController().getChat(-lower_part);
                        if (chat != null && chat.migrated_to != null) {
                            args.putInt("migrated_to", lower_part);
                            lower_part = -chat.migrated_to.channel_id;
                        }
                    }
                    args.putInt("chat_id", -lower_part);
                }
            } else {
                args.putInt("enc_id", high_id);
            }
            if (message_id != 0) {
                args.putInt("message_id", message_id);
            } else if (!isGlobalSearch) {
                closeSearch();
            } else {
                if (searchObject != null) {
                    searchViewPager.dialogsSearchAdapter.putRecentSearch(searchDialogId, searchObject);
                    searchObject = null;
                }
            }
            if (AndroidUtilities.isTablet()) {
                if (openedDialogId == dialogId && adapter != searchViewPager.dialogsSearchAdapter) {
                    return;
                }
                if (viewPages != null) {
                    for (int a = 0; a < viewPages.length; a++) {
                        viewPages[a].dialogsAdapter.setOpenedDialogId(openedDialogId = dialogId);
                    }
                }
                updateVisibleRows(MessagesController.UPDATE_MASK_SELECT_DIALOG);
            }
            if (searchViewPager.actionModeShowing()) {
                searchViewPager.hideActionMode();
            }
            if (searchString != null) {
                if (getMessagesController().checkCanOpenChat(args, DialogsActivity.this)) {
                    getNotificationCenter().postNotificationName(NotificationCenter.closeChats);
                    presentFragment(new ChatActivity(args));
                }
            } else {
                if (getMessagesController().checkCanOpenChat(args, DialogsActivity.this)) {
                    presentFragment(new ChatActivity(args));
                }
            }
        }
    }

    private boolean onItemLongClick(View view, int position, float x, float y, int dialogsType, RecyclerListView.Adapter adapter) {
        if (getParentActivity() == null) {
            return false;
        }
        if (!actionBar.isActionModeShowed() && !AndroidUtilities.isTablet() && !onlySelect && view instanceof DialogCell) {
            DialogCell cell = (DialogCell) view;
            if (cell.isPointInsideAvatar(x, y)) {
                return showChatPreview(cell);
            }
        }
        if (adapter == searchViewPager.dialogsSearchAdapter) {
            Object item = searchViewPager.dialogsSearchAdapter.getItem(position);
            if (searchViewPager.dialogsSearchAdapter.isRecentSearchDisplayed()) {
                AlertDialog.Builder builder = new AlertDialog.Builder(getParentActivity());
                builder.setTitle(LocaleController.getString("ClearSearchSingleAlertTitle", R.string.ClearSearchSingleAlertTitle));
                long did;
                if (item instanceof TLRPC.Chat) {
                    TLRPC.Chat chat = (TLRPC.Chat) item;
                    builder.setMessage(LocaleController.formatString("ClearSearchSingleChatAlertText", R.string.ClearSearchSingleChatAlertText, chat.title));
                    did = -chat.id;
                } else if (item instanceof TLRPC.User) {
                    TLRPC.User user = (TLRPC.User) item;
                    if (user.id == getUserConfig().clientUserId) {
                        builder.setMessage(LocaleController.formatString("ClearSearchSingleChatAlertText", R.string.ClearSearchSingleChatAlertText, LocaleController.getString("SavedMessages", R.string.SavedMessages)));
                    } else {
                        builder.setMessage(LocaleController.formatString("ClearSearchSingleUserAlertText", R.string.ClearSearchSingleUserAlertText, ContactsController.formatName(user.first_name, user.last_name)));
                    }
                    did = user.id;
                } else if (item instanceof TLRPC.EncryptedChat) {
                    TLRPC.EncryptedChat encryptedChat = (TLRPC.EncryptedChat) item;
                    TLRPC.User user = getMessagesController().getUser(encryptedChat.user_id);
                    builder.setMessage(LocaleController.formatString("ClearSearchSingleUserAlertText", R.string.ClearSearchSingleUserAlertText, ContactsController.formatName(user.first_name, user.last_name)));
                    did = ((long) encryptedChat.id) << 32;
                } else {
                    return false;
                }
                builder.setPositiveButton(LocaleController.getString("ClearSearchRemove", R.string.ClearSearchRemove).toUpperCase(), (dialogInterface, i) -> searchViewPager.dialogsSearchAdapter.removeRecentSearch(did));
                builder.setNegativeButton(LocaleController.getString("Cancel", R.string.Cancel), null);
                AlertDialog alertDialog = builder.create();
                showDialog(alertDialog);
                TextView button = (TextView) alertDialog.getButton(DialogInterface.BUTTON_POSITIVE);
                if (button != null) {
                    button.setTextColor(Theme.getColor(Theme.key_dialogTextRed2));
                }
                return true;
            }
            return false;
        }
        if (actionBar.isSearchFieldVisible()) {
            return false;
        }
        DialogsAdapter dialogsAdapter = (DialogsAdapter) adapter;
        ArrayList<TLRPC.Dialog> dialogs = getDialogsArray(currentAccount, dialogsType, folderId, dialogsListFrozen);
        position = dialogsAdapter.fixPosition(position);
        if (position < 0 || position >= dialogs.size()) {
            return false;
        }
        final TLRPC.Dialog dialog = dialogs.get(position);
        if (onlySelect) {
            if (initialDialogsType != 3) {
                return false;
            }
            if (!validateSlowModeDialog(dialog.id)) {
                return false;
            }
            addOrRemoveSelectedDialog(dialog.id, view);
            updateSelectedCount();
        } else {
            if (dialog instanceof TLRPC.TL_dialogFolder) {
                BottomSheet.Builder builder = new BottomSheet.Builder(getParentActivity());
                final boolean hasUnread = getMessagesStorage().getArchiveUnreadCount() != 0;

                int[] icons = new int[]{
                        hasUnread ? R.drawable.deproko_baseline_check_double_24 : 0,
                        SharedConfig.archiveHidden ? R.drawable.deproko_baseline_pin_24 : R.drawable.deproko_baseline_pin_undo_24,
                };
                CharSequence[] items = new CharSequence[]{
                        hasUnread ? LocaleController.getString("MarkAllAsRead", R.string.MarkAllAsRead) : null,
                        SharedConfig.archiveHidden ? LocaleController.getString("PinInTheList", R.string.PinInTheList) : LocaleController.getString("HideAboveTheList", R.string.HideAboveTheList)
                };
                builder.setItems(items, icons, (d, which) -> {
                    if (which == 0) {
                        getMessagesStorage().readAllDialogs(1);
                    } else if (which == 1 && viewPages != null) {
                        for (int a = 0; a < viewPages.length; a++) {
                            if (viewPages[a].dialogsType != 0 || viewPages[a].getVisibility() != View.VISIBLE) {
                                continue;
                            }
                            View child = viewPages[a].listView.getChildAt(0);
                            DialogCell dialogCell = null;
                            if (child instanceof DialogCell && ((DialogCell) child).isFolderCell()) {
                                dialogCell = (DialogCell) child;
                            }
                            viewPages[a].listView.toggleArchiveHidden(true, dialogCell);
                        }
                    }
                });
                showDialog(builder.create());
                return false;
            }
            if (actionBar.isActionModeShowed() && isDialogPinned(dialog)) {
                return false;
            }
            showOrUpdateActionMode(dialog, view);
        }
        return true;
    }

    private boolean showChatPreview(DialogCell cell) {
        long dialog_id = cell.getDialogId();
        Bundle args = new Bundle();
        int lower_part = (int) dialog_id;
        int high_id = (int) (dialog_id >> 32);
        int message_id = cell.getMessageId();
        if (lower_part != 0) {
            if (lower_part > 0) {
                args.putInt("user_id", lower_part);
            } else if (lower_part < 0) {
                if (message_id != 0) {
                    TLRPC.Chat chat = getMessagesController().getChat(-lower_part);
                    if (chat != null && chat.migrated_to != null) {
                        args.putInt("migrated_to", lower_part);
                        lower_part = -chat.migrated_to.channel_id;
                    }
                }
                args.putInt("chat_id", -lower_part);
            }
        } else {
            return false;
        }

        if (message_id != 0) {
            args.putInt("message_id", message_id);
        }
        if (searchString != null) {
            if (getMessagesController().checkCanOpenChat(args, DialogsActivity.this)) {
                getNotificationCenter().postNotificationName(NotificationCenter.closeChats);
                prepareBlurBitmap();
                presentFragmentAsPreview(new ChatActivity(args));
            }
        } else {
            if (getMessagesController().checkCanOpenChat(args, DialogsActivity.this)) {
                prepareBlurBitmap();
                presentFragmentAsPreview(new ChatActivity(args));
            }
        }
        return true;
    }

    private void updateFloatingButtonOffset() {
        floatingButtonContainer.setTranslationY(floatingButtonTranslation - additionalFloatingTranslation * (1f - floatingButtonHideProgress));
    }

    private boolean hasHiddenArchive() {
        return !onlySelect && initialDialogsType == 0 && folderId == 0 && getMessagesController().hasHiddenArchive();
    }

    private boolean waitingForDialogsAnimationEnd(ViewPage viewPage) {
        return viewPage.dialogsItemAnimator.isRunning() || dialogRemoveFinished != 0 || dialogInsertFinished != 0 || dialogChangeFinished != 0;
    }

    private void onDialogAnimationFinished() {
        dialogRemoveFinished = 0;
        dialogInsertFinished = 0;
        dialogChangeFinished = 0;
        AndroidUtilities.runOnUIThread(() -> {
            if (viewPages != null && folderId != 0 && (frozenDialogsList == null || frozenDialogsList.isEmpty())) {
                for (int a = 0; a < viewPages.length; a++) {
                    viewPages[a].listView.setEmptyView(null);
                    viewPages[a].progressView.setVisibility(View.INVISIBLE);
                }
                finishFragment();
            }
            setDialogsListFrozen(false);
            updateDialogIndices();
        });
    }

    private void setScrollY(float value) {
        if (scrimView != null) {
            scrimView.getLocationInWindow(scrimViewLocation);
        }
        actionBar.setTranslationY(value);
        if (filterTabsView != null) {
            filterTabsView.setTranslationY(value);
        }
        updateContextViewPosition();
        if (viewPages != null) {
            for (int a = 0; a < viewPages.length; a++) {
                viewPages[a].listView.setTopGlowOffset(viewPages[a].listView.getPaddingTop() + (int) value);
            }
        }
        fragmentView.invalidate();
    }

    private void prepareBlurBitmap() {
        if (blurredView == null) {
            return;
        }
        int w = (int) (fragmentView.getMeasuredWidth() / 6.0f);
        int h = (int) (fragmentView.getMeasuredHeight() / 6.0f);
        Bitmap bitmap = Bitmap.createBitmap(w, h, Bitmap.Config.ARGB_8888);
        Canvas canvas = new Canvas(bitmap);
        canvas.scale(1.0f / 6.0f, 1.0f / 6.0f);
        fragmentView.draw(canvas);
        Utilities.stackBlurBitmap(bitmap, Math.max(7, Math.max(w, h) / 180));
        blurredView.setBackground(new BitmapDrawable(bitmap));
        blurredView.setAlpha(0.0f);
        blurredView.setVisibility(View.VISIBLE);
    }

    @Override
    protected void onTransitionAnimationProgress(boolean isOpen, float progress) {
        if (blurredView != null && blurredView.getVisibility() == View.VISIBLE) {
            if (isOpen) {
                blurredView.setAlpha(1.0f - progress);
            } else {
                blurredView.setAlpha(progress);
            }
        }
    }

    @Override
    protected void onTransitionAnimationEnd(boolean isOpen, boolean backward) {
        if (isOpen && blurredView != null && blurredView.getVisibility() == View.VISIBLE) {
            blurredView.setVisibility(View.GONE);
            blurredView.setBackground(null);
        }
    }

    private void resetScroll() {
        if (actionBar.getTranslationY() == 0) {
            return;
        }
        AnimatorSet animatorSet = new AnimatorSet();
        animatorSet.playTogether(ObjectAnimator.ofFloat(this, SCROLL_Y, 0));
        animatorSet.setInterpolator(new DecelerateInterpolator());
        animatorSet.setDuration(180);
        animatorSet.start();
    }

    private void hideActionMode(boolean animateCheck) {
        actionBar.hideActionMode();
        if (menuDrawable != null) {
            actionBar.setBackButtonContentDescription(LocaleController.getString("AccDescrOpenMenu", R.string.AccDescrOpenMenu));
        }
        selectedDialogs.clear();
        if (menuDrawable != null) {
            menuDrawable.setRotation(0, true);
        } else if (backDrawable != null) {
            backDrawable.setRotation(0, true);
        }
        if (filterTabsView != null) {
            filterTabsView.animateColorsTo(Theme.key_actionBarTabLine, Theme.key_actionBarTabActiveText, Theme.key_actionBarTabUnactiveText, Theme.key_actionBarTabSelector, Theme.key_actionBarDefault);
        }
        if (actionBarColorAnimator != null) {
            actionBarColorAnimator.cancel();
        }
        actionBarColorAnimator = ValueAnimator.ofFloat(progressToActionMode, 0);
        actionBarColorAnimator.addUpdateListener(valueAnimator -> {
            progressToActionMode = (float) valueAnimator.getAnimatedValue();
            for (int i = 0; i < actionBar.getChildCount(); i++) {
                if (actionBar.getChildAt(i).getVisibility() == View.VISIBLE && actionBar.getChildAt(i) != actionBar.getActionMode() && actionBar.getChildAt(i) != actionBar.getBackButton()) {
                    actionBar.getChildAt(i).setAlpha(1f - progressToActionMode);
                }
            }
            fragmentView.invalidate();
        });
        actionBarColorAnimator.setInterpolator(CubicBezierInterpolator.DEFAULT);
        actionBarColorAnimator.setDuration(200);
        actionBarColorAnimator.start();
        allowMoving = false;
        if (!movingDialogFilters.isEmpty()) {
            for (int a = 0, N = movingDialogFilters.size(); a < N; a++) {
                MessagesController.DialogFilter filter = movingDialogFilters.get(a);
                FilterCreateActivity.saveFilterToServer(filter, filter.flags, filter.name, filter.alwaysShow, filter.neverShow, filter.pinnedDialogs, false, false, true, true, false, DialogsActivity.this, null);
            }
            movingDialogFilters.clear();
        }
        if (movingWas) {
            getMessagesController().reorderPinnedDialogs(folderId, null, 0);
            movingWas = false;
        }
        updateCounters(true);
        if (viewPages != null) {
            for (int a = 0; a < viewPages.length; a++) {
                viewPages[a].dialogsAdapter.onReorderStateChanged(false);
            }
        }
        updateVisibleRows(MessagesController.UPDATE_MASK_REORDER | MessagesController.UPDATE_MASK_CHECK | (animateCheck ? MessagesController.UPDATE_MASK_CHAT : 0));
    }

    private int getPinnedCount() {
        int pinnedCount = 0;
        ArrayList<TLRPC.Dialog> dialogs;
        if (viewPages[0].dialogsType == 7 || viewPages[0].dialogsType == 8) {
            dialogs = getDialogsArray(currentAccount, viewPages[0].dialogsType, folderId, dialogsListFrozen);
        } else {
            dialogs = getMessagesController().getDialogs(folderId);
        }
        for (int a = 0, N = dialogs.size(); a < N; a++) {
            TLRPC.Dialog dialog = dialogs.get(a);
            if (dialog instanceof TLRPC.TL_dialogFolder) {
                continue;
            }
            int lower_id = (int) dialog.id;
            if (isDialogPinned(dialog)) {
                pinnedCount++;
            } else if (!getMessagesController().isPromoDialog(dialog.id, false)) {
                break;
            }
        }
        return pinnedCount;
    }

    private boolean isDialogPinned(TLRPC.Dialog dialog) {
        MessagesController.DialogFilter filter;
        if (viewPages[0].dialogsType == 7 || viewPages[0].dialogsType == 8) {
            filter = getMessagesController().selectedDialogFilter[viewPages[0].dialogsType == 8 ? 1 : 0];
        } else {
            filter = null;
        }
        if (filter != null) {
            return filter.pinnedDialogs.indexOfKey(dialog.id) >= 0;
        }
        return dialog.pinned;
    }

    private void perfromSelectedDialogsAction(int action, boolean alert) {
        if (getParentActivity() == null) {
            return;
        }
        MessagesController.DialogFilter filter;
        if (viewPages[0].dialogsType == 7 || viewPages[0].dialogsType == 8) {
            filter = getMessagesController().selectedDialogFilter[viewPages[0].dialogsType == 8 ? 1 : 0];
        } else {
            filter = null;
        }
        int count = selectedDialogs.size();
        if (action == archive || action == archive2) {
            ArrayList<Long> copy = new ArrayList<>(selectedDialogs);
            getMessagesController().addDialogToFolder(copy, canUnarchiveCount == 0 ? 1 : 0, -1, null, 0);
            if (canUnarchiveCount == 0) {
                SharedPreferences preferences = MessagesController.getGlobalMainSettings();
                boolean hintShowed = preferences.getBoolean("archivehint_l", false) || SharedConfig.archiveHidden;
                if (!hintShowed) {
                    preferences.edit().putBoolean("archivehint_l", true).apply();
                }
                int undoAction;
                if (hintShowed) {
                    undoAction = copy.size() > 1 ? UndoView.ACTION_ARCHIVE_FEW : UndoView.ACTION_ARCHIVE;
                } else {
                    undoAction = copy.size() > 1 ? UndoView.ACTION_ARCHIVE_FEW_HINT : UndoView.ACTION_ARCHIVE_HINT;
                }
                getUndoView().showWithAction(0, undoAction, null, () -> getMessagesController().addDialogToFolder(copy, folderId == 0 ? 0 : 1, -1, null, 0));
            } else {
                ArrayList<TLRPC.Dialog> dialogs = getMessagesController().getDialogs(folderId);
                if (viewPages != null && dialogs.isEmpty()) {
                    viewPages[0].listView.setEmptyView(null);
                    viewPages[0].progressView.setVisibility(View.INVISIBLE);
                    finishFragment();
                }
            }
            hideActionMode(false);
            return;
        } else if ((action == pin || action == pin2) && canPinCount != 0) {
            int pinnedCount = 0;
            int pinnedSecretCount = 0;
            int newPinnedCount = 0;
            int newPinnedSecretCount = 0;
            ArrayList<TLRPC.Dialog> dialogs = getMessagesController().getDialogs(folderId);
            for (int a = 0, N = dialogs.size(); a < N; a++) {
                TLRPC.Dialog dialog = dialogs.get(a);
                if (dialog instanceof TLRPC.TL_dialogFolder) {
                    continue;
                }
                int lower_id = (int) dialog.id;
                if (isDialogPinned(dialog)) {
                    if (lower_id == 0) {
                        pinnedSecretCount++;
                    } else {
                        pinnedCount++;
                    }
                } else if (!getMessagesController().isPromoDialog(dialog.id, false)) {
                    break;
                }
            }
            int alreadyAdded = 0;
            for (int a = 0; a < count; a++) {
                long selectedDialog = selectedDialogs.get(a);
                TLRPC.Dialog dialog = getMessagesController().dialogs_dict.get(selectedDialog);
                if (dialog == null || isDialogPinned(dialog)) {
                    continue;
                }
                int lower_id = (int) selectedDialog;
                if (lower_id == 0) {
                    newPinnedSecretCount++;
                } else {
                    newPinnedCount++;
                }
                if (filter != null && filter.alwaysShow.contains(lower_id)) {
                    alreadyAdded++;
                }
            }
            int maxPinnedCount;
            if (viewPages[0].dialogsType == 7 || viewPages[0].dialogsType == 8) {
                maxPinnedCount = 100 - filter.alwaysShow.size();
            } else if (NekoConfig.unlimitedPinnedDialogs || folderId != 0 || filter != null) {
                maxPinnedCount = getMessagesController().maxFolderPinnedDialogsCount;
            } else {
                maxPinnedCount = getMessagesController().maxPinnedDialogsCount;
            }
            if (newPinnedSecretCount + pinnedSecretCount > maxPinnedCount || newPinnedCount + pinnedCount - alreadyAdded > maxPinnedCount) {
                if (folderId != 0 || filter != null) {
                    AlertsCreator.showSimpleAlert(DialogsActivity.this, LocaleController.formatString("PinFolderLimitReached", R.string.PinFolderLimitReached, LocaleController.formatPluralString("Chats", maxPinnedCount)));
                } else {
                    AlertDialog.Builder builder = new AlertDialog.Builder(getParentActivity());
                    builder.setTitle(LocaleController.getString("AppName", R.string.AppName));
                    builder.setMessage(LocaleController.formatString("PinToTopLimitReached2", R.string.PinToTopLimitReached2, LocaleController.formatPluralString("Chats", maxPinnedCount)));
                    builder.setNegativeButton(LocaleController.getString("FiltersSetupPinAlert", R.string.FiltersSetupPinAlert), (dialog, which) -> presentFragment(new FiltersSetupActivity()));
                    builder.setPositiveButton(LocaleController.getString("OK", R.string.OK), null);
                    showDialog(builder.create());
                }
                AndroidUtilities.shakeView(pinItem, 2, 0);
                VibrateUtil.vibrate();
                return;
            }
        } else if ((action == delete || action == clear) && count > 1 && alert) {
            AlertDialog.Builder builder = new AlertDialog.Builder(getParentActivity());
            if (action == delete) {
                builder.setTitle(LocaleController.formatString("DeleteFewChatsTitle", R.string.DeleteFewChatsTitle, LocaleController.formatPluralString("ChatsSelected", count)));
                builder.setMessage(LocaleController.getString("AreYouSureDeleteFewChats", R.string.AreYouSureDeleteFewChats));
                builder.setPositiveButton(LocaleController.getString("Delete", R.string.Delete), (dialog1, which) -> {
                    getMessagesController().setDialogsInTransaction(true);
                    perfromSelectedDialogsAction(action, false);
                    getMessagesController().setDialogsInTransaction(false);
                    MessagesController.getInstance(currentAccount).checkIfFolderEmpty(folderId);
                    if (folderId != 0 && getDialogsArray(currentAccount, viewPages[0].dialogsType, folderId, false).size() == 0) {
                        viewPages[0].listView.setEmptyView(null);
                        viewPages[0].progressView.setVisibility(View.INVISIBLE);
                        finishFragment();
                    }
                });
            } else {
                if (canClearCacheCount != 0) {
                    builder.setTitle(LocaleController.formatString("ClearCacheFewChatsTitle", R.string.ClearCacheFewChatsTitle, LocaleController.formatPluralString("ChatsSelectedClearCache", count)));
                    builder.setMessage(LocaleController.getString("AreYouSureClearHistoryCacheFewChats", R.string.AreYouSureClearHistoryCacheFewChats));
                    builder.setPositiveButton(LocaleController.getString("ClearHistoryCache", R.string.ClearHistoryCache), (dialog1, which) -> perfromSelectedDialogsAction(action, false));
                } else {
                    builder.setTitle(LocaleController.formatString("ClearFewChatsTitle", R.string.ClearFewChatsTitle, LocaleController.formatPluralString("ChatsSelectedClear", count)));
                    builder.setMessage(LocaleController.getString("AreYouSureClearHistoryFewChats", R.string.AreYouSureClearHistoryFewChats));
                    builder.setPositiveButton(LocaleController.getString("ClearHistory", R.string.ClearHistory), (dialog1, which) -> perfromSelectedDialogsAction(action, false));
                }
            }
            builder.setNegativeButton(LocaleController.getString("Cancel", R.string.Cancel), null);
            AlertDialog alertDialog = builder.create();
            showDialog(alertDialog);
            TextView button = (TextView) alertDialog.getButton(DialogInterface.BUTTON_POSITIVE);
            if (button != null) {
                button.setTextColor(Theme.getColor(Theme.key_dialogTextRed2));
            }
            return;
        } else if (action == block && alert) {
            TLRPC.User user;
            if (count == 1) {
                long did = selectedDialogs.get(0);
                user = getMessagesController().getUser((int) did);
            } else {
                user = null;
            }
            AlertsCreator.createBlockDialogAlert(DialogsActivity.this, count, canReportSpamCount != 0, user, (report, delete) -> {
                for (int a = 0, N = selectedDialogs.size(); a < N; a++) {
                    long did = selectedDialogs.get(a);
                    int lowerId = (int) did;
                    if (report) {
                        TLRPC.User u = getMessagesController().getUser(lowerId);
                        getMessagesController().reportSpam(did, u, null, null, false);
                    }
                    if (delete) {
                        getMessagesController().deleteDialog(did, 0, true);
                    }
                    getMessagesController().blockPeer(lowerId);
                }
                hideActionMode(false);
            });
            return;
        }
        int minPinnedNum = Integer.MAX_VALUE;
        if (filter != null && (action == pin || action == pin2) && canPinCount != 0) {
            for (int c = 0, N = filter.pinnedDialogs.size(); c < N; c++) {
                minPinnedNum = Math.min(minPinnedNum, filter.pinnedDialogs.valueAt(c));
            }
            minPinnedNum -= canPinCount;
        }
        boolean scrollToTop = false;
        for (int a = 0; a < count; a++) {
            long selectedDialog = selectedDialogs.get(a);
            TLRPC.Dialog dialog = getMessagesController().dialogs_dict.get(selectedDialog);
            if (dialog == null) {
                continue;
            }
            TLRPC.Chat chat;
            TLRPC.User user = null;
            int lower_id = (int) selectedDialog;
            int high_id = (int) (selectedDialog >> 32);
            TLRPC.EncryptedChat encryptedChat = null;
            if (lower_id != 0) {
                if (lower_id > 0) {
                    user = getMessagesController().getUser(lower_id);
                    chat = null;
                } else {
                    chat = getMessagesController().getChat(-lower_id);
                }
            } else {
                encryptedChat = getMessagesController().getEncryptedChat(high_id);
                chat = null;
                if (encryptedChat != null) {
                    user = getMessagesController().getUser(encryptedChat.user_id);
                } else {
                    user = new TLRPC.TL_userEmpty();
                }
            }
            if (chat == null && user == null) {
                continue;
            }
            boolean isBot = user != null && user.bot && !MessagesController.isSupportUser(user);
            if (action == pin || action == pin2) {
                if (canPinCount != 0) {
                    if (isDialogPinned(dialog)) {
                        continue;
                    }
                    if (filter != null) {
                        filter.pinnedDialogs.put(selectedDialog, minPinnedNum);
                        minPinnedNum++;
                        if (encryptedChat != null) {
                            if (!filter.alwaysShow.contains(encryptedChat.user_id)) {
                                filter.alwaysShow.add(encryptedChat.user_id);
                            }
                        } else {
                            if (!filter.alwaysShow.contains(lower_id)) {
                                filter.alwaysShow.add(lower_id);
                            }
                        }
                    } else {
                        if (getMessagesController().pinDialog(selectedDialog, true, null, -1)) {
                            scrollToTop = true;
                        }
                    }
                } else {
                    if (!isDialogPinned(dialog)) {
                        continue;
                    }
                    if (filter != null) {
                        int index = filter.pinnedDialogs.get(selectedDialog, Integer.MIN_VALUE);
                        if (index == Integer.MIN_VALUE) {
                            continue;
                        }
                        filter.pinnedDialogs.remove(selectedDialog);
                    } else {
                        if (getMessagesController().pinDialog(selectedDialog, false, null, -1)) {
                            scrollToTop = true;
                        }
                    }
                }
            } else if (action == read) {
                if (canReadCount != 0) {
                    getMessagesController().markMentionsAsRead(selectedDialog);
                    getMessagesController().markDialogAsRead(selectedDialog, dialog.top_message, dialog.top_message, dialog.last_message_date, false, 0, 0, true, 0);
                } else {
                    getMessagesController().markDialogAsUnread(selectedDialog, null, 0);
                }
            } else if (action == delete || action == clear) {
                if (count == 1) {
                    if (action == delete && canDeletePsaSelected) {
                        AlertDialog.Builder builder = new AlertDialog.Builder(getParentActivity());
                        builder.setTitle(LocaleController.getString("PsaHideChatAlertTitle", R.string.PsaHideChatAlertTitle));
                        builder.setMessage(LocaleController.getString("PsaHideChatAlertText", R.string.PsaHideChatAlertText));
                        builder.setPositiveButton(LocaleController.getString("PsaHide", R.string.PsaHide), (dialog1, which) -> {
                            getMessagesController().hidePromoDialog();
                            hideActionMode(false);
                        });
                        builder.setNegativeButton(LocaleController.getString("Cancel", R.string.Cancel), null);
                        showDialog(builder.create());
                    } else {
                        AlertsCreator.createClearOrDeleteDialogAlert(DialogsActivity.this, action == clear, chat, user, lower_id == 0, (param) -> {
                            hideActionMode(false);
                            if (action == clear && ChatObject.isChannel(chat) && (!chat.megagroup || !TextUtils.isEmpty(chat.username))) {
                                getMessagesController().deleteDialog(selectedDialog, 2, param);
                            } else {
                                if (action == delete && folderId != 0 && getDialogsArray(currentAccount, viewPages[0].dialogsType, folderId, false).size() == 1) {
                                    viewPages[0].progressView.setVisibility(View.INVISIBLE);
                                }
                                getUndoView().showWithAction(selectedDialog, action == clear ? UndoView.ACTION_CLEAR : UndoView.ACTION_DELETE, () -> {
                                    if (action == clear) {
                                        getMessagesController().deleteDialog(selectedDialog, 1, param);
                                    } else {
                                        if (chat != null) {
                                            if (ChatObject.isNotInChat(chat)) {
                                                getMessagesController().deleteDialog(selectedDialog, 0, param);
                                            } else {
                                                TLRPC.User currentUser = getMessagesController().getUser(getUserConfig().getClientUserId());
                                                getMessagesController().deleteUserFromChat((int) -selectedDialog, currentUser, null);
                                            }
                                        } else {
                                            getMessagesController().deleteDialog(selectedDialog, 0, param);
                                            if (isBot) {
                                                getMessagesController().blockPeer((int) selectedDialog);
                                            }
                                        }
                                        if (AndroidUtilities.isTablet()) {
                                            getNotificationCenter().postNotificationName(NotificationCenter.closeChats, selectedDialog);
                                        }
                                        MessagesController.getInstance(currentAccount).checkIfFolderEmpty(folderId);
                                    }
                                });
                            }
                        });
                    }
                    return;
                } else {
                    if (getMessagesController().isPromoDialog(selectedDialog, true)) {
                        getMessagesController().hidePromoDialog();
                    } else {
                        if (action == clear && canClearCacheCount != 0) {
                            getMessagesController().deleteDialog(selectedDialog, 2, false);
                        } else {
                            if (action == clear) {
                                getMessagesController().deleteDialog(selectedDialog, 1, false);
                            } else {
                                if (chat != null) {
                                    if (ChatObject.isNotInChat(chat)) {
                                        getMessagesController().deleteDialog(selectedDialog, 0, false);
                                    } else {
                                        TLRPC.User currentUser = getMessagesController().getUser(getUserConfig().getClientUserId());
                                        getMessagesController().deleteUserFromChat((int) -selectedDialog, currentUser, null);
                                    }
                                } else {
                                    getMessagesController().deleteDialog(selectedDialog, 0, false);
                                    if (isBot) {
                                        getMessagesController().blockPeer((int) selectedDialog);
                                    }
                                }
                                if (AndroidUtilities.isTablet()) {
                                    getNotificationCenter().postNotificationName(NotificationCenter.closeChats, selectedDialog);
                                }
                            }
                        }
                    }
                }
            } else if (action == mute) {
                if (count == 1 && canMuteCount == 1) {
                    showDialog(AlertsCreator.createMuteAlert(this, selectedDialog), dialog12 -> hideActionMode(true));
                    return;
                } else {
                    if (canUnmuteCount != 0) {
                        if (!getMessagesController().isDialogMuted(selectedDialog)) {
                            continue;
                        }
                        getNotificationsController().setDialogNotificationsSettings(selectedDialog, NotificationsController.SETTING_MUTE_UNMUTE);
                    } else {
                        if (getMessagesController().isDialogMuted(selectedDialog)) {
                            continue;
                        }
                        getNotificationsController().setDialogNotificationsSettings(selectedDialog, NotificationsController.SETTING_MUTE_FOREVER);
                    }
                }
            }
        }
        if (action == mute && !(count == 1 && canMuteCount == 1)) {
            BulletinFactory.createMuteBulletin(this, canUnmuteCount == 0).show();
        }
        if (action == pin || action == pin2) {
            if (filter != null) {
                FilterCreateActivity.saveFilterToServer(filter, filter.flags, filter.name, filter.alwaysShow, filter.neverShow, filter.pinnedDialogs, false, false, true, true, false, DialogsActivity.this, null);
            } else {
                getMessagesController().reorderPinnedDialogs(folderId, null, 0);
            }
        }
        if (scrollToTop) {
            hideFloatingButton(false);
            scrollToTop();
        }
        hideActionMode(action != pin2 && action != pin && action != delete);
    }

    private void scrollToTop() {
        int scrollDistance = viewPages[0].layoutManager.findFirstVisibleItemPosition() * AndroidUtilities.dp(SharedConfig.useThreeLinesLayout ? 78 : 72);
        int position = viewPages[0].dialogsType == 0 && hasHiddenArchive() ? 1 : 0;
        if (scrollDistance >= viewPages[0].listView.getMeasuredHeight() * 1.2f) {
            viewPages[0].scrollHelper.setScrollDirection(RecyclerAnimationScrollHelper.SCROLL_DIRECTION_UP);
            viewPages[0].scrollHelper.scrollToPosition(position, 0, false, true);
            resetScroll();
        } else {
            viewPages[0].listView.smoothScrollToPosition(position);
        }
    }

    private void updateCounters(boolean hide) {
        int canClearHistoryCount = 0;
        int canDeleteCount = 0;
        int canUnpinCount = 0;
        int canArchiveCount = 0;
        canDeletePsaSelected = false;
        canUnarchiveCount = 0;
        canUnmuteCount = 0;
        canMuteCount = 0;
        canPinCount = 0;
        canReadCount = 0;
        canClearCacheCount = 0;
        int cantBlockCount = 0;
        canReportSpamCount = 0;
        if (hide) {
            return;
        }
        int count = selectedDialogs.size();
        int selfUserId = getUserConfig().getClientUserId();
        SharedPreferences preferences = getNotificationsSettings();
        for (int a = 0; a < count; a++) {
            TLRPC.Dialog dialog = getMessagesController().dialogs_dict.get(selectedDialogs.get(a));
            if (dialog == null) {
                continue;
            }

            long selectedDialog = dialog.id;
            boolean pinned = isDialogPinned(dialog);
            boolean hasUnread = dialog.unread_count != 0 || dialog.unread_mark;
            if (getMessagesController().isDialogMuted(selectedDialog)) {
                canUnmuteCount++;
            } else {
                canMuteCount++;
            }

            if (hasUnread) {
                canReadCount++;
            }

            if (folderId == 1 || dialog.folder_id == 1) {
                canUnarchiveCount++;
            } else if (selectedDialog != selfUserId && selectedDialog != 777000 && !getMessagesController().isPromoDialog(selectedDialog, false)) {
                canArchiveCount++;
            }

            int lower_id = (int) selectedDialog;
            int high_id = (int) (selectedDialog >> 32);

            if (lower_id <= 0 || lower_id == selfUserId) {
                cantBlockCount++;
            } else {
                TLRPC.User user = getMessagesController().getUser(lower_id);
                if (MessagesController.isSupportUser(user)) {
                    cantBlockCount++;
                } else {
                    if (lower_id == 0 || preferences.getBoolean("dialog_bar_report" + selectedDialog, true)) {
                        canReportSpamCount++;
                    }
                }
            }

            if (DialogObject.isChannel(dialog)) {
                final TLRPC.Chat chat = getMessagesController().getChat(-lower_id);
                CharSequence[] items;
                if (getMessagesController().isPromoDialog(dialog.id, true)) {
                    canClearCacheCount++;
                    if (getMessagesController().promoDialogType == MessagesController.PROMO_TYPE_PSA) {
                        canDeleteCount++;
                        canDeletePsaSelected = true;
                    }
                } else {
                    if (pinned) {
                        canUnpinCount++;
                    } else {
                        canPinCount++;
                    }
                    if (chat != null && chat.megagroup) {
                        if (TextUtils.isEmpty(chat.username)) {
                            canClearHistoryCount++;
                        } else {
                            canClearCacheCount++;
                        }
                    } else {
                        canClearCacheCount++;
                    }
                    canDeleteCount++;
                }
            } else {
                final boolean isChat = lower_id < 0 && high_id != 1;
                TLRPC.User user;
                TLRPC.Chat chat = isChat ? getMessagesController().getChat(-lower_id) : null;
                if (lower_id == 0) {
                    TLRPC.EncryptedChat encryptedChat = getMessagesController().getEncryptedChat(high_id);
                    if (encryptedChat != null) {
                        user = getMessagesController().getUser(encryptedChat.user_id);
                    } else {
                        user = new TLRPC.TL_userEmpty();
                    }
                } else {
                    user = !isChat && lower_id > 0 && high_id != 1 ? getMessagesController().getUser(lower_id) : null;
                }
                final boolean isBot = user != null && user.bot && !MessagesController.isSupportUser(user);

                if (pinned) {
                    canUnpinCount++;
                } else {
                    canPinCount++;
                }
                canClearHistoryCount++;
                canDeleteCount++;
            }
        }
        if (canDeleteCount != count) {
            deleteItem.setVisibility(View.GONE);
        } else {
            deleteItem.setVisibility(View.VISIBLE);
        }
        if (canClearCacheCount != 0 && canClearCacheCount != count || canClearHistoryCount != 0 && canClearHistoryCount != count) {
            clearItem.setVisibility(View.GONE);
        } else {
            clearItem.setVisibility(View.VISIBLE);
            if (canClearCacheCount != 0) {
                clearItem.setText(LocaleController.getString("ClearHistoryCache", R.string.ClearHistoryCache));
            } else {
                clearItem.setText(LocaleController.getString("ClearHistory", R.string.ClearHistory));
            }
        }
        if (canUnarchiveCount != 0) {
            final String contentDescription = LocaleController.getString("Unarchive", R.string.Unarchive);
            archiveItem.setTextAndIcon(contentDescription, R.drawable.baseline_unarchive_24);
            archive2Item.setIcon(R.drawable.baseline_unarchive_24);
            archive2Item.setContentDescription(contentDescription);
            if (filterTabsView != null && filterTabsView.getVisibility() == View.VISIBLE) {
                archive2Item.setVisibility(View.VISIBLE);
                archiveItem.setVisibility(View.GONE);
            } else {
                archiveItem.setVisibility(View.VISIBLE);
                archive2Item.setVisibility(View.GONE);
            }
        } else if (canArchiveCount != 0) {
            final String contentDescription = LocaleController.getString("Archive", R.string.Archive);
            archiveItem.setTextAndIcon(contentDescription, R.drawable.baseline_archive_24);
            archive2Item.setIcon(R.drawable.baseline_archive_24);
            archive2Item.setContentDescription(contentDescription);
            if (filterTabsView != null && filterTabsView.getVisibility() == View.VISIBLE) {
                archive2Item.setVisibility(View.VISIBLE);
                archiveItem.setVisibility(View.GONE);
            } else {
                archiveItem.setVisibility(View.VISIBLE);
                archive2Item.setVisibility(View.GONE);
            }
        } else {
            archiveItem.setVisibility(View.GONE);
            archive2Item.setVisibility(View.GONE);
        }
        if (canPinCount + canUnpinCount != count) {
            pinItem.setVisibility(View.GONE);
            pin2Item.setVisibility(View.GONE);
        } else {
            if (filterTabsView != null && filterTabsView.getVisibility() == View.VISIBLE) {
                pin2Item.setVisibility(View.VISIBLE);
                pinItem.setVisibility(View.GONE);
            } else {
                pinItem.setVisibility(View.VISIBLE);
                pin2Item.setVisibility(View.GONE);
            }
        }
        if (cantBlockCount != 0) {
            blockItem.setVisibility(View.GONE);
        } else {
            blockItem.setVisibility(View.VISIBLE);
        }
        if (filterTabsView == null || filterTabsView.getVisibility() != View.VISIBLE || filterTabsView.getCurrentTabId() == Integer.MAX_VALUE) {
            removeFromFolderItem.setVisibility(View.GONE);
        } else {
            removeFromFolderItem.setVisibility(View.VISIBLE);
        }
        if (filterTabsView != null && filterTabsView.getVisibility() == View.VISIBLE && filterTabsView.getCurrentTabId() == Integer.MAX_VALUE && !FiltersListBottomSheet.getCanAddDialogFilters(this, selectedDialogs).isEmpty()) {
            addToFolderItem.setVisibility(View.VISIBLE);
        } else {
            addToFolderItem.setVisibility(View.GONE);
        }
        if (canUnmuteCount != 0) {
            muteItem.setIcon(R.drawable.baseline_bullhorn_24);
            muteItem.setContentDescription(LocaleController.getString("ChatsUnmute", R.string.ChatsUnmute));
        } else {
            muteItem.setIcon(R.drawable.baseline_volume_off_24_white);
            muteItem.setContentDescription(LocaleController.getString("ChatsMute", R.string.ChatsMute));
        }
        if (canReadCount != 0) {
            readItem.setTextAndIcon(LocaleController.getString("MarkAsRead", R.string.MarkAsRead), R.drawable.deproko_baseline_check_double_24);
        } else {
            readItem.setTextAndIcon(LocaleController.getString("MarkAsUnread", R.string.MarkAsUnread), R.drawable.baseline_unsubscribe_24);
        }
        if (canPinCount != 0) {
            pinItem.setIcon(R.drawable.deproko_baseline_pin_24);
            pinItem.setContentDescription(LocaleController.getString("PinToTop", R.string.PinToTop));
            pin2Item.setText(LocaleController.getString("DialogPin", R.string.DialogPin));
        } else {
            pinItem.setIcon(R.drawable.deproko_baseline_pin_undo_24);
            pinItem.setContentDescription(LocaleController.getString("UnpinFromTop", R.string.UnpinFromTop));
            pin2Item.setText(LocaleController.getString("DialogUnpin", R.string.DialogUnpin));
        }
    }

    private boolean validateSlowModeDialog(long dialogId) {
        if (messagesCount <= 1 && (commentView == null || commentView.getVisibility() != View.VISIBLE || TextUtils.isEmpty(commentView.getFieldText()))) {
            return true;
        }
        int lowerId = (int) dialogId;
        if (lowerId >= 0) {
            return true;
        }
        TLRPC.Chat chat = getMessagesController().getChat(-lowerId);
        if (chat != null && !ChatObject.hasAdminRights(chat) && chat.slowmode_enabled) {
            AlertsCreator.showSimpleAlert(DialogsActivity.this, LocaleController.getString("Slowmode", R.string.Slowmode), LocaleController.getString("SlowmodeSendError", R.string.SlowmodeSendError));
            return false;
        }
        return true;
    }

    private void showOrUpdateActionMode(TLRPC.Dialog dialog, View cell) {
        addOrRemoveSelectedDialog(dialog.id, cell);
        boolean updateAnimated = false;
        if (actionBar.isActionModeShowed()) {
            if (selectedDialogs.isEmpty()) {
                hideActionMode(true);
                return;
            }
            updateAnimated = true;
        } else {
            createActionMode();
            actionBar.showActionMode();
            resetScroll();
            if (menuDrawable != null) {
                actionBar.setBackButtonContentDescription(LocaleController.getString("AccDescrGoBack", R.string.AccDescrGoBack));
            }
            if (getPinnedCount() > 1) {
                if (viewPages != null) {
                    for (int a = 0; a < viewPages.length; a++) {
                        viewPages[a].dialogsAdapter.onReorderStateChanged(true);
                    }
                }
                updateVisibleRows(MessagesController.UPDATE_MASK_REORDER);
            }

            AnimatorSet animatorSet = new AnimatorSet();
            ArrayList<Animator> animators = new ArrayList<>();
            for (int a = 0; a < actionModeViews.size(); a++) {
                View view = actionModeViews.get(a);
                view.setPivotY(ActionBar.getCurrentActionBarHeight() / 2);
                AndroidUtilities.clearDrawableAnimation(view);
                animators.add(ObjectAnimator.ofFloat(view, View.SCALE_Y, 0.1f, 1.0f));
            }
            animatorSet.playTogether(animators);
            animatorSet.setDuration(200);
            animatorSet.start();

            if (actionBarColorAnimator != null) {
                actionBarColorAnimator.cancel();
            }
            actionBarColorAnimator = ValueAnimator.ofFloat(progressToActionMode, 1f);
            actionBarColorAnimator.addUpdateListener(valueAnimator -> {
                progressToActionMode = (float) valueAnimator.getAnimatedValue();
                for (int i = 0; i < actionBar.getChildCount(); i++) {
                    if (actionBar.getChildAt(i).getVisibility() == View.VISIBLE && actionBar.getChildAt(i) != actionBar.getActionMode() && actionBar.getChildAt(i) != actionBar.getBackButton()) {
                        actionBar.getChildAt(i).setAlpha(1f - progressToActionMode);
                    }
                }
                fragmentView.invalidate();
            });
            actionBarColorAnimator.setInterpolator(CubicBezierInterpolator.DEFAULT);
            actionBarColorAnimator.setDuration(200);
            actionBarColorAnimator.start();

            if (filterTabsView != null) {
                filterTabsView.animateColorsTo(Theme.key_profile_tabSelectedLine, Theme.key_profile_tabSelectedText, Theme.key_profile_tabText, Theme.key_profile_tabSelector, Theme.key_actionBarActionModeDefault);
            }
            if (menuDrawable != null) {
                menuDrawable.setRotateToBack(false);
                menuDrawable.setRotation(1, true);
            } else if (backDrawable != null) {
                backDrawable.setRotation(1, true);
            }
        }
        updateCounters(false);
        selectedDialogsCountTextView.setNumber(selectedDialogs.size(), updateAnimated);
    }

    private void closeSearch() {
        if (AndroidUtilities.isTablet()) {
            if (actionBar != null) {
                actionBar.closeSearchField();
            }
            if (searchObject != null) {
                searchViewPager.dialogsSearchAdapter.putRecentSearch(searchDialogId, searchObject);
                searchObject = null;
            }
        } else {
            closeSearchFieldOnHide = true;
        }
    }

    protected RecyclerListView getListView() {
        return viewPages[0].listView;
    }

    protected RecyclerListView getSearchListView() {
        return searchViewPager.searchListView;
    }

    private UndoView getUndoView() {
        if (undoView[0].getVisibility() == View.VISIBLE) {
            UndoView old = undoView[0];
            undoView[0] = undoView[1];
            undoView[1] = old;
            old.hide(true, 2);
            ContentView contentView = (ContentView) fragmentView;
            contentView.removeView(undoView[0]);
            contentView.addView(undoView[0]);
        }
        return undoView[0];
    }

    private void updateProxyButton(boolean animated) {
        if (proxyDrawable == null || doneItem != null && doneItem.getVisibility() == View.VISIBLE) {
            return;
        }
        SharedPreferences preferences = ApplicationLoader.applicationContext.getSharedPreferences("mainconfig", Activity.MODE_PRIVATE);
        String proxyAddress = preferences.getString("proxy_ip", "");
        boolean proxyEnabled;
        if (!NekoConfig.useProxyItem && (!NekoConfig.hideProxyByDefault || (proxyEnabled = preferences.getBoolean("proxy_enabled", false) && !TextUtils.isEmpty(proxyAddress)) || getMessagesController().blockedCountry && !SharedConfig.proxyList.isEmpty())) {
            if (!actionBar.isSearchFieldVisible() && (doneItem == null || doneItem.getVisibility() != View.VISIBLE)) {
                proxyItem.setVisibility(View.VISIBLE);
            }
            proxyItemVisible = true;
            proxyDrawable.setConnected(true, currentConnectionState == ConnectionsManager.ConnectionStateConnected || currentConnectionState == ConnectionsManager.ConnectionStateUpdating, animated);
        } else {
            proxyItemVisible = false;
            proxyItem.setVisibility(View.GONE);
        }
    }

    private AnimatorSet doneItemAnimator;

    private void showDoneItem(boolean show) {
        if (doneItem == null) {
            return;
        }
        if (doneItemAnimator != null) {
            doneItemAnimator.cancel();
            doneItemAnimator = null;
        }
        doneItemAnimator = new AnimatorSet();
        doneItemAnimator.setDuration(180);
        if (show) {
            doneItem.setVisibility(View.VISIBLE);
        } else {
            doneItem.setSelected(false);
            Drawable background = doneItem.getBackground();
            if (background != null) {
                background.setState(StateSet.NOTHING);
                background.jumpToCurrentState();
            }
            if (searchItem != null) {
                searchItem.setVisibility(View.VISIBLE);
            }
            if (proxyItem != null && proxyItemVisible) {
                proxyItem.setVisibility(View.VISIBLE);
            }
            if (passcodeItem != null && passcodeItemVisible) {
                passcodeItem.setVisibility(View.VISIBLE);
            }
        }
        ArrayList<Animator> arrayList = new ArrayList<>();
        arrayList.add(ObjectAnimator.ofFloat(doneItem, View.ALPHA, show ? 1.0f : 0.0f));
        if (proxyItemVisible) {
            arrayList.add(ObjectAnimator.ofFloat(proxyItem, View.ALPHA, show ? 0.0f : 1.0f));
        }
        if (passcodeItemVisible) {
            arrayList.add(ObjectAnimator.ofFloat(passcodeItem, View.ALPHA, show ? 0.0f : 1.0f));
        }
        arrayList.add(ObjectAnimator.ofFloat(searchItem, View.ALPHA, show ? 0.0f : 1.0f));
        doneItemAnimator.playTogether(arrayList);
        doneItemAnimator.addListener(new AnimatorListenerAdapter() {
            @Override
            public void onAnimationEnd(Animator animation) {
                doneItemAnimator = null;
                if (show) {
                    if (searchItem != null) {
                        searchItem.setVisibility(View.INVISIBLE);
                    }
                    if (proxyItem != null && proxyItemVisible) {
                        proxyItem.setVisibility(View.INVISIBLE);
                    }
                    if (passcodeItem != null && passcodeItemVisible) {
                        passcodeItem.setVisibility(View.INVISIBLE);
                    }
                } else {
                    if (doneItem != null) {
                        doneItem.setVisibility(View.GONE);
                    }
                }
            }
        });
        doneItemAnimator.start();
    }

    private void updateSelectedCount() {
        if (commentView == null) {
            return;
        }
        if (selectedDialogs.isEmpty()) {
            if (initialDialogsType == 3 && selectAlertString == null) {
                actionBar.setTitle(LocaleController.getString("ForwardTo", R.string.ForwardTo));
            } else {
                actionBar.setTitle(LocaleController.getString("SelectChat", R.string.SelectChat));
            }
            if (commentView.getTag() != null) {
                commentView.hidePopup(false);
                commentView.closeKeyboard();
                AnimatorSet animatorSet = new AnimatorSet();
                animatorSet.playTogether(ObjectAnimator.ofFloat(commentView, View.TRANSLATION_Y, 0, commentView.getMeasuredHeight()));
                animatorSet.setDuration(180);
                animatorSet.setInterpolator(new DecelerateInterpolator());
                animatorSet.addListener(new AnimatorListenerAdapter() {
                    @Override
                    public void onAnimationEnd(Animator animation) {
                        commentView.setVisibility(View.GONE);
                    }
                });
                animatorSet.start();
                commentView.setTag(null);
                fragmentView.requestLayout();
            }
        } else {
            if (commentView.getTag() == null) {
                commentView.setFieldText("");
                commentView.setVisibility(View.VISIBLE);
                AnimatorSet animatorSet = new AnimatorSet();
                animatorSet.playTogether(ObjectAnimator.ofFloat(commentView, View.TRANSLATION_Y, commentView.getMeasuredHeight(), 0));
                animatorSet.setDuration(180);
                animatorSet.setInterpolator(new DecelerateInterpolator());
                animatorSet.addListener(new AnimatorListenerAdapter() {
                    @Override
                    public void onAnimationEnd(Animator animation) {
                        commentView.setTag(2);
                        commentView.requestLayout();
                    }
                });
                animatorSet.start();
                commentView.setTag(1);
            }
            actionBar.setTitle(LocaleController.formatPluralString("Recipient", selectedDialogs.size()));
        }
    }

    @TargetApi(Build.VERSION_CODES.M)
    private void askForPermissons(boolean alert) {
        Activity activity = getParentActivity();
        if (activity == null) {
            return;
        }
        ArrayList<String> permissons = new ArrayList<>();
        if (getUserConfig().syncContacts && askAboutContacts && activity.checkSelfPermission(Manifest.permission.READ_CONTACTS) != PackageManager.PERMISSION_GRANTED) {
            if (alert) {
                AlertDialog.Builder builder = AlertsCreator.createContactsPermissionDialog(activity, param -> {
                    askAboutContacts = param != 0;
                    MessagesController.getGlobalNotificationsSettings().edit().putBoolean("askAboutContacts", askAboutContacts).apply();
                    askForPermissons(false);
                });
                showDialog(permissionDialog = builder.create());
                return;
            }
            permissons.add(Manifest.permission.READ_CONTACTS);
            permissons.add(Manifest.permission.WRITE_CONTACTS);
            permissons.add(Manifest.permission.GET_ACCOUNTS);
        }
        if (activity.checkSelfPermission(Manifest.permission.WRITE_EXTERNAL_STORAGE) != PackageManager.PERMISSION_GRANTED) {
            permissons.add(Manifest.permission.READ_EXTERNAL_STORAGE);
            permissons.add(Manifest.permission.WRITE_EXTERNAL_STORAGE);
        }
        if (permissons.isEmpty()) {
            if (askingForPermissions) {
                askingForPermissions = false;
                showFiltersHint();
            }
            return;
        }
        String[] items = permissons.toArray(new String[0]);
        try {
            activity.requestPermissions(items, 1);
        } catch (Exception ignore) {
        }
    }

    @Override
    protected void onDialogDismiss(Dialog dialog) {
        super.onDialogDismiss(dialog);
        if (permissionDialog != null && dialog == permissionDialog && getParentActivity() != null) {
            askForPermissons(false);
        }
    }

    @Override
    public void onConfigurationChanged(Configuration newConfig) {
        super.onConfigurationChanged(newConfig);
        if (scrimPopupWindow != null) {
            scrimPopupWindow.dismiss();
        }
        if (!onlySelect && floatingButtonContainer != null) {
            floatingButtonContainer.getViewTreeObserver().addOnGlobalLayoutListener(new ViewTreeObserver.OnGlobalLayoutListener() {
                @Override
                public void onGlobalLayout() {
                    floatingButtonTranslation = floatingHidden ? AndroidUtilities.dp(100) : 0;
                    updateFloatingButtonOffset();
                    floatingButtonContainer.setClickable(!floatingHidden);
                    if (floatingButtonContainer != null) {
                        floatingButtonContainer.getViewTreeObserver().removeOnGlobalLayoutListener(this);
                    }
                }
            });
        }
    }

    @Override
    public void onRequestPermissionsResultFragment(int requestCode, String[] permissions, int[] grantResults) {
        if (requestCode == 1) {
            for (int a = 0; a < permissions.length; a++) {
                if (grantResults.length <= a) {
                    continue;
                }
                switch (permissions[a]) {
                    case Manifest.permission.READ_CONTACTS:
                        if (grantResults[a] == PackageManager.PERMISSION_GRANTED) {
                            getContactsController().forceImportContacts();
                        } else {
                            MessagesController.getGlobalNotificationsSettings().edit().putBoolean("askAboutContacts", askAboutContacts = false).apply();
                        }
                        break;
                    case Manifest.permission.WRITE_EXTERNAL_STORAGE:
                        if (grantResults[a] == PackageManager.PERMISSION_GRANTED) {
                            ImageLoader.getInstance().checkMediaPaths();
                        }
                        break;
                }
            }
            if (askingForPermissions) {
                askingForPermissions = false;
                showFiltersHint();
            }
        }
    }

<<<<<<< HEAD
    private String getNekoTitle(String title) {

        if (!NekoConfig.removeTitleEmoji) {

            title = LocaleController.getString("NekogramEmojiDialogs", R.string.NekogramEmojiDialogs) + " " + title;

        }

        return title;

        //if (FilterPopup.getInstance(currentAccount).getTotalUnreadCount() == 0) {
        //    return LocaleController.getString("NekogramEmojiDialogs", R.string.NekogramEmojiDialogs) + " " + title;
        //}
        //return LocaleController.getString("NekogramEmojiDialogsUnread", R.string.NekogramEmojiDialogsUnread) + " " + title;
    }

=======
    @SuppressWarnings("unchecked")
>>>>>>> 4992f231
    @Override
    public void didReceivedNotification(int id, int account, Object... args) {
        if (id == NotificationCenter.dialogsNeedReload) {
            if (viewPages == null || dialogsListFrozen) {
                return;
            }
            for (int a = 0; a < viewPages.length; a++) {
                if (viewPages[a].getVisibility() != View.VISIBLE) {
                    continue;
                }
                if (viewPages[a].dialogsAdapter.isDataSetChanged() || args.length > 0) {
                    viewPages[a].dialogsAdapter.notifyDataSetChanged();
                } else {
                    updateVisibleRows(MessagesController.UPDATE_MASK_NEW_MESSAGE);
                }
                try {
                    viewPages[a].listView.setEmptyView(folderId == 0 ? viewPages[a].progressView : null);
                } catch (Exception e) {
                    FileLog.e(e);
                }
                checkListLoad(viewPages[a]);
            }
            if (filterTabsView != null && filterTabsView.getVisibility() == View.VISIBLE) {
                filterTabsView.checkTabsCounter();
            }
        } else if (id == NotificationCenter.dialogsUnreadCounterChanged) {
            if (filterTabsView != null && filterTabsView.getVisibility() == View.VISIBLE) {
                filterTabsView.notifyTabCounterChanged(Integer.MAX_VALUE);
            }
        } else if (id == NotificationCenter.emojiDidLoad) {
            updateVisibleRows(0);
            if (filterTabsView != null) {
                filterTabsView.getTabsContainer().invalidateViews();
            }
        } else if (id == NotificationCenter.closeSearchByActiveAction) {
            if (actionBar != null) {
                actionBar.closeSearchField();
            }
        } else if (id == NotificationCenter.proxySettingsChanged) {
            updateProxyButton(false);
        } else if (id == NotificationCenter.updateInterfaces) {
            Integer mask = (Integer) args[0];
            updateVisibleRows(mask);
            if (filterTabsView != null && filterTabsView.getVisibility() == View.VISIBLE && (mask & MessagesController.UPDATE_MASK_READ_DIALOG_MESSAGE) != 0) {
                filterTabsView.checkTabsCounter();
            }
            if (viewPages != null) {
                for (int a = 0; a < viewPages.length; a++) {
                    if ((mask & MessagesController.UPDATE_MASK_STATUS) != 0) {
                        viewPages[a].dialogsAdapter.sortOnlineContacts(true);
                    }
                }
            }
        } else if (id == NotificationCenter.appDidLogout) {
            dialogsLoaded[currentAccount] = false;
        } else if (id == NotificationCenter.encryptedChatUpdated) {
            updateVisibleRows(0);
        } else if (id == NotificationCenter.contactsDidLoad) {
            if (viewPages == null || dialogsListFrozen) {
                return;
            }
            boolean updateVisibleRows = false;
            for (int a = 0; a < viewPages.length; a++) {
                if (viewPages[a].isDefaultDialogType() && getMessagesController().getDialogs(folderId).isEmpty()) {
                    viewPages[a].dialogsAdapter.notifyDataSetChanged();
                } else {
                    updateVisibleRows = true;
                }
            }
            if (updateVisibleRows) {
                updateVisibleRows(0);
            }
        } else if (id == NotificationCenter.openedChatChanged) {
            if (viewPages == null) {
                return;
            }
            for (int a = 0; a < viewPages.length; a++) {
                if (viewPages[a].isDefaultDialogType() && AndroidUtilities.isTablet()) {
                    boolean close = (Boolean) args[1];
                    long dialog_id = (Long) args[0];
                    if (close) {
                        if (dialog_id == openedDialogId) {
                            openedDialogId = 0;
                        }
                    } else {
                        openedDialogId = dialog_id;
                    }
                    viewPages[a].dialogsAdapter.setOpenedDialogId(openedDialogId);
                }
            }
            updateVisibleRows(MessagesController.UPDATE_MASK_SELECT_DIALOG);
        } else if (id == NotificationCenter.notificationsSettingsUpdated) {
            updateVisibleRows(0);
        } else if (id == NotificationCenter.messageReceivedByAck || id == NotificationCenter.messageReceivedByServer || id == NotificationCenter.messageSendError) {
            updateVisibleRows(MessagesController.UPDATE_MASK_SEND_STATE);
        } else if (id == NotificationCenter.didSetPasscode) {
            updatePasscodeButton();
        } else if (id == NotificationCenter.needReloadRecentDialogsSearch) {
            if (searchViewPager != null && searchViewPager.dialogsSearchAdapter != null) {
                searchViewPager.dialogsSearchAdapter.loadRecentSearch();
            }
        } else if (id == NotificationCenter.replyMessagesDidLoad) {
            updateVisibleRows(MessagesController.UPDATE_MASK_MESSAGE_TEXT);
        } else if (id == NotificationCenter.reloadHints) {
            if (searchViewPager != null && searchViewPager.dialogsSearchAdapter != null) {
                searchViewPager.dialogsSearchAdapter.notifyDataSetChanged();
            }
        } else if (id == NotificationCenter.didUpdateConnectionState) {
            int state = AccountInstance.getInstance(account).getConnectionsManager().getConnectionState();
            if (currentConnectionState != state) {
                currentConnectionState = state;
                updateProxyButton(true);
            }
        } else if (id == NotificationCenter.needDeleteDialog) {
            if (fragmentView == null || isPaused) {
                return;
            }
            long dialogId = (Long) args[0];
            TLRPC.User user = (TLRPC.User) args[1];
            TLRPC.Chat chat = (TLRPC.Chat) args[2];
            boolean revoke = (Boolean) args[3];
            Runnable deleteRunnable = () -> {
                if (chat != null) {
                    if (ChatObject.isNotInChat(chat)) {
                        getMessagesController().deleteDialog(dialogId, 0, revoke);
                    } else {
                        getMessagesController().deleteUserFromChat((int) -dialogId, getMessagesController().getUser(getUserConfig().getClientUserId()), null, false, revoke);
                    }
                } else {
                    getMessagesController().deleteDialog(dialogId, 0, revoke);
                    if (user != null && user.bot) {
                        getMessagesController().blockPeer(user.id);
                    }
                }
                MessagesController.getInstance(currentAccount).checkIfFolderEmpty(folderId);
            };
            if (undoView[0] != null) {
                getUndoView().showWithAction(dialogId, UndoView.ACTION_DELETE, deleteRunnable);
            } else {
                deleteRunnable.run();
            }
        } else if (id == NotificationCenter.folderBecomeEmpty) {
            int fid = (Integer) args[0];
            if (folderId == fid && folderId != 0) {
                finishFragment();
            }
        } else if (id == NotificationCenter.dialogFiltersUpdated) {
            updateFilterTabs(true);
        } else if (id == NotificationCenter.filterSettingsUpdated) {
            showFiltersHint();
        } else if (id == NotificationCenter.newSuggestionsAvailable) {
            showNextSupportedSuggestion();
        } else if (id == NotificationCenter.messagesDeleted) {
            if (searchIsShowed && searchViewPager != null) {
                ArrayList<Integer> markAsDeletedMessages = (ArrayList<Integer>) args[0];
                int channelId = (int) args[1];
                searchViewPager.messagesDeleted(channelId, markAsDeletedMessages);
            }
        }
    }

    private String showingSuggestion;
    private void showNextSupportedSuggestion() {
        if (showingSuggestion != null) {
            return;
        }
        for (String suggestion : getMessagesController().pendingSuggestions) {
            if (showSuggestion(suggestion)) {
                showingSuggestion = suggestion;
                return;
            }
        }
    }

    private void onSuggestionDismiss() {
        if (showingSuggestion == null) {
            return;
        }
        getMessagesController().removeSuggestion(showingSuggestion);
        showingSuggestion = null;
        showNextSupportedSuggestion();
    }

    private boolean showSuggestion(String suggestion) {
        if ("AUTOARCHIVE_POPULAR".equals(suggestion)) {
            AlertDialog.Builder builder = new AlertDialog.Builder(getParentActivity());
            builder.setTitle(LocaleController.getString("HideNewChatsAlertTitle", R.string.HideNewChatsAlertTitle));
            builder.setMessage(AndroidUtilities.replaceTags(LocaleController.getString("HideNewChatsAlertText", R.string.HideNewChatsAlertText)));
            builder.setNegativeButton(LocaleController.getString("Cancel", R.string.Cancel), null);
            builder.setPositiveButton(LocaleController.getString("GoToSettings", R.string.GoToSettings), (dialog, which) -> {
                presentFragment(new PrivacySettingsActivity());
                AndroidUtilities.scrollToFragmentRow(parentLayout, "newChatsRow");
            });
            showDialog(builder.create(), dialog -> onSuggestionDismiss());
            return true;
        }
        return false;
    }

    private void showFiltersHint() {
        if (askingForPermissions || !getMessagesController().dialogFiltersLoaded || !getMessagesController().showFiltersTooltip || filterTabsView == null || filterTabsView.getVisibility() == View.VISIBLE || isPaused || !getUserConfig().filtersLoaded || inPreviewMode) {
            return;
        }
        SharedPreferences preferences = MessagesController.getGlobalMainSettings();
        if (preferences.getBoolean("filterhint", false)) {
            return;
        }
        preferences.edit().putBoolean("filterhint", true).apply();
        AndroidUtilities.runOnUIThread(() -> getUndoView().showWithAction(0, UndoView.ACTION_FILTERS_AVAILABLE, null, () -> presentFragment(new FiltersSetupActivity())), 1000);
    }

    private void setDialogsListFrozen(boolean frozen) {
        if (viewPages == null || dialogsListFrozen == frozen) {
            return;
        }
        if (frozen) {
            frozenDialogsList = new ArrayList<>(getDialogsArray(currentAccount, viewPages[0].dialogsType, folderId, false));
        } else {
            frozenDialogsList = null;
        }
        dialogsListFrozen = frozen;
        viewPages[0].dialogsAdapter.setDialogsListFrozen(frozen);
        if (!frozen) {
            viewPages[0].dialogsAdapter.notifyDataSetChanged();
        }
    }

    public static ArrayList<TLRPC.Dialog> getDialogsArray(int currentAccount, int dialogsType, int folderId, boolean frozen) {
        if (frozen && frozenDialogsList != null) {
            return frozenDialogsList;
        }
        MessagesController messagesController = AccountInstance.getInstance(currentAccount).getMessagesController();
        if (dialogsType == 0) {
            return messagesController.getDialogs(folderId);
        } else if (dialogsType == 1) {
            return messagesController.dialogsServerOnly;
        } else if (dialogsType == 2) {
            return messagesController.dialogsCanAddUsers;
        } else if (dialogsType == 3) {
            return messagesController.dialogsForward;
        } else if (dialogsType == 4) {
            return messagesController.dialogsUsersOnly;
        } else if (dialogsType == 5) {
            return messagesController.dialogsChannelsOnly;
        } else if (dialogsType == 6) {
            return messagesController.dialogsGroupsOnly;
        } else if (dialogsType == 7 || dialogsType == 8) {
            MessagesController.DialogFilter dialogFilter = messagesController.selectedDialogFilter[dialogsType == 7 ? 0 : 1];
            if (dialogFilter == null) {
                return messagesController.getDialogs(folderId);
            } else {
                return dialogFilter.dialogs;
            }
        } else if (dialogsType == 9) {
            return messagesController.dialogsForBlock;
        }
        return null;
    }

    public void setSideMenu(RecyclerView recyclerView) {
        sideMenu = recyclerView;
        sideMenu.setBackgroundColor(Theme.getColor(Theme.key_chats_menuBackground));
        sideMenu.setGlowColor(Theme.getColor(Theme.key_chats_menuBackground));
    }

    private void updatePasscodeButton() {
        if (passcodeItem == null) {
            return;
        }
        if (SharedConfig.passcodeHash.length() != 0 && !searching) {
            if (doneItem == null || doneItem.getVisibility() != View.VISIBLE) {
                passcodeItem.setVisibility(View.VISIBLE);
            }
            passcodeItemVisible = true;
            if (SharedConfig.appLocked) {
                passcodeItem.setIcon(R.drawable.lock_close);
                passcodeItem.setContentDescription(LocaleController.getString("AccDescrPasscodeUnlock", R.string.AccDescrPasscodeUnlock));
            } else {
                passcodeItem.setIcon(R.drawable.lock_open);
                passcodeItem.setContentDescription(LocaleController.getString("AccDescrPasscodeLock", R.string.AccDescrPasscodeLock));
            }
        } else {
            passcodeItem.setVisibility(View.GONE);
            passcodeItemVisible = false;
        }
    }

    private void hideFloatingButton(boolean hide) {
        if (floatingHidden == hide) {
            return;
        }
        floatingHidden = hide;
        AnimatorSet animatorSet = new AnimatorSet();
        ValueAnimator valueAnimator = ValueAnimator.ofFloat(floatingButtonHideProgress, floatingHidden ? 1f : 0f);
        valueAnimator.addUpdateListener(animation -> {
            floatingButtonHideProgress = (float) animation.getAnimatedValue();
            floatingButtonTranslation = AndroidUtilities.dp(100) * floatingButtonHideProgress;
            updateFloatingButtonOffset();
        });
        animatorSet.playTogether(valueAnimator);
        animatorSet.setDuration(300);
        animatorSet.setInterpolator(floatingInterpolator);
        floatingButtonContainer.setClickable(!hide);
        animatorSet.start();
    }

    private void updateDialogIndices() {
        if (viewPages == null) {
            return;
        }
        for (int b = 0; b < viewPages.length; b++) {
            if (viewPages[b].getVisibility() != View.VISIBLE) {
                continue;
            }
            ArrayList<TLRPC.Dialog> dialogs = getDialogsArray(currentAccount, viewPages[b].dialogsType, folderId, false);
            int count = viewPages[b].listView.getChildCount();
            for (int a = 0; a < count; a++) {
                View child = viewPages[b].listView.getChildAt(a);
                if (child instanceof DialogCell) {
                    DialogCell dialogCell = (DialogCell) child;
                    TLRPC.Dialog dialog = getMessagesController().dialogs_dict.get(dialogCell.getDialogId());
                    if (dialog == null) {
                        continue;
                    }
                    int index = dialogs.indexOf(dialog);
                    if (index < 0) {
                        continue;
                    }
                    dialogCell.setDialogIndex(index);
                }
            }
        }
    }

    private void updateVisibleRows(int mask) {
        if (dialogsListFrozen) {
            return;
        }
        for (int c = 0; c < 3; c++) {
            RecyclerListView list;
            if (c == 2) {
                list = searchViewPager != null ? searchViewPager.searchListView : null;
            } else if (viewPages != null) {
                list = c < viewPages.length ? viewPages[c].listView : null;
                if (list != null && viewPages[c].getVisibility() != View.VISIBLE) {
                    continue;
                }
            } else {
                continue;
            }
            if (list == null) {
                continue;
            }
            int count = list.getChildCount();
            for (int a = 0; a < count; a++) {
                View child = list.getChildAt(a);
                if (child instanceof DialogCell) {
                    if (list.getAdapter() != searchViewPager.dialogsSearchAdapter) {
                        DialogCell cell = (DialogCell) child;
                        if ((mask & MessagesController.UPDATE_MASK_REORDER) != 0) {
                            cell.onReorderStateChanged(actionBar.isActionModeShowed(), true);
                        }
                        if ((mask & MessagesController.UPDATE_MASK_CHECK) != 0) {
                            cell.setChecked(false, (mask & MessagesController.UPDATE_MASK_CHAT) != 0);
                        } else {
                            if ((mask & MessagesController.UPDATE_MASK_NEW_MESSAGE) != 0) {
                                cell.checkCurrentDialogIndex(dialogsListFrozen);
                                if (viewPages[c].isDefaultDialogType() && AndroidUtilities.isTablet()) {
                                    cell.setDialogSelected(cell.getDialogId() == openedDialogId);
                                }
                            } else if ((mask & MessagesController.UPDATE_MASK_SELECT_DIALOG) != 0) {
                                if (viewPages[c].isDefaultDialogType() && AndroidUtilities.isTablet()) {
                                    cell.setDialogSelected(cell.getDialogId() == openedDialogId);
                                }
                            } else {
                                cell.update(mask);
                            }
                            if (selectedDialogs != null) {
                                cell.setChecked(selectedDialogs.contains(cell.getDialogId()), false);
                            }
                        }
                    }
                } else if (child instanceof UserCell) {
                    ((UserCell) child).update(mask);
                } else if (child instanceof ProfileSearchCell) {
                    ((ProfileSearchCell) child).update(mask);
                } else if (child instanceof RecyclerListView) {
                    RecyclerListView innerListView = (RecyclerListView) child;
                    int count2 = innerListView.getChildCount();
                    for (int b = 0; b < count2; b++) {
                        View child2 = innerListView.getChildAt(b);
                        if (child2 instanceof HintDialogCell) {
                            ((HintDialogCell) child2).update(mask);
                        }
                    }
                }
            }
        }
    }

    public void setDelegate(DialogsActivityDelegate dialogsActivityDelegate) {
        delegate = dialogsActivityDelegate;
    }

    public void setSearchString(String string) {
        searchString = string;
    }

    public void setInitialSearchString(String initialSearchString) {
        this.initialSearchString = initialSearchString;
    }

    public boolean isMainDialogList() {
        return delegate == null && searchString == null;
    }

    private void didSelectResult(final long dialog_id, boolean useAlert, final boolean param) {
        if (addToGroupAlertString == null && checkCanWrite) {
            int lowerId = (int) dialog_id;
            if (lowerId < 0) {
                TLRPC.Chat chat = getMessagesController().getChat(-lowerId);
                if (ChatObject.isChannel(chat) && !chat.megagroup && ((cantSendToChannels || !ChatObject.isCanWriteToChannel(-lowerId, currentAccount)) || hasPoll == 2)) {
                    AlertDialog.Builder builder = new AlertDialog.Builder(getParentActivity());
                    builder.setTitle(LocaleController.getString("SendMessageTitle", R.string.SendMessageTitle));
                    if (hasPoll == 2) {
                        builder.setMessage(LocaleController.getString("PublicPollCantForward", R.string.PublicPollCantForward));
                    } else {
                        builder.setMessage(LocaleController.getString("ChannelCantSendMessage", R.string.ChannelCantSendMessage));
                    }
                    builder.setNegativeButton(LocaleController.getString("OK", R.string.OK), null);
                    showDialog(builder.create());
                    return;
                }
            } else if (lowerId == 0 && hasPoll != 0) {
                AlertDialog.Builder builder = new AlertDialog.Builder(getParentActivity());
                builder.setTitle(LocaleController.getString("SendMessageTitle", R.string.SendMessageTitle));
                builder.setMessage(LocaleController.getString("PollCantForwardSecretChat", R.string.PollCantForwardSecretChat));
                builder.setNegativeButton(LocaleController.getString("OK", R.string.OK), null);
                showDialog(builder.create());
                return;
            }
        }
        if (useAlert && (selectAlertString != null && selectAlertStringGroup != null || addToGroupAlertString != null)) {
            if (getParentActivity() == null) {
                return;
            }
            AlertDialog.Builder builder = new AlertDialog.Builder(getParentActivity());
            int lower_part = (int) dialog_id;
            int high_id = (int) (dialog_id >> 32);
            String title;
            String message;
            String buttonText;
            if (lower_part != 0) {
                if (lower_part == getUserConfig().getClientUserId()) {
                    title = LocaleController.getString("SendMessageTitle", R.string.SendMessageTitle);
                    message = LocaleController.formatStringSimple(selectAlertStringGroup, LocaleController.getString("SavedMessages", R.string.SavedMessages));
                    buttonText = LocaleController.getString("Send", R.string.Send);
                } else if (lower_part > 0) {
                    TLRPC.User user = getMessagesController().getUser(lower_part);
                    if (user == null || selectAlertString == null) {
                        return;
                    }
                    title = LocaleController.getString("SendMessageTitle", R.string.SendMessageTitle);
                    message = LocaleController.formatStringSimple(selectAlertString, UserObject.getUserName(user));
                    buttonText = LocaleController.getString("Send", R.string.Send);
                } else {
                    TLRPC.Chat chat = getMessagesController().getChat(-lower_part);
                    if (chat == null) {
                        return;
                    }
                    if (addToGroupAlertString != null) {
                        title = LocaleController.getString("AddToTheGroupAlertTitle", R.string.AddToTheGroupAlertTitle);
                        message = LocaleController.formatStringSimple(addToGroupAlertString, chat.title);
                        buttonText = LocaleController.getString("Add", R.string.Add);
                    } else {
                        title = LocaleController.getString("SendMessageTitle", R.string.SendMessageTitle);
                        message = LocaleController.formatStringSimple(selectAlertStringGroup, chat.title);
                        buttonText = LocaleController.getString("Send", R.string.Send);
                    }
                }
            } else {
                TLRPC.EncryptedChat chat = getMessagesController().getEncryptedChat(high_id);
                TLRPC.User user = getMessagesController().getUser(chat.user_id);
                if (user == null) {
                    return;
                }
                title = LocaleController.getString("SendMessageTitle", R.string.SendMessageTitle);
                message = LocaleController.formatStringSimple(selectAlertString, UserObject.getUserName(user));
                buttonText = LocaleController.getString("Send", R.string.Send);
            }
            builder.setTitle(title);
            builder.setMessage(AndroidUtilities.replaceTags(message));
            builder.setPositiveButton(buttonText, (dialogInterface, i) -> didSelectResult(dialog_id, false, false));
            builder.setNegativeButton(LocaleController.getString("Cancel", R.string.Cancel), null);
            showDialog(builder.create());
        } else {
            if (delegate != null) {
                ArrayList<Long> dids = new ArrayList<>();
                dids.add(dialog_id);
                delegate.didSelectDialogs(DialogsActivity.this, dids, null, param);
                if (resetDelegate) {
                    delegate = null;
                }
            } else {
                finishFragment();
            }
        }
    }

    @Override
    public ArrayList<ThemeDescription> getThemeDescriptions() {
        ThemeDescription.ThemeDescriptionDelegate cellDelegate = () -> {
            for (int b = 0; b < 3; b++) {
                RecyclerListView list;
                if (b == 2) {
                    if (searchViewPager == null) {
                        continue;
                    }
                    list = searchViewPager.searchListView;
                } else if (viewPages != null) {
                    list = b < viewPages.length ? viewPages[b].listView : null;
                } else {
                    continue;
                }
                if (list == null) {
                    continue;
                }
                int count = list.getChildCount();
                for (int a = 0; a < count; a++) {
                    View child = list.getChildAt(a);
                    if (child instanceof ProfileSearchCell) {
                        ((ProfileSearchCell) child).update(0);
                    } else if (child instanceof DialogCell) {
                        ((DialogCell) child).update(0);
                    } else if (child instanceof UserCell) {
                        ((UserCell) child).update(0);
                    }
                }
            }
            if (searchViewPager != null && searchViewPager.dialogsSearchAdapter != null) {
                RecyclerListView recyclerListView = searchViewPager.dialogsSearchAdapter.getInnerListView();
                if (recyclerListView != null) {
                    int count = recyclerListView.getChildCount();
                    for (int a = 0; a < count; a++) {
                        View child = recyclerListView.getChildAt(a);
                        if (child instanceof HintDialogCell) {
                            ((HintDialogCell) child).update();
                        }
                    }
                }
            }
            if (sideMenu != null) {
                View child = sideMenu.getChildAt(0);
                if (child instanceof DrawerProfileCell) {
                    DrawerProfileCell profileCell = (DrawerProfileCell) child;
                    profileCell.applyBackground(true);
                    profileCell.updateColors();
                }
            }
            if (viewPages != null) {
                for (int a = 0; a < viewPages.length; a++) {
                    if (viewPages[a].pullForegroundDrawable == null) {
                        continue;
                    }
                    viewPages[a].pullForegroundDrawable.updateColors();
                }
            }
            if (actionBar != null) {
                actionBar.setPopupBackgroundColor(Theme.getColor(Theme.key_actionBarDefaultSubmenuBackground), true);
                actionBar.setPopupItemsColor(Theme.getColor(Theme.key_actionBarDefaultSubmenuItem), false, true);
                actionBar.setPopupItemsColor(Theme.getColor(Theme.key_actionBarDefaultSubmenuItemIcon), true, true);
                actionBar.setPopupItemsSelectorColor(Theme.getColor(Theme.key_dialogButtonSelector), true);
            }

            if (scrimPopupWindowItems != null) {
                for (int a = 0; a < scrimPopupWindowItems.length; a++) {
                    scrimPopupWindowItems[a].setColors(Theme.getColor(Theme.key_actionBarDefaultSubmenuItem), Theme.getColor(Theme.key_actionBarDefaultSubmenuItemIcon));
                    scrimPopupWindowItems[a].setSelectorColor(Theme.getColor(Theme.key_dialogButtonSelector));
                }
            }
            if (scrimPopupWindow != null) {
                final View contentView = scrimPopupWindow.getContentView();
                contentView.setBackgroundColor(Theme.getColor(Theme.key_actionBarDefaultSubmenuBackground));
                contentView.invalidate();
            }
            if (doneItem != null) {
                doneItem.setIconColor(Theme.getColor(Theme.key_actionBarDefaultIcon));
            }

            if (filtersView != null) {
                filtersView.updateColors();
            }
            if (searchViewPager != null) {
                searchViewPager.updateColors();
            }
            if (searchTabsView != null) {
                searchTabsView.updateColors();
            }
            if (searchItem != null) {
                EditTextBoldCursor editText = searchItem.getSearchField();
                if (whiteActionBar) {
                    editText.setTextColor(Theme.getColor(Theme.key_windowBackgroundWhiteBlackText));
                    editText.setHintTextColor(Theme.getColor(Theme.key_player_time));
                    editText.setCursorColor(Theme.getColor(Theme.key_chat_messagePanelCursor));
                } else {
                    editText.setCursorColor(Theme.getColor(Theme.key_actionBarDefaultSearch));
                    editText.setHintTextColor(Theme.getColor(Theme.key_actionBarDefaultSearchPlaceholder));
                    editText.setTextColor(Theme.getColor(Theme.key_actionBarDefaultSearch));
                }
                searchItem.updateColor();
            }
            setSearchAnimationProgress(searchAnimationProgress);
        };

        ArrayList<ThemeDescription> arrayList = new ArrayList<>();

        arrayList.add(new ThemeDescription(fragmentView, ThemeDescription.FLAG_BACKGROUND, null, null, null, null, Theme.key_windowBackgroundWhite));

        if (movingView != null) {
            arrayList.add(new ThemeDescription(movingView, ThemeDescription.FLAG_BACKGROUND, null, null, null, null, Theme.key_windowBackgroundWhite));
        }

        if (doneItem != null) {
            arrayList.add(new ThemeDescription(doneItem, ThemeDescription.FLAG_BACKGROUNDFILTER, null, null, null, null, Theme.key_actionBarDefaultSelector));
        }

        if (folderId == 0) {
            if (onlySelect) {
                arrayList.add(new ThemeDescription(actionBar, ThemeDescription.FLAG_BACKGROUND, null, null, null, null, Theme.key_actionBarDefault));
            }
            arrayList.add(new ThemeDescription(fragmentView, 0, null, actionBarDefaultPaint, null, null, Theme.key_actionBarDefault));
            if (searchViewPager != null) {
                arrayList.add(new ThemeDescription(searchViewPager.searchListView, ThemeDescription.FLAG_LISTGLOWCOLOR, null, null, null, null, Theme.key_actionBarDefault));
            }
            arrayList.add(new ThemeDescription(actionBar, ThemeDescription.FLAG_AB_ITEMSCOLOR, null, null, null, cellDelegate, Theme.key_actionBarDefaultIcon));
            arrayList.add(new ThemeDescription(actionBar, ThemeDescription.FLAG_AB_TITLECOLOR, null, null, new Drawable[]{Theme.dialogs_holidayDrawable}, null, Theme.key_actionBarDefaultTitle));
            arrayList.add(new ThemeDescription(actionBar, ThemeDescription.FLAG_AB_SELECTORCOLOR, null, null, null, null, Theme.key_actionBarDefaultSelector));
            arrayList.add(new ThemeDescription(actionBar, ThemeDescription.FLAG_AB_SEARCH, null, null, null, null, Theme.key_actionBarDefaultSearch));
            arrayList.add(new ThemeDescription(actionBar, ThemeDescription.FLAG_AB_SEARCHPLACEHOLDER, null, null, null, null, Theme.key_actionBarDefaultSearchPlaceholder));
        } else {
            arrayList.add(new ThemeDescription(fragmentView, 0, null, actionBarDefaultPaint, null, null, Theme.key_actionBarDefaultArchived));
            if (searchViewPager != null) {
                arrayList.add(new ThemeDescription(searchViewPager.searchListView, ThemeDescription.FLAG_LISTGLOWCOLOR, null, null, null, null, Theme.key_actionBarDefaultArchived));
            }
            arrayList.add(new ThemeDescription(actionBar, ThemeDescription.FLAG_AB_ITEMSCOLOR, null, null, null, null, Theme.key_actionBarDefaultArchivedIcon));
            arrayList.add(new ThemeDescription(actionBar, ThemeDescription.FLAG_AB_TITLECOLOR, null, null, new Drawable[]{Theme.dialogs_holidayDrawable}, null, Theme.key_actionBarDefaultArchivedTitle));
            arrayList.add(new ThemeDescription(actionBar, ThemeDescription.FLAG_AB_SELECTORCOLOR, null, null, null, null, Theme.key_actionBarDefaultArchivedSelector));
            arrayList.add(new ThemeDescription(actionBar, ThemeDescription.FLAG_AB_SEARCH, null, null, null, null, Theme.key_actionBarDefaultArchivedSearch));
            arrayList.add(new ThemeDescription(actionBar, ThemeDescription.FLAG_AB_SEARCHPLACEHOLDER, null, null, null, null, Theme.key_actionBarDefaultArchivedSearchPlaceholder));
        }

        arrayList.add(new ThemeDescription(actionBar, ThemeDescription.FLAG_AB_AM_ITEMSCOLOR, null, null, null, null, Theme.key_actionBarActionModeDefaultIcon));
        //arrayList.add(new ThemeDescription(actionBar, ThemeDescription.FLAG_AB_AM_BACKGROUND, null, null, null, null, Theme.key_actionBarActionModeDefault));
        arrayList.add(new ThemeDescription(actionBar, ThemeDescription.FLAG_AB_AM_TOPBACKGROUND, null, null, null, null, Theme.key_actionBarActionModeDefaultTop));
        arrayList.add(new ThemeDescription(actionBar, ThemeDescription.FLAG_AB_AM_SELECTORCOLOR, null, null, null, null, Theme.key_actionBarActionModeDefaultSelector));
        arrayList.add(new ThemeDescription(selectedDialogsCountTextView, ThemeDescription.FLAG_TEXTCOLOR, null, null, null, null, Theme.key_actionBarActionModeDefaultIcon));
        arrayList.add(new ThemeDescription(null, 0, null, null, null, cellDelegate, Theme.key_actionBarDefaultSubmenuBackground));
        arrayList.add(new ThemeDescription(null, 0, null, null, null, cellDelegate, Theme.key_actionBarDefaultSubmenuItem));
        arrayList.add(new ThemeDescription(null, 0, null, null, null, cellDelegate, Theme.key_actionBarDefaultSubmenuItemIcon));
        arrayList.add(new ThemeDescription(null, 0, null, null, null, cellDelegate, Theme.key_dialogButtonSelector));

        if (filterTabsView != null) {
            if (actionBar.isActionModeShowed()) {
                arrayList.add(new ThemeDescription(filterTabsView, 0, new Class[]{FilterTabsView.class}, new String[]{"selectorDrawable"}, null, null, null, Theme.key_profile_tabSelectedLine));
                arrayList.add(new ThemeDescription(filterTabsView.getTabsContainer(), ThemeDescription.FLAG_TEXTCOLOR | ThemeDescription.FLAG_CHECKTAG, new Class[]{FilterTabsView.TabView.class}, null, null, null, Theme.key_profile_tabSelectedText));
                arrayList.add(new ThemeDescription(filterTabsView.getTabsContainer(), ThemeDescription.FLAG_TEXTCOLOR | ThemeDescription.FLAG_CHECKTAG, new Class[]{FilterTabsView.TabView.class}, null, null, null, Theme.key_profile_tabText));
                arrayList.add(new ThemeDescription(filterTabsView.getTabsContainer(), ThemeDescription.FLAG_BACKGROUNDFILTER | ThemeDescription.FLAG_DRAWABLESELECTEDSTATE, new Class[]{FilterTabsView.TabView.class}, null, null, null, Theme.key_profile_tabSelector));
            } else {
                arrayList.add(new ThemeDescription(filterTabsView, 0, new Class[]{FilterTabsView.class}, new String[]{"selectorDrawable"}, null, null, null, Theme.key_actionBarTabLine));
                arrayList.add(new ThemeDescription(filterTabsView.getTabsContainer(), ThemeDescription.FLAG_TEXTCOLOR | ThemeDescription.FLAG_CHECKTAG, new Class[]{FilterTabsView.TabView.class}, null, null, null, Theme.key_actionBarTabActiveText));
                arrayList.add(new ThemeDescription(filterTabsView.getTabsContainer(), ThemeDescription.FLAG_TEXTCOLOR | ThemeDescription.FLAG_CHECKTAG, new Class[]{FilterTabsView.TabView.class}, null, null, null, Theme.key_actionBarTabUnactiveText));
                arrayList.add(new ThemeDescription(filterTabsView.getTabsContainer(), ThemeDescription.FLAG_SELECTOR, null, null, null, null, Theme.key_actionBarTabSelector));
            }
            arrayList.add(new ThemeDescription(filterTabsView.getTabsContainer(), 0, new Class[]{FilterTabsView.TabView.class}, null, null, null, Theme.key_chats_tabUnreadActiveBackground));
            arrayList.add(new ThemeDescription(filterTabsView.getTabsContainer(), 0, new Class[]{FilterTabsView.TabView.class}, null, null, null, Theme.key_chats_tabUnreadUnactiveBackground));
        }
        arrayList.add(new ThemeDescription(floatingButton, ThemeDescription.FLAG_IMAGECOLOR, null, null, null, null, Theme.key_chats_actionIcon));
        arrayList.add(new ThemeDescription(floatingButton, ThemeDescription.FLAG_BACKGROUNDFILTER, null, null, null, null, Theme.key_chats_actionBackground));
        arrayList.add(new ThemeDescription(floatingButton, ThemeDescription.FLAG_BACKGROUNDFILTER | ThemeDescription.FLAG_DRAWABLESELECTEDSTATE, null, null, null, null, Theme.key_chats_actionPressedBackground));

        for (int a = 0; a < 3; a++) {
            RecyclerListView list;
            if (a == 2) {
                if (searchViewPager == null) {
                    continue;
                }
                list = searchViewPager.searchListView;
            } else if (viewPages != null) {
                list = a < viewPages.length ? viewPages[a].listView : null;
            } else {
                continue;
            }
            if (list == null) {
                continue;
            }

            arrayList.add(new ThemeDescription(list, ThemeDescription.FLAG_SELECTOR, null, null, null, null, Theme.key_listSelector));

            arrayList.add(new ThemeDescription(list, 0, new Class[]{View.class}, Theme.dividerPaint, null, null, Theme.key_divider));

            arrayList.add(new ThemeDescription(list, 0, new Class[]{DialogCell.class, ProfileSearchCell.class}, null, Theme.avatarDrawables, null, Theme.key_avatar_text));
            arrayList.add(new ThemeDescription(list, 0, new Class[]{DialogCell.class}, Theme.dialogs_countPaint, null, null, Theme.key_chats_unreadCounter));
            arrayList.add(new ThemeDescription(list, 0, new Class[]{DialogCell.class}, Theme.dialogs_countGrayPaint, null, null, Theme.key_chats_unreadCounterMuted));
            arrayList.add(new ThemeDescription(list, 0, new Class[]{DialogCell.class}, Theme.dialogs_countTextPaint, null, null, Theme.key_chats_unreadCounterText));
            arrayList.add(new ThemeDescription(list, 0, new Class[]{DialogCell.class, ProfileSearchCell.class}, null, new Drawable[]{Theme.dialogs_lockDrawable}, null, Theme.key_chats_secretIcon));
            arrayList.add(new ThemeDescription(list, 0, new Class[]{DialogCell.class, ProfileSearchCell.class}, null, new Drawable[]{Theme.dialogs_groupDrawable, Theme.dialogs_broadcastDrawable, Theme.dialogs_botDrawable}, null, Theme.key_chats_nameIcon));
            arrayList.add(new ThemeDescription(list, 0, new Class[]{DialogCell.class, ProfileSearchCell.class}, null, new Drawable[]{Theme.dialogs_scamDrawable}, null, Theme.key_chats_draft));
            arrayList.add(new ThemeDescription(list, 0, new Class[]{DialogCell.class}, null, new Drawable[]{Theme.dialogs_pinnedDrawable, Theme.dialogs_reorderDrawable}, null, Theme.key_chats_pinnedIcon));
            arrayList.add(new ThemeDescription(list, 0, new Class[]{DialogCell.class, ProfileSearchCell.class}, null, new Paint[]{Theme.dialogs_namePaint[0], Theme.dialogs_namePaint[1], Theme.dialogs_searchNamePaint}, null, null, Theme.key_chats_name));
            arrayList.add(new ThemeDescription(list, 0, new Class[]{DialogCell.class, ProfileSearchCell.class}, null, new Paint[]{Theme.dialogs_nameEncryptedPaint[0], Theme.dialogs_nameEncryptedPaint[1], Theme.dialogs_searchNameEncryptedPaint}, null, null, Theme.key_chats_secretName));
            arrayList.add(new ThemeDescription(list, 0, new Class[]{DialogCell.class}, Theme.dialogs_messagePaint[1], null, null, Theme.key_chats_message_threeLines));
            arrayList.add(new ThemeDescription(list, 0, new Class[]{DialogCell.class}, Theme.dialogs_messagePaint[0], null, null, Theme.key_chats_message));
            arrayList.add(new ThemeDescription(list, 0, new Class[]{DialogCell.class}, Theme.dialogs_messageNamePaint, null, null, Theme.key_chats_nameMessage_threeLines));
            arrayList.add(new ThemeDescription(list, 0, new Class[]{DialogCell.class}, null, null, null, Theme.key_chats_draft));

            arrayList.add(new ThemeDescription(list, 0, new Class[]{DialogCell.class}, null, Theme.dialogs_messagePrintingPaint, null, null, Theme.key_chats_actionMessage));
            arrayList.add(new ThemeDescription(list, 0, new Class[]{DialogCell.class}, Theme.dialogs_timePaint, null, null, Theme.key_chats_date));
            arrayList.add(new ThemeDescription(list, 0, new Class[]{DialogCell.class}, Theme.dialogs_pinnedPaint, null, null, Theme.key_chats_pinnedOverlay));
            arrayList.add(new ThemeDescription(list, 0, new Class[]{DialogCell.class}, Theme.dialogs_tabletSeletedPaint, null, null, Theme.key_chats_tabletSelectedOverlay));
            arrayList.add(new ThemeDescription(list, 0, new Class[]{DialogCell.class}, null, new Drawable[]{Theme.dialogs_checkDrawable}, null, Theme.key_chats_sentCheck));
            arrayList.add(new ThemeDescription(list, 0, new Class[]{DialogCell.class}, null, new Drawable[]{Theme.dialogs_checkReadDrawable, Theme.dialogs_halfCheckDrawable}, null, Theme.key_chats_sentReadCheck));
            arrayList.add(new ThemeDescription(list, 0, new Class[]{DialogCell.class}, null, new Drawable[]{Theme.dialogs_clockDrawable}, null, Theme.key_chats_sentClock));
            arrayList.add(new ThemeDescription(list, 0, new Class[]{DialogCell.class}, Theme.dialogs_errorPaint, null, null, Theme.key_chats_sentError));
            arrayList.add(new ThemeDescription(list, 0, new Class[]{DialogCell.class}, null, new Drawable[]{Theme.dialogs_errorDrawable}, null, Theme.key_chats_sentErrorIcon));
            arrayList.add(new ThemeDescription(list, 0, new Class[]{DialogCell.class, ProfileSearchCell.class}, null, new Drawable[]{Theme.dialogs_verifiedCheckDrawable}, null, Theme.key_chats_verifiedCheck));
            arrayList.add(new ThemeDescription(list, 0, new Class[]{DialogCell.class, ProfileSearchCell.class}, null, new Drawable[]{Theme.dialogs_verifiedDrawable}, null, Theme.key_chats_verifiedBackground));
            arrayList.add(new ThemeDescription(list, 0, new Class[]{DialogCell.class}, null, new Drawable[]{Theme.dialogs_muteDrawable}, null, Theme.key_chats_muteIcon));
            arrayList.add(new ThemeDescription(list, 0, new Class[]{DialogCell.class}, null, new Drawable[]{Theme.dialogs_mentionDrawable}, null, Theme.key_chats_mentionIcon));

            arrayList.add(new ThemeDescription(list, 0, new Class[]{DialogCell.class}, null, null, null, Theme.key_chats_archivePinBackground));
            arrayList.add(new ThemeDescription(list, 0, new Class[]{DialogCell.class}, null, null, null, Theme.key_chats_archiveBackground));

            arrayList.add(new ThemeDescription(list, 0, new Class[]{DialogCell.class}, null, null, null, Theme.key_chats_onlineCircle));
            arrayList.add(new ThemeDescription(list, 0, new Class[]{DialogCell.class}, null, null, null, Theme.key_windowBackgroundWhite));
            arrayList.add(new ThemeDescription(list, ThemeDescription.FLAG_CHECKBOX, new Class[]{DialogCell.class}, new String[]{"checkBox"}, null, null, null, Theme.key_windowBackgroundWhite));
            arrayList.add(new ThemeDescription(list, ThemeDescription.FLAG_CHECKBOXCHECK, new Class[]{DialogCell.class}, new String[]{"checkBox"}, null, null, null, Theme.key_checkboxCheck));

            arrayList.add(new ThemeDescription(list, 0, new Class[]{LoadingCell.class}, new String[]{"progressBar"}, null, null, null, Theme.key_progressCircle));

            arrayList.add(new ThemeDescription(list, 0, new Class[]{ProfileSearchCell.class}, Theme.dialogs_offlinePaint, null, null, Theme.key_windowBackgroundWhiteGrayText3));
            arrayList.add(new ThemeDescription(list, 0, new Class[]{ProfileSearchCell.class}, Theme.dialogs_onlinePaint, null, null, Theme.key_windowBackgroundWhiteBlueText3));

            GraySectionCell.createThemeDescriptions(arrayList, list);

            arrayList.add(new ThemeDescription(list, ThemeDescription.FLAG_TEXTCOLOR, new Class[]{HashtagSearchCell.class}, null, null, null, Theme.key_windowBackgroundWhiteBlackText));
            arrayList.add(new ThemeDescription(list, ThemeDescription.FLAG_BACKGROUNDFILTER, new Class[]{ShadowSectionCell.class}, null, null, null, Theme.key_windowBackgroundGrayShadow));
            arrayList.add(new ThemeDescription(list, ThemeDescription.FLAG_BACKGROUNDFILTER | ThemeDescription.FLAG_CELLBACKGROUNDCOLOR, new Class[]{ShadowSectionCell.class}, null, null, null, Theme.key_windowBackgroundGray));
            arrayList.add(new ThemeDescription(list, ThemeDescription.FLAG_TEXTCOLOR, new Class[]{TextCell.class}, new String[]{"textView"}, null, null, null, Theme.key_windowBackgroundWhiteBlueText2));
        }

        arrayList.add(new ThemeDescription(null, 0, null, null, null, cellDelegate, Theme.key_avatar_backgroundRed));
        arrayList.add(new ThemeDescription(null, 0, null, null, null, cellDelegate, Theme.key_avatar_backgroundOrange));
        arrayList.add(new ThemeDescription(null, 0, null, null, null, cellDelegate, Theme.key_avatar_backgroundViolet));
        arrayList.add(new ThemeDescription(null, 0, null, null, null, cellDelegate, Theme.key_avatar_backgroundGreen));
        arrayList.add(new ThemeDescription(null, 0, null, null, null, cellDelegate, Theme.key_avatar_backgroundCyan));
        arrayList.add(new ThemeDescription(null, 0, null, null, null, cellDelegate, Theme.key_avatar_backgroundBlue));
        arrayList.add(new ThemeDescription(null, 0, null, null, null, cellDelegate, Theme.key_avatar_backgroundPink));
        arrayList.add(new ThemeDescription(null, 0, null, null, null, cellDelegate, Theme.key_avatar_backgroundSaved));
        arrayList.add(new ThemeDescription(null, 0, null, null, null, cellDelegate, Theme.key_avatar_backgroundArchived));
        arrayList.add(new ThemeDescription(null, 0, null, null, null, cellDelegate, Theme.key_avatar_backgroundArchivedHidden));

        arrayList.add(new ThemeDescription(null, 0, null, null, null, cellDelegate, Theme.key_chats_nameMessage));
        arrayList.add(new ThemeDescription(null, 0, null, null, null, cellDelegate, Theme.key_chats_draft));
        arrayList.add(new ThemeDescription(null, 0, null, null, null, cellDelegate, Theme.key_chats_attachMessage));

        arrayList.add(new ThemeDescription(null, 0, null, null, null, cellDelegate, Theme.key_chats_nameArchived));
        arrayList.add(new ThemeDescription(null, 0, null, null, null, cellDelegate, Theme.key_chats_nameMessageArchived));
        arrayList.add(new ThemeDescription(null, 0, null, null, null, cellDelegate, Theme.key_chats_nameMessageArchived_threeLines));
        arrayList.add(new ThemeDescription(null, 0, null, null, null, cellDelegate, Theme.key_chats_messageArchived));

        if (viewPages != null) {
            for (int a = 0; a < viewPages.length; a++) {
                if (folderId == 0) {
                    arrayList.add(new ThemeDescription(viewPages[a].listView, ThemeDescription.FLAG_LISTGLOWCOLOR, null, null, null, null, Theme.key_actionBarDefault));
                } else {
                    arrayList.add(new ThemeDescription(viewPages[a].listView, ThemeDescription.FLAG_LISTGLOWCOLOR, null, null, null, null, Theme.key_actionBarDefaultArchived));
                }

                arrayList.add(new ThemeDescription(viewPages[a].listView, ThemeDescription.FLAG_TEXTCOLOR, new Class[]{DialogsEmptyCell.class}, new String[]{"emptyTextView1"}, null, null, null, Theme.key_chats_nameMessage_threeLines));
                arrayList.add(new ThemeDescription(viewPages[a].listView, ThemeDescription.FLAG_TEXTCOLOR, new Class[]{DialogsEmptyCell.class}, new String[]{"emptyTextView2"}, null, null, null, Theme.key_chats_message));

                if (SharedConfig.archiveHidden) {
                    arrayList.add(new ThemeDescription(viewPages[a].listView, 0, new Class[]{DialogCell.class}, new RLottieDrawable[]{Theme.dialogs_archiveAvatarDrawable}, "Arrow1", Theme.key_avatar_backgroundArchivedHidden));
                    arrayList.add(new ThemeDescription(viewPages[a].listView, 0, new Class[]{DialogCell.class}, new RLottieDrawable[]{Theme.dialogs_archiveAvatarDrawable}, "Arrow2", Theme.key_avatar_backgroundArchivedHidden));
                } else {
                    arrayList.add(new ThemeDescription(viewPages[a].listView, 0, new Class[]{DialogCell.class}, new RLottieDrawable[]{Theme.dialogs_archiveAvatarDrawable}, "Arrow1", Theme.key_avatar_backgroundArchived));
                    arrayList.add(new ThemeDescription(viewPages[a].listView, 0, new Class[]{DialogCell.class}, new RLottieDrawable[]{Theme.dialogs_archiveAvatarDrawable}, "Arrow2", Theme.key_avatar_backgroundArchived));
                }
                arrayList.add(new ThemeDescription(viewPages[a].listView, 0, new Class[]{DialogCell.class}, new RLottieDrawable[]{Theme.dialogs_archiveAvatarDrawable}, "Box2", Theme.key_avatar_text));
                arrayList.add(new ThemeDescription(viewPages[a].listView, 0, new Class[]{DialogCell.class}, new RLottieDrawable[]{Theme.dialogs_archiveAvatarDrawable}, "Box1", Theme.key_avatar_text));

                arrayList.add(new ThemeDescription(viewPages[a].listView, 0, new Class[]{DialogCell.class}, new RLottieDrawable[]{Theme.dialogs_pinArchiveDrawable}, "Arrow", Theme.key_chats_archiveIcon));
                arrayList.add(new ThemeDescription(viewPages[a].listView, 0, new Class[]{DialogCell.class}, new RLottieDrawable[]{Theme.dialogs_pinArchiveDrawable}, "Line", Theme.key_chats_archiveIcon));

                arrayList.add(new ThemeDescription(viewPages[a].listView, 0, new Class[]{DialogCell.class}, new RLottieDrawable[]{Theme.dialogs_unpinArchiveDrawable}, "Arrow", Theme.key_chats_archiveIcon));
                arrayList.add(new ThemeDescription(viewPages[a].listView, 0, new Class[]{DialogCell.class}, new RLottieDrawable[]{Theme.dialogs_unpinArchiveDrawable}, "Line", Theme.key_chats_archiveIcon));

                arrayList.add(new ThemeDescription(viewPages[a].listView, 0, new Class[]{DialogCell.class}, new RLottieDrawable[]{Theme.dialogs_archiveDrawable}, "Arrow", Theme.key_chats_archiveBackground));
                arrayList.add(new ThemeDescription(viewPages[a].listView, 0, new Class[]{DialogCell.class}, new RLottieDrawable[]{Theme.dialogs_archiveDrawable}, "Box2", Theme.key_chats_archiveIcon));
                arrayList.add(new ThemeDescription(viewPages[a].listView, 0, new Class[]{DialogCell.class}, new RLottieDrawable[]{Theme.dialogs_archiveDrawable}, "Box1", Theme.key_chats_archiveIcon));

                arrayList.add(new ThemeDescription(viewPages[a].listView, 0, new Class[]{DialogCell.class}, new RLottieDrawable[]{Theme.dialogs_hidePsaDrawable}, "Line 1", Theme.key_chats_archiveBackground));
                arrayList.add(new ThemeDescription(viewPages[a].listView, 0, new Class[]{DialogCell.class}, new RLottieDrawable[]{Theme.dialogs_hidePsaDrawable}, "Line 2", Theme.key_chats_archiveBackground));
                arrayList.add(new ThemeDescription(viewPages[a].listView, 0, new Class[]{DialogCell.class}, new RLottieDrawable[]{Theme.dialogs_hidePsaDrawable}, "Line 3", Theme.key_chats_archiveBackground));
                arrayList.add(new ThemeDescription(viewPages[a].listView, 0, new Class[]{DialogCell.class}, new RLottieDrawable[]{Theme.dialogs_hidePsaDrawable}, "Cup Red", Theme.key_chats_archiveIcon));
                arrayList.add(new ThemeDescription(viewPages[a].listView, 0, new Class[]{DialogCell.class}, new RLottieDrawable[]{Theme.dialogs_hidePsaDrawable}, "Box", Theme.key_chats_archiveIcon));

                arrayList.add(new ThemeDescription(viewPages[a].listView, 0, new Class[]{DialogCell.class}, new RLottieDrawable[]{Theme.dialogs_unarchiveDrawable}, "Arrow1", Theme.key_chats_archiveIcon));
                arrayList.add(new ThemeDescription(viewPages[a].listView, 0, new Class[]{DialogCell.class}, new RLottieDrawable[]{Theme.dialogs_unarchiveDrawable}, "Arrow2", Theme.key_chats_archivePinBackground));
                arrayList.add(new ThemeDescription(viewPages[a].listView, 0, new Class[]{DialogCell.class}, new RLottieDrawable[]{Theme.dialogs_unarchiveDrawable}, "Box2", Theme.key_chats_archiveIcon));
                arrayList.add(new ThemeDescription(viewPages[a].listView, 0, new Class[]{DialogCell.class}, new RLottieDrawable[]{Theme.dialogs_unarchiveDrawable}, "Box1", Theme.key_chats_archiveIcon));

                arrayList.add(new ThemeDescription(viewPages[a].listView, 0, new Class[]{UserCell.class}, new String[]{"nameTextView"}, null, null, null, Theme.key_windowBackgroundWhiteBlackText));
                arrayList.add(new ThemeDescription(viewPages[a].listView, 0, new Class[]{UserCell.class}, new String[]{"statusColor"}, null, null, cellDelegate, Theme.key_windowBackgroundWhiteGrayText));
                arrayList.add(new ThemeDescription(viewPages[a].listView, 0, new Class[]{UserCell.class}, new String[]{"statusOnlineColor"}, null, null, cellDelegate, Theme.key_windowBackgroundWhiteBlueText));

                arrayList.add(new ThemeDescription(viewPages[a].progressView, ThemeDescription.FLAG_PROGRESSBAR, null, null, null, null, Theme.key_progressCircle));

                ViewPager pager = viewPages[a].dialogsAdapter.getArchiveHintCellPager();
                arrayList.add(new ThemeDescription(pager, 0, new Class[]{ArchiveHintInnerCell.class}, new String[]{"imageView"}, null, null, null, Theme.key_chats_nameMessage_threeLines));
                arrayList.add(new ThemeDescription(pager, 0, new Class[]{ArchiveHintInnerCell.class}, new String[]{"imageView2"}, null, null, null, Theme.key_chats_unreadCounter));
                arrayList.add(new ThemeDescription(pager, 0, new Class[]{ArchiveHintInnerCell.class}, new String[]{"headerTextView"}, null, null, null, Theme.key_chats_nameMessage_threeLines));
                arrayList.add(new ThemeDescription(pager, 0, new Class[]{ArchiveHintInnerCell.class}, new String[]{"messageTextView"}, null, null, null, Theme.key_chats_message));
                arrayList.add(new ThemeDescription(pager, ThemeDescription.FLAG_LISTGLOWCOLOR, null, null, null, null, Theme.key_actionBarDefaultArchived));
            }
        }

        arrayList.add(new ThemeDescription(null, 0, null, null, null, cellDelegate, Theme.key_chats_archivePullDownBackground));
        arrayList.add(new ThemeDescription(null, 0, null, null, null, cellDelegate, Theme.key_chats_archivePullDownBackgroundActive));

        arrayList.add(new ThemeDescription(sideMenu, ThemeDescription.FLAG_BACKGROUND, null, null, null, null, Theme.key_chats_menuBackground));
        arrayList.add(new ThemeDescription(sideMenu, 0, new Class[]{DrawerProfileCell.class}, null, null, null, Theme.key_chats_menuName));
        arrayList.add(new ThemeDescription(sideMenu, 0, new Class[]{DrawerProfileCell.class}, null, null, null, Theme.key_chats_menuPhone));
        arrayList.add(new ThemeDescription(sideMenu, 0, new Class[]{DrawerProfileCell.class}, null, null, null, Theme.key_chats_menuPhoneCats));
        arrayList.add(new ThemeDescription(sideMenu, 0, new Class[]{DrawerProfileCell.class}, null, null, null, Theme.key_chats_menuCloudBackgroundCats));
        arrayList.add(new ThemeDescription(sideMenu, 0, new Class[]{DrawerProfileCell.class}, null, null, null, Theme.key_chat_serviceBackground));
        arrayList.add(new ThemeDescription(sideMenu, 0, new Class[]{DrawerProfileCell.class}, null, null, null, Theme.key_chats_menuTopShadow));
        arrayList.add(new ThemeDescription(sideMenu, 0, new Class[]{DrawerProfileCell.class}, null, null, null, Theme.key_chats_menuTopShadowCats));
        arrayList.add(new ThemeDescription(sideMenu, ThemeDescription.FLAG_IMAGECOLOR, new Class[]{DrawerProfileCell.class}, new String[]{"darkThemeView"}, null, null, null, Theme.key_chats_menuName));
        arrayList.add(new ThemeDescription(sideMenu, ThemeDescription.FLAG_CELLBACKGROUNDCOLOR | ThemeDescription.FLAG_CHECKTAG, new Class[]{DrawerProfileCell.class}, null, null, cellDelegate, Theme.key_chats_menuTopBackgroundCats));
        arrayList.add(new ThemeDescription(sideMenu, ThemeDescription.FLAG_CELLBACKGROUNDCOLOR | ThemeDescription.FLAG_CHECKTAG, new Class[]{DrawerProfileCell.class}, null, null, cellDelegate, Theme.key_chats_menuTopBackground));

        arrayList.add(new ThemeDescription(sideMenu, ThemeDescription.FLAG_IMAGECOLOR, new Class[]{DrawerActionCell.class}, new String[]{"textView"}, null, null, null, Theme.key_chats_menuItemIcon));
        arrayList.add(new ThemeDescription(sideMenu, 0, new Class[]{DrawerActionCell.class}, new String[]{"textView"}, null, null, null, Theme.key_chats_menuItemText));

        arrayList.add(new ThemeDescription(sideMenu, 0, new Class[]{DrawerUserCell.class}, new String[]{"textView"}, null, null, null, Theme.key_chats_menuItemText));
        arrayList.add(new ThemeDescription(sideMenu, ThemeDescription.FLAG_TEXTCOLOR, new Class[]{DrawerUserCell.class}, new String[]{"checkBox"}, null, null, null, Theme.key_chats_unreadCounterText));
        arrayList.add(new ThemeDescription(sideMenu, ThemeDescription.FLAG_TEXTCOLOR, new Class[]{DrawerUserCell.class}, new String[]{"checkBox"}, null, null, null, Theme.key_chats_unreadCounter));
        arrayList.add(new ThemeDescription(sideMenu, ThemeDescription.FLAG_TEXTCOLOR, new Class[]{DrawerUserCell.class}, new String[]{"checkBox"}, null, null, null, Theme.key_chats_menuBackground));
        arrayList.add(new ThemeDescription(sideMenu, ThemeDescription.FLAG_IMAGECOLOR, new Class[]{DrawerAddCell.class}, new String[]{"textView"}, null, null, null, Theme.key_chats_menuItemIcon));
        arrayList.add(new ThemeDescription(sideMenu, 0, new Class[]{DrawerAddCell.class}, new String[]{"textView"}, null, null, null, Theme.key_chats_menuItemText));

        arrayList.add(new ThemeDescription(sideMenu, 0, new Class[]{DividerCell.class}, Theme.dividerPaint, null, null, Theme.key_divider));

        if (searchViewPager != null) {
            arrayList.add(new ThemeDescription(searchViewPager.dialogsSearchAdapter != null ? searchViewPager.dialogsSearchAdapter.getInnerListView() : null, 0, new Class[]{HintDialogCell.class}, Theme.dialogs_countPaint, null, null, Theme.key_chats_unreadCounter));
            arrayList.add(new ThemeDescription(searchViewPager.dialogsSearchAdapter != null ? searchViewPager.dialogsSearchAdapter.getInnerListView() : null, 0, new Class[]{HintDialogCell.class}, Theme.dialogs_countGrayPaint, null, null, Theme.key_chats_unreadCounterMuted));
            arrayList.add(new ThemeDescription(searchViewPager.dialogsSearchAdapter != null ? searchViewPager.dialogsSearchAdapter.getInnerListView() : null, 0, new Class[]{HintDialogCell.class}, Theme.dialogs_countTextPaint, null, null, Theme.key_chats_unreadCounterText));
            arrayList.add(new ThemeDescription(searchViewPager.dialogsSearchAdapter != null ? searchViewPager.dialogsSearchAdapter.getInnerListView() : null, 0, new Class[]{HintDialogCell.class}, Theme.dialogs_archiveTextPaint, null, null, Theme.key_chats_archiveText));
            arrayList.add(new ThemeDescription(searchViewPager.dialogsSearchAdapter != null ? searchViewPager.dialogsSearchAdapter.getInnerListView() : null, 0, new Class[]{HintDialogCell.class}, new String[]{"nameTextView"}, null, null, null, Theme.key_windowBackgroundWhiteBlackText));
            arrayList.add(new ThemeDescription(searchViewPager.dialogsSearchAdapter != null ? searchViewPager.dialogsSearchAdapter.getInnerListView() : null, 0, new Class[]{HintDialogCell.class}, null, null, null, Theme.key_chats_onlineCircle));
        }

        arrayList.add(new ThemeDescription(fragmentView, ThemeDescription.FLAG_BACKGROUND | ThemeDescription.FLAG_CHECKTAG, new Class[]{FragmentContextView.class}, new String[]{"frameLayout"}, null, null, null, Theme.key_inappPlayerBackground));
        arrayList.add(new ThemeDescription(fragmentView, ThemeDescription.FLAG_IMAGECOLOR, new Class[]{FragmentContextView.class}, new String[]{"playButton"}, null, null, null, Theme.key_inappPlayerPlayPause));
        arrayList.add(new ThemeDescription(fragmentView, ThemeDescription.FLAG_TEXTCOLOR | ThemeDescription.FLAG_CHECKTAG, new Class[]{FragmentContextView.class}, new String[]{"titleTextView"}, null, null, null, Theme.key_inappPlayerTitle));
        arrayList.add(new ThemeDescription(fragmentView, ThemeDescription.FLAG_TEXTCOLOR | ThemeDescription.FLAG_FASTSCROLL, new Class[]{FragmentContextView.class}, new String[]{"titleTextView"}, null, null, null, Theme.key_inappPlayerPerformer));
        arrayList.add(new ThemeDescription(fragmentView, ThemeDescription.FLAG_IMAGECOLOR, new Class[]{FragmentContextView.class}, new String[]{"closeButton"}, null, null, null, Theme.key_inappPlayerClose));

        arrayList.add(new ThemeDescription(fragmentView, ThemeDescription.FLAG_BACKGROUND | ThemeDescription.FLAG_CHECKTAG, new Class[]{FragmentContextView.class}, new String[]{"frameLayout"}, null, null, null, Theme.key_returnToCallBackground));
        arrayList.add(new ThemeDescription(fragmentView, ThemeDescription.FLAG_TEXTCOLOR | ThemeDescription.FLAG_CHECKTAG, new Class[]{FragmentContextView.class}, new String[]{"titleTextView"}, null, null, null, Theme.key_returnToCallText));

        for (int a = 0; a < undoView.length; a++) {
            arrayList.add(new ThemeDescription(undoView[a], ThemeDescription.FLAG_BACKGROUNDFILTER, null, null, null, null, Theme.key_undo_background));
            arrayList.add(new ThemeDescription(undoView[a], 0, new Class[]{UndoView.class}, new String[]{"undoImageView"}, null, null, null, Theme.key_undo_cancelColor));
            arrayList.add(new ThemeDescription(undoView[a], 0, new Class[]{UndoView.class}, new String[]{"undoTextView"}, null, null, null, Theme.key_undo_cancelColor));
            arrayList.add(new ThemeDescription(undoView[a], 0, new Class[]{UndoView.class}, new String[]{"infoTextView"}, null, null, null, Theme.key_undo_infoColor));
            arrayList.add(new ThemeDescription(undoView[a], 0, new Class[]{UndoView.class}, new String[]{"subinfoTextView"}, null, null, null, Theme.key_undo_infoColor));
            arrayList.add(new ThemeDescription(undoView[a], 0, new Class[]{UndoView.class}, new String[]{"textPaint"}, null, null, null, Theme.key_undo_infoColor));
            arrayList.add(new ThemeDescription(undoView[a], 0, new Class[]{UndoView.class}, new String[]{"progressPaint"}, null, null, null, Theme.key_undo_infoColor));
            arrayList.add(new ThemeDescription(undoView[a], 0, new Class[]{UndoView.class}, new String[]{"leftImageView"}, "info1", Theme.key_undo_background));
            arrayList.add(new ThemeDescription(undoView[a], 0, new Class[]{UndoView.class}, new String[]{"leftImageView"}, "info2", Theme.key_undo_background));
            arrayList.add(new ThemeDescription(undoView[a], 0, new Class[]{UndoView.class}, new String[]{"leftImageView"}, "luc12", Theme.key_undo_infoColor));
            arrayList.add(new ThemeDescription(undoView[a], 0, new Class[]{UndoView.class}, new String[]{"leftImageView"}, "luc11", Theme.key_undo_infoColor));
            arrayList.add(new ThemeDescription(undoView[a], 0, new Class[]{UndoView.class}, new String[]{"leftImageView"}, "luc10", Theme.key_undo_infoColor));
            arrayList.add(new ThemeDescription(undoView[a], 0, new Class[]{UndoView.class}, new String[]{"leftImageView"}, "luc9", Theme.key_undo_infoColor));
            arrayList.add(new ThemeDescription(undoView[a], 0, new Class[]{UndoView.class}, new String[]{"leftImageView"}, "luc8", Theme.key_undo_infoColor));
            arrayList.add(new ThemeDescription(undoView[a], 0, new Class[]{UndoView.class}, new String[]{"leftImageView"}, "luc7", Theme.key_undo_infoColor));
            arrayList.add(new ThemeDescription(undoView[a], 0, new Class[]{UndoView.class}, new String[]{"leftImageView"}, "luc6", Theme.key_undo_infoColor));
            arrayList.add(new ThemeDescription(undoView[a], 0, new Class[]{UndoView.class}, new String[]{"leftImageView"}, "luc5", Theme.key_undo_infoColor));
            arrayList.add(new ThemeDescription(undoView[a], 0, new Class[]{UndoView.class}, new String[]{"leftImageView"}, "luc4", Theme.key_undo_infoColor));
            arrayList.add(new ThemeDescription(undoView[a], 0, new Class[]{UndoView.class}, new String[]{"leftImageView"}, "luc3", Theme.key_undo_infoColor));
            arrayList.add(new ThemeDescription(undoView[a], 0, new Class[]{UndoView.class}, new String[]{"leftImageView"}, "luc2", Theme.key_undo_infoColor));
            arrayList.add(new ThemeDescription(undoView[a], 0, new Class[]{UndoView.class}, new String[]{"leftImageView"}, "luc1", Theme.key_undo_infoColor));
            arrayList.add(new ThemeDescription(undoView[a], 0, new Class[]{UndoView.class}, new String[]{"leftImageView"}, "Oval", Theme.key_undo_infoColor));
        }

        arrayList.add(new ThemeDescription(null, 0, null, null, null, null, Theme.key_dialogBackground));
        arrayList.add(new ThemeDescription(null, 0, null, null, null, null, Theme.key_dialogBackgroundGray));
        arrayList.add(new ThemeDescription(null, 0, null, null, null, null, Theme.key_dialogTextBlack));
        arrayList.add(new ThemeDescription(null, 0, null, null, null, null, Theme.key_dialogTextLink));
        arrayList.add(new ThemeDescription(null, 0, null, null, null, null, Theme.key_dialogLinkSelection));
        arrayList.add(new ThemeDescription(null, 0, null, null, null, null, Theme.key_dialogTextBlue));
        arrayList.add(new ThemeDescription(null, 0, null, null, null, null, Theme.key_dialogTextBlue2));
        arrayList.add(new ThemeDescription(null, 0, null, null, null, null, Theme.key_dialogTextBlue3));
        arrayList.add(new ThemeDescription(null, 0, null, null, null, null, Theme.key_dialogTextBlue4));
        arrayList.add(new ThemeDescription(null, 0, null, null, null, null, Theme.key_dialogTextRed));
        arrayList.add(new ThemeDescription(null, 0, null, null, null, null, Theme.key_dialogTextRed2));
        arrayList.add(new ThemeDescription(null, 0, null, null, null, null, Theme.key_dialogTextGray));
        arrayList.add(new ThemeDescription(null, 0, null, null, null, null, Theme.key_dialogTextGray2));
        arrayList.add(new ThemeDescription(null, 0, null, null, null, null, Theme.key_dialogTextGray3));
        arrayList.add(new ThemeDescription(null, 0, null, null, null, null, Theme.key_dialogTextGray4));
        arrayList.add(new ThemeDescription(null, 0, null, null, null, null, Theme.key_dialogIcon));
        arrayList.add(new ThemeDescription(null, 0, null, null, null, null, Theme.key_dialogRedIcon));
        arrayList.add(new ThemeDescription(null, 0, null, null, null, null, Theme.key_dialogTextHint));
        arrayList.add(new ThemeDescription(null, 0, null, null, null, null, Theme.key_dialogInputField));
        arrayList.add(new ThemeDescription(null, 0, null, null, null, null, Theme.key_dialogInputFieldActivated));
        arrayList.add(new ThemeDescription(null, 0, null, null, null, null, Theme.key_dialogCheckboxSquareBackground));
        arrayList.add(new ThemeDescription(null, 0, null, null, null, null, Theme.key_dialogCheckboxSquareCheck));
        arrayList.add(new ThemeDescription(null, 0, null, null, null, null, Theme.key_dialogCheckboxSquareUnchecked));
        arrayList.add(new ThemeDescription(null, 0, null, null, null, null, Theme.key_dialogCheckboxSquareDisabled));
        arrayList.add(new ThemeDescription(null, 0, null, null, null, null, Theme.key_dialogRadioBackground));
        arrayList.add(new ThemeDescription(null, 0, null, null, null, null, Theme.key_dialogRadioBackgroundChecked));
        arrayList.add(new ThemeDescription(null, 0, null, null, null, null, Theme.key_dialogProgressCircle));
        arrayList.add(new ThemeDescription(null, 0, null, null, null, null, Theme.key_dialogButton));
        arrayList.add(new ThemeDescription(null, 0, null, null, null, null, Theme.key_dialogButtonSelector));
        arrayList.add(new ThemeDescription(null, 0, null, null, null, null, Theme.key_dialogScrollGlow));
        arrayList.add(new ThemeDescription(null, 0, null, null, null, null, Theme.key_dialogRoundCheckBox));
        arrayList.add(new ThemeDescription(null, 0, null, null, null, null, Theme.key_dialogRoundCheckBoxCheck));
        arrayList.add(new ThemeDescription(null, 0, null, null, null, null, Theme.key_dialogBadgeBackground));
        arrayList.add(new ThemeDescription(null, 0, null, null, null, null, Theme.key_dialogBadgeText));
        arrayList.add(new ThemeDescription(null, 0, null, null, null, null, Theme.key_dialogLineProgress));
        arrayList.add(new ThemeDescription(null, 0, null, null, null, null, Theme.key_dialogLineProgressBackground));
        arrayList.add(new ThemeDescription(null, 0, null, null, null, null, Theme.key_dialogGrayLine));
        arrayList.add(new ThemeDescription(null, 0, null, null, null, null, Theme.key_dialog_inlineProgressBackground));
        arrayList.add(new ThemeDescription(null, 0, null, null, null, null, Theme.key_dialog_inlineProgress));

        arrayList.add(new ThemeDescription(null, 0, null, null, null, null, Theme.key_dialogSearchBackground));
        arrayList.add(new ThemeDescription(null, 0, null, null, null, null, Theme.key_dialogSearchHint));
        arrayList.add(new ThemeDescription(null, 0, null, null, null, null, Theme.key_dialogSearchIcon));
        arrayList.add(new ThemeDescription(null, 0, null, null, null, null, Theme.key_dialogSearchText));
        arrayList.add(new ThemeDescription(null, 0, null, null, null, null, Theme.key_dialogFloatingButton));
        arrayList.add(new ThemeDescription(null, 0, null, null, null, null, Theme.key_dialogFloatingIcon));
        arrayList.add(new ThemeDescription(null, 0, null, null, null, null, Theme.key_dialogShadowLine));
        arrayList.add(new ThemeDescription(null, 0, null, null, null, null, Theme.key_sheet_scrollUp));
        arrayList.add(new ThemeDescription(null, 0, null, null, null, null, Theme.key_sheet_other));

        arrayList.add(new ThemeDescription(null, 0, null, null, null, null, Theme.key_player_actionBar));
        arrayList.add(new ThemeDescription(null, 0, null, null, null, null, Theme.key_player_actionBarSelector));
        arrayList.add(new ThemeDescription(null, 0, null, null, null, null, Theme.key_player_actionBarTitle));
        arrayList.add(new ThemeDescription(null, 0, null, null, null, null, Theme.key_player_actionBarTop));
        arrayList.add(new ThemeDescription(null, 0, null, null, null, null, Theme.key_player_actionBarSubtitle));
        arrayList.add(new ThemeDescription(null, 0, null, null, null, null, Theme.key_player_actionBarItems));
        arrayList.add(new ThemeDescription(null, 0, null, null, null, null, Theme.key_player_background));
        arrayList.add(new ThemeDescription(null, 0, null, null, null, null, Theme.key_player_time));
        arrayList.add(new ThemeDescription(null, 0, null, null, null, null, Theme.key_player_progressBackground));
        arrayList.add(new ThemeDescription(null, 0, null, null, null, null, Theme.key_player_progressCachedBackground));
        arrayList.add(new ThemeDescription(null, 0, null, null, null, null, Theme.key_player_progress));
        arrayList.add(new ThemeDescription(null, 0, null, null, null, null, Theme.key_player_button));
        arrayList.add(new ThemeDescription(null, 0, null, null, null, null, Theme.key_player_buttonActive));

        arrayList.add(new ThemeDescription(null, 0, null, null, null, cellDelegate, Theme.key_actionBarTipBackground));
        arrayList.add(new ThemeDescription(null, 0, null, null, null, cellDelegate, Theme.key_windowBackgroundWhiteBlackText));
        arrayList.add(new ThemeDescription(null, 0, null, null, null, cellDelegate, Theme.key_player_time));
        arrayList.add(new ThemeDescription(null, 0, null, null, null, cellDelegate, Theme.key_chat_messagePanelCursor));
        arrayList.add(new ThemeDescription(null, 0, null, null, null, cellDelegate, Theme.key_avatar_actionBarIconBlue));
        arrayList.add(new ThemeDescription(null, 0, null, null, null, cellDelegate, Theme.key_groupcreate_spanBackground));


        if (filtersView != null) {
            arrayList.addAll(filtersView.getThemeDescriptions());
            filtersView.updateColors();
        }

        if (searchViewPager != null) {
            searchViewPager.getThemeDescriptors(arrayList);
        }

        return arrayList;
    }

    @Override
    public boolean isSwipeBackEnabled(MotionEvent event) {
        return !((initialDialogsType == 3 && NekoConfig.showTabsOnForward) && viewPages[0].selectedType != filterTabsView.getFirstTabId());
    }
}<|MERGE_RESOLUTION|>--- conflicted
+++ resolved
@@ -38,10 +38,7 @@
 import android.net.Uri;
 import android.os.Build;
 import android.os.Bundle;
-<<<<<<< HEAD
-=======
 import android.os.Vibrator;
->>>>>>> 4992f231
 import android.text.TextUtils;
 import android.util.Property;
 import android.util.StateSet;
@@ -68,10 +65,14 @@
 import android.widget.TextView;
 
 import androidx.annotation.NonNull;
-<<<<<<< HEAD
-=======
+import androidx.recyclerview.widget.ItemTouchHelper;
+import androidx.recyclerview.widget.LinearLayoutManager;
+import androidx.recyclerview.widget.LinearSmoothScrollerCustom;
+import androidx.recyclerview.widget.RecyclerView;
+import androidx.viewpager.widget.ViewPager;
+
+import androidx.annotation.NonNull;
 import androidx.core.graphics.ColorUtils;
->>>>>>> 4992f231
 import androidx.recyclerview.widget.ItemTouchHelper;
 import androidx.recyclerview.widget.LinearLayoutManager;
 import androidx.recyclerview.widget.LinearSmoothScrollerCustom;
@@ -146,11 +147,11 @@
 import org.telegram.ui.Components.CombinedDrawable;
 import org.telegram.ui.Components.CubicBezierInterpolator;
 import org.telegram.ui.Components.DialogsItemAnimator;
-<<<<<<< HEAD
 import org.telegram.ui.Components.EmptyTextProgressView;
-=======
+import org.telegram.ui.Components.FilterTabsView;
+import org.telegram.ui.Components.FiltersListBottomSheet;
+import org.telegram.ui.Components.FragmentContextView;
 import org.telegram.ui.Components.EditTextBoldCursor;
->>>>>>> 4992f231
 import org.telegram.ui.Components.FilterTabsView;
 import org.telegram.ui.Components.FiltersListBottomSheet;
 import org.telegram.ui.Components.FragmentContextView;
@@ -164,10 +165,7 @@
 import org.telegram.ui.Components.RadialProgressView;
 import org.telegram.ui.Components.RecyclerAnimationScrollHelper;
 import org.telegram.ui.Components.RecyclerListView;
-<<<<<<< HEAD
-=======
 import org.telegram.ui.Components.SearchViewPager;
->>>>>>> 4992f231
 import org.telegram.ui.Components.SizeNotifierFrameLayout;
 import org.telegram.ui.Components.StickersAlert;
 import org.telegram.ui.Components.UndoView;
@@ -343,12 +341,8 @@
     private boolean canDeletePsaSelected;
 
     private int topPadding;
-<<<<<<< HEAD
-
-=======
-    private int lastMeasuredTopPadding;
-    
->>>>>>> 4992f231
+private int lastMeasuredTopPadding;
+
     private int folderId;
 
     private final static int pin = 100;
@@ -669,12 +663,8 @@
                 } else if (child == searchViewPager) {
                     searchViewPager.setTranslationY(0);
                     int contentWidthSpec = View.MeasureSpec.makeMeasureSpec(widthSize, View.MeasureSpec.EXACTLY);
-<<<<<<< HEAD
-                    int contentHeightSpec = View.MeasureSpec.makeMeasureSpec(Math.max(AndroidUtilities.dp(10), heightSize - inputFieldHeight + AndroidUtilities.dp(2) - (onlySelect && !(initialDialogsType == 3 && NekoConfig.showTabsOnForward) ? 0 : actionBar.getMeasuredHeight()) - topPadding), View.MeasureSpec.EXACTLY);
-=======
                     int h = View.MeasureSpec.getSize(heightMeasureSpec) + keyboardSize;
-                    int contentHeightSpec = View.MeasureSpec.makeMeasureSpec(Math.max(AndroidUtilities.dp(10), h - inputFieldHeight + AndroidUtilities.dp(2) - (onlySelect ? 0 : actionBar.getMeasuredHeight()) - topPadding) - (searchTabsView == null ? 0 : AndroidUtilities.dp(44)), View.MeasureSpec.EXACTLY);
->>>>>>> 4992f231
+                    int contentHeightSpec = View.MeasureSpec.makeMeasureSpec(Math.max(AndroidUtilities.dp(10), h - inputFieldHeight + AndroidUtilities.dp(2) - (onlySelect && !(initialDialogsType == 3 && NekoConfig.showTabsOnForward) ? 0 : actionBar.getMeasuredHeight()) - topPadding) - (searchTabsView == null ? 0 : AndroidUtilities.dp(44)), View.MeasureSpec.EXACTLY);
                     child.measure(contentWidthSpec, contentHeightSpec);
                     child.setPivotX(child.getMeasuredWidth() / 2);
                 } else if (commentView != null && commentView.isPopupView(child)) {
@@ -763,13 +753,8 @@
                     }
                 } else if (child == filterTabsView || child == searchTabsView || child == filtersView) {
                     childTop = actionBar.getMeasuredHeight();
-<<<<<<< HEAD
-                } else if (child == searchListView || child == searchEmptyView) {
-                    childTop = (onlySelect && !(initialDialogsType == 3 && NekoConfig.showTabsOnForward) ? 0 : actionBar.getMeasuredHeight()) + topPadding;
-=======
                 } else if (child == searchViewPager) {
-                    childTop = (onlySelect ? 0 : actionBar.getMeasuredHeight()) + topPadding + (searchTabsView == null ? 0 : AndroidUtilities.dp(44));
->>>>>>> 4992f231
+                    childTop = (onlySelect && !(initialDialogsType == 3 && NekoConfig.showTabsOnForward) ? 0 : actionBar.getMeasuredHeight()) + topPadding + (searchTabsView == null ? 0 : AndroidUtilities.dp(44));
                 } else if (child instanceof ViewPage) {
                     if ((initialDialogsType == 3 && NekoConfig.showTabsOnForward) || !onlySelect) {
                         if (filterTabsView != null && filterTabsView.getVisibility() == VISIBLE) {
@@ -1723,16 +1708,12 @@
             updatePasscodeButton();
             updateProxyButton(false);
         }
-<<<<<<< HEAD
 
         scanItem = menu.addItem(3, R.drawable.wallet_qr);
         scanItem.setContentDescription(LocaleController.getString("ScanQRCode", R.string.ScanQRCode));
         scanItem.setVisibility(View.GONE);
 
-        searchItem = menu.addItem(0, R.drawable.ic_ab_search).setIsSearchField(true).setActionBarMenuItemSearchListener(new ActionBarMenuItem.ActionBarMenuItemSearchListener() {
-=======
         searchItem = menu.addItem(0, R.drawable.ic_ab_search).setIsSearchField(true, true).setActionBarMenuItemSearchListener(new ActionBarMenuItem.ActionBarMenuItemSearchListener() {
->>>>>>> 4992f231
             @Override
             public void onSearchExpand() {
                 searching = true;
@@ -2235,169 +2216,13 @@
         }
         actionBar.setAllowOverlayTitle(true);
 
-<<<<<<< HEAD
-        actionBar.setActionBarMenuOnItemClick(new ActionBar.ActionBarMenuOnItemClick() {
-            @Override
-            public void onItemClick(int id) {
-                if (id == -1) {
-                    if (filterTabsView != null && filterTabsView.isEditing()) {
-                        filterTabsView.setIsEditing(false);
-                        showDoneItem(false);
-                    } else if (actionBar.isActionModeShowed()) {
-                        hideActionMode(true);
-                    } else if (onlySelect || folderId != 0) {
-                        finishFragment();
-                    } else if (parentLayout != null) {
-                        parentLayout.getDrawerLayoutContainer().openDrawer(false);
-                    }
-                } else if (id == 1) {
-                    SharedConfig.appLocked = !SharedConfig.appLocked;
-                    SharedConfig.saveConfig();
-                    updatePasscodeButton();
-                } else if (id == 2) {
-                    presentFragment(new ProxyListActivity());
-                } else if (id == 3) {
-
-                    if (Build.VERSION.SDK_INT >= 23) {
-                        if (getParentActivity().checkSelfPermission(Manifest.permission.CAMERA) != PackageManager.PERMISSION_GRANTED) {
-                            getParentActivity().requestPermissions(new String[]{Manifest.permission.CAMERA}, 22);
-                            return;
-                        }
-                    }
-
-                    CameraScanActivity.showAsSheet(DialogsActivity.this, new CameraScanActivity.CameraScanActivityDelegate() {
-
-                        @Override
-                        public void didFindQr(String text) {
-
-                            ProxyUtil.showLinkAlert(getParentActivity(), text);
-
-                        }
-                    });
-
-
-                } else if (id >= 10 && id < 10 + UserConfig.MAX_ACCOUNT_COUNT) {
-                    if (getParentActivity() == null) {
-                        return;
-                    }
-                    DialogsActivityDelegate oldDelegate = delegate;
-                    LaunchActivity launchActivity = (LaunchActivity) getParentActivity();
-                    launchActivity.switchToAccount(id - 10, true);
-
-                    DialogsActivity dialogsActivity = new DialogsActivity(arguments);
-                    dialogsActivity.setDelegate(oldDelegate);
-                    launchActivity.presentFragment(dialogsActivity, false, true);
-                } else if (id == add_to_folder) {
-                    FiltersListBottomSheet sheet = new FiltersListBottomSheet(DialogsActivity.this, selectedDialogs);
-                    sheet.setDelegate(filter -> {
-                        ArrayList<Integer> alwaysShow = FiltersListBottomSheet.getDialogsCount(DialogsActivity.this, filter, selectedDialogs, true, false);
-                        int currentCount;
-                        if (filter != null) {
-                            currentCount = filter.alwaysShow.size();
-                        } else {
-                            currentCount = 0;
-                        }
-                        if (currentCount + alwaysShow.size() > 100) {
-                            showDialog(AlertsCreator.createSimpleAlert(getParentActivity(), LocaleController.getString("FilterAddToAlertFullTitle", R.string.FilterAddToAlertFullTitle), LocaleController.getString("FilterAddToAlertFullText", R.string.FilterAddToAlertFullText)).create());
-                            return;
-                        }
-                        if (filter != null) {
-                            if (!alwaysShow.isEmpty()) {
-                                for (int a = 0; a < alwaysShow.size(); a++) {
-                                    filter.neverShow.remove(alwaysShow.get(a));
-                                }
-                                filter.alwaysShow.addAll(alwaysShow);
-                                FilterCreateActivity.saveFilterToServer(filter, filter.flags, filter.name, filter.alwaysShow, filter.neverShow, filter.pinnedDialogs, false, false, true, true, false, DialogsActivity.this, null);
-                            }
-                            long did;
-                            if (alwaysShow.size() == 1) {
-                                did = alwaysShow.get(0);
-                            } else {
-                                did = 0;
-                            }
-                            getUndoView().showWithAction(did, UndoView.ACTION_ADDED_TO_FOLDER, alwaysShow.size(), filter, null, null);
-                        } else {
-                            presentFragment(new FilterCreateActivity(null, alwaysShow));
-                        }
-                        hideActionMode(true);
-                    });
-                    showDialog(sheet);
-                } else if (id == remove_from_folder) {
-                    MessagesController.DialogFilter filter = getMessagesController().dialogFilters.get(viewPages[0].selectedType);
-                    ArrayList<Integer> neverShow = FiltersListBottomSheet.getDialogsCount(DialogsActivity.this, filter, selectedDialogs, false, false);
-
-                    int currentCount;
-                    if (filter != null) {
-                        currentCount = filter.neverShow.size();
-                    } else {
-                        currentCount = 0;
-                    }
-                    if (currentCount + neverShow.size() > 100) {
-                        showDialog(AlertsCreator.createSimpleAlert(getParentActivity(), LocaleController.getString("FilterAddToAlertFullTitle", R.string.FilterAddToAlertFullTitle), LocaleController.getString("FilterRemoveFromAlertFullText", R.string.FilterRemoveFromAlertFullText)).create());
-                        return;
-                    }
-                    if (!neverShow.isEmpty()) {
-                        filter.neverShow.addAll(neverShow);
-                        for (int a = 0; a < neverShow.size(); a++) {
-                            Integer did = neverShow.get(a);
-                            filter.alwaysShow.remove(did);
-                            filter.pinnedDialogs.remove((long) did);
-                        }
-                        FilterCreateActivity.saveFilterToServer(filter, filter.flags, filter.name, filter.alwaysShow, filter.neverShow, filter.pinnedDialogs, false, false, true, false, false, DialogsActivity.this, null);
-                    }
-                    long did;
-                    if (neverShow.size() == 1) {
-                        did = neverShow.get(0);
-                    } else {
-                        did = 0;
-                    }
-                    getUndoView().showWithAction(did, UndoView.ACTION_REMOVED_FROM_FOLDER, neverShow.size(), filter, null, null);
-                    hideActionMode(false);
-                } else if (id == pin || id == read || id == delete || id == clear || id == mute || id == archive || id == block || id == archive2 || id == pin2) {
-                    perfromSelectedDialogsAction(id, true);
-                }
-            }
-        });
-
-=======
->>>>>>> 4992f231
         if (sideMenu != null) {
             sideMenu.setBackgroundColor(Theme.getColor(Theme.key_chats_menuBackground));
             sideMenu.setGlowColor(Theme.getColor(Theme.key_chats_menuBackground));
             sideMenu.getAdapter().notifyDataSetChanged();
         }
 
-<<<<<<< HEAD
-        final ActionBarMenu actionMode = actionBar.createActionMode();
-
-        selectedDialogsCountTextView = new NumberTextView(actionMode.getContext());
-        selectedDialogsCountTextView.setTextSize(18);
-        selectedDialogsCountTextView.setTypeface(AndroidUtilities.getTypeface("fonts/rmedium.ttf"));
-        selectedDialogsCountTextView.setTextColor(Theme.getColor(Theme.key_actionBarActionModeDefaultIcon));
-        actionMode.addView(selectedDialogsCountTextView, LayoutHelper.createLinear(0, LayoutHelper.MATCH_PARENT, 1.0f, 72, 0, 0, 0));
-        selectedDialogsCountTextView.setOnTouchListener((v, event) -> true);
-
-        pinItem = actionMode.addItemWithWidth(pin, R.drawable.deproko_baseline_pin_24, AndroidUtilities.dp(54));
-        muteItem = actionMode.addItemWithWidth(mute, R.drawable.baseline_volume_off_24_white, AndroidUtilities.dp(54));
-        archive2Item = actionMode.addItemWithWidth(archive2, R.drawable.baseline_archive_24, AndroidUtilities.dp(54));
-        deleteItem = actionMode.addItemWithWidth(delete, R.drawable.baseline_delete_24, AndroidUtilities.dp(54), LocaleController.getString("Delete", R.string.Delete));
-        ActionBarMenuItem otherItem = actionMode.addItemWithWidth(0, R.drawable.ic_ab_other, AndroidUtilities.dp(54), LocaleController.getString("AccDescrMoreOptions", R.string.AccDescrMoreOptions));
-        archiveItem = otherItem.addSubItem(archive, R.drawable.baseline_archive_24, LocaleController.getString("Archive", R.string.Archive));
-        pin2Item = otherItem.addSubItem(pin2, R.drawable.deproko_baseline_pin_24, LocaleController.getString("DialogPin", R.string.DialogPin));
-        addToFolderItem = otherItem.addSubItem(add_to_folder, R.drawable.msg_addfolder, LocaleController.getString("FilterAddTo", R.string.FilterAddTo));
-        removeFromFolderItem = otherItem.addSubItem(remove_from_folder, R.drawable.msg_removefolder, LocaleController.getString("FilterRemoveFrom", R.string.FilterRemoveFrom));
-        readItem = otherItem.addSubItem(read, R.drawable.deproko_baseline_check_double_24, LocaleController.getString("MarkAsRead", R.string.MarkAsRead));
-        clearItem = otherItem.addSubItem(clear, R.drawable.baseline_delete_sweep_24, LocaleController.getString("ClearHistory", R.string.ClearHistory));
-        blockItem = otherItem.addSubItem(block, R.drawable.baseline_block_24, LocaleController.getString("BlockUser", R.string.BlockUser));
-
-        actionModeViews.add(pinItem);
-        actionModeViews.add(archive2Item);
-        actionModeViews.add(muteItem);
-        actionModeViews.add(deleteItem);
-        actionModeViews.add(otherItem);
-=======
         createActionMode();
->>>>>>> 4992f231
 
         ContentView contentView = new ContentView(context);
         fragmentView = contentView;
@@ -3142,11 +2967,7 @@
         if (filterTabsView != null) {
             contentView.addView(filterTabsView, LayoutHelper.createFrame(LayoutHelper.MATCH_PARENT, 44));
         }
-<<<<<<< HEAD
         if ((initialDialogsType == 3 && NekoConfig.showTabsOnForward) || !onlySelect) {
-            contentView.addView(actionBar, LayoutHelper.createFrame(LayoutHelper.MATCH_PARENT, LayoutHelper.WRAP_CONTENT));
-=======
-        if (!onlySelect) {
             final FrameLayout.LayoutParams layoutParams = LayoutHelper.createFrame(LayoutHelper.MATCH_PARENT, LayoutHelper.WRAP_CONTENT);
             if (inPreviewMode && Build.VERSION.SDK_INT >= 21) {
                 layoutParams.topMargin = AndroidUtilities.statusBarHeight;
@@ -3190,7 +3011,6 @@
             actionBar.setItemsBackgroundColor(Theme.getColor(Theme.key_actionBarDefaultArchivedSelector), false);
             actionBar.setSearchTextColor(Theme.getColor(Theme.key_actionBarDefaultArchivedSearch), false);
             actionBar.setSearchTextColor(Theme.getColor(Theme.key_actionBarDefaultArchivedSearchPlaceholder), true);
->>>>>>> 4992f231
         }
 
         if (!onlySelect && initialDialogsType == 0) {
@@ -3222,6 +3042,8 @@
 
         updateFilterTabs(false);
 
+        PrivacyUtil.postCheckAll(getParentActivity(), currentAccount);
+
         return fragmentView;
     }
 
@@ -3318,18 +3140,18 @@
         actionMode.addView(selectedDialogsCountTextView, LayoutHelper.createLinear(0, LayoutHelper.MATCH_PARENT, 1.0f, 72, 0, 0, 0));
         selectedDialogsCountTextView.setOnTouchListener((v, event) -> true);
 
-        pinItem = actionMode.addItemWithWidth(pin, R.drawable.msg_pin, AndroidUtilities.dp(54));
-        muteItem = actionMode.addItemWithWidth(mute, R.drawable.msg_mute, AndroidUtilities.dp(54));
-        archive2Item = actionMode.addItemWithWidth(archive2, R.drawable.msg_archive, AndroidUtilities.dp(54));
-        deleteItem = actionMode.addItemWithWidth(delete, R.drawable.msg_delete, AndroidUtilities.dp(54), LocaleController.getString("Delete", R.string.Delete));
+        pinItem = actionMode.addItemWithWidth(pin, R.drawable.deproko_baseline_pin_24, AndroidUtilities.dp(54));
+        muteItem = actionMode.addItemWithWidth(mute, R.drawable.baseline_volume_off_24_white, AndroidUtilities.dp(54));
+        archive2Item = actionMode.addItemWithWidth(archive2, R.drawable.baseline_archive_24, AndroidUtilities.dp(54));
+        deleteItem = actionMode.addItemWithWidth(delete, R.drawable.baseline_delete_24, AndroidUtilities.dp(54), LocaleController.getString("Delete", R.string.Delete));
         ActionBarMenuItem otherItem = actionMode.addItemWithWidth(0, R.drawable.ic_ab_other, AndroidUtilities.dp(54), LocaleController.getString("AccDescrMoreOptions", R.string.AccDescrMoreOptions));
-        archiveItem = otherItem.addSubItem(archive, R.drawable.msg_archive, LocaleController.getString("Archive", R.string.Archive));
-        pin2Item = otherItem.addSubItem(pin2, R.drawable.msg_pin, LocaleController.getString("DialogPin", R.string.DialogPin));
+        archiveItem = otherItem.addSubItem(archive, R.drawable.baseline_archive_24, LocaleController.getString("Archive", R.string.Archive));
+        pin2Item = otherItem.addSubItem(pin2, R.drawable.deproko_baseline_pin_24, LocaleController.getString("DialogPin", R.string.DialogPin));
         addToFolderItem = otherItem.addSubItem(add_to_folder, R.drawable.msg_addfolder, LocaleController.getString("FilterAddTo", R.string.FilterAddTo));
         removeFromFolderItem = otherItem.addSubItem(remove_from_folder, R.drawable.msg_removefolder, LocaleController.getString("FilterRemoveFrom", R.string.FilterRemoveFrom));
-        readItem = otherItem.addSubItem(read, R.drawable.msg_markread, LocaleController.getString("MarkAsRead", R.string.MarkAsRead));
-        clearItem = otherItem.addSubItem(clear, R.drawable.msg_clear, LocaleController.getString("ClearHistory", R.string.ClearHistory));
-        blockItem = otherItem.addSubItem(block, R.drawable.msg_block, LocaleController.getString("BlockUser", R.string.BlockUser));
+        readItem = otherItem.addSubItem(read, R.drawable.deproko_baseline_check_double_24, LocaleController.getString("MarkAsRead", R.string.MarkAsRead));
+        clearItem = otherItem.addSubItem(clear, R.drawable.baseline_delete_sweep_24, LocaleController.getString("ClearHistory", R.string.ClearHistory));
+        blockItem = otherItem.addSubItem(block, R.drawable.baseline_block_24, LocaleController.getString("BlockUser", R.string.BlockUser));
 
         actionModeViews.add(pinItem);
         actionModeViews.add(archive2Item);
@@ -3365,6 +3187,24 @@
                     updatePasscodeButton();
                 } else if (id == 2) {
                     presentFragment(new ProxyListActivity());
+                } else if (id == 3) {
+
+                    if (Build.VERSION.SDK_INT >= 23) {
+                        if (getParentActivity().checkSelfPermission(Manifest.permission.CAMERA) != PackageManager.PERMISSION_GRANTED) {
+                            getParentActivity().requestPermissions(new String[]{Manifest.permission.CAMERA}, 22);
+                            return;
+                        }
+                    }
+
+                    CameraScanActivity.showAsSheet(DialogsActivity.this, new CameraScanActivity.CameraScanActivityDelegate() {
+
+                        @Override
+                        public void didFindQr(String text) {
+
+                            ProxyUtil.showLinkAlert(getParentActivity(), text);
+
+                        }
+                    });
                 } else if (id >= 10 && id < 10 + UserConfig.MAX_ACCOUNT_COUNT) {
                     if (getParentActivity() == null) {
                         return;
@@ -3445,36 +3285,8 @@
                 } else if (id == pin || id == read || id == delete || id == clear || id == mute || id == archive || id == block || id == archive2 || id == pin2) {
                     perfromSelectedDialogsAction(id, true);
                 }
-<<<<<<< HEAD
-            };
-            contentView.addView(undoView[a], LayoutHelper.createFrame(LayoutHelper.MATCH_PARENT, LayoutHelper.WRAP_CONTENT, Gravity.BOTTOM | Gravity.LEFT, 8, 0, 8, 8));
-        }
-
-        if (folderId != 0) {
-            actionBar.setBackgroundColor(Theme.getColor(Theme.key_actionBarDefaultArchived));
-            viewPages[0].listView.setGlowColor(Theme.getColor(Theme.key_actionBarDefaultArchived));
-            actionBar.setTitleColor(Theme.getColor(Theme.key_actionBarDefaultArchivedTitle));
-            actionBar.setItemsColor(Theme.getColor(Theme.key_actionBarDefaultArchivedIcon), false);
-            actionBar.setItemsBackgroundColor(Theme.getColor(Theme.key_actionBarDefaultArchivedSelector), false);
-            actionBar.setSearchTextColor(Theme.getColor(Theme.key_actionBarDefaultArchivedSearch), false);
-            actionBar.setSearchTextColor(Theme.getColor(Theme.key_actionBarDefaultArchivedSearchPlaceholder), true);
-        }
-
-        if (!onlySelect && initialDialogsType == 0) {
-            blurredView = new View(context);
-            blurredView.setVisibility(View.GONE);
-            contentView.addView(blurredView, LayoutHelper.createFrame(LayoutHelper.MATCH_PARENT, LayoutHelper.MATCH_PARENT));
-        }
-
-        updateFilterTabs(false);
-
-        PrivacyUtil.postCheckAll(getParentActivity(), currentAccount);
-
-        return fragmentView;
-=======
             }
         });
->>>>>>> 4992f231
     }
 
     private void switchToCurrentSelectedMode(boolean animated) {
@@ -5607,7 +5419,6 @@
         }
     }
 
-<<<<<<< HEAD
     private String getNekoTitle(String title) {
 
         if (!NekoConfig.removeTitleEmoji) {
@@ -5624,9 +5435,7 @@
         //return LocaleController.getString("NekogramEmojiDialogsUnread", R.string.NekogramEmojiDialogsUnread) + " " + title;
     }
 
-=======
     @SuppressWarnings("unchecked")
->>>>>>> 4992f231
     @Override
     public void didReceivedNotification(int id, int account, Object... args) {
         if (id == NotificationCenter.dialogsNeedReload) {
