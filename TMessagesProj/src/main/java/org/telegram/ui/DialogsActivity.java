--- conflicted
+++ resolved
@@ -87,6 +87,7 @@
 import org.telegram.messenger.FileLoader;
 import org.telegram.messenger.FileLog;
 import org.telegram.messenger.ImageLoader;
+import org.telegram.messenger.ImageLocation;
 import org.telegram.messenger.LocaleController;
 import org.telegram.messenger.MediaDataController;
 import org.telegram.messenger.MessageObject;
@@ -1814,13 +1815,8 @@
             currentConnectionState = getConnectionsManager().getConnectionState();
 
             getNotificationCenter().addObserver(this, NotificationCenter.dialogsNeedReload);
-<<<<<<< HEAD
-            NotificationCenter.getGlobalInstance().addObserver(this, NotificationCenter.emojiDidLoad);
+            NotificationCenter.getGlobalInstance().addObserver(this, NotificationCenter.emojiLoaded);
             if ((initialDialogsType == 3 && NekoConfig.showTabsOnForward) || !onlySelect) {
-=======
-            NotificationCenter.getGlobalInstance().addObserver(this, NotificationCenter.emojiLoaded);
-            if (!onlySelect) {
->>>>>>> dd2b001b
                 NotificationCenter.getGlobalInstance().addObserver(this, NotificationCenter.closeSearchByActiveAction);
                 NotificationCenter.getGlobalInstance().addObserver(this, NotificationCenter.proxySettingsChanged);
                 getNotificationCenter().addObserver(this, NotificationCenter.filterSettingsUpdated);
@@ -1885,13 +1881,8 @@
         super.onFragmentDestroy();
         if (searchString == null) {
             getNotificationCenter().removeObserver(this, NotificationCenter.dialogsNeedReload);
-<<<<<<< HEAD
-            NotificationCenter.getGlobalInstance().removeObserver(this, NotificationCenter.emojiDidLoad);
+            NotificationCenter.getGlobalInstance().removeObserver(this, NotificationCenter.emojiLoaded);
             if ((initialDialogsType == 3 && NekoConfig.showTabsOnForward) || !onlySelect) {
-=======
-            NotificationCenter.getGlobalInstance().removeObserver(this, NotificationCenter.emojiLoaded);
-            if (!onlySelect) {
->>>>>>> dd2b001b
                 NotificationCenter.getGlobalInstance().removeObserver(this, NotificationCenter.closeSearchByActiveAction);
                 NotificationCenter.getGlobalInstance().removeObserver(this, NotificationCenter.proxySettingsChanged);
                 getNotificationCenter().removeObserver(this, NotificationCenter.filterSettingsUpdated);
@@ -2100,11 +2091,7 @@
                 searchViewPager.removeSearchFilter(filterData);
                 searchViewPager.onTextChanged(searchItem.getSearchField().getText().toString());
 
-<<<<<<< HEAD
-                updateFiltersView(true, null, null, true);
-=======
                 updateFiltersView(true, null, null,false, true);
->>>>>>> dd2b001b
             }
 
             @Override
@@ -3605,22 +3592,13 @@
             showSearch(false, false);
         }
 
-<<<<<<< HEAD
-        if (folderId != 0) {
-            FiltersView.MediaFilterData filterData = new FiltersView.MediaFilterData(R.drawable.chats_archive, R.drawable.chats_archive, LocaleController.getString("ArchiveSearchFilter", R.string.ArchiveSearchFilter), null, FiltersView.FILTER_TYPE_ARCHIVE);
-            filterData.removable = false;
-            actionBar.setSearchFilter(filterData);
-            searchItem.collapseSearchFilters();
-        }
+        updateMenuButton(false);
 
         PrivacyUtil.postCheckAll(getParentActivity(), currentAccount);
         UpdateUtil.postCheckFollowChannel(getParentActivity(), currentAccount);
         if (!BuildVars.isFdroid && NekoXConfig.autoUpdateReleaseChannel != 0 && System.currentTimeMillis() / 1000 > NekoXConfig.nextUpdateCheck)
             UIUtil.runOnIoDispatcher(() -> InternalUpdater.checkUpdate(getParentActivity(), true), 6000);
 
-=======
-        updateMenuButton(false);
->>>>>>> dd2b001b
         return fragmentView;
     }
 
@@ -3712,13 +3690,8 @@
         }
     }
 
-<<<<<<< HEAD
-    private void updateFiltersView(boolean showMediaFilters, ArrayList<Object> users, ArrayList<FiltersView.DateData> dates, boolean animated) {
+    private void updateFiltersView(boolean showMediaFilters, ArrayList<Object> users, ArrayList<FiltersView.DateData> dates, boolean archive, boolean animated) {
         if (!searchIsShowed || onlySelect && !(initialDialogsType == 3 && NekoConfig.showTabsOnForward)) {
-=======
-    private void updateFiltersView(boolean showMediaFilters, ArrayList<Object> users, ArrayList<FiltersView.DateData> dates, boolean archive, boolean animated) {
-        if (!searchIsShowed || onlySelect) {
->>>>>>> dd2b001b
             return;
         }
         boolean hasMediaFilter = false;
@@ -3820,63 +3793,12 @@
         actionModeViews.add(deleteItem);
         actionModeViews.add(otherItem);
 
-<<<<<<< HEAD
-        actionBar.setActionBarMenuOnItemClick(new ActionBar.ActionBarMenuOnItemClick() {
-            @Override
-            public void onItemClick(int id) {
-                if (id == SearchViewPager.forwardItemId || id == SearchViewPager.gotoItemId && searchViewPager != null) {
-                    searchViewPager.onActionBarItemClick(id);
-                    return;
-                }
-                if (id == -1) {
-                    if (filterTabsView != null && filterTabsView.isEditing()) {
-                        filterTabsView.setIsEditing(false);
-                        showDoneItem(false);
-                    } else if (actionBar.isActionModeShowed()) {
-                        if (searchViewPager != null && searchViewPager.getVisibility() == View.VISIBLE) {
-                            searchViewPager.hideActionMode();
-                        } else {
-                            hideActionMode(true);
-                        }
-                    } else if (onlySelect || folderId != 0) {
-                        finishFragment();
-                    } else if (parentLayout != null) {
-                        parentLayout.getDrawerLayoutContainer().openDrawer(false);
-                    }
-                } else if (id == 1) {
-                    SharedConfig.appLocked = !SharedConfig.appLocked;
-                    SharedConfig.saveConfig();
-                    updatePasscodeButton(true);
-                } else if (id == 2) {
-                    presentFragment(new ProxyListActivity());
-                } else if (id == 3) {
-
-                    if (Build.VERSION.SDK_INT >= 23) {
-                        if (getParentActivity().checkSelfPermission(Manifest.permission.CAMERA) != PackageManager.PERMISSION_GRANTED) {
-                            getParentActivity().requestPermissions(new String[]{Manifest.permission.CAMERA}, 22);
-                            return;
-                        }
-                    }
-
-                    CameraScanActivity.showAsSheet(DialogsActivity.this, new CameraScanActivity.CameraScanActivityDelegate() {
-
-                        @Override
-                        public void didFindQr(String text) {
-
-                            ProxyUtil.showLinkAlert(getParentActivity(), text);
-
-                        }
-                    });
-                } else if (id >= 10 && id < 10 + accounts) {
-                    if (getParentActivity() == null) {
-=======
         if (tag == null) {
             actionBar.setActionBarMenuOnItemClick(new ActionBar.ActionBarMenuOnItemClick() {
                 @Override
                 public void onItemClick(int id) {
                     if (id == SearchViewPager.forwardItemId || id == SearchViewPager.gotoItemId && searchViewPager != null) {
                         searchViewPager.onActionBarItemClick(id);
->>>>>>> dd2b001b
                         return;
                     }
                     if (id == -1) {
@@ -3900,7 +3822,25 @@
                         updatePasscodeButton(true);
                     } else if (id == 2) {
                         presentFragment(new ProxyListActivity());
-                    } else if (id >= 10 && id < 10 + UserConfig.MAX_ACCOUNT_COUNT) {
+                } else if (id == 3) {
+
+                    if (Build.VERSION.SDK_INT >= 23) {
+                        if (getParentActivity().checkSelfPermission(Manifest.permission.CAMERA) != PackageManager.PERMISSION_GRANTED) {
+                            getParentActivity().requestPermissions(new String[]{Manifest.permission.CAMERA}, 22);
+                            return;
+                        }
+                    }
+
+                    CameraScanActivity.showAsSheet(DialogsActivity.this, new CameraScanActivity.CameraScanActivityDelegate() {
+
+                        @Override
+                        public void didFindQr(String text) {
+
+                            ProxyUtil.showLinkAlert(getParentActivity(), text);
+
+                        }
+                    });
+                } else if (id >= 10 && id < 10 + accounts) {
                         if (getParentActivity() == null) {
                             return;
                         }
@@ -4534,11 +4474,7 @@
             if (show) {
                 searchViewPager.setVisibility(View.VISIBLE);
                 searchViewPager.reset();
-<<<<<<< HEAD
-                updateFiltersView(true, null, null, false);
-=======
                 updateFiltersView(true, null, null, false, false);
->>>>>>> dd2b001b
                 if (searchTabsView != null) {
                     searchTabsView.hide(false, false);
                     searchTabsView.setVisibility(View.VISIBLE);
@@ -5614,12 +5550,8 @@
                     if (isDialogPinned(dialog)) {
                         continue;
                     }
-<<<<<<< HEAD
+                    pinedActionCount++;
                     pinDialog(selectedDialog, true, filter, minPinnedNum, count == 1);
-=======
-                    pinedActionCount++;
-                    pinDialog(selectedDialog, true, filter, minPinnedNum,count == 1);
->>>>>>> dd2b001b
                     if (filter != null) {
                         minPinnedNum++;
                         if (encryptedChat != null) {
@@ -5636,12 +5568,8 @@
                     if (!isDialogPinned(dialog)) {
                         continue;
                     }
-<<<<<<< HEAD
+                    pinedActionCount++;
                     pinDialog(selectedDialog, false, filter, minPinnedNum, count == 1);
-=======
-                    pinedActionCount++;
-                    pinDialog(selectedDialog, false, filter, minPinnedNum,count == 1);
->>>>>>> dd2b001b
 
                 }
             } else if (action == read) {
@@ -7857,11 +7785,11 @@
         setSlideTransitionProgress(1f - progress);
     }
 
-<<<<<<< HEAD
     @Override
     public boolean isSwipeBackEnabled(MotionEvent event) {
         return !((initialDialogsType == 3 && NekoConfig.showTabsOnForward) && viewPages[0].selectedType != filterTabsView.getFirstTabId());
-=======
+    }
+
     public void setShowSearch(String query, int i) {
         if (!searching) {
             initialSearchType = i;
@@ -7874,6 +7802,5 @@
                 searchViewPager.getTabsView().scrollToTab(i, i);
             }
         }
->>>>>>> dd2b001b
     }
 }
