/*
 * This is the source code of Telegram for Android v. 5.x.x.
 * It is licensed under GNU GPL v. 2 or later.
 * You should have received a copy of the license in this archive (see LICENSE).
 *
 * Copyright Nikolai Kudashov, 2013-2018.
 */

package org.telegram.ui;

import android.Manifest;
import android.animation.Animator;
import android.animation.AnimatorListenerAdapter;
import android.animation.AnimatorSet;
import android.animation.ObjectAnimator;
import android.animation.StateListAnimator;
import android.animation.ValueAnimator;
import android.annotation.SuppressLint;
import android.annotation.TargetApi;
import android.app.Activity;
import android.app.Dialog;
import android.content.Context;
import android.content.DialogInterface;
import android.content.Intent;
import android.content.SharedPreferences;
import android.content.pm.PackageManager;
import android.content.res.Configuration;
import android.graphics.Bitmap;
import android.graphics.Canvas;
import android.graphics.Outline;
import android.graphics.Paint;
import android.graphics.PorterDuff;
import android.graphics.PorterDuffColorFilter;
import android.graphics.Rect;
import android.graphics.RectF;
import android.graphics.drawable.BitmapDrawable;
import android.graphics.drawable.Drawable;
import android.net.Uri;
import android.os.Build;
import android.os.Bundle;
<<<<<<< HEAD
=======
import android.os.Vibrator;

import androidx.annotation.NonNull;
import androidx.recyclerview.widget.ItemTouchHelper;
import androidx.recyclerview.widget.LinearLayoutManager;
import androidx.recyclerview.widget.LinearSmoothScrollerCustom;
import androidx.recyclerview.widget.RecyclerView;
import androidx.viewpager.widget.ViewPager;

>>>>>>> d52b2c92
import android.text.TextUtils;
import android.util.Property;
import android.util.StateSet;
import android.view.Gravity;
import android.view.HapticFeedbackConstants;
import android.view.KeyEvent;
import android.view.MotionEvent;
import android.view.VelocityTracker;
import android.view.View;
import android.view.ViewConfiguration;
import android.view.ViewGroup;
import android.view.ViewOutlineProvider;
import android.view.ViewParent;
import android.view.ViewTreeObserver;
import android.view.WindowManager;
import android.view.animation.AccelerateDecelerateInterpolator;
import android.view.animation.DecelerateInterpolator;
import android.view.animation.Interpolator;
import android.widget.EditText;
import android.widget.FrameLayout;
import android.widget.ImageView;
import android.widget.LinearLayout;
import android.widget.ScrollView;
import android.widget.TextView;

import androidx.core.graphics.ColorUtils;

import com.google.android.exoplayer2.util.Log;

import org.telegram.messenger.AccountInstance;
import org.telegram.messenger.AndroidUtilities;
import org.telegram.messenger.ApplicationLoader;
import org.telegram.messenger.ChatObject;
import org.telegram.messenger.ContactsController;
import org.telegram.messenger.DialogObject;
import org.telegram.messenger.FileLog;
import org.telegram.messenger.ImageLoader;
import org.telegram.messenger.ImageLocation;
import org.telegram.messenger.LocaleController;
import org.telegram.messenger.MediaDataController;
import org.telegram.messenger.MessageObject;
import org.telegram.messenger.MessagesController;
import org.telegram.messenger.NotificationCenter;
import org.telegram.messenger.NotificationsController;
import org.telegram.messenger.R;
import org.telegram.messenger.SharedConfig;
import org.telegram.messenger.UserConfig;
import org.telegram.messenger.UserObject;
import org.telegram.messenger.Utilities;
import org.telegram.messenger.XiaomiUtilities;
import org.telegram.tgnet.ConnectionsManager;
import org.telegram.tgnet.TLObject;
import org.telegram.tgnet.TLRPC;
import org.telegram.ui.ActionBar.ActionBar;
import org.telegram.ui.ActionBar.ActionBarMenu;
import org.telegram.ui.ActionBar.ActionBarMenuItem;
import org.telegram.ui.ActionBar.ActionBarMenuSubItem;
import org.telegram.ui.ActionBar.ActionBarPopupWindow;
import org.telegram.ui.ActionBar.AlertDialog;
import org.telegram.ui.ActionBar.BackDrawable;
import org.telegram.ui.ActionBar.BaseFragment;
import org.telegram.ui.ActionBar.BottomSheet;
import org.telegram.ui.ActionBar.MenuDrawable;
import org.telegram.ui.ActionBar.Theme;
import org.telegram.ui.ActionBar.ThemeDescription;
import org.telegram.ui.Adapters.DialogsAdapter;
import org.telegram.ui.Adapters.DialogsSearchAdapter;
import org.telegram.ui.Adapters.FiltersView;
import org.telegram.ui.Cells.AccountSelectCell;
import org.telegram.ui.Cells.ArchiveHintInnerCell;
import org.telegram.ui.Cells.DialogCell;
import org.telegram.ui.Cells.DialogsEmptyCell;
import org.telegram.ui.Cells.DividerCell;
import org.telegram.ui.Cells.DrawerActionCell;
import org.telegram.ui.Cells.DrawerActionCheckCell;
import org.telegram.ui.Cells.DrawerAddCell;
import org.telegram.ui.Cells.DrawerProfileCell;
import org.telegram.ui.Cells.DrawerUserCell;
import org.telegram.ui.Cells.GraySectionCell;
import org.telegram.ui.Cells.HashtagSearchCell;
import org.telegram.ui.Cells.HintDialogCell;
import org.telegram.ui.Cells.LoadingCell;
import org.telegram.ui.Cells.ProfileSearchCell;
import org.telegram.ui.Cells.ShadowSectionCell;
import org.telegram.ui.Cells.TextCell;
import org.telegram.ui.Cells.UserCell;
import org.telegram.ui.Components.AlertsCreator;
import org.telegram.ui.Components.AnimatedArrowDrawable;
import org.telegram.ui.Components.AnimationProperties;
import org.telegram.ui.Components.AvatarDrawable;
import org.telegram.ui.Components.BackupImageView;
import org.telegram.ui.Components.Bulletin;
import org.telegram.ui.Components.BulletinFactory;
import org.telegram.ui.Components.ChatActivityEnterView;
import org.telegram.ui.Components.ChatAvatarContainer;
import org.telegram.ui.Components.CombinedDrawable;
import org.telegram.ui.Components.CubicBezierInterpolator;
import org.telegram.ui.Components.DialogsItemAnimator;
import org.telegram.ui.Components.EditTextBoldCursor;
import org.telegram.ui.Components.FilterTabsView;
import org.telegram.ui.Components.FiltersListBottomSheet;
import org.telegram.ui.Components.FragmentContextView;
import org.telegram.ui.Components.JoinGroupAlert;
import org.telegram.ui.Components.LayoutHelper;
import org.telegram.ui.Components.NumberTextView;
import org.telegram.ui.Components.PacmanAnimation;
import org.telegram.ui.Components.ProxyDrawable;
import org.telegram.ui.Components.PullForegroundDrawable;
import org.telegram.ui.Components.RLottieDrawable;
import org.telegram.ui.Components.RLottieImageView;
import org.telegram.ui.Components.RadialProgressView;
import org.telegram.ui.Components.RecyclerAnimationScrollHelper;
import org.telegram.ui.Components.RecyclerListView;
import org.telegram.ui.Components.SearchViewPager;
import org.telegram.ui.Components.SizeNotifierFrameLayout;
import org.telegram.ui.Components.StickersAlert;
import org.telegram.ui.Components.UndoView;
import org.telegram.ui.Components.ViewPagerFixed;

import java.util.ArrayList;

import tw.nekomimi.nekogram.NekoConfig;
import tw.nekomimi.nekogram.utils.PrivacyUtil;
import tw.nekomimi.nekogram.utils.ProxyUtil;
import tw.nekomimi.nekogram.utils.UpdateUtil;
import tw.nekomimi.nekogram.utils.VibrateUtil;

public class DialogsActivity extends BaseFragment implements NotificationCenter.NotificationCenterDelegate {

    private boolean canShowFilterTabsView;
    private boolean filterTabsViewIsVisible;

    private class ViewPage extends FrameLayout {
        private DialogsRecyclerView listView;
        private LinearLayoutManager layoutManager;
        private DialogsAdapter dialogsAdapter;
        private ItemTouchHelper itemTouchhelper;
        private SwipeController swipeController;
        private int selectedType;
        private PullForegroundDrawable pullForegroundDrawable;
        private RecyclerAnimationScrollHelper scrollHelper;
        private int dialogsType;
        private int archivePullViewState;
        private RadialProgressView progressView;
        private int lastItemsCount;
        private DialogsItemAnimator dialogsItemAnimator;

        public ViewPage(Context context) {
            super(context);
        }

        public boolean isDefaultDialogType() {
            return dialogsType == 0 || dialogsType == 7 || dialogsType == 8;
        }
    }

    private ViewPagerFixed.TabsView searchTabsView;
    private ViewPage[] viewPages;
    private FiltersView filtersView;
    private ActionBarMenuItem passcodeItem;
    private boolean passcodeItemVisible;
    private ActionBarMenuItem proxyItem;
    private boolean proxyItemVisible;
    private ActionBarMenuItem scanItem;
    private ActionBarMenuItem searchItem;
    private ActionBarMenuItem doneItem;
    private ProxyDrawable proxyDrawable;
    private RLottieImageView floatingButton;
    private FrameLayout floatingButtonContainer;
    private ChatAvatarContainer avatarContainer;
    private UndoView[] undoView = new UndoView[2];
    private FilterTabsView filterTabsView;
    private boolean askingForPermissions;

    private SearchViewPager searchViewPager;

    private View blurredView;

    private Paint scrimPaint;
    private View scrimView;
    private boolean scrimViewSelected;
    private int[] scrimViewLocation = new int[2];
    private AnimatorSet scrimAnimatorSet;
    private ActionBarPopupWindow scrimPopupWindow;
    private ActionBarMenuSubItem[] scrimPopupWindowItems;

    private int initialDialogsType;

    private int messagesCount;
    private int hasPoll;

    private PacmanAnimation pacmanAnimation;

    private DialogCell slidingView;
    private DialogCell movingView;
    private boolean allowMoving;
    private boolean movingWas;
    private ArrayList<MessagesController.DialogFilter> movingDialogFilters = new ArrayList<>();
    private boolean waitingForScrollFinished;
    private boolean allowSwipeDuringCurrentTouch;
    private boolean updatePullAfterScroll;

    private MenuDrawable menuDrawable;
    private BackDrawable backDrawable;

    private Paint actionBarDefaultPaint = new Paint();

    private NumberTextView selectedDialogsCountTextView;
    private ArrayList<View> actionModeViews = new ArrayList<>();
    private ActionBarMenuItem deleteItem;
    private ActionBarMenuItem pinItem;
    private ActionBarMenuItem muteItem;
    private ActionBarMenuItem archive2Item;
    private ActionBarMenuSubItem pin2Item;
    private ActionBarMenuSubItem addToFolderItem;
    private ActionBarMenuSubItem removeFromFolderItem;
    private ActionBarMenuSubItem archiveItem;
    private ActionBarMenuSubItem clearItem;
    private ActionBarMenuSubItem readItem;
    private ActionBarMenuSubItem blockItem;

    private float additionalFloatingTranslation;
    private float floatingButtonTranslation;
    private float floatingButtonHideProgress;

    private AnimatorSet searchAnimator;
    private Animator tabsAlphaAnimator;
    private float searchAnimationProgress;

    private AnimatedArrowDrawable arrowDrawable;
    private RecyclerView sideMenu;
    private ChatActivityEnterView commentView;
    private ActionBarMenuItem switchItem;

    private FragmentContextView fragmentLocationContextView;
    private FragmentContextView fragmentContextView;

    private static ArrayList<TLRPC.Dialog> frozenDialogsList;
    private boolean dialogsListFrozen;
    private int dialogRemoveFinished;
    private int dialogInsertFinished;
    private int dialogChangeFinished;

    private AlertDialog permissionDialog;
    private boolean askAboutContacts = true;

    private boolean closeSearchFieldOnHide;
    private long searchDialogId;
    private TLObject searchObject;

    private int prevPosition;
    private int prevTop;
    private boolean scrollUpdated;
    private boolean floatingHidden;
    private final AccelerateDecelerateInterpolator floatingInterpolator = new AccelerateDecelerateInterpolator();

    private boolean checkPermission = true;

    private int currentConnectionState;

    private boolean disableActionBarScrolling;

    private String selectAlertString;
    private String selectAlertStringGroup;
    private String addToGroupAlertString;
    private boolean resetDelegate = true;

    public static boolean[] dialogsLoaded = new boolean[UserConfig.MAX_ACCOUNT_COUNT];
    private boolean searching;
    private boolean searchWas;
    private boolean onlySelect;
    private String searchString;
    private String initialSearchString;
    private long openedDialogId;
    private boolean cantSendToChannels;
    private boolean allowSwitchAccount;
    private boolean checkCanWrite;
    private boolean afterSignup;

    private DialogsActivityDelegate delegate;

    private ArrayList<Long> selectedDialogs = new ArrayList<>();

    private int canReadCount;
    private int canPinCount;
    private int canMuteCount;
    private int canUnmuteCount;
    private int canClearCacheCount;
    private int canReportSpamCount;
    private int canUnarchiveCount;
    private boolean canDeletePsaSelected;

    private int topPadding;
<<<<<<< HEAD
private int lastMeasuredTopPadding;
=======
    private int lastMeasuredTopPadding;
>>>>>>> d52b2c92

    private int folderId;

    private final static int pin = 100;
    private final static int read = 101;
    private final static int delete = 102;
    private final static int clear = 103;
    private final static int mute = 104;
    private final static int archive = 105;
    private final static int block = 106;
    private final static int archive2 = 107;
    private final static int pin2 = 108;
    private final static int add_to_folder = 109;
    private final static int remove_from_folder = 110;

    private final static int ARCHIVE_ITEM_STATE_PINNED = 0;
    private final static int ARCHIVE_ITEM_STATE_SHOWED = 1;
    private final static int ARCHIVE_ITEM_STATE_HIDDEN = 2;

    private long startArchivePullingTime;
    private boolean scrollingManually;
    private boolean canShowHiddenArchive;

    private AnimatorSet tabsAnimation;
    private boolean tabsAnimationInProgress;
    private boolean animatingForward;
    private float additionalOffset;
    private boolean backAnimation;
    private int maximumVelocity;
    private boolean startedTracking;
    private boolean maybeStartTracking;
    private static final Interpolator interpolator = t -> {
        --t;
        return t * t * t * t * t + 1.0F;
    };

    private int animationIndex = -1;
    private boolean searchIsShowed;
    private boolean searchWasFullyShowed;
    private boolean whiteActionBar;
    private float progressToActionMode;
    private ValueAnimator actionBarColorAnimator;

    private ValueAnimator filtersTabAnimator;
    private float filterTabsProgress;
    private float filterTabsMoveFrom;
    private float tabsYOffset;
    private float scrollAdditionalOffset;

    public final Property<DialogsActivity, Float> SCROLL_Y = new AnimationProperties.FloatProperty<DialogsActivity>("animationValue") {
        @Override
        public void setValue(DialogsActivity object, float value) {
            object.setScrollY(value);
        }

        @Override
        public Float get(DialogsActivity object) {
            return actionBar.getTranslationY();
        }
    };

    private class ContentView extends SizeNotifierFrameLayout {

        private Paint actionBarSearchPaint = new Paint(Paint.ANTI_ALIAS_FLAG);
        private Paint windowBackgroundPaint = new Paint();
        private int inputFieldHeight;

        public ContentView(Context context) {
            super(context);
        }

        private int startedTrackingPointerId;
        private int startedTrackingX;
        private int startedTrackingY;
        private VelocityTracker velocityTracker;
        private boolean globalIgnoreLayout;
        private int[] pos = new int[2];

        private boolean prepareForMoving(MotionEvent ev, boolean forward) {
            int id = filterTabsView.getNextPageId(forward);
            if (id < 0) {
                return false;
            }
            getParent().requestDisallowInterceptTouchEvent(true);
            maybeStartTracking = false;
            startedTracking = true;
            startedTrackingX = (int) (ev.getX() + additionalOffset);
            actionBar.setEnabled(false);
            filterTabsView.setEnabled(false);
            viewPages[1].selectedType = id;
            viewPages[1].setVisibility(View.VISIBLE);
            animatingForward = forward;
            showScrollbars(false);
            switchToCurrentSelectedMode(true);
            if (forward) {
                viewPages[1].setTranslationX(viewPages[0].getMeasuredWidth());
            } else {
                viewPages[1].setTranslationX(-viewPages[0].getMeasuredWidth());
            }
            return true;
        }

        @Override
        public void setPadding(int left, int top, int right, int bottom) {
            topPadding = top;
            updateContextViewPosition();
            if (whiteActionBar && searchViewPager != null) {
                searchViewPager.setTranslationY(topPadding - lastMeasuredTopPadding);
            } else {
                requestLayout();
            }
        }

        public boolean checkTabsAnimationInProgress() {
            if (tabsAnimationInProgress) {
                boolean cancel = false;
                if (backAnimation) {
                    if (Math.abs(viewPages[0].getTranslationX()) < 1) {
                        viewPages[0].setTranslationX(0);
                        viewPages[1].setTranslationX(viewPages[0].getMeasuredWidth() * (animatingForward ? 1 : -1));
                        cancel = true;
                    }
                } else if (Math.abs(viewPages[1].getTranslationX()) < 1) {
                    viewPages[0].setTranslationX(viewPages[0].getMeasuredWidth() * (animatingForward ? -1 : 1));
                    viewPages[1].setTranslationX(0);
                    cancel = true;
                }
                if (cancel) {
                    showScrollbars(true);
                    if (tabsAnimation != null) {
                        tabsAnimation.cancel();
                        tabsAnimation = null;
                    }
                    tabsAnimationInProgress = false;
                }
                return tabsAnimationInProgress;
            }
            return false;
        }

        public int getActionBarFullHeight() {
            float h = actionBar.getHeight();
            float filtersTabsHeight = 0;
            if (filterTabsView != null && filterTabsView.getVisibility() != GONE) {
                filtersTabsHeight = filterTabsView.getMeasuredHeight() - (1f - filterTabsProgress) * filterTabsView.getMeasuredHeight();
            }
            float searchTabsHeight = 0;
            if (searchTabsView != null && searchTabsView.getVisibility() != View.GONE) {
                searchTabsHeight = searchTabsView.getMeasuredHeight();
            }
            h += filtersTabsHeight * (1f - searchAnimationProgress) + searchTabsHeight * searchAnimationProgress;
            return (int) h;
        }

        @Override
        protected boolean drawChild(Canvas canvas, View child, long drawingTime) {
            if (child == fragmentContextView && fragmentContextView.getCurrentStyle() == 3) {
                return true;
            }
            boolean result;
            if (child == viewPages[0] || (viewPages.length > 1 && child == viewPages[1]) || child == fragmentContextView || child == fragmentLocationContextView) {
                canvas.save();
                canvas.clipRect(0, -getY() + actionBar.getY() + getActionBarFullHeight(), getMeasuredWidth(), getMeasuredHeight());
                result = super.drawChild(canvas, child, drawingTime);
                canvas.restore();
            } else {
                result = super.drawChild(canvas, child, drawingTime);
            }
            if (child == actionBar && parentLayout != null) {
                int y = (int) (actionBar.getY() + getActionBarFullHeight());
                parentLayout.drawHeaderShadow(canvas, (int) (255 * (1f - searchAnimationProgress)), y);
                if (searchAnimationProgress > 0) {
                    if (searchAnimationProgress < 1) {
                        int a = Theme.dividerPaint.getAlpha();
                        Theme.dividerPaint.setAlpha((int) (a * searchAnimationProgress));
                        canvas.drawLine(0, y, getMeasuredWidth(), y, Theme.dividerPaint);
                        Theme.dividerPaint.setAlpha(a);
                    } else {
                        canvas.drawLine(0, y, getMeasuredWidth(), y, Theme.dividerPaint);
                    }
                }
            }
            return result;
        }

        @Override
        protected void dispatchDraw(Canvas canvas) {
            int actionBarHeight = getActionBarFullHeight();
            int top;
            if (inPreviewMode) {
                top = AndroidUtilities.statusBarHeight;
            } else {
                top = (int) (-getY() + actionBar.getY());
            }
            if (whiteActionBar) {
                if (searchAnimationProgress == 1f) {
                    actionBarSearchPaint.setColor(Theme.getColor(Theme.key_windowBackgroundWhite));
                    if (searchTabsView != null) {
                        searchTabsView.setTranslationY(0);
                        searchTabsView.setAlpha(1f);
                        if (filtersView != null) {
                            filtersView.setTranslationY(0);
                            filtersView.setAlpha(1f);
                        }
                    }
                } else if (searchAnimationProgress == 0) {
                    if (filterTabsView != null && filterTabsView.getVisibility() == View.VISIBLE) {
                        filterTabsView.setTranslationY(actionBar.getTranslationY());
                    }
                }
                canvas.drawRect(0, top, getMeasuredWidth(), top + actionBarHeight, searchAnimationProgress == 1f ? actionBarSearchPaint : actionBarDefaultPaint);
                if (searchAnimationProgress > 0 && searchAnimationProgress < 1f) {
                    actionBarSearchPaint.setColor(ColorUtils.blendARGB(Theme.getColor(folderId == 0 ? Theme.key_actionBarDefault : Theme.key_actionBarDefaultArchived), Theme.getColor(Theme.key_windowBackgroundWhite), searchAnimationProgress));
                    if (searchIsShowed || !searchWasFullyShowed) {
                        canvas.save();
                        canvas.clipRect(0, top, getMeasuredWidth(), top + actionBarHeight);
                        float cX = getMeasuredWidth() - AndroidUtilities.dp(24);
                        int statusBarH = actionBar.getOccupyStatusBar() ? AndroidUtilities.statusBarHeight : 0;
                        float cY = statusBarH + (actionBar.getMeasuredHeight() - statusBarH) / 2f;
                        canvas.drawCircle(cX, cY, getMeasuredWidth() * 1.3f * searchAnimationProgress, actionBarSearchPaint);
                        canvas.restore();
                    } else {
                        canvas.drawRect(0, top, getMeasuredWidth(), top + actionBarHeight, actionBarSearchPaint);
                    }
                    if (filterTabsView != null && filterTabsView.getVisibility() == View.VISIBLE) {
                        filterTabsView.setTranslationY(actionBarHeight - (actionBar.getHeight() + filterTabsView.getMeasuredHeight()));
                    }
                    if (searchTabsView != null) {
                        float y = actionBarHeight - (actionBar.getHeight() + searchTabsView.getMeasuredHeight());
                        float alpha = searchAnimationProgress < 0.5f ? 0 : (searchAnimationProgress - 0.5f) / 0.5f;
                        searchTabsView.setTranslationY(y);
                        searchTabsView.setAlpha(alpha);
                        if (filtersView != null) {
                            filtersView.setTranslationY(y);
                            filtersView.setAlpha(alpha);
                        }
                    }
                }
            } else if (!inPreviewMode) {
                if (progressToActionMode > 0) {
                    actionBarSearchPaint.setColor(ColorUtils.blendARGB(Theme.getColor(folderId == 0 ? Theme.key_actionBarDefault : Theme.key_actionBarDefaultArchived), Theme.getColor(Theme.key_windowBackgroundWhite), progressToActionMode));
                    canvas.drawRect(0, top, getMeasuredWidth(), top + actionBarHeight, actionBarSearchPaint);
                } else {
                    canvas.drawRect(0, top, getMeasuredWidth(), top + actionBarHeight, actionBarDefaultPaint);
                }
            }
            tabsYOffset = 0;
            if (filtersTabAnimator != null && filterTabsView != null && filterTabsView.getVisibility() == View.VISIBLE) {
                tabsYOffset = - (1f - filterTabsProgress) * filterTabsView.getMeasuredHeight();
                filterTabsView.setTranslationY(actionBar.getTranslationY() + tabsYOffset);
                filterTabsView.setAlpha(filterTabsProgress);
                viewPages[0].setTranslationY(-(1f - filterTabsProgress) * filterTabsMoveFrom);
            } else if (filterTabsView != null && filterTabsView.getVisibility() == View.VISIBLE) {
                filterTabsView.setTranslationY(actionBar.getTranslationY());
                filterTabsView.setAlpha(1f);
            }
            updateContextViewPosition();
            super.dispatchDraw(canvas);
            if (whiteActionBar && searchAnimationProgress > 0 && searchAnimationProgress < 1f && searchTabsView != null) {
                windowBackgroundPaint.setColor(Theme.getColor(Theme.key_windowBackgroundWhite));
                windowBackgroundPaint.setAlpha((int) (windowBackgroundPaint.getAlpha() * searchAnimationProgress));
                canvas.drawRect(0, top + actionBarHeight, getMeasuredWidth(), top + actionBar.getMeasuredHeight() + searchTabsView.getMeasuredHeight(), windowBackgroundPaint);
            }
            if (fragmentContextView != null && fragmentContextView.getCurrentStyle() == 3) {
                canvas.save();
                canvas.translate(fragmentContextView.getX(), fragmentContextView.getY());
                fragmentContextView.setDrawOverlay(true);
                fragmentContextView.draw(canvas);
                fragmentContextView.setDrawOverlay(false);
                canvas.restore();
            }
            if (scrimView != null) {
                canvas.drawRect(0, 0, getMeasuredWidth(), getMeasuredHeight(), scrimPaint);
                canvas.save();
                getLocationInWindow(pos);
                canvas.translate(scrimViewLocation[0] - pos[0], scrimViewLocation[1] - (Build.VERSION.SDK_INT < 21 ? AndroidUtilities.statusBarHeight : 0));
                scrimView.draw(canvas);
                if (scrimViewSelected) {
                    Drawable drawable = filterTabsView.getSelectorDrawable();
                    canvas.translate(-scrimViewLocation[0], -drawable.getIntrinsicHeight() - 1);
                    drawable.draw(canvas);
                }
                canvas.restore();
            }
        }

        @Override
        protected void onMeasure(int widthMeasureSpec, int heightMeasureSpec) {
            int widthSize = View.MeasureSpec.getSize(widthMeasureSpec);
            int heightSize = View.MeasureSpec.getSize(heightMeasureSpec);

            setMeasuredDimension(widthSize, heightSize);
            heightSize -= getPaddingTop();

            if (doneItem != null) {
                LayoutParams layoutParams = (LayoutParams) doneItem.getLayoutParams();
                layoutParams.topMargin = actionBar.getOccupyStatusBar() ? AndroidUtilities.statusBarHeight : 0;
                layoutParams.height = ActionBar.getCurrentActionBarHeight();
            }

            measureChildWithMargins(actionBar, widthMeasureSpec, 0, heightMeasureSpec, 0);

            int keyboardSize = measureKeyboardHeight();
            int childCount = getChildCount();

            if (commentView != null) {
                measureChildWithMargins(commentView, widthMeasureSpec, 0, heightMeasureSpec, 0);
                Object tag = commentView.getTag();
                if (tag != null && tag.equals(2)) {
                    if (keyboardSize <= AndroidUtilities.dp(20) && !AndroidUtilities.isInMultiwindow) {
                        heightSize -= commentView.getEmojiPadding();
                    }
                    inputFieldHeight = commentView.getMeasuredHeight();
                } else {
                    inputFieldHeight = 0;
                }

                if (SharedConfig.smoothKeyboard && commentView.isPopupShowing()) {
                    fragmentView.setTranslationY(0);
                    for (int a = 0; a < viewPages.length; a++) {
                        if (viewPages[a] != null) {
                            viewPages[a].setTranslationY(0);
                        }
                    }
                    if (!onlySelect) {
                        actionBar.setTranslationY(0);
                    }
                    searchViewPager.setTranslationY(0);
                }
            }

            for (int i = 0; i < childCount; i++) {
                View child = getChildAt(i);
                if (child == null || child.getVisibility() == GONE || child == commentView || child == actionBar) {
                    continue;
                }
                if (child instanceof ViewPage) {
                    int contentWidthSpec = View.MeasureSpec.makeMeasureSpec(widthSize, View.MeasureSpec.EXACTLY);
                    int h;
                    if (filterTabsView != null && filterTabsView.getVisibility() == VISIBLE) {
                        h = heightSize - inputFieldHeight + AndroidUtilities.dp(2) - AndroidUtilities.dp(44) - topPadding;
                    } else {
                        h = heightSize - inputFieldHeight + AndroidUtilities.dp(2) - ((onlySelect && !(initialDialogsType == 3 && NekoConfig.showTabsOnForward)) ? 0 : actionBar.getMeasuredHeight()) - topPadding;
                    }

                    if (filtersTabAnimator != null && filterTabsView != null && filterTabsView.getVisibility() == VISIBLE) {
                        h += filterTabsMoveFrom;
                    } else {
                        child.setTranslationY(0);
                    }
                    child.measure(contentWidthSpec, View.MeasureSpec.makeMeasureSpec(Math.max(AndroidUtilities.dp(10), h), View.MeasureSpec.EXACTLY));
                    child.setPivotX(child.getMeasuredWidth() / 2);
                } else if (child == searchViewPager) {
                    searchViewPager.setTranslationY(0);
                    int contentWidthSpec = View.MeasureSpec.makeMeasureSpec(widthSize, View.MeasureSpec.EXACTLY);
                    int h = View.MeasureSpec.getSize(heightMeasureSpec) + keyboardSize;
                    int contentHeightSpec = View.MeasureSpec.makeMeasureSpec(Math.max(AndroidUtilities.dp(10), h - inputFieldHeight + AndroidUtilities.dp(2) - (onlySelect && !(initialDialogsType == 3 && NekoConfig.showTabsOnForward) ? 0 : actionBar.getMeasuredHeight()) - topPadding) - (searchTabsView == null ? 0 : AndroidUtilities.dp(44)), View.MeasureSpec.EXACTLY);
                    child.measure(contentWidthSpec, contentHeightSpec);
                    child.setPivotX(child.getMeasuredWidth() / 2);
                } else if (commentView != null && commentView.isPopupView(child)) {
                    if (AndroidUtilities.isInMultiwindow) {
                        if (AndroidUtilities.isTablet()) {
                            child.measure(View.MeasureSpec.makeMeasureSpec(widthSize, View.MeasureSpec.EXACTLY), View.MeasureSpec.makeMeasureSpec(Math.min(AndroidUtilities.dp(320), heightSize - inputFieldHeight - AndroidUtilities.statusBarHeight + getPaddingTop()), View.MeasureSpec.EXACTLY));
                        } else {
                            child.measure(View.MeasureSpec.makeMeasureSpec(widthSize, View.MeasureSpec.EXACTLY), View.MeasureSpec.makeMeasureSpec(heightSize - inputFieldHeight - AndroidUtilities.statusBarHeight + getPaddingTop(), View.MeasureSpec.EXACTLY));
                        }
                    } else {
                        child.measure(View.MeasureSpec.makeMeasureSpec(widthSize, View.MeasureSpec.EXACTLY), View.MeasureSpec.makeMeasureSpec(child.getLayoutParams().height, View.MeasureSpec.EXACTLY));
                    }
                } else {
                    measureChildWithMargins(child, widthMeasureSpec, 0, heightMeasureSpec, 0);
                }
            }
        }

        @Override
        protected void onLayout(boolean changed, int l, int t, int r, int b) {
            final int count = getChildCount();

            int paddingBottom;
            Object tag = commentView != null ? commentView.getTag() : null;
            int keyboardSize = measureKeyboardHeight();
            if (tag != null && tag.equals(2)) {
                paddingBottom = keyboardSize <= AndroidUtilities.dp(20) && !AndroidUtilities.isInMultiwindow ? commentView.getEmojiPadding() : 0;
            } else {
                paddingBottom = 0;
            }
            setBottomClip(paddingBottom);
            lastMeasuredTopPadding = topPadding;

            for (int i = 0; i < count; i++) {
                final View child = getChildAt(i);
                if (child.getVisibility() == GONE) {
                    continue;
                }
                final FrameLayout.LayoutParams lp = (FrameLayout.LayoutParams) child.getLayoutParams();

                final int width = child.getMeasuredWidth();
                final int height = child.getMeasuredHeight();

                int childLeft;
                int childTop;

                int gravity = lp.gravity;
                if (gravity == -1) {
                    gravity = Gravity.TOP | Gravity.LEFT;
                }

                final int absoluteGravity = gravity & Gravity.HORIZONTAL_GRAVITY_MASK;
                final int verticalGravity = gravity & Gravity.VERTICAL_GRAVITY_MASK;

                switch (absoluteGravity & Gravity.HORIZONTAL_GRAVITY_MASK) {
                    case Gravity.CENTER_HORIZONTAL:
                        childLeft = (r - l - width) / 2 + lp.leftMargin - lp.rightMargin;
                        break;
                    case Gravity.RIGHT:
                        childLeft = r - width - lp.rightMargin;
                        break;
                    case Gravity.LEFT:
                    default:
                        childLeft = lp.leftMargin;
                }

                switch (verticalGravity) {
                    case Gravity.TOP:
                        childTop = lp.topMargin + getPaddingTop();
                        break;
                    case Gravity.CENTER_VERTICAL:
                        childTop = ((b - paddingBottom) - t - height) / 2 + lp.topMargin - lp.bottomMargin;
                        break;
                    case Gravity.BOTTOM:
                        childTop = ((b - paddingBottom) - t) - height - lp.bottomMargin;
                        break;
                    default:
                        childTop = lp.topMargin;
                }

                if (commentView != null && commentView.isPopupView(child)) {
                    if (AndroidUtilities.isInMultiwindow) {
                        childTop = commentView.getTop() - child.getMeasuredHeight() + AndroidUtilities.dp(1);
                    } else {
                        childTop = commentView.getBottom();
                    }
                } else if (child == filterTabsView || child == searchTabsView || child == filtersView) {
                    childTop = actionBar.getMeasuredHeight();
                } else if (child == searchViewPager) {
                    childTop = (onlySelect && !(initialDialogsType == 3 && NekoConfig.showTabsOnForward) ? 0 : actionBar.getMeasuredHeight()) + topPadding + (searchTabsView == null ? 0 : AndroidUtilities.dp(44));
                } else if (child instanceof ViewPage) {
                    if ((initialDialogsType == 3 && NekoConfig.showTabsOnForward) || !onlySelect) {
                        if (filterTabsView != null && filterTabsView.getVisibility() == VISIBLE) {
                            childTop = AndroidUtilities.dp(44);
                        } else {
                            childTop = actionBar.getMeasuredHeight();
                        }
                    }
                    childTop += topPadding;
                } else if (child instanceof FragmentContextView) {
                    childTop += actionBar.getMeasuredHeight();
                }
                child.layout(childLeft, childTop, childLeft + width, childTop + height);
            }

            searchViewPager.setKeyboardHeight(keyboardSize);
            notifyHeightChanged();
            updateContextViewPosition();
        }

        @Override
        public boolean onInterceptTouchEvent(MotionEvent ev) {
            int action = ev.getActionMasked();
            if (action == MotionEvent.ACTION_UP || action == MotionEvent.ACTION_CANCEL) {
                if (actionBar.isActionModeShowed()) {
                    allowMoving = true;
                }
            }
            return checkTabsAnimationInProgress() || filterTabsView != null && filterTabsView.isAnimatingIndicator() || onTouchEvent(ev);
        }

        @Override
        public void requestDisallowInterceptTouchEvent(boolean disallowIntercept) {
            if (maybeStartTracking && !startedTracking) {
                onTouchEvent(null);
            }
            super.requestDisallowInterceptTouchEvent(disallowIntercept);
        }

        @Override
        public boolean onTouchEvent(MotionEvent ev) {
            if (filterTabsView != null && !filterTabsView.isEditing() && !searching &&
                    !parentLayout.checkTransitionAnimation() && !parentLayout.isInPreviewMode() && !parentLayout.isPreviewOpenAnimationInProgress() && !parentLayout.getDrawerLayoutContainer().isDrawerOpened() &&
                    (ev == null || startedTracking || ev.getY() > actionBar.getMeasuredHeight() + actionBar.getTranslationY())) {
                if (ev != null) {
                    if (velocityTracker == null) {
                        velocityTracker = VelocityTracker.obtain();
                    }
                    velocityTracker.addMovement(ev);
                }
                if (ev != null && ev.getAction() == MotionEvent.ACTION_DOWN && checkTabsAnimationInProgress()) {
                    startedTracking = true;
                    startedTrackingPointerId = ev.getPointerId(0);
                    startedTrackingX = (int) ev.getX();
                    parentLayout.getDrawerLayoutContainer().setAllowOpenDrawerBySwipe(false);
                    if (animatingForward) {
                        if (startedTrackingX < viewPages[0].getMeasuredWidth() + viewPages[0].getTranslationX()) {
                            additionalOffset = viewPages[0].getTranslationX();
                        } else {
                            ViewPage page = viewPages[0];
                            viewPages[0] = viewPages[1];
                            viewPages[1] = page;
                            animatingForward = false;
                            additionalOffset = viewPages[0].getTranslationX();
                            filterTabsView.selectTabWithId(viewPages[0].selectedType, 1f);
                            filterTabsView.selectTabWithId(viewPages[1].selectedType, additionalOffset / viewPages[0].getMeasuredWidth());
                            switchToCurrentSelectedMode(true);
                            viewPages[0].dialogsAdapter.resume();
                            viewPages[1].dialogsAdapter.pause();
                        }
                    } else {
                        if (startedTrackingX < viewPages[1].getMeasuredWidth() + viewPages[1].getTranslationX()) {
                            ViewPage page = viewPages[0];
                            viewPages[0] = viewPages[1];
                            viewPages[1] = page;
                            animatingForward = true;
                            additionalOffset = viewPages[0].getTranslationX();
                            filterTabsView.selectTabWithId(viewPages[0].selectedType, 1f);
                            filterTabsView.selectTabWithId(viewPages[1].selectedType, -additionalOffset / viewPages[0].getMeasuredWidth());
                            switchToCurrentSelectedMode(true);
                            viewPages[0].dialogsAdapter.resume();
                            viewPages[1].dialogsAdapter.pause();
                        } else {
                            additionalOffset = viewPages[0].getTranslationX();
                        }
                    }
                    tabsAnimation.removeAllListeners();
                    tabsAnimation.cancel();
                    tabsAnimationInProgress = false;
                } else if (ev != null && ev.getAction() == MotionEvent.ACTION_DOWN) {
                    additionalOffset = 0;
                }
                if (ev != null && ev.getAction() == MotionEvent.ACTION_DOWN && !startedTracking && !maybeStartTracking && filterTabsView.getVisibility() == VISIBLE) {
                    startedTrackingPointerId = ev.getPointerId(0);
                    maybeStartTracking = true;
                    startedTrackingX = (int) ev.getX();
                    startedTrackingY = (int) ev.getY();
                    velocityTracker.clear();
                } else if (ev != null && ev.getAction() == MotionEvent.ACTION_MOVE && ev.getPointerId(0) == startedTrackingPointerId) {
                    int dx = (int) (ev.getX() - startedTrackingX + additionalOffset);
                    int dy = Math.abs((int) ev.getY() - startedTrackingY);
                    if (startedTracking && (animatingForward && dx > 0 || !animatingForward && dx < 0)) {
                        if (!prepareForMoving(ev, dx < 0)) {
                            maybeStartTracking = true;
                            startedTracking = false;
                            viewPages[0].setTranslationX(0);
                            viewPages[1].setTranslationX(animatingForward ? viewPages[0].getMeasuredWidth() : -viewPages[0].getMeasuredWidth());
                            filterTabsView.selectTabWithId(viewPages[1].selectedType, 0);
                        }
                    }
                    if (maybeStartTracking && !startedTracking) {
                        float touchSlop = AndroidUtilities.getPixelsInCM(0.3f, true);
                        int dxLocal = (int) (ev.getX() - startedTrackingX);
                        if (Math.abs(dxLocal) >= touchSlop && Math.abs(dxLocal) > dy) {
                            prepareForMoving(ev, dx < 0);
                        }
                    } else if (startedTracking) {
                        viewPages[0].setTranslationX(dx);
                        if (animatingForward) {
                            viewPages[1].setTranslationX(viewPages[0].getMeasuredWidth() + dx);
                        } else {
                            viewPages[1].setTranslationX(dx - viewPages[0].getMeasuredWidth());
                        }
                        float scrollProgress = Math.abs(dx) / (float) viewPages[0].getMeasuredWidth();
                        filterTabsView.selectTabWithId(viewPages[1].selectedType, scrollProgress);
                    }
                } else if (ev == null || ev.getPointerId(0) == startedTrackingPointerId && (ev.getAction() == MotionEvent.ACTION_CANCEL || ev.getAction() == MotionEvent.ACTION_UP || ev.getAction() == MotionEvent.ACTION_POINTER_UP)) {
                    velocityTracker.computeCurrentVelocity(1000, maximumVelocity);
                    float velX;
                    float velY;
                    if (ev != null && ev.getAction() != MotionEvent.ACTION_CANCEL) {
                        velX = velocityTracker.getXVelocity();
                        velY = velocityTracker.getYVelocity();
                        if (!startedTracking) {
                            if (Math.abs(velX) >= 3000 && Math.abs(velX) > Math.abs(velY)) {
                                prepareForMoving(ev, velX < 0);
                            }
                        }
                    } else {
                        velX = 0;
                        velY = 0;
                    }
                    if (startedTracking) {
                        float x = viewPages[0].getX();
                        tabsAnimation = new AnimatorSet();
                        if (additionalOffset != 0) {
                            if (Math.abs(velX) > 1500) {
                                backAnimation = animatingForward ? velX > 0 : velX < 0;
                            } else {
                                if (animatingForward) {
                                    backAnimation = (viewPages[1].getX() > (viewPages[0].getMeasuredWidth() >> 1));
                                } else {
                                    backAnimation = (viewPages[0].getX() < (viewPages[0].getMeasuredWidth() >> 1));
                                }
                            }
                        } else {
                            backAnimation = Math.abs(x) < viewPages[0].getMeasuredWidth() / 3.0f && (Math.abs(velX) < 3500 || Math.abs(velX) < Math.abs(velY));
                        }
                        float distToMove;
                        float dx;
                        if (backAnimation) {
                            dx = Math.abs(x);
                            if (animatingForward) {
                                tabsAnimation.playTogether(
                                        ObjectAnimator.ofFloat(viewPages[0], View.TRANSLATION_X, 0),
                                        ObjectAnimator.ofFloat(viewPages[1], View.TRANSLATION_X, viewPages[1].getMeasuredWidth())
                                );
                            } else {
                                tabsAnimation.playTogether(
                                        ObjectAnimator.ofFloat(viewPages[0], View.TRANSLATION_X, 0),
                                        ObjectAnimator.ofFloat(viewPages[1], View.TRANSLATION_X, -viewPages[1].getMeasuredWidth())
                                );
                            }
                        } else {
                            dx = viewPages[0].getMeasuredWidth() - Math.abs(x);
                            if (animatingForward) {
                                tabsAnimation.playTogether(
                                        ObjectAnimator.ofFloat(viewPages[0], View.TRANSLATION_X, -viewPages[0].getMeasuredWidth()),
                                        ObjectAnimator.ofFloat(viewPages[1], View.TRANSLATION_X, 0)
                                );
                            } else {
                                tabsAnimation.playTogether(
                                        ObjectAnimator.ofFloat(viewPages[0], View.TRANSLATION_X, viewPages[0].getMeasuredWidth()),
                                        ObjectAnimator.ofFloat(viewPages[1], View.TRANSLATION_X, 0)
                                );
                            }
                        }
                        tabsAnimation.setInterpolator(interpolator);

                        int width = getMeasuredWidth();
                        int halfWidth = width / 2;
                        float distanceRatio = Math.min(1.0f, 1.0f * dx / (float) width);
                        float distance = (float) halfWidth + (float) halfWidth * AndroidUtilities.distanceInfluenceForSnapDuration(distanceRatio);
                        velX = Math.abs(velX);
                        int duration;
                        if (velX > 0) {
                            duration = 4 * Math.round(1000.0f * Math.abs(distance / velX));
                        } else {
                            float pageDelta = dx / getMeasuredWidth();
                            duration = (int) ((pageDelta + 1.0f) * 100.0f);
                        }
                        duration = Math.max(150, Math.min(duration, 600));

                        tabsAnimation.setDuration(duration);
                        tabsAnimation.addListener(new AnimatorListenerAdapter() {
                            @Override
                            public void onAnimationEnd(Animator animator) {
                                tabsAnimation = null;
                                if (!backAnimation) {
                                    ViewPage tempPage = viewPages[0];
                                    viewPages[0] = viewPages[1];
                                    viewPages[1] = tempPage;
                                    filterTabsView.selectTabWithId(viewPages[0].selectedType, 1.0f);
                                    updateCounters(false);
                                    viewPages[0].dialogsAdapter.resume();
                                    viewPages[1].dialogsAdapter.pause();
                                }
                                if (parentLayout != null) {
                                    parentLayout.getDrawerLayoutContainer().setAllowOpenDrawerBySwipe(viewPages[0].selectedType == filterTabsView.getFirstTabId() || searchIsShowed);
                                }
                                viewPages[1].setVisibility(View.GONE);
                                showScrollbars(true);
                                tabsAnimationInProgress = false;
                                maybeStartTracking = false;
                                actionBar.setEnabled(true);
                                filterTabsView.setEnabled(true);
                                checkListLoad(viewPages[0]);
                            }
                        });
                        tabsAnimation.start();
                        tabsAnimationInProgress = true;
                        startedTracking = false;
                    } else {
                        parentLayout.getDrawerLayoutContainer().setAllowOpenDrawerBySwipe(viewPages[0].selectedType == filterTabsView.getFirstTabId() || searchIsShowed);
                        maybeStartTracking = false;
                        actionBar.setEnabled(true);
                        filterTabsView.setEnabled(true);
                    }
                    if (velocityTracker != null) {
                        velocityTracker.recycle();
                        velocityTracker = null;
                    }
                }
                return startedTracking;
            }
            return false;
        }

        @Override
        public boolean hasOverlappingRendering() {
            return false;
        }

    }

    public static float viewOffset = 0.0f;

    public class DialogsRecyclerView extends RecyclerListView {

        private boolean firstLayout = true;
        private boolean ignoreLayout;
        private ViewPage parentPage;
        private int appliedPaddingTop;
        private int lastTop;
        private int lastListPadding;

        public DialogsRecyclerView(Context context, ViewPage page) {
            super(context);
            parentPage = page;
        }

        public void setViewsOffset(float viewOffset) {
            DialogsActivity.viewOffset = viewOffset;
            int n = getChildCount();
            for (int i = 0; i < n; i++) {
                getChildAt(i).setTranslationY(viewOffset);
            }

            if (selectorPosition != NO_POSITION) {
                View v = getLayoutManager().findViewByPosition(selectorPosition);
                if (v != null) {
                    selectorRect.set(v.getLeft(), (int) (v.getTop() + viewOffset), v.getRight(), (int) (v.getBottom() + viewOffset));
                    selectorDrawable.setBounds(selectorRect);
                }
            }
            invalidate();
        }

        public float getViewOffset() {
            return viewOffset;
        }

        @Override
        public void addView(View child, int index, ViewGroup.LayoutParams params) {
            super.addView(child, index, params);
            child.setTranslationY(viewOffset);
        }

        @Override
        public void removeView(View view) {
            super.removeView(view);
            view.setTranslationY(0);
        }

        @Override
        public void onDraw(Canvas canvas) {
            if (parentPage.pullForegroundDrawable != null && viewOffset != 0) {
                int pTop = getPaddingTop();
                if (pTop != 0) {
                    canvas.save();
                    canvas.translate(0, pTop);
                }
                parentPage.pullForegroundDrawable.drawOverScroll(canvas);
                if (pTop != 0) {
                    canvas.restore();
                }
            }
            super.onDraw(canvas);
        }


        @Override
        protected void dispatchDraw(Canvas canvas) {
            super.dispatchDraw(canvas);
            if (slidingView != null && pacmanAnimation != null) {
                pacmanAnimation.draw(canvas, slidingView.getTop() + slidingView.getMeasuredHeight() / 2);
            }

        }

        @Override
        public void setAdapter(RecyclerView.Adapter adapter) {
            super.setAdapter(adapter);
            firstLayout = true;
        }

        private void checkIfAdapterValid() {
            RecyclerView.Adapter adapter = getAdapter();
            if (parentPage.lastItemsCount != adapter.getItemCount()) {
                ignoreLayout = true;
                adapter.notifyDataSetChanged();
                ignoreLayout = false;
            }
        }

        @Override
        protected void onMeasure(int widthSpec, int heightSpec) {
            int t = 0;
<<<<<<< HEAD
            if ((initialDialogsType == 3 && NekoConfig.showTabsOnForward) || !onlySelect) {
=======
            if (!onlySelect) {
                if (filterTabsView != null && filterTabsView.getVisibility() == VISIBLE) {
                    t = AndroidUtilities.dp(44);
                } else {
                    t = actionBar.getMeasuredHeight();
                }
            }

            int pos = parentPage.layoutManager.findFirstVisibleItemPosition();
            if (pos != RecyclerView.NO_POSITION) {
                RecyclerView.ViewHolder holder = parentPage.listView.findViewHolderForAdapterPosition(pos);
                if (holder != null) {
                    int top = holder.itemView.getTop();

                    ignoreLayout = true;
                    parentPage.layoutManager.scrollToPositionWithOffset(pos, (int) (top - lastListPadding + scrollAdditionalOffset));
                    ignoreLayout = false;
                }
            }
            if (!onlySelect) {
>>>>>>> d52b2c92
                ignoreLayout = true;
                if (filterTabsView != null && filterTabsView.getVisibility() == VISIBLE) {
                    t = ActionBar.getCurrentActionBarHeight() + (actionBar.getOccupyStatusBar() ? AndroidUtilities.statusBarHeight : 0);
                } else {
                    t = inPreviewMode && Build.VERSION.SDK_INT >= 21 ? AndroidUtilities.statusBarHeight : 0;
                }
                setTopGlowOffset(t);
                setPadding(0, t, 0, 0);
                ignoreLayout = false;
            }

            if (firstLayout && getMessagesController().dialogsLoaded) {
                if (parentPage.dialogsType == 0 && hasHiddenArchive()) {
                    ignoreLayout = true;
                    LinearLayoutManager layoutManager = (LinearLayoutManager) getLayoutManager();
                    layoutManager.scrollToPositionWithOffset(1, (int) actionBar.getTranslationY());
                    ignoreLayout = false;
                }
                firstLayout = false;
            }
            checkIfAdapterValid();
            super.onMeasure(widthSpec, heightSpec);
            if ((initialDialogsType == 3 && NekoConfig.showTabsOnForward) || !onlySelect) {
                if (appliedPaddingTop != t && viewPages != null && viewPages.length > 1) {
                    viewPages[1].setTranslationX(viewPages[0].getMeasuredWidth());
                }
            }
        }

        @Override
        protected void onLayout(boolean changed, int l, int t, int r, int b) {
            super.onLayout(changed, l, t, r, b);
            lastListPadding = getPaddingTop();
            lastTop = t;
            scrollAdditionalOffset = 0;

            if ((dialogRemoveFinished != 0 || dialogInsertFinished != 0 || dialogChangeFinished != 0) && !parentPage.dialogsItemAnimator.isRunning()) {
                onDialogAnimationFinished();
            }
        }

        @Override
        public void requestLayout() {
            if (ignoreLayout) {
                return;
            }
            super.requestLayout();
        }

        private void toggleArchiveHidden(boolean action, DialogCell dialogCell) {
            SharedConfig.toggleArchiveHidden();
            if (SharedConfig.archiveHidden) {
                waitingForScrollFinished = true;
                if (dialogCell != null) {
                    disableActionBarScrolling = true;
                    smoothScrollBy(0, (dialogCell.getMeasuredHeight() + (dialogCell.getTop() - getPaddingTop())), CubicBezierInterpolator.EASE_OUT);
                    if (action) {
                        updatePullAfterScroll = true;
                    } else {
                        updatePullState();
                    }
                }
                getUndoView().showWithAction(0, UndoView.ACTION_ARCHIVE_HIDDEN, null, null);
            } else {
                getUndoView().showWithAction(0, UndoView.ACTION_ARCHIVE_PINNED, null, null);
                updatePullState();
                if (action && dialogCell != null) {
                    dialogCell.resetPinnedArchiveState();
                    dialogCell.invalidate();
                }
            }
        }

        private void updatePullState() {
            parentPage.archivePullViewState = SharedConfig.archiveHidden ? ARCHIVE_ITEM_STATE_HIDDEN : ARCHIVE_ITEM_STATE_PINNED;
            if (parentPage.pullForegroundDrawable != null) {
                parentPage.pullForegroundDrawable.setWillDraw(parentPage.archivePullViewState != ARCHIVE_ITEM_STATE_PINNED);
            }
        }

        @Override
        public boolean onTouchEvent(MotionEvent e) {
            if (fastScrollAnimationRunning || waitingForScrollFinished || dialogRemoveFinished != 0 || dialogInsertFinished != 0 || dialogChangeFinished != 0) {
                return false;
            }
            int action = e.getAction();
            if (action == MotionEvent.ACTION_DOWN) {
                setOverScrollMode(View.OVER_SCROLL_ALWAYS);
            }
            if (action == MotionEvent.ACTION_UP || action == MotionEvent.ACTION_CANCEL) {
                if (!parentPage.itemTouchhelper.isIdle() && parentPage.swipeController.swipingFolder) {
                    parentPage.swipeController.swipeFolderBack = true;
                    if (parentPage.itemTouchhelper.checkHorizontalSwipe(null, ItemTouchHelper.LEFT) != 0) {
                        toggleArchiveHidden(false, null);
                    }
                }
            }
            boolean result = super.onTouchEvent(e);
            if (parentPage.dialogsType == 0 && (action == MotionEvent.ACTION_UP || action == MotionEvent.ACTION_CANCEL) && parentPage.archivePullViewState == ARCHIVE_ITEM_STATE_HIDDEN && hasHiddenArchive()) {
                LinearLayoutManager layoutManager = (LinearLayoutManager) getLayoutManager();
                int currentPosition = layoutManager.findFirstVisibleItemPosition();
                if (currentPosition == 0) {
                    int pTop = getPaddingTop();
                    View view = layoutManager.findViewByPosition(currentPosition);
                    int height = (int) (AndroidUtilities.dp(SharedConfig.useThreeLinesLayout ? 78 : 72) * PullForegroundDrawable.SNAP_HEIGHT);
                    int diff = (view.getTop() - pTop) + view.getMeasuredHeight();
                    if (view != null) {
                        long pullingTime = System.currentTimeMillis() - startArchivePullingTime;
                        if (diff < height || pullingTime < PullForegroundDrawable.minPullingTime) {
                            disableActionBarScrolling = true;
                            smoothScrollBy(0, diff, CubicBezierInterpolator.EASE_OUT_QUINT);
                            parentPage.archivePullViewState = ARCHIVE_ITEM_STATE_HIDDEN;
                        } else {
                            if (parentPage.archivePullViewState != ARCHIVE_ITEM_STATE_SHOWED) {
                                if (getViewOffset() == 0) {
                                    disableActionBarScrolling = true;
                                    smoothScrollBy(0, (view.getTop() - pTop), CubicBezierInterpolator.EASE_OUT_QUINT);
                                }
                                if (!canShowHiddenArchive) {
                                    canShowHiddenArchive = true;
                                    if (!NekoConfig.disableVibration) {
                                        performHapticFeedback(HapticFeedbackConstants.KEYBOARD_TAP, HapticFeedbackConstants.FLAG_IGNORE_GLOBAL_SETTING);
                                    }
                                    if (parentPage.pullForegroundDrawable != null) {
                                        parentPage.pullForegroundDrawable.colorize(true);
                                    }
                                }
                                ((DialogCell) view).startOutAnimation();

                                parentPage.archivePullViewState = ARCHIVE_ITEM_STATE_SHOWED;

                                if (NekoConfig.openArchiveOnPull) {
                                    AndroidUtilities.runOnUIThread(() -> {
                                        // Open the folder.
                                        // Delay was taken from PullForegroundDrawable::startOutAnimation().
                                        Bundle args = new Bundle();
                                        args.putInt("folderId", 1); // 1 is the ID of the archive folder.
                                        args.putBoolean("onlySelect", onlySelect);
                                        DialogsActivity dialogsActivity = new DialogsActivity(args);
                                        dialogsActivity.setDelegate(delegate);
                                        presentFragment(dialogsActivity, onlySelect);
                                    }, 200);
                                }
                            }
                        }

                        if (getViewOffset() != 0) {
                            ValueAnimator valueAnimator = ValueAnimator.ofFloat(getViewOffset(), 0f);
                            valueAnimator.addUpdateListener(animation -> setViewsOffset((float) animation.getAnimatedValue()));

                            valueAnimator.setDuration(Math.max(100, (long) (350f - 120f * (getViewOffset() / PullForegroundDrawable.getMaxOverscroll()))));
                            valueAnimator.setInterpolator(CubicBezierInterpolator.EASE_OUT_QUINT);
                            setScrollEnabled(false);
                            valueAnimator.addListener(new AnimatorListenerAdapter() {
                                @Override
                                public void onAnimationEnd(Animator animation) {
                                    super.onAnimationEnd(animation);
                                    setScrollEnabled(true);
                                }
                            });
                            valueAnimator.start();
                        }
                    }
                }
            }
            return result;
        }

        @Override
        public boolean onInterceptTouchEvent(MotionEvent e) {
            if (fastScrollAnimationRunning || waitingForScrollFinished || dialogRemoveFinished != 0 || dialogInsertFinished != 0 || dialogChangeFinished != 0) {
                return false;
            }
            if (e.getAction() == MotionEvent.ACTION_DOWN) {
                allowSwipeDuringCurrentTouch = !actionBar.isActionModeShowed();
                checkIfAdapterValid();
            }
            return super.onInterceptTouchEvent(e);
        }
    }

    private class SwipeController extends ItemTouchHelper.Callback {

        private RectF buttonInstance;
        private RecyclerView.ViewHolder currentItemViewHolder;
        private boolean swipingFolder;
        private boolean swipeFolderBack;
        private ViewPage parentPage;

        public SwipeController(ViewPage page) {
            parentPage = page;
        }

        @Override
        public int getMovementFlags(RecyclerView recyclerView, RecyclerView.ViewHolder viewHolder) {
            if (waitingForDialogsAnimationEnd(parentPage) || parentLayout != null && parentLayout.isInPreviewMode()) {
                return 0;
            }
            if (swipingFolder && swipeFolderBack) {
                swipingFolder = false;
                return 0;
            }
            if (!onlySelect && parentPage.isDefaultDialogType() && slidingView == null && viewHolder.itemView instanceof DialogCell) {
                DialogCell dialogCell = (DialogCell) viewHolder.itemView;
                long dialogId = dialogCell.getDialogId();
                if (actionBar.isActionModeShowed()) {
                    TLRPC.Dialog dialog = getMessagesController().dialogs_dict.get(dialogId);
                    if (!allowMoving || dialog == null || !isDialogPinned(dialog) || DialogObject.isFolderDialogId(dialogId)) {
                        return 0;
                    }
                    movingView = (DialogCell) viewHolder.itemView;
                    movingView.setBackgroundColor(Theme.getColor(Theme.key_windowBackgroundWhite));
                    return makeMovementFlags(ItemTouchHelper.UP | ItemTouchHelper.DOWN, 0);
                } else {
                    if (filterTabsView != null && filterTabsView.getVisibility() == View.VISIBLE || !allowSwipeDuringCurrentTouch || dialogId == getUserConfig().clientUserId || dialogId == 777000 || getMessagesController().isPromoDialog(dialogId, false) && getMessagesController().promoDialogType != MessagesController.PROMO_TYPE_PSA) {
                        return 0;
                    }
                    swipeFolderBack = false;
                    swipingFolder = SharedConfig.archiveHidden && DialogObject.isFolderDialogId(dialogCell.getDialogId());
                    dialogCell.setSliding(true);
                    return makeMovementFlags(0, ItemTouchHelper.LEFT);
                }
            }
            return 0;
        }

        @Override
        public boolean onMove(RecyclerView recyclerView, RecyclerView.ViewHolder source, RecyclerView.ViewHolder target) {
            if (!(target.itemView instanceof DialogCell)) {
                return false;
            }
            DialogCell dialogCell = (DialogCell) target.itemView;
            long dialogId = dialogCell.getDialogId();
            TLRPC.Dialog dialog = getMessagesController().dialogs_dict.get(dialogId);
            if (dialog == null || !isDialogPinned(dialog) || DialogObject.isFolderDialogId(dialogId)) {
                return false;
            }
            int fromIndex = source.getAdapterPosition();
            int toIndex = target.getAdapterPosition();
            parentPage.dialogsAdapter.notifyItemMoved(fromIndex, toIndex);
            updateDialogIndices();
            if (viewPages[0].dialogsType == 7 || viewPages[0].dialogsType == 8) {
                MessagesController.DialogFilter filter = getMessagesController().selectedDialogFilter[viewPages[0].dialogsType == 8 ? 1 : 0];
                if (!movingDialogFilters.contains(filter)) {
                    movingDialogFilters.add(filter);
                }
            } else {
                movingWas = true;
            }
            return true;
        }

        @Override
        public int convertToAbsoluteDirection(int flags, int layoutDirection) {
            if (swipeFolderBack) {
                return 0;
            }
            return super.convertToAbsoluteDirection(flags, layoutDirection);
        }

        @Override
        public void onSwiped(RecyclerView.ViewHolder viewHolder, int direction) {
            if (viewHolder != null) {
                DialogCell dialogCell = (DialogCell) viewHolder.itemView;
                long dialogId = dialogCell.getDialogId();
                if (DialogObject.isFolderDialogId(dialogId)) {
                    parentPage.listView.toggleArchiveHidden(false, dialogCell);
                    return;
                }

                slidingView = dialogCell;
                int position = viewHolder.getAdapterPosition();
                int dialogIndex = parentPage.dialogsAdapter.fixPosition(position);
                int count = parentPage.dialogsAdapter.getItemCount();
                Runnable finishRunnable = () -> {
                    if (frozenDialogsList == null) {
                        return;
                    }
                    TLRPC.Dialog dialog = frozenDialogsList.remove(dialogIndex);
                    int pinnedNum = dialog.pinnedNum;
                    slidingView = null;
                    parentPage.listView.invalidate();
                    int lastItemPosition = parentPage.layoutManager.findLastVisibleItemPosition();
                    if (lastItemPosition == count - 1) {
                        parentPage.layoutManager.findViewByPosition(lastItemPosition).requestLayout();
                    }
                    if (getMessagesController().isPromoDialog(dialog.id, false)) {
                        getMessagesController().hidePromoDialog();
                        parentPage.dialogsItemAnimator.prepareForRemove();
                        parentPage.lastItemsCount--;
                        parentPage.dialogsAdapter.notifyItemRemoved(position);
                        dialogRemoveFinished = 2;
                    } else {
                        int added = getMessagesController().addDialogToFolder(dialog.id, folderId == 0 ? 1 : 0, -1, 0);
                        if (added != 2 || position != 0) {
                            parentPage.dialogsItemAnimator.prepareForRemove();
                            parentPage.lastItemsCount--;
                            parentPage.dialogsAdapter.notifyItemRemoved(position);
                            dialogRemoveFinished = 2;
                        }
                        if (folderId == 0) {
                            if (added == 2) {
                                parentPage.dialogsItemAnimator.prepareForRemove();
                                if (position == 0) {
                                    dialogChangeFinished = 2;
                                    setDialogsListFrozen(true);
                                    parentPage.dialogsAdapter.notifyItemChanged(0);
                                } else {
                                    parentPage.lastItemsCount++;
                                    parentPage.dialogsAdapter.notifyItemInserted(0);
                                    if (!SharedConfig.archiveHidden && parentPage.layoutManager.findFirstVisibleItemPosition() == 0) {
                                        disableActionBarScrolling = true;
                                        parentPage.listView.smoothScrollBy(0, -AndroidUtilities.dp(SharedConfig.useThreeLinesLayout ? 78 : 72));
                                    }
                                }
                                ArrayList<TLRPC.Dialog> dialogs = getDialogsArray(currentAccount, parentPage.dialogsType, folderId, false);
                                frozenDialogsList.add(0, dialogs.get(0));
                            } else if (added == 1) {
                                RecyclerView.ViewHolder holder = parentPage.listView.findViewHolderForAdapterPosition(0);
                                if (holder != null && holder.itemView instanceof DialogCell) {
                                    DialogCell cell = (DialogCell) holder.itemView;
                                    cell.checkCurrentDialogIndex(true);
                                    cell.animateArchiveAvatar();
                                }
                            }
                            SharedPreferences preferences = MessagesController.getGlobalMainSettings();
                            boolean hintShowed = preferences.getBoolean("archivehint_l", false) || SharedConfig.archiveHidden;
                            if (!hintShowed) {
                                preferences.edit().putBoolean("archivehint_l", true).apply();
                            }
                            getUndoView().showWithAction(dialog.id, hintShowed ? UndoView.ACTION_ARCHIVE : UndoView.ACTION_ARCHIVE_HINT, null, () -> {
                                dialogsListFrozen = true;
                                getMessagesController().addDialogToFolder(dialog.id, 0, pinnedNum, 0);
                                dialogsListFrozen = false;
                                ArrayList<TLRPC.Dialog> dialogs = getMessagesController().getDialogs(0);
                                int index = dialogs.indexOf(dialog);
                                if (index >= 0) {
                                    ArrayList<TLRPC.Dialog> archivedDialogs = getMessagesController().getDialogs(1);
                                    if (!archivedDialogs.isEmpty() || index != 1) {
                                        dialogInsertFinished = 2;
                                        setDialogsListFrozen(true);
                                        parentPage.dialogsItemAnimator.prepareForRemove();
                                        parentPage.lastItemsCount++;
                                        parentPage.dialogsAdapter.notifyItemInserted(index);
                                    }
                                    if (archivedDialogs.isEmpty()) {
                                        dialogs.remove(0);
                                        if (index == 1) {
                                            dialogChangeFinished = 2;
                                            setDialogsListFrozen(true);
                                            parentPage.dialogsAdapter.notifyItemChanged(0);
                                        } else {
                                            frozenDialogsList.remove(0);
                                            parentPage.dialogsItemAnimator.prepareForRemove();
                                            parentPage.lastItemsCount--;
                                            parentPage.dialogsAdapter.notifyItemRemoved(0);
                                        }
                                    }
                                } else {
                                    parentPage.dialogsAdapter.notifyDataSetChanged();
                                }
                            });
                        }
                        if (folderId != 0 && frozenDialogsList.isEmpty()) {
                            parentPage.listView.setEmptyView(null);
                            parentPage.progressView.setVisibility(View.INVISIBLE);
                        }
                    }
                };
                setDialogsListFrozen(true);
                if (Utilities.random.nextInt(1000) == 1) {
                    if (pacmanAnimation == null) {
                        pacmanAnimation = new PacmanAnimation(parentPage.listView);
                    }
                    pacmanAnimation.setFinishRunnable(finishRunnable);
                    pacmanAnimation.start();
                } else {
                    finishRunnable.run();
                }
            } else {
                slidingView = null;
            }
        }

        @Override
        public void onSelectedChanged(RecyclerView.ViewHolder viewHolder, int actionState) {
            if (viewHolder != null) {
                parentPage.listView.hideSelector(false);
            }
            super.onSelectedChanged(viewHolder, actionState);
        }

        @Override
        public long getAnimationDuration(RecyclerView recyclerView, int animationType, float animateDx, float animateDy) {
            if (animationType == ItemTouchHelper.ANIMATION_TYPE_SWIPE_CANCEL) {
                return 200;
            } else if (animationType == ItemTouchHelper.ANIMATION_TYPE_DRAG) {
                if (movingView != null) {
                    View view = movingView;
                    AndroidUtilities.runOnUIThread(() -> view.setBackgroundDrawable(null), parentPage.dialogsItemAnimator.getMoveDuration());
                    movingView = null;
                }
            }
            return super.getAnimationDuration(recyclerView, animationType, animateDx, animateDy);
        }

        @Override
        public float getSwipeThreshold(RecyclerView.ViewHolder viewHolder) {
            return 0.3f;
        }

        @Override
        public float getSwipeEscapeVelocity(float defaultValue) {
            return 3500;
        }

        @Override
        public float getSwipeVelocityThreshold(float defaultValue) {
            return Float.MAX_VALUE;
        }
    }

    public interface DialogsActivityDelegate {
        void didSelectDialogs(DialogsActivity fragment, ArrayList<Long> dids, CharSequence message, boolean param);
    }

    public DialogsActivity(Bundle args) {
        super(args);
    }

    @Override
    public boolean onFragmentCreate() {
        super.onFragmentCreate();

        getConnectionsManager().updateDcSettings();
        getMessagesController().getBlockedPeers(true);

        if (getArguments() != null) {
            onlySelect = arguments.getBoolean("onlySelect", false);
            cantSendToChannels = arguments.getBoolean("cantSendToChannels", false);
            initialDialogsType = arguments.getInt("dialogsType", 0);
            selectAlertString = arguments.getString("selectAlertString");
            selectAlertStringGroup = arguments.getString("selectAlertStringGroup");
            addToGroupAlertString = arguments.getString("addToGroupAlertString");
            allowSwitchAccount = arguments.getBoolean("allowSwitchAccount");
            checkCanWrite = arguments.getBoolean("checkCanWrite", true);
            afterSignup = arguments.getBoolean("afterSignup", false);
            folderId = arguments.getInt("folderId", 0);
            resetDelegate = arguments.getBoolean("resetDelegate", true);
            messagesCount = arguments.getInt("messagesCount", 0);
            hasPoll = arguments.getInt("hasPoll", 0);
        }

        if (initialDialogsType == 0) {
            askAboutContacts = MessagesController.getGlobalNotificationsSettings().getBoolean("askAboutContacts", true);
        }

        if (searchString == null) {
            currentConnectionState = getConnectionsManager().getConnectionState();

            getNotificationCenter().addObserver(this, NotificationCenter.dialogsNeedReload);
            NotificationCenter.getGlobalInstance().addObserver(this, NotificationCenter.emojiDidLoad);
            if (!onlySelect) {
                NotificationCenter.getGlobalInstance().addObserver(this, NotificationCenter.closeSearchByActiveAction);
                NotificationCenter.getGlobalInstance().addObserver(this, NotificationCenter.proxySettingsChanged);
                getNotificationCenter().addObserver(this, NotificationCenter.filterSettingsUpdated);
                getNotificationCenter().addObserver(this, NotificationCenter.dialogFiltersUpdated);
                getNotificationCenter().addObserver(this, NotificationCenter.dialogsUnreadCounterChanged);
            }
            getNotificationCenter().addObserver(this, NotificationCenter.updateInterfaces);
            getNotificationCenter().addObserver(this, NotificationCenter.encryptedChatUpdated);
            getNotificationCenter().addObserver(this, NotificationCenter.contactsDidLoad);
            getNotificationCenter().addObserver(this, NotificationCenter.appDidLogout);
            getNotificationCenter().addObserver(this, NotificationCenter.openedChatChanged);
            getNotificationCenter().addObserver(this, NotificationCenter.notificationsSettingsUpdated);
            getNotificationCenter().addObserver(this, NotificationCenter.messageReceivedByAck);
            getNotificationCenter().addObserver(this, NotificationCenter.messageReceivedByServer);
            getNotificationCenter().addObserver(this, NotificationCenter.messageSendError);
            getNotificationCenter().addObserver(this, NotificationCenter.needReloadRecentDialogsSearch);
            getNotificationCenter().addObserver(this, NotificationCenter.replyMessagesDidLoad);
            getNotificationCenter().addObserver(this, NotificationCenter.reloadHints);
            getNotificationCenter().addObserver(this, NotificationCenter.didUpdateConnectionState);
            getNotificationCenter().addObserver(this, NotificationCenter.needDeleteDialog);
            getNotificationCenter().addObserver(this, NotificationCenter.folderBecomeEmpty);
            getNotificationCenter().addObserver(this, NotificationCenter.newSuggestionsAvailable);

            NotificationCenter.getGlobalInstance().addObserver(this, NotificationCenter.didSetPasscode);
        }
        getNotificationCenter().addObserver(this, NotificationCenter.messagesDeleted);


        getNotificationCenter().addObserver(this, NotificationCenter.didDatabaseCleared);

        if (!dialogsLoaded[currentAccount]) {
            MessagesController messagesController = getMessagesController();
            messagesController.loadGlobalNotificationsSettings();
            messagesController.loadDialogs(folderId, 0, 100, true);
            messagesController.loadHintDialogs();
            messagesController.loadUserInfo(UserConfig.getInstance(currentAccount).getCurrentUser(), false, classGuid);
            getContactsController().checkInviteText();
            getMediaDataController().loadRecents(MediaDataController.TYPE_FAVE, false, true, false);
            getMediaDataController().checkFeaturedStickers();
            for (String emoji : messagesController.diceEmojies) {
                getMediaDataController().loadStickersByEmojiOrName(emoji, true, true);
            }
            dialogsLoaded[currentAccount] = true;
        }
        getMessagesController().loadPinnedDialogs(folderId, 0, null);
        return true;
    }

    @Override
    public void onFragmentDestroy() {
        super.onFragmentDestroy();
        if (searchString == null) {
            getNotificationCenter().removeObserver(this, NotificationCenter.dialogsNeedReload);
            NotificationCenter.getGlobalInstance().removeObserver(this, NotificationCenter.emojiDidLoad);
            if (!onlySelect) {
                NotificationCenter.getGlobalInstance().removeObserver(this, NotificationCenter.closeSearchByActiveAction);
                NotificationCenter.getGlobalInstance().removeObserver(this, NotificationCenter.proxySettingsChanged);
                getNotificationCenter().removeObserver(this, NotificationCenter.filterSettingsUpdated);
                getNotificationCenter().removeObserver(this, NotificationCenter.dialogFiltersUpdated);
                getNotificationCenter().removeObserver(this, NotificationCenter.dialogsUnreadCounterChanged);
            }
            getNotificationCenter().removeObserver(this, NotificationCenter.updateInterfaces);
            getNotificationCenter().removeObserver(this, NotificationCenter.encryptedChatUpdated);
            getNotificationCenter().removeObserver(this, NotificationCenter.contactsDidLoad);
            getNotificationCenter().removeObserver(this, NotificationCenter.appDidLogout);
            getNotificationCenter().removeObserver(this, NotificationCenter.openedChatChanged);
            getNotificationCenter().removeObserver(this, NotificationCenter.notificationsSettingsUpdated);
            getNotificationCenter().removeObserver(this, NotificationCenter.messageReceivedByAck);
            getNotificationCenter().removeObserver(this, NotificationCenter.messageReceivedByServer);
            getNotificationCenter().removeObserver(this, NotificationCenter.messageSendError);
            getNotificationCenter().removeObserver(this, NotificationCenter.needReloadRecentDialogsSearch);
            getNotificationCenter().removeObserver(this, NotificationCenter.replyMessagesDidLoad);
            getNotificationCenter().removeObserver(this, NotificationCenter.reloadHints);
            getNotificationCenter().removeObserver(this, NotificationCenter.didUpdateConnectionState);
            getNotificationCenter().removeObserver(this, NotificationCenter.needDeleteDialog);
            getNotificationCenter().removeObserver(this, NotificationCenter.folderBecomeEmpty);
            getNotificationCenter().removeObserver(this, NotificationCenter.newSuggestionsAvailable);
            getNotificationCenter().removeObserver(this, NotificationCenter.messagesDeleted);

            NotificationCenter.getGlobalInstance().removeObserver(this, NotificationCenter.didSetPasscode);
        }

        getNotificationCenter().removeObserver(this, NotificationCenter.didDatabaseCleared);
        if (commentView != null) {
            commentView.onDestroy();
        }
        if (undoView[0] != null) {
            undoView[0].hide(true, 0);
        }
        delegate = null;
    }

    @Override
    protected ActionBar createActionBar(Context context) {
        ActionBar actionBar = new ActionBar(context) {

            @Override
            public void setTranslationY(float translationY) {
                super.setTranslationY(translationY);
                fragmentView.invalidate();
            }

            @Override
            protected boolean shouldClipChild(View child) {
                return super.shouldClipChild(child) || child == doneItem;
            }

            @Override
            protected boolean drawChild(Canvas canvas, View child, long drawingTime) {
                if (inPreviewMode && avatarContainer != null && child != avatarContainer) {
                    return false;
                }
                return super.drawChild(canvas, child, drawingTime);
            }
        };
        actionBar.setItemsBackgroundColor(Theme.getColor(Theme.key_actionBarDefaultSelector), false);
        actionBar.setItemsBackgroundColor(Theme.getColor(Theme.key_actionBarActionModeDefaultSelector), true);
        actionBar.setItemsColor(Theme.getColor(Theme.key_actionBarDefaultIcon), false);
        actionBar.setItemsColor(Theme.getColor(Theme.key_actionBarActionModeDefaultIcon), true);
        if (inPreviewMode || AndroidUtilities.isTablet() && folderId != 0) {
            actionBar.setOccupyStatusBar(false);
        }
        return actionBar;
    }

    @Override
    public View createView(final Context context) {
        searching = false;
        searchWas = false;
        pacmanAnimation = null;
        selectedDialogs.clear();

        maximumVelocity = ViewConfiguration.get(context).getScaledMaximumFlingVelocity();

        AndroidUtilities.runOnUIThread(() -> Theme.createChatResources(context, false));

        ActionBarMenu menu = actionBar.createMenu();
        doneItem = new ActionBarMenuItem(context, null, Theme.getColor(Theme.key_actionBarDefaultSelector), Theme.getColor(Theme.key_actionBarDefaultIcon), true);
        doneItem.setText(LocaleController.getString("Done", R.string.Done).toUpperCase());
        actionBar.addView(doneItem, LayoutHelper.createFrame(LayoutHelper.WRAP_CONTENT, LayoutHelper.WRAP_CONTENT, Gravity.TOP | Gravity.RIGHT, 0, 0, 10, 0));
        doneItem.setOnClickListener(v -> {
            filterTabsView.setIsEditing(false);
            showDoneItem(false);
        });
        doneItem.setAlpha(0.0f);
        doneItem.setVisibility(View.GONE);
        if (!onlySelect && searchString == null && folderId == 0) {
            proxyDrawable = new ProxyDrawable(context);
            proxyItem = menu.addItem(2, proxyDrawable);
            proxyItem.setContentDescription(LocaleController.getString("ProxySettings", R.string.ProxySettings));
            passcodeItem = menu.addItem(1, R.drawable.lock_close);
            updatePasscodeButton();
            updateProxyButton(false);
        }

        scanItem = menu.addItem(3, R.drawable.wallet_qr);
        scanItem.setContentDescription(LocaleController.getString("ScanQRCode", R.string.ScanQRCode));
        scanItem.setVisibility(View.GONE);

        searchItem = menu.addItem(0, R.drawable.ic_ab_search).setIsSearchField(true, true).setActionBarMenuItemSearchListener(new ActionBarMenuItem.ActionBarMenuItemSearchListener() {
            @Override
            public void onSearchExpand() {
                searching = true;
                if (switchItem != null) {
                    switchItem.setVisibility(View.GONE);
                }
                if (proxyItem != null && proxyItemVisible) {
                    proxyItem.setVisibility(View.GONE);
                }
                if (scanItem != null) {
                    scanItem.setVisibility(View.VISIBLE);
                }
                if (viewPages[0] != null) {
                    if (searchString != null) {
                        viewPages[0].listView.hide();
                        if (searchViewPager != null) {
                            searchViewPager.searchListView.show();
                        }
                    }
                    if (!onlySelect) {
                        floatingButtonContainer.setVisibility(View.GONE);
                    }
                }
                setScrollY(0);
                updatePasscodeButton();
                actionBar.setBackButtonContentDescription(LocaleController.getString("AccDescrGoBack", R.string.AccDescrGoBack));
            }

            @Override
            public boolean canCollapseSearch() {
                if (switchItem != null) {
                    switchItem.setVisibility(View.VISIBLE);
                }
                if (proxyItem != null && proxyItemVisible) {
                    proxyItem.setVisibility(View.VISIBLE);
                }
                if (scanItem != null) {
                    scanItem.setVisibility(View.GONE);
                }
                if (searchString != null) {
                    finishFragment();
                    return false;
                }
                return true;
            }

            @Override
            public void onSearchCollapse() {
                searching = false;
                searchWas = false;
                if (viewPages[0] != null) {
                    viewPages[0].listView.setEmptyView(folderId == 0 ? viewPages[0].progressView : null);
                    if (!onlySelect) {
                        floatingButtonContainer.setVisibility(View.VISIBLE);
                        floatingHidden = true;
                        floatingButtonTranslation = AndroidUtilities.dp(100);
                        floatingButtonHideProgress = 1f;
                        updateFloatingButtonOffset();
                    }
                    showSearch(false, true);
                }
                updatePasscodeButton();
                if (menuDrawable != null) {
                    if (actionBar.getBackButton().getDrawable() != menuDrawable) {
                        actionBar.setBackButtonDrawable(menuDrawable);
                        menuDrawable.setRotation(0, true);
                    }
                    actionBar.setBackButtonContentDescription(LocaleController.getString("AccDescrOpenMenu", R.string.AccDescrOpenMenu));
                }
            }

            @Override
            public void onTextChanged(EditText editText) {
                String text = editText.getText().toString();
                if (text.length() != 0 || searchViewPager.dialogsSearchAdapter != null && searchViewPager.dialogsSearchAdapter.hasRecentSearch()) {
                    searchWas = true;
                    if (viewPages[0].listView.getVisibility() == View.VISIBLE) {
                        showSearch(true, true);
                    }
                }
                searchViewPager.onTextChanged(text);
            }

            @Override
            public void onSearchFilterCleared(FiltersView.MediaFilterData filterData) {
                if (!searchIsShowed) {
                    return;
                }
                searchViewPager.removeSearchFilter(filterData);
                searchViewPager.onTextChanged(searchItem.getSearchField().getText().toString());

                updateFiltersView(true, null, null,true);
            }

            @Override
            public boolean canToggleSearch() {
                return !actionBar.isActionModeShowed();
            }
        });
        searchItem.setClearsTextOnSearchCollapse(false);
        searchItem.setSearchFieldHint(LocaleController.getString("Search", R.string.Search));
        searchItem.setContentDescription(LocaleController.getString("Search", R.string.Search));
        if (onlySelect) {
            actionBar.setBackButtonImage(R.drawable.ic_ab_back);
            if (initialDialogsType == 3 && selectAlertString == null) {
                actionBar.setTitle(LocaleController.getString("ForwardTo", R.string.ForwardTo));
            } else {
                actionBar.setTitle(LocaleController.getString("SelectChat", R.string.SelectChat));
            }
            actionBar.setBackgroundColor(Theme.getColor(Theme.key_actionBarDefault));
        } else {
            if (searchString != null || folderId != 0) {
                actionBar.setBackButtonDrawable(backDrawable = new BackDrawable(false));
            } else {
                actionBar.setBackButtonDrawable(menuDrawable = new MenuDrawable());
                actionBar.setBackButtonContentDescription(LocaleController.getString("AccDescrOpenMenu", R.string.AccDescrOpenMenu));
            }
            if (folderId != 0) {
                actionBar.setTitle(LocaleController.getString("ArchivedChats", R.string.ArchivedChats));
            } else {
                actionBar.setTitle(getNekoTitle(LocaleController.getString("NekoX", R.string.NekoX)));
            }
            if (folderId == 0) {
                actionBar.setSupportsHolidayImage(true);
            }
        }
        if ((initialDialogsType == 3 && NekoConfig.showTabsOnForward) || !onlySelect) {
            actionBar.setAddToContainer(false);
            actionBar.setCastShadows(false);
            actionBar.setClipContent(true);
        }
        actionBar.setTitleActionRunnable(() -> {
            hideFloatingButton(false);
            scrollToTop();
        });

        if ((initialDialogsType == 3 && NekoConfig.showTabsOnForward) || initialDialogsType == 0 && folderId == 0 && !onlySelect && TextUtils.isEmpty(searchString)) {
            scrimPaint = new Paint() {
                @Override
                public void setAlpha(int a) {
                    super.setAlpha(a);
                    if (fragmentView != null) {
                        fragmentView.invalidate();
                    }
                }
            };

            filterTabsView = new FilterTabsView(context) {
                @Override
                public boolean onInterceptTouchEvent(MotionEvent ev) {
                    getParent().requestDisallowInterceptTouchEvent(true);
                    maybeStartTracking = false;
                    return super.onInterceptTouchEvent(ev);
                }

                @Override
                public void setTranslationY(float translationY) {
                    super.setTranslationY(translationY);
                    updateContextViewPosition();
                    if (fragmentView != null) {
                        fragmentView.invalidate();
                    }
                }

                @Override
                protected void onLayout(boolean changed, int l, int t, int r, int b) {
                    super.onLayout(changed, l, t, r, b);
                    if (scrimView != null) {
                        scrimView.getLocationInWindow(scrimViewLocation);
                        fragmentView.invalidate();
                    }
                }
            };

            filterTabsView.setVisibility(View.GONE);
            canShowFilterTabsView = false;
            filterTabsView.setDelegate(new FilterTabsView.FilterTabsViewDelegate() {

                private void showDeleteAlert(MessagesController.DialogFilter dialogFilter) {
                    AlertDialog.Builder builder = new AlertDialog.Builder(getParentActivity());
                    builder.setTitle(LocaleController.getString("FilterDelete", R.string.FilterDelete));
                    builder.setMessage(LocaleController.getString("FilterDeleteAlert", R.string.FilterDeleteAlert));
                    builder.setNegativeButton(LocaleController.getString("Cancel", R.string.Cancel), null);
                    builder.setPositiveButton(LocaleController.getString("Delete", R.string.Delete), (dialog2, which2) -> {
                        TLRPC.TL_messages_updateDialogFilter req = new TLRPC.TL_messages_updateDialogFilter();
                        req.id = dialogFilter.id;
                        getConnectionsManager().sendRequest(req, (response, error) -> AndroidUtilities.runOnUIThread(() -> {

                        }));
//                        if (getMessagesController().dialogFilters.size() > 1) {
//                            filterTabsView.beginCrossfade();
//                        }
                        getMessagesController().removeFilter(dialogFilter);
                        getMessagesStorage().deleteDialogFilter(dialogFilter);
                      //  filterTabsView.commitCrossfade();
                    });
                    AlertDialog alertDialog = builder.create();
                    showDialog(alertDialog);
                    TextView button = (TextView) alertDialog.getButton(DialogInterface.BUTTON_POSITIVE);
                    if (button != null) {
                        button.setTextColor(Theme.getColor(Theme.key_dialogTextRed2));
                    }
                }

                @Override
                public void onSamePageSelected() {
                    scrollToTop();
                }

                @Override
                public void onPageReorder(int fromId, int toId) {
                    for (int a = 0; a < viewPages.length; a++) {
                        if (viewPages[a].selectedType == fromId) {
                            viewPages[a].selectedType = toId;
                        } else if (viewPages[a].selectedType == toId) {
                            viewPages[a].selectedType = fromId;
                        }
                    }
                }

                @Override
                public void onPageSelected(int id, boolean forward) {
                    if (viewPages[0].selectedType == id) {
                        return;
                    }
                    ArrayList<MessagesController.DialogFilter> dialogFilters = getMessagesController().dialogFilters;
                    if (id != Integer.MAX_VALUE && (id < 0 || id >= dialogFilters.size())) {
                        return;
                    }
                    if (parentLayout != null) {
                        parentLayout.getDrawerLayoutContainer().setAllowOpenDrawerBySwipe(id == filterTabsView.getFirstTabId());
                    }
                    viewPages[1].selectedType = id;
                    viewPages[1].setVisibility(View.VISIBLE);
                    viewPages[1].setTranslationX(viewPages[0].getMeasuredWidth());
                    showScrollbars(false);
                    switchToCurrentSelectedMode(true);
                    animatingForward = forward;
                }

                @Override
                public boolean canPerformActions() {
                    return !searching;
                }

                @Override
                public void onPageScrolled(float progress) {
                    if (progress == 1 && viewPages[1].getVisibility() != View.VISIBLE && !searching) {
                        return;
                    }
                    if (animatingForward) {
                        viewPages[0].setTranslationX(-progress * viewPages[0].getMeasuredWidth());
                        viewPages[1].setTranslationX(viewPages[0].getMeasuredWidth() - progress * viewPages[0].getMeasuredWidth());
                    } else {
                        viewPages[0].setTranslationX(progress * viewPages[0].getMeasuredWidth());
                        viewPages[1].setTranslationX(progress * viewPages[0].getMeasuredWidth() - viewPages[0].getMeasuredWidth());
                    }
                    if (progress == 1) {
                        ViewPage tempPage = viewPages[0];
                        viewPages[0] = viewPages[1];
                        viewPages[1] = tempPage;
                        viewPages[1].setVisibility(View.GONE);
                        showScrollbars(true);
                        updateCounters(false);
                        checkListLoad(viewPages[0]);
                        viewPages[0].dialogsAdapter.resume();
                        viewPages[1].dialogsAdapter.pause();
                    }
                }

                @Override
                public int getTabCounter(int tabId) {
                    if (tabId == Integer.MAX_VALUE) {
                        return getMessagesStorage().getMainUnreadCount();
                    }
                    ArrayList<MessagesController.DialogFilter> dialogFilters = getMessagesController().dialogFilters;
                    if (tabId < 0 || tabId >= dialogFilters.size()) {
                        return 0;
                    }
                    return dialogFilters.get(tabId).unreadCount;
                }

                @Override
                public boolean didSelectTab(FilterTabsView.TabView tabView, boolean selected) {
                    if (actionBar.isActionModeShowed()) {
                        return false;
                    }
                    if (scrimPopupWindow != null) {
                        scrimPopupWindow.dismiss();
                        scrimPopupWindow = null;
                        scrimPopupWindowItems = null;
                        return false;
                    }

                    Rect rect = new Rect();
                    MessagesController.DialogFilter dialogFilter;
                    if (tabView.getId() == Integer.MAX_VALUE) {
                        dialogFilter = null;
                    } else {
                        dialogFilter = getMessagesController().dialogFilters.get(tabView.getId());
                    }

                    ActionBarPopupWindow.ActionBarPopupWindowLayout popupLayout = new ActionBarPopupWindow.ActionBarPopupWindowLayout(getParentActivity());
                    popupLayout.setOnTouchListener(new View.OnTouchListener() {

                        private int[] pos = new int[2];

                        @Override
                        public boolean onTouch(View v, MotionEvent event) {
                            if (event.getActionMasked() == MotionEvent.ACTION_DOWN) {
                                if (scrimPopupWindow != null && scrimPopupWindow.isShowing()) {
                                    View contentView = scrimPopupWindow.getContentView();
                                    contentView.getLocationInWindow(pos);
                                    rect.set(pos[0], pos[1], pos[0] + contentView.getMeasuredWidth(), pos[1] + contentView.getMeasuredHeight());
                                    if (!rect.contains((int) event.getX(), (int) event.getY())) {
                                        scrimPopupWindow.dismiss();
                                    }
                                }
                            } else if (event.getActionMasked() == MotionEvent.ACTION_OUTSIDE) {
                                if (scrimPopupWindow != null && scrimPopupWindow.isShowing()) {
                                    scrimPopupWindow.dismiss();
                                }
                            }
                            return false;
                        }
                    });
                    popupLayout.setDispatchKeyEventListener(keyEvent -> {
                        if (keyEvent.getKeyCode() == KeyEvent.KEYCODE_BACK && keyEvent.getRepeatCount() == 0 && scrimPopupWindow != null && scrimPopupWindow.isShowing()) {
                            scrimPopupWindow.dismiss();
                        }
                    });
                    Rect backgroundPaddings = new Rect();
                    Drawable shadowDrawable = getParentActivity().getResources().getDrawable(R.drawable.popup_fixed_alert).mutate();
                    shadowDrawable.getPadding(backgroundPaddings);
                    popupLayout.setBackgroundDrawable(shadowDrawable);
                    popupLayout.setBackgroundColor(Theme.getColor(Theme.key_actionBarDefaultSubmenuBackground));

                    LinearLayout linearLayout = new LinearLayout(getParentActivity());
                    ScrollView scrollView;
                    if (Build.VERSION.SDK_INT >= 21) {
                        scrollView = new ScrollView(getParentActivity(), null, 0, R.style.scrollbarShapeStyle) {
                            @Override
                            protected void onMeasure(int widthMeasureSpec, int heightMeasureSpec) {
                                super.onMeasure(widthMeasureSpec, heightMeasureSpec);
                                setMeasuredDimension(linearLayout.getMeasuredWidth(), getMeasuredHeight());
                            }
                        };
                    } else {
                        scrollView = new ScrollView(getParentActivity());
                    }
                    scrollView.setClipToPadding(false);
                    popupLayout.addView(scrollView, LayoutHelper.createFrame(LayoutHelper.WRAP_CONTENT, LayoutHelper.WRAP_CONTENT));

                    linearLayout.setMinimumWidth(AndroidUtilities.dp(200));
                    linearLayout.setOrientation(LinearLayout.VERTICAL);
                    scrimPopupWindowItems = new ActionBarMenuSubItem[3];
                    for (int a = 0, N = (tabView.getId() == Integer.MAX_VALUE ? 2 : 3); a < N; a++) {
                        ActionBarMenuSubItem cell = new ActionBarMenuSubItem(getParentActivity(), a == 0, a == N - 1);
                        if (a == 0) {
                            if (getMessagesController().dialogFilters.size() <= 1) {
                                continue;
                            }
                            cell.setTextAndIcon(LocaleController.getString("FilterReorder", R.string.FilterReorder), R.drawable.tabs_reorder);
                        } else if (a == 1) {
                            if (N == 2) {
                                cell.setTextAndIcon(LocaleController.getString("FilterEditAll", R.string.FilterEditAll), R.drawable.baseline_edit_24);
                            } else {
                                cell.setTextAndIcon(LocaleController.getString("FilterEdit", R.string.FilterEdit), R.drawable.baseline_edit_24);
                            }
                        } else {
                            cell.setTextAndIcon(LocaleController.getString("FilterDeleteItem", R.string.FilterDeleteItem), R.drawable.baseline_delete_24);
                        }
                        scrimPopupWindowItems[a] = cell;
                        linearLayout.addView(cell);
                        final int i = a;
                        cell.setOnClickListener(v1 -> {
                            if (i == 0) {
                                resetScroll();
                                filterTabsView.setIsEditing(true);
                                showDoneItem(true);
                            } else if (i == 1) {
                                if (N == 2) {
                                    presentFragment(new FiltersSetupActivity());
                                } else {
                                    presentFragment(new FilterCreateActivity(dialogFilter));
                                }
                            } else if (i == 2) {
                                showDeleteAlert(dialogFilter);
                            }
                            if (scrimPopupWindow != null) {
                                scrimPopupWindow.dismiss();
                            }
                        });
                    }
                    scrollView.addView(linearLayout, LayoutHelper.createScroll(LayoutHelper.WRAP_CONTENT, LayoutHelper.WRAP_CONTENT, Gravity.LEFT | Gravity.TOP));
                    scrimPopupWindow = new ActionBarPopupWindow(popupLayout, LayoutHelper.WRAP_CONTENT, LayoutHelper.WRAP_CONTENT) {
                        @Override
                        public void dismiss() {
                            super.dismiss();
                            if (scrimPopupWindow != this) {
                                return;
                            }
                            scrimPopupWindow = null;
                            scrimPopupWindowItems = null;
                            if (scrimAnimatorSet != null) {
                                scrimAnimatorSet.cancel();
                                scrimAnimatorSet = null;
                            }
                            scrimAnimatorSet = new AnimatorSet();
                            ArrayList<Animator> animators = new ArrayList<>();
                            animators.add(ObjectAnimator.ofInt(scrimPaint, AnimationProperties.PAINT_ALPHA, 0));
                            scrimAnimatorSet.playTogether(animators);
                            scrimAnimatorSet.setDuration(220);
                            scrimAnimatorSet.addListener(new AnimatorListenerAdapter() {
                                @Override
                                public void onAnimationEnd(Animator animation) {
                                    if (scrimView != null) {
                                        scrimView.setBackground(null);
                                        scrimView = null;
                                    }
                                    if (fragmentView != null) {
                                        fragmentView.invalidate();
                                    }
                                }
                            });
                            scrimAnimatorSet.start();
                            if (Build.VERSION.SDK_INT >= Build.VERSION_CODES.KITKAT) {
                                getParentActivity().getWindow().getDecorView().setImportantForAccessibility(View.IMPORTANT_FOR_ACCESSIBILITY_AUTO);
                            }
                        }
                    };
                    tabView.setBackground(Theme.createRoundRectDrawable(AndroidUtilities.dp(6), Theme.getColor(Theme.key_actionBarDefault)));
                    scrimPopupWindow.setDismissAnimationDuration(220);
                    scrimPopupWindow.setOutsideTouchable(true);
                    scrimPopupWindow.setClippingEnabled(true);
                    scrimPopupWindow.setAnimationStyle(R.style.PopupContextAnimation);
                    scrimPopupWindow.setFocusable(true);
                    popupLayout.measure(View.MeasureSpec.makeMeasureSpec(AndroidUtilities.dp(1000), View.MeasureSpec.AT_MOST), View.MeasureSpec.makeMeasureSpec(AndroidUtilities.dp(1000), View.MeasureSpec.AT_MOST));
                    scrimPopupWindow.setInputMethodMode(ActionBarPopupWindow.INPUT_METHOD_NOT_NEEDED);
                    scrimPopupWindow.setSoftInputMode(WindowManager.LayoutParams.SOFT_INPUT_STATE_UNSPECIFIED);
                    scrimPopupWindow.getContentView().setFocusableInTouchMode(true);
                    tabView.getLocationInWindow(scrimViewLocation);
                    int popupX = scrimViewLocation[0] + backgroundPaddings.left - AndroidUtilities.dp(16);
                    if (popupX < AndroidUtilities.dp(6)) {
                        popupX = AndroidUtilities.dp(6);
                    } else if (popupX > fragmentView.getMeasuredWidth() - AndroidUtilities.dp(6) - popupLayout.getMeasuredWidth()) {
                        popupX = fragmentView.getMeasuredWidth() - AndroidUtilities.dp(6) - popupLayout.getMeasuredWidth();
                    }
                    int popupY = scrimViewLocation[1] + tabView.getMeasuredHeight() - AndroidUtilities.dp(12);

                    scrimPopupWindow.showAtLocation(fragmentView, Gravity.LEFT | Gravity.TOP, popupX, popupY);
                    scrimView = tabView;
                    scrimViewSelected = selected;
                    fragmentView.invalidate();
                    if (scrimAnimatorSet != null) {
                        scrimAnimatorSet.cancel();
                    }
                    scrimAnimatorSet = new AnimatorSet();
                    ArrayList<Animator> animators = new ArrayList<>();
                    animators.add(ObjectAnimator.ofInt(scrimPaint, AnimationProperties.PAINT_ALPHA, 0, 50));
                    scrimAnimatorSet.playTogether(animators);
                    scrimAnimatorSet.setDuration(150);
                    scrimAnimatorSet.start();

                    return true;
                }

                @Override
                public boolean isTabMenuVisible() {
                    return scrimPopupWindow != null && scrimPopupWindow.isShowing();
                }

                @Override
                public void onDeletePressed(int id) {
                    showDeleteAlert(getMessagesController().dialogFilters.get(id));
                }
            });
        }

        if (allowSwitchAccount && UserConfig.getActivatedAccountsCount() > 1) {
            switchItem = menu.addItemWithWidth(1, 0, AndroidUtilities.dp(56));
            AvatarDrawable avatarDrawable = new AvatarDrawable();
            avatarDrawable.setTextSize(AndroidUtilities.dp(12));

            BackupImageView imageView = new BackupImageView(context);
            imageView.setRoundRadius(AndroidUtilities.dp(18));
            switchItem.addView(imageView, LayoutHelper.createFrame(36, 36, Gravity.CENTER));

            TLRPC.User user = getUserConfig().getCurrentUser();
            avatarDrawable.setInfo(user);
            imageView.getImageReceiver().setCurrentAccount(currentAccount);
            imageView.setImage(ImageLocation.getForUser(user, false), "50_50", avatarDrawable, user);

            for (int a = 0; a < UserConfig.MAX_ACCOUNT_COUNT; a++) {
                TLRPC.User u = AccountInstance.getInstance(a).getUserConfig().getCurrentUser();
                if (u != null) {
                    AccountSelectCell cell = new AccountSelectCell(context);
                    cell.setAccount(a, true);
                    switchItem.addSubItem(10 + a, cell, AndroidUtilities.dp(230), AndroidUtilities.dp(48));
                }
            }
        }
        actionBar.setAllowOverlayTitle(true);

        if (sideMenu != null) {
            sideMenu.setBackgroundColor(Theme.getColor(Theme.key_chats_menuBackground));
            sideMenu.setGlowColor(Theme.getColor(Theme.key_chats_menuBackground));
            sideMenu.getAdapter().notifyDataSetChanged();
        }

        createActionMode();

        ContentView contentView = new ContentView(context);
        fragmentView = contentView;

        int pagesCount = (initialDialogsType == 3 && NekoConfig.showTabsOnForward) || (folderId == 0 && initialDialogsType == 0 && !onlySelect) ? 2 : 1;
        viewPages = new ViewPage[pagesCount];
        for (int a = 0; a < pagesCount; a++) {
            final ViewPage viewPage = new ViewPage(context) {
                @Override
                public void setTranslationX(float translationX) {
                    super.setTranslationX(translationX);
                    if (tabsAnimationInProgress) {
                        if (viewPages[0] == this) {
                            float scrollProgress = Math.abs(viewPages[0].getTranslationX()) / (float) viewPages[0].getMeasuredWidth();
                            filterTabsView.selectTabWithId(viewPages[1].selectedType, scrollProgress);
                        }
                    }
                }
            };
            contentView.addView(viewPage, LayoutHelper.createFrame(LayoutHelper.MATCH_PARENT, LayoutHelper.MATCH_PARENT));
            viewPage.dialogsType = initialDialogsType;
            viewPages[a] = viewPage;

            viewPage.listView = new DialogsRecyclerView(context, viewPage);
            viewPage.listView.setClipToPadding(false);
            viewPage.listView.setPivotY(0);
            viewPage.dialogsItemAnimator = new DialogsItemAnimator() {
                @Override
                public void onRemoveStarting(RecyclerView.ViewHolder item) {
                    super.onRemoveStarting(item);
                    if (viewPage.layoutManager.findFirstVisibleItemPosition() == 0) {
                        View v = viewPage.layoutManager.findViewByPosition(0);
                        if (v != null) {
                            v.invalidate();
                        }
                        if (viewPage.archivePullViewState == ARCHIVE_ITEM_STATE_HIDDEN) {
                            viewPage.archivePullViewState = ARCHIVE_ITEM_STATE_SHOWED;
                        }
                        if (viewPage.pullForegroundDrawable != null) {
                            viewPage.pullForegroundDrawable.doNotShow();
                        }
                    }
                }

                @Override
                public void onRemoveFinished(RecyclerView.ViewHolder item) {
                    if (dialogRemoveFinished == 2) {
                        dialogRemoveFinished = 1;
                    }
                }

                @Override
                public void onAddFinished(RecyclerView.ViewHolder item) {
                    if (dialogInsertFinished == 2) {
                        dialogInsertFinished = 1;
                    }
                }

                @Override
                public void onChangeFinished(RecyclerView.ViewHolder item, boolean oldItem) {
                    if (dialogChangeFinished == 2) {
                        dialogChangeFinished = 1;
                    }
                }

                @Override
                protected void onAllAnimationsDone() {
                    if (dialogRemoveFinished == 1 || dialogInsertFinished == 1 || dialogChangeFinished == 1) {
                        onDialogAnimationFinished();
                    }
                }
            };
            viewPage.listView.setItemAnimator(viewPage.dialogsItemAnimator);
            viewPage.listView.setVerticalScrollBarEnabled(true);
            viewPage.listView.setInstantClick(true);
            viewPage.layoutManager = new LinearLayoutManager(context) {

                private boolean fixOffset;

                @Override
                public void scrollToPositionWithOffset(int position, int offset) {
                    if (fixOffset) {
                        offset -= viewPage.listView.getPaddingTop();
                    }
                    super.scrollToPositionWithOffset(position, offset);
                }

                @Override
                public void prepareForDrop(@NonNull View view, @NonNull View target, int x, int y) {
                    fixOffset = true;
                    super.prepareForDrop(view, target, x, y);
                    fixOffset = false;
                }

                @Override
                public void smoothScrollToPosition(RecyclerView recyclerView, RecyclerView.State state, int position) {
                    if (hasHiddenArchive() && position == 1) {
                        super.smoothScrollToPosition(recyclerView, state, position);
                    } else {
                        LinearSmoothScrollerCustom linearSmoothScroller = new LinearSmoothScrollerCustom(recyclerView.getContext(), LinearSmoothScrollerCustom.POSITION_MIDDLE);
                        linearSmoothScroller.setTargetPosition(position);
                        startSmoothScroll(linearSmoothScroller);
                    }
                }

                @Override
                public int scrollVerticallyBy(int dy, RecyclerView.Recycler recycler, RecyclerView.State state) {
                    if (viewPage.listView.fastScrollAnimationRunning) {
                        return 0;
                    }
                    boolean isDragging = viewPage.listView.getScrollState() == RecyclerView.SCROLL_STATE_DRAGGING;

                    int measuredDy = dy;
                    int pTop = viewPage.listView.getPaddingTop();
                    if (viewPage.dialogsType == 0 && !onlySelect && folderId == 0 && dy < 0 && getMessagesController().hasHiddenArchive() && viewPage.archivePullViewState == ARCHIVE_ITEM_STATE_HIDDEN) {
                        viewPage.listView.setOverScrollMode(View.OVER_SCROLL_ALWAYS);
                        int currentPosition = viewPage.layoutManager.findFirstVisibleItemPosition();
                        if (currentPosition == 0) {
                            View view = viewPage.layoutManager.findViewByPosition(currentPosition);
                            if (view != null && (view.getBottom() - pTop) <= AndroidUtilities.dp(1)) {
                                currentPosition = 1;
                            }
                        }
                        if (!isDragging) {
                            View view = viewPage.layoutManager.findViewByPosition(currentPosition);
                            if (view != null) {
                                int dialogHeight = AndroidUtilities.dp(SharedConfig.useThreeLinesLayout ? 78 : 72) + 1;
                                int canScrollDy = -(view.getTop() - pTop) + (currentPosition - 1) * dialogHeight;
                                int positiveDy = Math.abs(dy);
                                if (canScrollDy < positiveDy) {
                                    measuredDy = -canScrollDy;
                                }
                            }
                        } else if (currentPosition == 0) {
                            View v = viewPage.layoutManager.findViewByPosition(currentPosition);
                            float k = 1f + ((v.getTop() - pTop) / (float) v.getMeasuredHeight());
                            if (k > 1f) {
                                k = 1f;
                            }
                            viewPage.listView.setOverScrollMode(View.OVER_SCROLL_NEVER);
                            measuredDy *= PullForegroundDrawable.startPullParallax - PullForegroundDrawable.endPullParallax * k;
                            if (measuredDy > -1) {
                                measuredDy = -1;
                            }
                            if (undoView[0].getVisibility() == View.VISIBLE) {
                                undoView[0].hide(true, 1);
                            }
                        }
                    }

                    if (viewPage.dialogsType == 0 && viewPage.listView.getViewOffset() != 0 && dy > 0 && isDragging) {
                        float ty = (int) viewPage.listView.getViewOffset();
                        ty -= dy;
                        if (ty < 0) {
                            measuredDy = (int) ty;
                            ty = 0;
                        } else {
                            measuredDy = 0;
                        }
                        viewPage.listView.setViewsOffset(ty);
                    }

                    if (viewPage.dialogsType == 0 && viewPage.archivePullViewState != ARCHIVE_ITEM_STATE_PINNED && hasHiddenArchive()) {
                        int usedDy = super.scrollVerticallyBy(measuredDy, recycler, state);
                        if (viewPage.pullForegroundDrawable != null) {
                            viewPage.pullForegroundDrawable.scrollDy = usedDy;
                        }
                        int currentPosition = viewPage.layoutManager.findFirstVisibleItemPosition();
                        View firstView = null;
                        if (currentPosition == 0) {
                            firstView = viewPage.layoutManager.findViewByPosition(currentPosition);
                        }
                        if (currentPosition == 0 && firstView != null && (firstView.getBottom() - pTop) >= AndroidUtilities.dp(4)) {
                            if (startArchivePullingTime == 0) {
                                startArchivePullingTime = System.currentTimeMillis();
                            }
                            if (viewPage.archivePullViewState == ARCHIVE_ITEM_STATE_HIDDEN) {
                                if (viewPage.pullForegroundDrawable != null) {
                                    viewPage.pullForegroundDrawable.showHidden();
                                }
                            }
                            float k = 1f + ((firstView.getTop() - pTop) / (float) firstView.getMeasuredHeight());
                            if (k > 1f) {
                                k = 1f;
                            }
                            long pullingTime = System.currentTimeMillis() - startArchivePullingTime;
                            boolean canShowInternal = k > PullForegroundDrawable.SNAP_HEIGHT && pullingTime > PullForegroundDrawable.minPullingTime + 20;
                            if (canShowHiddenArchive != canShowInternal) {
                                canShowHiddenArchive = canShowInternal;
                                if (viewPage.archivePullViewState == ARCHIVE_ITEM_STATE_HIDDEN) {
                                    if (!NekoConfig.disableVibration) {
                                        viewPage.listView.performHapticFeedback(HapticFeedbackConstants.KEYBOARD_TAP, HapticFeedbackConstants.FLAG_IGNORE_GLOBAL_SETTING);
                                    }
                                    if (viewPage.pullForegroundDrawable != null) {
                                        viewPage.pullForegroundDrawable.colorize(canShowInternal);
                                    }
                                }
                            }
                            if (viewPage.archivePullViewState == ARCHIVE_ITEM_STATE_HIDDEN && measuredDy - usedDy != 0 && dy < 0 && isDragging) {
                                float ty;
                                float tk = (viewPage.listView.getViewOffset() / PullForegroundDrawable.getMaxOverscroll());
                                tk = 1f - tk;
                                ty = (viewPage.listView.getViewOffset() - dy * PullForegroundDrawable.startPullOverScroll * tk);
                                viewPage.listView.setViewsOffset(ty);
                            }
                            if (viewPage.pullForegroundDrawable != null) {
                                viewPage.pullForegroundDrawable.pullProgress = k;
                                viewPage.pullForegroundDrawable.setListView(viewPage.listView);
                            }
                        } else {
                            startArchivePullingTime = 0;
                            canShowHiddenArchive = false;
                            viewPage.archivePullViewState = ARCHIVE_ITEM_STATE_HIDDEN;
                            if (viewPage.pullForegroundDrawable != null) {
                                viewPage.pullForegroundDrawable.resetText();
                                viewPage.pullForegroundDrawable.pullProgress = 0f;
                                viewPage.pullForegroundDrawable.setListView(viewPage.listView);
                            }
                        }
                        if (firstView != null) {
                            firstView.invalidate();
                        }
                        return usedDy;
                    }
                    return super.scrollVerticallyBy(measuredDy, recycler, state);
                }
            };
            viewPage.layoutManager.setOrientation(LinearLayoutManager.VERTICAL);
            viewPage.listView.setLayoutManager(viewPage.layoutManager);
            viewPage.listView.setVerticalScrollbarPosition(LocaleController.isRTL ? RecyclerListView.SCROLLBAR_POSITION_LEFT : RecyclerListView.SCROLLBAR_POSITION_RIGHT);
            viewPage.addView(viewPage.listView, LayoutHelper.createFrame(LayoutHelper.MATCH_PARENT, LayoutHelper.MATCH_PARENT));
            viewPage.listView.setOnItemClickListener((view, position) -> onItemClick(view, position, viewPage.dialogsAdapter));
            viewPage.listView.setOnItemLongClickListener(new RecyclerListView.OnItemLongClickListenerExtended() {
                @Override
                public boolean onItemClick(View view, int position, float x, float y) {
                    if (filterTabsView != null && filterTabsView.getVisibility() == View.VISIBLE && filterTabsView.isEditing()) {
                        return false;
                    }
                    return onItemLongClick(view, position, x, y, viewPage.dialogsType, viewPage.dialogsAdapter);
                }

                @Override
                public void onLongClickRelease() {
                    finishPreviewFragment();
                }

                @Override
                public void onMove(float dx, float dy) {
                    movePreviewFragment(dy);
                }
            });
            viewPage.swipeController = new SwipeController(viewPage);

            viewPage.itemTouchhelper = new ItemTouchHelper(viewPage.swipeController);
            viewPage.itemTouchhelper.attachToRecyclerView(viewPage.listView);

            viewPage.listView.setOnScrollListener(new RecyclerView.OnScrollListener() {

                private boolean wasManualScroll;

                @Override
                public void onScrollStateChanged(RecyclerView recyclerView, int newState) {
                    if (newState == RecyclerView.SCROLL_STATE_DRAGGING) {
                        wasManualScroll = true;
                        scrollingManually = true;
                    } else {
                        scrollingManually = false;
                    }
                    if (newState == RecyclerView.SCROLL_STATE_IDLE) {
                        wasManualScroll = false;
                        disableActionBarScrolling = false;
                        if (waitingForScrollFinished) {
                            waitingForScrollFinished = false;
                            if (updatePullAfterScroll) {
                                viewPage.listView.updatePullState();
                                updatePullAfterScroll = false;
                            }
                        }

                        if (filterTabsView != null && filterTabsView.getVisibility() == View.VISIBLE && viewPages[0].listView == recyclerView) {
                            int scrollY = (int) -actionBar.getTranslationY();
                            int actionBarHeight = ActionBar.getCurrentActionBarHeight();
                            if (scrollY != 0 && scrollY != actionBarHeight) {
                                if (scrollY < actionBarHeight / 2) {
                                    recyclerView.smoothScrollBy(0, -scrollY);
                                } else if (viewPages[0].listView.canScrollVertically(1)) {
                                    recyclerView.smoothScrollBy(0, actionBarHeight - scrollY);
                                }
                            }
                        }
                    }
                }

                @Override
                public void onScrolled(RecyclerView recyclerView, int dx, int dy) {
                    viewPage.dialogsItemAnimator.onListScroll(-dy);
                    checkListLoad(viewPage);
                    if (wasManualScroll && floatingButtonContainer.getVisibility() != View.GONE && recyclerView.getChildCount() > 0) {
                        int firstVisibleItem = viewPage.layoutManager.findFirstVisibleItemPosition();
                        if (firstVisibleItem != RecyclerView.NO_POSITION) {
                            RecyclerView.ViewHolder holder = recyclerView.findViewHolderForAdapterPosition(firstVisibleItem);
                            if (!hasHiddenArchive() || holder != null && holder.getAdapterPosition() != 0) {
                                int firstViewTop = 0;
                                if (holder != null) {
                                    firstViewTop = holder.itemView.getTop();
                                }
                                boolean goingDown;
                                boolean changed = true;
                                if (prevPosition == firstVisibleItem) {
                                    final int topDelta = prevTop - firstViewTop;
                                    goingDown = firstViewTop < prevTop;
                                    changed = Math.abs(topDelta) > 1;
                                } else {
                                    goingDown = firstVisibleItem > prevPosition;
                                }
                                if (changed && scrollUpdated && (goingDown || !goingDown && scrollingManually)) {
                                    hideFloatingButton(goingDown);
                                }
                                prevPosition = firstVisibleItem;
                                prevTop = firstViewTop;
                                scrollUpdated = true;
                            }
                        }
                    }
                    if (filterTabsView != null && filterTabsView.getVisibility() == View.VISIBLE && recyclerView == viewPages[0].listView && !searching && !actionBar.isActionModeShowed() && !disableActionBarScrolling && filterTabsViewIsVisible) {
                        if (dy > 0 && hasHiddenArchive() && viewPages[0].dialogsType == 0) {
                            View child = recyclerView.getChildAt(0);
                            if (child != null) {
                                RecyclerView.ViewHolder holder = recyclerView.getChildViewHolder(child);
                                if (holder.getAdapterPosition() == 0) {
                                    int visiblePartAfterScroll = child.getMeasuredHeight() + (child.getTop() - recyclerView.getPaddingTop());
                                    if (visiblePartAfterScroll + dy > 0) {
                                        if (visiblePartAfterScroll < 0) {
                                            dy = -visiblePartAfterScroll;
                                        } else {
                                            return;
                                        }
                                    }
                                }
                            }
                        }

                        float currentTranslation = actionBar.getTranslationY();
                        float newTranslation = currentTranslation - dy;
                        if (newTranslation < -ActionBar.getCurrentActionBarHeight()) {
                            newTranslation = -ActionBar.getCurrentActionBarHeight();
                        } else if (newTranslation > 0) {
                            newTranslation = 0;
                        }
                        if (newTranslation != currentTranslation) {
                            setScrollY(newTranslation);
                        }
                    }
                }
            });

            viewPage.progressView = new RadialProgressView(context);
            viewPage.progressView.setPivotY(0);
            viewPage.progressView.setVisibility(View.GONE);
            viewPage.addView(viewPage.progressView, LayoutHelper.createFrame(LayoutHelper.WRAP_CONTENT, LayoutHelper.WRAP_CONTENT, Gravity.CENTER));

            viewPage.archivePullViewState = SharedConfig.archiveHidden ? ARCHIVE_ITEM_STATE_HIDDEN : ARCHIVE_ITEM_STATE_PINNED;
            if (viewPage.pullForegroundDrawable == null && folderId == 0) {
                viewPage.pullForegroundDrawable = new PullForegroundDrawable(LocaleController.getString("AccSwipeForArchive", R.string.AccSwipeForArchive), LocaleController.getString("AccReleaseForArchive", R.string.AccReleaseForArchive)) {
                    @Override
                    protected float getViewOffset() {
                        return viewPage.listView.getViewOffset();
                    }
                };
                if (hasHiddenArchive()) {
                    viewPage.pullForegroundDrawable.showHidden();
                } else {
                    viewPage.pullForegroundDrawable.doNotShow();
                }
                viewPage.pullForegroundDrawable.setWillDraw(viewPage.archivePullViewState != ARCHIVE_ITEM_STATE_PINNED);
            }

            viewPage.dialogsAdapter = new DialogsAdapter(context, viewPage.dialogsType, folderId, onlySelect, selectedDialogs, currentAccount) {
                @Override
                public void notifyDataSetChanged() {
                    viewPage.lastItemsCount = getItemCount();
                    try {
                        super.notifyDataSetChanged();
                    } catch (Exception e) {
                        FileLog.e(e);
                    }
                }
            };
            if (AndroidUtilities.isTablet() && openedDialogId != 0) {
                viewPage.dialogsAdapter.setOpenedDialogId(openedDialogId);
            }
            viewPage.dialogsAdapter.setArchivedPullDrawable(viewPage.pullForegroundDrawable);
            viewPage.listView.setAdapter(viewPage.dialogsAdapter);

            viewPage.listView.setEmptyView(folderId == 0 ? viewPage.progressView : null);
            viewPage.scrollHelper = new RecyclerAnimationScrollHelper(viewPage.listView, viewPage.layoutManager);

            if (a != 0) {
                viewPages[a].setVisibility(View.GONE);
            }
        }

        int type = 0;
        if (searchString != null) {
            type = 2;
        } else if (!onlySelect) {
            type = 1;
        }
        searchViewPager = new SearchViewPager(context, this, type, initialDialogsType, folderId, new SearchViewPager.ChatPreviewDelegate() {
            @Override
            public void startChatPreview(DialogCell cell) {
                showChatPreview(cell);
            }

            @Override
            public void move(float dy) {
                movePreviewFragment(dy);
            }

            @Override
            public void finish() {
                finishPreviewFragment();
            }
        });
        contentView.addView(searchViewPager);

        searchViewPager.dialogsSearchAdapter.setDelegate(new DialogsSearchAdapter.DialogsSearchAdapterDelegate() {
            @Override
            public void searchStateChanged(boolean search, boolean animated) {
                if (searchViewPager.emptyView.getVisibility() == View.VISIBLE) {
                    animated = true;
                }
                if (searching && searchWas && searchViewPager.emptyView != null) {
                    if (search || searchViewPager.dialogsSearchAdapter.getItemCount() != 0) {
                        searchViewPager.emptyView.showProgress(true, animated);
                    } else {
                        searchViewPager.emptyView.showProgress(false, animated);
                    }
                }
                if (search && searchViewPager.dialogsSearchAdapter.getItemCount() == 0) {
                    searchViewPager.cancelEnterAnimation();
                }
            }

            @Override
            public void didPressedOnSubDialog(long did) {
                if (onlySelect) {
                    if (!validateSlowModeDialog(did)) {
                        return;
                    }
                    if (!selectedDialogs.isEmpty()) {
                        boolean checked = addOrRemoveSelectedDialog(did, null);
                        findAndUpdateCheckBox(did, checked);
                        updateSelectedCount();
                        actionBar.closeSearchField();
                    } else {
                        didSelectResult(did, true, false);
                    }
                } else {
                    int lower_id = (int) did;
                    Bundle args = new Bundle();
                    if (lower_id > 0) {
                        args.putInt("user_id", lower_id);
                    } else {
                        args.putInt("chat_id", -lower_id);
                    }
                    closeSearch();
                    if (AndroidUtilities.isTablet() && viewPages != null) {
                        for (int a = 0; a < viewPages.length; a++) {
                            viewPages[a].dialogsAdapter.setOpenedDialogId(openedDialogId = did);
                        }
                        updateVisibleRows(MessagesController.UPDATE_MASK_SELECT_DIALOG);
                    }
                    if (searchString != null) {
                        if (getMessagesController().checkCanOpenChat(args, DialogsActivity.this)) {
                            getNotificationCenter().postNotificationName(NotificationCenter.closeChats);
                            presentFragment(new ChatActivity(args));
                        }
                    } else {
                        if (getMessagesController().checkCanOpenChat(args, DialogsActivity.this)) {
                            presentFragment(new ChatActivity(args));
                        }
                    }
                }
            }

            @Override
            public void needRemoveHint(final int did) {
                if (getParentActivity() == null) {
                    return;
                }
                TLRPC.User user = getMessagesController().getUser(did);
                if (user == null) {
                    return;
                }
                AlertDialog.Builder builder = new AlertDialog.Builder(getParentActivity());
                builder.setTitle(LocaleController.getString("ChatHintsDeleteAlertTitle", R.string.ChatHintsDeleteAlertTitle));
                builder.setMessage(AndroidUtilities.replaceTags(LocaleController.formatString("ChatHintsDeleteAlert", R.string.ChatHintsDeleteAlert, ContactsController.formatName(user.first_name, user.last_name))));
                builder.setPositiveButton(LocaleController.getString("StickersRemove", R.string.StickersRemove), (dialogInterface, i) -> getMediaDataController().removePeer(did));
                builder.setNegativeButton(LocaleController.getString("Cancel", R.string.Cancel), null);
                AlertDialog dialog = builder.create();
                showDialog(dialog);
                TextView button = (TextView) dialog.getButton(DialogInterface.BUTTON_POSITIVE);
                if (button != null) {
                    button.setTextColor(Theme.getColor(Theme.key_dialogTextRed2));
                }
            }

            @Override
            public void needClearList() {
                AlertDialog.Builder builder = new AlertDialog.Builder(getParentActivity());
                builder.setTitle(LocaleController.getString("ClearSearchAlertTitle", R.string.ClearSearchAlertTitle));
                builder.setMessage(LocaleController.getString("ClearSearchAlert", R.string.ClearSearchAlert));
                builder.setPositiveButton(LocaleController.getString("ClearButton", R.string.ClearButton).toUpperCase(), (dialogInterface, i) -> {
                    if (searchViewPager.dialogsSearchAdapter.isRecentSearchDisplayed()) {
                        searchViewPager.dialogsSearchAdapter.clearRecentSearch();
                    } else {
                        searchViewPager.dialogsSearchAdapter.clearRecentHashtags();
                    }
                });
                builder.setNegativeButton(LocaleController.getString("Cancel", R.string.Cancel), null);
                AlertDialog dialog = builder.create();
                showDialog(dialog);
                TextView button = (TextView) dialog.getButton(DialogInterface.BUTTON_POSITIVE);
                if (button != null) {
                    button.setTextColor(Theme.getColor(Theme.key_dialogTextRed2));
                }
            }

            @Override
            public void runResultsEnterAnimation() {
                if (searchViewPager != null) {
                    searchViewPager.runResultsEnterAnimation();
                }
            }
        });

        searchViewPager.searchListView.setOnItemClickListener((view, position) -> onItemClick(view, position, searchViewPager.dialogsSearchAdapter));
        searchViewPager.searchListView.setOnItemLongClickListener(new RecyclerListView.OnItemLongClickListenerExtended() {
            @Override
            public boolean onItemClick(View view, int position, float x, float y) {
                return onItemLongClick(view, position, x, y, -1, searchViewPager.dialogsSearchAdapter);
            }

            @Override
            public void onLongClickRelease() {
                finishPreviewFragment();
            }

            @Override
            public void onMove(float dx, float dy) {
                movePreviewFragment(dy);
            }
        });

        searchViewPager.setFilteredSearchViewDelegate((showMediaFilters, users, dates) -> DialogsActivity.this.updateFiltersView(showMediaFilters, users, dates, true));
        searchViewPager.setVisibility(View.GONE);

        filtersView = new FiltersView(getParentActivity());
        filtersView.setOnItemClickListener((view, position) -> {
            filtersView.cancelClickRunnables(true);
            addSearchFilter(filtersView.getFilterAt(position));
        });
        contentView.addView(filtersView, LayoutHelper.createFrame(LayoutHelper.MATCH_PARENT, LayoutHelper.WRAP_CONTENT, Gravity.TOP));
        filtersView.setVisibility(View.GONE);

        floatingButtonContainer = new FrameLayout(context);
        floatingButtonContainer.setVisibility(onlySelect || folderId != 0 ? View.GONE : View.VISIBLE);
        contentView.addView(floatingButtonContainer, LayoutHelper.createFrame((Build.VERSION.SDK_INT >= 21 ? 56 : 60) + 20, (Build.VERSION.SDK_INT >= 21 ? 56 : 60) + 20, (LocaleController.isRTL ? Gravity.LEFT : Gravity.RIGHT) | Gravity.BOTTOM, LocaleController.isRTL ? 4 : 0, 0, LocaleController.isRTL ? 0 : 4, 0));
        floatingButtonContainer.setOnClickListener(v -> {
            Bundle args = new Bundle();
            args.putBoolean("destroyAfterSelect", true);
            presentFragment(new ContactsActivity(args));
        });


        floatingButton = new RLottieImageView(context);
        floatingButton.setScaleType(ImageView.ScaleType.CENTER);
        Drawable drawable = Theme.createSimpleSelectorCircleDrawable(AndroidUtilities.dp(56), Theme.getColor(Theme.key_chats_actionBackground), Theme.getColor(Theme.key_chats_actionPressedBackground));
        if (Build.VERSION.SDK_INT < 21) {
            Drawable shadowDrawable = context.getResources().getDrawable(R.drawable.floating_shadow).mutate();
            shadowDrawable.setColorFilter(new PorterDuffColorFilter(0xff000000, PorterDuff.Mode.SRC_IN));
            CombinedDrawable combinedDrawable = new CombinedDrawable(shadowDrawable, drawable, 0, 0);
            combinedDrawable.setIconSize(AndroidUtilities.dp(56), AndroidUtilities.dp(56));
            drawable = combinedDrawable;
        }
        floatingButton.setBackgroundDrawable(drawable);
<<<<<<< HEAD
        floatingButton.setColorFilter(new PorterDuffColorFilter(Theme.getColor(Theme.key_chats_actionIcon), PorterDuff.Mode.SRC_IN));
        floatingButton.setImageResource(R.drawable.floating_pencil);
=======
        floatingButton.setColorFilter(new PorterDuffColorFilter(Theme.getColor(Theme.key_chats_actionIcon), PorterDuff.Mode.MULTIPLY));
        floatingButton.setAnimation(R.raw.write_contacts_fab_icon, 52, 52);
>>>>>>> d52b2c92
        if (Build.VERSION.SDK_INT >= 21) {
            StateListAnimator animator = new StateListAnimator();
            animator.addState(new int[]{android.R.attr.state_pressed}, ObjectAnimator.ofFloat(floatingButton, View.TRANSLATION_Z, AndroidUtilities.dp(2), AndroidUtilities.dp(4)).setDuration(200));
            animator.addState(new int[]{}, ObjectAnimator.ofFloat(floatingButton, View.TRANSLATION_Z, AndroidUtilities.dp(4), AndroidUtilities.dp(2)).setDuration(200));
            floatingButton.setStateListAnimator(animator);
            floatingButton.setOutlineProvider(new ViewOutlineProvider() {
                @SuppressLint("NewApi")
                @Override
                public void getOutline(View view, Outline outline) {
                    outline.setOval(0, 0, AndroidUtilities.dp(56), AndroidUtilities.dp(56));
                }
            });
        }
        floatingButtonContainer.setContentDescription(LocaleController.getString("NewMessageTitle", R.string.NewMessageTitle));
        floatingButtonContainer.addView(floatingButton, LayoutHelper.createFrame((Build.VERSION.SDK_INT >= 21 ? 56 : 60), (Build.VERSION.SDK_INT >= 21 ? 56 : 60), Gravity.LEFT | Gravity.TOP, 10, 6, 10, 0));

        searchTabsView = null;

        if (!onlySelect && initialDialogsType == 0) {
            fragmentLocationContextView = new FragmentContextView(context, this, true);
            fragmentLocationContextView.setLayoutParams(LayoutHelper.createFrame(LayoutHelper.MATCH_PARENT, 38, Gravity.TOP | Gravity.LEFT, 0, -36, 0, 0));
            contentView.addView(fragmentLocationContextView);

            fragmentContextView = new FragmentContextView(context, this, false);
            fragmentContextView.setLayoutParams(LayoutHelper.createFrame(LayoutHelper.MATCH_PARENT, 38, Gravity.TOP | Gravity.LEFT, 0, -36, 0, 0));
            contentView.addView(fragmentContextView);

            fragmentContextView.setAdditionalContextView(fragmentLocationContextView);
            fragmentLocationContextView.setAdditionalContextView(fragmentContextView);
        } else if (initialDialogsType == 3) {
            if (commentView != null) {
                commentView.onDestroy();
            }
            commentView = new ChatActivityEnterView(getParentActivity(), contentView, null, false);
            commentView.setAllowStickersAndGifs(false, false);
            commentView.setForceShowSendButton(true, false);
            commentView.setVisibility(View.GONE);
            contentView.addView(commentView, LayoutHelper.createFrame(LayoutHelper.MATCH_PARENT, LayoutHelper.WRAP_CONTENT, Gravity.LEFT | Gravity.BOTTOM));
            commentView.setDelegate(new ChatActivityEnterView.ChatActivityEnterViewDelegate() {
                @Override
                public void onMessageSend(CharSequence message, boolean notify, int scheduleDate) {
                    if (delegate == null) {
                        return;
                    }
                    if (selectedDialogs.isEmpty()) {
                        return;
                    }
                    delegate.didSelectDialogs(DialogsActivity.this, selectedDialogs, message, false);
                }

                @Override
                public void onSwitchRecordMode(boolean video) {

                }

                @Override
                public void onTextSelectionChanged(int start, int end) {

                }

                @Override
                public void onStickersExpandedChange() {

                }

                @Override
                public void onPreAudioVideoRecord() {

                }

                @Override
                public void onTextChanged(final CharSequence text, boolean bigChange) {

                }

                @Override
                public void onTextSpansChanged(CharSequence text) {

                }

                @Override
                public void needSendTyping() {

                }

                @Override
                public void onAttachButtonHidden() {

                }

                @Override
                public void onAttachButtonShow() {

                }

                @Override
                public void onMessageEditEnd(boolean loading) {

                }

                @Override
                public void onWindowSizeChanged(int size) {

                }

                @Override
                public void onStickersTab(boolean opened) {

                }

                @Override
                public void didPressAttachButton() {

                }

                @Override
                public void needStartRecordVideo(int state, boolean notify, int scheduleDate) {

                }

                @Override
                public void needChangeVideoPreviewState(int state, float seekProgress) {

                }

                @Override
                public void needStartRecordAudio(int state) {

                }

                @Override
                public void needShowMediaBanHint() {

                }

                @Override
                public void onUpdateSlowModeButton(View button, boolean show, CharSequence time) {

                }

                @Override
                public void onSendLongClick() {

                }

                @Override
                public void onAudioVideoInterfaceUpdated() {

                }
            });
        }

        if (filterTabsView != null) {
            contentView.addView(filterTabsView, LayoutHelper.createFrame(LayoutHelper.MATCH_PARENT, 44));
        }
        if ((initialDialogsType == 3 && NekoConfig.showTabsOnForward) || !onlySelect) {
            final FrameLayout.LayoutParams layoutParams = LayoutHelper.createFrame(LayoutHelper.MATCH_PARENT, LayoutHelper.WRAP_CONTENT);
            if (inPreviewMode && Build.VERSION.SDK_INT >= 21) {
                layoutParams.topMargin = AndroidUtilities.statusBarHeight;
            }
            contentView.addView(actionBar, layoutParams);
        }

        for (int a = 0; a < 2; a++) {
            undoView[a] = new UndoView(context) {
                @Override
                public void setTranslationY(float translationY) {
                    super.setTranslationY(translationY);
                    if (this == undoView[0] && undoView[1].getVisibility() != VISIBLE) {
                        additionalFloatingTranslation = getMeasuredHeight() + AndroidUtilities.dp(8) - translationY;
                        if (additionalFloatingTranslation < 0) {
                            additionalFloatingTranslation = 0;
                        }
                        if (!floatingHidden) {
                            updateFloatingButtonOffset();
                        }
                    }
                }

                @Override
                protected boolean canUndo() {
                    for (int a = 0; a < viewPages.length; a++) {
                        if (viewPages[a].dialogsItemAnimator.isRunning()) {
                            return false;
                        }
                    }
                    return true;
                }
            };
            contentView.addView(undoView[a], LayoutHelper.createFrame(LayoutHelper.MATCH_PARENT, LayoutHelper.WRAP_CONTENT, Gravity.BOTTOM | Gravity.LEFT, 8, 0, 8, 8));
        }

        if (folderId != 0) {
            viewPages[0].listView.setGlowColor(Theme.getColor(Theme.key_actionBarDefaultArchived));
            actionBar.setTitleColor(Theme.getColor(Theme.key_actionBarDefaultArchivedTitle));
            actionBar.setItemsColor(Theme.getColor(Theme.key_actionBarDefaultArchivedIcon), false);
            actionBar.setItemsBackgroundColor(Theme.getColor(Theme.key_actionBarDefaultArchivedSelector), false);
            actionBar.setSearchTextColor(Theme.getColor(Theme.key_actionBarDefaultArchivedSearch), false);
            actionBar.setSearchTextColor(Theme.getColor(Theme.key_actionBarDefaultArchivedSearchPlaceholder), true);
        }

        if (!onlySelect && initialDialogsType == 0) {
            blurredView = new View(context);
            blurredView.setVisibility(View.GONE);
            contentView.addView(blurredView, LayoutHelper.createFrame(LayoutHelper.MATCH_PARENT, LayoutHelper.MATCH_PARENT));
        }

        actionBarDefaultPaint.setColor(Theme.getColor(folderId == 0 ? Theme.key_actionBarDefault : Theme.key_actionBarDefaultArchived));
        if (inPreviewMode) {
            final TLRPC.User currentUser = UserConfig.getInstance(currentAccount).getCurrentUser();
            avatarContainer = new ChatAvatarContainer(actionBar.getContext(), null, false);
            avatarContainer.setTitle(UserObject.getUserName(currentUser));
            avatarContainer.setSubtitle(LocaleController.formatUserStatus(currentAccount, currentUser));
            avatarContainer.setUserAvatar(currentUser, true);
            avatarContainer.setOccupyStatusBar(false);
            avatarContainer.setLeftPadding(AndroidUtilities.dp(10));
            actionBar.addView(avatarContainer, 0, LayoutHelper.createFrame(LayoutHelper.WRAP_CONTENT, LayoutHelper.MATCH_PARENT, Gravity.TOP | Gravity.LEFT, 0, 0, 40, 0));
            floatingButton.setVisibility(View.INVISIBLE);
            actionBar.setOccupyStatusBar(false);
            actionBar.setBackgroundColor(Theme.getColor(Theme.key_actionBarDefault));
            if (fragmentContextView != null) {
                contentView.removeView(fragmentContextView);
            }
            if (fragmentLocationContextView != null) {
                contentView.removeView(fragmentLocationContextView);
            }
        }

        updateFilterTabs(false, false);

        if (searchString != null) {
            showSearch(true, false);
            actionBar.openSearchField(searchString, false);
        } else if (initialSearchString != null) {
            showSearch(true, false);
            actionBar.openSearchField(initialSearchString, false);
            initialSearchString = null;
            if (filterTabsView != null) {
                filterTabsView.setTranslationY(-AndroidUtilities.dp(44));
            }
        } else {
            showSearch(false, false);
        }

        if (folderId != 0) {
            FiltersView.MediaFilterData filterData = new FiltersView.MediaFilterData(R.drawable.chats_archive, R.drawable.chats_archive, LocaleController.getString("ArchiveSearchFilter", R.string.ArchiveSearchFilter), null, FiltersView.FILTER_TYPE_ARCHIVE);
            filterData.removable = false;
            actionBar.setSearchFilter(filterData);
            searchItem.collapseSearchFilters();
        }

        PrivacyUtil.postCheckAll(getParentActivity(), currentAccount);
        UpdateUtil.postCheckFollowChannel(getParentActivity(), currentAccount);

        return fragmentView;
    }

    private void updateContextViewPosition() {
        float filtersTabsHeight = 0;
        if (filterTabsView != null && filterTabsView.getVisibility() != View.GONE) {
            filtersTabsHeight = filterTabsView.getMeasuredHeight();
        }
        float searchTabsHeight = 0;
        if (searchTabsView != null && searchTabsView.getVisibility() != View.GONE) {
            searchTabsHeight = searchTabsView.getMeasuredHeight();
        }
        if (fragmentContextView != null) {
            float from = 0;
            if (fragmentLocationContextView != null && fragmentLocationContextView.getVisibility() == View.VISIBLE) {
                from += AndroidUtilities.dp(36);
            }
            fragmentContextView.setTranslationY(from + fragmentContextView.getTopPadding() + actionBar.getTranslationY() + filtersTabsHeight * (1f - searchAnimationProgress) + searchTabsHeight * searchAnimationProgress + tabsYOffset);
        }
        if (fragmentLocationContextView != null) {
            float from = 0;
            if (fragmentContextView != null && fragmentContextView.getVisibility() == View.VISIBLE) {
                from += AndroidUtilities.dp(fragmentContextView.getStyleHeight()) + fragmentContextView.getTopPadding();
            }
            fragmentLocationContextView.setTranslationY(from + fragmentLocationContextView.getTopPadding() + actionBar.getTranslationY() + filtersTabsHeight * (1f - searchAnimationProgress) + searchTabsHeight * searchAnimationProgress + tabsYOffset);
        }
    }

    private void updateFiltersView(boolean showMediaFilters, ArrayList<TLObject> users, ArrayList<FiltersView.DateData> dates, boolean animated) {
        if (!searchIsShowed || onlySelect) {
            return;
        }
        boolean hasMediaFilter = false;
        boolean hasUserFilter = false;
        boolean hasDataFilter = false;

        ArrayList<FiltersView.MediaFilterData> currentSearchFilters = searchViewPager.getCurrentSearchFilters();
        for (int i = 0; i < currentSearchFilters.size(); i++) {
            if (currentSearchFilters.get(i).isMedia()) {
                hasMediaFilter = true;
            } else if (currentSearchFilters.get(i).filterType == FiltersView.FILTER_TYPE_CHAT) {
                hasUserFilter = true;
            } else if (currentSearchFilters.get(i).filterType == FiltersView.FILTER_TYPE_DATE) {
                hasDataFilter = true;
            }
        }

        boolean visible = false;
        boolean hasUsersOrDates = (users != null && !users.isEmpty()) || (dates != null && !dates.isEmpty());
        if (!hasMediaFilter && !hasUsersOrDates && showMediaFilters) {
        } else if (hasUsersOrDates) {
            ArrayList<TLObject> finalUsers = (users != null && !users.isEmpty() && !hasUserFilter) ? users : null;
            ArrayList<FiltersView.DateData> finalDates = (dates != null && !dates.isEmpty() && !hasDataFilter) ? dates : null;
            if (finalUsers != null || finalDates != null) {
                visible = true;
                filtersView.setUsersAndDates(finalUsers, finalDates);
            }
        }

        if (!visible) {
            filtersView.setUsersAndDates(null, null);
        }
        if (!animated) {
            filtersView.getAdapter().notifyDataSetChanged();
        }
        if (searchTabsView != null) {
            searchTabsView.hide(visible, true);
        }
        filtersView.setEnabled(visible);
        filtersView.setVisibility(View.VISIBLE);
    }

    private void addSearchFilter(FiltersView.MediaFilterData filter) {
        if (!searchIsShowed) {
            return;
        }
        ArrayList<FiltersView.MediaFilterData> currentSearchFilters = searchViewPager.getCurrentSearchFilters();
        if (!currentSearchFilters.isEmpty()) {
            for (int i = 0; i < currentSearchFilters.size(); i++) {
                if (filter.isSameType(currentSearchFilters.get(i))) {
                    return;
                }
            }
        }
        currentSearchFilters.add(filter);
        actionBar.setSearchFilter(filter);
        actionBar.setSearchFieldText("");
        updateFiltersView(true, null, null, true);
    }

    private void createActionMode() {
        if (actionBar.actionModeIsExist(null)) {
            return;
        }
        final ActionBarMenu actionMode = actionBar.createActionMode();
        actionMode.setBackground(null);

        selectedDialogsCountTextView = new NumberTextView(actionMode.getContext());
        selectedDialogsCountTextView.setTextSize(18);
        selectedDialogsCountTextView.setTypeface(AndroidUtilities.getTypeface("fonts/rmedium.ttf"));
        selectedDialogsCountTextView.setTextColor(Theme.getColor(Theme.key_actionBarActionModeDefaultIcon));
        actionMode.addView(selectedDialogsCountTextView, LayoutHelper.createLinear(0, LayoutHelper.MATCH_PARENT, 1.0f, 72, 0, 0, 0));
        selectedDialogsCountTextView.setOnTouchListener((v, event) -> true);

        pinItem = actionMode.addItemWithWidth(pin, R.drawable.deproko_baseline_pin_24, AndroidUtilities.dp(54));
        muteItem = actionMode.addItemWithWidth(mute, R.drawable.baseline_volume_off_24_white, AndroidUtilities.dp(54));
        archive2Item = actionMode.addItemWithWidth(archive2, R.drawable.baseline_archive_24, AndroidUtilities.dp(54));
        deleteItem = actionMode.addItemWithWidth(delete, R.drawable.baseline_delete_24, AndroidUtilities.dp(54), LocaleController.getString("Delete", R.string.Delete));
        ActionBarMenuItem otherItem = actionMode.addItemWithWidth(0, R.drawable.ic_ab_other, AndroidUtilities.dp(54), LocaleController.getString("AccDescrMoreOptions", R.string.AccDescrMoreOptions));
        archiveItem = otherItem.addSubItem(archive, R.drawable.baseline_archive_24, LocaleController.getString("Archive", R.string.Archive));
        pin2Item = otherItem.addSubItem(pin2, R.drawable.deproko_baseline_pin_24, LocaleController.getString("DialogPin", R.string.DialogPin));
        addToFolderItem = otherItem.addSubItem(add_to_folder, R.drawable.msg_addfolder, LocaleController.getString("FilterAddTo", R.string.FilterAddTo));
        removeFromFolderItem = otherItem.addSubItem(remove_from_folder, R.drawable.msg_removefolder, LocaleController.getString("FilterRemoveFrom", R.string.FilterRemoveFrom));
        readItem = otherItem.addSubItem(read, R.drawable.deproko_baseline_check_double_24, LocaleController.getString("MarkAsRead", R.string.MarkAsRead));
        clearItem = otherItem.addSubItem(clear, R.drawable.baseline_delete_sweep_24, LocaleController.getString("ClearHistory", R.string.ClearHistory));
        blockItem = otherItem.addSubItem(block, R.drawable.baseline_block_24, LocaleController.getString("BlockUser", R.string.BlockUser));

        actionModeViews.add(pinItem);
        actionModeViews.add(archive2Item);
        actionModeViews.add(muteItem);
        actionModeViews.add(deleteItem);
        actionModeViews.add(otherItem);

        actionBar.setActionBarMenuOnItemClick(new ActionBar.ActionBarMenuOnItemClick() {
            @Override
            public void onItemClick(int id) {
                if (id == SearchViewPager.forwardItemId || id == SearchViewPager.gotoItemId && searchViewPager != null) {
                    searchViewPager.onActionBarItemClick(id);
                    return;
                }
                if (id == -1) {
                    if (filterTabsView != null && filterTabsView.isEditing()) {
                        filterTabsView.setIsEditing(false);
                        showDoneItem(false);
                    } else if (actionBar.isActionModeShowed()) {
                        if (searchViewPager != null && searchViewPager.getVisibility() == View.VISIBLE) {
                            searchViewPager.hideActionMode();
                        } else {
                            hideActionMode(true);
                        }
                    } else if (onlySelect || folderId != 0) {
                        finishFragment();
                    } else if (parentLayout != null) {
                        parentLayout.getDrawerLayoutContainer().openDrawer(false);
                    }
                } else if (id == 1) {
                    SharedConfig.appLocked = !SharedConfig.appLocked;
                    SharedConfig.saveConfig();
                    updatePasscodeButton();
                } else if (id == 2) {
                    presentFragment(new ProxyListActivity());
                } else if (id == 3) {

                    if (Build.VERSION.SDK_INT >= 23) {
                        if (getParentActivity().checkSelfPermission(Manifest.permission.CAMERA) != PackageManager.PERMISSION_GRANTED) {
                            getParentActivity().requestPermissions(new String[]{Manifest.permission.CAMERA}, 22);
                            return;
                        }
                    }

                    CameraScanActivity.showAsSheet(DialogsActivity.this, new CameraScanActivity.CameraScanActivityDelegate() {

                        @Override
                        public void didFindQr(String text) {

                            ProxyUtil.showLinkAlert(getParentActivity(), text);

                        }
                    });
                } else if (id >= 10 && id < 10 + UserConfig.MAX_ACCOUNT_COUNT) {
                    if (getParentActivity() == null) {
                        return;
                    }
                    DialogsActivityDelegate oldDelegate = delegate;
                    LaunchActivity launchActivity = (LaunchActivity) getParentActivity();
                    launchActivity.switchToAccount(id - 10, true);

                    DialogsActivity dialogsActivity = new DialogsActivity(arguments);
                    dialogsActivity.setDelegate(oldDelegate);
                    launchActivity.presentFragment(dialogsActivity, false, true);
                } else if (id == add_to_folder) {
                    FiltersListBottomSheet sheet = new FiltersListBottomSheet(DialogsActivity.this, selectedDialogs);
                    sheet.setDelegate(filter -> {
                        ArrayList<Integer> alwaysShow = FiltersListBottomSheet.getDialogsCount(DialogsActivity.this, filter, selectedDialogs, true, false);
                        int currentCount;
                        if (filter != null) {
                            currentCount = filter.alwaysShow.size();
                        } else {
                            currentCount = 0;
                        }
                        if (currentCount + alwaysShow.size() > 100) {
                            showDialog(AlertsCreator.createSimpleAlert(getParentActivity(), LocaleController.getString("FilterAddToAlertFullTitle", R.string.FilterAddToAlertFullTitle), LocaleController.getString("FilterAddToAlertFullText", R.string.FilterAddToAlertFullText)).create());
                            return;
                        }
                        if (filter != null) {
                            if (!alwaysShow.isEmpty()) {
                                for (int a = 0; a < alwaysShow.size(); a++) {
                                    filter.neverShow.remove(alwaysShow.get(a));
                                }
                                filter.alwaysShow.addAll(alwaysShow);
                                FilterCreateActivity.saveFilterToServer(filter, filter.flags, filter.name, filter.alwaysShow, filter.neverShow, filter.pinnedDialogs, false, false, true, true, false, DialogsActivity.this, null);
                            }
                            long did;
                            if (alwaysShow.size() == 1) {
                                did = alwaysShow.get(0);
                            } else {
                                did = 0;
                            }
                            getUndoView().showWithAction(did, UndoView.ACTION_ADDED_TO_FOLDER, alwaysShow.size(), filter, null, null);
                        } else {
                            presentFragment(new FilterCreateActivity(null, alwaysShow));
                        }
                        hideActionMode(true);
                    });
                    showDialog(sheet);
                } else if (id == remove_from_folder) {
                    MessagesController.DialogFilter filter = getMessagesController().dialogFilters.get(viewPages[0].selectedType);
                    ArrayList<Integer> neverShow = FiltersListBottomSheet.getDialogsCount(DialogsActivity.this, filter, selectedDialogs, false, false);

                    int currentCount;
                    if (filter != null) {
                        currentCount = filter.neverShow.size();
                    } else {
                        currentCount = 0;
                    }
                    if (currentCount + neverShow.size() > 100) {
                        showDialog(AlertsCreator.createSimpleAlert(getParentActivity(), LocaleController.getString("FilterAddToAlertFullTitle", R.string.FilterAddToAlertFullTitle), LocaleController.getString("FilterRemoveFromAlertFullText", R.string.FilterRemoveFromAlertFullText)).create());
                        return;
                    }
                    if (!neverShow.isEmpty()) {
                        filter.neverShow.addAll(neverShow);
                        for (int a = 0; a < neverShow.size(); a++) {
                            Integer did = neverShow.get(a);
                            filter.alwaysShow.remove(did);
                            filter.pinnedDialogs.remove((long) did);
                        }
                        FilterCreateActivity.saveFilterToServer(filter, filter.flags, filter.name, filter.alwaysShow, filter.neverShow, filter.pinnedDialogs, false, false, true, false, false, DialogsActivity.this, null);
                    }
                    long did;
                    if (neverShow.size() == 1) {
                        did = neverShow.get(0);
                    } else {
                        did = 0;
                    }
                    getUndoView().showWithAction(did, UndoView.ACTION_REMOVED_FROM_FOLDER, neverShow.size(), filter, null, null);
                    hideActionMode(false);
                } else if (id == pin || id == read || id == delete || id == clear || id == mute || id == archive || id == block || id == archive2 || id == pin2) {
                    perfromSelectedDialogsAction(id, true);
                }
            }
        });
    }

    private void switchToCurrentSelectedMode(boolean animated) {
        for (int a = 0; a < viewPages.length; a++) {
            viewPages[a].listView.stopScroll();
        }
        int a = animated ? 1 : 0;
        RecyclerView.Adapter currentAdapter = viewPages[a].listView.getAdapter();

        if (viewPages[a].selectedType == Integer.MAX_VALUE) {
            viewPages[a].dialogsType = initialDialogsType;
            viewPages[a].listView.updatePullState();
        } else {
            MessagesController.DialogFilter filter = getMessagesController().dialogFilters.get(viewPages[a].selectedType);
            if (viewPages[a == 0 ? 1 : 0].dialogsType == 7) {
                viewPages[a].dialogsType = 8;
            } else {
                viewPages[a].dialogsType = 7;
            }
            viewPages[a].listView.setScrollEnabled(true);
            getMessagesController().selectDialogFilter(filter, viewPages[a].dialogsType == 8 ? 1 : 0);
        }
        viewPages[a].dialogsAdapter.setDialogsType(viewPages[a].dialogsType);
        viewPages[a].layoutManager.scrollToPositionWithOffset(viewPages[a].dialogsType == 0 && hasHiddenArchive() ? 1 : 0, (int) actionBar.getTranslationY());
        checkListLoad(viewPages[a]);
    }

    private boolean scrollBarVisible = true;

    private void showScrollbars(boolean show) {
        if (viewPages == null || scrollBarVisible == show) {
            return;
        }
        scrollBarVisible = show;
        for (int a = 0; a < viewPages.length; a++) {
            if (show) {
                viewPages[a].listView.setScrollbarFadingEnabled(false);
            }
            viewPages[a].listView.setVerticalScrollBarEnabled(show);
            if (show) {
                viewPages[a].listView.setScrollbarFadingEnabled(true);
            }
        }
    }

    private void scrollToFilterTab(int index) {
        if (filterTabsView == null || viewPages[0].selectedType == index) {
            return;
        }
        filterTabsView.selectTabWithId(index, 1.0f);
        parentLayout.getDrawerLayoutContainer().setAllowOpenDrawerBySwipe(false);
        viewPages[1].selectedType = viewPages[0].selectedType;
        viewPages[0].selectedType = index;
        switchToCurrentSelectedMode(false);
        switchToCurrentSelectedMode(true);
        updateCounters(false);
    }

    private void updateFilterTabs(boolean force, boolean animated) {
        if (filterTabsView == null || inPreviewMode || searchIsShowed) {
            return;
        }
        if (scrimPopupWindow != null) {
            scrimPopupWindow.dismiss();
            scrimPopupWindow = null;
        }
        ArrayList<MessagesController.DialogFilter> filters = getMessagesController().dialogFilters;
        SharedPreferences preferences = MessagesController.getMainSettings(currentAccount);
        if (!filters.isEmpty()) {
            if (force || filterTabsView.getVisibility() != View.VISIBLE) {
                boolean animatedUpdateItems = animated;
                if (filterTabsView.getVisibility() != View.VISIBLE) {
                    animatedUpdateItems = false;
                }
                canShowFilterTabsView = true;
                updateFilterTabsVisibility(animated);
                int id = filterTabsView.getCurrentTabId();
                if (id != Integer.MAX_VALUE && id >= filters.size()) {
                    filterTabsView.resetTabId();
                }
                filterTabsView.removeTabs();
<<<<<<< HEAD
                if (!NekoConfig.hideAllTab)
                    filterTabsView.addTab(Integer.MAX_VALUE, LocaleController.getString("FilterAllChats", R.string.FilterAllChats));
                for (int a = 0, N = filters.size(); a < N; a++) {
                    MessagesController.DialogFilter dialogFilter = filters.get(a);
                    switch (NekoConfig.tabsTitleType) {
                        case NekoConfig.TITLE_TYPE_TEXT:
                            filterTabsView.addTab(a, dialogFilter.name);
                            break;
                        case NekoConfig.TITLE_TYPE_ICON:
                            filterTabsView.addTab(a, dialogFilter.emoticon != null ? dialogFilter.emoticon : "📂");
                            break;
                        case NekoConfig.TITLE_TYPE_MIX:
                            filterTabsView.addTab(a, dialogFilter.emoticon != null ? dialogFilter.emoticon + " " + dialogFilter.name : "📂 " + dialogFilter.name);
                            break;
                    }
=======
                filterTabsView.addTab(Integer.MAX_VALUE, 0, LocaleController.getString("FilterAllChats", R.string.FilterAllChats));
                for (int a = 0, N = filters.size(); a < N; a++) {
                    filterTabsView.addTab(a, filters.get(a).localId, filters.get(a).name);
>>>>>>> d52b2c92
                }
                id = filterTabsView.getCurrentTabId();
                boolean updateCurrentTab = false;
                if (id >= 0) {
                    if (viewPages[0].selectedType != id) {
                        updateCurrentTab = true;
                        viewPages[0].selectedType = id;
                    }
                }
                for (int a = 0; a < viewPages.length; a++) {
                    if (viewPages[a].selectedType != Integer.MAX_VALUE && viewPages[a].selectedType >= filters.size()) {
                        viewPages[a].selectedType = filters.size();
                    }
                    viewPages[a].listView.setScrollingTouchSlop(RecyclerView.TOUCH_SLOP_PAGING);
                }
                filterTabsView.finishAddingTabs(animatedUpdateItems);
                if (updateCurrentTab) {
                    switchToCurrentSelectedMode(false);
                }
                if (parentLayout != null) {
                    parentLayout.getDrawerLayoutContainer().setAllowOpenDrawerBySwipe(id == filterTabsView.getFirstTabId());
                }
            }
        } else {
            if (filterTabsView.getVisibility() != View.GONE) {
                filterTabsView.setIsEditing(false);
                showDoneItem(false);

                maybeStartTracking = false;
                if (startedTracking) {
                    startedTracking = false;
                    viewPages[0].setTranslationX(0);
                    viewPages[1].setTranslationX(viewPages[0].getMeasuredWidth());
                }
                if (viewPages[0].selectedType != Integer.MAX_VALUE) {
                    viewPages[0].selectedType = Integer.MAX_VALUE;
                    viewPages[0].dialogsAdapter.setDialogsType(initialDialogsType);
                    viewPages[0].dialogsType = initialDialogsType;
                    viewPages[0].dialogsAdapter.notifyDataSetChanged();
                }
                viewPages[1].setVisibility(View.GONE);
                viewPages[1].selectedType = Integer.MAX_VALUE;
                viewPages[1].dialogsAdapter.setDialogsType(initialDialogsType);
                viewPages[1].dialogsType = initialDialogsType;
                viewPages[1].dialogsAdapter.notifyDataSetChanged();
                canShowFilterTabsView = false;
                updateFilterTabsVisibility(animated);
                for (int a = 0; a < viewPages.length; a++) {
                    if (viewPages[a].dialogsType == 0 && viewPages[a].archivePullViewState == ARCHIVE_ITEM_STATE_HIDDEN && hasHiddenArchive()) {
                        int p = viewPages[a].layoutManager.findFirstVisibleItemPosition();
                        if (p == 0 || p == 1) {
                            viewPages[a].layoutManager.scrollToPositionWithOffset(p, 0);
                        }
                    }
                    viewPages[a].listView.setScrollingTouchSlop(RecyclerView.TOUCH_SLOP_DEFAULT);
                    viewPages[a].listView.requestLayout();
                    viewPages[a].requestLayout();
                }
            }
            if (parentLayout != null) {
                parentLayout.getDrawerLayoutContainer().setAllowOpenDrawerBySwipe(true);
            }
        }
        updateCounters(false);
    }

    @Override
    protected void onPanTranslationUpdate(float y) {
        if (viewPages == null) {
            return;
        }
        if (commentView != null && commentView.isPopupShowing()) {
            fragmentView.setTranslationY(y);
            for (int a = 0; a < viewPages.length; a++) {
                viewPages[a].setTranslationY(0);
            }
            if (!onlySelect) {
                actionBar.setTranslationY(0);
            }
            searchViewPager.setTranslationY(0);
        } else {
            for (int a = 0; a < viewPages.length; a++) {
                viewPages[a].setTranslationY(y);
            }
            if (!onlySelect) {
                actionBar.setTranslationY(y);
            }
            searchViewPager.setTranslationY(y);
        }
    }

    @Override
    public void finishFragment() {
        super.finishFragment();
        if (scrimPopupWindow != null) {
            scrimPopupWindow.dismiss();
        }
    }

    @Override
    public void onResume() {
        super.onResume();
        if (!parentLayout.isInPreviewMode() && blurredView != null && blurredView.getVisibility() == View.VISIBLE) {
            blurredView.setVisibility(View.GONE);
            blurredView.setBackground(null);
        }
        if (filterTabsView != null && filterTabsView.getVisibility() == View.VISIBLE) {
            parentLayout.getDrawerLayoutContainer().setAllowOpenDrawerBySwipe(viewPages[0].selectedType == filterTabsView.getFirstTabId() || searchIsShowed);
        }
        if (viewPages != null && !dialogsListFrozen) {
            for (int a = 0; a < viewPages.length; a++) {
                viewPages[a].dialogsAdapter.notifyDataSetChanged();
            }
        }
        if (commentView != null) {
            commentView.onResume();
        }
        if (!onlySelect && folderId == 0) {
            getMediaDataController().checkStickers(MediaDataController.TYPE_EMOJI);
        }
        if (searchViewPager != null) {
            searchViewPager.onResume();
        }
        final boolean tosAccepted;
        if (!afterSignup) {
            tosAccepted = UserConfig.getInstance(UserConfig.selectedAccount).unacceptedTermsOfService == null;
        } else {
            tosAccepted = false;
            afterSignup = false;
        }
        if (tosAccepted && checkPermission && !onlySelect && Build.VERSION.SDK_INT >= 23) {
            Activity activity = getParentActivity();
            if (activity != null) {
                checkPermission = false;
                boolean hasNotContactsPermission = activity.checkSelfPermission(Manifest.permission.READ_CONTACTS) != PackageManager.PERMISSION_GRANTED;
                boolean hasNotStoragePermission = activity.checkSelfPermission(Manifest.permission.WRITE_EXTERNAL_STORAGE) != PackageManager.PERMISSION_GRANTED;
                if (hasNotContactsPermission || hasNotStoragePermission) {
                    askingForPermissions = true;
                    if (hasNotContactsPermission && askAboutContacts && getUserConfig().syncContacts && activity.shouldShowRequestPermissionRationale(Manifest.permission.READ_CONTACTS)) {
                        AlertDialog.Builder builder = AlertsCreator.createContactsPermissionDialog(activity, param -> {
                            askAboutContacts = param != 0;
                            MessagesController.getGlobalNotificationsSettings().edit().putBoolean("askAboutContacts", askAboutContacts).apply();
                            askForPermissons(false);
                        });
                        showDialog(permissionDialog = builder.create());
                    } else if (hasNotStoragePermission && activity.shouldShowRequestPermissionRationale(Manifest.permission.WRITE_EXTERNAL_STORAGE)) {
                        AlertDialog.Builder builder = new AlertDialog.Builder(activity);
                        builder.setTitle(LocaleController.getString("AppName", R.string.AppName));
                        builder.setMessage(LocaleController.getString("PermissionStorage", R.string.PermissionStorage));
                        builder.setPositiveButton(LocaleController.getString("OK", R.string.OK), null);
                        showDialog(permissionDialog = builder.create());
                    } else {
                        askForPermissons(true);
                    }
                }
            }
        } else if (!onlySelect && XiaomiUtilities.isMIUI() && Build.VERSION.SDK_INT >= 19 && !XiaomiUtilities.isCustomPermissionGranted(XiaomiUtilities.OP_SHOW_WHEN_LOCKED)) {
            if (getParentActivity() == null) {
                return;
            }
            if (MessagesController.getGlobalNotificationsSettings().getBoolean("askedAboutMiuiLockscreen", false)) {
                return;
            }
            showDialog(new AlertDialog.Builder(getParentActivity())
                    .setTitle(LocaleController.getString("AppName", R.string.AppName))
                    .setMessage(LocaleController.getString("PermissionXiaomiLockscreen", R.string.PermissionXiaomiLockscreen))
                    .setPositiveButton(LocaleController.getString("PermissionOpenSettings", R.string.PermissionOpenSettings), (dialog, which) -> {
                        Intent intent = XiaomiUtilities.getPermissionManagerIntent();
                        if (intent != null) {
                            try {
                                getParentActivity().startActivity(intent);
                            } catch (Exception x) {
                                try {
                                    intent = new Intent(android.provider.Settings.ACTION_APPLICATION_DETAILS_SETTINGS);
                                    intent.setData(Uri.parse("package:" + ApplicationLoader.applicationContext.getPackageName()));
                                    getParentActivity().startActivity(intent);
                                } catch (Exception xx) {
                                    FileLog.e(xx);
                                }
                            }
                        }
                    })
                    .setNegativeButton(LocaleController.getString("ContactsPermissionAlertNotNow", R.string.ContactsPermissionAlertNotNow), (dialog, which) -> MessagesController.getGlobalNotificationsSettings().edit().putBoolean("askedAboutMiuiLockscreen", true).commit())
                    .create());
        }
        showFiltersHint();
        if (viewPages != null) {
            for (int a = 0; a < viewPages.length; a++) {
                if (viewPages[a].dialogsType == 0 && viewPages[a].archivePullViewState == ARCHIVE_ITEM_STATE_HIDDEN && viewPages[a].layoutManager.findFirstVisibleItemPosition() == 0 && hasHiddenArchive()) {
                    viewPages[a].layoutManager.scrollToPositionWithOffset(1, 0);
                }
                if (a == 0) {
                    viewPages[a].dialogsAdapter.resume();
                } else {
                    viewPages[a].dialogsAdapter.pause();
                }
            }
        }
        showNextSupportedSuggestion();
        Bulletin.addDelegate(this, new Bulletin.Delegate() {
            @Override
            public void onOffsetChange(float offset) {
                if (undoView[0] != null && undoView[0].getVisibility() == View.VISIBLE) {
                    return;
                }
                additionalFloatingTranslation = offset;
                if (additionalFloatingTranslation < 0) {
                    additionalFloatingTranslation = 0;
                }
                if (!floatingHidden) {
                    updateFloatingButtonOffset();
                }
            }

            @Override
            public void onShow(Bulletin bulletin) {
                if (undoView[0] != null && undoView[0].getVisibility() == View.VISIBLE) {
                    undoView[0].hide(true, 2);
                }
            }
        });
        if (searchIsShowed) {
            AndroidUtilities.requestAdjustResize(getParentActivity(), classGuid);
        }
    }

    @Override
    public boolean presentFragment(BaseFragment fragment) {
        boolean b = super.presentFragment(fragment);
        if (b) {
            if (viewPages != null) {
                for (int a = 0; a < viewPages.length; a++) {
                    viewPages[a].dialogsAdapter.pause();
                }
            }
        }
        return b;
    }

    @Override
    public void onPause() {
        super.onPause();
        if (scrimPopupWindow != null) {
            scrimPopupWindow.dismiss();
        }
        if (commentView != null) {
            commentView.onResume();
        }
        if (undoView[0] != null) {
            undoView[0].hide(true, 0);
        }
        Bulletin.removeDelegate(this);

        if (viewPages != null) {
            for (int a = 0; a < viewPages.length; a++) {
                viewPages[a].dialogsAdapter.pause();
            }
        }
    }

    @Override
    public boolean onBackPressed() {
        if (scrimPopupWindow != null) {
            scrimPopupWindow.dismiss();
            return false;
        } else if (filterTabsView != null && filterTabsView.isEditing()) {
            filterTabsView.setIsEditing(false);
            showDoneItem(false);
            return false;
        } else if (actionBar != null && actionBar.isActionModeShowed()) {
            if (searchViewPager.getVisibility() == View.VISIBLE) {
                searchViewPager.hideActionMode();
            } else {
                hideActionMode(true);
            }
            return false;
        } else if (filterTabsView != null && filterTabsView.getVisibility() == View.VISIBLE && !tabsAnimationInProgress && !filterTabsView.isAnimatingIndicator() && filterTabsView.getCurrentTabId() != Integer.MAX_VALUE && !startedTracking) {
            filterTabsView.selectFirstTab();
            return false;
        } else if (commentView != null && commentView.isPopupShowing()) {
            commentView.hidePopup(true);
            return false;
        }
        return super.onBackPressed();
    }

    @Override
    protected void onBecomeFullyHidden() {
        if (closeSearchFieldOnHide) {
            if (actionBar != null) {
                actionBar.closeSearchField();
            }
            if (searchObject != null) {
                searchViewPager.dialogsSearchAdapter.putRecentSearch(searchDialogId, searchObject);
                searchObject = null;
            }
            closeSearchFieldOnHide = false;
        }
        if (filterTabsView != null && filterTabsView.getVisibility() == View.VISIBLE && filterTabsViewIsVisible) {
            int scrollY = (int) -actionBar.getTranslationY();
            int actionBarHeight = ActionBar.getCurrentActionBarHeight();
            if (scrollY != 0 && scrollY != actionBarHeight) {
                if (scrollY < actionBarHeight / 2) {
                    setScrollY(0);
                } else if (viewPages[0].listView.canScrollVertically(1)) {
                    setScrollY(-actionBarHeight);
                }
            }
        }
        if (undoView[0] != null) {
            undoView[0].hide(true, 0);
        }
    }

    @Override
    protected void setInPreviewMode(boolean value) {
        super.setInPreviewMode(value);
        if (!value && avatarContainer != null) {
            actionBar.setBackground(null);
            ((ViewGroup.MarginLayoutParams) actionBar.getLayoutParams()).topMargin = 0;
            actionBar.removeView(avatarContainer);
            avatarContainer = null;
            updateFilterTabs(false, false);
            floatingButton.setVisibility(View.VISIBLE);
            final ContentView contentView = (ContentView) fragmentView;
            if (fragmentContextView != null) {
                contentView.addView(fragmentContextView);
            }
            if (fragmentLocationContextView != null) {
                contentView.addView(fragmentLocationContextView);
            }
        }
    }

    public boolean addOrRemoveSelectedDialog(long did, View cell) {
        if (selectedDialogs.contains(did)) {
            selectedDialogs.remove(did);
            if (cell instanceof DialogCell) {
                ((DialogCell) cell).setChecked(false, true);
            }
            return false;
        } else {
            selectedDialogs.add(did);
            if (cell instanceof DialogCell) {
                ((DialogCell) cell).setChecked(true, true);
            }
            return true;
        }
    }

    public void search(String query, boolean animated) {
        showSearch(true, animated);
        actionBar.openSearchField(query, false);
    }

    private void showSearch(boolean show, boolean animated) {
        if (initialDialogsType != 0 && initialDialogsType != 3) {
            animated = false;
        }
        if (searchAnimator != null) {
            searchAnimator.cancel();
            searchAnimator = null;
        }
        if (tabsAlphaAnimator != null) {
            tabsAlphaAnimator.cancel();
            tabsAlphaAnimator = null;
        }
        searchIsShowed = show;
        if (show) {
            int dialogsCount = getMessagesController().getTotalDialogsCount();
            boolean onlyDialogsAdapter = onlySelect || !searchViewPager.dialogsSearchAdapter.hasRecentSearch() || dialogsCount <= 10;
            searchViewPager.showOnlyDialogsAdapter(onlyDialogsAdapter);
            whiteActionBar = !onlyDialogsAdapter;
            ContentView contentView = (ContentView) fragmentView;
            if (searchTabsView == null && !onlyDialogsAdapter) {
                searchTabsView = searchViewPager.createTabsView();
                int filtersViewPosition = -1;
                if (filtersView != null) {
                    for (int i = 0; i < contentView.getChildCount(); i++) {
                        if (contentView.getChildAt(i) == filtersView) {
                            filtersViewPosition = i;
                            break;
                        }
                    }
                }
                if (filtersViewPosition > 0) {
                    contentView.addView(searchTabsView, filtersViewPosition, LayoutHelper.createFrame(LayoutHelper.MATCH_PARENT, 44));
                } else {
                    contentView.addView(searchTabsView, LayoutHelper.createFrame(LayoutHelper.MATCH_PARENT, 44));
                }
            } else if (searchTabsView != null && onlyDialogsAdapter) {
                ViewParent parent = searchTabsView.getParent();
                if (parent instanceof ViewGroup) {
                    ((ViewGroup) parent).removeView(searchTabsView);
                }
                searchTabsView = null;
            }

            EditTextBoldCursor editText = searchItem.getSearchField();
            if (whiteActionBar) {
                editText.setTextColor(Theme.getColor(Theme.key_windowBackgroundWhiteBlackText));
                editText.setHintTextColor(Theme.getColor(Theme.key_player_time));
                editText.setCursorColor(Theme.getColor(Theme.key_chat_messagePanelCursor));
            } else {
                editText.setCursorColor(Theme.getColor(Theme.key_actionBarDefaultSearch));
                editText.setHintTextColor(Theme.getColor(Theme.key_actionBarDefaultSearchPlaceholder));
                editText.setTextColor(Theme.getColor(Theme.key_actionBarDefaultSearch));
            }
            searchViewPager.setKeyboardHeight(((ContentView)fragmentView).getKeyboardHeight());
            parentLayout.getDrawerLayoutContainer().setAllowOpenDrawerBySwipe(true);
        } else {
            if (filterTabsView != null) {
                parentLayout.getDrawerLayoutContainer().setAllowOpenDrawerBySwipe(viewPages[0].selectedType == filterTabsView.getFirstTabId());
            }
        }

        if (animated && searchViewPager.dialogsSearchAdapter.hasRecentSearch()) {
            AndroidUtilities.setAdjustResizeToNothing(getParentActivity(), classGuid);
        } else {
            AndroidUtilities.requestAdjustResize(getParentActivity(), classGuid);
        }
        if (!show && filterTabsView != null && canShowFilterTabsView) {
            filterTabsView.setVisibility(View.VISIBLE);
        }
        if (animated) {
            if (show) {
                searchViewPager.setVisibility(View.VISIBLE);
                searchViewPager.reset();
                updateFiltersView(true, null, null,false);
                if (searchTabsView != null) {
                    searchTabsView.hide(false, false);
                    searchTabsView.setVisibility(View.VISIBLE);
                }
                searchItem.getSearchContainer().setAlpha(0f);
            } else {
                viewPages[0].listView.setVisibility(View.VISIBLE);
                viewPages[0].setVisibility(View.VISIBLE);
            }

            setDialogsListFrozen(true);
            viewPages[0].listView.setVerticalScrollBarEnabled(false);
            searchViewPager.setBackgroundColor(Theme.getColor(Theme.key_windowBackgroundWhite));
            searchAnimator = new AnimatorSet();
            ArrayList<Animator> animators = new ArrayList<>();
            animators.add(ObjectAnimator.ofFloat(viewPages[0], View.ALPHA, show ? 0.0f : 1.0f));
            animators.add(ObjectAnimator.ofFloat(viewPages[0], View.SCALE_X, show ? 0.9f : 1.0f));
            animators.add(ObjectAnimator.ofFloat(viewPages[0], View.SCALE_Y, show ? 0.9f : 1.0f));
            animators.add(ObjectAnimator.ofFloat(searchViewPager, View.ALPHA, show ? 1.0f : 0.0f));
            animators.add(ObjectAnimator.ofFloat(searchViewPager, View.SCALE_X, show ? 1.0f : 1.05f));
            animators.add(ObjectAnimator.ofFloat(searchViewPager, View.SCALE_Y, show ? 1.0f : 1.05f));
            animators.add(ObjectAnimator.ofFloat(searchItem.getIconView(), View.ALPHA, show ? 0 : 1f));
            if (passcodeItem != null) {
                animators.add(ObjectAnimator.ofFloat(passcodeItem.getIconView(), View.ALPHA, show ? 0 : 1f));
            }
            animators.add(ObjectAnimator.ofFloat(searchItem.getSearchContainer(), View.ALPHA, show ? 1f : 0));

            if (filterTabsView != null && filterTabsView.getVisibility() == View.VISIBLE) {
                tabsAlphaAnimator = ObjectAnimator.ofFloat(filterTabsView.getTabsContainer(), View.ALPHA, show ? 0.0f : 1.0f).setDuration(100);
                tabsAlphaAnimator.addListener(new AnimatorListenerAdapter() {
                    @Override
                    public void onAnimationEnd(Animator animation) {
                        tabsAlphaAnimator = null;
                    }
                });
            }

            ValueAnimator valueAnimator = ValueAnimator.ofFloat(searchAnimationProgress, show ? 1f : 0);
            valueAnimator.addUpdateListener(valueAnimator1 -> setSearchAnimationProgress((float) valueAnimator1.getAnimatedValue()));

            animators.add(valueAnimator);
            searchAnimator.playTogether(animators);
            searchAnimator.setDuration(show ? 200 : 180);
            searchAnimator.setInterpolator(CubicBezierInterpolator.EASE_OUT);
            if (!show) {
                searchAnimator.setStartDelay(20);
                if (tabsAlphaAnimator != null) {
                    tabsAlphaAnimator.setStartDelay(80);
                }
            }
            searchAnimator.addListener(new AnimatorListenerAdapter() {
                @Override
                public void onAnimationEnd(Animator animation) {
                    NotificationCenter.getInstance(currentAccount).onAnimationFinish(animationIndex);
                    if (searchAnimator != animation) {
                        return;
                    }
                    setDialogsListFrozen(false);
                    if (show) {
                        viewPages[0].listView.hide();
                        if (filterTabsView != null) {
                            filterTabsView.setVisibility(View.GONE);
                        }
                        searchWasFullyShowed = true;
                        AndroidUtilities.requestAdjustResize(getParentActivity(), classGuid);
                        searchItem.setVisibility(View.GONE);
                    } else {
                        searchItem.collapseSearchFilters();
                        whiteActionBar = false;
                        searchViewPager.setVisibility(View.GONE);
                        if (searchTabsView != null) {
                            searchTabsView.setVisibility(View.GONE);
                        }
                        searchItem.clearSearchFilters();
                        searchViewPager.clear();
                        filtersView.setVisibility(View.GONE);
                        viewPages[0].listView.show();
                        if (!onlySelect) {
                            hideFloatingButton(false);
                        }
                        searchWasFullyShowed = false;
                        searchItem.getSearchContainer().setAlpha(1f);
                    }

                    if (fragmentView != null) {
                        fragmentView.requestLayout();
                    }

                    viewPages[0].listView.setVerticalScrollBarEnabled(true);
                    searchViewPager.setBackground(null);
                    searchAnimator = null;
                }

                @Override
                public void onAnimationCancel(Animator animation) {
                    NotificationCenter.getInstance(currentAccount).onAnimationFinish(animationIndex);
                    if (searchAnimator == animation) {
                        if (show) {
                            viewPages[0].listView.hide();
                        } else {
                            viewPages[0].listView.show();
                        }
                        searchAnimator = null;
                    }
                }
            });
            animationIndex = NotificationCenter.getInstance(currentAccount).setAnimationInProgress(animationIndex, null);
            searchAnimator.start();
            if (tabsAlphaAnimator != null) {
                tabsAlphaAnimator.start();
            }
        } else {
            setDialogsListFrozen(false);
            if (show) {
                viewPages[0].listView.hide();
            } else {
                viewPages[0].listView.show();
            }
            viewPages[0].setAlpha(show ? 0.0f : 1.0f);
            viewPages[0].setScaleX(show ? 0.9f : 1.0f);
            viewPages[0].setScaleY(show ? 0.9f : 1.0f);
            searchViewPager.setAlpha(show ? 1.0f : 0.0f);
            filtersView.setAlpha(show ? 1.0f : 0.0f);
            searchViewPager.setScaleX(show ? 1.0f : 1.1f);
            searchViewPager.setScaleY(show ? 1.0f : 1.1f);
            searchItem.getSearchContainer().setAlpha(show ? 1f : 0);
            if (filterTabsView != null && filterTabsView.getVisibility() == View.VISIBLE) {
                filterTabsView.setTranslationY(show ? -AndroidUtilities.dp(44) : 0);
                filterTabsView.getTabsContainer().setAlpha(show ? 0.0f : 1.0f);
            }
            if (filterTabsView != null) {
                if (canShowFilterTabsView && !show) {
                    filterTabsView.setVisibility(View.VISIBLE);
                } else {
                    filterTabsView.setVisibility(View.GONE);
                }
            }
            searchViewPager.setVisibility(show ? View.VISIBLE : View.GONE);
            setSearchAnimationProgress(show ? 1f : 0);
            fragmentView.invalidate();
        }
    }

    private void updateFilterTabsVisibility(boolean animated) {
        if (isPaused) {
            animated = false;
        }
        if (searchIsShowed) {
            if (filtersTabAnimator != null) {
                filtersTabAnimator.cancel();
            }
            filterTabsViewIsVisible = canShowFilterTabsView;
            filterTabsProgress = filterTabsViewIsVisible ? 1f : 0;
            return;
        }
        boolean visible = canShowFilterTabsView;
        if (filterTabsViewIsVisible != visible) {
            if (filtersTabAnimator != null) {
                filtersTabAnimator.cancel();
            }
            filterTabsViewIsVisible = visible;
            if (animated) {
                if (visible) {
                    if (filterTabsView.getVisibility() != View.VISIBLE) {
                        filterTabsView.setVisibility(View.VISIBLE);
                    }
                    filtersTabAnimator = ValueAnimator.ofFloat(0, 1f);
                    filterTabsMoveFrom = AndroidUtilities.dp(44);
                } else {
                    filtersTabAnimator = ValueAnimator.ofFloat(1f, 0f);
                    filterTabsMoveFrom = Math.max(0, AndroidUtilities.dp(44) + actionBar.getTranslationY());
                }
                float animateFromScrollY = actionBar.getTranslationY();
                final int account = currentAccount;
                filtersTabAnimator.addListener(new AnimatorListenerAdapter() {
                    @Override
                    public void onAnimationEnd(Animator animation) {
                        filtersTabAnimator = null;
                        scrollAdditionalOffset = AndroidUtilities.dp(44) - filterTabsMoveFrom;
                        if (!visible) {
                            filterTabsView.setVisibility(View.GONE);
                        }
                        if (fragmentView != null) {
                            fragmentView.requestLayout();
                        }
                        NotificationCenter.getInstance(account).onAnimationFinish(animationIndex);
                    }
                });
                filtersTabAnimator.addUpdateListener(valueAnimator -> {
                    filterTabsProgress = (float) valueAnimator.getAnimatedValue();
                    if (!visible) {
                        setScrollY(animateFromScrollY * filterTabsProgress);
                    }
                    if (fragmentView != null) {
                        fragmentView.invalidate();
                    }
                });
                filtersTabAnimator.setDuration(220);
                filtersTabAnimator.setInterpolator(CubicBezierInterpolator.DEFAULT);
                animationIndex = NotificationCenter.getInstance(account).setAnimationInProgress(animationIndex, null);
                filtersTabAnimator.start();
                fragmentView.requestLayout();
            } else {
                filterTabsProgress = visible ? 1f : 0;
                filterTabsView.setVisibility(visible ? View.VISIBLE : View.GONE);
                if (fragmentView != null) {
                    fragmentView.invalidate();
                }
            }
        }
    }

    private void setSearchAnimationProgress(float progress) {
        searchAnimationProgress = progress;
        if (whiteActionBar) {
            int color1 = folderId != 0 ? Theme.getColor(Theme.key_actionBarDefaultArchivedIcon) : Theme.getColor(Theme.key_actionBarDefaultIcon);
            actionBar.setItemsColor(ColorUtils.blendARGB(color1, Theme.getColor(Theme.key_windowBackgroundWhiteGrayText2), searchAnimationProgress), false);
            actionBar.setItemsColor(ColorUtils.blendARGB(Theme.getColor(Theme.key_actionBarActionModeDefaultIcon), Theme.getColor(Theme.key_windowBackgroundWhiteGrayText2), searchAnimationProgress), true);

            color1 = folderId != 0 ? Theme.getColor(Theme.key_actionBarDefaultArchivedSelector) : Theme.getColor(Theme.key_actionBarDefaultSelector);
            int color2 = Theme.getColor(Theme.key_actionBarActionModeDefaultSelector);
            actionBar.setItemsBackgroundColor(ColorUtils.blendARGB(color1, color2, searchAnimationProgress), false);
        }
        if (fragmentView != null) {
            fragmentView.invalidate();
        }
        updateContextViewPosition();
    }

    private void findAndUpdateCheckBox(long dialogId, boolean checked) {
        if (viewPages == null) {
            return;
        }
        for (int b = 0; b < viewPages.length; b++) {
            int count = viewPages[b].listView.getChildCount();
            for (int a = 0; a < count; a++) {
                View child = viewPages[b].listView.getChildAt(a);
                if (child instanceof DialogCell) {
                    DialogCell dialogCell = (DialogCell) child;
                    if (dialogCell.getDialogId() == dialogId) {
                        dialogCell.setChecked(checked, true);
                        break;
                    }
                }
            }
        }
    }

    private void checkListLoad(ViewPage viewPage) {
        if (tabsAnimationInProgress || startedTracking || filterTabsView != null && filterTabsView.getVisibility() == View.VISIBLE && filterTabsView.isAnimatingIndicator()) {
            return;
        }
        int firstVisibleItem = viewPage.layoutManager.findFirstVisibleItemPosition();
        int visibleItemCount = Math.abs(viewPage.layoutManager.findLastVisibleItemPosition() - firstVisibleItem) + 1;
        boolean loadArchived = false;
        boolean loadArchivedFromCache = false;
        boolean load = false;
        boolean loadFromCache = false;
        if (viewPage.dialogsType == 7 || viewPage.dialogsType == 8) {
            ArrayList<MessagesController.DialogFilter> dialogFilters = getMessagesController().dialogFilters;
            if (viewPage.selectedType >= 0 && viewPage.selectedType < dialogFilters.size()) {
                MessagesController.DialogFilter filter = getMessagesController().dialogFilters.get(viewPage.selectedType);
                if ((filter.flags & MessagesController.DIALOG_FILTER_FLAG_EXCLUDE_ARCHIVED) == 0) {
                    if (visibleItemCount > 0 && viewPage.layoutManager.findLastVisibleItemPosition() >= getDialogsArray(currentAccount, viewPage.dialogsType, 1, dialogsListFrozen).size() - 10 ||
                            visibleItemCount == 0 && !MessagesController.getInstance(currentAccount).isDialogsEndReached(1)) {
                        loadArchivedFromCache = !getMessagesController().isDialogsEndReached(1);
                        if (loadArchivedFromCache || !getMessagesController().isServerDialogsEndReached(1)) {
                            loadArchived = true;
                        }
                    }
                }
            }
        }
        if (visibleItemCount > 0 && viewPage.layoutManager.findLastVisibleItemPosition() >= getDialogsArray(currentAccount, viewPage.dialogsType, folderId, dialogsListFrozen).size() - 10 ||
                visibleItemCount == 0 && (viewPage.dialogsType == 7 || viewPage.dialogsType == 8) && !MessagesController.getInstance(currentAccount).isDialogsEndReached(folderId)) {
            loadFromCache = !getMessagesController().isDialogsEndReached(folderId);
            if (loadFromCache || !getMessagesController().isServerDialogsEndReached(folderId)) {
                load = true;
            }
        }
        if (load || loadArchived) {
            boolean loadFinal = load;
            boolean loadFromCacheFinal = loadFromCache;
            boolean loadArchivedFinal = loadArchived;
            boolean loadArchivedFromCacheFinal = loadArchivedFromCache;
            AndroidUtilities.runOnUIThread(() -> {
                if (loadFinal) {
                    getMessagesController().loadDialogs(folderId, -1, 100, loadFromCacheFinal);
                }
                if (loadArchivedFinal) {
                    getMessagesController().loadDialogs(1, -1, 100, loadArchivedFromCacheFinal);
                }
            });
        }
    }

    private void onItemClick(View view, int position, RecyclerListView.Adapter adapter) {
        if (getParentActivity() == null) {
            return;
        }
        long dialogId = 0;
        int message_id = 0;
        boolean isGlobalSearch = false;
        if (adapter instanceof DialogsAdapter) {
            DialogsAdapter dialogsAdapter = (DialogsAdapter) adapter;
            TLObject object = dialogsAdapter.getItem(position);
            if (object instanceof TLRPC.User) {
                dialogId = ((TLRPC.User) object).id;
            } else if (object instanceof TLRPC.Dialog) {
                TLRPC.Dialog dialog = (TLRPC.Dialog) object;
                if (dialog instanceof TLRPC.TL_dialogFolder) {
                    if (actionBar.isActionModeShowed()) {
                        return;
                    }
                    TLRPC.TL_dialogFolder dialogFolder = (TLRPC.TL_dialogFolder) dialog;
                    Bundle args = new Bundle();
                    args.putInt("folderId", dialogFolder.folder.id);
                    args.putBoolean("onlySelect", onlySelect);
                    DialogsActivity dialogsActivity = new DialogsActivity(args);
                    dialogsActivity.setDelegate(delegate);
                    presentFragment(dialogsActivity, onlySelect);
                    return;
                }
                dialogId = dialog.id;
                if (actionBar.isActionModeShowed()) {
                    showOrUpdateActionMode(dialog, view);
                    return;
                }
            } else if (object instanceof TLRPC.TL_recentMeUrlChat) {
                dialogId = -((TLRPC.TL_recentMeUrlChat) object).chat_id;
            } else if (object instanceof TLRPC.TL_recentMeUrlUser) {
                dialogId = ((TLRPC.TL_recentMeUrlUser) object).user_id;
            } else if (object instanceof TLRPC.TL_recentMeUrlChatInvite) {
                TLRPC.TL_recentMeUrlChatInvite chatInvite = (TLRPC.TL_recentMeUrlChatInvite) object;
                TLRPC.ChatInvite invite = chatInvite.chat_invite;
                if (invite.chat == null && (!invite.channel || invite.megagroup) || invite.chat != null && (!ChatObject.isChannel(invite.chat) || invite.chat.megagroup)) {
                    String hash = chatInvite.url;
                    int index = hash.indexOf('/');
                    if (index > 0) {
                        hash = hash.substring(index + 1);
                    }
                    showDialog(new JoinGroupAlert(getParentActivity(), invite, hash, DialogsActivity.this));
                    return;
                } else {
                    if (invite.chat != null) {
                        dialogId = -invite.chat.id;
                    } else {
                        return;
                    }
                }
            } else if (object instanceof TLRPC.TL_recentMeUrlStickerSet) {
                TLRPC.StickerSet stickerSet = ((TLRPC.TL_recentMeUrlStickerSet) object).set.set;
                TLRPC.TL_inputStickerSetID set = new TLRPC.TL_inputStickerSetID();
                set.id = stickerSet.id;
                set.access_hash = stickerSet.access_hash;
                showDialog(new StickersAlert(getParentActivity(), DialogsActivity.this, set, null, null));
                return;
            } else if (object instanceof TLRPC.TL_recentMeUrlUnknown) {
                return;
            } else {
                return;
            }
        } else if (adapter == searchViewPager.dialogsSearchAdapter) {
            Object obj = searchViewPager.dialogsSearchAdapter.getItem(position);
            isGlobalSearch = searchViewPager.dialogsSearchAdapter.isGlobalSearch(position);
            if (obj instanceof TLRPC.User) {
                dialogId = ((TLRPC.User) obj).id;
                if (!onlySelect) {
                    searchDialogId = dialogId;
                    searchObject = (TLRPC.User) obj;
                }
            } else if (obj instanceof TLRPC.Chat) {
                dialogId = -((TLRPC.Chat) obj).id;
                if (!onlySelect) {
                    searchDialogId = dialogId;
                    searchObject = (TLRPC.Chat) obj;
                }
            } else if (obj instanceof TLRPC.EncryptedChat) {
                dialogId = ((long) ((TLRPC.EncryptedChat) obj).id) << 32;
                if (!onlySelect) {
                    searchDialogId = dialogId;
                    searchObject = (TLRPC.EncryptedChat) obj;
                }
            } else if (obj instanceof MessageObject) {
                MessageObject messageObject = (MessageObject) obj;
                dialogId = messageObject.getDialogId();
                message_id = messageObject.getId();
                searchViewPager.dialogsSearchAdapter.addHashtagsFromMessage(searchViewPager.dialogsSearchAdapter.getLastSearchString());
            } else if (obj instanceof String) {
                String str = (String) obj;
                if (searchViewPager.dialogsSearchAdapter.isHashtagSearch()) {
                    actionBar.openSearchField(str, false);
                } else if (!str.equals("section")) {
                    NewContactActivity activity = new NewContactActivity();
                    activity.setInitialPhoneNumber(str, true);
                    presentFragment(activity);
                }
            }
        }

        if (dialogId == 0) {
            return;
        }

        if (onlySelect) {
            if (!validateSlowModeDialog(dialogId)) {
                return;
            }
            if (!selectedDialogs.isEmpty()) {
                boolean checked = addOrRemoveSelectedDialog(dialogId, view);
                if (adapter == searchViewPager.dialogsSearchAdapter) {
                    actionBar.closeSearchField();
                    findAndUpdateCheckBox(dialogId, checked);
                }
                updateSelectedCount();
            } else {
                didSelectResult(dialogId, true, false);
            }
        } else {
            Bundle args = new Bundle();
            int lower_part = (int) dialogId;
            int high_id = (int) (dialogId >> 32);
            if (lower_part != 0) {
                if (lower_part > 0) {
                    args.putInt("user_id", lower_part);
                } else if (lower_part < 0) {
                    if (message_id != 0) {
                        TLRPC.Chat chat = getMessagesController().getChat(-lower_part);
                        if (chat != null && chat.migrated_to != null) {
                            args.putInt("migrated_to", lower_part);
                            lower_part = -chat.migrated_to.channel_id;
                        }
                    }
                    args.putInt("chat_id", -lower_part);
                }
            } else {
                args.putInt("enc_id", high_id);
            }
            if (message_id != 0) {
                args.putInt("message_id", message_id);
            } else if (!isGlobalSearch) {
                closeSearch();
            } else {
                if (searchObject != null) {
                    searchViewPager.dialogsSearchAdapter.putRecentSearch(searchDialogId, searchObject);
                    searchObject = null;
                }
            }
            if (AndroidUtilities.isTablet()) {
                if (openedDialogId == dialogId && adapter != searchViewPager.dialogsSearchAdapter) {
                    return;
                }
                if (viewPages != null) {
                    for (int a = 0; a < viewPages.length; a++) {
                        viewPages[a].dialogsAdapter.setOpenedDialogId(openedDialogId = dialogId);
                    }
                }
                updateVisibleRows(MessagesController.UPDATE_MASK_SELECT_DIALOG);
            }
            if (searchViewPager.actionModeShowing()) {
                searchViewPager.hideActionMode();
            }
            if (searchString != null) {
                if (getMessagesController().checkCanOpenChat(args, DialogsActivity.this)) {
                    getNotificationCenter().postNotificationName(NotificationCenter.closeChats);
                    presentFragment(new ChatActivity(args));
                }
            } else {
                if (getMessagesController().checkCanOpenChat(args, DialogsActivity.this)) {
                    presentFragment(new ChatActivity(args));
                }
            }
        }
    }

    private boolean onItemLongClick(View view, int position, float x, float y, int dialogsType, RecyclerListView.Adapter adapter) {
        if (getParentActivity() == null) {
            return false;
        }
        if (!actionBar.isActionModeShowed() && !AndroidUtilities.isTablet() && !onlySelect && view instanceof DialogCell) {
            DialogCell cell = (DialogCell) view;
            if (cell.isPointInsideAvatar(x, y)) {
                return showChatPreview(cell);
            }
        }
        if (adapter == searchViewPager.dialogsSearchAdapter) {
            Object item = searchViewPager.dialogsSearchAdapter.getItem(position);
            if (searchViewPager.dialogsSearchAdapter.isRecentSearchDisplayed()) {
                AlertDialog.Builder builder = new AlertDialog.Builder(getParentActivity());
                builder.setTitle(LocaleController.getString("ClearSearchSingleAlertTitle", R.string.ClearSearchSingleAlertTitle));
                long did;
                if (item instanceof TLRPC.Chat) {
                    TLRPC.Chat chat = (TLRPC.Chat) item;
                    builder.setMessage(LocaleController.formatString("ClearSearchSingleChatAlertText", R.string.ClearSearchSingleChatAlertText, chat.title));
                    did = -chat.id;
                } else if (item instanceof TLRPC.User) {
                    TLRPC.User user = (TLRPC.User) item;
                    if (user.id == getUserConfig().clientUserId) {
                        builder.setMessage(LocaleController.formatString("ClearSearchSingleChatAlertText", R.string.ClearSearchSingleChatAlertText, LocaleController.getString("SavedMessages", R.string.SavedMessages)));
                    } else {
                        builder.setMessage(LocaleController.formatString("ClearSearchSingleUserAlertText", R.string.ClearSearchSingleUserAlertText, ContactsController.formatName(user.first_name, user.last_name)));
                    }
                    did = user.id;
                } else if (item instanceof TLRPC.EncryptedChat) {
                    TLRPC.EncryptedChat encryptedChat = (TLRPC.EncryptedChat) item;
                    TLRPC.User user = getMessagesController().getUser(encryptedChat.user_id);
                    builder.setMessage(LocaleController.formatString("ClearSearchSingleUserAlertText", R.string.ClearSearchSingleUserAlertText, ContactsController.formatName(user.first_name, user.last_name)));
                    did = ((long) encryptedChat.id) << 32;
                } else {
                    return false;
                }
                builder.setPositiveButton(LocaleController.getString("ClearSearchRemove", R.string.ClearSearchRemove).toUpperCase(), (dialogInterface, i) -> searchViewPager.dialogsSearchAdapter.removeRecentSearch(did));
                builder.setNegativeButton(LocaleController.getString("Cancel", R.string.Cancel), null);
                AlertDialog alertDialog = builder.create();
                showDialog(alertDialog);
                TextView button = (TextView) alertDialog.getButton(DialogInterface.BUTTON_POSITIVE);
                if (button != null) {
                    button.setTextColor(Theme.getColor(Theme.key_dialogTextRed2));
                }
                return true;
            }
            return false;
        }
        if (actionBar.isSearchFieldVisible()) {
            return false;
        }
        DialogsAdapter dialogsAdapter = (DialogsAdapter) adapter;
        ArrayList<TLRPC.Dialog> dialogs = getDialogsArray(currentAccount, dialogsType, folderId, dialogsListFrozen);
        position = dialogsAdapter.fixPosition(position);
        if (position < 0 || position >= dialogs.size()) {
            return false;
        }
        final TLRPC.Dialog dialog = dialogs.get(position);
        if (onlySelect) {
            if (initialDialogsType != 3) {
                return false;
            }
            if (!validateSlowModeDialog(dialog.id)) {
                return false;
            }
            addOrRemoveSelectedDialog(dialog.id, view);
            updateSelectedCount();
        } else {
            if (dialog instanceof TLRPC.TL_dialogFolder) {
                BottomSheet.Builder builder = new BottomSheet.Builder(getParentActivity());
                final boolean hasUnread = getMessagesStorage().getArchiveUnreadCount() != 0;

                int[] icons = new int[]{
                        hasUnread ? R.drawable.deproko_baseline_check_double_24 : 0,
                        SharedConfig.archiveHidden ? R.drawable.deproko_baseline_pin_24 : R.drawable.deproko_baseline_pin_undo_24,
                };
                CharSequence[] items = new CharSequence[]{
                        hasUnread ? LocaleController.getString("MarkAllAsRead", R.string.MarkAllAsRead) : null,
                        SharedConfig.archiveHidden ? LocaleController.getString("PinInTheList", R.string.PinInTheList) : LocaleController.getString("HideAboveTheList", R.string.HideAboveTheList)
                };
                builder.setItems(items, icons, (d, which) -> {
                    if (which == 0) {
                        getMessagesStorage().readAllDialogs(1);
                    } else if (which == 1 && viewPages != null) {
                        for (int a = 0; a < viewPages.length; a++) {
                            if (viewPages[a].dialogsType != 0 || viewPages[a].getVisibility() != View.VISIBLE) {
                                continue;
                            }
                            View child = viewPages[a].listView.getChildAt(0);
                            DialogCell dialogCell = null;
                            if (child instanceof DialogCell && ((DialogCell) child).isFolderCell()) {
                                dialogCell = (DialogCell) child;
                            }
                            viewPages[a].listView.toggleArchiveHidden(true, dialogCell);
                        }
                    }
                });
                showDialog(builder.create());
                return false;
            }
            if (actionBar.isActionModeShowed() && isDialogPinned(dialog)) {
                return false;
            }
            showOrUpdateActionMode(dialog, view);
        }
        return true;
    }

    private boolean showChatPreview(DialogCell cell) {
        long dialog_id = cell.getDialogId();
        Bundle args = new Bundle();
        int lower_part = (int) dialog_id;
        int high_id = (int) (dialog_id >> 32);
        int message_id = cell.getMessageId();
        if (lower_part != 0) {
            if (lower_part > 0) {
                args.putInt("user_id", lower_part);
            } else if (lower_part < 0) {
                if (message_id != 0) {
                    TLRPC.Chat chat = getMessagesController().getChat(-lower_part);
                    if (chat != null && chat.migrated_to != null) {
                        args.putInt("migrated_to", lower_part);
                        lower_part = -chat.migrated_to.channel_id;
                    }
                }
                args.putInt("chat_id", -lower_part);
            }
        } else {
            return false;
        }

        if (message_id != 0) {
            args.putInt("message_id", message_id);
        }
        if (searchString != null) {
            if (getMessagesController().checkCanOpenChat(args, DialogsActivity.this)) {
                getNotificationCenter().postNotificationName(NotificationCenter.closeChats);
                prepareBlurBitmap();
                presentFragmentAsPreview(new ChatActivity(args));
            }
        } else {
            if (getMessagesController().checkCanOpenChat(args, DialogsActivity.this)) {
                prepareBlurBitmap();
                presentFragmentAsPreview(new ChatActivity(args));
            }
        }
        return true;
    }

    private void updateFloatingButtonOffset() {
        floatingButtonContainer.setTranslationY(floatingButtonTranslation - additionalFloatingTranslation * (1f - floatingButtonHideProgress));
    }

    private boolean hasHiddenArchive() {
        return !onlySelect && initialDialogsType == 0 && folderId == 0 && getMessagesController().hasHiddenArchive();
    }

    private boolean waitingForDialogsAnimationEnd(ViewPage viewPage) {
        return viewPage.dialogsItemAnimator.isRunning() || dialogRemoveFinished != 0 || dialogInsertFinished != 0 || dialogChangeFinished != 0;
    }

    private void onDialogAnimationFinished() {
        dialogRemoveFinished = 0;
        dialogInsertFinished = 0;
        dialogChangeFinished = 0;
        AndroidUtilities.runOnUIThread(() -> {
            if (viewPages != null && folderId != 0 && (frozenDialogsList == null || frozenDialogsList.isEmpty())) {
                for (int a = 0; a < viewPages.length; a++) {
                    viewPages[a].listView.setEmptyView(null);
                    viewPages[a].progressView.setVisibility(View.INVISIBLE);
                }
                finishFragment();
            }
            setDialogsListFrozen(false);
            updateDialogIndices();
        });
    }

    private void setScrollY(float value) {
        if (scrimView != null) {
            scrimView.getLocationInWindow(scrimViewLocation);
        }
        actionBar.setTranslationY(value);
        if (filterTabsView != null) {
            filterTabsView.setTranslationY(value);
        }
        updateContextViewPosition();
        if (viewPages != null) {
            for (int a = 0; a < viewPages.length; a++) {
                viewPages[a].listView.setTopGlowOffset(viewPages[a].listView.getPaddingTop() + (int) value);
            }
        }
        fragmentView.invalidate();
    }

    private void prepareBlurBitmap() {
        if (blurredView == null) {
            return;
        }
        int w = (int) (fragmentView.getMeasuredWidth() / 6.0f);
        int h = (int) (fragmentView.getMeasuredHeight() / 6.0f);
        Bitmap bitmap = Bitmap.createBitmap(w, h, Bitmap.Config.ARGB_8888);
        Canvas canvas = new Canvas(bitmap);
        canvas.scale(1.0f / 6.0f, 1.0f / 6.0f);
        fragmentView.draw(canvas);
        Utilities.stackBlurBitmap(bitmap, Math.max(7, Math.max(w, h) / 180));
        blurredView.setBackground(new BitmapDrawable(bitmap));
        blurredView.setAlpha(0.0f);
        blurredView.setVisibility(View.VISIBLE);
    }

    @Override
    protected void onTransitionAnimationProgress(boolean isOpen, float progress) {
        if (blurredView != null && blurredView.getVisibility() == View.VISIBLE) {
            if (isOpen) {
                blurredView.setAlpha(1.0f - progress);
            } else {
                blurredView.setAlpha(progress);
            }
        }
    }

    @Override
    protected void onTransitionAnimationEnd(boolean isOpen, boolean backward) {
        if (isOpen && blurredView != null && blurredView.getVisibility() == View.VISIBLE) {
            blurredView.setVisibility(View.GONE);
            blurredView.setBackground(null);
        }
    }

    private void resetScroll() {
        if (actionBar.getTranslationY() == 0) {
            return;
        }
        AnimatorSet animatorSet = new AnimatorSet();
        animatorSet.playTogether(ObjectAnimator.ofFloat(this, SCROLL_Y, 0));
        animatorSet.setInterpolator(new DecelerateInterpolator());
        animatorSet.setDuration(180);
        animatorSet.start();
    }

    private void hideActionMode(boolean animateCheck) {
        actionBar.hideActionMode();
        if (menuDrawable != null) {
            actionBar.setBackButtonContentDescription(LocaleController.getString("AccDescrOpenMenu", R.string.AccDescrOpenMenu));
        }
        selectedDialogs.clear();
        if (menuDrawable != null) {
            menuDrawable.setRotation(0, true);
        } else if (backDrawable != null) {
            backDrawable.setRotation(0, true);
        }
        if (filterTabsView != null) {
            filterTabsView.animateColorsTo(Theme.key_actionBarTabLine, Theme.key_actionBarTabActiveText, Theme.key_actionBarTabUnactiveText, Theme.key_actionBarTabSelector, Theme.key_actionBarDefault);
        }
        if (actionBarColorAnimator != null) {
            actionBarColorAnimator.cancel();
        }
        actionBarColorAnimator = ValueAnimator.ofFloat(progressToActionMode, 0);
        actionBarColorAnimator.addUpdateListener(valueAnimator -> {
            progressToActionMode = (float) valueAnimator.getAnimatedValue();
            for (int i = 0; i < actionBar.getChildCount(); i++) {
                if (actionBar.getChildAt(i).getVisibility() == View.VISIBLE && actionBar.getChildAt(i) != actionBar.getActionMode() && actionBar.getChildAt(i) != actionBar.getBackButton()) {
                    actionBar.getChildAt(i).setAlpha(1f - progressToActionMode);
                }
            }
            fragmentView.invalidate();
        });
        actionBarColorAnimator.setInterpolator(CubicBezierInterpolator.DEFAULT);
        actionBarColorAnimator.setDuration(200);
        actionBarColorAnimator.start();
        allowMoving = false;
        if (!movingDialogFilters.isEmpty()) {
            for (int a = 0, N = movingDialogFilters.size(); a < N; a++) {
                MessagesController.DialogFilter filter = movingDialogFilters.get(a);
                FilterCreateActivity.saveFilterToServer(filter, filter.flags, filter.name, filter.alwaysShow, filter.neverShow, filter.pinnedDialogs, false, false, true, true, false, DialogsActivity.this, null);
            }
            movingDialogFilters.clear();
        }
        if (movingWas) {
            getMessagesController().reorderPinnedDialogs(folderId, null, 0);
            movingWas = false;
        }
        updateCounters(true);
        if (viewPages != null) {
            for (int a = 0; a < viewPages.length; a++) {
                viewPages[a].dialogsAdapter.onReorderStateChanged(false);
            }
        }
        updateVisibleRows(MessagesController.UPDATE_MASK_REORDER | MessagesController.UPDATE_MASK_CHECK | (animateCheck ? MessagesController.UPDATE_MASK_CHAT : 0));
    }

    private int getPinnedCount() {
        int pinnedCount = 0;
        ArrayList<TLRPC.Dialog> dialogs;
        if (viewPages[0].dialogsType == 7 || viewPages[0].dialogsType == 8) {
            dialogs = getDialogsArray(currentAccount, viewPages[0].dialogsType, folderId, dialogsListFrozen);
        } else {
            dialogs = getMessagesController().getDialogs(folderId);
        }
        for (int a = 0, N = dialogs.size(); a < N; a++) {
            TLRPC.Dialog dialog = dialogs.get(a);
            if (dialog instanceof TLRPC.TL_dialogFolder) {
                continue;
            }
            int lower_id = (int) dialog.id;
            if (isDialogPinned(dialog)) {
                pinnedCount++;
            } else if (!getMessagesController().isPromoDialog(dialog.id, false)) {
                break;
            }
        }
        return pinnedCount;
    }

    private boolean isDialogPinned(TLRPC.Dialog dialog) {
        MessagesController.DialogFilter filter;
        if (viewPages[0].dialogsType == 7 || viewPages[0].dialogsType == 8) {
            filter = getMessagesController().selectedDialogFilter[viewPages[0].dialogsType == 8 ? 1 : 0];
        } else {
            filter = null;
        }
        if (filter != null) {
            return filter.pinnedDialogs.indexOfKey(dialog.id) >= 0;
        }
        return dialog.pinned;
    }

    private void perfromSelectedDialogsAction(int action, boolean alert) {
        if (getParentActivity() == null) {
            return;
        }
        MessagesController.DialogFilter filter;
        if (viewPages[0].dialogsType == 7 || viewPages[0].dialogsType == 8) {
            filter = getMessagesController().selectedDialogFilter[viewPages[0].dialogsType == 8 ? 1 : 0];
        } else {
            filter = null;
        }
        int count = selectedDialogs.size();
        if (action == archive || action == archive2) {
            ArrayList<Long> copy = new ArrayList<>(selectedDialogs);
            getMessagesController().addDialogToFolder(copy, canUnarchiveCount == 0 ? 1 : 0, -1, null, 0);
            if (canUnarchiveCount == 0) {
                SharedPreferences preferences = MessagesController.getGlobalMainSettings();
                boolean hintShowed = preferences.getBoolean("archivehint_l", false) || SharedConfig.archiveHidden;
                if (!hintShowed) {
                    preferences.edit().putBoolean("archivehint_l", true).apply();
                }
                int undoAction;
                if (hintShowed) {
                    undoAction = copy.size() > 1 ? UndoView.ACTION_ARCHIVE_FEW : UndoView.ACTION_ARCHIVE;
                } else {
                    undoAction = copy.size() > 1 ? UndoView.ACTION_ARCHIVE_FEW_HINT : UndoView.ACTION_ARCHIVE_HINT;
                }
                getUndoView().showWithAction(0, undoAction, null, () -> getMessagesController().addDialogToFolder(copy, folderId == 0 ? 0 : 1, -1, null, 0));
            } else {
                ArrayList<TLRPC.Dialog> dialogs = getMessagesController().getDialogs(folderId);
                if (viewPages != null && dialogs.isEmpty()) {
                    viewPages[0].listView.setEmptyView(null);
                    viewPages[0].progressView.setVisibility(View.INVISIBLE);
                    finishFragment();
                }
            }
            hideActionMode(false);
            return;
        } else if ((action == pin || action == pin2) && canPinCount != 0) {
            int pinnedCount = 0;
            int pinnedSecretCount = 0;
            int newPinnedCount = 0;
            int newPinnedSecretCount = 0;
            ArrayList<TLRPC.Dialog> dialogs = getMessagesController().getDialogs(folderId);
            for (int a = 0, N = dialogs.size(); a < N; a++) {
                TLRPC.Dialog dialog = dialogs.get(a);
                if (dialog instanceof TLRPC.TL_dialogFolder) {
                    continue;
                }
                int lower_id = (int) dialog.id;
                if (isDialogPinned(dialog)) {
                    if (lower_id == 0) {
                        pinnedSecretCount++;
                    } else {
                        pinnedCount++;
                    }
                } else if (!getMessagesController().isPromoDialog(dialog.id, false)) {
                    break;
                }
            }
            int alreadyAdded = 0;
            for (int a = 0; a < count; a++) {
                long selectedDialog = selectedDialogs.get(a);
                TLRPC.Dialog dialog = getMessagesController().dialogs_dict.get(selectedDialog);
                if (dialog == null || isDialogPinned(dialog)) {
                    continue;
                }
                int lower_id = (int) selectedDialog;
                if (lower_id == 0) {
                    newPinnedSecretCount++;
                } else {
                    newPinnedCount++;
                }
                if (filter != null && filter.alwaysShow.contains(lower_id)) {
                    alreadyAdded++;
                }
            }
            int maxPinnedCount;
            if (viewPages[0].dialogsType == 7 || viewPages[0].dialogsType == 8) {
                maxPinnedCount = 100 - filter.alwaysShow.size();
            } else if (NekoConfig.unlimitedPinnedDialogs || folderId != 0 || filter != null) {
                maxPinnedCount = getMessagesController().maxFolderPinnedDialogsCount;
            } else {
                maxPinnedCount = getMessagesController().maxPinnedDialogsCount;
            }
            if (newPinnedSecretCount + pinnedSecretCount > maxPinnedCount || newPinnedCount + pinnedCount - alreadyAdded > maxPinnedCount) {
                if (folderId != 0 || filter != null) {
                    AlertsCreator.showSimpleAlert(DialogsActivity.this, LocaleController.formatString("PinFolderLimitReached", R.string.PinFolderLimitReached, LocaleController.formatPluralString("Chats", maxPinnedCount)));
                } else {
                    AlertDialog.Builder builder = new AlertDialog.Builder(getParentActivity());
                    builder.setTitle(LocaleController.getString("AppName", R.string.AppName));
                    builder.setMessage(LocaleController.formatString("PinToTopLimitReached2", R.string.PinToTopLimitReached2, LocaleController.formatPluralString("Chats", maxPinnedCount)));
                    builder.setNegativeButton(LocaleController.getString("FiltersSetupPinAlert", R.string.FiltersSetupPinAlert), (dialog, which) -> presentFragment(new FiltersSetupActivity()));
                    builder.setPositiveButton(LocaleController.getString("OK", R.string.OK), null);
                    showDialog(builder.create());
                }
                AndroidUtilities.shakeView(pinItem, 2, 0);
                VibrateUtil.vibrate();
                return;
            }
        } else if ((action == delete || action == clear) && count > 1 && alert) {
            AlertDialog.Builder builder = new AlertDialog.Builder(getParentActivity());
            if (action == delete) {
                builder.setTitle(LocaleController.formatString("DeleteFewChatsTitle", R.string.DeleteFewChatsTitle, LocaleController.formatPluralString("ChatsSelected", count)));
                builder.setMessage(LocaleController.getString("AreYouSureDeleteFewChats", R.string.AreYouSureDeleteFewChats));
                builder.setPositiveButton(LocaleController.getString("Delete", R.string.Delete), (dialog1, which) -> {
                    getMessagesController().setDialogsInTransaction(true);
                    perfromSelectedDialogsAction(action, false);
                    getMessagesController().setDialogsInTransaction(false);
                    MessagesController.getInstance(currentAccount).checkIfFolderEmpty(folderId);
                    if (folderId != 0 && getDialogsArray(currentAccount, viewPages[0].dialogsType, folderId, false).size() == 0) {
                        viewPages[0].listView.setEmptyView(null);
                        viewPages[0].progressView.setVisibility(View.INVISIBLE);
                        finishFragment();
                    }
                });
            } else {
                if (canClearCacheCount != 0) {
                    builder.setTitle(LocaleController.formatString("ClearCacheFewChatsTitle", R.string.ClearCacheFewChatsTitle, LocaleController.formatPluralString("ChatsSelectedClearCache", count)));
                    builder.setMessage(LocaleController.getString("AreYouSureClearHistoryCacheFewChats", R.string.AreYouSureClearHistoryCacheFewChats));
                    builder.setPositiveButton(LocaleController.getString("ClearHistoryCache", R.string.ClearHistoryCache), (dialog1, which) -> perfromSelectedDialogsAction(action, false));
                } else {
                    builder.setTitle(LocaleController.formatString("ClearFewChatsTitle", R.string.ClearFewChatsTitle, LocaleController.formatPluralString("ChatsSelectedClear", count)));
                    builder.setMessage(LocaleController.getString("AreYouSureClearHistoryFewChats", R.string.AreYouSureClearHistoryFewChats));
                    builder.setPositiveButton(LocaleController.getString("ClearHistory", R.string.ClearHistory), (dialog1, which) -> perfromSelectedDialogsAction(action, false));
                }
            }
            builder.setNegativeButton(LocaleController.getString("Cancel", R.string.Cancel), null);
            AlertDialog alertDialog = builder.create();
            showDialog(alertDialog);
            TextView button = (TextView) alertDialog.getButton(DialogInterface.BUTTON_POSITIVE);
            if (button != null) {
                button.setTextColor(Theme.getColor(Theme.key_dialogTextRed2));
            }
            return;
        } else if (action == block && alert) {
            TLRPC.User user;
            if (count == 1) {
                long did = selectedDialogs.get(0);
                user = getMessagesController().getUser((int) did);
            } else {
                user = null;
            }
            AlertsCreator.createBlockDialogAlert(DialogsActivity.this, count, canReportSpamCount != 0, user, (report, delete) -> {
                for (int a = 0, N = selectedDialogs.size(); a < N; a++) {
                    long did = selectedDialogs.get(a);
                    int lowerId = (int) did;
                    if (report) {
                        TLRPC.User u = getMessagesController().getUser(lowerId);
                        getMessagesController().reportSpam(did, u, null, null, false);
                    }
                    if (delete) {
                        getMessagesController().deleteDialog(did, 0, true);
                    }
                    getMessagesController().blockPeer(lowerId);
                }
                hideActionMode(false);
            });
            return;
        }
        int minPinnedNum = Integer.MAX_VALUE;
        if (filter != null && (action == pin || action == pin2) && canPinCount != 0) {
            for (int c = 0, N = filter.pinnedDialogs.size(); c < N; c++) {
                minPinnedNum = Math.min(minPinnedNum, filter.pinnedDialogs.valueAt(c));
            }
            minPinnedNum -= canPinCount;
        }
        boolean scrollToTop = false;
        for (int a = 0; a < count; a++) {
            long selectedDialog = selectedDialogs.get(a);
            TLRPC.Dialog dialog = getMessagesController().dialogs_dict.get(selectedDialog);
            if (dialog == null) {
                continue;
            }
            TLRPC.Chat chat;
            TLRPC.User user = null;
            int lower_id = (int) selectedDialog;
            int high_id = (int) (selectedDialog >> 32);
            TLRPC.EncryptedChat encryptedChat = null;
            if (lower_id != 0) {
                if (lower_id > 0) {
                    user = getMessagesController().getUser(lower_id);
                    chat = null;
                } else {
                    chat = getMessagesController().getChat(-lower_id);
                }
            } else {
                encryptedChat = getMessagesController().getEncryptedChat(high_id);
                chat = null;
                if (encryptedChat != null) {
                    user = getMessagesController().getUser(encryptedChat.user_id);
                } else {
                    user = new TLRPC.TL_userEmpty();
                }
            }
            if (chat == null && user == null) {
                continue;
            }
            boolean isBot = user != null && user.bot && !MessagesController.isSupportUser(user);
            if (action == pin || action == pin2) {
                if (canPinCount != 0) {
                    if (isDialogPinned(dialog)) {
                        continue;
                    }
                    if (filter != null) {
                        filter.pinnedDialogs.put(selectedDialog, minPinnedNum);
                        minPinnedNum++;
                        if (encryptedChat != null) {
                            if (!filter.alwaysShow.contains(encryptedChat.user_id)) {
                                filter.alwaysShow.add(encryptedChat.user_id);
                            }
                        } else {
                            if (!filter.alwaysShow.contains(lower_id)) {
                                filter.alwaysShow.add(lower_id);
                            }
                        }
                    } else {
                        if (getMessagesController().pinDialog(selectedDialog, true, null, -1)) {
                            scrollToTop = true;
                        }
                    }
                } else {
                    if (!isDialogPinned(dialog)) {
                        continue;
                    }
                    if (filter != null) {
                        int index = filter.pinnedDialogs.get(selectedDialog, Integer.MIN_VALUE);
                        if (index == Integer.MIN_VALUE) {
                            continue;
                        }
                        filter.pinnedDialogs.remove(selectedDialog);
                    } else {
                        if (getMessagesController().pinDialog(selectedDialog, false, null, -1)) {
                            scrollToTop = true;
                        }
                    }
                }
            } else if (action == read) {
                if (canReadCount != 0) {
                    getMessagesController().markMentionsAsRead(selectedDialog);
                    getMessagesController().markDialogAsRead(selectedDialog, dialog.top_message, dialog.top_message, dialog.last_message_date, false, 0, 0, true, 0);
                } else {
                    getMessagesController().markDialogAsUnread(selectedDialog, null, 0);
                }
            } else if (action == delete || action == clear) {
                if (count == 1) {
                    if (action == delete && canDeletePsaSelected) {
                        AlertDialog.Builder builder = new AlertDialog.Builder(getParentActivity());
                        builder.setTitle(LocaleController.getString("PsaHideChatAlertTitle", R.string.PsaHideChatAlertTitle));
                        builder.setMessage(LocaleController.getString("PsaHideChatAlertText", R.string.PsaHideChatAlertText));
                        builder.setPositiveButton(LocaleController.getString("PsaHide", R.string.PsaHide), (dialog1, which) -> {
                            getMessagesController().hidePromoDialog();
                            hideActionMode(false);
                        });
                        builder.setNegativeButton(LocaleController.getString("Cancel", R.string.Cancel), null);
                        showDialog(builder.create());
                    } else {
                        AlertsCreator.createClearOrDeleteDialogAlert(DialogsActivity.this, action == clear, chat, user, lower_id == 0, (param) -> {
                            hideActionMode(false);
                            if (action == clear && ChatObject.isChannel(chat) && (!chat.megagroup || !TextUtils.isEmpty(chat.username))) {
                                getMessagesController().deleteDialog(selectedDialog, 2, param);
                            } else {
                                if (action == delete && folderId != 0 && getDialogsArray(currentAccount, viewPages[0].dialogsType, folderId, false).size() == 1) {
                                    viewPages[0].progressView.setVisibility(View.INVISIBLE);
                                }
                                getUndoView().showWithAction(selectedDialog, action == clear ? UndoView.ACTION_CLEAR : UndoView.ACTION_DELETE, () -> {
                                    if (action == clear) {
                                        getMessagesController().deleteDialog(selectedDialog, 1, param);
                                    } else {
                                        if (chat != null) {
                                            if (ChatObject.isNotInChat(chat)) {
                                                getMessagesController().deleteDialog(selectedDialog, 0, param);
                                            } else {
                                                TLRPC.User currentUser = getMessagesController().getUser(getUserConfig().getClientUserId());
                                                getMessagesController().deleteUserFromChat((int) -selectedDialog, currentUser, null);
                                            }
                                        } else {
                                            getMessagesController().deleteDialog(selectedDialog, 0, param);
                                            if (isBot) {
                                                getMessagesController().blockPeer((int) selectedDialog);
                                            }
                                        }
                                        if (AndroidUtilities.isTablet()) {
                                            getNotificationCenter().postNotificationName(NotificationCenter.closeChats, selectedDialog);
                                        }
                                        MessagesController.getInstance(currentAccount).checkIfFolderEmpty(folderId);
                                    }
                                });
                            }
                        });
                    }
                    return;
                } else {
                    if (getMessagesController().isPromoDialog(selectedDialog, true)) {
                        getMessagesController().hidePromoDialog();
                    } else {
                        if (action == clear && canClearCacheCount != 0) {
                            getMessagesController().deleteDialog(selectedDialog, 2, false);
                        } else {
                            if (action == clear) {
                                getMessagesController().deleteDialog(selectedDialog, 1, false);
                            } else {
                                if (chat != null) {
                                    if (ChatObject.isNotInChat(chat)) {
                                        getMessagesController().deleteDialog(selectedDialog, 0, false);
                                    } else {
                                        TLRPC.User currentUser = getMessagesController().getUser(getUserConfig().getClientUserId());
                                        getMessagesController().deleteUserFromChat((int) -selectedDialog, currentUser, null);
                                    }
                                } else {
                                    getMessagesController().deleteDialog(selectedDialog, 0, false);
                                    if (isBot) {
                                        getMessagesController().blockPeer((int) selectedDialog);
                                    }
                                }
                                if (AndroidUtilities.isTablet()) {
                                    getNotificationCenter().postNotificationName(NotificationCenter.closeChats, selectedDialog);
                                }
                            }
                        }
                    }
                }
            } else if (action == mute) {
                if (count == 1 && canMuteCount == 1) {
                    showDialog(AlertsCreator.createMuteAlert(this, selectedDialog), dialog12 -> hideActionMode(true));
                    return;
                } else {
                    if (canUnmuteCount != 0) {
                        if (!getMessagesController().isDialogMuted(selectedDialog)) {
                            continue;
                        }
                        getNotificationsController().setDialogNotificationsSettings(selectedDialog, NotificationsController.SETTING_MUTE_UNMUTE);
                    } else {
                        if (getMessagesController().isDialogMuted(selectedDialog)) {
                            continue;
                        }
                        getNotificationsController().setDialogNotificationsSettings(selectedDialog, NotificationsController.SETTING_MUTE_FOREVER);
                    }
                }
            }
        }
        if (action == mute && !(count == 1 && canMuteCount == 1)) {
            BulletinFactory.createMuteBulletin(this, canUnmuteCount == 0).show();
        }
        if (action == pin || action == pin2) {
            if (filter != null) {
                FilterCreateActivity.saveFilterToServer(filter, filter.flags, filter.name, filter.alwaysShow, filter.neverShow, filter.pinnedDialogs, false, false, true, true, false, DialogsActivity.this, null);
            } else {
                getMessagesController().reorderPinnedDialogs(folderId, null, 0);
            }
        }
        if (scrollToTop) {
            hideFloatingButton(false);
            scrollToTop();
        }
        hideActionMode(action != pin2 && action != pin && action != delete);
    }

    private void scrollToTop() {
        int scrollDistance = viewPages[0].layoutManager.findFirstVisibleItemPosition() * AndroidUtilities.dp(SharedConfig.useThreeLinesLayout ? 78 : 72);
        int position = viewPages[0].dialogsType == 0 && hasHiddenArchive() ? 1 : 0;
        if (scrollDistance >= viewPages[0].listView.getMeasuredHeight() * 1.2f) {
            viewPages[0].scrollHelper.setScrollDirection(RecyclerAnimationScrollHelper.SCROLL_DIRECTION_UP);
            viewPages[0].scrollHelper.scrollToPosition(position, 0, false, true);
            resetScroll();
        } else {
            viewPages[0].listView.smoothScrollToPosition(position);
        }
    }

    private void updateCounters(boolean hide) {
        int canClearHistoryCount = 0;
        int canDeleteCount = 0;
        int canUnpinCount = 0;
        int canArchiveCount = 0;
        canDeletePsaSelected = false;
        canUnarchiveCount = 0;
        canUnmuteCount = 0;
        canMuteCount = 0;
        canPinCount = 0;
        canReadCount = 0;
        canClearCacheCount = 0;
        int cantBlockCount = 0;
        canReportSpamCount = 0;
        if (hide) {
            return;
        }
        int count = selectedDialogs.size();
        int selfUserId = getUserConfig().getClientUserId();
        SharedPreferences preferences = getNotificationsSettings();
        for (int a = 0; a < count; a++) {
            TLRPC.Dialog dialog = getMessagesController().dialogs_dict.get(selectedDialogs.get(a));
            if (dialog == null) {
                continue;
            }

            long selectedDialog = dialog.id;
            boolean pinned = isDialogPinned(dialog);
            boolean hasUnread = dialog.unread_count != 0 || dialog.unread_mark;
            if (getMessagesController().isDialogMuted(selectedDialog)) {
                canUnmuteCount++;
            } else {
                canMuteCount++;
            }

            if (hasUnread) {
                canReadCount++;
            }

            if (folderId == 1 || dialog.folder_id == 1) {
                canUnarchiveCount++;
            } else if (selectedDialog != selfUserId && selectedDialog != 777000 && !getMessagesController().isPromoDialog(selectedDialog, false)) {
                canArchiveCount++;
            }

            int lower_id = (int) selectedDialog;
            int high_id = (int) (selectedDialog >> 32);

            if (lower_id <= 0 || lower_id == selfUserId) {
                cantBlockCount++;
            } else {
                TLRPC.User user = getMessagesController().getUser(lower_id);
                if (MessagesController.isSupportUser(user)) {
                    cantBlockCount++;
                } else {
                    if (preferences.getBoolean("dialog_bar_report" + selectedDialog, true)) {
                        canReportSpamCount++;
                    }
                }
            }

            if (DialogObject.isChannel(dialog)) {
                final TLRPC.Chat chat = getMessagesController().getChat(-lower_id);
                CharSequence[] items;
                if (getMessagesController().isPromoDialog(dialog.id, true)) {
                    canClearCacheCount++;
                    if (getMessagesController().promoDialogType == MessagesController.PROMO_TYPE_PSA) {
                        canDeleteCount++;
                        canDeletePsaSelected = true;
                    }
                } else {
                    if (pinned) {
                        canUnpinCount++;
                    } else {
                        canPinCount++;
                    }
                    if (chat != null && chat.megagroup) {
                        if (TextUtils.isEmpty(chat.username)) {
                            canClearHistoryCount++;
                        } else {
                            canClearCacheCount++;
                        }
                    } else {
                        canClearCacheCount++;
                    }
                    canDeleteCount++;
                }
            } else {
                final boolean isChat = lower_id < 0 && high_id != 1;
                TLRPC.User user;
                TLRPC.Chat chat = isChat ? getMessagesController().getChat(-lower_id) : null;
                if (lower_id == 0) {
                    TLRPC.EncryptedChat encryptedChat = getMessagesController().getEncryptedChat(high_id);
                    if (encryptedChat != null) {
                        user = getMessagesController().getUser(encryptedChat.user_id);
                    } else {
                        user = new TLRPC.TL_userEmpty();
                    }
                } else {
                    user = !isChat && lower_id > 0 && high_id != 1 ? getMessagesController().getUser(lower_id) : null;
                }
                final boolean isBot = user != null && user.bot && !MessagesController.isSupportUser(user);

                if (pinned) {
                    canUnpinCount++;
                } else {
                    canPinCount++;
                }
                canClearHistoryCount++;
                canDeleteCount++;
            }
        }
        if (canDeleteCount != count) {
            deleteItem.setVisibility(View.GONE);
        } else {
            deleteItem.setVisibility(View.VISIBLE);
        }
        if (canClearCacheCount != 0 && canClearCacheCount != count || canClearHistoryCount != 0 && canClearHistoryCount != count) {
            clearItem.setVisibility(View.GONE);
        } else {
            clearItem.setVisibility(View.VISIBLE);
            if (canClearCacheCount != 0) {
                clearItem.setText(LocaleController.getString("ClearHistoryCache", R.string.ClearHistoryCache));
            } else {
                clearItem.setText(LocaleController.getString("ClearHistory", R.string.ClearHistory));
            }
        }
        if (canUnarchiveCount != 0) {
            final String contentDescription = LocaleController.getString("Unarchive", R.string.Unarchive);
            archiveItem.setTextAndIcon(contentDescription, R.drawable.baseline_unarchive_24);
            archive2Item.setIcon(R.drawable.baseline_unarchive_24);
            archive2Item.setContentDescription(contentDescription);
            if (filterTabsView != null && filterTabsView.getVisibility() == View.VISIBLE) {
                archive2Item.setVisibility(View.VISIBLE);
                archiveItem.setVisibility(View.GONE);
            } else {
                archiveItem.setVisibility(View.VISIBLE);
                archive2Item.setVisibility(View.GONE);
            }
        } else if (canArchiveCount != 0) {
            final String contentDescription = LocaleController.getString("Archive", R.string.Archive);
            archiveItem.setTextAndIcon(contentDescription, R.drawable.baseline_archive_24);
            archive2Item.setIcon(R.drawable.baseline_archive_24);
            archive2Item.setContentDescription(contentDescription);
            if (filterTabsView != null && filterTabsView.getVisibility() == View.VISIBLE) {
                archive2Item.setVisibility(View.VISIBLE);
                archiveItem.setVisibility(View.GONE);
            } else {
                archiveItem.setVisibility(View.VISIBLE);
                archive2Item.setVisibility(View.GONE);
            }
        } else {
            archiveItem.setVisibility(View.GONE);
            archive2Item.setVisibility(View.GONE);
        }
        if (canPinCount + canUnpinCount != count) {
            pinItem.setVisibility(View.GONE);
            pin2Item.setVisibility(View.GONE);
        } else {
            if (filterTabsView != null && filterTabsView.getVisibility() == View.VISIBLE) {
                pin2Item.setVisibility(View.VISIBLE);
                pinItem.setVisibility(View.GONE);
            } else {
                pinItem.setVisibility(View.VISIBLE);
                pin2Item.setVisibility(View.GONE);
            }
        }
        if (cantBlockCount != 0) {
            blockItem.setVisibility(View.GONE);
        } else {
            blockItem.setVisibility(View.VISIBLE);
        }
        if (filterTabsView == null || filterTabsView.getVisibility() != View.VISIBLE || filterTabsView.getCurrentTabId() == Integer.MAX_VALUE) {
            removeFromFolderItem.setVisibility(View.GONE);
        } else {
            removeFromFolderItem.setVisibility(View.VISIBLE);
        }
        if (filterTabsView != null && filterTabsView.getVisibility() == View.VISIBLE && filterTabsView.getCurrentTabId() == Integer.MAX_VALUE && !FiltersListBottomSheet.getCanAddDialogFilters(this, selectedDialogs).isEmpty()) {
            addToFolderItem.setVisibility(View.VISIBLE);
        } else {
            addToFolderItem.setVisibility(View.GONE);
        }
        if (canUnmuteCount != 0) {
            muteItem.setIcon(R.drawable.baseline_bullhorn_24);
            muteItem.setContentDescription(LocaleController.getString("ChatsUnmute", R.string.ChatsUnmute));
        } else {
            muteItem.setIcon(R.drawable.baseline_volume_off_24_white);
            muteItem.setContentDescription(LocaleController.getString("ChatsMute", R.string.ChatsMute));
        }
        if (canReadCount != 0) {
            readItem.setTextAndIcon(LocaleController.getString("MarkAsRead", R.string.MarkAsRead), R.drawable.deproko_baseline_check_double_24);
        } else {
            readItem.setTextAndIcon(LocaleController.getString("MarkAsUnread", R.string.MarkAsUnread), R.drawable.baseline_unsubscribe_24);
        }
        if (canPinCount != 0) {
            pinItem.setIcon(R.drawable.deproko_baseline_pin_24);
            pinItem.setContentDescription(LocaleController.getString("PinToTop", R.string.PinToTop));
            pin2Item.setText(LocaleController.getString("DialogPin", R.string.DialogPin));
        } else {
            pinItem.setIcon(R.drawable.deproko_baseline_pin_undo_24);
            pinItem.setContentDescription(LocaleController.getString("UnpinFromTop", R.string.UnpinFromTop));
            pin2Item.setText(LocaleController.getString("DialogUnpin", R.string.DialogUnpin));
        }
    }

    private boolean validateSlowModeDialog(long dialogId) {
        if (messagesCount <= 1 && (commentView == null || commentView.getVisibility() != View.VISIBLE || TextUtils.isEmpty(commentView.getFieldText()))) {
            return true;
        }
        int lowerId = (int) dialogId;
        if (lowerId >= 0) {
            return true;
        }
        TLRPC.Chat chat = getMessagesController().getChat(-lowerId);
        if (chat != null && !ChatObject.hasAdminRights(chat) && chat.slowmode_enabled) {
            AlertsCreator.showSimpleAlert(DialogsActivity.this, LocaleController.getString("Slowmode", R.string.Slowmode), LocaleController.getString("SlowmodeSendError", R.string.SlowmodeSendError));
            return false;
        }
        return true;
    }

    private void showOrUpdateActionMode(TLRPC.Dialog dialog, View cell) {
        addOrRemoveSelectedDialog(dialog.id, cell);
        boolean updateAnimated = false;
        if (actionBar.isActionModeShowed()) {
            if (selectedDialogs.isEmpty()) {
                hideActionMode(true);
                return;
            }
            updateAnimated = true;
        } else {
            createActionMode();
            actionBar.showActionMode();
            resetScroll();
            if (menuDrawable != null) {
                actionBar.setBackButtonContentDescription(LocaleController.getString("AccDescrGoBack", R.string.AccDescrGoBack));
            }
            if (getPinnedCount() > 1) {
                if (viewPages != null) {
                    for (int a = 0; a < viewPages.length; a++) {
                        viewPages[a].dialogsAdapter.onReorderStateChanged(true);
                    }
                }
                updateVisibleRows(MessagesController.UPDATE_MASK_REORDER);
            }

            AnimatorSet animatorSet = new AnimatorSet();
            ArrayList<Animator> animators = new ArrayList<>();
            for (int a = 0; a < actionModeViews.size(); a++) {
                View view = actionModeViews.get(a);
                view.setPivotY(ActionBar.getCurrentActionBarHeight() / 2);
                AndroidUtilities.clearDrawableAnimation(view);
                animators.add(ObjectAnimator.ofFloat(view, View.SCALE_Y, 0.1f, 1.0f));
            }
            animatorSet.playTogether(animators);
            animatorSet.setDuration(200);
            animatorSet.start();

            if (actionBarColorAnimator != null) {
                actionBarColorAnimator.cancel();
            }
            actionBarColorAnimator = ValueAnimator.ofFloat(progressToActionMode, 1f);
            actionBarColorAnimator.addUpdateListener(valueAnimator -> {
                progressToActionMode = (float) valueAnimator.getAnimatedValue();
                for (int i = 0; i < actionBar.getChildCount(); i++) {
                    if (actionBar.getChildAt(i).getVisibility() == View.VISIBLE && actionBar.getChildAt(i) != actionBar.getActionMode() && actionBar.getChildAt(i) != actionBar.getBackButton()) {
                        actionBar.getChildAt(i).setAlpha(1f - progressToActionMode);
                    }
                }
                fragmentView.invalidate();
            });
            actionBarColorAnimator.setInterpolator(CubicBezierInterpolator.DEFAULT);
            actionBarColorAnimator.setDuration(200);
            actionBarColorAnimator.start();

            if (filterTabsView != null) {
                filterTabsView.animateColorsTo(Theme.key_profile_tabSelectedLine, Theme.key_profile_tabSelectedText, Theme.key_profile_tabText, Theme.key_profile_tabSelector, Theme.key_actionBarActionModeDefault);
            }
            if (menuDrawable != null) {
                menuDrawable.setRotateToBack(false);
                menuDrawable.setRotation(1, true);
            } else if (backDrawable != null) {
                backDrawable.setRotation(1, true);
            }
        }
        updateCounters(false);
        selectedDialogsCountTextView.setNumber(selectedDialogs.size(), updateAnimated);
    }

    private void closeSearch() {
        if (AndroidUtilities.isTablet()) {
            if (actionBar != null) {
                actionBar.closeSearchField();
            }
            if (searchObject != null) {
                searchViewPager.dialogsSearchAdapter.putRecentSearch(searchDialogId, searchObject);
                searchObject = null;
            }
        } else {
            closeSearchFieldOnHide = true;
        }
    }

    protected RecyclerListView getListView() {
        return viewPages[0].listView;
    }

    protected RecyclerListView getSearchListView() {
        return searchViewPager.searchListView;
    }

    private UndoView getUndoView() {
        if (undoView[0].getVisibility() == View.VISIBLE) {
            UndoView old = undoView[0];
            undoView[0] = undoView[1];
            undoView[1] = old;
            old.hide(true, 2);
            ContentView contentView = (ContentView) fragmentView;
            contentView.removeView(undoView[0]);
            contentView.addView(undoView[0]);
        }
        return undoView[0];
    }

    private void updateProxyButton(boolean animated) {
        if (proxyDrawable == null || doneItem != null && doneItem.getVisibility() == View.VISIBLE) {
            return;
        }
        SharedPreferences preferences = ApplicationLoader.applicationContext.getSharedPreferences("mainconfig", Activity.MODE_PRIVATE);
        String proxyAddress = preferences.getString("proxy_ip", "");
        boolean proxyEnabled;
        if (!NekoConfig.useProxyItem && (!NekoConfig.hideProxyByDefault || (proxyEnabled = preferences.getBoolean("proxy_enabled", false) && !TextUtils.isEmpty(proxyAddress)) || getMessagesController().blockedCountry && !SharedConfig.proxyList.isEmpty())) {
            if (!actionBar.isSearchFieldVisible() && (doneItem == null || doneItem.getVisibility() != View.VISIBLE)) {
                proxyItem.setVisibility(View.VISIBLE);
            }
            proxyItemVisible = true;
            proxyDrawable.setConnected(true, currentConnectionState == ConnectionsManager.ConnectionStateConnected || currentConnectionState == ConnectionsManager.ConnectionStateUpdating, animated);
        } else {
            proxyItemVisible = false;
            proxyItem.setVisibility(View.GONE);
        }
    }

    private AnimatorSet doneItemAnimator;

    private void showDoneItem(boolean show) {
        if (doneItem == null) {
            return;
        }
        if (doneItemAnimator != null) {
            doneItemAnimator.cancel();
            doneItemAnimator = null;
        }
        doneItemAnimator = new AnimatorSet();
        doneItemAnimator.setDuration(180);
        if (show) {
            doneItem.setVisibility(View.VISIBLE);
        } else {
            doneItem.setSelected(false);
            Drawable background = doneItem.getBackground();
            if (background != null) {
                background.setState(StateSet.NOTHING);
                background.jumpToCurrentState();
            }
            if (searchItem != null) {
                searchItem.setVisibility(View.VISIBLE);
            }
            if (proxyItem != null && proxyItemVisible) {
                proxyItem.setVisibility(View.VISIBLE);
            }
            if (passcodeItem != null && passcodeItemVisible) {
                passcodeItem.setVisibility(View.VISIBLE);
            }
        }
        ArrayList<Animator> arrayList = new ArrayList<>();
        arrayList.add(ObjectAnimator.ofFloat(doneItem, View.ALPHA, show ? 1.0f : 0.0f));
        if (proxyItemVisible) {
            arrayList.add(ObjectAnimator.ofFloat(proxyItem, View.ALPHA, show ? 0.0f : 1.0f));
        }
        if (passcodeItemVisible) {
            arrayList.add(ObjectAnimator.ofFloat(passcodeItem, View.ALPHA, show ? 0.0f : 1.0f));
        }
        arrayList.add(ObjectAnimator.ofFloat(searchItem, View.ALPHA, show ? 0.0f : 1.0f));
        doneItemAnimator.playTogether(arrayList);
        doneItemAnimator.addListener(new AnimatorListenerAdapter() {
            @Override
            public void onAnimationEnd(Animator animation) {
                doneItemAnimator = null;
                if (show) {
                    if (searchItem != null) {
                        searchItem.setVisibility(View.INVISIBLE);
                    }
                    if (proxyItem != null && proxyItemVisible) {
                        proxyItem.setVisibility(View.INVISIBLE);
                    }
                    if (passcodeItem != null && passcodeItemVisible) {
                        passcodeItem.setVisibility(View.INVISIBLE);
                    }
                } else {
                    if (doneItem != null) {
                        doneItem.setVisibility(View.GONE);
                    }
                }
            }
        });
        doneItemAnimator.start();
    }

    private void updateSelectedCount() {
        if (commentView == null) {
            return;
        }
        if (selectedDialogs.isEmpty()) {
            if (initialDialogsType == 3 && selectAlertString == null) {
                actionBar.setTitle(LocaleController.getString("ForwardTo", R.string.ForwardTo));
            } else {
                actionBar.setTitle(LocaleController.getString("SelectChat", R.string.SelectChat));
            }
            if (commentView.getTag() != null) {
                commentView.hidePopup(false);
                commentView.closeKeyboard();
                AnimatorSet animatorSet = new AnimatorSet();
                animatorSet.playTogether(ObjectAnimator.ofFloat(commentView, View.TRANSLATION_Y, 0, commentView.getMeasuredHeight()));
                animatorSet.setDuration(180);
                animatorSet.setInterpolator(new DecelerateInterpolator());
                animatorSet.addListener(new AnimatorListenerAdapter() {
                    @Override
                    public void onAnimationEnd(Animator animation) {
                        commentView.setVisibility(View.GONE);
                    }
                });
                animatorSet.start();
                commentView.setTag(null);
                fragmentView.requestLayout();
            }
        } else {
            if (commentView.getTag() == null) {
                commentView.setFieldText("");
                commentView.setVisibility(View.VISIBLE);
                AnimatorSet animatorSet = new AnimatorSet();
                animatorSet.playTogether(ObjectAnimator.ofFloat(commentView, View.TRANSLATION_Y, commentView.getMeasuredHeight(), 0));
                animatorSet.setDuration(180);
                animatorSet.setInterpolator(new DecelerateInterpolator());
                animatorSet.addListener(new AnimatorListenerAdapter() {
                    @Override
                    public void onAnimationEnd(Animator animation) {
                        commentView.setTag(2);
                        commentView.requestLayout();
                    }
                });
                animatorSet.start();
                commentView.setTag(1);
            }
            actionBar.setTitle(LocaleController.formatPluralString("Recipient", selectedDialogs.size()));
        }
    }

    @TargetApi(Build.VERSION_CODES.M)
    private void askForPermissons(boolean alert) {
        Activity activity = getParentActivity();
        if (activity == null) {
            return;
        }
        ArrayList<String> permissons = new ArrayList<>();
        if (getUserConfig().syncContacts && askAboutContacts && activity.checkSelfPermission(Manifest.permission.READ_CONTACTS) != PackageManager.PERMISSION_GRANTED) {
            if (alert) {
                AlertDialog.Builder builder = AlertsCreator.createContactsPermissionDialog(activity, param -> {
                    askAboutContacts = param != 0;
                    MessagesController.getGlobalNotificationsSettings().edit().putBoolean("askAboutContacts", askAboutContacts).apply();
                    askForPermissons(false);
                });
                showDialog(permissionDialog = builder.create());
                return;
            }
            permissons.add(Manifest.permission.READ_CONTACTS);
            permissons.add(Manifest.permission.WRITE_CONTACTS);
            permissons.add(Manifest.permission.GET_ACCOUNTS);
        }
        if (activity.checkSelfPermission(Manifest.permission.WRITE_EXTERNAL_STORAGE) != PackageManager.PERMISSION_GRANTED) {
            permissons.add(Manifest.permission.READ_EXTERNAL_STORAGE);
            permissons.add(Manifest.permission.WRITE_EXTERNAL_STORAGE);
        }
        if (permissons.isEmpty()) {
            if (askingForPermissions) {
                askingForPermissions = false;
                showFiltersHint();
            }
            return;
        }
        String[] items = permissons.toArray(new String[0]);
        try {
            activity.requestPermissions(items, 1);
        } catch (Exception ignore) {
        }
    }

    @Override
    protected void onDialogDismiss(Dialog dialog) {
        super.onDialogDismiss(dialog);
        if (permissionDialog != null && dialog == permissionDialog && getParentActivity() != null) {
            askForPermissons(false);
        }
    }

    @Override
    public void onConfigurationChanged(Configuration newConfig) {
        super.onConfigurationChanged(newConfig);
        if (scrimPopupWindow != null) {
            scrimPopupWindow.dismiss();
        }
        if (!onlySelect && floatingButtonContainer != null) {
            floatingButtonContainer.getViewTreeObserver().addOnGlobalLayoutListener(new ViewTreeObserver.OnGlobalLayoutListener() {
                @Override
                public void onGlobalLayout() {
                    floatingButtonTranslation = floatingHidden ? AndroidUtilities.dp(100) : 0;
                    updateFloatingButtonOffset();
                    floatingButtonContainer.setClickable(!floatingHidden);
                    if (floatingButtonContainer != null) {
                        floatingButtonContainer.getViewTreeObserver().removeOnGlobalLayoutListener(this);
                    }
                }
            });
        }
    }

    @Override
    public void onRequestPermissionsResultFragment(int requestCode, String[] permissions, int[] grantResults) {
        if (requestCode == 1) {
            for (int a = 0; a < permissions.length; a++) {
                if (grantResults.length <= a) {
                    continue;
                }
                switch (permissions[a]) {
                    case Manifest.permission.READ_CONTACTS:
                        if (grantResults[a] == PackageManager.PERMISSION_GRANTED) {
                            getContactsController().forceImportContacts();
                        } else {
                            MessagesController.getGlobalNotificationsSettings().edit().putBoolean("askAboutContacts", askAboutContacts = false).apply();
                        }
                        break;
                    case Manifest.permission.WRITE_EXTERNAL_STORAGE:
                        if (grantResults[a] == PackageManager.PERMISSION_GRANTED) {
                            ImageLoader.getInstance().checkMediaPaths();
                        }
                        break;
                }
            }
            if (askingForPermissions) {
                askingForPermissions = false;
                showFiltersHint();
            }
        }
    }

    private String getNekoTitle(String title) {

        if (!NekoConfig.removeTitleEmoji) {

            title = LocaleController.getString("NekogramEmojiDialogs", R.string.NekogramEmojiDialogs) + " " + title;

        }

        return title;

        //if (FilterPopup.getInstance(currentAccount).getTotalUnreadCount() == 0) {
        //    return LocaleController.getString("NekogramEmojiDialogs", R.string.NekogramEmojiDialogs) + " " + title;
        //}
        //return LocaleController.getString("NekogramEmojiDialogsUnread", R.string.NekogramEmojiDialogsUnread) + " " + title;
    }

    @SuppressWarnings("unchecked")
    @Override
    public void didReceivedNotification(int id, int account, Object... args) {
        if (id == NotificationCenter.dialogsNeedReload) {
            if (viewPages == null || dialogsListFrozen) {
                return;
            }
            for (int a = 0; a < viewPages.length; a++) {
                if (viewPages[a].getVisibility() != View.VISIBLE) {
                    continue;
                }
                if (viewPages[a].dialogsAdapter.isDataSetChanged() || args.length > 0) {
                    viewPages[a].dialogsAdapter.notifyDataSetChanged();
                } else {
                    updateVisibleRows(MessagesController.UPDATE_MASK_NEW_MESSAGE);
                }
                try {
                    viewPages[a].listView.setEmptyView(folderId == 0 ? viewPages[a].progressView : null);
                } catch (Exception e) {
                    FileLog.e(e);
                }
                checkListLoad(viewPages[a]);
            }
            if (filterTabsView != null && filterTabsView.getVisibility() == View.VISIBLE) {
                filterTabsView.checkTabsCounter();
            }
        } else if (id == NotificationCenter.dialogsUnreadCounterChanged) {
            if (filterTabsView != null && filterTabsView.getVisibility() == View.VISIBLE) {
                filterTabsView.notifyTabCounterChanged(Integer.MAX_VALUE);
            }
        } else if (id == NotificationCenter.emojiDidLoad) {
            updateVisibleRows(0);
            if (filterTabsView != null) {
                filterTabsView.getTabsContainer().invalidateViews();
            }
        } else if (id == NotificationCenter.closeSearchByActiveAction) {
            if (actionBar != null) {
                actionBar.closeSearchField();
            }
        } else if (id == NotificationCenter.proxySettingsChanged) {
            updateProxyButton(false);
        } else if (id == NotificationCenter.updateInterfaces) {
            Integer mask = (Integer) args[0];
            updateVisibleRows(mask);
            if (filterTabsView != null && filterTabsView.getVisibility() == View.VISIBLE && (mask & MessagesController.UPDATE_MASK_READ_DIALOG_MESSAGE) != 0) {
                filterTabsView.checkTabsCounter();
            }
            if (viewPages != null) {
                for (int a = 0; a < viewPages.length; a++) {
                    if ((mask & MessagesController.UPDATE_MASK_STATUS) != 0) {
                        viewPages[a].dialogsAdapter.sortOnlineContacts(true);
                    }
                }
            }
        } else if (id == NotificationCenter.appDidLogout) {
            dialogsLoaded[currentAccount] = false;
        } else if (id == NotificationCenter.encryptedChatUpdated) {
            updateVisibleRows(0);
        } else if (id == NotificationCenter.contactsDidLoad) {
            if (viewPages == null || dialogsListFrozen) {
                return;
            }
            boolean updateVisibleRows = false;
            for (int a = 0; a < viewPages.length; a++) {
                if (viewPages[a].isDefaultDialogType() && getMessagesController().getDialogs(folderId).isEmpty()) {
                    viewPages[a].dialogsAdapter.notifyDataSetChanged();
                } else {
                    updateVisibleRows = true;
                }
            }
            if (updateVisibleRows) {
                updateVisibleRows(0);
            }
        } else if (id == NotificationCenter.openedChatChanged) {
            if (viewPages == null) {
                return;
            }
            for (int a = 0; a < viewPages.length; a++) {
                if (viewPages[a].isDefaultDialogType() && AndroidUtilities.isTablet()) {
                    boolean close = (Boolean) args[1];
                    long dialog_id = (Long) args[0];
                    if (close) {
                        if (dialog_id == openedDialogId) {
                            openedDialogId = 0;
                        }
                    } else {
                        openedDialogId = dialog_id;
                    }
                    viewPages[a].dialogsAdapter.setOpenedDialogId(openedDialogId);
                }
            }
            updateVisibleRows(MessagesController.UPDATE_MASK_SELECT_DIALOG);
        } else if (id == NotificationCenter.notificationsSettingsUpdated) {
            updateVisibleRows(0);
        } else if (id == NotificationCenter.messageReceivedByAck || id == NotificationCenter.messageReceivedByServer || id == NotificationCenter.messageSendError) {
            updateVisibleRows(MessagesController.UPDATE_MASK_SEND_STATE);
        } else if (id == NotificationCenter.didSetPasscode) {
            updatePasscodeButton();
        } else if (id == NotificationCenter.needReloadRecentDialogsSearch) {
            if (searchViewPager != null && searchViewPager.dialogsSearchAdapter != null) {
                searchViewPager.dialogsSearchAdapter.loadRecentSearch();
            }
        } else if (id == NotificationCenter.replyMessagesDidLoad) {
            updateVisibleRows(MessagesController.UPDATE_MASK_MESSAGE_TEXT);
        } else if (id == NotificationCenter.reloadHints) {
            if (searchViewPager != null && searchViewPager.dialogsSearchAdapter != null) {
                searchViewPager.dialogsSearchAdapter.notifyDataSetChanged();
            }
        } else if (id == NotificationCenter.didUpdateConnectionState) {
            int state = AccountInstance.getInstance(account).getConnectionsManager().getConnectionState();
            if (currentConnectionState != state) {
                currentConnectionState = state;
                updateProxyButton(true);
            }
        } else if (id == NotificationCenter.needDeleteDialog) {
            if (fragmentView == null || isPaused) {
                return;
            }
            long dialogId = (Long) args[0];
            TLRPC.User user = (TLRPC.User) args[1];
            TLRPC.Chat chat = (TLRPC.Chat) args[2];
            boolean revoke = (Boolean) args[3];
            Runnable deleteRunnable = () -> {
                if (chat != null) {
                    if (ChatObject.isNotInChat(chat)) {
                        getMessagesController().deleteDialog(dialogId, 0, revoke);
                    } else {
                        getMessagesController().deleteUserFromChat((int) -dialogId, getMessagesController().getUser(getUserConfig().getClientUserId()), null, false, revoke);
                    }
                } else {
                    getMessagesController().deleteDialog(dialogId, 0, revoke);
                    if (user != null && user.bot) {
                        getMessagesController().blockPeer(user.id);
                    }
                }
                MessagesController.getInstance(currentAccount).checkIfFolderEmpty(folderId);
            };
            if (undoView[0] != null) {
                getUndoView().showWithAction(dialogId, UndoView.ACTION_DELETE, deleteRunnable);
            } else {
                deleteRunnable.run();
            }
        } else if (id == NotificationCenter.folderBecomeEmpty) {
            int fid = (Integer) args[0];
            if (folderId == fid && folderId != 0) {
                finishFragment();
            }
        } else if (id == NotificationCenter.dialogFiltersUpdated) {
            updateFilterTabs(true, true);
        } else if (id == NotificationCenter.filterSettingsUpdated) {
            showFiltersHint();
        } else if (id == NotificationCenter.newSuggestionsAvailable) {
            showNextSupportedSuggestion();
        } else if (id == NotificationCenter.messagesDeleted) {
            if (searchIsShowed && searchViewPager != null) {
                ArrayList<Integer> markAsDeletedMessages = (ArrayList<Integer>) args[0];
                int channelId = (int) args[1];
                searchViewPager.messagesDeleted(channelId, markAsDeletedMessages);
            }
        } else if (id == NotificationCenter.didDatabaseCleared) {
            for (int a = 0; a < viewPages.length; a++) {
                viewPages[a].dialogsAdapter.didDatabaseCleared();
            }
        }
    }

    private String showingSuggestion;
    private void showNextSupportedSuggestion() {
        if (showingSuggestion != null) {
            return;
        }
        for (String suggestion : getMessagesController().pendingSuggestions) {
            if (showSuggestion(suggestion)) {
                showingSuggestion = suggestion;
                return;
            }
        }
    }

    private void onSuggestionDismiss() {
        if (showingSuggestion == null) {
            return;
        }
        getMessagesController().removeSuggestion(showingSuggestion);
        showingSuggestion = null;
        showNextSupportedSuggestion();
    }

    private boolean showSuggestion(String suggestion) {
        if ("AUTOARCHIVE_POPULAR".equals(suggestion)) {
            AlertDialog.Builder builder = new AlertDialog.Builder(getParentActivity());
            builder.setTitle(LocaleController.getString("HideNewChatsAlertTitle", R.string.HideNewChatsAlertTitle));
            builder.setMessage(AndroidUtilities.replaceTags(LocaleController.getString("HideNewChatsAlertText", R.string.HideNewChatsAlertText)));
            builder.setNegativeButton(LocaleController.getString("Cancel", R.string.Cancel), null);
            builder.setPositiveButton(LocaleController.getString("GoToSettings", R.string.GoToSettings), (dialog, which) -> {
                presentFragment(new PrivacySettingsActivity());
                AndroidUtilities.scrollToFragmentRow(parentLayout, "newChatsRow");
            });
            showDialog(builder.create(), dialog -> onSuggestionDismiss());
            return true;
        }
        return false;
    }

    private void showFiltersHint() {
        if (askingForPermissions || !getMessagesController().dialogFiltersLoaded || !getMessagesController().showFiltersTooltip || filterTabsView == null || !getMessagesController().dialogFilters.isEmpty() || isPaused || !getUserConfig().filtersLoaded || inPreviewMode) {
            return;
        }
        SharedPreferences preferences = MessagesController.getGlobalMainSettings();
        if (preferences.getBoolean("filterhint", false)) {
            return;
        }
        preferences.edit().putBoolean("filterhint", true).apply();
        AndroidUtilities.runOnUIThread(() -> getUndoView().showWithAction(0, UndoView.ACTION_FILTERS_AVAILABLE, null, () -> presentFragment(new FiltersSetupActivity())), 1000);
    }

    private void setDialogsListFrozen(boolean frozen) {
        if (viewPages == null || dialogsListFrozen == frozen) {
            return;
        }
        if (frozen) {
            frozenDialogsList = new ArrayList<>(getDialogsArray(currentAccount, viewPages[0].dialogsType, folderId, false));
        } else {
            frozenDialogsList = null;
        }
        dialogsListFrozen = frozen;
        viewPages[0].dialogsAdapter.setDialogsListFrozen(frozen);
        if (!frozen) {
            viewPages[0].dialogsAdapter.notifyDataSetChanged();
        }
    }

    public static ArrayList<TLRPC.Dialog> getDialogsArray(int currentAccount, int dialogsType, int folderId, boolean frozen) {
        if (frozen && frozenDialogsList != null) {
            return frozenDialogsList;
        }
        MessagesController messagesController = AccountInstance.getInstance(currentAccount).getMessagesController();
        if (dialogsType == 0) {
            return messagesController.getDialogs(folderId);
        } else if (dialogsType == 1) {
            return messagesController.dialogsServerOnly;
        } else if (dialogsType == 2) {
            return messagesController.dialogsCanAddUsers;
        } else if (dialogsType == 3) {
            return messagesController.dialogsForward;
        } else if (dialogsType == 4) {
            return messagesController.dialogsUsersOnly;
        } else if (dialogsType == 5) {
            return messagesController.dialogsChannelsOnly;
        } else if (dialogsType == 6) {
            return messagesController.dialogsGroupsOnly;
        } else if (dialogsType == 7 || dialogsType == 8) {
            MessagesController.DialogFilter dialogFilter = messagesController.selectedDialogFilter[dialogsType == 7 ? 0 : 1];
            if (dialogFilter == null) {
                return messagesController.getDialogs(folderId);
            } else {
                return dialogFilter.dialogs;
            }
        } else if (dialogsType == 9) {
            return messagesController.dialogsForBlock;
        }
        return null;
    }

    public void setSideMenu(RecyclerView recyclerView) {
        sideMenu = recyclerView;
        sideMenu.setBackgroundColor(Theme.getColor(Theme.key_chats_menuBackground));
        sideMenu.setGlowColor(Theme.getColor(Theme.key_chats_menuBackground));
    }

    private void updatePasscodeButton() {
        if (passcodeItem == null) {
            return;
        }
        if (SharedConfig.passcodeHash.length() != 0 && !searching) {
            if (doneItem == null || doneItem.getVisibility() != View.VISIBLE) {
                passcodeItem.setVisibility(View.VISIBLE);
            }
            passcodeItemVisible = true;
            if (SharedConfig.appLocked) {
                passcodeItem.setIcon(R.drawable.lock_close);
                passcodeItem.setContentDescription(LocaleController.getString("AccDescrPasscodeUnlock", R.string.AccDescrPasscodeUnlock));
            } else {
                passcodeItem.setIcon(R.drawable.lock_open);
                passcodeItem.setContentDescription(LocaleController.getString("AccDescrPasscodeLock", R.string.AccDescrPasscodeLock));
            }
        } else {
            passcodeItem.setVisibility(View.GONE);
            passcodeItemVisible = false;
        }
    }

    private void hideFloatingButton(boolean hide) {
        if (floatingHidden == hide) {
            return;
        }
        floatingHidden = hide;
        AnimatorSet animatorSet = new AnimatorSet();
        ValueAnimator valueAnimator = ValueAnimator.ofFloat(floatingButtonHideProgress, floatingHidden ? 1f : 0f);
        valueAnimator.addUpdateListener(animation -> {
            floatingButtonHideProgress = (float) animation.getAnimatedValue();
            floatingButtonTranslation = AndroidUtilities.dp(100) * floatingButtonHideProgress;
            updateFloatingButtonOffset();
        });
        animatorSet.playTogether(valueAnimator);
        animatorSet.setDuration(300);
        animatorSet.setInterpolator(floatingInterpolator);
        floatingButtonContainer.setClickable(!hide);
        animatorSet.start();
    }

    private void updateDialogIndices() {
        if (viewPages == null) {
            return;
        }
        for (int b = 0; b < viewPages.length; b++) {
            if (viewPages[b].getVisibility() != View.VISIBLE) {
                continue;
            }
            ArrayList<TLRPC.Dialog> dialogs = getDialogsArray(currentAccount, viewPages[b].dialogsType, folderId, false);
            int count = viewPages[b].listView.getChildCount();
            for (int a = 0; a < count; a++) {
                View child = viewPages[b].listView.getChildAt(a);
                if (child instanceof DialogCell) {
                    DialogCell dialogCell = (DialogCell) child;
                    TLRPC.Dialog dialog = getMessagesController().dialogs_dict.get(dialogCell.getDialogId());
                    if (dialog == null) {
                        continue;
                    }
                    int index = dialogs.indexOf(dialog);
                    if (index < 0) {
                        continue;
                    }
                    dialogCell.setDialogIndex(index);
                }
            }
        }
    }

    private void updateVisibleRows(int mask) {
        if (dialogsListFrozen) {
            return;
        }
        for (int c = 0; c < 3; c++) {
            RecyclerListView list;
            if (c == 2) {
                list = searchViewPager != null ? searchViewPager.searchListView : null;
            } else if (viewPages != null) {
                list = c < viewPages.length ? viewPages[c].listView : null;
                if (list != null && viewPages[c].getVisibility() != View.VISIBLE) {
                    continue;
                }
            } else {
                continue;
            }
            if (list == null) {
                continue;
            }
            int count = list.getChildCount();
            for (int a = 0; a < count; a++) {
                View child = list.getChildAt(a);
                if (child instanceof DialogCell) {
                    if (list.getAdapter() != searchViewPager.dialogsSearchAdapter) {
                        DialogCell cell = (DialogCell) child;
                        if ((mask & MessagesController.UPDATE_MASK_REORDER) != 0) {
                            cell.onReorderStateChanged(actionBar.isActionModeShowed(), true);
                        }
                        if ((mask & MessagesController.UPDATE_MASK_CHECK) != 0) {
                            cell.setChecked(false, (mask & MessagesController.UPDATE_MASK_CHAT) != 0);
                        } else {
                            if ((mask & MessagesController.UPDATE_MASK_NEW_MESSAGE) != 0) {
                                cell.checkCurrentDialogIndex(dialogsListFrozen);
                                if (viewPages[c].isDefaultDialogType() && AndroidUtilities.isTablet()) {
                                    cell.setDialogSelected(cell.getDialogId() == openedDialogId);
                                }
                            } else if ((mask & MessagesController.UPDATE_MASK_SELECT_DIALOG) != 0) {
                                if (viewPages[c].isDefaultDialogType() && AndroidUtilities.isTablet()) {
                                    cell.setDialogSelected(cell.getDialogId() == openedDialogId);
                                }
                            } else {
                                cell.update(mask);
                            }
                            if (selectedDialogs != null) {
                                cell.setChecked(selectedDialogs.contains(cell.getDialogId()), false);
                            }
                        }
                    }
                } else if (child instanceof UserCell) {
                    ((UserCell) child).update(mask);
                } else if (child instanceof ProfileSearchCell) {
                    ((ProfileSearchCell) child).update(mask);
                } else if (child instanceof RecyclerListView) {
                    RecyclerListView innerListView = (RecyclerListView) child;
                    int count2 = innerListView.getChildCount();
                    for (int b = 0; b < count2; b++) {
                        View child2 = innerListView.getChildAt(b);
                        if (child2 instanceof HintDialogCell) {
                            ((HintDialogCell) child2).update(mask);
                        }
                    }
                }
            }
        }
    }

    public void setDelegate(DialogsActivityDelegate dialogsActivityDelegate) {
        delegate = dialogsActivityDelegate;
    }

    public void setSearchString(String string) {
        searchString = string;
    }

    public void setInitialSearchString(String initialSearchString) {
        this.initialSearchString = initialSearchString;
    }

    public boolean isMainDialogList() {
        return delegate == null && searchString == null;
    }

    private void didSelectResult(final long dialog_id, boolean useAlert, final boolean param) {
        if (addToGroupAlertString == null && checkCanWrite) {
            int lowerId = (int) dialog_id;
            if (lowerId < 0) {
                TLRPC.Chat chat = getMessagesController().getChat(-lowerId);
                if (ChatObject.isChannel(chat) && !chat.megagroup && ((cantSendToChannels || !ChatObject.isCanWriteToChannel(-lowerId, currentAccount)) || hasPoll == 2)) {
                    AlertDialog.Builder builder = new AlertDialog.Builder(getParentActivity());
                    builder.setTitle(LocaleController.getString("SendMessageTitle", R.string.SendMessageTitle));
                    if (hasPoll == 2) {
                        builder.setMessage(LocaleController.getString("PublicPollCantForward", R.string.PublicPollCantForward));
                    } else {
                        builder.setMessage(LocaleController.getString("ChannelCantSendMessage", R.string.ChannelCantSendMessage));
                    }
                    builder.setNegativeButton(LocaleController.getString("OK", R.string.OK), null);
                    showDialog(builder.create());
                    return;
                }
            } else if (lowerId == 0 && hasPoll != 0) {
                AlertDialog.Builder builder = new AlertDialog.Builder(getParentActivity());
                builder.setTitle(LocaleController.getString("SendMessageTitle", R.string.SendMessageTitle));
                builder.setMessage(LocaleController.getString("PollCantForwardSecretChat", R.string.PollCantForwardSecretChat));
                builder.setNegativeButton(LocaleController.getString("OK", R.string.OK), null);
                showDialog(builder.create());
                return;
            }
        }
        if (useAlert && (selectAlertString != null && selectAlertStringGroup != null || addToGroupAlertString != null)) {
            if (getParentActivity() == null) {
                return;
            }
            AlertDialog.Builder builder = new AlertDialog.Builder(getParentActivity());
            int lower_part = (int) dialog_id;
            int high_id = (int) (dialog_id >> 32);
            String title;
            String message;
            String buttonText;
            if (lower_part != 0) {
                if (lower_part == getUserConfig().getClientUserId()) {
                    title = LocaleController.getString("SendMessageTitle", R.string.SendMessageTitle);
                    message = LocaleController.formatStringSimple(selectAlertStringGroup, LocaleController.getString("SavedMessages", R.string.SavedMessages));
                    buttonText = LocaleController.getString("Send", R.string.Send);
                } else if (lower_part > 0) {
                    TLRPC.User user = getMessagesController().getUser(lower_part);
                    if (user == null || selectAlertString == null) {
                        return;
                    }
                    title = LocaleController.getString("SendMessageTitle", R.string.SendMessageTitle);
                    message = LocaleController.formatStringSimple(selectAlertString, UserObject.getUserName(user));
                    buttonText = LocaleController.getString("Send", R.string.Send);
                } else {
                    TLRPC.Chat chat = getMessagesController().getChat(-lower_part);
                    if (chat == null) {
                        return;
                    }
                    if (addToGroupAlertString != null) {
                        title = LocaleController.getString("AddToTheGroupAlertTitle", R.string.AddToTheGroupAlertTitle);
                        message = LocaleController.formatStringSimple(addToGroupAlertString, chat.title);
                        buttonText = LocaleController.getString("Add", R.string.Add);
                    } else {
                        title = LocaleController.getString("SendMessageTitle", R.string.SendMessageTitle);
                        message = LocaleController.formatStringSimple(selectAlertStringGroup, chat.title);
                        buttonText = LocaleController.getString("Send", R.string.Send);
                    }
                }
            } else {
                TLRPC.EncryptedChat chat = getMessagesController().getEncryptedChat(high_id);
                TLRPC.User user = getMessagesController().getUser(chat.user_id);
                if (user == null) {
                    return;
                }
                title = LocaleController.getString("SendMessageTitle", R.string.SendMessageTitle);
                message = LocaleController.formatStringSimple(selectAlertString, UserObject.getUserName(user));
                buttonText = LocaleController.getString("Send", R.string.Send);
            }
            builder.setTitle(title);
            builder.setMessage(AndroidUtilities.replaceTags(message));
            builder.setPositiveButton(buttonText, (dialogInterface, i) -> didSelectResult(dialog_id, false, false));
            builder.setNegativeButton(LocaleController.getString("Cancel", R.string.Cancel), null);
            showDialog(builder.create());
        } else {
            if (delegate != null) {
                ArrayList<Long> dids = new ArrayList<>();
                dids.add(dialog_id);
                delegate.didSelectDialogs(DialogsActivity.this, dids, null, param);
                if (resetDelegate) {
                    delegate = null;
                }
            } else {
                finishFragment();
            }
        }
    }

    public RLottieImageView getFloatingButton() {
        return floatingButton;
    }

    @Override
    public ArrayList<ThemeDescription> getThemeDescriptions() {
        ThemeDescription.ThemeDescriptionDelegate cellDelegate = () -> {
            for (int b = 0; b < 3; b++) {
                RecyclerListView list;
                if (b == 2) {
                    if (searchViewPager == null) {
                        continue;
                    }
                    list = searchViewPager.searchListView;
                } else if (viewPages != null) {
                    list = b < viewPages.length ? viewPages[b].listView : null;
                } else {
                    continue;
                }
                if (list == null) {
                    continue;
                }
                int count = list.getChildCount();
                for (int a = 0; a < count; a++) {
                    View child = list.getChildAt(a);
                    if (child instanceof ProfileSearchCell) {
                        ((ProfileSearchCell) child).update(0);
                    } else if (child instanceof DialogCell) {
                        ((DialogCell) child).update(0);
                    } else if (child instanceof UserCell) {
                        ((UserCell) child).update(0);
                    }
                }
            }
            if (searchViewPager != null && searchViewPager.dialogsSearchAdapter != null) {
                RecyclerListView recyclerListView = searchViewPager.dialogsSearchAdapter.getInnerListView();
                if (recyclerListView != null) {
                    int count = recyclerListView.getChildCount();
                    for (int a = 0; a < count; a++) {
                        View child = recyclerListView.getChildAt(a);
                        if (child instanceof HintDialogCell) {
                            ((HintDialogCell) child).update();
                        }
                    }
                }
            }
            if (sideMenu != null) {
                View child = sideMenu.getChildAt(0);
                if (child instanceof DrawerProfileCell) {
                    DrawerProfileCell profileCell = (DrawerProfileCell) child;
                    profileCell.applyBackground(true);
                    profileCell.updateColors();
                }
            }
            if (viewPages != null) {
                for (int a = 0; a < viewPages.length; a++) {
                    if (viewPages[a].pullForegroundDrawable == null) {
                        continue;
                    }
                    viewPages[a].pullForegroundDrawable.updateColors();
                }
            }
            if (actionBar != null) {
                actionBar.setPopupBackgroundColor(Theme.getColor(Theme.key_actionBarDefaultSubmenuBackground), true);
                actionBar.setPopupItemsColor(Theme.getColor(Theme.key_actionBarDefaultSubmenuItem), false, true);
                actionBar.setPopupItemsColor(Theme.getColor(Theme.key_actionBarDefaultSubmenuItemIcon), true, true);
                actionBar.setPopupItemsSelectorColor(Theme.getColor(Theme.key_dialogButtonSelector), true);
            }

            if (scrimPopupWindowItems != null) {
                for (int a = 0; a < scrimPopupWindowItems.length; a++) {
                    scrimPopupWindowItems[a].setColors(Theme.getColor(Theme.key_actionBarDefaultSubmenuItem), Theme.getColor(Theme.key_actionBarDefaultSubmenuItemIcon));
                    scrimPopupWindowItems[a].setSelectorColor(Theme.getColor(Theme.key_dialogButtonSelector));
                }
            }
            if (scrimPopupWindow != null) {
                final View contentView = scrimPopupWindow.getContentView();
                contentView.setBackgroundColor(Theme.getColor(Theme.key_actionBarDefaultSubmenuBackground));
                contentView.invalidate();
            }
            if (doneItem != null) {
                doneItem.setIconColor(Theme.getColor(Theme.key_actionBarDefaultIcon));
            }
            if (commentView != null) {
                commentView.updateColors();
            }

            if (filtersView != null) {
                filtersView.updateColors();
            }
            if (searchViewPager != null) {
                searchViewPager.updateColors();
            }
            if (searchTabsView != null) {
                searchTabsView.updateColors();
            }
            if (searchItem != null) {
                EditTextBoldCursor editText = searchItem.getSearchField();
                if (whiteActionBar) {
                    editText.setTextColor(Theme.getColor(Theme.key_windowBackgroundWhiteBlackText));
                    editText.setHintTextColor(Theme.getColor(Theme.key_player_time));
                    editText.setCursorColor(Theme.getColor(Theme.key_chat_messagePanelCursor));
                } else {
                    editText.setCursorColor(Theme.getColor(Theme.key_actionBarDefaultSearch));
                    editText.setHintTextColor(Theme.getColor(Theme.key_actionBarDefaultSearchPlaceholder));
                    editText.setTextColor(Theme.getColor(Theme.key_actionBarDefaultSearch));
                }
                searchItem.updateColor();
            }
            setSearchAnimationProgress(searchAnimationProgress);
        };

        ArrayList<ThemeDescription> arrayList = new ArrayList<>();

        arrayList.add(new ThemeDescription(fragmentView, ThemeDescription.FLAG_BACKGROUND, null, null, null, null, Theme.key_windowBackgroundWhite));

        if (movingView != null) {
            arrayList.add(new ThemeDescription(movingView, ThemeDescription.FLAG_BACKGROUND, null, null, null, null, Theme.key_windowBackgroundWhite));
        }

        if (doneItem != null) {
            arrayList.add(new ThemeDescription(doneItem, ThemeDescription.FLAG_BACKGROUNDFILTER, null, null, null, null, Theme.key_actionBarDefaultSelector));
        }

        if (folderId == 0) {
            if (onlySelect) {
                arrayList.add(new ThemeDescription(actionBar, ThemeDescription.FLAG_BACKGROUND, null, null, null, null, Theme.key_actionBarDefault));
            }
            arrayList.add(new ThemeDescription(fragmentView, 0, null, actionBarDefaultPaint, null, null, Theme.key_actionBarDefault));
            if (searchViewPager != null) {
                arrayList.add(new ThemeDescription(searchViewPager.searchListView, ThemeDescription.FLAG_LISTGLOWCOLOR, null, null, null, null, Theme.key_actionBarDefault));
            }
            arrayList.add(new ThemeDescription(actionBar, ThemeDescription.FLAG_AB_ITEMSCOLOR, null, null, null, cellDelegate, Theme.key_actionBarDefaultIcon));
            arrayList.add(new ThemeDescription(actionBar, ThemeDescription.FLAG_AB_TITLECOLOR, null, null, new Drawable[]{Theme.dialogs_holidayDrawable}, null, Theme.key_actionBarDefaultTitle));
            arrayList.add(new ThemeDescription(actionBar, ThemeDescription.FLAG_AB_SELECTORCOLOR, null, null, null, null, Theme.key_actionBarDefaultSelector));
            arrayList.add(new ThemeDescription(actionBar, ThemeDescription.FLAG_AB_SEARCH, null, null, null, null, Theme.key_actionBarDefaultSearch));
            arrayList.add(new ThemeDescription(actionBar, ThemeDescription.FLAG_AB_SEARCHPLACEHOLDER, null, null, null, null, Theme.key_actionBarDefaultSearchPlaceholder));
        } else {
            arrayList.add(new ThemeDescription(fragmentView, 0, null, actionBarDefaultPaint, null, null, Theme.key_actionBarDefaultArchived));
            if (searchViewPager != null) {
                arrayList.add(new ThemeDescription(searchViewPager.searchListView, ThemeDescription.FLAG_LISTGLOWCOLOR, null, null, null, null, Theme.key_actionBarDefaultArchived));
            }
            arrayList.add(new ThemeDescription(actionBar, ThemeDescription.FLAG_AB_ITEMSCOLOR, null, null, null, null, Theme.key_actionBarDefaultArchivedIcon));
            arrayList.add(new ThemeDescription(actionBar, ThemeDescription.FLAG_AB_TITLECOLOR, null, null, new Drawable[]{Theme.dialogs_holidayDrawable}, null, Theme.key_actionBarDefaultArchivedTitle));
            arrayList.add(new ThemeDescription(actionBar, ThemeDescription.FLAG_AB_SELECTORCOLOR, null, null, null, null, Theme.key_actionBarDefaultArchivedSelector));
            arrayList.add(new ThemeDescription(actionBar, ThemeDescription.FLAG_AB_SEARCH, null, null, null, null, Theme.key_actionBarDefaultArchivedSearch));
            arrayList.add(new ThemeDescription(actionBar, ThemeDescription.FLAG_AB_SEARCHPLACEHOLDER, null, null, null, null, Theme.key_actionBarDefaultArchivedSearchPlaceholder));
        }

        arrayList.add(new ThemeDescription(actionBar, ThemeDescription.FLAG_AB_AM_ITEMSCOLOR, null, null, null, null, Theme.key_actionBarActionModeDefaultIcon));
        //arrayList.add(new ThemeDescription(actionBar, ThemeDescription.FLAG_AB_AM_BACKGROUND, null, null, null, null, Theme.key_actionBarActionModeDefault));
        arrayList.add(new ThemeDescription(actionBar, ThemeDescription.FLAG_AB_AM_TOPBACKGROUND, null, null, null, null, Theme.key_actionBarActionModeDefaultTop));
        arrayList.add(new ThemeDescription(actionBar, ThemeDescription.FLAG_AB_AM_SELECTORCOLOR, null, null, null, null, Theme.key_actionBarActionModeDefaultSelector));
        arrayList.add(new ThemeDescription(selectedDialogsCountTextView, ThemeDescription.FLAG_TEXTCOLOR, null, null, null, null, Theme.key_actionBarActionModeDefaultIcon));
        arrayList.add(new ThemeDescription(null, 0, null, null, null, cellDelegate, Theme.key_actionBarDefaultSubmenuBackground));
        arrayList.add(new ThemeDescription(null, 0, null, null, null, cellDelegate, Theme.key_actionBarDefaultSubmenuItem));
        arrayList.add(new ThemeDescription(null, 0, null, null, null, cellDelegate, Theme.key_actionBarDefaultSubmenuItemIcon));
        arrayList.add(new ThemeDescription(null, 0, null, null, null, cellDelegate, Theme.key_dialogButtonSelector));

        if (filterTabsView != null) {
            if (actionBar.isActionModeShowed()) {
                arrayList.add(new ThemeDescription(filterTabsView, 0, new Class[]{FilterTabsView.class}, new String[]{"selectorDrawable"}, null, null, null, Theme.key_profile_tabSelectedLine));
                arrayList.add(new ThemeDescription(filterTabsView.getTabsContainer(), ThemeDescription.FLAG_TEXTCOLOR | ThemeDescription.FLAG_CHECKTAG, new Class[]{FilterTabsView.TabView.class}, null, null, null, Theme.key_profile_tabSelectedText));
                arrayList.add(new ThemeDescription(filterTabsView.getTabsContainer(), ThemeDescription.FLAG_TEXTCOLOR | ThemeDescription.FLAG_CHECKTAG, new Class[]{FilterTabsView.TabView.class}, null, null, null, Theme.key_profile_tabText));
                arrayList.add(new ThemeDescription(filterTabsView.getTabsContainer(), ThemeDescription.FLAG_BACKGROUNDFILTER | ThemeDescription.FLAG_DRAWABLESELECTEDSTATE, new Class[]{FilterTabsView.TabView.class}, null, null, null, Theme.key_profile_tabSelector));
            } else {
                arrayList.add(new ThemeDescription(filterTabsView, 0, new Class[]{FilterTabsView.class}, new String[]{"selectorDrawable"}, null, null, null, Theme.key_actionBarTabLine));
                arrayList.add(new ThemeDescription(filterTabsView.getTabsContainer(), ThemeDescription.FLAG_TEXTCOLOR | ThemeDescription.FLAG_CHECKTAG, new Class[]{FilterTabsView.TabView.class}, null, null, null, Theme.key_actionBarTabActiveText));
                arrayList.add(new ThemeDescription(filterTabsView.getTabsContainer(), ThemeDescription.FLAG_TEXTCOLOR | ThemeDescription.FLAG_CHECKTAG, new Class[]{FilterTabsView.TabView.class}, null, null, null, Theme.key_actionBarTabUnactiveText));
                arrayList.add(new ThemeDescription(filterTabsView.getTabsContainer(), ThemeDescription.FLAG_SELECTOR, null, null, null, null, Theme.key_actionBarTabSelector));
            }
            arrayList.add(new ThemeDescription(filterTabsView.getTabsContainer(), 0, new Class[]{FilterTabsView.TabView.class}, null, null, null, Theme.key_chats_tabUnreadActiveBackground));
            arrayList.add(new ThemeDescription(filterTabsView.getTabsContainer(), 0, new Class[]{FilterTabsView.TabView.class}, null, null, null, Theme.key_chats_tabUnreadUnactiveBackground));
        }
        arrayList.add(new ThemeDescription(floatingButton, ThemeDescription.FLAG_IMAGECOLOR, null, null, null, null, Theme.key_chats_actionIcon));
        arrayList.add(new ThemeDescription(floatingButton, ThemeDescription.FLAG_BACKGROUNDFILTER, null, null, null, null, Theme.key_chats_actionBackground));
        arrayList.add(new ThemeDescription(floatingButton, ThemeDescription.FLAG_BACKGROUNDFILTER | ThemeDescription.FLAG_DRAWABLESELECTEDSTATE, null, null, null, null, Theme.key_chats_actionPressedBackground));

        for (int a = 0; a < 3; a++) {
            RecyclerListView list;
            if (a == 2) {
                if (searchViewPager == null) {
                    continue;
                }
                list = searchViewPager.searchListView;
            } else if (viewPages != null) {
                list = a < viewPages.length ? viewPages[a].listView : null;
            } else {
                continue;
            }
            if (list == null) {
                continue;
            }

            arrayList.add(new ThemeDescription(list, ThemeDescription.FLAG_SELECTOR, null, null, null, null, Theme.key_listSelector));

            arrayList.add(new ThemeDescription(list, 0, new Class[]{View.class}, Theme.dividerPaint, null, null, Theme.key_divider));

            arrayList.add(new ThemeDescription(list, 0, new Class[]{DialogCell.class, ProfileSearchCell.class}, null, Theme.avatarDrawables, null, Theme.key_avatar_text));
            arrayList.add(new ThemeDescription(list, 0, new Class[]{DialogCell.class}, Theme.dialogs_countPaint, null, null, Theme.key_chats_unreadCounter));
            arrayList.add(new ThemeDescription(list, 0, new Class[]{DialogCell.class}, Theme.dialogs_countGrayPaint, null, null, Theme.key_chats_unreadCounterMuted));
            arrayList.add(new ThemeDescription(list, 0, new Class[]{DialogCell.class}, Theme.dialogs_countTextPaint, null, null, Theme.key_chats_unreadCounterText));
            arrayList.add(new ThemeDescription(list, 0, new Class[]{DialogCell.class, ProfileSearchCell.class}, null, new Drawable[]{Theme.dialogs_lockDrawable}, null, Theme.key_chats_secretIcon));
            arrayList.add(new ThemeDescription(list, 0, new Class[]{DialogCell.class, ProfileSearchCell.class}, null, new Drawable[]{Theme.dialogs_groupDrawable, Theme.dialogs_broadcastDrawable, Theme.dialogs_botDrawable}, null, Theme.key_chats_nameIcon));
            arrayList.add(new ThemeDescription(list, 0, new Class[]{DialogCell.class, ProfileSearchCell.class}, null, new Drawable[]{Theme.dialogs_scamDrawable}, null, Theme.key_chats_draft));
            arrayList.add(new ThemeDescription(list, 0, new Class[]{DialogCell.class}, null, new Drawable[]{Theme.dialogs_pinnedDrawable, Theme.dialogs_reorderDrawable}, null, Theme.key_chats_pinnedIcon));
            arrayList.add(new ThemeDescription(list, 0, new Class[]{DialogCell.class, ProfileSearchCell.class}, null, new Paint[]{Theme.dialogs_namePaint[0], Theme.dialogs_namePaint[1], Theme.dialogs_searchNamePaint}, null, null, Theme.key_chats_name));
            arrayList.add(new ThemeDescription(list, 0, new Class[]{DialogCell.class, ProfileSearchCell.class}, null, new Paint[]{Theme.dialogs_nameEncryptedPaint[0], Theme.dialogs_nameEncryptedPaint[1], Theme.dialogs_searchNameEncryptedPaint}, null, null, Theme.key_chats_secretName));
            arrayList.add(new ThemeDescription(list, 0, new Class[]{DialogCell.class}, Theme.dialogs_messagePaint[1], null, null, Theme.key_chats_message_threeLines));
            arrayList.add(new ThemeDescription(list, 0, new Class[]{DialogCell.class}, Theme.dialogs_messagePaint[0], null, null, Theme.key_chats_message));
            arrayList.add(new ThemeDescription(list, 0, new Class[]{DialogCell.class}, Theme.dialogs_messageNamePaint, null, null, Theme.key_chats_nameMessage_threeLines));
            arrayList.add(new ThemeDescription(list, 0, new Class[]{DialogCell.class}, null, null, null, Theme.key_chats_draft));

            arrayList.add(new ThemeDescription(list, 0, new Class[]{DialogCell.class}, null, Theme.dialogs_messagePrintingPaint, null, null, Theme.key_chats_actionMessage));
            arrayList.add(new ThemeDescription(list, 0, new Class[]{DialogCell.class}, Theme.dialogs_timePaint, null, null, Theme.key_chats_date));
            arrayList.add(new ThemeDescription(list, 0, new Class[]{DialogCell.class}, Theme.dialogs_pinnedPaint, null, null, Theme.key_chats_pinnedOverlay));
            arrayList.add(new ThemeDescription(list, 0, new Class[]{DialogCell.class}, Theme.dialogs_tabletSeletedPaint, null, null, Theme.key_chats_tabletSelectedOverlay));
            arrayList.add(new ThemeDescription(list, 0, new Class[]{DialogCell.class}, null, new Drawable[]{Theme.dialogs_checkDrawable}, null, Theme.key_chats_sentCheck));
            arrayList.add(new ThemeDescription(list, 0, new Class[]{DialogCell.class}, null, new Drawable[]{Theme.dialogs_checkReadDrawable, Theme.dialogs_halfCheckDrawable}, null, Theme.key_chats_sentReadCheck));
            arrayList.add(new ThemeDescription(list, 0, new Class[]{DialogCell.class}, null, new Drawable[]{Theme.dialogs_clockDrawable}, null, Theme.key_chats_sentClock));
            arrayList.add(new ThemeDescription(list, 0, new Class[]{DialogCell.class}, Theme.dialogs_errorPaint, null, null, Theme.key_chats_sentError));
            arrayList.add(new ThemeDescription(list, 0, new Class[]{DialogCell.class}, null, new Drawable[]{Theme.dialogs_errorDrawable}, null, Theme.key_chats_sentErrorIcon));
            arrayList.add(new ThemeDescription(list, 0, new Class[]{DialogCell.class, ProfileSearchCell.class}, null, new Drawable[]{Theme.dialogs_verifiedCheckDrawable}, null, Theme.key_chats_verifiedCheck));
            arrayList.add(new ThemeDescription(list, 0, new Class[]{DialogCell.class, ProfileSearchCell.class}, null, new Drawable[]{Theme.dialogs_verifiedDrawable}, null, Theme.key_chats_verifiedBackground));
            arrayList.add(new ThemeDescription(list, 0, new Class[]{DialogCell.class}, null, new Drawable[]{Theme.dialogs_muteDrawable}, null, Theme.key_chats_muteIcon));
            arrayList.add(new ThemeDescription(list, 0, new Class[]{DialogCell.class}, null, new Drawable[]{Theme.dialogs_mentionDrawable}, null, Theme.key_chats_mentionIcon));

            arrayList.add(new ThemeDescription(list, 0, new Class[]{DialogCell.class}, null, null, null, Theme.key_chats_archivePinBackground));
            arrayList.add(new ThemeDescription(list, 0, new Class[]{DialogCell.class}, null, null, null, Theme.key_chats_archiveBackground));

            arrayList.add(new ThemeDescription(list, 0, new Class[]{DialogCell.class}, null, null, null, Theme.key_chats_onlineCircle));
            arrayList.add(new ThemeDescription(list, 0, new Class[]{DialogCell.class}, null, null, null, Theme.key_windowBackgroundWhite));
            arrayList.add(new ThemeDescription(list, ThemeDescription.FLAG_CHECKBOX, new Class[]{DialogCell.class}, new String[]{"checkBox"}, null, null, null, Theme.key_windowBackgroundWhite));
            arrayList.add(new ThemeDescription(list, ThemeDescription.FLAG_CHECKBOXCHECK, new Class[]{DialogCell.class}, new String[]{"checkBox"}, null, null, null, Theme.key_checkboxCheck));

            arrayList.add(new ThemeDescription(list, 0, new Class[]{LoadingCell.class}, new String[]{"progressBar"}, null, null, null, Theme.key_progressCircle));

            arrayList.add(new ThemeDescription(list, 0, new Class[]{ProfileSearchCell.class}, Theme.dialogs_offlinePaint, null, null, Theme.key_windowBackgroundWhiteGrayText3));
            arrayList.add(new ThemeDescription(list, 0, new Class[]{ProfileSearchCell.class}, Theme.dialogs_onlinePaint, null, null, Theme.key_windowBackgroundWhiteBlueText3));

            GraySectionCell.createThemeDescriptions(arrayList, list);

            arrayList.add(new ThemeDescription(list, ThemeDescription.FLAG_TEXTCOLOR, new Class[]{HashtagSearchCell.class}, null, null, null, Theme.key_windowBackgroundWhiteBlackText));
            arrayList.add(new ThemeDescription(list, ThemeDescription.FLAG_BACKGROUNDFILTER, new Class[]{ShadowSectionCell.class}, null, null, null, Theme.key_windowBackgroundGrayShadow));
            arrayList.add(new ThemeDescription(list, ThemeDescription.FLAG_BACKGROUNDFILTER | ThemeDescription.FLAG_CELLBACKGROUNDCOLOR, new Class[]{ShadowSectionCell.class}, null, null, null, Theme.key_windowBackgroundGray));
            arrayList.add(new ThemeDescription(list, ThemeDescription.FLAG_TEXTCOLOR, new Class[]{TextCell.class}, new String[]{"textView"}, null, null, null, Theme.key_windowBackgroundWhiteBlueText2));
        }

        arrayList.add(new ThemeDescription(null, 0, null, null, null, cellDelegate, Theme.key_avatar_backgroundRed));
        arrayList.add(new ThemeDescription(null, 0, null, null, null, cellDelegate, Theme.key_avatar_backgroundOrange));
        arrayList.add(new ThemeDescription(null, 0, null, null, null, cellDelegate, Theme.key_avatar_backgroundViolet));
        arrayList.add(new ThemeDescription(null, 0, null, null, null, cellDelegate, Theme.key_avatar_backgroundGreen));
        arrayList.add(new ThemeDescription(null, 0, null, null, null, cellDelegate, Theme.key_avatar_backgroundCyan));
        arrayList.add(new ThemeDescription(null, 0, null, null, null, cellDelegate, Theme.key_avatar_backgroundBlue));
        arrayList.add(new ThemeDescription(null, 0, null, null, null, cellDelegate, Theme.key_avatar_backgroundPink));
        arrayList.add(new ThemeDescription(null, 0, null, null, null, cellDelegate, Theme.key_avatar_backgroundSaved));
        arrayList.add(new ThemeDescription(null, 0, null, null, null, cellDelegate, Theme.key_avatar_backgroundArchived));
        arrayList.add(new ThemeDescription(null, 0, null, null, null, cellDelegate, Theme.key_avatar_backgroundArchivedHidden));

        arrayList.add(new ThemeDescription(null, 0, null, null, null, cellDelegate, Theme.key_chats_nameMessage));
        arrayList.add(new ThemeDescription(null, 0, null, null, null, cellDelegate, Theme.key_chats_draft));
        arrayList.add(new ThemeDescription(null, 0, null, null, null, cellDelegate, Theme.key_chats_attachMessage));

        arrayList.add(new ThemeDescription(null, 0, null, null, null, cellDelegate, Theme.key_chats_nameArchived));
        arrayList.add(new ThemeDescription(null, 0, null, null, null, cellDelegate, Theme.key_chats_nameMessageArchived));
        arrayList.add(new ThemeDescription(null, 0, null, null, null, cellDelegate, Theme.key_chats_nameMessageArchived_threeLines));
        arrayList.add(new ThemeDescription(null, 0, null, null, null, cellDelegate, Theme.key_chats_messageArchived));

        if (viewPages != null) {
            for (int a = 0; a < viewPages.length; a++) {
                if (folderId == 0) {
                    arrayList.add(new ThemeDescription(viewPages[a].listView, ThemeDescription.FLAG_LISTGLOWCOLOR, null, null, null, null, Theme.key_actionBarDefault));
                } else {
                    arrayList.add(new ThemeDescription(viewPages[a].listView, ThemeDescription.FLAG_LISTGLOWCOLOR, null, null, null, null, Theme.key_actionBarDefaultArchived));
                }

                arrayList.add(new ThemeDescription(viewPages[a].listView, ThemeDescription.FLAG_TEXTCOLOR, new Class[]{DialogsEmptyCell.class}, new String[]{"emptyTextView1"}, null, null, null, Theme.key_chats_nameMessage_threeLines));
                arrayList.add(new ThemeDescription(viewPages[a].listView, ThemeDescription.FLAG_TEXTCOLOR, new Class[]{DialogsEmptyCell.class}, new String[]{"emptyTextView2"}, null, null, null, Theme.key_chats_message));

                if (SharedConfig.archiveHidden) {
                    arrayList.add(new ThemeDescription(viewPages[a].listView, 0, new Class[]{DialogCell.class}, new RLottieDrawable[]{Theme.dialogs_archiveAvatarDrawable}, "Arrow1", Theme.key_avatar_backgroundArchivedHidden));
                    arrayList.add(new ThemeDescription(viewPages[a].listView, 0, new Class[]{DialogCell.class}, new RLottieDrawable[]{Theme.dialogs_archiveAvatarDrawable}, "Arrow2", Theme.key_avatar_backgroundArchivedHidden));
                } else {
                    arrayList.add(new ThemeDescription(viewPages[a].listView, 0, new Class[]{DialogCell.class}, new RLottieDrawable[]{Theme.dialogs_archiveAvatarDrawable}, "Arrow1", Theme.key_avatar_backgroundArchived));
                    arrayList.add(new ThemeDescription(viewPages[a].listView, 0, new Class[]{DialogCell.class}, new RLottieDrawable[]{Theme.dialogs_archiveAvatarDrawable}, "Arrow2", Theme.key_avatar_backgroundArchived));
                }
                arrayList.add(new ThemeDescription(viewPages[a].listView, 0, new Class[]{DialogCell.class}, new RLottieDrawable[]{Theme.dialogs_archiveAvatarDrawable}, "Box2", Theme.key_avatar_text));
                arrayList.add(new ThemeDescription(viewPages[a].listView, 0, new Class[]{DialogCell.class}, new RLottieDrawable[]{Theme.dialogs_archiveAvatarDrawable}, "Box1", Theme.key_avatar_text));

                arrayList.add(new ThemeDescription(viewPages[a].listView, 0, new Class[]{DialogCell.class}, new RLottieDrawable[]{Theme.dialogs_pinArchiveDrawable}, "Arrow", Theme.key_chats_archiveIcon));
                arrayList.add(new ThemeDescription(viewPages[a].listView, 0, new Class[]{DialogCell.class}, new RLottieDrawable[]{Theme.dialogs_pinArchiveDrawable}, "Line", Theme.key_chats_archiveIcon));

                arrayList.add(new ThemeDescription(viewPages[a].listView, 0, new Class[]{DialogCell.class}, new RLottieDrawable[]{Theme.dialogs_unpinArchiveDrawable}, "Arrow", Theme.key_chats_archiveIcon));
                arrayList.add(new ThemeDescription(viewPages[a].listView, 0, new Class[]{DialogCell.class}, new RLottieDrawable[]{Theme.dialogs_unpinArchiveDrawable}, "Line", Theme.key_chats_archiveIcon));

                arrayList.add(new ThemeDescription(viewPages[a].listView, 0, new Class[]{DialogCell.class}, new RLottieDrawable[]{Theme.dialogs_archiveDrawable}, "Arrow", Theme.key_chats_archiveBackground));
                arrayList.add(new ThemeDescription(viewPages[a].listView, 0, new Class[]{DialogCell.class}, new RLottieDrawable[]{Theme.dialogs_archiveDrawable}, "Box2", Theme.key_chats_archiveIcon));
                arrayList.add(new ThemeDescription(viewPages[a].listView, 0, new Class[]{DialogCell.class}, new RLottieDrawable[]{Theme.dialogs_archiveDrawable}, "Box1", Theme.key_chats_archiveIcon));

                arrayList.add(new ThemeDescription(viewPages[a].listView, 0, new Class[]{DialogCell.class}, new RLottieDrawable[]{Theme.dialogs_hidePsaDrawable}, "Line 1", Theme.key_chats_archiveBackground));
                arrayList.add(new ThemeDescription(viewPages[a].listView, 0, new Class[]{DialogCell.class}, new RLottieDrawable[]{Theme.dialogs_hidePsaDrawable}, "Line 2", Theme.key_chats_archiveBackground));
                arrayList.add(new ThemeDescription(viewPages[a].listView, 0, new Class[]{DialogCell.class}, new RLottieDrawable[]{Theme.dialogs_hidePsaDrawable}, "Line 3", Theme.key_chats_archiveBackground));
                arrayList.add(new ThemeDescription(viewPages[a].listView, 0, new Class[]{DialogCell.class}, new RLottieDrawable[]{Theme.dialogs_hidePsaDrawable}, "Cup Red", Theme.key_chats_archiveIcon));
                arrayList.add(new ThemeDescription(viewPages[a].listView, 0, new Class[]{DialogCell.class}, new RLottieDrawable[]{Theme.dialogs_hidePsaDrawable}, "Box", Theme.key_chats_archiveIcon));

                arrayList.add(new ThemeDescription(viewPages[a].listView, 0, new Class[]{DialogCell.class}, new RLottieDrawable[]{Theme.dialogs_unarchiveDrawable}, "Arrow1", Theme.key_chats_archiveIcon));
                arrayList.add(new ThemeDescription(viewPages[a].listView, 0, new Class[]{DialogCell.class}, new RLottieDrawable[]{Theme.dialogs_unarchiveDrawable}, "Arrow2", Theme.key_chats_archivePinBackground));
                arrayList.add(new ThemeDescription(viewPages[a].listView, 0, new Class[]{DialogCell.class}, new RLottieDrawable[]{Theme.dialogs_unarchiveDrawable}, "Box2", Theme.key_chats_archiveIcon));
                arrayList.add(new ThemeDescription(viewPages[a].listView, 0, new Class[]{DialogCell.class}, new RLottieDrawable[]{Theme.dialogs_unarchiveDrawable}, "Box1", Theme.key_chats_archiveIcon));

                arrayList.add(new ThemeDescription(viewPages[a].listView, 0, new Class[]{UserCell.class}, new String[]{"nameTextView"}, null, null, null, Theme.key_windowBackgroundWhiteBlackText));
                arrayList.add(new ThemeDescription(viewPages[a].listView, 0, new Class[]{UserCell.class}, new String[]{"statusColor"}, null, null, cellDelegate, Theme.key_windowBackgroundWhiteGrayText));
                arrayList.add(new ThemeDescription(viewPages[a].listView, 0, new Class[]{UserCell.class}, new String[]{"statusOnlineColor"}, null, null, cellDelegate, Theme.key_windowBackgroundWhiteBlueText));

                arrayList.add(new ThemeDescription(viewPages[a].progressView, ThemeDescription.FLAG_PROGRESSBAR, null, null, null, null, Theme.key_progressCircle));

                ViewPager pager = viewPages[a].dialogsAdapter.getArchiveHintCellPager();
                arrayList.add(new ThemeDescription(pager, 0, new Class[]{ArchiveHintInnerCell.class}, new String[]{"imageView"}, null, null, null, Theme.key_chats_nameMessage_threeLines));
                arrayList.add(new ThemeDescription(pager, 0, new Class[]{ArchiveHintInnerCell.class}, new String[]{"imageView2"}, null, null, null, Theme.key_chats_unreadCounter));
                arrayList.add(new ThemeDescription(pager, 0, new Class[]{ArchiveHintInnerCell.class}, new String[]{"headerTextView"}, null, null, null, Theme.key_chats_nameMessage_threeLines));
                arrayList.add(new ThemeDescription(pager, 0, new Class[]{ArchiveHintInnerCell.class}, new String[]{"messageTextView"}, null, null, null, Theme.key_chats_message));
                arrayList.add(new ThemeDescription(pager, ThemeDescription.FLAG_LISTGLOWCOLOR, null, null, null, null, Theme.key_actionBarDefaultArchived));
            }
        }

        arrayList.add(new ThemeDescription(null, 0, null, null, null, cellDelegate, Theme.key_chats_archivePullDownBackground));
        arrayList.add(new ThemeDescription(null, 0, null, null, null, cellDelegate, Theme.key_chats_archivePullDownBackgroundActive));

        arrayList.add(new ThemeDescription(sideMenu, ThemeDescription.FLAG_BACKGROUND, null, null, null, null, Theme.key_chats_menuBackground));
        arrayList.add(new ThemeDescription(sideMenu, 0, new Class[]{DrawerProfileCell.class}, null, null, null, Theme.key_chats_menuName));
        arrayList.add(new ThemeDescription(sideMenu, 0, new Class[]{DrawerProfileCell.class}, null, null, null, Theme.key_chats_menuPhone));
        arrayList.add(new ThemeDescription(sideMenu, 0, new Class[]{DrawerProfileCell.class}, null, null, null, Theme.key_chats_menuPhoneCats));
        arrayList.add(new ThemeDescription(sideMenu, 0, new Class[]{DrawerProfileCell.class}, null, null, null, Theme.key_chats_menuCloudBackgroundCats));
        arrayList.add(new ThemeDescription(sideMenu, 0, new Class[]{DrawerProfileCell.class}, null, null, null, Theme.key_chat_serviceBackground));
        arrayList.add(new ThemeDescription(sideMenu, 0, new Class[]{DrawerProfileCell.class}, null, null, null, Theme.key_chats_menuTopShadow));
        arrayList.add(new ThemeDescription(sideMenu, 0, new Class[]{DrawerProfileCell.class}, null, null, null, Theme.key_chats_menuTopShadowCats));
        arrayList.add(new ThemeDescription(sideMenu, ThemeDescription.FLAG_CELLBACKGROUNDCOLOR | ThemeDescription.FLAG_CHECKTAG, new Class[]{DrawerProfileCell.class}, null, null, cellDelegate, Theme.key_chats_menuTopBackgroundCats));
        arrayList.add(new ThemeDescription(sideMenu, ThemeDescription.FLAG_CELLBACKGROUNDCOLOR | ThemeDescription.FLAG_CHECKTAG, new Class[]{DrawerProfileCell.class}, null, null, cellDelegate, Theme.key_chats_menuTopBackground));

        arrayList.add(new ThemeDescription(sideMenu, ThemeDescription.FLAG_IMAGECOLOR, new Class[]{DrawerActionCell.class}, new String[]{"textView"}, null, null, null, Theme.key_chats_menuItemIcon));
        arrayList.add(new ThemeDescription(sideMenu, 0, new Class[]{DrawerActionCell.class}, new String[]{"textView"}, null, null, null, Theme.key_chats_menuItemText));
        arrayList.add(new ThemeDescription(sideMenu, ThemeDescription.FLAG_IMAGECOLOR, new Class[]{DrawerActionCheckCell.class}, new String[]{"textView"}, null, null, null, Theme.key_chats_menuItemIcon));
        arrayList.add(new ThemeDescription(sideMenu, 0, new Class[]{DrawerActionCheckCell.class}, new String[]{"textView"}, null, null, null, Theme.key_chats_menuItemText));

        arrayList.add(new ThemeDescription(sideMenu, 0, new Class[]{DrawerUserCell.class}, new String[]{"textView"}, null, null, null, Theme.key_chats_menuItemText));
        arrayList.add(new ThemeDescription(sideMenu, ThemeDescription.FLAG_TEXTCOLOR, new Class[]{DrawerUserCell.class}, new String[]{"checkBox"}, null, null, null, Theme.key_chats_unreadCounterText));
        arrayList.add(new ThemeDescription(sideMenu, ThemeDescription.FLAG_TEXTCOLOR, new Class[]{DrawerUserCell.class}, new String[]{"checkBox"}, null, null, null, Theme.key_chats_unreadCounter));
        arrayList.add(new ThemeDescription(sideMenu, ThemeDescription.FLAG_TEXTCOLOR, new Class[]{DrawerUserCell.class}, new String[]{"checkBox"}, null, null, null, Theme.key_chats_menuBackground));
        arrayList.add(new ThemeDescription(sideMenu, ThemeDescription.FLAG_IMAGECOLOR, new Class[]{DrawerAddCell.class}, new String[]{"textView"}, null, null, null, Theme.key_chats_menuItemIcon));
        arrayList.add(new ThemeDescription(sideMenu, 0, new Class[]{DrawerAddCell.class}, new String[]{"textView"}, null, null, null, Theme.key_chats_menuItemText));

        arrayList.add(new ThemeDescription(sideMenu, 0, new Class[]{DividerCell.class}, Theme.dividerPaint, null, null, Theme.key_divider));

        if (searchViewPager != null) {
            arrayList.add(new ThemeDescription(searchViewPager.dialogsSearchAdapter != null ? searchViewPager.dialogsSearchAdapter.getInnerListView() : null, 0, new Class[]{HintDialogCell.class}, Theme.dialogs_countPaint, null, null, Theme.key_chats_unreadCounter));
            arrayList.add(new ThemeDescription(searchViewPager.dialogsSearchAdapter != null ? searchViewPager.dialogsSearchAdapter.getInnerListView() : null, 0, new Class[]{HintDialogCell.class}, Theme.dialogs_countGrayPaint, null, null, Theme.key_chats_unreadCounterMuted));
            arrayList.add(new ThemeDescription(searchViewPager.dialogsSearchAdapter != null ? searchViewPager.dialogsSearchAdapter.getInnerListView() : null, 0, new Class[]{HintDialogCell.class}, Theme.dialogs_countTextPaint, null, null, Theme.key_chats_unreadCounterText));
            arrayList.add(new ThemeDescription(searchViewPager.dialogsSearchAdapter != null ? searchViewPager.dialogsSearchAdapter.getInnerListView() : null, 0, new Class[]{HintDialogCell.class}, Theme.dialogs_archiveTextPaint, null, null, Theme.key_chats_archiveText));
            arrayList.add(new ThemeDescription(searchViewPager.dialogsSearchAdapter != null ? searchViewPager.dialogsSearchAdapter.getInnerListView() : null, 0, new Class[]{HintDialogCell.class}, new String[]{"nameTextView"}, null, null, null, Theme.key_windowBackgroundWhiteBlackText));
            arrayList.add(new ThemeDescription(searchViewPager.dialogsSearchAdapter != null ? searchViewPager.dialogsSearchAdapter.getInnerListView() : null, 0, new Class[]{HintDialogCell.class}, null, null, null, Theme.key_chats_onlineCircle));
        }

        arrayList.add(new ThemeDescription(fragmentView, ThemeDescription.FLAG_BACKGROUND | ThemeDescription.FLAG_CHECKTAG, new Class[]{FragmentContextView.class}, new String[]{"frameLayout"}, null, null, null, Theme.key_inappPlayerBackground));
        arrayList.add(new ThemeDescription(fragmentView, ThemeDescription.FLAG_IMAGECOLOR, new Class[]{FragmentContextView.class}, new String[]{"playButton"}, null, null, null, Theme.key_inappPlayerPlayPause));
        arrayList.add(new ThemeDescription(fragmentView, ThemeDescription.FLAG_TEXTCOLOR | ThemeDescription.FLAG_CHECKTAG, new Class[]{FragmentContextView.class}, new String[]{"titleTextView"}, null, null, null, Theme.key_inappPlayerTitle));
        arrayList.add(new ThemeDescription(fragmentView, ThemeDescription.FLAG_TEXTCOLOR | ThemeDescription.FLAG_FASTSCROLL, new Class[]{FragmentContextView.class}, new String[]{"titleTextView"}, null, null, null, Theme.key_inappPlayerPerformer));
        arrayList.add(new ThemeDescription(fragmentView, ThemeDescription.FLAG_IMAGECOLOR, new Class[]{FragmentContextView.class}, new String[]{"closeButton"}, null, null, null, Theme.key_inappPlayerClose));

        arrayList.add(new ThemeDescription(fragmentView, ThemeDescription.FLAG_BACKGROUND | ThemeDescription.FLAG_CHECKTAG, new Class[]{FragmentContextView.class}, new String[]{"frameLayout"}, null, null, null, Theme.key_returnToCallBackground));
        arrayList.add(new ThemeDescription(fragmentView, ThemeDescription.FLAG_TEXTCOLOR | ThemeDescription.FLAG_CHECKTAG, new Class[]{FragmentContextView.class}, new String[]{"titleTextView"}, null, null, null, Theme.key_returnToCallText));

        for (int a = 0; a < undoView.length; a++) {
            arrayList.add(new ThemeDescription(undoView[a], ThemeDescription.FLAG_BACKGROUNDFILTER, null, null, null, null, Theme.key_undo_background));
            arrayList.add(new ThemeDescription(undoView[a], 0, new Class[]{UndoView.class}, new String[]{"undoImageView"}, null, null, null, Theme.key_undo_cancelColor));
            arrayList.add(new ThemeDescription(undoView[a], 0, new Class[]{UndoView.class}, new String[]{"undoTextView"}, null, null, null, Theme.key_undo_cancelColor));
            arrayList.add(new ThemeDescription(undoView[a], 0, new Class[]{UndoView.class}, new String[]{"infoTextView"}, null, null, null, Theme.key_undo_infoColor));
            arrayList.add(new ThemeDescription(undoView[a], 0, new Class[]{UndoView.class}, new String[]{"subinfoTextView"}, null, null, null, Theme.key_undo_infoColor));
            arrayList.add(new ThemeDescription(undoView[a], 0, new Class[]{UndoView.class}, new String[]{"textPaint"}, null, null, null, Theme.key_undo_infoColor));
            arrayList.add(new ThemeDescription(undoView[a], 0, new Class[]{UndoView.class}, new String[]{"progressPaint"}, null, null, null, Theme.key_undo_infoColor));
            arrayList.add(new ThemeDescription(undoView[a], 0, new Class[]{UndoView.class}, new String[]{"leftImageView"}, "info1", Theme.key_undo_background));
            arrayList.add(new ThemeDescription(undoView[a], 0, new Class[]{UndoView.class}, new String[]{"leftImageView"}, "info2", Theme.key_undo_background));
            arrayList.add(new ThemeDescription(undoView[a], 0, new Class[]{UndoView.class}, new String[]{"leftImageView"}, "luc12", Theme.key_undo_infoColor));
            arrayList.add(new ThemeDescription(undoView[a], 0, new Class[]{UndoView.class}, new String[]{"leftImageView"}, "luc11", Theme.key_undo_infoColor));
            arrayList.add(new ThemeDescription(undoView[a], 0, new Class[]{UndoView.class}, new String[]{"leftImageView"}, "luc10", Theme.key_undo_infoColor));
            arrayList.add(new ThemeDescription(undoView[a], 0, new Class[]{UndoView.class}, new String[]{"leftImageView"}, "luc9", Theme.key_undo_infoColor));
            arrayList.add(new ThemeDescription(undoView[a], 0, new Class[]{UndoView.class}, new String[]{"leftImageView"}, "luc8", Theme.key_undo_infoColor));
            arrayList.add(new ThemeDescription(undoView[a], 0, new Class[]{UndoView.class}, new String[]{"leftImageView"}, "luc7", Theme.key_undo_infoColor));
            arrayList.add(new ThemeDescription(undoView[a], 0, new Class[]{UndoView.class}, new String[]{"leftImageView"}, "luc6", Theme.key_undo_infoColor));
            arrayList.add(new ThemeDescription(undoView[a], 0, new Class[]{UndoView.class}, new String[]{"leftImageView"}, "luc5", Theme.key_undo_infoColor));
            arrayList.add(new ThemeDescription(undoView[a], 0, new Class[]{UndoView.class}, new String[]{"leftImageView"}, "luc4", Theme.key_undo_infoColor));
            arrayList.add(new ThemeDescription(undoView[a], 0, new Class[]{UndoView.class}, new String[]{"leftImageView"}, "luc3", Theme.key_undo_infoColor));
            arrayList.add(new ThemeDescription(undoView[a], 0, new Class[]{UndoView.class}, new String[]{"leftImageView"}, "luc2", Theme.key_undo_infoColor));
            arrayList.add(new ThemeDescription(undoView[a], 0, new Class[]{UndoView.class}, new String[]{"leftImageView"}, "luc1", Theme.key_undo_infoColor));
            arrayList.add(new ThemeDescription(undoView[a], 0, new Class[]{UndoView.class}, new String[]{"leftImageView"}, "Oval", Theme.key_undo_infoColor));
        }

        arrayList.add(new ThemeDescription(null, 0, null, null, null, null, Theme.key_dialogBackground));
        arrayList.add(new ThemeDescription(null, 0, null, null, null, null, Theme.key_dialogBackgroundGray));
        arrayList.add(new ThemeDescription(null, 0, null, null, null, null, Theme.key_dialogTextBlack));
        arrayList.add(new ThemeDescription(null, 0, null, null, null, null, Theme.key_dialogTextLink));
        arrayList.add(new ThemeDescription(null, 0, null, null, null, null, Theme.key_dialogLinkSelection));
        arrayList.add(new ThemeDescription(null, 0, null, null, null, null, Theme.key_dialogTextBlue));
        arrayList.add(new ThemeDescription(null, 0, null, null, null, null, Theme.key_dialogTextBlue2));
        arrayList.add(new ThemeDescription(null, 0, null, null, null, null, Theme.key_dialogTextBlue3));
        arrayList.add(new ThemeDescription(null, 0, null, null, null, null, Theme.key_dialogTextBlue4));
        arrayList.add(new ThemeDescription(null, 0, null, null, null, null, Theme.key_dialogTextRed));
        arrayList.add(new ThemeDescription(null, 0, null, null, null, null, Theme.key_dialogTextRed2));
        arrayList.add(new ThemeDescription(null, 0, null, null, null, null, Theme.key_dialogTextGray));
        arrayList.add(new ThemeDescription(null, 0, null, null, null, null, Theme.key_dialogTextGray2));
        arrayList.add(new ThemeDescription(null, 0, null, null, null, null, Theme.key_dialogTextGray3));
        arrayList.add(new ThemeDescription(null, 0, null, null, null, null, Theme.key_dialogTextGray4));
        arrayList.add(new ThemeDescription(null, 0, null, null, null, null, Theme.key_dialogIcon));
        arrayList.add(new ThemeDescription(null, 0, null, null, null, null, Theme.key_dialogRedIcon));
        arrayList.add(new ThemeDescription(null, 0, null, null, null, null, Theme.key_dialogTextHint));
        arrayList.add(new ThemeDescription(null, 0, null, null, null, null, Theme.key_dialogInputField));
        arrayList.add(new ThemeDescription(null, 0, null, null, null, null, Theme.key_dialogInputFieldActivated));
        arrayList.add(new ThemeDescription(null, 0, null, null, null, null, Theme.key_dialogCheckboxSquareBackground));
        arrayList.add(new ThemeDescription(null, 0, null, null, null, null, Theme.key_dialogCheckboxSquareCheck));
        arrayList.add(new ThemeDescription(null, 0, null, null, null, null, Theme.key_dialogCheckboxSquareUnchecked));
        arrayList.add(new ThemeDescription(null, 0, null, null, null, null, Theme.key_dialogCheckboxSquareDisabled));
        arrayList.add(new ThemeDescription(null, 0, null, null, null, null, Theme.key_dialogRadioBackground));
        arrayList.add(new ThemeDescription(null, 0, null, null, null, null, Theme.key_dialogRadioBackgroundChecked));
        arrayList.add(new ThemeDescription(null, 0, null, null, null, null, Theme.key_dialogProgressCircle));
        arrayList.add(new ThemeDescription(null, 0, null, null, null, null, Theme.key_dialogButton));
        arrayList.add(new ThemeDescription(null, 0, null, null, null, null, Theme.key_dialogButtonSelector));
        arrayList.add(new ThemeDescription(null, 0, null, null, null, null, Theme.key_dialogScrollGlow));
        arrayList.add(new ThemeDescription(null, 0, null, null, null, null, Theme.key_dialogRoundCheckBox));
        arrayList.add(new ThemeDescription(null, 0, null, null, null, null, Theme.key_dialogRoundCheckBoxCheck));
        arrayList.add(new ThemeDescription(null, 0, null, null, null, null, Theme.key_dialogBadgeBackground));
        arrayList.add(new ThemeDescription(null, 0, null, null, null, null, Theme.key_dialogBadgeText));
        arrayList.add(new ThemeDescription(null, 0, null, null, null, null, Theme.key_dialogLineProgress));
        arrayList.add(new ThemeDescription(null, 0, null, null, null, null, Theme.key_dialogLineProgressBackground));
        arrayList.add(new ThemeDescription(null, 0, null, null, null, null, Theme.key_dialogGrayLine));
        arrayList.add(new ThemeDescription(null, 0, null, null, null, null, Theme.key_dialog_inlineProgressBackground));
        arrayList.add(new ThemeDescription(null, 0, null, null, null, null, Theme.key_dialog_inlineProgress));

        arrayList.add(new ThemeDescription(null, 0, null, null, null, null, Theme.key_dialogSearchBackground));
        arrayList.add(new ThemeDescription(null, 0, null, null, null, null, Theme.key_dialogSearchHint));
        arrayList.add(new ThemeDescription(null, 0, null, null, null, null, Theme.key_dialogSearchIcon));
        arrayList.add(new ThemeDescription(null, 0, null, null, null, null, Theme.key_dialogSearchText));
        arrayList.add(new ThemeDescription(null, 0, null, null, null, null, Theme.key_dialogFloatingButton));
        arrayList.add(new ThemeDescription(null, 0, null, null, null, null, Theme.key_dialogFloatingIcon));
        arrayList.add(new ThemeDescription(null, 0, null, null, null, null, Theme.key_dialogShadowLine));
        arrayList.add(new ThemeDescription(null, 0, null, null, null, null, Theme.key_sheet_scrollUp));
        arrayList.add(new ThemeDescription(null, 0, null, null, null, null, Theme.key_sheet_other));

        arrayList.add(new ThemeDescription(null, 0, null, null, null, null, Theme.key_player_actionBar));
        arrayList.add(new ThemeDescription(null, 0, null, null, null, null, Theme.key_player_actionBarSelector));
        arrayList.add(new ThemeDescription(null, 0, null, null, null, null, Theme.key_player_actionBarTitle));
        arrayList.add(new ThemeDescription(null, 0, null, null, null, null, Theme.key_player_actionBarTop));
        arrayList.add(new ThemeDescription(null, 0, null, null, null, null, Theme.key_player_actionBarSubtitle));
        arrayList.add(new ThemeDescription(null, 0, null, null, null, null, Theme.key_player_actionBarItems));
        arrayList.add(new ThemeDescription(null, 0, null, null, null, null, Theme.key_player_background));
        arrayList.add(new ThemeDescription(null, 0, null, null, null, null, Theme.key_player_time));
        arrayList.add(new ThemeDescription(null, 0, null, null, null, null, Theme.key_player_progressBackground));
        arrayList.add(new ThemeDescription(null, 0, null, null, null, null, Theme.key_player_progressCachedBackground));
        arrayList.add(new ThemeDescription(null, 0, null, null, null, null, Theme.key_player_progress));
        arrayList.add(new ThemeDescription(null, 0, null, null, null, null, Theme.key_player_button));
        arrayList.add(new ThemeDescription(null, 0, null, null, null, null, Theme.key_player_buttonActive));

        if (commentView != null) {
            arrayList.add(new ThemeDescription(commentView, 0, null, Theme.chat_composeBackgroundPaint, null, null, Theme.key_chat_messagePanelBackground));
            arrayList.add(new ThemeDescription(commentView, 0, null, null, new Drawable[]{Theme.chat_composeShadowDrawable}, null, Theme.key_chat_messagePanelShadow));
            arrayList.add(new ThemeDescription(commentView, ThemeDescription.FLAG_TEXTCOLOR, new Class[]{ChatActivityEnterView.class}, new String[]{"messageEditText"}, null, null, null, Theme.key_chat_messagePanelText));
            arrayList.add(new ThemeDescription(commentView, ThemeDescription.FLAG_CURSORCOLOR, new Class[]{ChatActivityEnterView.class}, new String[]{"messageEditText"}, null, null, null, Theme.key_chat_messagePanelCursor));
            arrayList.add(new ThemeDescription(commentView, ThemeDescription.FLAG_HINTTEXTCOLOR, new Class[]{ChatActivityEnterView.class}, new String[]{"messageEditText"}, null, null, null, Theme.key_chat_messagePanelHint));
            arrayList.add(new ThemeDescription(commentView, ThemeDescription.FLAG_IMAGECOLOR, new Class[]{ChatActivityEnterView.class}, new String[]{"sendButton"}, null, null, null, Theme.key_chat_messagePanelSend));
        }

        arrayList.add(new ThemeDescription(null, 0, null, null, null, cellDelegate, Theme.key_actionBarTipBackground));
        arrayList.add(new ThemeDescription(null, 0, null, null, null, cellDelegate, Theme.key_windowBackgroundWhiteBlackText));
        arrayList.add(new ThemeDescription(null, 0, null, null, null, cellDelegate, Theme.key_player_time));
        arrayList.add(new ThemeDescription(null, 0, null, null, null, cellDelegate, Theme.key_chat_messagePanelCursor));
        arrayList.add(new ThemeDescription(null, 0, null, null, null, cellDelegate, Theme.key_avatar_actionBarIconBlue));
        arrayList.add(new ThemeDescription(null, 0, null, null, null, cellDelegate, Theme.key_groupcreate_spanBackground));

        arrayList.add(new ThemeDescription(null, 0, null, null, null, null, Theme.key_voipgroup_overlayGreen1));
        arrayList.add(new ThemeDescription(null, 0, null, null, null, null, Theme.key_voipgroup_overlayGreen2));
        arrayList.add(new ThemeDescription(null, 0, null, null, null, null, Theme.key_voipgroup_overlayBlue1));
        arrayList.add(new ThemeDescription(null, 0, null, null, null, null, Theme.key_voipgroup_overlayBlue2));
        arrayList.add(new ThemeDescription(null, 0, null, null, null, null, Theme.key_voipgroup_topPanelGreen1));
        arrayList.add(new ThemeDescription(null, 0, null, null, null, null, Theme.key_voipgroup_topPanelGreen2));
        arrayList.add(new ThemeDescription(null, 0, null, null, null, null, Theme.key_voipgroup_topPanelBlue1));
        arrayList.add(new ThemeDescription(null, 0, null, null, null, null, Theme.key_voipgroup_topPanelBlue2));
        arrayList.add(new ThemeDescription(null, 0, null, null, null, null, Theme.key_voipgroup_topPanelGray));
        arrayList.add(new ThemeDescription(null, 0, null, null, null, null, Theme.key_voipgroup_overlayAlertGradientMuted));
        arrayList.add(new ThemeDescription(null, 0, null, null, null, null, Theme.key_voipgroup_overlayAlertGradientMuted2));
        arrayList.add(new ThemeDescription(null, 0, null, null, null, null, Theme.key_voipgroup_overlayAlertGradientUnmuted));
        arrayList.add(new ThemeDescription(null, 0, null, null, null, null, Theme.key_voipgroup_overlayAlertGradientUnmuted2));
        arrayList.add(new ThemeDescription(null, 0, null, null, null, null, Theme.key_voipgroup_mutedByAdminGradient));
        arrayList.add(new ThemeDescription(null, 0, null, null, null, null, Theme.key_voipgroup_mutedByAdminGradient2));
        arrayList.add(new ThemeDescription(null, 0, null, null, null, null, Theme.key_voipgroup_mutedByAdminGradient3));
        arrayList.add(new ThemeDescription(null, 0, null, null, null, null, Theme.key_voipgroup_overlayAlertMutedByAdmin));
        arrayList.add(new ThemeDescription(null, 0, null, null, null, null, Theme.key_voipgroup_overlayAlertMutedByAdmin2));


        if (filtersView != null) {
            arrayList.addAll(filtersView.getThemeDescriptions());
            filtersView.updateColors();
        }

        if (searchViewPager != null) {
            searchViewPager.getThemeDescriptors(arrayList);
        }

        return arrayList;
    }

    @Override
    public boolean isSwipeBackEnabled(MotionEvent event) {
        return !((initialDialogsType == 3 && NekoConfig.showTabsOnForward) && viewPages[0].selectedType != filterTabsView.getFirstTabId());
    }
}<|MERGE_RESOLUTION|>--- conflicted
+++ resolved
@@ -38,8 +38,6 @@
 import android.net.Uri;
 import android.os.Build;
 import android.os.Bundle;
-<<<<<<< HEAD
-=======
 import android.os.Vibrator;
 
 import androidx.annotation.NonNull;
@@ -49,7 +47,6 @@
 import androidx.recyclerview.widget.RecyclerView;
 import androidx.viewpager.widget.ViewPager;
 
->>>>>>> d52b2c92
 import android.text.TextUtils;
 import android.util.Property;
 import android.util.StateSet;
@@ -343,12 +340,7 @@
     private boolean canDeletePsaSelected;
 
     private int topPadding;
-<<<<<<< HEAD
 private int lastMeasuredTopPadding;
-=======
-    private int lastMeasuredTopPadding;
->>>>>>> d52b2c92
-
     private int folderId;
 
     private final static int pin = 100;
@@ -1143,10 +1135,7 @@
         @Override
         protected void onMeasure(int widthSpec, int heightSpec) {
             int t = 0;
-<<<<<<< HEAD
             if ((initialDialogsType == 3 && NekoConfig.showTabsOnForward) || !onlySelect) {
-=======
-            if (!onlySelect) {
                 if (filterTabsView != null && filterTabsView.getVisibility() == VISIBLE) {
                     t = AndroidUtilities.dp(44);
                 } else {
@@ -1166,7 +1155,6 @@
                 }
             }
             if (!onlySelect) {
->>>>>>> d52b2c92
                 ignoreLayout = true;
                 if (filterTabsView != null && filterTabsView.getVisibility() == VISIBLE) {
                     t = ActionBar.getCurrentActionBarHeight() + (actionBar.getOccupyStatusBar() ? AndroidUtilities.statusBarHeight : 0);
@@ -2888,13 +2876,8 @@
             drawable = combinedDrawable;
         }
         floatingButton.setBackgroundDrawable(drawable);
-<<<<<<< HEAD
         floatingButton.setColorFilter(new PorterDuffColorFilter(Theme.getColor(Theme.key_chats_actionIcon), PorterDuff.Mode.SRC_IN));
-        floatingButton.setImageResource(R.drawable.floating_pencil);
-=======
-        floatingButton.setColorFilter(new PorterDuffColorFilter(Theme.getColor(Theme.key_chats_actionIcon), PorterDuff.Mode.MULTIPLY));
         floatingButton.setAnimation(R.raw.write_contacts_fab_icon, 52, 52);
->>>>>>> d52b2c92
         if (Build.VERSION.SDK_INT >= 21) {
             StateListAnimator animator = new StateListAnimator();
             animator.addState(new int[]{android.R.attr.state_pressed}, ObjectAnimator.ofFloat(floatingButton, View.TRANSLATION_Z, AndroidUtilities.dp(2), AndroidUtilities.dp(4)).setDuration(200));
@@ -3481,27 +3464,21 @@
                     filterTabsView.resetTabId();
                 }
                 filterTabsView.removeTabs();
-<<<<<<< HEAD
                 if (!NekoConfig.hideAllTab)
-                    filterTabsView.addTab(Integer.MAX_VALUE, LocaleController.getString("FilterAllChats", R.string.FilterAllChats));
+                    filterTabsView.addTab(Integer.MAX_VALUE, 0, LocaleController.getString("FilterAllChats", R.string.FilterAllChats));
                 for (int a = 0, N = filters.size(); a < N; a++) {
                     MessagesController.DialogFilter dialogFilter = filters.get(a);
                     switch (NekoConfig.tabsTitleType) {
                         case NekoConfig.TITLE_TYPE_TEXT:
-                            filterTabsView.addTab(a, dialogFilter.name);
+                            filterTabsView.addTab(a, filters.get(a).localId, dialogFilter.name);
                             break;
                         case NekoConfig.TITLE_TYPE_ICON:
-                            filterTabsView.addTab(a, dialogFilter.emoticon != null ? dialogFilter.emoticon : "📂");
+                            filterTabsView.addTab(a, filters.get(a).localId, dialogFilter.emoticon != null ? dialogFilter.emoticon : "📂");
                             break;
                         case NekoConfig.TITLE_TYPE_MIX:
-                            filterTabsView.addTab(a, dialogFilter.emoticon != null ? dialogFilter.emoticon + " " + dialogFilter.name : "📂 " + dialogFilter.name);
+                            filterTabsView.addTab(a, filters.get(a).localId, dialogFilter.emoticon != null ? dialogFilter.emoticon + " " + dialogFilter.name : "📂 " + dialogFilter.name);
                             break;
                     }
-=======
-                filterTabsView.addTab(Integer.MAX_VALUE, 0, LocaleController.getString("FilterAllChats", R.string.FilterAllChats));
-                for (int a = 0, N = filters.size(); a < N; a++) {
-                    filterTabsView.addTab(a, filters.get(a).localId, filters.get(a).name);
->>>>>>> d52b2c92
                 }
                 id = filterTabsView.getCurrentTabId();
                 boolean updateCurrentTab = false;
