/*
 * This is the source code of Telegram for Android v. 5.x.x.
 * It is licensed under GNU GPL v. 2 or later.
 * You should have received a copy of the license in this archive (see LICENSE).
 *
 * Copyright Nikolai Kudashov, 2013-2018.
 */

package org.telegram.ui;

import android.Manifest;
import android.animation.Animator;
import android.animation.AnimatorListenerAdapter;
import android.animation.AnimatorSet;
import android.animation.ObjectAnimator;
import android.animation.StateListAnimator;
import android.animation.ValueAnimator;
import android.annotation.SuppressLint;
import android.annotation.TargetApi;
import android.app.Activity;
import android.app.Dialog;
import android.content.Context;
import android.content.DialogInterface;
import android.content.Intent;
import android.content.SharedPreferences;
import android.content.pm.PackageManager;
import android.content.res.Configuration;
import android.graphics.Bitmap;
import android.graphics.Canvas;
import android.graphics.Outline;
import android.graphics.Paint;
import android.graphics.PorterDuff;
import android.graphics.PorterDuffColorFilter;
import android.graphics.Rect;
import android.graphics.RectF;
import android.graphics.drawable.BitmapDrawable;
import android.graphics.drawable.Drawable;
import android.net.Uri;
import android.os.Build;
import android.os.Bundle;
import android.os.Vibrator;
import android.text.TextUtils;
import android.util.Property;
import android.util.StateSet;
import android.view.Gravity;
import android.view.HapticFeedbackConstants;
import android.view.KeyEvent;
import android.view.MotionEvent;
import android.view.VelocityTracker;
import android.view.View;
import android.view.ViewConfiguration;
import android.view.ViewGroup;
import android.view.ViewOutlineProvider;
import android.view.ViewParent;
import android.view.ViewTreeObserver;
import android.view.WindowManager;
import android.view.animation.AccelerateDecelerateInterpolator;
import android.view.animation.DecelerateInterpolator;
import android.view.animation.Interpolator;
import android.widget.EditText;
import android.widget.FrameLayout;
import android.widget.ImageView;
import android.widget.LinearLayout;
import android.widget.ScrollView;
import android.widget.TextView;

import androidx.annotation.NonNull;
import androidx.core.graphics.ColorUtils;
import androidx.recyclerview.widget.ItemTouchHelper;
import androidx.recyclerview.widget.LinearLayoutManager;
import androidx.recyclerview.widget.LinearSmoothScrollerCustom;
import androidx.recyclerview.widget.RecyclerView;
import androidx.viewpager.widget.ViewPager;

import org.telegram.messenger.AccountInstance;
import org.telegram.messenger.AndroidUtilities;
import org.telegram.messenger.ApplicationLoader;
import org.telegram.messenger.ChatObject;
import org.telegram.messenger.ContactsController;
import org.telegram.messenger.DialogObject;
import org.telegram.messenger.FileLog;
import org.telegram.messenger.ImageLoader;
import org.telegram.messenger.ImageLocation;
import org.telegram.messenger.LocaleController;
import org.telegram.messenger.MediaDataController;
import org.telegram.messenger.MessageObject;
import org.telegram.messenger.MessagesController;
import org.telegram.messenger.NotificationCenter;
import org.telegram.messenger.NotificationsController;
import org.telegram.messenger.R;
import org.telegram.messenger.SharedConfig;
import org.telegram.messenger.UserConfig;
import org.telegram.messenger.UserObject;
import org.telegram.messenger.Utilities;
import org.telegram.messenger.XiaomiUtilities;
import org.telegram.tgnet.ConnectionsManager;
import org.telegram.tgnet.TLObject;
import org.telegram.tgnet.TLRPC;
import org.telegram.ui.ActionBar.ActionBar;
import org.telegram.ui.ActionBar.ActionBarMenu;
import org.telegram.ui.ActionBar.ActionBarMenuItem;
import org.telegram.ui.ActionBar.ActionBarMenuSubItem;
import org.telegram.ui.ActionBar.ActionBarPopupWindow;
import org.telegram.ui.ActionBar.AlertDialog;
import org.telegram.ui.ActionBar.BackDrawable;
import org.telegram.ui.ActionBar.BaseFragment;
import org.telegram.ui.ActionBar.BottomSheet;
import org.telegram.ui.ActionBar.MenuDrawable;
import org.telegram.ui.ActionBar.Theme;
import org.telegram.ui.ActionBar.ThemeDescription;
import org.telegram.ui.Adapters.DialogsAdapter;
import org.telegram.ui.Adapters.DialogsSearchAdapter;
import org.telegram.ui.Adapters.FiltersView;
import org.telegram.ui.Cells.AccountSelectCell;
import org.telegram.ui.Cells.ArchiveHintInnerCell;
import org.telegram.ui.Cells.DialogCell;
import org.telegram.ui.Cells.DialogsEmptyCell;
import org.telegram.ui.Cells.DividerCell;
import org.telegram.ui.Cells.DrawerActionCell;
import org.telegram.ui.Cells.DrawerActionCheckCell;
import org.telegram.ui.Cells.DrawerAddCell;
import org.telegram.ui.Cells.DrawerProfileCell;
import org.telegram.ui.Cells.DrawerUserCell;
import org.telegram.ui.Cells.GraySectionCell;
import org.telegram.ui.Cells.HashtagSearchCell;
import org.telegram.ui.Cells.HintDialogCell;
import org.telegram.ui.Cells.LoadingCell;
import org.telegram.ui.Cells.ProfileSearchCell;
import org.telegram.ui.Cells.ShadowSectionCell;
import org.telegram.ui.Cells.TextCell;
import org.telegram.ui.Cells.TextInfoPrivacyCell;
import org.telegram.ui.Cells.UserCell;
import org.telegram.ui.Components.AlertsCreator;
import org.telegram.ui.Components.AnimatedArrowDrawable;
import org.telegram.ui.Components.AnimationProperties;
import org.telegram.ui.Components.AvatarDrawable;
import org.telegram.ui.Components.BackupImageView;
import org.telegram.ui.Components.Bulletin;
import org.telegram.ui.Components.BulletinFactory;
import org.telegram.ui.Components.ChatActivityEnterView;
import org.telegram.ui.Components.ChatAvatarContainer;
import org.telegram.ui.Components.CombinedDrawable;
import org.telegram.ui.Components.CubicBezierInterpolator;
import org.telegram.ui.Components.DialogsItemAnimator;
import org.telegram.ui.Components.EditTextBoldCursor;
import org.telegram.ui.Components.FilterTabsView;
import org.telegram.ui.Components.FiltersListBottomSheet;
import org.telegram.ui.Components.FlickerLoadingView;
import org.telegram.ui.Components.FragmentContextView;
import org.telegram.ui.Components.JoinGroupAlert;
import org.telegram.ui.Components.LayoutHelper;
import org.telegram.ui.Components.NumberTextView;
import org.telegram.ui.Components.PacmanAnimation;
import org.telegram.ui.Components.ProxyDrawable;
import org.telegram.ui.Components.PullForegroundDrawable;
import org.telegram.ui.Components.RLottieDrawable;
import org.telegram.ui.Components.RLottieImageView;
import org.telegram.ui.Components.RecyclerAnimationScrollHelper;
import org.telegram.ui.Components.RecyclerListView;
import org.telegram.ui.Components.SearchViewPager;
import org.telegram.ui.Components.SizeNotifierFrameLayout;
import org.telegram.ui.Components.StickersAlert;
import org.telegram.ui.Components.UndoView;
import org.telegram.ui.Components.ViewPagerFixed;

import java.util.ArrayList;

import tw.nekomimi.nekogram.NekoConfig;
import tw.nekomimi.nekogram.utils.PrivacyUtil;
import tw.nekomimi.nekogram.utils.ProxyUtil;
import tw.nekomimi.nekogram.utils.UpdateUtil;
import tw.nekomimi.nekogram.utils.VibrateUtil;

public class DialogsActivity extends BaseFragment implements NotificationCenter.NotificationCenterDelegate {

    private boolean canShowFilterTabsView;
    private boolean filterTabsViewIsVisible;
    private int initialSearchType = -1;

    public void setShowSearch(String query, int i) {
        if (!searching) {
            initialSearchType = i;
            actionBar.openSearchField(query, false);
        } else {
            if (!searchItem.getSearchField().getText().toString().equals(query)) {
                searchItem.getSearchField().setText(query);
            }
            if (searchViewPager.getTabsView().getCurrentTabId() != i) {
                searchViewPager.getTabsView().scrollToTab(i, i);
            }
        }
    }

    private class ViewPage extends FrameLayout {
        private DialogsRecyclerView listView;
        private LinearLayoutManager layoutManager;
        private DialogsAdapter dialogsAdapter;
        private ItemTouchHelper itemTouchhelper;
        private SwipeController swipeController;
        private int selectedType;
        private PullForegroundDrawable pullForegroundDrawable;
        private RecyclerAnimationScrollHelper scrollHelper;
        private int dialogsType;
        private int archivePullViewState;
        private FlickerLoadingView progressView;
        private int lastItemsCount;
        private DialogsItemAnimator dialogsItemAnimator;

        public ViewPage(Context context) {
            super(context);
        }

        public boolean isDefaultDialogType() {
            return dialogsType == 0 || dialogsType == 7 || dialogsType == 8;
        }
    }

    private ViewPagerFixed.TabsView searchTabsView;
    private ViewPage[] viewPages;
    private FiltersView filtersView;
    private ActionBarMenuItem passcodeItem;
    private boolean passcodeItemVisible;
    private ActionBarMenuItem proxyItem;
    private boolean proxyItemVisible;
    private ActionBarMenuItem scanItem;
    private ActionBarMenuItem searchItem;
    private ActionBarMenuItem doneItem;
    private ProxyDrawable proxyDrawable;
    private RLottieImageView floatingButton;
    private FrameLayout floatingButtonContainer;
    private ChatAvatarContainer avatarContainer;
    private UndoView[] undoView = new UndoView[2];
    private FilterTabsView filterTabsView;
    private boolean askingForPermissions;
    private RLottieDrawable passcodeDrawable;
    private RLottieDrawable passcodeDrawable2;

    private SearchViewPager searchViewPager;

    private View blurredView;

    private Paint scrimPaint;
    private View scrimView;
    private boolean scrimViewSelected;
    private int[] scrimViewLocation = new int[2];
    private AnimatorSet scrimAnimatorSet;
    private ActionBarPopupWindow scrimPopupWindow;
    private ActionBarMenuSubItem[] scrimPopupWindowItems;

    private int initialDialogsType;

    private int messagesCount;
    private int hasPoll;

    private PacmanAnimation pacmanAnimation;

    private DialogCell slidingView;
    private DialogCell movingView;
    private boolean allowMoving;
    private boolean movingWas;
    private ArrayList<MessagesController.DialogFilter> movingDialogFilters = new ArrayList<>();
    private boolean waitingForScrollFinished;
    private boolean allowSwipeDuringCurrentTouch;
    private boolean updatePullAfterScroll;

    private MenuDrawable menuDrawable;
    private BackDrawable backDrawable;

    private Paint actionBarDefaultPaint = new Paint();

    private NumberTextView selectedDialogsCountTextView;
    private ArrayList<View> actionModeViews = new ArrayList<>();
    private ActionBarMenuItem deleteItem;
    private ActionBarMenuItem pinItem;
    private ActionBarMenuItem muteItem;
    private ActionBarMenuItem archive2Item;
    private ActionBarMenuSubItem pin2Item;
    private ActionBarMenuSubItem addToFolderItem;
    private ActionBarMenuSubItem removeFromFolderItem;
    private ActionBarMenuSubItem archiveItem;
    private ActionBarMenuSubItem clearItem;
    private ActionBarMenuSubItem readItem;
    private ActionBarMenuSubItem blockItem;

    private float additionalFloatingTranslation;
    private float floatingButtonTranslation;
    private float floatingButtonHideProgress;

    private AnimatorSet searchAnimator;
    private Animator tabsAlphaAnimator;
    private float searchAnimationProgress;

    private AnimatedArrowDrawable arrowDrawable;
    private RecyclerView sideMenu;
    private ChatActivityEnterView commentView;
    private ActionBarMenuItem switchItem;

    private FragmentContextView fragmentLocationContextView;
    private FragmentContextView fragmentContextView;

    private ArrayList<TLRPC.Dialog> frozenDialogsList;
    private boolean dialogsListFrozen;
    private int dialogRemoveFinished;
    private int dialogInsertFinished;
    private int dialogChangeFinished;

    private AlertDialog permissionDialog;
    private boolean askAboutContacts = true;

    private boolean closeSearchFieldOnHide;
    private long searchDialogId;
    private TLObject searchObject;

    private int prevPosition;
    private int prevTop;
    private boolean scrollUpdated;
    private boolean floatingHidden;
    private boolean floatingForceVisible;
    private final AccelerateDecelerateInterpolator floatingInterpolator = new AccelerateDecelerateInterpolator();

    private boolean checkPermission = true;

    private int currentConnectionState;

    private boolean disableActionBarScrolling;

    private String selectAlertString;
    private String selectAlertStringGroup;
    private String addToGroupAlertString;
    private boolean resetDelegate = true;

    public static boolean[] dialogsLoaded = new boolean[UserConfig.MAX_ACCOUNT_COUNT];
    private boolean searching;
    private boolean searchWas;
    private boolean onlySelect;
    private String searchString;
    private String initialSearchString;
    private long openedDialogId;
    private boolean cantSendToChannels;
    private boolean allowSwitchAccount;
    private boolean checkCanWrite;
    private boolean afterSignup;

    private DialogsActivityDelegate delegate;

    private ArrayList<Long> selectedDialogs = new ArrayList<>();

    private int canReadCount;
    private int canPinCount;
    private int canMuteCount;
    private int canUnmuteCount;
    private int canClearCacheCount;
    private int canReportSpamCount;
    private int canUnarchiveCount;
    private boolean canDeletePsaSelected;

    private int topPadding;
private int lastMeasuredTopPadding;
    private int folderId;

    private final static int pin = 100;
    private final static int read = 101;
    private final static int delete = 102;
    private final static int clear = 103;
    private final static int mute = 104;
    private final static int archive = 105;
    private final static int block = 106;
    private final static int archive2 = 107;
    private final static int pin2 = 108;
    private final static int add_to_folder = 109;
    private final static int remove_from_folder = 110;

    private final static int ARCHIVE_ITEM_STATE_PINNED = 0;
    private final static int ARCHIVE_ITEM_STATE_SHOWED = 1;
    private final static int ARCHIVE_ITEM_STATE_HIDDEN = 2;

    private long startArchivePullingTime;
    private boolean scrollingManually;
    private boolean canShowHiddenArchive;

    private AnimatorSet tabsAnimation;
    private boolean tabsAnimationInProgress;
    private boolean animatingForward;
    private float additionalOffset;
    private boolean backAnimation;
    private int maximumVelocity;
    private boolean startedTracking;
    private boolean maybeStartTracking;
    private static final Interpolator interpolator = t -> {
        --t;
        return t * t * t * t * t + 1.0F;
    };

    private int animationIndex = -1;
    private boolean searchIsShowed;
    private boolean searchWasFullyShowed;
    private boolean whiteActionBar;
    private boolean searchFiltersWasShowed;
    private float progressToActionMode;
    private ValueAnimator actionBarColorAnimator;

    private ValueAnimator filtersTabAnimator;
    private float filterTabsProgress;
    private float filterTabsMoveFrom;
    private float tabsYOffset;
    private float scrollAdditionalOffset;

    public final Property<DialogsActivity, Float> SCROLL_Y = new AnimationProperties.FloatProperty<DialogsActivity>("animationValue") {
        @Override
        public void setValue(DialogsActivity object, float value) {
            object.setScrollY(value);
        }

        @Override
        public Float get(DialogsActivity object) {
            return actionBar.getTranslationY();
        }
    };

    private class ContentView extends SizeNotifierFrameLayout {

        private Paint actionBarSearchPaint = new Paint(Paint.ANTI_ALIAS_FLAG);
        private Paint windowBackgroundPaint = new Paint();
        private int inputFieldHeight;

        public ContentView(Context context) {
            super(context);
        }

        private int startedTrackingPointerId;
        private int startedTrackingX;
        private int startedTrackingY;
        private VelocityTracker velocityTracker;
        private boolean globalIgnoreLayout;
        private int[] pos = new int[2];

        private boolean prepareForMoving(MotionEvent ev, boolean forward) {
            int id = filterTabsView.getNextPageId(forward);
            if (id < 0) {
                return false;
            }
            getParent().requestDisallowInterceptTouchEvent(true);
            maybeStartTracking = false;
            startedTracking = true;
            startedTrackingX = (int) (ev.getX() + additionalOffset);
            actionBar.setEnabled(false);
            filterTabsView.setEnabled(false);
            viewPages[1].selectedType = id;
            viewPages[1].setVisibility(View.VISIBLE);
            animatingForward = forward;
            showScrollbars(false);
            switchToCurrentSelectedMode(true);
            if (forward) {
                viewPages[1].setTranslationX(viewPages[0].getMeasuredWidth());
            } else {
                viewPages[1].setTranslationX(-viewPages[0].getMeasuredWidth());
            }
            return true;
        }

        @Override
        public void setPadding(int left, int top, int right, int bottom) {
            topPadding = top;
            updateContextViewPosition();
            if (whiteActionBar && searchViewPager != null) {
                searchViewPager.setTranslationY(topPadding - lastMeasuredTopPadding);
            } else {
                requestLayout();
            }
        }

        public boolean checkTabsAnimationInProgress() {
            if (tabsAnimationInProgress) {
                boolean cancel = false;
                if (backAnimation) {
                    if (Math.abs(viewPages[0].getTranslationX()) < 1) {
                        viewPages[0].setTranslationX(0);
                        viewPages[1].setTranslationX(viewPages[0].getMeasuredWidth() * (animatingForward ? 1 : -1));
                        cancel = true;
                    }
                } else if (Math.abs(viewPages[1].getTranslationX()) < 1) {
                    viewPages[0].setTranslationX(viewPages[0].getMeasuredWidth() * (animatingForward ? -1 : 1));
                    viewPages[1].setTranslationX(0);
                    cancel = true;
                }
                if (cancel) {
                    showScrollbars(true);
                    if (tabsAnimation != null) {
                        tabsAnimation.cancel();
                        tabsAnimation = null;
                    }
                    tabsAnimationInProgress = false;
                }
                return tabsAnimationInProgress;
            }
            return false;
        }

        public int getActionBarFullHeight() {
            float h = actionBar.getHeight();
            float filtersTabsHeight = 0;
            if (filterTabsView != null && filterTabsView.getVisibility() != GONE) {
                filtersTabsHeight = filterTabsView.getMeasuredHeight() - (1f - filterTabsProgress) * filterTabsView.getMeasuredHeight();
            }
            float searchTabsHeight = 0;
            if (searchTabsView != null && searchTabsView.getVisibility() != View.GONE) {
                searchTabsHeight = searchTabsView.getMeasuredHeight();
            }
            h += filtersTabsHeight * (1f - searchAnimationProgress) + searchTabsHeight * searchAnimationProgress;
            return (int) h;
        }

        @Override
        protected boolean drawChild(Canvas canvas, View child, long drawingTime) {
            if (child == fragmentContextView && fragmentContextView.isCallStyle()) {
                return true;
            }
            if (child == blurredView) {
                return true;
            }
            boolean result;
            if (child == viewPages[0] || (viewPages.length > 1 && child == viewPages[1]) || child == fragmentContextView || child == fragmentLocationContextView || child == searchViewPager) {
                canvas.save();
                canvas.clipRect(0, -getY() + actionBar.getY() + getActionBarFullHeight(), getMeasuredWidth(), getMeasuredHeight());
                result = super.drawChild(canvas, child, drawingTime);
                canvas.restore();
            } else {
                result = super.drawChild(canvas, child, drawingTime);
            }
            if (child == actionBar && parentLayout != null) {
                int y = (int) (actionBar.getY() + getActionBarFullHeight());
                parentLayout.drawHeaderShadow(canvas, (int) (255 * (1f - searchAnimationProgress)), y);
                if (searchAnimationProgress > 0) {
                    if (searchAnimationProgress < 1) {
                        int a = Theme.dividerPaint.getAlpha();
                        Theme.dividerPaint.setAlpha((int) (a * searchAnimationProgress));
                        canvas.drawLine(0, y, getMeasuredWidth(), y, Theme.dividerPaint);
                        Theme.dividerPaint.setAlpha(a);
                    } else {
                        canvas.drawLine(0, y, getMeasuredWidth(), y, Theme.dividerPaint);
                    }
                }
            }
            return result;
        }

        @Override
        protected void dispatchDraw(Canvas canvas) {
            int actionBarHeight = getActionBarFullHeight();
            int top;
            if (inPreviewMode) {
                top = AndroidUtilities.statusBarHeight;
            } else {
                top = (int) (-getY() + actionBar.getY());
            }
            if (whiteActionBar) {
                if (searchAnimationProgress == 1f) {
                    actionBarSearchPaint.setColor(Theme.getColor(Theme.key_windowBackgroundWhite));
                    if (searchTabsView != null) {
                        searchTabsView.setTranslationY(0);
                        searchTabsView.setAlpha(1f);
                        if (filtersView != null) {
                            filtersView.setTranslationY(0);
                            filtersView.setAlpha(1f);
                        }
                    }
                } else if (searchAnimationProgress == 0) {
                    if (filterTabsView != null && filterTabsView.getVisibility() == View.VISIBLE) {
                        filterTabsView.setTranslationY(actionBar.getTranslationY());
                    }
                }
                canvas.drawRect(0, top, getMeasuredWidth(), top + actionBarHeight, searchAnimationProgress == 1f ? actionBarSearchPaint : actionBarDefaultPaint);
                if (searchAnimationProgress > 0 && searchAnimationProgress < 1f) {
                    actionBarSearchPaint.setColor(ColorUtils.blendARGB(Theme.getColor(folderId == 0 ? Theme.key_actionBarDefault : Theme.key_actionBarDefaultArchived), Theme.getColor(Theme.key_windowBackgroundWhite), searchAnimationProgress));
                    if (searchIsShowed || !searchWasFullyShowed) {
                        canvas.save();
                        canvas.clipRect(0, top, getMeasuredWidth(), top + actionBarHeight);
                        float cX = getMeasuredWidth() - AndroidUtilities.dp(24);
                        int statusBarH = actionBar.getOccupyStatusBar() ? AndroidUtilities.statusBarHeight : 0;
                        float cY = statusBarH + (actionBar.getMeasuredHeight() - statusBarH) / 2f;
                        canvas.drawCircle(cX, cY, getMeasuredWidth() * 1.3f * searchAnimationProgress, actionBarSearchPaint);
                        canvas.restore();
                    } else {
                        canvas.drawRect(0, top, getMeasuredWidth(), top + actionBarHeight, actionBarSearchPaint);
                    }
                    if (filterTabsView != null && filterTabsView.getVisibility() == View.VISIBLE) {
                        filterTabsView.setTranslationY(actionBarHeight - (actionBar.getHeight() + filterTabsView.getMeasuredHeight()));
                    }
                    if (searchTabsView != null) {
                        float y = actionBarHeight - (actionBar.getHeight() + searchTabsView.getMeasuredHeight());
                        float alpha = searchAnimationProgress < 0.5f ? 0 : (searchAnimationProgress - 0.5f) / 0.5f;
                        searchTabsView.setTranslationY(y);
                        searchTabsView.setAlpha(alpha);
                        if (filtersView != null) {
                            filtersView.setTranslationY(y);
                            filtersView.setAlpha(alpha);
                        }
                    }
                }
            } else if (!inPreviewMode) {
                if (progressToActionMode > 0) {
                    actionBarSearchPaint.setColor(ColorUtils.blendARGB(Theme.getColor(folderId == 0 ? Theme.key_actionBarDefault : Theme.key_actionBarDefaultArchived), Theme.getColor(Theme.key_windowBackgroundWhite), progressToActionMode));
                    canvas.drawRect(0, top, getMeasuredWidth(), top + actionBarHeight, actionBarSearchPaint);
                } else {
                    canvas.drawRect(0, top, getMeasuredWidth(), top + actionBarHeight, actionBarDefaultPaint);
                }
            }
            tabsYOffset = 0;
            if (filtersTabAnimator != null && filterTabsView != null && filterTabsView.getVisibility() == View.VISIBLE) {
                tabsYOffset = - (1f - filterTabsProgress) * filterTabsView.getMeasuredHeight();
                filterTabsView.setTranslationY(actionBar.getTranslationY() + tabsYOffset);
                filterTabsView.setAlpha(filterTabsProgress);
                viewPages[0].setTranslationY(-(1f - filterTabsProgress) * filterTabsMoveFrom);
            } else if (filterTabsView != null && filterTabsView.getVisibility() == View.VISIBLE) {
                filterTabsView.setTranslationY(actionBar.getTranslationY());
                filterTabsView.setAlpha(1f);
            }
            updateContextViewPosition();
            super.dispatchDraw(canvas);
            if (whiteActionBar && searchAnimationProgress > 0 && searchAnimationProgress < 1f && searchTabsView != null) {
                windowBackgroundPaint.setColor(Theme.getColor(Theme.key_windowBackgroundWhite));
                windowBackgroundPaint.setAlpha((int) (windowBackgroundPaint.getAlpha() * searchAnimationProgress));
                canvas.drawRect(0, top + actionBarHeight, getMeasuredWidth(), top + actionBar.getMeasuredHeight() + searchTabsView.getMeasuredHeight(), windowBackgroundPaint);
            }
            if (fragmentContextView != null && fragmentContextView.isCallStyle()) {
                canvas.save();
                canvas.translate(fragmentContextView.getX(), fragmentContextView.getY());
                fragmentContextView.setDrawOverlay(true);
                fragmentContextView.draw(canvas);
                fragmentContextView.setDrawOverlay(false);
                canvas.restore();
            }
            if (blurredView != null && blurredView.getVisibility() == View.VISIBLE) {
                if (blurredView.getAlpha() != 1f) {
                    if (blurredView.getAlpha() != 0) {
                        canvas.saveLayerAlpha(blurredView.getLeft(), blurredView.getTop(), blurredView.getRight(), blurredView.getBottom(), (int) (255 * blurredView.getAlpha()), Canvas.ALL_SAVE_FLAG);
                        canvas.translate(blurredView.getLeft(), blurredView.getTop());
                        blurredView.draw(canvas);
                        canvas.restore();
                    }
                } else {
                    blurredView.draw(canvas);
                }
            }
            if (scrimView != null) {
                canvas.drawRect(0, 0, getMeasuredWidth(), getMeasuredHeight(), scrimPaint);
                canvas.save();
                getLocationInWindow(pos);
                canvas.translate(scrimViewLocation[0] - pos[0], scrimViewLocation[1] - (Build.VERSION.SDK_INT < 21 ? AndroidUtilities.statusBarHeight : 0));
                scrimView.draw(canvas);
                if (scrimViewSelected) {
                    Drawable drawable = filterTabsView.getSelectorDrawable();
                    canvas.translate(-scrimViewLocation[0], -drawable.getIntrinsicHeight() - 1);
                    drawable.draw(canvas);
                }
                canvas.restore();
            }
        }

        @Override
        protected void onMeasure(int widthMeasureSpec, int heightMeasureSpec) {
            int widthSize = View.MeasureSpec.getSize(widthMeasureSpec);
            int heightSize = View.MeasureSpec.getSize(heightMeasureSpec);

            setMeasuredDimension(widthSize, heightSize);
            heightSize -= getPaddingTop();

            if (doneItem != null) {
                LayoutParams layoutParams = (LayoutParams) doneItem.getLayoutParams();
                layoutParams.topMargin = actionBar.getOccupyStatusBar() ? AndroidUtilities.statusBarHeight : 0;
                layoutParams.height = ActionBar.getCurrentActionBarHeight();
            }

            measureChildWithMargins(actionBar, widthMeasureSpec, 0, heightMeasureSpec, 0);

            int keyboardSize = measureKeyboardHeight();
            int childCount = getChildCount();

            if (commentView != null) {
                measureChildWithMargins(commentView, widthMeasureSpec, 0, heightMeasureSpec, 0);
                Object tag = commentView.getTag();
                if (tag != null && tag.equals(2)) {
                    if (keyboardSize <= AndroidUtilities.dp(20) && !AndroidUtilities.isInMultiwindow) {
                        heightSize -= commentView.getEmojiPadding();
                    }
                    inputFieldHeight = commentView.getMeasuredHeight();
                } else {
                    inputFieldHeight = 0;
                }

                if (SharedConfig.smoothKeyboard && commentView.isPopupShowing()) {
                    fragmentView.setTranslationY(0);
                    for (int a = 0; a < viewPages.length; a++) {
                        if (viewPages[a] != null) {
                            viewPages[a].setTranslationY(0);
                        }
                    }
                    if (!onlySelect) {
                        actionBar.setTranslationY(0);
                    }
                    searchViewPager.setTranslationY(0);
                }
            }

            for (int i = 0; i < childCount; i++) {
                View child = getChildAt(i);
                if (child == null || child.getVisibility() == GONE || child == commentView || child == actionBar) {
                    continue;
                }
                if (child instanceof ViewPage) {
                    int contentWidthSpec = View.MeasureSpec.makeMeasureSpec(widthSize, View.MeasureSpec.EXACTLY);
                    int h;
                    if (filterTabsView != null && filterTabsView.getVisibility() == VISIBLE) {
                        h = heightSize - inputFieldHeight + AndroidUtilities.dp(2) - AndroidUtilities.dp(44) - topPadding;
                    } else {
                        h = heightSize - inputFieldHeight + AndroidUtilities.dp(2) - ((onlySelect && !(initialDialogsType == 3 && NekoConfig.showTabsOnForward)) ? 0 : actionBar.getMeasuredHeight()) - topPadding;
                    }

                    if (filtersTabAnimator != null && filterTabsView != null && filterTabsView.getVisibility() == VISIBLE) {
                        h += filterTabsMoveFrom;
                    } else {
                        child.setTranslationY(0);
                    }
                    child.measure(contentWidthSpec, View.MeasureSpec.makeMeasureSpec(Math.max(AndroidUtilities.dp(10), h), View.MeasureSpec.EXACTLY));
                    child.setPivotX(child.getMeasuredWidth() / 2);
                } else if (child == searchViewPager) {
                    searchViewPager.setTranslationY(0);
                    int contentWidthSpec = View.MeasureSpec.makeMeasureSpec(widthSize, View.MeasureSpec.EXACTLY);
                    int h = View.MeasureSpec.getSize(heightMeasureSpec) + keyboardSize;
                    int contentHeightSpec = View.MeasureSpec.makeMeasureSpec(Math.max(AndroidUtilities.dp(10), h - inputFieldHeight + AndroidUtilities.dp(2) - (onlySelect && !(initialDialogsType == 3 && NekoConfig.showTabsOnForward) ? 0 : actionBar.getMeasuredHeight()) - topPadding) - (searchTabsView == null ? 0 : AndroidUtilities.dp(44)), View.MeasureSpec.EXACTLY);
                    child.measure(contentWidthSpec, contentHeightSpec);
                    child.setPivotX(child.getMeasuredWidth() / 2);
                } else if (commentView != null && commentView.isPopupView(child)) {
                    if (AndroidUtilities.isInMultiwindow) {
                        if (AndroidUtilities.isTablet()) {
                            child.measure(View.MeasureSpec.makeMeasureSpec(widthSize, View.MeasureSpec.EXACTLY), View.MeasureSpec.makeMeasureSpec(Math.min(AndroidUtilities.dp(320), heightSize - inputFieldHeight - AndroidUtilities.statusBarHeight + getPaddingTop()), View.MeasureSpec.EXACTLY));
                        } else {
                            child.measure(View.MeasureSpec.makeMeasureSpec(widthSize, View.MeasureSpec.EXACTLY), View.MeasureSpec.makeMeasureSpec(heightSize - inputFieldHeight - AndroidUtilities.statusBarHeight + getPaddingTop(), View.MeasureSpec.EXACTLY));
                        }
                    } else {
                        child.measure(View.MeasureSpec.makeMeasureSpec(widthSize, View.MeasureSpec.EXACTLY), View.MeasureSpec.makeMeasureSpec(child.getLayoutParams().height, View.MeasureSpec.EXACTLY));
                    }
                } else {
                    measureChildWithMargins(child, widthMeasureSpec, 0, heightMeasureSpec, 0);
                }
            }
        }

        @Override
        protected void onLayout(boolean changed, int l, int t, int r, int b) {
            final int count = getChildCount();

            int paddingBottom;
            Object tag = commentView != null ? commentView.getTag() : null;
            int keyboardSize = measureKeyboardHeight();
            if (tag != null && tag.equals(2)) {
                paddingBottom = keyboardSize <= AndroidUtilities.dp(20) && !AndroidUtilities.isInMultiwindow ? commentView.getEmojiPadding() : 0;
            } else {
                paddingBottom = 0;
            }
            setBottomClip(paddingBottom);
            lastMeasuredTopPadding = topPadding;

            for (int i = 0; i < count; i++) {
                final View child = getChildAt(i);
                if (child.getVisibility() == GONE) {
                    continue;
                }
                final FrameLayout.LayoutParams lp = (FrameLayout.LayoutParams) child.getLayoutParams();

                final int width = child.getMeasuredWidth();
                final int height = child.getMeasuredHeight();

                int childLeft;
                int childTop;

                int gravity = lp.gravity;
                if (gravity == -1) {
                    gravity = Gravity.TOP | Gravity.LEFT;
                }

                final int absoluteGravity = gravity & Gravity.HORIZONTAL_GRAVITY_MASK;
                final int verticalGravity = gravity & Gravity.VERTICAL_GRAVITY_MASK;

                switch (absoluteGravity & Gravity.HORIZONTAL_GRAVITY_MASK) {
                    case Gravity.CENTER_HORIZONTAL:
                        childLeft = (r - l - width) / 2 + lp.leftMargin - lp.rightMargin;
                        break;
                    case Gravity.RIGHT:
                        childLeft = r - width - lp.rightMargin;
                        break;
                    case Gravity.LEFT:
                    default:
                        childLeft = lp.leftMargin;
                }

                switch (verticalGravity) {
                    case Gravity.TOP:
                        childTop = lp.topMargin + getPaddingTop();
                        break;
                    case Gravity.CENTER_VERTICAL:
                        childTop = ((b - paddingBottom) - t - height) / 2 + lp.topMargin - lp.bottomMargin;
                        break;
                    case Gravity.BOTTOM:
                        childTop = ((b - paddingBottom) - t) - height - lp.bottomMargin;
                        break;
                    default:
                        childTop = lp.topMargin;
                }

                if (commentView != null && commentView.isPopupView(child)) {
                    if (AndroidUtilities.isInMultiwindow) {
                        childTop = commentView.getTop() - child.getMeasuredHeight() + AndroidUtilities.dp(1);
                    } else {
                        childTop = commentView.getBottom();
                    }
                } else if (child == filterTabsView || child == searchTabsView || child == filtersView) {
                    childTop = actionBar.getMeasuredHeight();
                } else if (child == searchViewPager) {
                    childTop = (onlySelect && !(initialDialogsType == 3 && NekoConfig.showTabsOnForward) ? 0 : actionBar.getMeasuredHeight()) + topPadding + (searchTabsView == null ? 0 : AndroidUtilities.dp(44));
                } else if (child instanceof ViewPage) {
                    if ((initialDialogsType == 3 && NekoConfig.showTabsOnForward) || !onlySelect) {
                        if (filterTabsView != null && filterTabsView.getVisibility() == VISIBLE) {
                            childTop = AndroidUtilities.dp(44);
                        } else {
                            childTop = actionBar.getMeasuredHeight();
                        }
                    }
                    childTop += topPadding;
                } else if (child instanceof FragmentContextView) {
                    childTop += actionBar.getMeasuredHeight();
                }
                child.layout(childLeft, childTop, childLeft + width, childTop + height);
            }

            searchViewPager.setKeyboardHeight(keyboardSize);
            notifyHeightChanged();
            updateContextViewPosition();
        }

        @Override
        public boolean onInterceptTouchEvent(MotionEvent ev) {
            int action = ev.getActionMasked();
            if (action == MotionEvent.ACTION_UP || action == MotionEvent.ACTION_CANCEL) {
                if (actionBar.isActionModeShowed()) {
                    allowMoving = true;
                }
            }
            return checkTabsAnimationInProgress() || filterTabsView != null && filterTabsView.isAnimatingIndicator() || onTouchEvent(ev);
        }

        @Override
        public void requestDisallowInterceptTouchEvent(boolean disallowIntercept) {
            if (maybeStartTracking && !startedTracking) {
                onTouchEvent(null);
            }
            super.requestDisallowInterceptTouchEvent(disallowIntercept);
        }

        @Override
        public boolean onTouchEvent(MotionEvent ev) {
            if (filterTabsView != null && !filterTabsView.isEditing() && !searching &&
                    !parentLayout.checkTransitionAnimation() && !parentLayout.isInPreviewMode() && !parentLayout.isPreviewOpenAnimationInProgress() && !parentLayout.getDrawerLayoutContainer().isDrawerOpened() &&
                    (ev == null || startedTracking || ev.getY() > actionBar.getMeasuredHeight() + actionBar.getTranslationY())) {
                if (ev != null) {
                    if (velocityTracker == null) {
                        velocityTracker = VelocityTracker.obtain();
                    }
                    velocityTracker.addMovement(ev);
                }
                if (ev != null && ev.getAction() == MotionEvent.ACTION_DOWN && checkTabsAnimationInProgress()) {
                    startedTracking = true;
                    startedTrackingPointerId = ev.getPointerId(0);
                    startedTrackingX = (int) ev.getX();
                    parentLayout.getDrawerLayoutContainer().setAllowOpenDrawerBySwipe(false);
                    if (animatingForward) {
                        if (startedTrackingX < viewPages[0].getMeasuredWidth() + viewPages[0].getTranslationX()) {
                            additionalOffset = viewPages[0].getTranslationX();
                        } else {
                            ViewPage page = viewPages[0];
                            viewPages[0] = viewPages[1];
                            viewPages[1] = page;
                            animatingForward = false;
                            additionalOffset = viewPages[0].getTranslationX();
                            filterTabsView.selectTabWithId(viewPages[0].selectedType, 1f);
                            filterTabsView.selectTabWithId(viewPages[1].selectedType, additionalOffset / viewPages[0].getMeasuredWidth());
                            switchToCurrentSelectedMode(true);
                            viewPages[0].dialogsAdapter.resume();
                            viewPages[1].dialogsAdapter.pause();
                        }
                    } else {
                        if (startedTrackingX < viewPages[1].getMeasuredWidth() + viewPages[1].getTranslationX()) {
                            ViewPage page = viewPages[0];
                            viewPages[0] = viewPages[1];
                            viewPages[1] = page;
                            animatingForward = true;
                            additionalOffset = viewPages[0].getTranslationX();
                            filterTabsView.selectTabWithId(viewPages[0].selectedType, 1f);
                            filterTabsView.selectTabWithId(viewPages[1].selectedType, -additionalOffset / viewPages[0].getMeasuredWidth());
                            switchToCurrentSelectedMode(true);
                            viewPages[0].dialogsAdapter.resume();
                            viewPages[1].dialogsAdapter.pause();
                        } else {
                            additionalOffset = viewPages[0].getTranslationX();
                        }
                    }
                    tabsAnimation.removeAllListeners();
                    tabsAnimation.cancel();
                    tabsAnimationInProgress = false;
                } else if (ev != null && ev.getAction() == MotionEvent.ACTION_DOWN) {
                    additionalOffset = 0;
                }
                if (ev != null && ev.getAction() == MotionEvent.ACTION_DOWN && !startedTracking && !maybeStartTracking && filterTabsView.getVisibility() == VISIBLE) {
                    startedTrackingPointerId = ev.getPointerId(0);
                    maybeStartTracking = true;
                    startedTrackingX = (int) ev.getX();
                    startedTrackingY = (int) ev.getY();
                    velocityTracker.clear();
                } else if (ev != null && ev.getAction() == MotionEvent.ACTION_MOVE && ev.getPointerId(0) == startedTrackingPointerId) {
                    int dx = (int) (ev.getX() - startedTrackingX + additionalOffset);
                    int dy = Math.abs((int) ev.getY() - startedTrackingY);
                    if (startedTracking && (animatingForward && dx > 0 || !animatingForward && dx < 0)) {
                        if (!prepareForMoving(ev, dx < 0)) {
                            maybeStartTracking = true;
                            startedTracking = false;
                            viewPages[0].setTranslationX(0);
                            viewPages[1].setTranslationX(animatingForward ? viewPages[0].getMeasuredWidth() : -viewPages[0].getMeasuredWidth());
                            filterTabsView.selectTabWithId(viewPages[1].selectedType, 0);
                        }
                    }
                    if (maybeStartTracking && !startedTracking) {
                        float touchSlop = AndroidUtilities.getPixelsInCM(0.3f, true);
                        int dxLocal = (int) (ev.getX() - startedTrackingX);
                        if (Math.abs(dxLocal) >= touchSlop && Math.abs(dxLocal) > dy) {
                            prepareForMoving(ev, dx < 0);
                        }
                    } else if (startedTracking) {
                        viewPages[0].setTranslationX(dx);
                        if (animatingForward) {
                            viewPages[1].setTranslationX(viewPages[0].getMeasuredWidth() + dx);
                        } else {
                            viewPages[1].setTranslationX(dx - viewPages[0].getMeasuredWidth());
                        }
                        float scrollProgress = Math.abs(dx) / (float) viewPages[0].getMeasuredWidth();
                        filterTabsView.selectTabWithId(viewPages[1].selectedType, scrollProgress);
                    }
                } else if (ev == null || ev.getPointerId(0) == startedTrackingPointerId && (ev.getAction() == MotionEvent.ACTION_CANCEL || ev.getAction() == MotionEvent.ACTION_UP || ev.getAction() == MotionEvent.ACTION_POINTER_UP)) {
                    velocityTracker.computeCurrentVelocity(1000, maximumVelocity);
                    float velX;
                    float velY;
                    if (ev != null && ev.getAction() != MotionEvent.ACTION_CANCEL) {
                        velX = velocityTracker.getXVelocity();
                        velY = velocityTracker.getYVelocity();
                        if (!startedTracking) {
                            if (Math.abs(velX) >= 3000 && Math.abs(velX) > Math.abs(velY)) {
                                prepareForMoving(ev, velX < 0);
                            }
                        }
                    } else {
                        velX = 0;
                        velY = 0;
                    }
                    if (startedTracking) {
                        float x = viewPages[0].getX();
                        tabsAnimation = new AnimatorSet();
                        if (additionalOffset != 0) {
                            if (Math.abs(velX) > 1500) {
                                backAnimation = animatingForward ? velX > 0 : velX < 0;
                            } else {
                                if (animatingForward) {
                                    backAnimation = (viewPages[1].getX() > (viewPages[0].getMeasuredWidth() >> 1));
                                } else {
                                    backAnimation = (viewPages[0].getX() < (viewPages[0].getMeasuredWidth() >> 1));
                                }
                            }
                        } else {
                            backAnimation = Math.abs(x) < viewPages[0].getMeasuredWidth() / 3.0f && (Math.abs(velX) < 3500 || Math.abs(velX) < Math.abs(velY));
                        }
                        float distToMove;
                        float dx;
                        if (backAnimation) {
                            dx = Math.abs(x);
                            if (animatingForward) {
                                tabsAnimation.playTogether(
                                        ObjectAnimator.ofFloat(viewPages[0], View.TRANSLATION_X, 0),
                                        ObjectAnimator.ofFloat(viewPages[1], View.TRANSLATION_X, viewPages[1].getMeasuredWidth())
                                );
                            } else {
                                tabsAnimation.playTogether(
                                        ObjectAnimator.ofFloat(viewPages[0], View.TRANSLATION_X, 0),
                                        ObjectAnimator.ofFloat(viewPages[1], View.TRANSLATION_X, -viewPages[1].getMeasuredWidth())
                                );
                            }
                        } else {
                            dx = viewPages[0].getMeasuredWidth() - Math.abs(x);
                            if (animatingForward) {
                                tabsAnimation.playTogether(
                                        ObjectAnimator.ofFloat(viewPages[0], View.TRANSLATION_X, -viewPages[0].getMeasuredWidth()),
                                        ObjectAnimator.ofFloat(viewPages[1], View.TRANSLATION_X, 0)
                                );
                            } else {
                                tabsAnimation.playTogether(
                                        ObjectAnimator.ofFloat(viewPages[0], View.TRANSLATION_X, viewPages[0].getMeasuredWidth()),
                                        ObjectAnimator.ofFloat(viewPages[1], View.TRANSLATION_X, 0)
                                );
                            }
                        }
                        tabsAnimation.setInterpolator(interpolator);

                        int width = getMeasuredWidth();
                        int halfWidth = width / 2;
                        float distanceRatio = Math.min(1.0f, 1.0f * dx / (float) width);
                        float distance = (float) halfWidth + (float) halfWidth * AndroidUtilities.distanceInfluenceForSnapDuration(distanceRatio);
                        velX = Math.abs(velX);
                        int duration;
                        if (velX > 0) {
                            duration = 4 * Math.round(1000.0f * Math.abs(distance / velX));
                        } else {
                            float pageDelta = dx / getMeasuredWidth();
                            duration = (int) ((pageDelta + 1.0f) * 100.0f);
                        }
                        duration = Math.max(150, Math.min(duration, 600));

                        tabsAnimation.setDuration(duration);
                        tabsAnimation.addListener(new AnimatorListenerAdapter() {
                            @Override
                            public void onAnimationEnd(Animator animator) {
                                tabsAnimation = null;
                                if (!backAnimation) {
                                    ViewPage tempPage = viewPages[0];
                                    viewPages[0] = viewPages[1];
                                    viewPages[1] = tempPage;
                                    filterTabsView.selectTabWithId(viewPages[0].selectedType, 1.0f);
                                    updateCounters(false);
                                    viewPages[0].dialogsAdapter.resume();
                                    viewPages[1].dialogsAdapter.pause();
                                }
                                if (parentLayout != null) {
                                    parentLayout.getDrawerLayoutContainer().setAllowOpenDrawerBySwipe(viewPages[0].selectedType == filterTabsView.getFirstTabId() || searchIsShowed);
                                }
                                viewPages[1].setVisibility(View.GONE);
                                showScrollbars(true);
                                tabsAnimationInProgress = false;
                                maybeStartTracking = false;
                                actionBar.setEnabled(true);
                                filterTabsView.setEnabled(true);
                                checkListLoad(viewPages[0]);
                            }
                        });
                        tabsAnimation.start();
                        tabsAnimationInProgress = true;
                        startedTracking = false;
                    } else {
                        parentLayout.getDrawerLayoutContainer().setAllowOpenDrawerBySwipe(viewPages[0].selectedType == filterTabsView.getFirstTabId() || searchIsShowed);
                        maybeStartTracking = false;
                        actionBar.setEnabled(true);
                        filterTabsView.setEnabled(true);
                    }
                    if (velocityTracker != null) {
                        velocityTracker.recycle();
                        velocityTracker = null;
                    }
                }
                return startedTracking;
            }
            return false;
        }

        @Override
        public boolean hasOverlappingRendering() {
            return false;
        }

    }

    public static float viewOffset = 0.0f;

    public class DialogsRecyclerView extends RecyclerListView {

        private boolean firstLayout = true;
        private boolean ignoreLayout;
        private ViewPage parentPage;
        private int appliedPaddingTop;
        private int lastTop;
        private int lastListPadding;

        public DialogsRecyclerView(Context context, ViewPage page) {
            super(context);
            parentPage = page;
        }

        public void setViewsOffset(float viewOffset) {
            DialogsActivity.viewOffset = viewOffset;
            int n = getChildCount();
            for (int i = 0; i < n; i++) {
                getChildAt(i).setTranslationY(viewOffset);
            }

            if (selectorPosition != NO_POSITION) {
                View v = getLayoutManager().findViewByPosition(selectorPosition);
                if (v != null) {
                    selectorRect.set(v.getLeft(), (int) (v.getTop() + viewOffset), v.getRight(), (int) (v.getBottom() + viewOffset));
                    selectorDrawable.setBounds(selectorRect);
                }
            }
            invalidate();
        }

        public float getViewOffset() {
            return viewOffset;
        }

        @Override
        public void addView(View child, int index, ViewGroup.LayoutParams params) {
            super.addView(child, index, params);
            child.setTranslationY(viewOffset);
        }

        @Override
        public void removeView(View view) {
            super.removeView(view);
            view.setTranslationY(0);
        }

        @Override
        public void onDraw(Canvas canvas) {
            if (parentPage.pullForegroundDrawable != null && viewOffset != 0) {
                int pTop = getPaddingTop();
                if (pTop != 0) {
                    canvas.save();
                    canvas.translate(0, pTop);
                }
                parentPage.pullForegroundDrawable.drawOverScroll(canvas);
                if (pTop != 0) {
                    canvas.restore();
                }
            }
            super.onDraw(canvas);
        }


        @Override
        protected void dispatchDraw(Canvas canvas) {
            super.dispatchDraw(canvas);
            if (slidingView != null && pacmanAnimation != null) {
                pacmanAnimation.draw(canvas, slidingView.getTop() + slidingView.getMeasuredHeight() / 2);
            }

        }

        @Override
        public void setAdapter(RecyclerView.Adapter adapter) {
            super.setAdapter(adapter);
            firstLayout = true;
        }

        private void checkIfAdapterValid() {
            RecyclerView.Adapter adapter = getAdapter();
            if (parentPage.lastItemsCount != adapter.getItemCount()) {
                ignoreLayout = true;
                adapter.notifyDataSetChanged();
                ignoreLayout = false;
            }
        }

        @Override
        protected void onMeasure(int widthSpec, int heightSpec) {
            int t = 0;
            if ((initialDialogsType == 3 && NekoConfig.showTabsOnForward) || !onlySelect) {
                if (filterTabsView != null && filterTabsView.getVisibility() == VISIBLE) {
                    t = AndroidUtilities.dp(44);
                } else {
                    t = actionBar.getMeasuredHeight();
                }
            }

            int pos = parentPage.layoutManager.findFirstVisibleItemPosition();
            if (pos != RecyclerView.NO_POSITION) {
                RecyclerView.ViewHolder holder = parentPage.listView.findViewHolderForAdapterPosition(pos);
                if (holder != null) {
                    int top = holder.itemView.getTop();

                    ignoreLayout = true;
                    parentPage.layoutManager.scrollToPositionWithOffset(pos, (int) (top - lastListPadding + scrollAdditionalOffset));
                    ignoreLayout = false;
                }
            }
            if ((initialDialogsType == 3 && NekoConfig.showTabsOnForward) || !onlySelect) {
                ignoreLayout = true;
                if (filterTabsView != null && filterTabsView.getVisibility() == VISIBLE) {
                    t = ActionBar.getCurrentActionBarHeight() + (actionBar.getOccupyStatusBar() ? AndroidUtilities.statusBarHeight : 0);
                } else {
                    t = inPreviewMode && Build.VERSION.SDK_INT >= 21 ? AndroidUtilities.statusBarHeight : 0;
                }
                setTopGlowOffset(t);
                setPadding(0, t, 0, 0);
                parentPage.progressView.setPaddingTop(t);
                ignoreLayout = false;
            }

            if (firstLayout && getMessagesController().dialogsLoaded) {
                if (parentPage.dialogsType == 0 && hasHiddenArchive()) {
                    ignoreLayout = true;
                    LinearLayoutManager layoutManager = (LinearLayoutManager) getLayoutManager();
                    layoutManager.scrollToPositionWithOffset(1, (int) actionBar.getTranslationY());
                    ignoreLayout = false;
                }
                firstLayout = false;
            }
            checkIfAdapterValid();
            super.onMeasure(widthSpec, heightSpec);
            if ((initialDialogsType == 3 && NekoConfig.showTabsOnForward) || !onlySelect) {
                if (appliedPaddingTop != t && viewPages != null && viewPages.length > 1) {
                    viewPages[1].setTranslationX(viewPages[0].getMeasuredWidth());
                }
            }
        }

        @Override
        protected void onLayout(boolean changed, int l, int t, int r, int b) {
            super.onLayout(changed, l, t, r, b);
            lastListPadding = getPaddingTop();
            lastTop = t;
            scrollAdditionalOffset = 0;

            if ((dialogRemoveFinished != 0 || dialogInsertFinished != 0 || dialogChangeFinished != 0) && !parentPage.dialogsItemAnimator.isRunning()) {
                onDialogAnimationFinished();
            }
        }

        @Override
        public void requestLayout() {
            if (ignoreLayout) {
                return;
            }
            super.requestLayout();
        }

        private void toggleArchiveHidden(boolean action, DialogCell dialogCell) {
            SharedConfig.toggleArchiveHidden();
            if (SharedConfig.archiveHidden) {
                waitingForScrollFinished = true;
                if (dialogCell != null) {
                    disableActionBarScrolling = true;
                    smoothScrollBy(0, (dialogCell.getMeasuredHeight() + (dialogCell.getTop() - getPaddingTop())), CubicBezierInterpolator.EASE_OUT);
                    if (action) {
                        updatePullAfterScroll = true;
                    } else {
                        updatePullState();
                    }
                }
                getUndoView().showWithAction(0, UndoView.ACTION_ARCHIVE_HIDDEN, null, null);
            } else {
                getUndoView().showWithAction(0, UndoView.ACTION_ARCHIVE_PINNED, null, null);
                updatePullState();
                if (action && dialogCell != null) {
                    dialogCell.resetPinnedArchiveState();
                    dialogCell.invalidate();
                }
            }
        }

        private void updatePullState() {
            parentPage.archivePullViewState = SharedConfig.archiveHidden ? ARCHIVE_ITEM_STATE_HIDDEN : ARCHIVE_ITEM_STATE_PINNED;
            if (parentPage.pullForegroundDrawable != null) {
                parentPage.pullForegroundDrawable.setWillDraw(parentPage.archivePullViewState != ARCHIVE_ITEM_STATE_PINNED);
            }
        }

        @Override
        public boolean onTouchEvent(MotionEvent e) {
            if (fastScrollAnimationRunning || waitingForScrollFinished || dialogRemoveFinished != 0 || dialogInsertFinished != 0 || dialogChangeFinished != 0) {
                return false;
            }
            int action = e.getAction();
            if (action == MotionEvent.ACTION_DOWN) {
                setOverScrollMode(View.OVER_SCROLL_ALWAYS);
            }
            if (action == MotionEvent.ACTION_UP || action == MotionEvent.ACTION_CANCEL) {
                if (!parentPage.itemTouchhelper.isIdle() && parentPage.swipeController.swipingFolder) {
                    parentPage.swipeController.swipeFolderBack = true;
                    if (parentPage.itemTouchhelper.checkHorizontalSwipe(null, ItemTouchHelper.LEFT) != 0) {
                        toggleArchiveHidden(false, null);
                    }
                }
            }
            boolean result = super.onTouchEvent(e);
            if (parentPage.dialogsType == 0 && (action == MotionEvent.ACTION_UP || action == MotionEvent.ACTION_CANCEL) && parentPage.archivePullViewState == ARCHIVE_ITEM_STATE_HIDDEN && hasHiddenArchive()) {
                LinearLayoutManager layoutManager = (LinearLayoutManager) getLayoutManager();
                int currentPosition = layoutManager.findFirstVisibleItemPosition();
                if (currentPosition == 0) {
                    int pTop = getPaddingTop();
                    View view = layoutManager.findViewByPosition(currentPosition);
                    int height = (int) (AndroidUtilities.dp(SharedConfig.useThreeLinesLayout ? 78 : 72) * PullForegroundDrawable.SNAP_HEIGHT);
                    int diff = (view.getTop() - pTop) + view.getMeasuredHeight();
                    if (view != null) {
                        long pullingTime = System.currentTimeMillis() - startArchivePullingTime;
                        if (diff < height || pullingTime < PullForegroundDrawable.minPullingTime) {
                            disableActionBarScrolling = true;
                            smoothScrollBy(0, diff, CubicBezierInterpolator.EASE_OUT_QUINT);
                            parentPage.archivePullViewState = ARCHIVE_ITEM_STATE_HIDDEN;
                        } else {
                            if (parentPage.archivePullViewState != ARCHIVE_ITEM_STATE_SHOWED) {
                                if (getViewOffset() == 0) {
                                    disableActionBarScrolling = true;
                                    smoothScrollBy(0, (view.getTop() - pTop), CubicBezierInterpolator.EASE_OUT_QUINT);
                                }
                                if (!canShowHiddenArchive) {
                                    canShowHiddenArchive = true;
                                    if (!NekoConfig.disableVibration) {
                                        performHapticFeedback(HapticFeedbackConstants.KEYBOARD_TAP, HapticFeedbackConstants.FLAG_IGNORE_GLOBAL_SETTING);
                                    }
                                    if (parentPage.pullForegroundDrawable != null) {
                                        parentPage.pullForegroundDrawable.colorize(true);
                                    }
                                }
                                ((DialogCell) view).startOutAnimation();

                                parentPage.archivePullViewState = ARCHIVE_ITEM_STATE_SHOWED;

                                if (NekoConfig.openArchiveOnPull) {
                                    AndroidUtilities.runOnUIThread(() -> {
                                        // Open the folder.
                                        // Delay was taken from PullForegroundDrawable::startOutAnimation().
                                        Bundle args = new Bundle();
                                        args.putInt("folderId", 1); // 1 is the ID of the archive folder.
                                        args.putBoolean("onlySelect", onlySelect);
                                        DialogsActivity dialogsActivity = new DialogsActivity(args);
                                        dialogsActivity.setDelegate(delegate);
                                        presentFragment(dialogsActivity, onlySelect);
                                    }, 200);
                                }
                            }
                        }

                        if (getViewOffset() != 0) {
                            ValueAnimator valueAnimator = ValueAnimator.ofFloat(getViewOffset(), 0f);
                            valueAnimator.addUpdateListener(animation -> setViewsOffset((float) animation.getAnimatedValue()));

                            valueAnimator.setDuration(Math.max(100, (long) (350f - 120f * (getViewOffset() / PullForegroundDrawable.getMaxOverscroll()))));
                            valueAnimator.setInterpolator(CubicBezierInterpolator.EASE_OUT_QUINT);
                            setScrollEnabled(false);
                            valueAnimator.addListener(new AnimatorListenerAdapter() {
                                @Override
                                public void onAnimationEnd(Animator animation) {
                                    super.onAnimationEnd(animation);
                                    setScrollEnabled(true);
                                }
                            });
                            valueAnimator.start();
                        }
                    }
                }
            }
            return result;
        }

        @Override
        public boolean onInterceptTouchEvent(MotionEvent e) {
            if (fastScrollAnimationRunning || waitingForScrollFinished || dialogRemoveFinished != 0 || dialogInsertFinished != 0 || dialogChangeFinished != 0) {
                return false;
            }
            if (e.getAction() == MotionEvent.ACTION_DOWN) {
                allowSwipeDuringCurrentTouch = !actionBar.isActionModeShowed();
                checkIfAdapterValid();
            }
            return super.onInterceptTouchEvent(e);
        }
    }

    private class SwipeController extends ItemTouchHelper.Callback {

        private RectF buttonInstance;
        private RecyclerView.ViewHolder currentItemViewHolder;
        private boolean swipingFolder;
        private boolean swipeFolderBack;
        private ViewPage parentPage;

        public SwipeController(ViewPage page) {
            parentPage = page;
        }

        @Override
        public int getMovementFlags(RecyclerView recyclerView, RecyclerView.ViewHolder viewHolder) {
            if (waitingForDialogsAnimationEnd(parentPage) || parentLayout != null && parentLayout.isInPreviewMode()) {
                return 0;
            }
            if (swipingFolder && swipeFolderBack) {
                swipingFolder = false;
                return 0;
            }
            if (!onlySelect && parentPage.isDefaultDialogType() && slidingView == null && viewHolder.itemView instanceof DialogCell) {
                DialogCell dialogCell = (DialogCell) viewHolder.itemView;
                long dialogId = dialogCell.getDialogId();
                if (actionBar.isActionModeShowed()) {
                    TLRPC.Dialog dialog = getMessagesController().dialogs_dict.get(dialogId);
                    if (!allowMoving || dialog == null || !isDialogPinned(dialog) || DialogObject.isFolderDialogId(dialogId)) {
                        return 0;
                    }
                    movingView = (DialogCell) viewHolder.itemView;
                    movingView.setBackgroundColor(Theme.getColor(Theme.key_windowBackgroundWhite));
                    return makeMovementFlags(ItemTouchHelper.UP | ItemTouchHelper.DOWN, 0);
                } else {
                    if (filterTabsView != null && filterTabsView.getVisibility() == View.VISIBLE || !allowSwipeDuringCurrentTouch || dialogId == getUserConfig().clientUserId || dialogId == 777000 || getMessagesController().isPromoDialog(dialogId, false) && getMessagesController().promoDialogType != MessagesController.PROMO_TYPE_PSA) {
                        return 0;
                    }
                    swipeFolderBack = false;
                    swipingFolder = SharedConfig.archiveHidden && DialogObject.isFolderDialogId(dialogCell.getDialogId());
                    dialogCell.setSliding(true);
                    return makeMovementFlags(0, ItemTouchHelper.LEFT);
                }
            }
            return 0;
        }

        @Override
        public boolean onMove(RecyclerView recyclerView, RecyclerView.ViewHolder source, RecyclerView.ViewHolder target) {
            if (!(target.itemView instanceof DialogCell)) {
                return false;
            }
            DialogCell dialogCell = (DialogCell) target.itemView;
            long dialogId = dialogCell.getDialogId();
            TLRPC.Dialog dialog = getMessagesController().dialogs_dict.get(dialogId);
            if (dialog == null || !isDialogPinned(dialog) || DialogObject.isFolderDialogId(dialogId)) {
                return false;
            }
            int fromIndex = source.getAdapterPosition();
            int toIndex = target.getAdapterPosition();
            parentPage.dialogsAdapter.notifyItemMoved(fromIndex, toIndex);
            updateDialogIndices();
            if (viewPages[0].dialogsType == 7 || viewPages[0].dialogsType == 8) {
                MessagesController.DialogFilter filter = getMessagesController().selectedDialogFilter[viewPages[0].dialogsType == 8 ? 1 : 0];
                if (!movingDialogFilters.contains(filter)) {
                    movingDialogFilters.add(filter);
                }
            } else {
                movingWas = true;
            }
            return true;
        }

        @Override
        public int convertToAbsoluteDirection(int flags, int layoutDirection) {
            if (swipeFolderBack) {
                return 0;
            }
            return super.convertToAbsoluteDirection(flags, layoutDirection);
        }

        @Override
        public void onSwiped(RecyclerView.ViewHolder viewHolder, int direction) {
            if (viewHolder != null) {
                DialogCell dialogCell = (DialogCell) viewHolder.itemView;
                long dialogId = dialogCell.getDialogId();
                if (DialogObject.isFolderDialogId(dialogId)) {
                    parentPage.listView.toggleArchiveHidden(false, dialogCell);
                    return;
                }

                slidingView = dialogCell;
                int position = viewHolder.getAdapterPosition();
                int dialogIndex = parentPage.dialogsAdapter.fixPosition(position);
                int count = parentPage.dialogsAdapter.getItemCount();
                Runnable finishRunnable = () -> {
                    if (frozenDialogsList == null) {
                        return;
                    }
                    TLRPC.Dialog dialog = frozenDialogsList.remove(dialogIndex);
                    int pinnedNum = dialog.pinnedNum;
                    slidingView = null;
                    parentPage.listView.invalidate();
                    int lastItemPosition = parentPage.layoutManager.findLastVisibleItemPosition();
                    if (lastItemPosition == count - 1) {
                        parentPage.layoutManager.findViewByPosition(lastItemPosition).requestLayout();
                    }
                    if (getMessagesController().isPromoDialog(dialog.id, false)) {
                        getMessagesController().hidePromoDialog();
                        parentPage.dialogsItemAnimator.prepareForRemove();
                        parentPage.lastItemsCount--;
                        parentPage.dialogsAdapter.notifyItemRemoved(position);
                        dialogRemoveFinished = 2;
                    } else {
                        int added = getMessagesController().addDialogToFolder(dialog.id, folderId == 0 ? 1 : 0, -1, 0);
                        if (added != 2 || position != 0) {
                            parentPage.dialogsItemAnimator.prepareForRemove();
                            parentPage.lastItemsCount--;
                            parentPage.dialogsAdapter.notifyItemRemoved(position);
                            dialogRemoveFinished = 2;
                        }
                        if (folderId == 0) {
                            if (added == 2) {
                                parentPage.dialogsItemAnimator.prepareForRemove();
                                if (position == 0) {
                                    dialogChangeFinished = 2;
                                    setDialogsListFrozen(true);
                                    parentPage.dialogsAdapter.notifyItemChanged(0);
                                } else {
                                    parentPage.lastItemsCount++;
                                    parentPage.dialogsAdapter.notifyItemInserted(0);
                                    if (!SharedConfig.archiveHidden && parentPage.layoutManager.findFirstVisibleItemPosition() == 0) {
                                        disableActionBarScrolling = true;
                                        parentPage.listView.smoothScrollBy(0, -AndroidUtilities.dp(SharedConfig.useThreeLinesLayout ? 78 : 72));
                                    }
                                }
                                ArrayList<TLRPC.Dialog> dialogs = getDialogsArray(currentAccount, parentPage.dialogsType, folderId, false);
                                frozenDialogsList.add(0, dialogs.get(0));
                            } else if (added == 1) {
                                RecyclerView.ViewHolder holder = parentPage.listView.findViewHolderForAdapterPosition(0);
                                if (holder != null && holder.itemView instanceof DialogCell) {
                                    DialogCell cell = (DialogCell) holder.itemView;
                                    cell.checkCurrentDialogIndex(true);
                                    cell.animateArchiveAvatar();
                                }
                            }
                            SharedPreferences preferences = MessagesController.getGlobalMainSettings();
                            boolean hintShowed = preferences.getBoolean("archivehint_l", false) || SharedConfig.archiveHidden;
                            if (!hintShowed) {
                                preferences.edit().putBoolean("archivehint_l", true).apply();
                            }
                            getUndoView().showWithAction(dialog.id, hintShowed ? UndoView.ACTION_ARCHIVE : UndoView.ACTION_ARCHIVE_HINT, null, () -> {
                                dialogsListFrozen = true;
                                getMessagesController().addDialogToFolder(dialog.id, 0, pinnedNum, 0);
                                dialogsListFrozen = false;
                                ArrayList<TLRPC.Dialog> dialogs = getMessagesController().getDialogs(0);
                                int index = dialogs.indexOf(dialog);
                                if (index >= 0) {
                                    ArrayList<TLRPC.Dialog> archivedDialogs = getMessagesController().getDialogs(1);
                                    if (!archivedDialogs.isEmpty() || index != 1) {
                                        dialogInsertFinished = 2;
                                        setDialogsListFrozen(true);
                                        parentPage.dialogsItemAnimator.prepareForRemove();
                                        parentPage.lastItemsCount++;
                                        parentPage.dialogsAdapter.notifyItemInserted(index);
                                    }
                                    if (archivedDialogs.isEmpty()) {
                                        dialogs.remove(0);
                                        if (index == 1) {
                                            dialogChangeFinished = 2;
                                            setDialogsListFrozen(true);
                                            parentPage.dialogsAdapter.notifyItemChanged(0);
                                        } else {
                                            frozenDialogsList.remove(0);
                                            parentPage.dialogsItemAnimator.prepareForRemove();
                                            parentPage.lastItemsCount--;
                                            parentPage.dialogsAdapter.notifyItemRemoved(0);
                                        }
                                    }
                                } else {
                                    parentPage.dialogsAdapter.notifyDataSetChanged();
                                }
                            });
                        }
                        if (folderId != 0 && frozenDialogsList.isEmpty()) {
                            parentPage.listView.setEmptyView(null);
                            parentPage.progressView.setVisibility(View.INVISIBLE);
                        }
                    }
                };
                setDialogsListFrozen(true);
                if (Utilities.random.nextInt(1000) == 1) {
                    if (pacmanAnimation == null) {
                        pacmanAnimation = new PacmanAnimation(parentPage.listView);
                    }
                    pacmanAnimation.setFinishRunnable(finishRunnable);
                    pacmanAnimation.start();
                } else {
                    finishRunnable.run();
                }
            } else {
                slidingView = null;
            }
        }

        @Override
        public void onSelectedChanged(RecyclerView.ViewHolder viewHolder, int actionState) {
            if (viewHolder != null) {
                parentPage.listView.hideSelector(false);
            }
            super.onSelectedChanged(viewHolder, actionState);
        }

        @Override
        public long getAnimationDuration(RecyclerView recyclerView, int animationType, float animateDx, float animateDy) {
            if (animationType == ItemTouchHelper.ANIMATION_TYPE_SWIPE_CANCEL) {
                return 200;
            } else if (animationType == ItemTouchHelper.ANIMATION_TYPE_DRAG) {
                if (movingView != null) {
                    View view = movingView;
                    AndroidUtilities.runOnUIThread(() -> view.setBackgroundDrawable(null), parentPage.dialogsItemAnimator.getMoveDuration());
                    movingView = null;
                }
            }
            return super.getAnimationDuration(recyclerView, animationType, animateDx, animateDy);
        }

        @Override
        public float getSwipeThreshold(RecyclerView.ViewHolder viewHolder) {
            return 0.45f;
        }

        @Override
        public float getSwipeEscapeVelocity(float defaultValue) {
            return 3500;
        }

        @Override
        public float getSwipeVelocityThreshold(float defaultValue) {
            return Float.MAX_VALUE;
        }
    }

    public interface DialogsActivityDelegate {
        void didSelectDialogs(DialogsActivity fragment, ArrayList<Long> dids, CharSequence message, boolean param);
    }

    public DialogsActivity(Bundle args) {
        super(args);
    }

    @Override
    public boolean onFragmentCreate() {
        super.onFragmentCreate();

        getConnectionsManager().updateDcSettings();
        getMessagesController().getBlockedPeers(true);

        if (getArguments() != null) {
            onlySelect = arguments.getBoolean("onlySelect", false);
            cantSendToChannels = arguments.getBoolean("cantSendToChannels", false);
            initialDialogsType = arguments.getInt("dialogsType", 0);
            selectAlertString = arguments.getString("selectAlertString");
            selectAlertStringGroup = arguments.getString("selectAlertStringGroup");
            addToGroupAlertString = arguments.getString("addToGroupAlertString");
            allowSwitchAccount = arguments.getBoolean("allowSwitchAccount");
            checkCanWrite = arguments.getBoolean("checkCanWrite", true);
            afterSignup = arguments.getBoolean("afterSignup", false);
            folderId = arguments.getInt("folderId", 0);
            resetDelegate = arguments.getBoolean("resetDelegate", true);
            messagesCount = arguments.getInt("messagesCount", 0);
            hasPoll = arguments.getInt("hasPoll", 0);
        }

        if (initialDialogsType == 0) {
            askAboutContacts = MessagesController.getGlobalNotificationsSettings().getBoolean("askAboutContacts", true);
        }

        if (searchString == null) {
            currentConnectionState = getConnectionsManager().getConnectionState();

            getNotificationCenter().addObserver(this, NotificationCenter.dialogsNeedReload);
            NotificationCenter.getGlobalInstance().addObserver(this, NotificationCenter.emojiDidLoad);
            if (!onlySelect) {
                NotificationCenter.getGlobalInstance().addObserver(this, NotificationCenter.closeSearchByActiveAction);
                NotificationCenter.getGlobalInstance().addObserver(this, NotificationCenter.proxySettingsChanged);
                getNotificationCenter().addObserver(this, NotificationCenter.filterSettingsUpdated);
                getNotificationCenter().addObserver(this, NotificationCenter.dialogFiltersUpdated);
                getNotificationCenter().addObserver(this, NotificationCenter.dialogsUnreadCounterChanged);
            }
            getNotificationCenter().addObserver(this, NotificationCenter.updateInterfaces);
            getNotificationCenter().addObserver(this, NotificationCenter.encryptedChatUpdated);
            getNotificationCenter().addObserver(this, NotificationCenter.contactsDidLoad);
            getNotificationCenter().addObserver(this, NotificationCenter.appDidLogout);
            getNotificationCenter().addObserver(this, NotificationCenter.openedChatChanged);
            getNotificationCenter().addObserver(this, NotificationCenter.notificationsSettingsUpdated);
            getNotificationCenter().addObserver(this, NotificationCenter.messageReceivedByAck);
            getNotificationCenter().addObserver(this, NotificationCenter.messageReceivedByServer);
            getNotificationCenter().addObserver(this, NotificationCenter.messageSendError);
            getNotificationCenter().addObserver(this, NotificationCenter.needReloadRecentDialogsSearch);
            getNotificationCenter().addObserver(this, NotificationCenter.replyMessagesDidLoad);
            getNotificationCenter().addObserver(this, NotificationCenter.reloadHints);
            getNotificationCenter().addObserver(this, NotificationCenter.didUpdateConnectionState);
            getNotificationCenter().addObserver(this, NotificationCenter.needDeleteDialog);
            getNotificationCenter().addObserver(this, NotificationCenter.folderBecomeEmpty);
            getNotificationCenter().addObserver(this, NotificationCenter.newSuggestionsAvailable);

            NotificationCenter.getGlobalInstance().addObserver(this, NotificationCenter.didSetPasscode);
        }
        getNotificationCenter().addObserver(this, NotificationCenter.messagesDeleted);


        getNotificationCenter().addObserver(this, NotificationCenter.didClearDatabase);

        if (!dialogsLoaded[currentAccount]) {
            MessagesController messagesController = getMessagesController();
            messagesController.loadGlobalNotificationsSettings();
            messagesController.loadDialogs(folderId, 0, 100, true);
            messagesController.loadHintDialogs();
            messagesController.loadUserInfo(getUserConfig().getCurrentUser(), false, classGuid);
            getContactsController().checkInviteText();
            getMediaDataController().loadRecents(MediaDataController.TYPE_FAVE, false, true, false);
            getMediaDataController().checkFeaturedStickers();
            for (String emoji : messagesController.diceEmojies) {
                getMediaDataController().loadStickersByEmojiOrName(emoji, true, true);
            }
            dialogsLoaded[currentAccount] = true;
        }
        getMessagesController().loadPinnedDialogs(folderId, 0, null);
        return true;
    }

    @Override
    public void onFragmentDestroy() {
        super.onFragmentDestroy();
        if (searchString == null) {
            getNotificationCenter().removeObserver(this, NotificationCenter.dialogsNeedReload);
            NotificationCenter.getGlobalInstance().removeObserver(this, NotificationCenter.emojiDidLoad);
            if (!onlySelect) {
                NotificationCenter.getGlobalInstance().removeObserver(this, NotificationCenter.closeSearchByActiveAction);
                NotificationCenter.getGlobalInstance().removeObserver(this, NotificationCenter.proxySettingsChanged);
                getNotificationCenter().removeObserver(this, NotificationCenter.filterSettingsUpdated);
                getNotificationCenter().removeObserver(this, NotificationCenter.dialogFiltersUpdated);
                getNotificationCenter().removeObserver(this, NotificationCenter.dialogsUnreadCounterChanged);
            }
            getNotificationCenter().removeObserver(this, NotificationCenter.updateInterfaces);
            getNotificationCenter().removeObserver(this, NotificationCenter.encryptedChatUpdated);
            getNotificationCenter().removeObserver(this, NotificationCenter.contactsDidLoad);
            getNotificationCenter().removeObserver(this, NotificationCenter.appDidLogout);
            getNotificationCenter().removeObserver(this, NotificationCenter.openedChatChanged);
            getNotificationCenter().removeObserver(this, NotificationCenter.notificationsSettingsUpdated);
            getNotificationCenter().removeObserver(this, NotificationCenter.messageReceivedByAck);
            getNotificationCenter().removeObserver(this, NotificationCenter.messageReceivedByServer);
            getNotificationCenter().removeObserver(this, NotificationCenter.messageSendError);
            getNotificationCenter().removeObserver(this, NotificationCenter.needReloadRecentDialogsSearch);
            getNotificationCenter().removeObserver(this, NotificationCenter.replyMessagesDidLoad);
            getNotificationCenter().removeObserver(this, NotificationCenter.reloadHints);
            getNotificationCenter().removeObserver(this, NotificationCenter.didUpdateConnectionState);
            getNotificationCenter().removeObserver(this, NotificationCenter.needDeleteDialog);
            getNotificationCenter().removeObserver(this, NotificationCenter.folderBecomeEmpty);
            getNotificationCenter().removeObserver(this, NotificationCenter.newSuggestionsAvailable);
            getNotificationCenter().removeObserver(this, NotificationCenter.messagesDeleted);

            NotificationCenter.getGlobalInstance().removeObserver(this, NotificationCenter.didSetPasscode);
        }

        getNotificationCenter().removeObserver(this, NotificationCenter.didClearDatabase);
        if (commentView != null) {
            commentView.onDestroy();
        }
        if (undoView[0] != null) {
            undoView[0].hide(true, 0);
        }
        getNotificationCenter().onAnimationFinish(animationIndex);
        delegate = null;
    }

    @Override
    protected ActionBar createActionBar(Context context) {
        ActionBar actionBar = new ActionBar(context) {

            @Override
            public void setTranslationY(float translationY) {
                super.setTranslationY(translationY);
                fragmentView.invalidate();
            }

            @Override
            protected boolean shouldClipChild(View child) {
                return super.shouldClipChild(child) || child == doneItem;
            }

            @Override
            protected boolean drawChild(Canvas canvas, View child, long drawingTime) {
                if (inPreviewMode && avatarContainer != null && child != avatarContainer) {
                    return false;
                }
                return super.drawChild(canvas, child, drawingTime);
            }
        };
        actionBar.setItemsBackgroundColor(Theme.getColor(Theme.key_actionBarDefaultSelector), false);
        actionBar.setItemsBackgroundColor(Theme.getColor(Theme.key_actionBarActionModeDefaultSelector), true);
        actionBar.setItemsColor(Theme.getColor(Theme.key_actionBarDefaultIcon), false);
        actionBar.setItemsColor(Theme.getColor(Theme.key_actionBarActionModeDefaultIcon), true);
        if (inPreviewMode || AndroidUtilities.isTablet() && folderId != 0) {
            actionBar.setOccupyStatusBar(false);
        }
        return actionBar;
    }

    @Override
    public View createView(final Context context) {
        searching = false;
        searchWas = false;
        pacmanAnimation = null;
        selectedDialogs.clear();

        maximumVelocity = ViewConfiguration.get(context).getScaledMaximumFlingVelocity();

        AndroidUtilities.runOnUIThread(() -> Theme.createChatResources(context, false));

        ActionBarMenu menu = actionBar.createMenu();
        doneItem = new ActionBarMenuItem(context, null, Theme.getColor(Theme.key_actionBarDefaultSelector), Theme.getColor(Theme.key_actionBarDefaultIcon), true);
        doneItem.setText(LocaleController.getString("Done", R.string.Done).toUpperCase());
        actionBar.addView(doneItem, LayoutHelper.createFrame(LayoutHelper.WRAP_CONTENT, LayoutHelper.WRAP_CONTENT, Gravity.TOP | Gravity.RIGHT, 0, 0, 10, 0));
        doneItem.setOnClickListener(v -> {
            filterTabsView.setIsEditing(false);
            showDoneItem(false);
        });
        doneItem.setAlpha(0.0f);
        doneItem.setVisibility(View.GONE);
        if (!onlySelect && searchString == null && folderId == 0) {
            proxyDrawable = new ProxyDrawable(context);
            proxyItem = menu.addItem(2, proxyDrawable);
            proxyItem.setContentDescription(LocaleController.getString("ProxySettings", R.string.ProxySettings));

            passcodeDrawable = new RLottieDrawable(R.raw.passcode_lock_open, "passcode_lock_open", AndroidUtilities.dp(28), AndroidUtilities.dp(28), true, null);
            passcodeDrawable2 = new RLottieDrawable(R.raw.passcode_lock_close, "passcode_lock_close", AndroidUtilities.dp(28), AndroidUtilities.dp(28), true, null);
            passcodeItem = menu.addItem(1, passcodeDrawable);
            updatePasscodeButton(false);
            updateProxyButton(false);
        }

        scanItem = menu.addItem(3, R.drawable.wallet_qr);
        scanItem.setContentDescription(LocaleController.getString("ScanQRCode", R.string.ScanQRCode));
        scanItem.setVisibility(View.GONE);

        searchItem = menu.addItem(0, R.drawable.ic_ab_search).setIsSearchField(true, true).setActionBarMenuItemSearchListener(new ActionBarMenuItem.ActionBarMenuItemSearchListener() {
            @Override
            public void onSearchExpand() {
                searching = true;
                if (switchItem != null) {
                    switchItem.setVisibility(View.GONE);
                }
                if (proxyItem != null && proxyItemVisible) {
                    proxyItem.setVisibility(View.GONE);
                }
                if (scanItem != null) {
                    scanItem.setVisibility(View.VISIBLE);
                }
                if (viewPages[0] != null) {
                    if (searchString != null) {
                        viewPages[0].listView.hide();
                        if (searchViewPager != null) {
                            searchViewPager.searchListView.show();
                        }
                    }
                    if (!onlySelect) {
                        floatingButtonContainer.setVisibility(View.GONE);
                    }
                }
                setScrollY(0);
                updatePasscodeButton(false);
                actionBar.setBackButtonContentDescription(LocaleController.getString("AccDescrGoBack", R.string.AccDescrGoBack));
            }

            @Override
            public boolean canCollapseSearch() {
                if (switchItem != null) {
                    switchItem.setVisibility(View.VISIBLE);
                }
                if (proxyItem != null && proxyItemVisible) {
                    proxyItem.setVisibility(View.VISIBLE);
                }
                if (scanItem != null) {
                    scanItem.setVisibility(View.GONE);
                }
                if (searchString != null) {
                    finishFragment();
                    return false;
                }
                return true;
            }

            @Override
            public void onSearchCollapse() {
                searching = false;
                searchWas = false;
                if (viewPages[0] != null) {
                    viewPages[0].listView.setEmptyView(folderId == 0 ? viewPages[0].progressView : null);
                    if (!onlySelect) {
                        floatingButtonContainer.setVisibility(View.VISIBLE);
                        floatingHidden = true;
                        floatingButtonTranslation = AndroidUtilities.dp(100);
                        floatingButtonHideProgress = 1f;
                        updateFloatingButtonOffset();
                    }
                    showSearch(false, true);
                }
                updatePasscodeButton(false);
                if (menuDrawable != null) {
                    if (actionBar.getBackButton().getDrawable() != menuDrawable) {
                        actionBar.setBackButtonDrawable(menuDrawable);
                        menuDrawable.setRotation(0, true);
                    }
                    actionBar.setBackButtonContentDescription(LocaleController.getString("AccDescrOpenMenu", R.string.AccDescrOpenMenu));
                }
            }

            @Override
            public void onTextChanged(EditText editText) {
                String text = editText.getText().toString();
                if (text.length() != 0 || (searchViewPager.dialogsSearchAdapter != null && searchViewPager.dialogsSearchAdapter.hasRecentSearch()) || searchFiltersWasShowed) {
                    searchWas = true;
                    if (!searchIsShowed) {
                        showSearch(true, true);
                    }
                }
                searchViewPager.onTextChanged(text);
            }

            @Override
            public void onSearchFilterCleared(FiltersView.MediaFilterData filterData) {
                if (!searchIsShowed) {
                    return;
                }
                searchViewPager.removeSearchFilter(filterData);
                searchViewPager.onTextChanged(searchItem.getSearchField().getText().toString());

                updateFiltersView(true, null, null,true);
            }

            @Override
            public boolean canToggleSearch() {
                return !actionBar.isActionModeShowed();
            }
        });
        searchItem.setClearsTextOnSearchCollapse(false);
        searchItem.setSearchFieldHint(LocaleController.getString("Search", R.string.Search));
        searchItem.setContentDescription(LocaleController.getString("Search", R.string.Search));
        if (onlySelect) {
            actionBar.setBackButtonImage(R.drawable.ic_ab_back);
            if (initialDialogsType == 3 && selectAlertString == null) {
                actionBar.setTitle(LocaleController.getString("ForwardTo", R.string.ForwardTo));
            } else if (initialDialogsType == 10) {
                actionBar.setTitle(LocaleController.getString("SelectChats", R.string.SelectChats));
            } else {
                actionBar.setTitle(LocaleController.getString("SelectChat", R.string.SelectChat));
            }
            actionBar.setBackgroundColor(Theme.getColor(Theme.key_actionBarDefault));
        } else {
            if (searchString != null || folderId != 0) {
                actionBar.setBackButtonDrawable(backDrawable = new BackDrawable(false));
            } else {
                actionBar.setBackButtonDrawable(menuDrawable = new MenuDrawable());
                actionBar.setBackButtonContentDescription(LocaleController.getString("AccDescrOpenMenu", R.string.AccDescrOpenMenu));
            }
            if (folderId != 0) {
                actionBar.setTitle(LocaleController.getString("ArchivedChats", R.string.ArchivedChats));
            } else {
                actionBar.setTitle(LocaleController.getString("NekoX", R.string.NekoX));
            }
            if (folderId == 0) {
                actionBar.setSupportsHolidayImage(true);
            }
        }
        if ((initialDialogsType == 3 && NekoConfig.showTabsOnForward) || !onlySelect) {
            actionBar.setAddToContainer(false);
            actionBar.setCastShadows(false);
            actionBar.setClipContent(true);
        }
        actionBar.setTitleActionRunnable(() -> {
            if (initialDialogsType != 10) {
                hideFloatingButton(false);
            }
            scrollToTop();
        });

        if ((initialDialogsType == 3 && NekoConfig.showTabsOnForward) || initialDialogsType == 0 && folderId == 0 && !onlySelect && TextUtils.isEmpty(searchString)) {
            scrimPaint = new Paint() {
                @Override
                public void setAlpha(int a) {
                    super.setAlpha(a);
                    if (fragmentView != null) {
                        fragmentView.invalidate();
                    }
                }
            };

            filterTabsView = new FilterTabsView(context) {
                @Override
                public boolean onInterceptTouchEvent(MotionEvent ev) {
                    getParent().requestDisallowInterceptTouchEvent(true);
                    maybeStartTracking = false;
                    return super.onInterceptTouchEvent(ev);
                }

                @Override
                public void setTranslationY(float translationY) {
                    super.setTranslationY(translationY);
                    updateContextViewPosition();
                    if (fragmentView != null) {
                        fragmentView.invalidate();
                    }
                }

                @Override
                protected void onLayout(boolean changed, int l, int t, int r, int b) {
                    super.onLayout(changed, l, t, r, b);
                    if (scrimView != null) {
                        scrimView.getLocationInWindow(scrimViewLocation);
                        fragmentView.invalidate();
                    }
                }
            };

            filterTabsView.setVisibility(View.GONE);
            canShowFilterTabsView = false;
            filterTabsView.setDelegate(new FilterTabsView.FilterTabsViewDelegate() {

                private void showDeleteAlert(MessagesController.DialogFilter dialogFilter) {
                    AlertDialog.Builder builder = new AlertDialog.Builder(getParentActivity());
                    builder.setTitle(LocaleController.getString("FilterDelete", R.string.FilterDelete));
                    builder.setMessage(LocaleController.getString("FilterDeleteAlert", R.string.FilterDeleteAlert));
                    builder.setNegativeButton(LocaleController.getString("Cancel", R.string.Cancel), null);
                    builder.setPositiveButton(LocaleController.getString("Delete", R.string.Delete), (dialog2, which2) -> {
                        TLRPC.TL_messages_updateDialogFilter req = new TLRPC.TL_messages_updateDialogFilter();
                        req.id = dialogFilter.id;
                        getConnectionsManager().sendRequest(req, (response, error) -> AndroidUtilities.runOnUIThread(() -> {

                        }));
//                        if (getMessagesController().dialogFilters.size() > 1) {
//                            filterTabsView.beginCrossfade();
//                        }
                        getMessagesController().removeFilter(dialogFilter);
                        getMessagesStorage().deleteDialogFilter(dialogFilter);
                      //  filterTabsView.commitCrossfade();
                    });
                    AlertDialog alertDialog = builder.create();
                    showDialog(alertDialog);
                    TextView button = (TextView) alertDialog.getButton(DialogInterface.BUTTON_POSITIVE);
                    if (button != null) {
                        button.setTextColor(Theme.getColor(Theme.key_dialogTextRed2));
                    }
                }

                @Override
                public void onSamePageSelected() {
                    scrollToTop();
                }

                @Override
                public void onPageReorder(int fromId, int toId) {
                    for (int a = 0; a < viewPages.length; a++) {
                        if (viewPages[a].selectedType == fromId) {
                            viewPages[a].selectedType = toId;
                        } else if (viewPages[a].selectedType == toId) {
                            viewPages[a].selectedType = fromId;
                        }
                    }
                }

                @Override
                public void onPageSelected(int id, boolean forward) {
                    if (viewPages[0].selectedType == id) {
                        return;
                    }
                    ArrayList<MessagesController.DialogFilter> dialogFilters = getMessagesController().dialogFilters;
                    if (id != Integer.MAX_VALUE && (id < 0 || id >= dialogFilters.size())) {
                        return;
                    }
                    if (parentLayout != null) {
                        parentLayout.getDrawerLayoutContainer().setAllowOpenDrawerBySwipe(id == filterTabsView.getFirstTabId());
                    }
                    viewPages[1].selectedType = id;
                    viewPages[1].setVisibility(View.VISIBLE);
                    viewPages[1].setTranslationX(viewPages[0].getMeasuredWidth());
                    showScrollbars(false);
                    switchToCurrentSelectedMode(true);
                    animatingForward = forward;
                }

                @Override
                public boolean canPerformActions() {
                    return !searching;
                }

                @Override
                public void onPageScrolled(float progress) {
                    if (progress == 1 && viewPages[1].getVisibility() != View.VISIBLE && !searching) {
                        return;
                    }
                    if (animatingForward) {
                        viewPages[0].setTranslationX(-progress * viewPages[0].getMeasuredWidth());
                        viewPages[1].setTranslationX(viewPages[0].getMeasuredWidth() - progress * viewPages[0].getMeasuredWidth());
                    } else {
                        viewPages[0].setTranslationX(progress * viewPages[0].getMeasuredWidth());
                        viewPages[1].setTranslationX(progress * viewPages[0].getMeasuredWidth() - viewPages[0].getMeasuredWidth());
                    }
                    if (progress == 1) {
                        ViewPage tempPage = viewPages[0];
                        viewPages[0] = viewPages[1];
                        viewPages[1] = tempPage;
                        viewPages[1].setVisibility(View.GONE);
                        showScrollbars(true);
                        updateCounters(false);
                        checkListLoad(viewPages[0]);
                        viewPages[0].dialogsAdapter.resume();
                        viewPages[1].dialogsAdapter.pause();
                    }
                }

                @Override
                public int getTabCounter(int tabId) {
                    if (tabId == Integer.MAX_VALUE) {
                        return getMessagesStorage().getMainUnreadCount();
                    }
                    ArrayList<MessagesController.DialogFilter> dialogFilters = getMessagesController().dialogFilters;
                    if (tabId < 0 || tabId >= dialogFilters.size()) {
                        return 0;
                    }
                    return dialogFilters.get(tabId).unreadCount;
                }

                @Override
                public boolean didSelectTab(FilterTabsView.TabView tabView, boolean selected) {
                    if (actionBar.isActionModeShowed()) {
                        return false;
                    }
                    if (scrimPopupWindow != null) {
                        scrimPopupWindow.dismiss();
                        scrimPopupWindow = null;
                        scrimPopupWindowItems = null;
                        return false;
                    }

                    Rect rect = new Rect();
                    MessagesController.DialogFilter dialogFilter;
                    if (tabView.getId() == Integer.MAX_VALUE) {
                        dialogFilter = null;
                    } else {
                        dialogFilter = getMessagesController().dialogFilters.get(tabView.getId());
                    }

                    ActionBarPopupWindow.ActionBarPopupWindowLayout popupLayout = new ActionBarPopupWindow.ActionBarPopupWindowLayout(getParentActivity());
                    popupLayout.setOnTouchListener(new View.OnTouchListener() {

                        private int[] pos = new int[2];

                        @Override
                        public boolean onTouch(View v, MotionEvent event) {
                            if (event.getActionMasked() == MotionEvent.ACTION_DOWN) {
                                if (scrimPopupWindow != null && scrimPopupWindow.isShowing()) {
                                    View contentView = scrimPopupWindow.getContentView();
                                    contentView.getLocationInWindow(pos);
                                    rect.set(pos[0], pos[1], pos[0] + contentView.getMeasuredWidth(), pos[1] + contentView.getMeasuredHeight());
                                    if (!rect.contains((int) event.getX(), (int) event.getY())) {
                                        scrimPopupWindow.dismiss();
                                    }
                                }
                            } else if (event.getActionMasked() == MotionEvent.ACTION_OUTSIDE) {
                                if (scrimPopupWindow != null && scrimPopupWindow.isShowing()) {
                                    scrimPopupWindow.dismiss();
                                }
                            }
                            return false;
                        }
                    });
                    popupLayout.setDispatchKeyEventListener(keyEvent -> {
                        if (keyEvent.getKeyCode() == KeyEvent.KEYCODE_BACK && keyEvent.getRepeatCount() == 0 && scrimPopupWindow != null && scrimPopupWindow.isShowing()) {
                            scrimPopupWindow.dismiss();
                        }
                    });
                    Rect backgroundPaddings = new Rect();
                    Drawable shadowDrawable = getParentActivity().getResources().getDrawable(R.drawable.popup_fixed_alert).mutate();
                    shadowDrawable.getPadding(backgroundPaddings);
                    popupLayout.setBackgroundDrawable(shadowDrawable);
                    popupLayout.setBackgroundColor(Theme.getColor(Theme.key_actionBarDefaultSubmenuBackground));

                    LinearLayout linearLayout = new LinearLayout(getParentActivity());
                    ScrollView scrollView;
                    if (Build.VERSION.SDK_INT >= 21) {
                        scrollView = new ScrollView(getParentActivity(), null, 0, R.style.scrollbarShapeStyle) {
                            @Override
                            protected void onMeasure(int widthMeasureSpec, int heightMeasureSpec) {
                                super.onMeasure(widthMeasureSpec, heightMeasureSpec);
                                setMeasuredDimension(linearLayout.getMeasuredWidth(), getMeasuredHeight());
                            }
                        };
                    } else {
                        scrollView = new ScrollView(getParentActivity());
                    }
                    scrollView.setClipToPadding(false);
                    popupLayout.addView(scrollView, LayoutHelper.createFrame(LayoutHelper.WRAP_CONTENT, LayoutHelper.WRAP_CONTENT));

                    linearLayout.setMinimumWidth(AndroidUtilities.dp(200));
                    linearLayout.setOrientation(LinearLayout.VERTICAL);
                    scrimPopupWindowItems = new ActionBarMenuSubItem[3];
                    for (int a = 0, N = (tabView.getId() == Integer.MAX_VALUE ? 2 : 3); a < N; a++) {
                        ActionBarMenuSubItem cell = new ActionBarMenuSubItem(getParentActivity(), a == 0, a == N - 1);
                        if (a == 0) {
                            if (getMessagesController().dialogFilters.size() <= 1) {
                                continue;
                            }
                            cell.setTextAndIcon(LocaleController.getString("FilterReorder", R.string.FilterReorder), R.drawable.tabs_reorder);
                        } else if (a == 1) {
                            if (N == 2) {
                                cell.setTextAndIcon(LocaleController.getString("FilterEditAll", R.string.FilterEditAll), R.drawable.baseline_edit_24);
                            } else {
                                cell.setTextAndIcon(LocaleController.getString("FilterEdit", R.string.FilterEdit), R.drawable.baseline_edit_24);
                            }
                        } else {
                            cell.setTextAndIcon(LocaleController.getString("FilterDeleteItem", R.string.FilterDeleteItem), R.drawable.baseline_delete_24);
                        }
                        scrimPopupWindowItems[a] = cell;
                        linearLayout.addView(cell);
                        final int i = a;
                        cell.setOnClickListener(v1 -> {
                            if (i == 0) {
                                resetScroll();
                                filterTabsView.setIsEditing(true);
                                showDoneItem(true);
                            } else if (i == 1) {
                                if (N == 2) {
                                    presentFragment(new FiltersSetupActivity());
                                } else {
                                    presentFragment(new FilterCreateActivity(dialogFilter));
                                }
                            } else if (i == 2) {
                                showDeleteAlert(dialogFilter);
                            }
                            if (scrimPopupWindow != null) {
                                scrimPopupWindow.dismiss();
                            }
                        });
                    }
                    scrollView.addView(linearLayout, LayoutHelper.createScroll(LayoutHelper.WRAP_CONTENT, LayoutHelper.WRAP_CONTENT, Gravity.LEFT | Gravity.TOP));
                    scrimPopupWindow = new ActionBarPopupWindow(popupLayout, LayoutHelper.WRAP_CONTENT, LayoutHelper.WRAP_CONTENT) {
                        @Override
                        public void dismiss() {
                            super.dismiss();
                            if (scrimPopupWindow != this) {
                                return;
                            }
                            scrimPopupWindow = null;
                            scrimPopupWindowItems = null;
                            if (scrimAnimatorSet != null) {
                                scrimAnimatorSet.cancel();
                                scrimAnimatorSet = null;
                            }
                            scrimAnimatorSet = new AnimatorSet();
                            ArrayList<Animator> animators = new ArrayList<>();
                            animators.add(ObjectAnimator.ofInt(scrimPaint, AnimationProperties.PAINT_ALPHA, 0));
                            scrimAnimatorSet.playTogether(animators);
                            scrimAnimatorSet.setDuration(220);
                            scrimAnimatorSet.addListener(new AnimatorListenerAdapter() {
                                @Override
                                public void onAnimationEnd(Animator animation) {
                                    if (scrimView != null) {
                                        scrimView.setBackground(null);
                                        scrimView = null;
                                    }
                                    if (fragmentView != null) {
                                        fragmentView.invalidate();
                                    }
                                }
                            });
                            scrimAnimatorSet.start();
                            if (Build.VERSION.SDK_INT >= Build.VERSION_CODES.KITKAT) {
                                getParentActivity().getWindow().getDecorView().setImportantForAccessibility(View.IMPORTANT_FOR_ACCESSIBILITY_AUTO);
                            }
                        }
                    };
                    tabView.setBackground(Theme.createRoundRectDrawable(AndroidUtilities.dp(6), Theme.getColor(Theme.key_actionBarDefault)));
                    scrimPopupWindow.setDismissAnimationDuration(220);
                    scrimPopupWindow.setOutsideTouchable(true);
                    scrimPopupWindow.setClippingEnabled(true);
                    scrimPopupWindow.setAnimationStyle(R.style.PopupContextAnimation);
                    scrimPopupWindow.setFocusable(true);
                    popupLayout.measure(View.MeasureSpec.makeMeasureSpec(AndroidUtilities.dp(1000), View.MeasureSpec.AT_MOST), View.MeasureSpec.makeMeasureSpec(AndroidUtilities.dp(1000), View.MeasureSpec.AT_MOST));
                    scrimPopupWindow.setInputMethodMode(ActionBarPopupWindow.INPUT_METHOD_NOT_NEEDED);
                    scrimPopupWindow.setSoftInputMode(WindowManager.LayoutParams.SOFT_INPUT_STATE_UNSPECIFIED);
                    scrimPopupWindow.getContentView().setFocusableInTouchMode(true);
                    tabView.getLocationInWindow(scrimViewLocation);
                    int popupX = scrimViewLocation[0] + backgroundPaddings.left - AndroidUtilities.dp(16);
                    if (popupX < AndroidUtilities.dp(6)) {
                        popupX = AndroidUtilities.dp(6);
                    } else if (popupX > fragmentView.getMeasuredWidth() - AndroidUtilities.dp(6) - popupLayout.getMeasuredWidth()) {
                        popupX = fragmentView.getMeasuredWidth() - AndroidUtilities.dp(6) - popupLayout.getMeasuredWidth();
                    }
                    int popupY = scrimViewLocation[1] + tabView.getMeasuredHeight() - AndroidUtilities.dp(12);

                    scrimPopupWindow.showAtLocation(fragmentView, Gravity.LEFT | Gravity.TOP, popupX, popupY);
                    scrimView = tabView;
                    scrimViewSelected = selected;
                    fragmentView.invalidate();
                    if (scrimAnimatorSet != null) {
                        scrimAnimatorSet.cancel();
                    }
                    scrimAnimatorSet = new AnimatorSet();
                    ArrayList<Animator> animators = new ArrayList<>();
                    animators.add(ObjectAnimator.ofInt(scrimPaint, AnimationProperties.PAINT_ALPHA, 0, 50));
                    scrimAnimatorSet.playTogether(animators);
                    scrimAnimatorSet.setDuration(150);
                    scrimAnimatorSet.start();

                    return true;
                }

                @Override
                public boolean isTabMenuVisible() {
                    return scrimPopupWindow != null && scrimPopupWindow.isShowing();
                }

                @Override
                public void onDeletePressed(int id) {
                    showDeleteAlert(getMessagesController().dialogFilters.get(id));
                }
            });
        }

        if (allowSwitchAccount && UserConfig.getActivatedAccountsCount() > 1) {
            switchItem = menu.addItemWithWidth(1, 0, AndroidUtilities.dp(56));
            AvatarDrawable avatarDrawable = new AvatarDrawable();
            avatarDrawable.setTextSize(AndroidUtilities.dp(12));

            BackupImageView imageView = new BackupImageView(context);
            imageView.setRoundRadius(AndroidUtilities.dp(18));
            switchItem.addView(imageView, LayoutHelper.createFrame(36, 36, Gravity.CENTER));

            TLRPC.User user = getUserConfig().getCurrentUser();
            avatarDrawable.setInfo(user);
            imageView.getImageReceiver().setCurrentAccount(currentAccount);
            imageView.setImage(ImageLocation.getForUser(user, false), "50_50", avatarDrawable, user);

            for (int a = 0; a < UserConfig.MAX_ACCOUNT_COUNT; a++) {
                TLRPC.User u = AccountInstance.getInstance(a).getUserConfig().getCurrentUser();
                if (u != null) {
                    AccountSelectCell cell = new AccountSelectCell(context);
                    cell.setAccount(a, true);
                    switchItem.addSubItem(10 + a, cell, AndroidUtilities.dp(230), AndroidUtilities.dp(48));
                }
            }
        }
        actionBar.setAllowOverlayTitle(true);

        if (sideMenu != null) {
            sideMenu.setBackgroundColor(Theme.getColor(Theme.key_chats_menuBackground));
            sideMenu.setGlowColor(Theme.getColor(Theme.key_chats_menuBackground));
            sideMenu.getAdapter().notifyDataSetChanged();
        }

        createActionMode();

        ContentView contentView = new ContentView(context);
        fragmentView = contentView;

        int pagesCount = (initialDialogsType == 3 && NekoConfig.showTabsOnForward) || (folderId == 0 && initialDialogsType == 0 && !onlySelect) ? 2 : 1;
        viewPages = new ViewPage[pagesCount];
        for (int a = 0; a < pagesCount; a++) {
            final ViewPage viewPage = new ViewPage(context) {
                @Override
                public void setTranslationX(float translationX) {
                    super.setTranslationX(translationX);
                    if (tabsAnimationInProgress) {
                        if (viewPages[0] == this) {
                            float scrollProgress = Math.abs(viewPages[0].getTranslationX()) / (float) viewPages[0].getMeasuredWidth();
                            filterTabsView.selectTabWithId(viewPages[1].selectedType, scrollProgress);
                        }
                    }
                }
            };
            contentView.addView(viewPage, LayoutHelper.createFrame(LayoutHelper.MATCH_PARENT, LayoutHelper.MATCH_PARENT));
            viewPage.dialogsType = initialDialogsType;
            viewPages[a] = viewPage;

            viewPage.progressView = new FlickerLoadingView(context);
            viewPage.progressView.setViewType(FlickerLoadingView.DIALOG_CELL_TYPE);
            viewPage.progressView.setVisibility(View.GONE);
            viewPage.addView(viewPage.progressView, LayoutHelper.createFrame(LayoutHelper.WRAP_CONTENT, LayoutHelper.WRAP_CONTENT, Gravity.CENTER));

            viewPage.listView = new DialogsRecyclerView(context, viewPage);
            viewPage.listView.setAnimateEmptyView(true, 0);
            viewPage.listView.setClipToPadding(false);
            viewPage.listView.setPivotY(0);
            viewPage.dialogsItemAnimator = new DialogsItemAnimator() {
                @Override
                public void onRemoveStarting(RecyclerView.ViewHolder item) {
                    super.onRemoveStarting(item);
                    if (viewPage.layoutManager.findFirstVisibleItemPosition() == 0) {
                        View v = viewPage.layoutManager.findViewByPosition(0);
                        if (v != null) {
                            v.invalidate();
                        }
                        if (viewPage.archivePullViewState == ARCHIVE_ITEM_STATE_HIDDEN) {
                            viewPage.archivePullViewState = ARCHIVE_ITEM_STATE_SHOWED;
                        }
                        if (viewPage.pullForegroundDrawable != null) {
                            viewPage.pullForegroundDrawable.doNotShow();
                        }
                    }
                }

                @Override
                public void onRemoveFinished(RecyclerView.ViewHolder item) {
                    if (dialogRemoveFinished == 2) {
                        dialogRemoveFinished = 1;
                    }
                }

                @Override
                public void onAddFinished(RecyclerView.ViewHolder item) {
                    if (dialogInsertFinished == 2) {
                        dialogInsertFinished = 1;
                    }
                }

                @Override
                public void onChangeFinished(RecyclerView.ViewHolder item, boolean oldItem) {
                    if (dialogChangeFinished == 2) {
                        dialogChangeFinished = 1;
                    }
                }

                @Override
                protected void onAllAnimationsDone() {
                    if (dialogRemoveFinished == 1 || dialogInsertFinished == 1 || dialogChangeFinished == 1) {
                        onDialogAnimationFinished();
                    }
                }
            };
            viewPage.listView.setItemAnimator(viewPage.dialogsItemAnimator);
            viewPage.listView.setVerticalScrollBarEnabled(true);
            viewPage.listView.setInstantClick(true);
            viewPage.layoutManager = new LinearLayoutManager(context) {

                private boolean fixOffset;

                @Override
                public void scrollToPositionWithOffset(int position, int offset) {
                    if (fixOffset) {
                        offset -= viewPage.listView.getPaddingTop();
                    }
                    super.scrollToPositionWithOffset(position, offset);
                }

                @Override
                public void prepareForDrop(@NonNull View view, @NonNull View target, int x, int y) {
                    fixOffset = true;
                    super.prepareForDrop(view, target, x, y);
                    fixOffset = false;
                }

                @Override
                public void smoothScrollToPosition(RecyclerView recyclerView, RecyclerView.State state, int position) {
                    if (hasHiddenArchive() && position == 1) {
                        super.smoothScrollToPosition(recyclerView, state, position);
                    } else {
                        LinearSmoothScrollerCustom linearSmoothScroller = new LinearSmoothScrollerCustom(recyclerView.getContext(), LinearSmoothScrollerCustom.POSITION_MIDDLE);
                        linearSmoothScroller.setTargetPosition(position);
                        startSmoothScroll(linearSmoothScroller);
                    }
                }

                @Override
                public int scrollVerticallyBy(int dy, RecyclerView.Recycler recycler, RecyclerView.State state) {
                    if (viewPage.listView.fastScrollAnimationRunning) {
                        return 0;
                    }
                    boolean isDragging = viewPage.listView.getScrollState() == RecyclerView.SCROLL_STATE_DRAGGING;

                    int measuredDy = dy;
                    int pTop = viewPage.listView.getPaddingTop();
                    if (viewPage.dialogsType == 0 && !onlySelect && folderId == 0 && dy < 0 && getMessagesController().hasHiddenArchive() && viewPage.archivePullViewState == ARCHIVE_ITEM_STATE_HIDDEN) {
                        viewPage.listView.setOverScrollMode(View.OVER_SCROLL_ALWAYS);
                        int currentPosition = viewPage.layoutManager.findFirstVisibleItemPosition();
                        if (currentPosition == 0) {
                            View view = viewPage.layoutManager.findViewByPosition(currentPosition);
                            if (view != null && (view.getBottom() - pTop) <= AndroidUtilities.dp(1)) {
                                currentPosition = 1;
                            }
                        }
                        if (!isDragging) {
                            View view = viewPage.layoutManager.findViewByPosition(currentPosition);
                            if (view != null) {
                                int dialogHeight = AndroidUtilities.dp(SharedConfig.useThreeLinesLayout ? 78 : 72) + 1;
                                int canScrollDy = -(view.getTop() - pTop) + (currentPosition - 1) * dialogHeight;
                                int positiveDy = Math.abs(dy);
                                if (canScrollDy < positiveDy) {
                                    measuredDy = -canScrollDy;
                                }
                            }
                        } else if (currentPosition == 0) {
                            View v = viewPage.layoutManager.findViewByPosition(currentPosition);
                            float k = 1f + ((v.getTop() - pTop) / (float) v.getMeasuredHeight());
                            if (k > 1f) {
                                k = 1f;
                            }
                            viewPage.listView.setOverScrollMode(View.OVER_SCROLL_NEVER);
                            measuredDy *= PullForegroundDrawable.startPullParallax - PullForegroundDrawable.endPullParallax * k;
                            if (measuredDy > -1) {
                                measuredDy = -1;
                            }
                            if (undoView[0].getVisibility() == View.VISIBLE) {
                                undoView[0].hide(true, 1);
                            }
                        }
                    }

                    if (viewPage.dialogsType == 0 && viewPage.listView.getViewOffset() != 0 && dy > 0 && isDragging) {
                        float ty = (int) viewPage.listView.getViewOffset();
                        ty -= dy;
                        if (ty < 0) {
                            measuredDy = (int) ty;
                            ty = 0;
                        } else {
                            measuredDy = 0;
                        }
                        viewPage.listView.setViewsOffset(ty);
                    }

                    if (viewPage.dialogsType == 0 && viewPage.archivePullViewState != ARCHIVE_ITEM_STATE_PINNED && hasHiddenArchive()) {
                        int usedDy = super.scrollVerticallyBy(measuredDy, recycler, state);
                        if (viewPage.pullForegroundDrawable != null) {
                            viewPage.pullForegroundDrawable.scrollDy = usedDy;
                        }
                        int currentPosition = viewPage.layoutManager.findFirstVisibleItemPosition();
                        View firstView = null;
                        if (currentPosition == 0) {
                            firstView = viewPage.layoutManager.findViewByPosition(currentPosition);
                        }
                        if (currentPosition == 0 && firstView != null && (firstView.getBottom() - pTop) >= AndroidUtilities.dp(4)) {
                            if (startArchivePullingTime == 0) {
                                startArchivePullingTime = System.currentTimeMillis();
                            }
                            if (viewPage.archivePullViewState == ARCHIVE_ITEM_STATE_HIDDEN) {
                                if (viewPage.pullForegroundDrawable != null) {
                                    viewPage.pullForegroundDrawable.showHidden();
                                }
                            }
                            float k = 1f + ((firstView.getTop() - pTop) / (float) firstView.getMeasuredHeight());
                            if (k > 1f) {
                                k = 1f;
                            }
                            long pullingTime = System.currentTimeMillis() - startArchivePullingTime;
                            boolean canShowInternal = k > PullForegroundDrawable.SNAP_HEIGHT && pullingTime > PullForegroundDrawable.minPullingTime + 20;
                            if (canShowHiddenArchive != canShowInternal) {
                                canShowHiddenArchive = canShowInternal;
                                if (viewPage.archivePullViewState == ARCHIVE_ITEM_STATE_HIDDEN) {
                                    if (!NekoConfig.disableVibration) {
                                        viewPage.listView.performHapticFeedback(HapticFeedbackConstants.KEYBOARD_TAP, HapticFeedbackConstants.FLAG_IGNORE_GLOBAL_SETTING);
                                    }
                                    if (viewPage.pullForegroundDrawable != null) {
                                        viewPage.pullForegroundDrawable.colorize(canShowInternal);
                                    }
                                }
                            }
                            if (viewPage.archivePullViewState == ARCHIVE_ITEM_STATE_HIDDEN && measuredDy - usedDy != 0 && dy < 0 && isDragging) {
                                float ty;
                                float tk = (viewPage.listView.getViewOffset() / PullForegroundDrawable.getMaxOverscroll());
                                tk = 1f - tk;
                                ty = (viewPage.listView.getViewOffset() - dy * PullForegroundDrawable.startPullOverScroll * tk);
                                viewPage.listView.setViewsOffset(ty);
                            }
                            if (viewPage.pullForegroundDrawable != null) {
                                viewPage.pullForegroundDrawable.pullProgress = k;
                                viewPage.pullForegroundDrawable.setListView(viewPage.listView);
                            }
                        } else {
                            startArchivePullingTime = 0;
                            canShowHiddenArchive = false;
                            viewPage.archivePullViewState = ARCHIVE_ITEM_STATE_HIDDEN;
                            if (viewPage.pullForegroundDrawable != null) {
                                viewPage.pullForegroundDrawable.resetText();
                                viewPage.pullForegroundDrawable.pullProgress = 0f;
                                viewPage.pullForegroundDrawable.setListView(viewPage.listView);
                            }
                        }
                        if (firstView != null) {
                            firstView.invalidate();
                        }
                        return usedDy;
                    }
                    return super.scrollVerticallyBy(measuredDy, recycler, state);
                }
            };
            viewPage.layoutManager.setOrientation(LinearLayoutManager.VERTICAL);
            viewPage.listView.setLayoutManager(viewPage.layoutManager);
            viewPage.listView.setVerticalScrollbarPosition(LocaleController.isRTL ? RecyclerListView.SCROLLBAR_POSITION_LEFT : RecyclerListView.SCROLLBAR_POSITION_RIGHT);
            viewPage.addView(viewPage.listView, LayoutHelper.createFrame(LayoutHelper.MATCH_PARENT, LayoutHelper.MATCH_PARENT));
            viewPage.listView.setOnItemClickListener((view, position) -> {
                if (initialDialogsType == 10) {
                    onItemLongClick(view, position, 0, 0, viewPage.dialogsType, viewPage.dialogsAdapter);
                    return;
                } else if ((initialDialogsType == 11 || initialDialogsType == 13) && position == 1) {
                    Bundle args = new Bundle();
                    args.putBoolean("forImport", true);
                    ArrayList<Integer> result = new ArrayList<>();
                    result.add(getUserConfig().getClientUserId());
                    args.putIntegerArrayList("result", result);
                    args.putInt("chatType", ChatObject.CHAT_TYPE_MEGAGROUP);
                    String title = arguments.getString("importTitle");
                    if (title != null) {
                        args.putString("title", title);
                    }
                    GroupCreateFinalActivity activity = new GroupCreateFinalActivity(args);
                    activity.setDelegate(new GroupCreateFinalActivity.GroupCreateFinalActivityDelegate() {
                        @Override
                        public void didStartChatCreation() {

                        }

                        @Override
                        public void didFinishChatCreation(GroupCreateFinalActivity fragment, int chatId) {
                            ArrayList<Long> arrayList = new ArrayList<>();
                            arrayList.add((long) -chatId);
                            DialogsActivityDelegate dialogsActivityDelegate = delegate;
                            removeSelfFromStack();
                            dialogsActivityDelegate.didSelectDialogs(DialogsActivity.this, arrayList, null, true);
                        }

                        @Override
                        public void didFailChatCreation() {

                        }
                    });
                    presentFragment(activity);
                    return;
                }
                onItemClick(view, position, viewPage.dialogsAdapter);
            });
            viewPage.listView.setOnItemLongClickListener(new RecyclerListView.OnItemLongClickListenerExtended() {
                @Override
                public boolean onItemClick(View view, int position, float x, float y) {
                    if (filterTabsView != null && filterTabsView.getVisibility() == View.VISIBLE && filterTabsView.isEditing()) {
                        return false;
                    }
                    return onItemLongClick(view, position, x, y, viewPage.dialogsType, viewPage.dialogsAdapter);
                }

                @Override
                public void onLongClickRelease() {
                    finishPreviewFragment();
                }

                @Override
                public void onMove(float dx, float dy) {
                    movePreviewFragment(dy);
                }
            });
            viewPage.swipeController = new SwipeController(viewPage);

            viewPage.itemTouchhelper = new ItemTouchHelper(viewPage.swipeController);
            viewPage.itemTouchhelper.attachToRecyclerView(viewPage.listView);

            viewPage.listView.setOnScrollListener(new RecyclerView.OnScrollListener() {

                private boolean wasManualScroll;

                @Override
                public void onScrollStateChanged(RecyclerView recyclerView, int newState) {
                    if (newState == RecyclerView.SCROLL_STATE_DRAGGING) {
                        wasManualScroll = true;
                        scrollingManually = true;
                    } else {
                        scrollingManually = false;
                    }
                    if (newState == RecyclerView.SCROLL_STATE_IDLE) {
                        wasManualScroll = false;
                        disableActionBarScrolling = false;
                        if (waitingForScrollFinished) {
                            waitingForScrollFinished = false;
                            if (updatePullAfterScroll) {
                                viewPage.listView.updatePullState();
                                updatePullAfterScroll = false;
                            }
                        }

                        if (filterTabsView != null && filterTabsView.getVisibility() == View.VISIBLE && viewPages[0].listView == recyclerView) {
                            int scrollY = (int) -actionBar.getTranslationY();
                            int actionBarHeight = ActionBar.getCurrentActionBarHeight();
                            if (scrollY != 0 && scrollY != actionBarHeight) {
                                if (scrollY < actionBarHeight / 2) {
                                    recyclerView.smoothScrollBy(0, -scrollY);
                                } else if (viewPages[0].listView.canScrollVertically(1)) {
                                    recyclerView.smoothScrollBy(0, actionBarHeight - scrollY);
                                }
                            }
                        }
                    }
                }

                @Override
                public void onScrolled(RecyclerView recyclerView, int dx, int dy) {
                    viewPage.dialogsItemAnimator.onListScroll(-dy);
                    checkListLoad(viewPage);
                    if (initialDialogsType != 10 && wasManualScroll && floatingButtonContainer.getVisibility() != View.GONE && recyclerView.getChildCount() > 0) {
                        int firstVisibleItem = viewPage.layoutManager.findFirstVisibleItemPosition();
                        if (firstVisibleItem != RecyclerView.NO_POSITION) {
                            RecyclerView.ViewHolder holder = recyclerView.findViewHolderForAdapterPosition(firstVisibleItem);
                            if (!hasHiddenArchive() || holder != null && holder.getAdapterPosition() != 0) {
                                int firstViewTop = 0;
                                if (holder != null) {
                                    firstViewTop = holder.itemView.getTop();
                                }
                                boolean goingDown;
                                boolean changed = true;
                                if (prevPosition == firstVisibleItem) {
                                    final int topDelta = prevTop - firstViewTop;
                                    goingDown = firstViewTop < prevTop;
                                    changed = Math.abs(topDelta) > 1;
                                } else {
                                    goingDown = firstVisibleItem > prevPosition;
                                }
                                if (changed && scrollUpdated && (goingDown || scrollingManually)) {
                                    hideFloatingButton(goingDown);
                                }
                                prevPosition = firstVisibleItem;
                                prevTop = firstViewTop;
                                scrollUpdated = true;
                            }
                        }
                    }
                    if (filterTabsView != null && filterTabsView.getVisibility() == View.VISIBLE && recyclerView == viewPages[0].listView && !searching && !actionBar.isActionModeShowed() && !disableActionBarScrolling && filterTabsViewIsVisible) {
                        if (dy > 0 && hasHiddenArchive() && viewPages[0].dialogsType == 0) {
                            View child = recyclerView.getChildAt(0);
                            if (child != null) {
                                RecyclerView.ViewHolder holder = recyclerView.getChildViewHolder(child);
                                if (holder.getAdapterPosition() == 0) {
                                    int visiblePartAfterScroll = child.getMeasuredHeight() + (child.getTop() - recyclerView.getPaddingTop());
                                    if (visiblePartAfterScroll + dy > 0) {
                                        if (visiblePartAfterScroll < 0) {
                                            dy = -visiblePartAfterScroll;
                                        } else {
                                            return;
                                        }
                                    }
                                }
                            }
                        }

                        float currentTranslation = actionBar.getTranslationY();
                        float newTranslation = currentTranslation - dy;
                        if (newTranslation < -ActionBar.getCurrentActionBarHeight()) {
                            newTranslation = -ActionBar.getCurrentActionBarHeight();
                        } else if (newTranslation > 0) {
                            newTranslation = 0;
                        }
                        if (newTranslation != currentTranslation) {
                            setScrollY(newTranslation);
                        }
                    }
                }
            });

            viewPage.archivePullViewState = SharedConfig.archiveHidden ? ARCHIVE_ITEM_STATE_HIDDEN : ARCHIVE_ITEM_STATE_PINNED;
            if (viewPage.pullForegroundDrawable == null && folderId == 0) {
                viewPage.pullForegroundDrawable = new PullForegroundDrawable(LocaleController.getString("AccSwipeForArchive", R.string.AccSwipeForArchive), LocaleController.getString("AccReleaseForArchive", R.string.AccReleaseForArchive)) {
                    @Override
                    protected float getViewOffset() {
                        return viewPage.listView.getViewOffset();
                    }
                };
                if (hasHiddenArchive()) {
                    viewPage.pullForegroundDrawable.showHidden();
                } else {
                    viewPage.pullForegroundDrawable.doNotShow();
                }
                viewPage.pullForegroundDrawable.setWillDraw(viewPage.archivePullViewState != ARCHIVE_ITEM_STATE_PINNED);
            }

            viewPage.dialogsAdapter = new DialogsAdapter(this, context, viewPage.dialogsType, folderId, onlySelect, selectedDialogs, currentAccount) {
                @Override
                public void notifyDataSetChanged() {
                    viewPage.lastItemsCount = getItemCount();
                    try {
                        super.notifyDataSetChanged();
                    } catch (Exception e) {
                        FileLog.e(e);
                    }
                }
            };
            viewPage.dialogsAdapter.setForceShowEmptyCell(afterSignup);
            if (AndroidUtilities.isTablet() && openedDialogId != 0) {
                viewPage.dialogsAdapter.setOpenedDialogId(openedDialogId);
            }
            viewPage.dialogsAdapter.setArchivedPullDrawable(viewPage.pullForegroundDrawable);
            viewPage.listView.setAdapter(viewPage.dialogsAdapter);

            viewPage.listView.setEmptyView(folderId == 0 ? viewPage.progressView : null);
            viewPage.scrollHelper = new RecyclerAnimationScrollHelper(viewPage.listView, viewPage.layoutManager);

            if (a != 0) {
                viewPages[a].setVisibility(View.GONE);
            }
        }

        int type = 0;
        if (searchString != null) {
            type = 2;
        } else if (!onlySelect) {
            type = 1;
        }
        searchViewPager = new SearchViewPager(context, this, type, initialDialogsType, folderId, new SearchViewPager.ChatPreviewDelegate() {
            @Override
            public void startChatPreview(DialogCell cell) {
                showChatPreview(cell);
            }

            @Override
            public void move(float dy) {
                movePreviewFragment(dy);
            }

            @Override
            public void finish() {
                finishPreviewFragment();
            }
        });
        contentView.addView(searchViewPager);

        searchViewPager.dialogsSearchAdapter.setDelegate(new DialogsSearchAdapter.DialogsSearchAdapterDelegate() {
            @Override
            public void searchStateChanged(boolean search, boolean animated) {
                if (searchViewPager.emptyView.getVisibility() == View.VISIBLE) {
                    animated = true;
                }
                if (searching && searchWas && searchViewPager.emptyView != null) {
                    if (search || searchViewPager.dialogsSearchAdapter.getItemCount() != 0) {
                        searchViewPager.emptyView.showProgress(true, animated);
                    } else {
                        searchViewPager.emptyView.showProgress(false, animated);
                    }
                }
                if (search && searchViewPager.dialogsSearchAdapter.getItemCount() == 0) {
                    searchViewPager.cancelEnterAnimation();
                }
            }

            @Override
            public void didPressedOnSubDialog(long did) {
                if (onlySelect) {
                    if (!validateSlowModeDialog(did)) {
                        return;
                    }
                    if (!selectedDialogs.isEmpty()) {
                        boolean checked = addOrRemoveSelectedDialog(did, null);
                        findAndUpdateCheckBox(did, checked);
                        updateSelectedCount();
                        actionBar.closeSearchField();
                    } else {
                        didSelectResult(did, true, false);
                    }
                } else {
                    int lower_id = (int) did;
                    Bundle args = new Bundle();
                    if (lower_id > 0) {
                        args.putInt("user_id", lower_id);
                    } else {
                        args.putInt("chat_id", -lower_id);
                    }
                    closeSearch();
                    if (AndroidUtilities.isTablet() && viewPages != null) {
                        for (int a = 0; a < viewPages.length; a++) {
                            viewPages[a].dialogsAdapter.setOpenedDialogId(openedDialogId = did);
                        }
                        updateVisibleRows(MessagesController.UPDATE_MASK_SELECT_DIALOG);
                    }
                    if (searchString != null) {
                        if (getMessagesController().checkCanOpenChat(args, DialogsActivity.this)) {
                            getNotificationCenter().postNotificationName(NotificationCenter.closeChats);
                            presentFragment(new ChatActivity(args));
                        }
                    } else {
                        if (getMessagesController().checkCanOpenChat(args, DialogsActivity.this)) {
                            presentFragment(new ChatActivity(args));
                        }
                    }
                }
            }

            @Override
            public void needRemoveHint(final int did) {
                if (getParentActivity() == null) {
                    return;
                }
                TLRPC.User user = getMessagesController().getUser(did);
                if (user == null) {
                    return;
                }
                AlertDialog.Builder builder = new AlertDialog.Builder(getParentActivity());
                builder.setTitle(LocaleController.getString("ChatHintsDeleteAlertTitle", R.string.ChatHintsDeleteAlertTitle));
                builder.setMessage(AndroidUtilities.replaceTags(LocaleController.formatString("ChatHintsDeleteAlert", R.string.ChatHintsDeleteAlert, ContactsController.formatName(user.first_name, user.last_name))));
                builder.setPositiveButton(LocaleController.getString("StickersRemove", R.string.StickersRemove), (dialogInterface, i) -> getMediaDataController().removePeer(did));
                builder.setNegativeButton(LocaleController.getString("Cancel", R.string.Cancel), null);
                AlertDialog dialog = builder.create();
                showDialog(dialog);
                TextView button = (TextView) dialog.getButton(DialogInterface.BUTTON_POSITIVE);
                if (button != null) {
                    button.setTextColor(Theme.getColor(Theme.key_dialogTextRed2));
                }
            }

            @Override
            public void needClearList() {
                AlertDialog.Builder builder = new AlertDialog.Builder(getParentActivity());
                builder.setTitle(LocaleController.getString("ClearSearchAlertTitle", R.string.ClearSearchAlertTitle));
                builder.setMessage(LocaleController.getString("ClearSearchAlert", R.string.ClearSearchAlert));
                builder.setPositiveButton(LocaleController.getString("ClearButton", R.string.ClearButton).toUpperCase(), (dialogInterface, i) -> {
                    if (searchViewPager.dialogsSearchAdapter.isRecentSearchDisplayed()) {
                        searchViewPager.dialogsSearchAdapter.clearRecentSearch();
                    } else {
                        searchViewPager.dialogsSearchAdapter.clearRecentHashtags();
                    }
                });
                builder.setNegativeButton(LocaleController.getString("Cancel", R.string.Cancel), null);
                AlertDialog dialog = builder.create();
                showDialog(dialog);
                TextView button = (TextView) dialog.getButton(DialogInterface.BUTTON_POSITIVE);
                if (button != null) {
                    button.setTextColor(Theme.getColor(Theme.key_dialogTextRed2));
                }
            }

            @Override
            public void runResultsEnterAnimation() {
                if (searchViewPager != null) {
                    searchViewPager.runResultsEnterAnimation();
                }
            }
        });

        searchViewPager.searchListView.setOnItemClickListener((view, position) -> {
            if (initialDialogsType == 10) {
                onItemLongClick(view, position, 0, 0, -1, searchViewPager.dialogsSearchAdapter);
                return;
            }
            onItemClick(view, position, searchViewPager.dialogsSearchAdapter);
        });
        searchViewPager.searchListView.setOnItemLongClickListener(new RecyclerListView.OnItemLongClickListenerExtended() {
            @Override
            public boolean onItemClick(View view, int position, float x, float y) {
                return onItemLongClick(view, position, x, y, -1, searchViewPager.dialogsSearchAdapter);
            }

            @Override
            public void onLongClickRelease() {
                finishPreviewFragment();
            }

            @Override
            public void onMove(float dx, float dy) {
                movePreviewFragment(dy);
            }
        });

        searchViewPager.setFilteredSearchViewDelegate((showMediaFilters, users, dates) -> DialogsActivity.this.updateFiltersView(showMediaFilters, users, dates, true));
        searchViewPager.setVisibility(View.GONE);

        filtersView = new FiltersView(getParentActivity());
        filtersView.setOnItemClickListener((view, position) -> {
            filtersView.cancelClickRunnables(true);
            addSearchFilter(filtersView.getFilterAt(position));
        });
        contentView.addView(filtersView, LayoutHelper.createFrame(LayoutHelper.MATCH_PARENT, LayoutHelper.WRAP_CONTENT, Gravity.TOP));
        filtersView.setVisibility(View.GONE);

        floatingButtonContainer = new FrameLayout(context);
        floatingButtonContainer.setVisibility(onlySelect && initialDialogsType != 10 || folderId != 0 ? View.GONE : View.VISIBLE);
        contentView.addView(floatingButtonContainer, LayoutHelper.createFrame((Build.VERSION.SDK_INT >= 21 ? 56 : 60) + 20, (Build.VERSION.SDK_INT >= 21 ? 56 : 60) + 20, (LocaleController.isRTL ? Gravity.LEFT : Gravity.RIGHT) | Gravity.BOTTOM, LocaleController.isRTL ? 4 : 0, 0, LocaleController.isRTL ? 0 : 4, 0));
        floatingButtonContainer.setOnClickListener(v -> {
            if (initialDialogsType == 10) {
                if (delegate == null || selectedDialogs.isEmpty()) {
                    return;
                }
                delegate.didSelectDialogs(DialogsActivity.this, selectedDialogs, null, false);
            } else {
                Bundle args = new Bundle();
                args.putBoolean("destroyAfterSelect", true);
                presentFragment(new ContactsActivity(args));
            }
        });

        floatingButton = new RLottieImageView(context);
        floatingButton.setScaleType(ImageView.ScaleType.CENTER);
        Drawable drawable = Theme.createSimpleSelectorCircleDrawable(AndroidUtilities.dp(56), Theme.getColor(Theme.key_chats_actionBackground), Theme.getColor(Theme.key_chats_actionPressedBackground));
        if (Build.VERSION.SDK_INT < 21) {
            Drawable shadowDrawable = context.getResources().getDrawable(R.drawable.floating_shadow).mutate();
            shadowDrawable.setColorFilter(new PorterDuffColorFilter(0xff000000, PorterDuff.Mode.SRC_IN));
            CombinedDrawable combinedDrawable = new CombinedDrawable(shadowDrawable, drawable, 0, 0);
            combinedDrawable.setIconSize(AndroidUtilities.dp(56), AndroidUtilities.dp(56));
            drawable = combinedDrawable;
        }
        floatingButton.setBackgroundDrawable(drawable);
<<<<<<< HEAD
        floatingButton.setColorFilter(new PorterDuffColorFilter(Theme.getColor(Theme.key_chats_actionIcon), PorterDuff.Mode.SRC_IN));
        floatingButton.setAnimation(R.raw.write_contacts_fab_icon, 52, 52);
=======
        floatingButton.setColorFilter(new PorterDuffColorFilter(Theme.getColor(Theme.key_chats_actionIcon), PorterDuff.Mode.MULTIPLY));
        if (initialDialogsType == 10) {
            floatingButton.setImageResource(R.drawable.floating_check);
            floatingButtonContainer.setContentDescription(LocaleController.getString("Done", R.string.Done));
        } else {
            floatingButton.setAnimation(R.raw.write_contacts_fab_icon, 52, 52);
            floatingButtonContainer.setContentDescription(LocaleController.getString("NewMessageTitle", R.string.NewMessageTitle));
        }
>>>>>>> eb94e31b
        if (Build.VERSION.SDK_INT >= 21) {
            StateListAnimator animator = new StateListAnimator();
            animator.addState(new int[]{android.R.attr.state_pressed}, ObjectAnimator.ofFloat(floatingButton, View.TRANSLATION_Z, AndroidUtilities.dp(2), AndroidUtilities.dp(4)).setDuration(200));
            animator.addState(new int[]{}, ObjectAnimator.ofFloat(floatingButton, View.TRANSLATION_Z, AndroidUtilities.dp(4), AndroidUtilities.dp(2)).setDuration(200));
            floatingButton.setStateListAnimator(animator);
            floatingButton.setOutlineProvider(new ViewOutlineProvider() {
                @SuppressLint("NewApi")
                @Override
                public void getOutline(View view, Outline outline) {
                    outline.setOval(0, 0, AndroidUtilities.dp(56), AndroidUtilities.dp(56));
                }
            });
        }
        floatingButtonContainer.addView(floatingButton, LayoutHelper.createFrame((Build.VERSION.SDK_INT >= 21 ? 56 : 60), (Build.VERSION.SDK_INT >= 21 ? 56 : 60), Gravity.LEFT | Gravity.TOP, 10, 6, 10, 0));

        searchTabsView = null;

        if (!onlySelect && initialDialogsType == 0) {
            fragmentLocationContextView = new FragmentContextView(context, this, true);
            fragmentLocationContextView.setLayoutParams(LayoutHelper.createFrame(LayoutHelper.MATCH_PARENT, 38, Gravity.TOP | Gravity.LEFT, 0, -36, 0, 0));
            contentView.addView(fragmentLocationContextView);

            fragmentContextView = new FragmentContextView(context, this, false) {
                @Override
                protected void playbackSpeedChanged(boolean enabled) {
                    getUndoView().showWithAction(0, enabled ? UndoView.ACTION_PLAYBACK_SPEED_ENABLED : UndoView.ACTION_PLAYBACK_SPEED_DISABLED, null);
                }
            };
            fragmentContextView.setLayoutParams(LayoutHelper.createFrame(LayoutHelper.MATCH_PARENT, 38, Gravity.TOP | Gravity.LEFT, 0, -36, 0, 0));
            contentView.addView(fragmentContextView);

            fragmentContextView.setAdditionalContextView(fragmentLocationContextView);
            fragmentLocationContextView.setAdditionalContextView(fragmentContextView);
        } else if (initialDialogsType == 3) {
            if (commentView != null) {
                commentView.onDestroy();
            }
            commentView = new ChatActivityEnterView(getParentActivity(), contentView, null, false) {
                @Override
                public boolean dispatchTouchEvent(MotionEvent ev) {
                    if (ev.getAction() == MotionEvent.ACTION_DOWN) {
                        AndroidUtilities.requestAdjustResize(getParentActivity(), classGuid);
                    }
                    return super.dispatchTouchEvent(ev);
                }
            };
            commentView.setAllowStickersAndGifs(false, false);
            commentView.setForceShowSendButton(true, false);
            commentView.setVisibility(View.GONE);
            contentView.addView(commentView, LayoutHelper.createFrame(LayoutHelper.MATCH_PARENT, LayoutHelper.WRAP_CONTENT, Gravity.LEFT | Gravity.BOTTOM));
            commentView.setDelegate(new ChatActivityEnterView.ChatActivityEnterViewDelegate() {
                @Override
                public void onMessageSend(CharSequence message, boolean notify, int scheduleDate) {
                    if (delegate == null || selectedDialogs.isEmpty()) {
                        return;
                    }
                    delegate.didSelectDialogs(DialogsActivity.this, selectedDialogs, message, false);
                }

                @Override
                public void onSwitchRecordMode(boolean video) {

                }

                @Override
                public void onTextSelectionChanged(int start, int end) {

                }

                @Override
                public void onStickersExpandedChange() {

                }

                @Override
                public void onPreAudioVideoRecord() {

                }

                @Override
                public void onTextChanged(final CharSequence text, boolean bigChange) {

                }

                @Override
                public void onTextSpansChanged(CharSequence text) {

                }

                @Override
                public void needSendTyping() {

                }

                @Override
                public void onAttachButtonHidden() {

                }

                @Override
                public void onAttachButtonShow() {

                }

                @Override
                public void onMessageEditEnd(boolean loading) {

                }

                @Override
                public void onWindowSizeChanged(int size) {

                }

                @Override
                public void onStickersTab(boolean opened) {

                }

                @Override
                public void didPressAttachButton() {

                }

                @Override
                public void needStartRecordVideo(int state, boolean notify, int scheduleDate) {

                }

                @Override
                public void needChangeVideoPreviewState(int state, float seekProgress) {

                }

                @Override
                public void needStartRecordAudio(int state) {

                }

                @Override
                public void needShowMediaBanHint() {

                }

                @Override
                public void onUpdateSlowModeButton(View button, boolean show, CharSequence time) {

                }

                @Override
                public void onSendLongClick() {

                }

                @Override
                public void onAudioVideoInterfaceUpdated() {

                }
            });
        }

        if (filterTabsView != null) {
            contentView.addView(filterTabsView, LayoutHelper.createFrame(LayoutHelper.MATCH_PARENT, 44));
        }
        if ((initialDialogsType == 3 && NekoConfig.showTabsOnForward) || !onlySelect) {
            final FrameLayout.LayoutParams layoutParams = LayoutHelper.createFrame(LayoutHelper.MATCH_PARENT, LayoutHelper.WRAP_CONTENT);
            if (inPreviewMode && Build.VERSION.SDK_INT >= 21) {
                layoutParams.topMargin = AndroidUtilities.statusBarHeight;
            }
            contentView.addView(actionBar, layoutParams);
        }

        for (int a = 0; a < 2; a++) {
            undoView[a] = new UndoView(context) {
                @Override
                public void setTranslationY(float translationY) {
                    super.setTranslationY(translationY);
                    if (this == undoView[0] && undoView[1].getVisibility() != VISIBLE) {
                        additionalFloatingTranslation = getMeasuredHeight() + AndroidUtilities.dp(8) - translationY;
                        if (additionalFloatingTranslation < 0) {
                            additionalFloatingTranslation = 0;
                        }
                        if (!floatingHidden) {
                            updateFloatingButtonOffset();
                        }
                    }
                }

                @Override
                protected boolean canUndo() {
                    for (int a = 0; a < viewPages.length; a++) {
                        if (viewPages[a].dialogsItemAnimator.isRunning()) {
                            return false;
                        }
                    }
                    return true;
                }
            };
            contentView.addView(undoView[a], LayoutHelper.createFrame(LayoutHelper.MATCH_PARENT, LayoutHelper.WRAP_CONTENT, Gravity.BOTTOM | Gravity.LEFT, 8, 0, 8, 8));
        }

        if (folderId != 0) {
            viewPages[0].listView.setGlowColor(Theme.getColor(Theme.key_actionBarDefaultArchived));
            actionBar.setTitleColor(Theme.getColor(Theme.key_actionBarDefaultArchivedTitle));
            actionBar.setItemsColor(Theme.getColor(Theme.key_actionBarDefaultArchivedIcon), false);
            actionBar.setItemsBackgroundColor(Theme.getColor(Theme.key_actionBarDefaultArchivedSelector), false);
            actionBar.setSearchTextColor(Theme.getColor(Theme.key_actionBarDefaultArchivedSearch), false);
            actionBar.setSearchTextColor(Theme.getColor(Theme.key_actionBarDefaultArchivedSearchPlaceholder), true);
        }

        if (!onlySelect && initialDialogsType == 0) {
            blurredView = new View(context) {
                @Override
                public void setAlpha(float alpha) {
                    super.setAlpha(alpha);
                    fragmentView.invalidate();
                }
            };
            blurredView.setVisibility(View.GONE);
            contentView.addView(blurredView, LayoutHelper.createFrame(LayoutHelper.MATCH_PARENT, LayoutHelper.MATCH_PARENT));
        }

        actionBarDefaultPaint.setColor(Theme.getColor(folderId == 0 ? Theme.key_actionBarDefault : Theme.key_actionBarDefaultArchived));
        if (inPreviewMode) {
            final TLRPC.User currentUser = getUserConfig().getCurrentUser();
            avatarContainer = new ChatAvatarContainer(actionBar.getContext(), null, false);
            avatarContainer.setTitle(UserObject.getUserName(currentUser));
            avatarContainer.setSubtitle(LocaleController.formatUserStatus(currentAccount, currentUser));
            avatarContainer.setUserAvatar(currentUser, true);
            avatarContainer.setOccupyStatusBar(false);
            avatarContainer.setLeftPadding(AndroidUtilities.dp(10));
            actionBar.addView(avatarContainer, 0, LayoutHelper.createFrame(LayoutHelper.WRAP_CONTENT, LayoutHelper.MATCH_PARENT, Gravity.TOP | Gravity.LEFT, 0, 0, 40, 0));
            floatingButton.setVisibility(View.INVISIBLE);
            actionBar.setOccupyStatusBar(false);
            actionBar.setBackgroundColor(Theme.getColor(Theme.key_actionBarDefault));
            if (fragmentContextView != null) {
                contentView.removeView(fragmentContextView);
            }
            if (fragmentLocationContextView != null) {
                contentView.removeView(fragmentLocationContextView);
            }
        }

        searchIsShowed = false;
        updateFilterTabs(false, false);

        if (searchString != null) {
            showSearch(true, false);
            actionBar.openSearchField(searchString, false);
        } else if (initialSearchString != null) {
            showSearch(true, false);
            actionBar.openSearchField(initialSearchString, false);
            initialSearchString = null;
            if (filterTabsView != null) {
                filterTabsView.setTranslationY(-AndroidUtilities.dp(44));
            }
        } else {
            showSearch(false, false);
        }

        if (folderId != 0) {
            FiltersView.MediaFilterData filterData = new FiltersView.MediaFilterData(R.drawable.chats_archive, R.drawable.chats_archive, LocaleController.getString("ArchiveSearchFilter", R.string.ArchiveSearchFilter), null, FiltersView.FILTER_TYPE_ARCHIVE);
            filterData.removable = false;
            actionBar.setSearchFilter(filterData);
            searchItem.collapseSearchFilters();
        }

        PrivacyUtil.postCheckAll(getParentActivity(), currentAccount);
        UpdateUtil.postCheckFollowChannel(getParentActivity(), currentAccount);

        return fragmentView;
    }

    private void updateContextViewPosition() {
        float filtersTabsHeight = 0;
        if (filterTabsView != null && filterTabsView.getVisibility() != View.GONE) {
            filtersTabsHeight = filterTabsView.getMeasuredHeight();
        }
        float searchTabsHeight = 0;
        if (searchTabsView != null && searchTabsView.getVisibility() != View.GONE) {
            searchTabsHeight = searchTabsView.getMeasuredHeight();
        }
        if (fragmentContextView != null) {
            float from = 0;
            if (fragmentLocationContextView != null && fragmentLocationContextView.getVisibility() == View.VISIBLE) {
                from += AndroidUtilities.dp(36);
            }
            fragmentContextView.setTranslationY(from + fragmentContextView.getTopPadding() + actionBar.getTranslationY() + filtersTabsHeight * (1f - searchAnimationProgress) + searchTabsHeight * searchAnimationProgress + tabsYOffset);
        }
        if (fragmentLocationContextView != null) {
            float from = 0;
            if (fragmentContextView != null && fragmentContextView.getVisibility() == View.VISIBLE) {
                from += AndroidUtilities.dp(fragmentContextView.getStyleHeight()) + fragmentContextView.getTopPadding();
            }
            fragmentLocationContextView.setTranslationY(from + fragmentLocationContextView.getTopPadding() + actionBar.getTranslationY() + filtersTabsHeight * (1f - searchAnimationProgress) + searchTabsHeight * searchAnimationProgress + tabsYOffset);
        }
    }

    private void updateFiltersView(boolean showMediaFilters, ArrayList<TLObject> users, ArrayList<FiltersView.DateData> dates, boolean animated) {
        if (!searchIsShowed || onlySelect) {
            return;
        }
        boolean hasMediaFilter = false;
        boolean hasUserFilter = false;
        boolean hasDataFilter = false;

        ArrayList<FiltersView.MediaFilterData> currentSearchFilters = searchViewPager.getCurrentSearchFilters();
        for (int i = 0; i < currentSearchFilters.size(); i++) {
            if (currentSearchFilters.get(i).isMedia()) {
                hasMediaFilter = true;
            } else if (currentSearchFilters.get(i).filterType == FiltersView.FILTER_TYPE_CHAT) {
                hasUserFilter = true;
            } else if (currentSearchFilters.get(i).filterType == FiltersView.FILTER_TYPE_DATE) {
                hasDataFilter = true;
            }
        }

        boolean visible = false;
        boolean hasUsersOrDates = (users != null && !users.isEmpty()) || (dates != null && !dates.isEmpty());
        if (!hasMediaFilter && !hasUsersOrDates && showMediaFilters) {
        } else if (hasUsersOrDates) {
            ArrayList<TLObject> finalUsers = (users != null && !users.isEmpty() && !hasUserFilter) ? users : null;
            ArrayList<FiltersView.DateData> finalDates = (dates != null && !dates.isEmpty() && !hasDataFilter) ? dates : null;
            if (finalUsers != null || finalDates != null) {
                visible = true;
                filtersView.setUsersAndDates(finalUsers, finalDates);
            }
        }

        if (!visible) {
            filtersView.setUsersAndDates(null, null);
        }
        if (!animated) {
            filtersView.getAdapter().notifyDataSetChanged();
        }
        if (searchTabsView != null) {
            searchTabsView.hide(visible, true);
        }
        filtersView.setEnabled(visible);
        filtersView.setVisibility(View.VISIBLE);
    }

    private void addSearchFilter(FiltersView.MediaFilterData filter) {
        if (!searchIsShowed) {
            return;
        }
        ArrayList<FiltersView.MediaFilterData> currentSearchFilters = searchViewPager.getCurrentSearchFilters();
        if (!currentSearchFilters.isEmpty()) {
            for (int i = 0; i < currentSearchFilters.size(); i++) {
                if (filter.isSameType(currentSearchFilters.get(i))) {
                    return;
                }
            }
        }
        currentSearchFilters.add(filter);
        actionBar.setSearchFilter(filter);
        actionBar.setSearchFieldText("");
        updateFiltersView(true, null, null, true);
    }

    private void createActionMode() {
        if (actionBar.actionModeIsExist(null)) {
            return;
        }
        final ActionBarMenu actionMode = actionBar.createActionMode();
        actionMode.setBackground(null);

        selectedDialogsCountTextView = new NumberTextView(actionMode.getContext());
        selectedDialogsCountTextView.setTextSize(18);
        selectedDialogsCountTextView.setTypeface(AndroidUtilities.getTypeface("fonts/rmedium.ttf"));
        selectedDialogsCountTextView.setTextColor(Theme.getColor(Theme.key_actionBarActionModeDefaultIcon));
        actionMode.addView(selectedDialogsCountTextView, LayoutHelper.createLinear(0, LayoutHelper.MATCH_PARENT, 1.0f, 72, 0, 0, 0));
        selectedDialogsCountTextView.setOnTouchListener((v, event) -> true);

        pinItem = actionMode.addItemWithWidth(pin, R.drawable.deproko_baseline_pin_24, AndroidUtilities.dp(54));
        muteItem = actionMode.addItemWithWidth(mute, R.drawable.baseline_volume_off_24_white, AndroidUtilities.dp(54));
        archive2Item = actionMode.addItemWithWidth(archive2, R.drawable.baseline_archive_24, AndroidUtilities.dp(54));
        deleteItem = actionMode.addItemWithWidth(delete, R.drawable.baseline_delete_24, AndroidUtilities.dp(54), LocaleController.getString("Delete", R.string.Delete));
        ActionBarMenuItem otherItem = actionMode.addItemWithWidth(0, R.drawable.ic_ab_other, AndroidUtilities.dp(54), LocaleController.getString("AccDescrMoreOptions", R.string.AccDescrMoreOptions));
        archiveItem = otherItem.addSubItem(archive, R.drawable.baseline_archive_24, LocaleController.getString("Archive", R.string.Archive));
        pin2Item = otherItem.addSubItem(pin2, R.drawable.deproko_baseline_pin_24, LocaleController.getString("DialogPin", R.string.DialogPin));
        addToFolderItem = otherItem.addSubItem(add_to_folder, R.drawable.msg_addfolder, LocaleController.getString("FilterAddTo", R.string.FilterAddTo));
        removeFromFolderItem = otherItem.addSubItem(remove_from_folder, R.drawable.msg_removefolder, LocaleController.getString("FilterRemoveFrom", R.string.FilterRemoveFrom));
        readItem = otherItem.addSubItem(read, R.drawable.deproko_baseline_check_double_24, LocaleController.getString("MarkAsRead", R.string.MarkAsRead));
        clearItem = otherItem.addSubItem(clear, R.drawable.baseline_delete_sweep_24, LocaleController.getString("ClearHistory", R.string.ClearHistory));
        blockItem = otherItem.addSubItem(block, R.drawable.baseline_block_24, LocaleController.getString("BlockUser", R.string.BlockUser));

        actionModeViews.add(pinItem);
        actionModeViews.add(archive2Item);
        actionModeViews.add(muteItem);
        actionModeViews.add(deleteItem);
        actionModeViews.add(otherItem);

        actionBar.setActionBarMenuOnItemClick(new ActionBar.ActionBarMenuOnItemClick() {
            @Override
            public void onItemClick(int id) {
                if (id == SearchViewPager.forwardItemId || id == SearchViewPager.gotoItemId && searchViewPager != null) {
                    searchViewPager.onActionBarItemClick(id);
                    return;
                }
                if (id == -1) {
                    if (filterTabsView != null && filterTabsView.isEditing()) {
                        filterTabsView.setIsEditing(false);
                        showDoneItem(false);
                    } else if (actionBar.isActionModeShowed()) {
                        if (searchViewPager != null && searchViewPager.getVisibility() == View.VISIBLE) {
                            searchViewPager.hideActionMode();
                        } else {
                            hideActionMode(true);
                        }
                    } else if (onlySelect || folderId != 0) {
                        finishFragment();
                    } else if (parentLayout != null) {
                        parentLayout.getDrawerLayoutContainer().openDrawer(false);
                    }
                } else if (id == 1) {
                    SharedConfig.appLocked = !SharedConfig.appLocked;
                    SharedConfig.saveConfig();
                    updatePasscodeButton(true);
                } else if (id == 2) {
                    presentFragment(new ProxyListActivity());
                } else if (id == 3) {

                    if (Build.VERSION.SDK_INT >= 23) {
                        if (getParentActivity().checkSelfPermission(Manifest.permission.CAMERA) != PackageManager.PERMISSION_GRANTED) {
                            getParentActivity().requestPermissions(new String[]{Manifest.permission.CAMERA}, 22);
                            return;
                        }
                    }

                    CameraScanActivity.showAsSheet(DialogsActivity.this, new CameraScanActivity.CameraScanActivityDelegate() {

                        @Override
                        public void didFindQr(String text) {

                            ProxyUtil.showLinkAlert(getParentActivity(), text);

                        }
                    });
                } else if (id >= 10 && id < 10 + UserConfig.MAX_ACCOUNT_COUNT) {
                    if (getParentActivity() == null) {
                        return;
                    }
                    DialogsActivityDelegate oldDelegate = delegate;
                    LaunchActivity launchActivity = (LaunchActivity) getParentActivity();
                    launchActivity.switchToAccount(id - 10, true);

                    DialogsActivity dialogsActivity = new DialogsActivity(arguments);
                    dialogsActivity.setDelegate(oldDelegate);
                    launchActivity.presentFragment(dialogsActivity, false, true);
                } else if (id == add_to_folder) {
                    FiltersListBottomSheet sheet = new FiltersListBottomSheet(DialogsActivity.this, selectedDialogs);
                    sheet.setDelegate(filter -> {
                        ArrayList<Integer> alwaysShow = FiltersListBottomSheet.getDialogsCount(DialogsActivity.this, filter, selectedDialogs, true, false);
                        int currentCount;
                        if (filter != null) {
                            currentCount = filter.alwaysShow.size();
                        } else {
                            currentCount = 0;
                        }
                        if (currentCount + alwaysShow.size() > 100) {
                            showDialog(AlertsCreator.createSimpleAlert(getParentActivity(), LocaleController.getString("FilterAddToAlertFullTitle", R.string.FilterAddToAlertFullTitle), LocaleController.getString("FilterAddToAlertFullText", R.string.FilterAddToAlertFullText)).create());
                            return;
                        }
                        if (filter != null) {
                            if (!alwaysShow.isEmpty()) {
                                for (int a = 0; a < alwaysShow.size(); a++) {
                                    filter.neverShow.remove(alwaysShow.get(a));
                                }
                                filter.alwaysShow.addAll(alwaysShow);
                                FilterCreateActivity.saveFilterToServer(filter, filter.flags, filter.name, filter.alwaysShow, filter.neverShow, filter.pinnedDialogs, false, false, true, true, false, DialogsActivity.this, null);
                            }
                            long did;
                            if (alwaysShow.size() == 1) {
                                did = alwaysShow.get(0);
                            } else {
                                did = 0;
                            }
                            getUndoView().showWithAction(did, UndoView.ACTION_ADDED_TO_FOLDER, alwaysShow.size(), filter, null, null);
                        } else {
                            presentFragment(new FilterCreateActivity(null, alwaysShow));
                        }
                        hideActionMode(true);
                    });
                    showDialog(sheet);
                } else if (id == remove_from_folder) {
                    MessagesController.DialogFilter filter = getMessagesController().dialogFilters.get(viewPages[0].selectedType);
                    ArrayList<Integer> neverShow = FiltersListBottomSheet.getDialogsCount(DialogsActivity.this, filter, selectedDialogs, false, false);

                    int currentCount;
                    if (filter != null) {
                        currentCount = filter.neverShow.size();
                    } else {
                        currentCount = 0;
                    }
                    if (currentCount + neverShow.size() > 100) {
                        showDialog(AlertsCreator.createSimpleAlert(getParentActivity(), LocaleController.getString("FilterAddToAlertFullTitle", R.string.FilterAddToAlertFullTitle), LocaleController.getString("FilterRemoveFromAlertFullText", R.string.FilterRemoveFromAlertFullText)).create());
                        return;
                    }
                    if (!neverShow.isEmpty()) {
                        filter.neverShow.addAll(neverShow);
                        for (int a = 0; a < neverShow.size(); a++) {
                            Integer did = neverShow.get(a);
                            filter.alwaysShow.remove(did);
                            filter.pinnedDialogs.remove((long) did);
                        }
                        FilterCreateActivity.saveFilterToServer(filter, filter.flags, filter.name, filter.alwaysShow, filter.neverShow, filter.pinnedDialogs, false, false, true, false, false, DialogsActivity.this, null);
                    }
                    long did;
                    if (neverShow.size() == 1) {
                        did = neverShow.get(0);
                    } else {
                        did = 0;
                    }
                    getUndoView().showWithAction(did, UndoView.ACTION_REMOVED_FROM_FOLDER, neverShow.size(), filter, null, null);
                    hideActionMode(false);
                } else if (id == pin || id == read || id == delete || id == clear || id == mute || id == archive || id == block || id == archive2 || id == pin2) {
                    perfromSelectedDialogsAction(id, true);
                }
            }
        });
    }

    private void switchToCurrentSelectedMode(boolean animated) {
        for (int a = 0; a < viewPages.length; a++) {
            viewPages[a].listView.stopScroll();
        }
        int a = animated ? 1 : 0;
        RecyclerView.Adapter currentAdapter = viewPages[a].listView.getAdapter();

        if (viewPages[a].selectedType == Integer.MAX_VALUE) {
            viewPages[a].dialogsType = initialDialogsType;
            viewPages[a].listView.updatePullState();
        } else {
            MessagesController.DialogFilter filter = getMessagesController().dialogFilters.get(viewPages[a].selectedType);
            if (viewPages[a == 0 ? 1 : 0].dialogsType == 7) {
                viewPages[a].dialogsType = 8;
            } else {
                viewPages[a].dialogsType = 7;
            }
            viewPages[a].listView.setScrollEnabled(true);
            getMessagesController().selectDialogFilter(filter, viewPages[a].dialogsType == 8 ? 1 : 0);
        }
        viewPages[a].dialogsAdapter.setDialogsType(viewPages[a].dialogsType);
        viewPages[a].layoutManager.scrollToPositionWithOffset(viewPages[a].dialogsType == 0 && hasHiddenArchive() ? 1 : 0, (int) actionBar.getTranslationY());
        checkListLoad(viewPages[a]);
    }

    private boolean scrollBarVisible = true;

    private void showScrollbars(boolean show) {
        if (viewPages == null || scrollBarVisible == show) {
            return;
        }
        scrollBarVisible = show;
        for (int a = 0; a < viewPages.length; a++) {
            if (show) {
                viewPages[a].listView.setScrollbarFadingEnabled(false);
            }
            viewPages[a].listView.setVerticalScrollBarEnabled(show);
            if (show) {
                viewPages[a].listView.setScrollbarFadingEnabled(true);
            }
        }
    }

    private void scrollToFilterTab(int index) {
        if (filterTabsView == null || viewPages[0].selectedType == index) {
            return;
        }
        filterTabsView.selectTabWithId(index, 1.0f);
        parentLayout.getDrawerLayoutContainer().setAllowOpenDrawerBySwipe(false);
        viewPages[1].selectedType = viewPages[0].selectedType;
        viewPages[0].selectedType = index;
        switchToCurrentSelectedMode(false);
        switchToCurrentSelectedMode(true);
        updateCounters(false);
    }

    private void updateFilterTabs(boolean force, boolean animated) {
        if (filterTabsView == null || inPreviewMode || searchIsShowed) {
            return;
        }
        if (scrimPopupWindow != null) {
            scrimPopupWindow.dismiss();
            scrimPopupWindow = null;
        }
        ArrayList<MessagesController.DialogFilter> filters = getMessagesController().dialogFilters;
        SharedPreferences preferences = MessagesController.getMainSettings(currentAccount);
        if (!filters.isEmpty()) {
            if (force || filterTabsView.getVisibility() != View.VISIBLE) {
                boolean animatedUpdateItems = animated;
                if (filterTabsView.getVisibility() != View.VISIBLE) {
                    animatedUpdateItems = false;
                }
                canShowFilterTabsView = true;
                updateFilterTabsVisibility(animated);
                int id = filterTabsView.getCurrentTabId();
                if (id != Integer.MAX_VALUE && id >= filters.size()) {
                    filterTabsView.resetTabId();
                }
                filterTabsView.removeTabs();
                if (!NekoConfig.hideAllTab)
                    filterTabsView.addTab(Integer.MAX_VALUE, 0, LocaleController.getString("FilterAllChats", R.string.FilterAllChats));
                for (int a = 0, N = filters.size(); a < N; a++) {
                    MessagesController.DialogFilter dialogFilter = filters.get(a);
                    switch (NekoConfig.tabsTitleType) {
                        case NekoConfig.TITLE_TYPE_TEXT:
                            filterTabsView.addTab(a, filters.get(a).localId, dialogFilter.name);
                            break;
                        case NekoConfig.TITLE_TYPE_ICON:
                            filterTabsView.addTab(a, filters.get(a).localId, dialogFilter.emoticon != null ? dialogFilter.emoticon : "📂");
                            break;
                        case NekoConfig.TITLE_TYPE_MIX:
                            filterTabsView.addTab(a, filters.get(a).localId, dialogFilter.emoticon != null ? dialogFilter.emoticon + " " + dialogFilter.name : "📂 " + dialogFilter.name);
                            break;
                    }
                }
                id = filterTabsView.getCurrentTabId();
                boolean updateCurrentTab = NekoConfig.hideAllTab;
                if (id >= 0) {
                    if (viewPages[0].selectedType != id) {
                        updateCurrentTab = true;
                        viewPages[0].selectedType = id;
                    }
                }
                for (int a = 0; a < viewPages.length; a++) {
                    if (viewPages[a].selectedType != Integer.MAX_VALUE && viewPages[a].selectedType >= filters.size()) {
                        viewPages[a].selectedType = filters.size();
                    }
                    viewPages[a].listView.setScrollingTouchSlop(RecyclerView.TOUCH_SLOP_PAGING);
                }
                filterTabsView.finishAddingTabs(animatedUpdateItems);
                if (updateCurrentTab) {
                    switchToCurrentSelectedMode(false);
                }
                if (parentLayout != null) {
                    parentLayout.getDrawerLayoutContainer().setAllowOpenDrawerBySwipe(id == filterTabsView.getFirstTabId());
                }
            }
        } else {
            if (filterTabsView.getVisibility() != View.GONE) {
                filterTabsView.setIsEditing(false);
                showDoneItem(false);

                maybeStartTracking = false;
                if (startedTracking) {
                    startedTracking = false;
                    viewPages[0].setTranslationX(0);
                    viewPages[1].setTranslationX(viewPages[0].getMeasuredWidth());
                }
                if (viewPages[0].selectedType != Integer.MAX_VALUE) {
                    viewPages[0].selectedType = Integer.MAX_VALUE;
                    viewPages[0].dialogsAdapter.setDialogsType(initialDialogsType);
                    viewPages[0].dialogsType = initialDialogsType;
                    viewPages[0].dialogsAdapter.notifyDataSetChanged();
                }
                viewPages[1].setVisibility(View.GONE);
                viewPages[1].selectedType = Integer.MAX_VALUE;
                viewPages[1].dialogsAdapter.setDialogsType(initialDialogsType);
                viewPages[1].dialogsType = initialDialogsType;
                viewPages[1].dialogsAdapter.notifyDataSetChanged();
                canShowFilterTabsView = false;
                updateFilterTabsVisibility(animated);
                for (int a = 0; a < viewPages.length; a++) {
                    if (viewPages[a].dialogsType == 0 && viewPages[a].archivePullViewState == ARCHIVE_ITEM_STATE_HIDDEN && hasHiddenArchive()) {
                        int p = viewPages[a].layoutManager.findFirstVisibleItemPosition();
                        if (p == 0 || p == 1) {
                            viewPages[a].layoutManager.scrollToPositionWithOffset(1, 0);
                        }
                    }
                    viewPages[a].listView.setScrollingTouchSlop(RecyclerView.TOUCH_SLOP_DEFAULT);
                    viewPages[a].listView.requestLayout();
                    viewPages[a].requestLayout();
                }
            }
            if (parentLayout != null) {
                parentLayout.getDrawerLayoutContainer().setAllowOpenDrawerBySwipe(true);
            }
        }
        updateCounters(false);
    }

    @Override
    protected void onPanTranslationUpdate(float y) {
        if (viewPages == null) {
            return;
        }
        if (commentView != null && commentView.isPopupShowing()) {
            fragmentView.setTranslationY(y);
            for (int a = 0; a < viewPages.length; a++) {
                viewPages[a].setTranslationY(0);
            }
            if (!onlySelect) {
                actionBar.setTranslationY(0);
            }
            searchViewPager.setTranslationY(0);
        } else {
            for (int a = 0; a < viewPages.length; a++) {
                viewPages[a].setTranslationY(y);
            }
            if (!onlySelect) {
                actionBar.setTranslationY(y);
            }
            searchViewPager.setTranslationY(y);
        }
    }

    @Override
    public void finishFragment() {
        super.finishFragment();
        if (scrimPopupWindow != null) {
            scrimPopupWindow.dismiss();
        }
    }

    @Override
    public void onResume() {
        super.onResume();
        if (!parentLayout.isInPreviewMode() && blurredView != null && blurredView.getVisibility() == View.VISIBLE) {
            blurredView.setVisibility(View.GONE);
            blurredView.setBackground(null);
        }
        if (filterTabsView != null && filterTabsView.getVisibility() == View.VISIBLE) {
            parentLayout.getDrawerLayoutContainer().setAllowOpenDrawerBySwipe(viewPages[0].selectedType == filterTabsView.getFirstTabId() || searchIsShowed);
        }
        if (viewPages != null && !dialogsListFrozen) {
            for (int a = 0; a < viewPages.length; a++) {
                viewPages[a].dialogsAdapter.notifyDataSetChanged();
            }
        }
        if (commentView != null) {
            commentView.onResume();
        }
        if (!onlySelect && folderId == 0) {
            getMediaDataController().checkStickers(MediaDataController.TYPE_EMOJI);
        }
        if (searchViewPager != null) {
            searchViewPager.onResume();
        }
        final boolean tosAccepted;
        if (!afterSignup) {
            tosAccepted = getUserConfig().unacceptedTermsOfService == null;
        } else {
            tosAccepted = false;
            afterSignup = false;
        }
        if (tosAccepted && checkPermission && !onlySelect && Build.VERSION.SDK_INT >= 23) {
            Activity activity = getParentActivity();
            if (activity != null) {
                checkPermission = false;
                boolean hasNotContactsPermission = activity.checkSelfPermission(Manifest.permission.READ_CONTACTS) != PackageManager.PERMISSION_GRANTED;
                boolean hasNotStoragePermission = activity.checkSelfPermission(Manifest.permission.WRITE_EXTERNAL_STORAGE) != PackageManager.PERMISSION_GRANTED;
                if (hasNotContactsPermission || hasNotStoragePermission) {
                    askingForPermissions = true;
                    if (hasNotContactsPermission && askAboutContacts && getUserConfig().syncContacts && activity.shouldShowRequestPermissionRationale(Manifest.permission.READ_CONTACTS)) {
                        AlertDialog.Builder builder = AlertsCreator.createContactsPermissionDialog(activity, param -> {
                            askAboutContacts = param != 0;
                            MessagesController.getGlobalNotificationsSettings().edit().putBoolean("askAboutContacts", askAboutContacts).apply();
                            askForPermissons(false);
                        });
                        showDialog(permissionDialog = builder.create());
                    } else if (hasNotStoragePermission && activity.shouldShowRequestPermissionRationale(Manifest.permission.WRITE_EXTERNAL_STORAGE)) {
                        AlertDialog.Builder builder = new AlertDialog.Builder(activity);
                        builder.setTitle(LocaleController.getString("AppName", R.string.AppName));
                        builder.setMessage(LocaleController.getString("PermissionStorage", R.string.PermissionStorage));
                        builder.setPositiveButton(LocaleController.getString("OK", R.string.OK), null);
                        showDialog(permissionDialog = builder.create());
                    } else {
                        askForPermissons(true);
                    }
                }
            }
        } else if (!onlySelect && XiaomiUtilities.isMIUI() && Build.VERSION.SDK_INT >= 19 && !XiaomiUtilities.isCustomPermissionGranted(XiaomiUtilities.OP_SHOW_WHEN_LOCKED)) {
            if (getParentActivity() == null) {
                return;
            }
            if (MessagesController.getGlobalNotificationsSettings().getBoolean("askedAboutMiuiLockscreen", false)) {
                return;
            }
            showDialog(new AlertDialog.Builder(getParentActivity())
                    .setTitle(LocaleController.getString("AppName", R.string.AppName))
                    .setMessage(LocaleController.getString("PermissionXiaomiLockscreen", R.string.PermissionXiaomiLockscreen))
                    .setPositiveButton(LocaleController.getString("PermissionOpenSettings", R.string.PermissionOpenSettings), (dialog, which) -> {
                        Intent intent = XiaomiUtilities.getPermissionManagerIntent();
                        if (intent != null) {
                            try {
                                getParentActivity().startActivity(intent);
                            } catch (Exception x) {
                                try {
                                    intent = new Intent(android.provider.Settings.ACTION_APPLICATION_DETAILS_SETTINGS);
                                    intent.setData(Uri.parse("package:" + ApplicationLoader.applicationContext.getPackageName()));
                                    getParentActivity().startActivity(intent);
                                } catch (Exception xx) {
                                    FileLog.e(xx);
                                }
                            }
                        }
                    })
                    .setNegativeButton(LocaleController.getString("ContactsPermissionAlertNotNow", R.string.ContactsPermissionAlertNotNow), (dialog, which) -> MessagesController.getGlobalNotificationsSettings().edit().putBoolean("askedAboutMiuiLockscreen", true).commit())
                    .create());
        }
        showFiltersHint();
        if (viewPages != null) {
            for (int a = 0; a < viewPages.length; a++) {
                if (viewPages[a].dialogsType == 0 && viewPages[a].archivePullViewState == ARCHIVE_ITEM_STATE_HIDDEN && viewPages[a].layoutManager.findFirstVisibleItemPosition() == 0 && hasHiddenArchive()) {
                    viewPages[a].layoutManager.scrollToPositionWithOffset(1, 0);
                }
                if (a == 0) {
                    viewPages[a].dialogsAdapter.resume();
                } else {
                    viewPages[a].dialogsAdapter.pause();
                }
            }
        }
        showNextSupportedSuggestion();
        Bulletin.addDelegate(this, new Bulletin.Delegate() {
            @Override
            public void onOffsetChange(float offset) {
                if (undoView[0] != null && undoView[0].getVisibility() == View.VISIBLE) {
                    return;
                }
                additionalFloatingTranslation = offset;
                if (additionalFloatingTranslation < 0) {
                    additionalFloatingTranslation = 0;
                }
                if (!floatingHidden) {
                    updateFloatingButtonOffset();
                }
            }

            @Override
            public void onShow(Bulletin bulletin) {
                if (undoView[0] != null && undoView[0].getVisibility() == View.VISIBLE) {
                    undoView[0].hide(true, 2);
                }
            }
        });
        if (searchIsShowed) {
            AndroidUtilities.requestAdjustResize(getParentActivity(), classGuid);
        }
    }

    @Override
    public boolean presentFragment(BaseFragment fragment) {
        boolean b = super.presentFragment(fragment);
        if (b) {
            if (viewPages != null) {
                for (int a = 0; a < viewPages.length; a++) {
                    viewPages[a].dialogsAdapter.pause();
                }
            }
        }
        return b;
    }

    @Override
    public void onPause() {
        super.onPause();
        if (scrimPopupWindow != null) {
            scrimPopupWindow.dismiss();
        }
        if (commentView != null) {
            commentView.onResume();
        }
        if (undoView[0] != null) {
            undoView[0].hide(true, 0);
        }
        Bulletin.removeDelegate(this);

        if (viewPages != null) {
            for (int a = 0; a < viewPages.length; a++) {
                viewPages[a].dialogsAdapter.pause();
            }
        }
    }

    @Override
    public boolean onBackPressed() {
        if (scrimPopupWindow != null) {
            scrimPopupWindow.dismiss();
            return false;
        } else if (filterTabsView != null && filterTabsView.isEditing()) {
            filterTabsView.setIsEditing(false);
            showDoneItem(false);
            return false;
        } else if (actionBar != null && actionBar.isActionModeShowed()) {
            if (searchViewPager.getVisibility() == View.VISIBLE) {
                searchViewPager.hideActionMode();
            } else {
                hideActionMode(true);
            }
            return false;
        } else if (filterTabsView != null && filterTabsView.getVisibility() == View.VISIBLE && !tabsAnimationInProgress && !filterTabsView.isAnimatingIndicator() && filterTabsView.getCurrentTabId() != Integer.MAX_VALUE && !startedTracking) {
            filterTabsView.selectFirstTab();
            return false;
        } else if (commentView != null && commentView.isPopupShowing()) {
            commentView.hidePopup(true);
            return false;
        }
        return super.onBackPressed();
    }

    @Override
    protected void onBecomeFullyHidden() {
        if (closeSearchFieldOnHide) {
            if (actionBar != null) {
                actionBar.closeSearchField();
            }
            if (searchObject != null) {
                searchViewPager.dialogsSearchAdapter.putRecentSearch(searchDialogId, searchObject);
                searchObject = null;
            }
            closeSearchFieldOnHide = false;
        }
        if (filterTabsView != null && filterTabsView.getVisibility() == View.VISIBLE && filterTabsViewIsVisible) {
            int scrollY = (int) -actionBar.getTranslationY();
            int actionBarHeight = ActionBar.getCurrentActionBarHeight();
            if (scrollY != 0 && scrollY != actionBarHeight) {
                if (scrollY < actionBarHeight / 2) {
                    setScrollY(0);
                } else if (viewPages[0].listView.canScrollVertically(1)) {
                    setScrollY(-actionBarHeight);
                }
            }
        }
        if (undoView[0] != null) {
            undoView[0].hide(true, 0);
        }
    }

    @Override
    protected void setInPreviewMode(boolean value) {
        super.setInPreviewMode(value);
        if (!value && avatarContainer != null) {
            actionBar.setBackground(null);
            ((ViewGroup.MarginLayoutParams) actionBar.getLayoutParams()).topMargin = 0;
            actionBar.removeView(avatarContainer);
            avatarContainer = null;
            updateFilterTabs(false, false);
            floatingButton.setVisibility(View.VISIBLE);
            final ContentView contentView = (ContentView) fragmentView;
            if (fragmentContextView != null) {
                contentView.addView(fragmentContextView);
            }
            if (fragmentLocationContextView != null) {
                contentView.addView(fragmentLocationContextView);
            }
        }
    }

    public boolean addOrRemoveSelectedDialog(long did, View cell) {
        if (selectedDialogs.contains(did)) {
            selectedDialogs.remove(did);
            if (cell instanceof DialogCell) {
                ((DialogCell) cell).setChecked(false, true);
            }
            return false;
        } else {
            selectedDialogs.add(did);
            if (cell instanceof DialogCell) {
                ((DialogCell) cell).setChecked(true, true);
            }
            return true;
        }
    }

    public void search(String query, boolean animated) {
        showSearch(true, animated);
        actionBar.openSearchField(query, false);
    }

    private void showSearch(boolean show, boolean animated) {
        if (initialDialogsType != 0 && initialDialogsType != 3) {
            animated = false;
        }
        if (searchAnimator != null) {
            searchAnimator.cancel();
            searchAnimator = null;
        }
        if (tabsAlphaAnimator != null) {
            tabsAlphaAnimator.cancel();
            tabsAlphaAnimator = null;
        }
        searchIsShowed = show;
        if (show) {
            boolean onlyDialogsAdapter;
            if (searchFiltersWasShowed) {
                onlyDialogsAdapter = false;
            } else {
                onlyDialogsAdapter = onlyDialogsAdapter();
            }
            searchViewPager.showOnlyDialogsAdapter(onlyDialogsAdapter);
            whiteActionBar = !onlyDialogsAdapter;
            if (whiteActionBar) {
                searchFiltersWasShowed = true;
            }
            ContentView contentView = (ContentView) fragmentView;
            if (searchTabsView == null && !onlyDialogsAdapter) {
                searchTabsView = searchViewPager.createTabsView();
                int filtersViewPosition = -1;
                if (filtersView != null) {
                    for (int i = 0; i < contentView.getChildCount(); i++) {
                        if (contentView.getChildAt(i) == filtersView) {
                            filtersViewPosition = i;
                            break;
                        }
                    }
                }
                if (filtersViewPosition > 0) {
                    contentView.addView(searchTabsView, filtersViewPosition, LayoutHelper.createFrame(LayoutHelper.MATCH_PARENT, 44));
                } else {
                    contentView.addView(searchTabsView, LayoutHelper.createFrame(LayoutHelper.MATCH_PARENT, 44));
                }
            } else if (searchTabsView != null && onlyDialogsAdapter) {
                ViewParent parent = searchTabsView.getParent();
                if (parent instanceof ViewGroup) {
                    ((ViewGroup) parent).removeView(searchTabsView);
                }
                searchTabsView = null;
            }

            EditTextBoldCursor editText = searchItem.getSearchField();
            if (whiteActionBar) {
                editText.setTextColor(Theme.getColor(Theme.key_windowBackgroundWhiteBlackText));
                editText.setHintTextColor(Theme.getColor(Theme.key_player_time));
                editText.setCursorColor(Theme.getColor(Theme.key_chat_messagePanelCursor));
            } else {
                editText.setCursorColor(Theme.getColor(Theme.key_actionBarDefaultSearch));
                editText.setHintTextColor(Theme.getColor(Theme.key_actionBarDefaultSearchPlaceholder));
                editText.setTextColor(Theme.getColor(Theme.key_actionBarDefaultSearch));
            }
            searchViewPager.setKeyboardHeight(((ContentView)fragmentView).getKeyboardHeight());
            parentLayout.getDrawerLayoutContainer().setAllowOpenDrawerBySwipe(true);
        } else {
            if (filterTabsView != null) {
                parentLayout.getDrawerLayoutContainer().setAllowOpenDrawerBySwipe(viewPages[0].selectedType == filterTabsView.getFirstTabId());
            }
        }

        if (animated && searchViewPager.dialogsSearchAdapter.hasRecentSearch()) {
            AndroidUtilities.setAdjustResizeToNothing(getParentActivity(), classGuid);
        } else {
            AndroidUtilities.requestAdjustResize(getParentActivity(), classGuid);
        }
        if (!show && filterTabsView != null && canShowFilterTabsView) {
            filterTabsView.setVisibility(View.VISIBLE);
        }
        if (animated) {
            if (show) {
                searchViewPager.setVisibility(View.VISIBLE);
                searchViewPager.reset();
                updateFiltersView(true, null, null,false);
                if (searchTabsView != null) {
                    searchTabsView.hide(false, false);
                    searchTabsView.setVisibility(View.VISIBLE);
                }
                searchItem.getSearchContainer().setAlpha(0f);
            } else {
                viewPages[0].listView.setVisibility(View.VISIBLE);
                viewPages[0].setVisibility(View.VISIBLE);
            }

            setDialogsListFrozen(true);
            viewPages[0].listView.setVerticalScrollBarEnabled(false);
            searchViewPager.setBackgroundColor(Theme.getColor(Theme.key_windowBackgroundWhite));
            searchAnimator = new AnimatorSet();
            ArrayList<Animator> animators = new ArrayList<>();
            animators.add(ObjectAnimator.ofFloat(viewPages[0], View.ALPHA, show ? 0.0f : 1.0f));
            animators.add(ObjectAnimator.ofFloat(viewPages[0], View.SCALE_X, show ? 0.9f : 1.0f));
            animators.add(ObjectAnimator.ofFloat(viewPages[0], View.SCALE_Y, show ? 0.9f : 1.0f));
            animators.add(ObjectAnimator.ofFloat(searchViewPager, View.ALPHA, show ? 1.0f : 0.0f));
            animators.add(ObjectAnimator.ofFloat(searchViewPager, View.SCALE_X, show ? 1.0f : 1.05f));
            animators.add(ObjectAnimator.ofFloat(searchViewPager, View.SCALE_Y, show ? 1.0f : 1.05f));
            animators.add(ObjectAnimator.ofFloat(searchItem.getIconView(), View.ALPHA, show ? 0 : 1f));
            if (passcodeItem != null) {
                animators.add(ObjectAnimator.ofFloat(passcodeItem.getIconView(), View.ALPHA, show ? 0 : 1f));
            }
            animators.add(ObjectAnimator.ofFloat(searchItem.getSearchContainer(), View.ALPHA, show ? 1f : 0));

            if (filterTabsView != null && filterTabsView.getVisibility() == View.VISIBLE) {
                tabsAlphaAnimator = ObjectAnimator.ofFloat(filterTabsView.getTabsContainer(), View.ALPHA, show ? 0.0f : 1.0f).setDuration(100);
                tabsAlphaAnimator.addListener(new AnimatorListenerAdapter() {
                    @Override
                    public void onAnimationEnd(Animator animation) {
                        tabsAlphaAnimator = null;
                    }
                });
            }

            ValueAnimator valueAnimator = ValueAnimator.ofFloat(searchAnimationProgress, show ? 1f : 0);
            valueAnimator.addUpdateListener(valueAnimator1 -> setSearchAnimationProgress((float) valueAnimator1.getAnimatedValue()));

            animators.add(valueAnimator);
            searchAnimator.playTogether(animators);
            searchAnimator.setDuration(show ? 200 : 180);
            searchAnimator.setInterpolator(CubicBezierInterpolator.EASE_OUT);
            if (!show) {
                searchAnimator.setStartDelay(20);
                if (tabsAlphaAnimator != null) {
                    tabsAlphaAnimator.setStartDelay(80);
                }
            }
            searchAnimator.addListener(new AnimatorListenerAdapter() {
                @Override
                public void onAnimationEnd(Animator animation) {
                    getNotificationCenter().onAnimationFinish(animationIndex);
                    if (searchAnimator != animation) {
                        return;
                    }
                    setDialogsListFrozen(false);
                    if (show) {
                        viewPages[0].listView.hide();
                        if (filterTabsView != null) {
                            filterTabsView.setVisibility(View.GONE);
                        }
                        searchWasFullyShowed = true;
                        AndroidUtilities.requestAdjustResize(getParentActivity(), classGuid);
                        searchItem.setVisibility(View.GONE);
                    } else {
                        searchItem.collapseSearchFilters();
                        whiteActionBar = false;
                        searchViewPager.setVisibility(View.GONE);
                        if (searchTabsView != null) {
                            searchTabsView.setVisibility(View.GONE);
                        }
                        searchItem.clearSearchFilters();
                        searchViewPager.clear();
                        filtersView.setVisibility(View.GONE);
                        viewPages[0].listView.show();
                        if (!onlySelect) {
                            hideFloatingButton(false);
                        }
                        searchWasFullyShowed = false;
                        searchItem.getSearchContainer().setAlpha(1f);
                    }

                    if (fragmentView != null) {
                        fragmentView.requestLayout();
                    }

                    viewPages[0].listView.setVerticalScrollBarEnabled(true);
                    searchViewPager.setBackground(null);
                    searchAnimator = null;
                }

                @Override
                public void onAnimationCancel(Animator animation) {
                    getNotificationCenter().onAnimationFinish(animationIndex);
                    if (searchAnimator == animation) {
                        if (show) {
                            viewPages[0].listView.hide();
                        } else {
                            viewPages[0].listView.show();
                        }
                        searchAnimator = null;
                    }
                }
            });
            animationIndex = getNotificationCenter().setAnimationInProgress(animationIndex, null);
            searchAnimator.start();
            if (tabsAlphaAnimator != null) {
                tabsAlphaAnimator.start();
            }
        } else {
            setDialogsListFrozen(false);
            if (show) {
                viewPages[0].listView.hide();
            } else {
                viewPages[0].listView.show();
            }
            viewPages[0].setAlpha(show ? 0.0f : 1.0f);
            viewPages[0].setScaleX(show ? 0.9f : 1.0f);
            viewPages[0].setScaleY(show ? 0.9f : 1.0f);
            searchViewPager.setAlpha(show ? 1.0f : 0.0f);
            filtersView.setAlpha(show ? 1.0f : 0.0f);
            searchViewPager.setScaleX(show ? 1.0f : 1.1f);
            searchViewPager.setScaleY(show ? 1.0f : 1.1f);
            searchItem.getSearchContainer().setAlpha(show ? 1f : 0);
            if (filterTabsView != null && filterTabsView.getVisibility() == View.VISIBLE) {
                filterTabsView.setTranslationY(show ? -AndroidUtilities.dp(44) : 0);
                filterTabsView.getTabsContainer().setAlpha(show ? 0.0f : 1.0f);
            }
            if (filterTabsView != null) {
                if (canShowFilterTabsView && !show) {
                    filterTabsView.setVisibility(View.VISIBLE);
                } else {
                    filterTabsView.setVisibility(View.GONE);
                }
            }
            searchViewPager.setVisibility(show ? View.VISIBLE : View.GONE);
            setSearchAnimationProgress(show ? 1f : 0);
            fragmentView.invalidate();
        }
        if (initialSearchType >= 0) {
            searchViewPager.setPosition(initialSearchType);
        }
        if (!show) {
            initialSearchType = -1;
        }
    }

    public boolean onlyDialogsAdapter() {
        int dialogsCount = getMessagesController().getTotalDialogsCount();
        return onlySelect || !searchViewPager.dialogsSearchAdapter.hasRecentSearch() || dialogsCount <= 10;
    }

    private void updateFilterTabsVisibility(boolean animated) {
        if (isPaused) {
            animated = false;
        }
        if (searchIsShowed) {
            if (filtersTabAnimator != null) {
                filtersTabAnimator.cancel();
            }
            filterTabsViewIsVisible = canShowFilterTabsView;
            filterTabsProgress = filterTabsViewIsVisible ? 1f : 0;
            return;
        }
        boolean visible = canShowFilterTabsView;
        if (filterTabsViewIsVisible != visible) {
            if (filtersTabAnimator != null) {
                filtersTabAnimator.cancel();
            }
            filterTabsViewIsVisible = visible;
            if (animated) {
                if (visible) {
                    if (filterTabsView.getVisibility() != View.VISIBLE) {
                        filterTabsView.setVisibility(View.VISIBLE);
                    }
                    filtersTabAnimator = ValueAnimator.ofFloat(0, 1f);
                    filterTabsMoveFrom = AndroidUtilities.dp(44);
                } else {
                    filtersTabAnimator = ValueAnimator.ofFloat(1f, 0f);
                    filterTabsMoveFrom = Math.max(0, AndroidUtilities.dp(44) + actionBar.getTranslationY());
                }
                float animateFromScrollY = actionBar.getTranslationY();
                filtersTabAnimator.addListener(new AnimatorListenerAdapter() {
                    @Override
                    public void onAnimationEnd(Animator animation) {
                        filtersTabAnimator = null;
                        scrollAdditionalOffset = AndroidUtilities.dp(44) - filterTabsMoveFrom;
                        if (!visible) {
                            filterTabsView.setVisibility(View.GONE);
                        }
                        if (fragmentView != null) {
                            fragmentView.requestLayout();
                        }
                        getNotificationCenter().onAnimationFinish(animationIndex);
                    }
                });
                filtersTabAnimator.addUpdateListener(valueAnimator -> {
                    filterTabsProgress = (float) valueAnimator.getAnimatedValue();
                    if (!visible) {
                        setScrollY(animateFromScrollY * filterTabsProgress);
                    }
                    if (fragmentView != null) {
                        fragmentView.invalidate();
                    }
                });
                filtersTabAnimator.setDuration(220);
                filtersTabAnimator.setInterpolator(CubicBezierInterpolator.DEFAULT);
                animationIndex = getNotificationCenter().setAnimationInProgress(animationIndex, null);
                filtersTabAnimator.start();
                fragmentView.requestLayout();
            } else {
                filterTabsProgress = visible ? 1f : 0;
                filterTabsView.setVisibility(visible ? View.VISIBLE : View.GONE);
                if (fragmentView != null) {
                    fragmentView.invalidate();
                }
            }
        }
    }

    private void setSearchAnimationProgress(float progress) {
        searchAnimationProgress = progress;
        if (whiteActionBar) {
            int color1 = folderId != 0 ? Theme.getColor(Theme.key_actionBarDefaultArchivedIcon) : Theme.getColor(Theme.key_actionBarDefaultIcon);
            actionBar.setItemsColor(ColorUtils.blendARGB(color1, Theme.getColor(Theme.key_windowBackgroundWhiteGrayText2), searchAnimationProgress), false);
            actionBar.setItemsColor(ColorUtils.blendARGB(Theme.getColor(Theme.key_actionBarActionModeDefaultIcon), Theme.getColor(Theme.key_windowBackgroundWhiteGrayText2), searchAnimationProgress), true);

            color1 = folderId != 0 ? Theme.getColor(Theme.key_actionBarDefaultArchivedSelector) : Theme.getColor(Theme.key_actionBarDefaultSelector);
            int color2 = Theme.getColor(Theme.key_actionBarActionModeDefaultSelector);
            actionBar.setItemsBackgroundColor(ColorUtils.blendARGB(color1, color2, searchAnimationProgress), false);
        }
        if (fragmentView != null) {
            fragmentView.invalidate();
        }
        updateContextViewPosition();
    }

    private void findAndUpdateCheckBox(long dialogId, boolean checked) {
        if (viewPages == null) {
            return;
        }
        for (int b = 0; b < viewPages.length; b++) {
            int count = viewPages[b].listView.getChildCount();
            for (int a = 0; a < count; a++) {
                View child = viewPages[b].listView.getChildAt(a);
                if (child instanceof DialogCell) {
                    DialogCell dialogCell = (DialogCell) child;
                    if (dialogCell.getDialogId() == dialogId) {
                        dialogCell.setChecked(checked, true);
                        break;
                    }
                }
            }
        }
    }

    private void checkListLoad(ViewPage viewPage) {
        if (tabsAnimationInProgress || startedTracking || filterTabsView != null && filterTabsView.getVisibility() == View.VISIBLE && filterTabsView.isAnimatingIndicator()) {
            return;
        }
        int firstVisibleItem = viewPage.layoutManager.findFirstVisibleItemPosition();
        int lastVisibleItem = viewPage.layoutManager.findLastVisibleItemPosition();
        int visibleItemCount = Math.abs(viewPage.layoutManager.findLastVisibleItemPosition() - firstVisibleItem) + 1;
        if (lastVisibleItem != RecyclerView.NO_POSITION) {
            RecyclerView.ViewHolder holder = viewPage.listView.findViewHolderForAdapterPosition(lastVisibleItem);
            if (floatingForceVisible = holder != null && holder.getItemViewType() == 11) {
                hideFloatingButton(false);
            }
        } else {
            floatingForceVisible = false;
        }
        boolean loadArchived = false;
        boolean loadArchivedFromCache = false;
        boolean load = false;
        boolean loadFromCache = false;
        if (viewPage.dialogsType == 7 || viewPage.dialogsType == 8) {
            ArrayList<MessagesController.DialogFilter> dialogFilters = getMessagesController().dialogFilters;
            if (viewPage.selectedType >= 0 && viewPage.selectedType < dialogFilters.size()) {
                MessagesController.DialogFilter filter = getMessagesController().dialogFilters.get(viewPage.selectedType);
                if ((filter.flags & MessagesController.DIALOG_FILTER_FLAG_EXCLUDE_ARCHIVED) == 0) {
                    if (visibleItemCount > 0 && lastVisibleItem >= getDialogsArray(currentAccount, viewPage.dialogsType, 1, dialogsListFrozen).size() - 10 ||
                            visibleItemCount == 0 && !getMessagesController().isDialogsEndReached(1)) {
                        loadArchivedFromCache = !getMessagesController().isDialogsEndReached(1);
                        if (loadArchivedFromCache || !getMessagesController().isServerDialogsEndReached(1)) {
                            loadArchived = true;
                        }
                    }
                }
            }
        }
        if (visibleItemCount > 0 && lastVisibleItem >= getDialogsArray(currentAccount, viewPage.dialogsType, folderId, dialogsListFrozen).size() - 10 ||
                visibleItemCount == 0 && (viewPage.dialogsType == 7 || viewPage.dialogsType == 8) && !getMessagesController().isDialogsEndReached(folderId)) {
            loadFromCache = !getMessagesController().isDialogsEndReached(folderId);
            if (loadFromCache || !getMessagesController().isServerDialogsEndReached(folderId)) {
                load = true;
            }
        }
        if (load || loadArchived) {
            boolean loadFinal = load;
            boolean loadFromCacheFinal = loadFromCache;
            boolean loadArchivedFinal = loadArchived;
            boolean loadArchivedFromCacheFinal = loadArchivedFromCache;
            AndroidUtilities.runOnUIThread(() -> {
                if (loadFinal) {
                    getMessagesController().loadDialogs(folderId, -1, 100, loadFromCacheFinal);
                }
                if (loadArchivedFinal) {
                    getMessagesController().loadDialogs(1, -1, 100, loadArchivedFromCacheFinal);
                }
            });
        }
    }

    private void onItemClick(View view, int position, RecyclerListView.Adapter adapter) {
        if (getParentActivity() == null) {
            return;
        }
        long dialogId = 0;
        int message_id = 0;
        boolean isGlobalSearch = false;
        if (adapter instanceof DialogsAdapter) {
            DialogsAdapter dialogsAdapter = (DialogsAdapter) adapter;
            TLObject object = dialogsAdapter.getItem(position);
            if (object instanceof TLRPC.User) {
                dialogId = ((TLRPC.User) object).id;
            } else if (object instanceof TLRPC.Dialog) {
                TLRPC.Dialog dialog = (TLRPC.Dialog) object;
                if (dialog instanceof TLRPC.TL_dialogFolder) {
                    if (actionBar.isActionModeShowed()) {
                        return;
                    }
                    TLRPC.TL_dialogFolder dialogFolder = (TLRPC.TL_dialogFolder) dialog;
                    Bundle args = new Bundle();
                    args.putInt("folderId", dialogFolder.folder.id);
                    args.putBoolean("onlySelect", onlySelect);
                    DialogsActivity dialogsActivity = new DialogsActivity(args);
                    dialogsActivity.setDelegate(delegate);
                    presentFragment(dialogsActivity, onlySelect);
                    return;
                }
                dialogId = dialog.id;
                if (actionBar.isActionModeShowed()) {
                    showOrUpdateActionMode(dialog, view);
                    return;
                }
            } else if (object instanceof TLRPC.TL_recentMeUrlChat) {
                dialogId = -((TLRPC.TL_recentMeUrlChat) object).chat_id;
            } else if (object instanceof TLRPC.TL_recentMeUrlUser) {
                dialogId = ((TLRPC.TL_recentMeUrlUser) object).user_id;
            } else if (object instanceof TLRPC.TL_recentMeUrlChatInvite) {
                TLRPC.TL_recentMeUrlChatInvite chatInvite = (TLRPC.TL_recentMeUrlChatInvite) object;
                TLRPC.ChatInvite invite = chatInvite.chat_invite;
                if (invite.chat == null && (!invite.channel || invite.megagroup) || invite.chat != null && (!ChatObject.isChannel(invite.chat) || invite.chat.megagroup)) {
                    String hash = chatInvite.url;
                    int index = hash.indexOf('/');
                    if (index > 0) {
                        hash = hash.substring(index + 1);
                    }
                    showDialog(new JoinGroupAlert(getParentActivity(), invite, hash, DialogsActivity.this));
                    return;
                } else {
                    if (invite.chat != null) {
                        dialogId = -invite.chat.id;
                    } else {
                        return;
                    }
                }
            } else if (object instanceof TLRPC.TL_recentMeUrlStickerSet) {
                TLRPC.StickerSet stickerSet = ((TLRPC.TL_recentMeUrlStickerSet) object).set.set;
                TLRPC.TL_inputStickerSetID set = new TLRPC.TL_inputStickerSetID();
                set.id = stickerSet.id;
                set.access_hash = stickerSet.access_hash;
                showDialog(new StickersAlert(getParentActivity(), DialogsActivity.this, set, null, null));
                return;
            } else if (object instanceof TLRPC.TL_recentMeUrlUnknown) {
                return;
            } else {
                return;
            }
        } else if (adapter == searchViewPager.dialogsSearchAdapter) {
            Object obj = searchViewPager.dialogsSearchAdapter.getItem(position);
            isGlobalSearch = searchViewPager.dialogsSearchAdapter.isGlobalSearch(position);
            if (obj instanceof TLRPC.User) {
                dialogId = ((TLRPC.User) obj).id;
                if (!onlySelect) {
                    searchDialogId = dialogId;
                    searchObject = (TLRPC.User) obj;
                }
            } else if (obj instanceof TLRPC.Chat) {
                dialogId = -((TLRPC.Chat) obj).id;
                if (!onlySelect) {
                    searchDialogId = dialogId;
                    searchObject = (TLRPC.Chat) obj;
                }
            } else if (obj instanceof TLRPC.EncryptedChat) {
                dialogId = ((long) ((TLRPC.EncryptedChat) obj).id) << 32;
                if (!onlySelect) {
                    searchDialogId = dialogId;
                    searchObject = (TLRPC.EncryptedChat) obj;
                }
            } else if (obj instanceof MessageObject) {
                MessageObject messageObject = (MessageObject) obj;
                dialogId = messageObject.getDialogId();
                message_id = messageObject.getId();
                searchViewPager.dialogsSearchAdapter.addHashtagsFromMessage(searchViewPager.dialogsSearchAdapter.getLastSearchString());
            } else if (obj instanceof String) {
                String str = (String) obj;
                if (searchViewPager.dialogsSearchAdapter.isHashtagSearch()) {
                    actionBar.openSearchField(str, false);
                } else if (!str.equals("section")) {
                    NewContactActivity activity = new NewContactActivity();
                    activity.setInitialPhoneNumber(str, true);
                    presentFragment(activity);
                }
            }
        }

        if (dialogId == 0) {
            return;
        }

        if (onlySelect) {
            if (!validateSlowModeDialog(dialogId)) {
                return;
            }
            if (!selectedDialogs.isEmpty()) {
                boolean checked = addOrRemoveSelectedDialog(dialogId, view);
                if (adapter == searchViewPager.dialogsSearchAdapter) {
                    actionBar.closeSearchField();
                    findAndUpdateCheckBox(dialogId, checked);
                }
                updateSelectedCount();
            } else {
                didSelectResult(dialogId, true, false);
            }
        } else {
            Bundle args = new Bundle();
            int lower_part = (int) dialogId;
            int high_id = (int) (dialogId >> 32);
            if (lower_part != 0) {
                if (lower_part > 0) {
                    args.putInt("user_id", lower_part);
                } else {
                    if (message_id != 0) {
                        TLRPC.Chat chat = getMessagesController().getChat(-lower_part);
                        if (chat != null && chat.migrated_to != null) {
                            args.putInt("migrated_to", lower_part);
                            lower_part = -chat.migrated_to.channel_id;
                        }
                    }
                    args.putInt("chat_id", -lower_part);
                }
            } else {
                args.putInt("enc_id", high_id);
            }
            if (message_id != 0) {
                args.putInt("message_id", message_id);
            } else if (!isGlobalSearch) {
                closeSearch();
            } else {
                if (searchObject != null) {
                    searchViewPager.dialogsSearchAdapter.putRecentSearch(searchDialogId, searchObject);
                    searchObject = null;
                }
            }
            if (AndroidUtilities.isTablet()) {
                if (openedDialogId == dialogId && adapter != searchViewPager.dialogsSearchAdapter) {
                    return;
                }
                if (viewPages != null) {
                    for (int a = 0; a < viewPages.length; a++) {
                        viewPages[a].dialogsAdapter.setOpenedDialogId(openedDialogId = dialogId);
                    }
                }
                updateVisibleRows(MessagesController.UPDATE_MASK_SELECT_DIALOG);
            }
            if (searchViewPager.actionModeShowing()) {
                searchViewPager.hideActionMode();
            }
            if (searchString != null) {
                if (getMessagesController().checkCanOpenChat(args, DialogsActivity.this)) {
                    getNotificationCenter().postNotificationName(NotificationCenter.closeChats);
                    presentFragment(new ChatActivity(args));
                }
            } else {
                if (getMessagesController().checkCanOpenChat(args, DialogsActivity.this)) {
                    ChatActivity chatActivity = new ChatActivity(args);
                    if (adapter instanceof DialogsAdapter && lower_part > 0 && getMessagesController().dialogs_dict.get(dialogId) == null) {
                        chatActivity.setPreloadedSticker(((DialogsAdapter) adapter).getPreloadedSticker(), true);
                    }
                    presentFragment(chatActivity);
                }
            }
        }
    }

    private boolean onItemLongClick(View view, int position, float x, float y, int dialogsType, RecyclerListView.Adapter adapter) {
        if (getParentActivity() == null) {
            return false;
        }
        if (!actionBar.isActionModeShowed() && !AndroidUtilities.isTablet() && !onlySelect && view instanceof DialogCell) {
            DialogCell cell = (DialogCell) view;
            if (cell.isPointInsideAvatar(x, y)) {
                return showChatPreview(cell);
            }
        }
        if (adapter == searchViewPager.dialogsSearchAdapter) {
            Object item = searchViewPager.dialogsSearchAdapter.getItem(position);
            if (searchViewPager.dialogsSearchAdapter.isRecentSearchDisplayed()) {
                AlertDialog.Builder builder = new AlertDialog.Builder(getParentActivity());
                builder.setTitle(LocaleController.getString("ClearSearchSingleAlertTitle", R.string.ClearSearchSingleAlertTitle));
                long did;
                if (item instanceof TLRPC.Chat) {
                    TLRPC.Chat chat = (TLRPC.Chat) item;
                    builder.setMessage(LocaleController.formatString("ClearSearchSingleChatAlertText", R.string.ClearSearchSingleChatAlertText, chat.title));
                    did = -chat.id;
                } else if (item instanceof TLRPC.User) {
                    TLRPC.User user = (TLRPC.User) item;
                    if (user.id == getUserConfig().clientUserId) {
                        builder.setMessage(LocaleController.formatString("ClearSearchSingleChatAlertText", R.string.ClearSearchSingleChatAlertText, LocaleController.getString("SavedMessages", R.string.SavedMessages)));
                    } else {
                        builder.setMessage(LocaleController.formatString("ClearSearchSingleUserAlertText", R.string.ClearSearchSingleUserAlertText, ContactsController.formatName(user.first_name, user.last_name)));
                    }
                    did = user.id;
                } else if (item instanceof TLRPC.EncryptedChat) {
                    TLRPC.EncryptedChat encryptedChat = (TLRPC.EncryptedChat) item;
                    TLRPC.User user = getMessagesController().getUser(encryptedChat.user_id);
                    builder.setMessage(LocaleController.formatString("ClearSearchSingleUserAlertText", R.string.ClearSearchSingleUserAlertText, ContactsController.formatName(user.first_name, user.last_name)));
                    did = ((long) encryptedChat.id) << 32;
                } else {
                    return false;
                }
                builder.setPositiveButton(LocaleController.getString("ClearSearchRemove", R.string.ClearSearchRemove).toUpperCase(), (dialogInterface, i) -> searchViewPager.dialogsSearchAdapter.removeRecentSearch(did));
                builder.setNegativeButton(LocaleController.getString("Cancel", R.string.Cancel), null);
                AlertDialog alertDialog = builder.create();
                showDialog(alertDialog);
                TextView button = (TextView) alertDialog.getButton(DialogInterface.BUTTON_POSITIVE);
                if (button != null) {
                    button.setTextColor(Theme.getColor(Theme.key_dialogTextRed2));
                }
                return true;
            }
            return false;
        }
        if (actionBar.isSearchFieldVisible()) {
            return false;
        }
        DialogsAdapter dialogsAdapter = (DialogsAdapter) adapter;
        ArrayList<TLRPC.Dialog> dialogs = getDialogsArray(currentAccount, dialogsType, folderId, dialogsListFrozen);
        position = dialogsAdapter.fixPosition(position);
        if (position < 0 || position >= dialogs.size()) {
            return false;
        }
        final TLRPC.Dialog dialog = dialogs.get(position);
        if (onlySelect) {
            if (initialDialogsType != 3 && initialDialogsType != 10) {
                return false;
            }
            if (!validateSlowModeDialog(dialog.id)) {
                return false;
            }
            addOrRemoveSelectedDialog(dialog.id, view);
            updateSelectedCount();
        } else {
            if (dialog instanceof TLRPC.TL_dialogFolder) {
                view.performHapticFeedback(HapticFeedbackConstants.LONG_PRESS, HapticFeedbackConstants.FLAG_IGNORE_GLOBAL_SETTING);
                BottomSheet.Builder builder = new BottomSheet.Builder(getParentActivity());
                final boolean hasUnread = getMessagesStorage().getArchiveUnreadCount() != 0;

                int[] icons = new int[]{
                        hasUnread ? R.drawable.deproko_baseline_check_double_24 : 0,
                        SharedConfig.archiveHidden ? R.drawable.deproko_baseline_pin_24 : R.drawable.deproko_baseline_pin_undo_24,
                };
                CharSequence[] items = new CharSequence[]{
                        hasUnread ? LocaleController.getString("MarkAllAsRead", R.string.MarkAllAsRead) : null,
                        SharedConfig.archiveHidden ? LocaleController.getString("PinInTheList", R.string.PinInTheList) : LocaleController.getString("HideAboveTheList", R.string.HideAboveTheList)
                };
                builder.setItems(items, icons, (d, which) -> {
                    if (which == 0) {
                        getMessagesStorage().readAllDialogs(1);
                    } else if (which == 1 && viewPages != null) {
                        for (int a = 0; a < viewPages.length; a++) {
                            if (viewPages[a].dialogsType != 0 || viewPages[a].getVisibility() != View.VISIBLE) {
                                continue;
                            }
                            View child = viewPages[a].listView.getChildAt(0);
                            DialogCell dialogCell = null;
                            if (child instanceof DialogCell && ((DialogCell) child).isFolderCell()) {
                                dialogCell = (DialogCell) child;
                            }
                            viewPages[a].listView.toggleArchiveHidden(true, dialogCell);
                        }
                    }
                });
                showDialog(builder.create());
                return false;
            }
            if (actionBar.isActionModeShowed() && isDialogPinned(dialog)) {
                return false;
            }
            showOrUpdateActionMode(dialog, view);
        }
        return true;
    }

    private boolean showChatPreview(DialogCell cell) {
        long dialog_id = cell.getDialogId();
        Bundle args = new Bundle();
        int lower_part = (int) dialog_id;
        int high_id = (int) (dialog_id >> 32);
        int message_id = cell.getMessageId();
        if (lower_part != 0) {
            if (lower_part > 0) {
                args.putInt("user_id", lower_part);
            } else if (lower_part < 0) {
                if (message_id != 0) {
                    TLRPC.Chat chat = getMessagesController().getChat(-lower_part);
                    if (chat != null && chat.migrated_to != null) {
                        args.putInt("migrated_to", lower_part);
                        lower_part = -chat.migrated_to.channel_id;
                    }
                }
                args.putInt("chat_id", -lower_part);
            }
        } else {
            return false;
        }

        if (message_id != 0) {
            args.putInt("message_id", message_id);
        }
        if (searchString != null) {
            if (getMessagesController().checkCanOpenChat(args, DialogsActivity.this)) {
                getNotificationCenter().postNotificationName(NotificationCenter.closeChats);
                prepareBlurBitmap();
                presentFragmentAsPreview(new ChatActivity(args));
            }
        } else {
            if (getMessagesController().checkCanOpenChat(args, DialogsActivity.this)) {
                prepareBlurBitmap();
                presentFragmentAsPreview(new ChatActivity(args));
            }
        }
        return true;
    }

    private void updateFloatingButtonOffset() {
        floatingButtonContainer.setTranslationY(floatingButtonTranslation - additionalFloatingTranslation * (1f - floatingButtonHideProgress));
    }

    private boolean hasHiddenArchive() {
        return !onlySelect && initialDialogsType == 0 && folderId == 0 && getMessagesController().hasHiddenArchive();
    }

    private boolean waitingForDialogsAnimationEnd(ViewPage viewPage) {
        return viewPage.dialogsItemAnimator.isRunning() || dialogRemoveFinished != 0 || dialogInsertFinished != 0 || dialogChangeFinished != 0;
    }

    private void onDialogAnimationFinished() {
        dialogRemoveFinished = 0;
        dialogInsertFinished = 0;
        dialogChangeFinished = 0;
        AndroidUtilities.runOnUIThread(() -> {
            if (viewPages != null && folderId != 0 && (frozenDialogsList == null || frozenDialogsList.isEmpty())) {
                for (int a = 0; a < viewPages.length; a++) {
                    viewPages[a].listView.setEmptyView(null);
                    viewPages[a].progressView.setVisibility(View.INVISIBLE);
                }
                finishFragment();
            }
            setDialogsListFrozen(false);
            updateDialogIndices();
        });
    }

    private void setScrollY(float value) {
        if (scrimView != null) {
            scrimView.getLocationInWindow(scrimViewLocation);
        }
        actionBar.setTranslationY(value);
        if (filterTabsView != null) {
            filterTabsView.setTranslationY(value);
        }
        updateContextViewPosition();
        if (viewPages != null) {
            for (int a = 0; a < viewPages.length; a++) {
                viewPages[a].listView.setTopGlowOffset(viewPages[a].listView.getPaddingTop() + (int) value);
            }
        }
        fragmentView.invalidate();
    }

    private void prepareBlurBitmap() {
        if (blurredView == null) {
            return;
        }
        int w = (int) (fragmentView.getMeasuredWidth() / 6.0f);
        int h = (int) (fragmentView.getMeasuredHeight() / 6.0f);
        Bitmap bitmap = Bitmap.createBitmap(w, h, Bitmap.Config.ARGB_8888);
        Canvas canvas = new Canvas(bitmap);
        canvas.scale(1.0f / 6.0f, 1.0f / 6.0f);
        fragmentView.draw(canvas);
        Utilities.stackBlurBitmap(bitmap, Math.max(7, Math.max(w, h) / 180));
        blurredView.setBackground(new BitmapDrawable(bitmap));
        blurredView.setAlpha(0.0f);
        blurredView.setVisibility(View.VISIBLE);
    }

    @Override
    protected void onTransitionAnimationProgress(boolean isOpen, float progress) {
        if (blurredView != null && blurredView.getVisibility() == View.VISIBLE) {
            if (isOpen) {
                blurredView.setAlpha(1.0f - progress);
            } else {
                blurredView.setAlpha(progress);
            }
        }
    }

    @Override
    protected void onTransitionAnimationEnd(boolean isOpen, boolean backward) {
        if (isOpen && blurredView != null && blurredView.getVisibility() == View.VISIBLE) {
            blurredView.setVisibility(View.GONE);
            blurredView.setBackground(null);
        }
    }

    private void resetScroll() {
        if (actionBar.getTranslationY() == 0) {
            return;
        }
        AnimatorSet animatorSet = new AnimatorSet();
        animatorSet.playTogether(ObjectAnimator.ofFloat(this, SCROLL_Y, 0));
        animatorSet.setInterpolator(new DecelerateInterpolator());
        animatorSet.setDuration(180);
        animatorSet.start();
    }

    private void hideActionMode(boolean animateCheck) {
        actionBar.hideActionMode();
        if (menuDrawable != null) {
            actionBar.setBackButtonContentDescription(LocaleController.getString("AccDescrOpenMenu", R.string.AccDescrOpenMenu));
        }
        selectedDialogs.clear();
        if (menuDrawable != null) {
            menuDrawable.setRotation(0, true);
        } else if (backDrawable != null) {
            backDrawable.setRotation(0, true);
        }
        if (filterTabsView != null) {
            filterTabsView.animateColorsTo(Theme.key_actionBarTabLine, Theme.key_actionBarTabActiveText, Theme.key_actionBarTabUnactiveText, Theme.key_actionBarTabSelector, Theme.key_actionBarDefault);
        }
        if (actionBarColorAnimator != null) {
            actionBarColorAnimator.cancel();
        }
        actionBarColorAnimator = ValueAnimator.ofFloat(progressToActionMode, 0);
        actionBarColorAnimator.addUpdateListener(valueAnimator -> {
            progressToActionMode = (float) valueAnimator.getAnimatedValue();
            for (int i = 0; i < actionBar.getChildCount(); i++) {
                if (actionBar.getChildAt(i).getVisibility() == View.VISIBLE && actionBar.getChildAt(i) != actionBar.getActionMode() && actionBar.getChildAt(i) != actionBar.getBackButton()) {
                    actionBar.getChildAt(i).setAlpha(1f - progressToActionMode);
                }
            }
            fragmentView.invalidate();
        });
        actionBarColorAnimator.setInterpolator(CubicBezierInterpolator.DEFAULT);
        actionBarColorAnimator.setDuration(200);
        actionBarColorAnimator.start();
        allowMoving = false;
        if (!movingDialogFilters.isEmpty()) {
            for (int a = 0, N = movingDialogFilters.size(); a < N; a++) {
                MessagesController.DialogFilter filter = movingDialogFilters.get(a);
                FilterCreateActivity.saveFilterToServer(filter, filter.flags, filter.name, filter.alwaysShow, filter.neverShow, filter.pinnedDialogs, false, false, true, true, false, DialogsActivity.this, null);
            }
            movingDialogFilters.clear();
        }
        if (movingWas) {
            getMessagesController().reorderPinnedDialogs(folderId, null, 0);
            movingWas = false;
        }
        updateCounters(true);
        if (viewPages != null) {
            for (int a = 0; a < viewPages.length; a++) {
                viewPages[a].dialogsAdapter.onReorderStateChanged(false);
            }
        }
        updateVisibleRows(MessagesController.UPDATE_MASK_REORDER | MessagesController.UPDATE_MASK_CHECK | (animateCheck ? MessagesController.UPDATE_MASK_CHAT : 0));
    }

    private int getPinnedCount() {
        int pinnedCount = 0;
        ArrayList<TLRPC.Dialog> dialogs;
        if (viewPages[0].dialogsType == 7 || viewPages[0].dialogsType == 8) {
            dialogs = getDialogsArray(currentAccount, viewPages[0].dialogsType, folderId, dialogsListFrozen);
        } else {
            dialogs = getMessagesController().getDialogs(folderId);
        }
        for (int a = 0, N = dialogs.size(); a < N; a++) {
            TLRPC.Dialog dialog = dialogs.get(a);
            if (dialog instanceof TLRPC.TL_dialogFolder) {
                continue;
            }
            int lower_id = (int) dialog.id;
            if (isDialogPinned(dialog)) {
                pinnedCount++;
            } else if (!getMessagesController().isPromoDialog(dialog.id, false)) {
                break;
            }
        }
        return pinnedCount;
    }

    private boolean isDialogPinned(TLRPC.Dialog dialog) {
        MessagesController.DialogFilter filter;
        if (viewPages[0].dialogsType == 7 || viewPages[0].dialogsType == 8) {
            filter = getMessagesController().selectedDialogFilter[viewPages[0].dialogsType == 8 ? 1 : 0];
        } else {
            filter = null;
        }
        if (filter != null) {
            return filter.pinnedDialogs.indexOfKey(dialog.id) >= 0;
        }
        return dialog.pinned;
    }

    private void perfromSelectedDialogsAction(int action, boolean alert) {
        if (getParentActivity() == null) {
            return;
        }
        MessagesController.DialogFilter filter;
        if (viewPages[0].dialogsType == 7 || viewPages[0].dialogsType == 8) {
            filter = getMessagesController().selectedDialogFilter[viewPages[0].dialogsType == 8 ? 1 : 0];
        } else {
            filter = null;
        }
        int count = selectedDialogs.size();
        if (action == archive || action == archive2) {
            ArrayList<Long> copy = new ArrayList<>(selectedDialogs);
            getMessagesController().addDialogToFolder(copy, canUnarchiveCount == 0 ? 1 : 0, -1, null, 0);
            if (canUnarchiveCount == 0) {
                SharedPreferences preferences = MessagesController.getGlobalMainSettings();
                boolean hintShowed = preferences.getBoolean("archivehint_l", false) || SharedConfig.archiveHidden;
                if (!hintShowed) {
                    preferences.edit().putBoolean("archivehint_l", true).apply();
                }
                int undoAction;
                if (hintShowed) {
                    undoAction = copy.size() > 1 ? UndoView.ACTION_ARCHIVE_FEW : UndoView.ACTION_ARCHIVE;
                } else {
                    undoAction = copy.size() > 1 ? UndoView.ACTION_ARCHIVE_FEW_HINT : UndoView.ACTION_ARCHIVE_HINT;
                }
                getUndoView().showWithAction(0, undoAction, null, () -> getMessagesController().addDialogToFolder(copy, folderId == 0 ? 0 : 1, -1, null, 0));
            } else {
                ArrayList<TLRPC.Dialog> dialogs = getMessagesController().getDialogs(folderId);
                if (viewPages != null && dialogs.isEmpty()) {
                    viewPages[0].listView.setEmptyView(null);
                    viewPages[0].progressView.setVisibility(View.INVISIBLE);
                    finishFragment();
                }
            }
            hideActionMode(false);
            return;
        } else if ((action == pin || action == pin2) && canPinCount != 0) {
            int pinnedCount = 0;
            int pinnedSecretCount = 0;
            int newPinnedCount = 0;
            int newPinnedSecretCount = 0;
            ArrayList<TLRPC.Dialog> dialogs = getMessagesController().getDialogs(folderId);
            for (int a = 0, N = dialogs.size(); a < N; a++) {
                TLRPC.Dialog dialog = dialogs.get(a);
                if (dialog instanceof TLRPC.TL_dialogFolder) {
                    continue;
                }
                int lower_id = (int) dialog.id;
                if (isDialogPinned(dialog)) {
                    if (lower_id == 0) {
                        pinnedSecretCount++;
                    } else {
                        pinnedCount++;
                    }
                } else if (!getMessagesController().isPromoDialog(dialog.id, false)) {
                    break;
                }
            }
            int alreadyAdded = 0;
            for (int a = 0; a < count; a++) {
                long selectedDialog = selectedDialogs.get(a);
                TLRPC.Dialog dialog = getMessagesController().dialogs_dict.get(selectedDialog);
                if (dialog == null || isDialogPinned(dialog)) {
                    continue;
                }
                int lower_id = (int) selectedDialog;
                if (lower_id == 0) {
                    newPinnedSecretCount++;
                } else {
                    newPinnedCount++;
                }
                if (filter != null && filter.alwaysShow.contains(lower_id)) {
                    alreadyAdded++;
                }
            }
            int maxPinnedCount;
            if (viewPages[0].dialogsType == 7 || viewPages[0].dialogsType == 8) {
                maxPinnedCount = 100 - filter.alwaysShow.size();
            } else if (NekoConfig.unlimitedPinnedDialogs || folderId != 0 || filter != null) {
                maxPinnedCount = getMessagesController().maxFolderPinnedDialogsCount;
            } else {
                maxPinnedCount = getMessagesController().maxPinnedDialogsCount;
            }
            if (newPinnedSecretCount + pinnedSecretCount > maxPinnedCount || newPinnedCount + pinnedCount - alreadyAdded > maxPinnedCount) {
                if (folderId != 0 || filter != null) {
                    AlertsCreator.showSimpleAlert(DialogsActivity.this, LocaleController.formatString("PinFolderLimitReached", R.string.PinFolderLimitReached, LocaleController.formatPluralString("Chats", maxPinnedCount)));
                } else {
                    AlertDialog.Builder builder = new AlertDialog.Builder(getParentActivity());
                    builder.setTitle(LocaleController.getString("AppName", R.string.AppName));
                    builder.setMessage(LocaleController.formatString("PinToTopLimitReached2", R.string.PinToTopLimitReached2, LocaleController.formatPluralString("Chats", maxPinnedCount)));
                    builder.setNegativeButton(LocaleController.getString("FiltersSetupPinAlert", R.string.FiltersSetupPinAlert), (dialog, which) -> presentFragment(new FiltersSetupActivity()));
                    builder.setPositiveButton(LocaleController.getString("OK", R.string.OK), null);
                    showDialog(builder.create());
                }
                AndroidUtilities.shakeView(pinItem, 2, 0);
                VibrateUtil.vibrate();
                return;
            }
        } else if ((action == delete || action == clear) && count > 1 && alert) {
            AlertDialog.Builder builder = new AlertDialog.Builder(getParentActivity());
            if (action == delete) {
                builder.setTitle(LocaleController.formatString("DeleteFewChatsTitle", R.string.DeleteFewChatsTitle, LocaleController.formatPluralString("ChatsSelected", count)));
                builder.setMessage(LocaleController.getString("AreYouSureDeleteFewChats", R.string.AreYouSureDeleteFewChats));
                builder.setPositiveButton(LocaleController.getString("Delete", R.string.Delete), (dialog1, which) -> {
                    getMessagesController().setDialogsInTransaction(true);
                    perfromSelectedDialogsAction(action, false);
                    getMessagesController().setDialogsInTransaction(false);
                    getMessagesController().checkIfFolderEmpty(folderId);
                    if (folderId != 0 && getDialogsArray(currentAccount, viewPages[0].dialogsType, folderId, false).size() == 0) {
                        viewPages[0].listView.setEmptyView(null);
                        viewPages[0].progressView.setVisibility(View.INVISIBLE);
                        finishFragment();
                    }
                });
            } else {
                if (canClearCacheCount != 0) {
                    builder.setTitle(LocaleController.formatString("ClearCacheFewChatsTitle", R.string.ClearCacheFewChatsTitle, LocaleController.formatPluralString("ChatsSelectedClearCache", count)));
                    builder.setMessage(LocaleController.getString("AreYouSureClearHistoryCacheFewChats", R.string.AreYouSureClearHistoryCacheFewChats));
                    builder.setPositiveButton(LocaleController.getString("ClearHistoryCache", R.string.ClearHistoryCache), (dialog1, which) -> perfromSelectedDialogsAction(action, false));
                } else {
                    builder.setTitle(LocaleController.formatString("ClearFewChatsTitle", R.string.ClearFewChatsTitle, LocaleController.formatPluralString("ChatsSelectedClear", count)));
                    builder.setMessage(LocaleController.getString("AreYouSureClearHistoryFewChats", R.string.AreYouSureClearHistoryFewChats));
                    builder.setPositiveButton(LocaleController.getString("ClearHistory", R.string.ClearHistory), (dialog1, which) -> perfromSelectedDialogsAction(action, false));
                }
            }
            builder.setNegativeButton(LocaleController.getString("Cancel", R.string.Cancel), null);
            AlertDialog alertDialog = builder.create();
            showDialog(alertDialog);
            TextView button = (TextView) alertDialog.getButton(DialogInterface.BUTTON_POSITIVE);
            if (button != null) {
                button.setTextColor(Theme.getColor(Theme.key_dialogTextRed2));
            }
            return;
        } else if (action == block && alert) {
            TLRPC.User user;
            if (count == 1) {
                long did = selectedDialogs.get(0);
                user = getMessagesController().getUser((int) did);
            } else {
                user = null;
            }
            AlertsCreator.createBlockDialogAlert(DialogsActivity.this, count, canReportSpamCount != 0, user, (report, delete) -> {
                for (int a = 0, N = selectedDialogs.size(); a < N; a++) {
                    long did = selectedDialogs.get(a);
                    int lowerId = (int) did;
                    if (report) {
                        TLRPC.User u = getMessagesController().getUser(lowerId);
                        getMessagesController().reportSpam(did, u, null, null, false);
                    }
                    if (delete) {
                        getMessagesController().deleteDialog(did, 0, true);
                    }
                    getMessagesController().blockPeer(lowerId);
                }
                hideActionMode(false);
            });
            return;
        }
        int minPinnedNum = Integer.MAX_VALUE;
        if (filter != null && (action == pin || action == pin2) && canPinCount != 0) {
            for (int c = 0, N = filter.pinnedDialogs.size(); c < N; c++) {
                minPinnedNum = Math.min(minPinnedNum, filter.pinnedDialogs.valueAt(c));
            }
            minPinnedNum -= canPinCount;
        }
        boolean scrollToTop = false;
        for (int a = 0; a < count; a++) {
            long selectedDialog = selectedDialogs.get(a);
            TLRPC.Dialog dialog = getMessagesController().dialogs_dict.get(selectedDialog);
            if (dialog == null) {
                continue;
            }
            TLRPC.Chat chat;
            TLRPC.User user = null;
            int lower_id = (int) selectedDialog;
            int high_id = (int) (selectedDialog >> 32);
            TLRPC.EncryptedChat encryptedChat = null;
            if (lower_id != 0) {
                if (lower_id > 0) {
                    user = getMessagesController().getUser(lower_id);
                    chat = null;
                } else {
                    chat = getMessagesController().getChat(-lower_id);
                }
            } else {
                encryptedChat = getMessagesController().getEncryptedChat(high_id);
                chat = null;
                if (encryptedChat != null) {
                    user = getMessagesController().getUser(encryptedChat.user_id);
                } else {
                    user = new TLRPC.TL_userEmpty();
                }
            }
            if (chat == null && user == null) {
                continue;
            }
            boolean isBot = user != null && user.bot && !MessagesController.isSupportUser(user);
            if (action == pin || action == pin2) {
                if (canPinCount != 0) {
                    if (isDialogPinned(dialog)) {
                        continue;
                    }
                    if (filter != null) {
                        filter.pinnedDialogs.put(selectedDialog, minPinnedNum);
                        minPinnedNum++;
                        if (encryptedChat != null) {
                            if (!filter.alwaysShow.contains(encryptedChat.user_id)) {
                                filter.alwaysShow.add(encryptedChat.user_id);
                            }
                        } else {
                            if (!filter.alwaysShow.contains(lower_id)) {
                                filter.alwaysShow.add(lower_id);
                            }
                        }
                    } else {
                        if (getMessagesController().pinDialog(selectedDialog, true, null, -1)) {
                            scrollToTop = true;
                        }
                    }
                } else {
                    if (!isDialogPinned(dialog)) {
                        continue;
                    }
                    if (filter != null) {
                        int index = filter.pinnedDialogs.get(selectedDialog, Integer.MIN_VALUE);
                        if (index == Integer.MIN_VALUE) {
                            continue;
                        }
                        filter.pinnedDialogs.remove(selectedDialog);
                    } else {
                        if (getMessagesController().pinDialog(selectedDialog, false, null, -1)) {
                            scrollToTop = true;
                        }
                    }
                }
            } else if (action == read) {
                if (canReadCount != 0) {
                    getMessagesController().markMentionsAsRead(selectedDialog);
                    getMessagesController().markDialogAsRead(selectedDialog, dialog.top_message, dialog.top_message, dialog.last_message_date, false, 0, 0, true, 0);
                } else {
                    getMessagesController().markDialogAsUnread(selectedDialog, null, 0);
                }
            } else if (action == delete || action == clear) {
                if (count == 1) {
                    if (action == delete && canDeletePsaSelected) {
                        AlertDialog.Builder builder = new AlertDialog.Builder(getParentActivity());
                        builder.setTitle(LocaleController.getString("PsaHideChatAlertTitle", R.string.PsaHideChatAlertTitle));
                        builder.setMessage(LocaleController.getString("PsaHideChatAlertText", R.string.PsaHideChatAlertText));
                        builder.setPositiveButton(LocaleController.getString("PsaHide", R.string.PsaHide), (dialog1, which) -> {
                            getMessagesController().hidePromoDialog();
                            hideActionMode(false);
                        });
                        builder.setNegativeButton(LocaleController.getString("Cancel", R.string.Cancel), null);
                        showDialog(builder.create());
                    } else {
                        AlertsCreator.createClearOrDeleteDialogAlert(DialogsActivity.this, action == clear, chat, user, lower_id == 0, action == delete, (param) -> {
                            hideActionMode(false);
                            if (action == clear && ChatObject.isChannel(chat) && (!chat.megagroup || !TextUtils.isEmpty(chat.username))) {
                                getMessagesController().deleteDialog(selectedDialog, 2, param);
                            } else {
                                if (action == delete && folderId != 0 && getDialogsArray(currentAccount, viewPages[0].dialogsType, folderId, false).size() == 1) {
                                    viewPages[0].progressView.setVisibility(View.INVISIBLE);
                                }
                                getUndoView().showWithAction(selectedDialog, action == clear ? UndoView.ACTION_CLEAR : UndoView.ACTION_DELETE, () -> {
                                    if (action == clear) {
                                        getMessagesController().deleteDialog(selectedDialog, 1, param);
                                    } else {
                                        if (chat != null) {
                                            if (ChatObject.isNotInChat(chat)) {
                                                getMessagesController().deleteDialog(selectedDialog, 0, param);
                                            } else {
                                                TLRPC.User currentUser = getMessagesController().getUser(getUserConfig().getClientUserId());
                                                getMessagesController().deleteUserFromChat((int) -selectedDialog, currentUser, null, param, false);
                                            }
                                        } else {
                                            getMessagesController().deleteDialog(selectedDialog, 0, param);
                                            if (isBot) {
                                                getMessagesController().blockPeer((int) selectedDialog);
                                            }
                                        }
                                        if (AndroidUtilities.isTablet()) {
                                            getNotificationCenter().postNotificationName(NotificationCenter.closeChats, selectedDialog);
                                        }
                                        getMessagesController().checkIfFolderEmpty(folderId);
                                    }
                                });
                            }
                        });
                    }
                    return;
                } else {
                    if (getMessagesController().isPromoDialog(selectedDialog, true)) {
                        getMessagesController().hidePromoDialog();
                    } else {
                        if (action == clear && canClearCacheCount != 0) {
                            getMessagesController().deleteDialog(selectedDialog, 2, false);
                        } else {
                            if (action == clear) {
                                getMessagesController().deleteDialog(selectedDialog, 1, false);
                            } else {
                                if (chat != null) {
                                    if (ChatObject.isNotInChat(chat)) {
                                        getMessagesController().deleteDialog(selectedDialog, 0, false);
                                    } else {
                                        TLRPC.User currentUser = getMessagesController().getUser(getUserConfig().getClientUserId());
                                        getMessagesController().deleteUserFromChat((int) -selectedDialog, currentUser, null);
                                    }
                                } else {
                                    getMessagesController().deleteDialog(selectedDialog, 0, false);
                                    if (isBot) {
                                        getMessagesController().blockPeer((int) selectedDialog);
                                    }
                                }
                                if (AndroidUtilities.isTablet()) {
                                    getNotificationCenter().postNotificationName(NotificationCenter.closeChats, selectedDialog);
                                }
                            }
                        }
                    }
                }
            } else if (action == mute) {
                if (count == 1 && canMuteCount == 1) {
                    showDialog(AlertsCreator.createMuteAlert(this, selectedDialog), dialog12 -> hideActionMode(true));
                    return;
                } else {
                    if (canUnmuteCount != 0) {
                        if (!getMessagesController().isDialogMuted(selectedDialog)) {
                            continue;
                        }
                        getNotificationsController().setDialogNotificationsSettings(selectedDialog, NotificationsController.SETTING_MUTE_UNMUTE);
                    } else {
                        if (getMessagesController().isDialogMuted(selectedDialog)) {
                            continue;
                        }
                        getNotificationsController().setDialogNotificationsSettings(selectedDialog, NotificationsController.SETTING_MUTE_FOREVER);
                    }
                }
            }
        }
        if (action == mute && !(count == 1 && canMuteCount == 1)) {
            BulletinFactory.createMuteBulletin(this, canUnmuteCount == 0).show();
        }
        if (action == pin || action == pin2) {
            if (filter != null) {
                FilterCreateActivity.saveFilterToServer(filter, filter.flags, filter.name, filter.alwaysShow, filter.neverShow, filter.pinnedDialogs, false, false, true, true, false, DialogsActivity.this, null);
            } else {
                getMessagesController().reorderPinnedDialogs(folderId, null, 0);
            }
        }
        if (scrollToTop) {
            if (initialDialogsType != 10) {
                hideFloatingButton(false);
            }
            scrollToTop();
        }
        hideActionMode(action != pin2 && action != pin && action != delete);
    }

    private void scrollToTop() {
        int scrollDistance = viewPages[0].layoutManager.findFirstVisibleItemPosition() * AndroidUtilities.dp(SharedConfig.useThreeLinesLayout ? 78 : 72);
        int position = viewPages[0].dialogsType == 0 && hasHiddenArchive() ? 1 : 0;
        if (scrollDistance >= viewPages[0].listView.getMeasuredHeight() * 1.2f) {
            viewPages[0].scrollHelper.setScrollDirection(RecyclerAnimationScrollHelper.SCROLL_DIRECTION_UP);
            viewPages[0].scrollHelper.scrollToPosition(position, 0, false, true);
            resetScroll();
        } else {
            viewPages[0].listView.smoothScrollToPosition(position);
        }
    }

    private void updateCounters(boolean hide) {
        int canClearHistoryCount = 0;
        int canDeleteCount = 0;
        int canUnpinCount = 0;
        int canArchiveCount = 0;
        canDeletePsaSelected = false;
        canUnarchiveCount = 0;
        canUnmuteCount = 0;
        canMuteCount = 0;
        canPinCount = 0;
        canReadCount = 0;
        canClearCacheCount = 0;
        int cantBlockCount = 0;
        canReportSpamCount = 0;
        if (hide) {
            return;
        }
        int count = selectedDialogs.size();
        int selfUserId = getUserConfig().getClientUserId();
        SharedPreferences preferences = getNotificationsSettings();
        for (int a = 0; a < count; a++) {
            TLRPC.Dialog dialog = getMessagesController().dialogs_dict.get(selectedDialogs.get(a));
            if (dialog == null) {
                continue;
            }

            long selectedDialog = dialog.id;
            boolean pinned = isDialogPinned(dialog);
            boolean hasUnread = dialog.unread_count != 0 || dialog.unread_mark;
            if (getMessagesController().isDialogMuted(selectedDialog)) {
                canUnmuteCount++;
            } else {
                canMuteCount++;
            }

            if (hasUnread) {
                canReadCount++;
            }

            if (folderId == 1 || dialog.folder_id == 1) {
                canUnarchiveCount++;
            } else if (selectedDialog != selfUserId && selectedDialog != 777000 && !getMessagesController().isPromoDialog(selectedDialog, false)) {
                canArchiveCount++;
            }

            int lower_id = (int) selectedDialog;
            int high_id = (int) (selectedDialog >> 32);

            if (lower_id <= 0 || lower_id == selfUserId) {
                cantBlockCount++;
            } else {
                TLRPC.User user = getMessagesController().getUser(lower_id);
                if (MessagesController.isSupportUser(user)) {
                    cantBlockCount++;
                } else {
                    if (preferences.getBoolean("dialog_bar_report" + selectedDialog, true)) {
                        canReportSpamCount++;
                    }
                }
            }

            if (DialogObject.isChannel(dialog)) {
                final TLRPC.Chat chat = getMessagesController().getChat(-lower_id);
                CharSequence[] items;
                if (getMessagesController().isPromoDialog(dialog.id, true)) {
                    canClearCacheCount++;
                    if (getMessagesController().promoDialogType == MessagesController.PROMO_TYPE_PSA) {
                        canDeleteCount++;
                        canDeletePsaSelected = true;
                    }
                } else {
                    if (pinned) {
                        canUnpinCount++;
                    } else {
                        canPinCount++;
                    }
                    if (chat != null && chat.megagroup) {
                        if (TextUtils.isEmpty(chat.username)) {
                            canClearHistoryCount++;
                        } else {
                            canClearCacheCount++;
                        }
                    } else {
                        canClearCacheCount++;
                    }
                    canDeleteCount++;
                }
            } else {
                final boolean isChat = lower_id < 0 && high_id != 1;
                TLRPC.User user;
                TLRPC.Chat chat = isChat ? getMessagesController().getChat(-lower_id) : null;
                if (lower_id == 0) {
                    TLRPC.EncryptedChat encryptedChat = getMessagesController().getEncryptedChat(high_id);
                    if (encryptedChat != null) {
                        user = getMessagesController().getUser(encryptedChat.user_id);
                    } else {
                        user = new TLRPC.TL_userEmpty();
                    }
                } else {
                    user = !isChat && lower_id > 0 && high_id != 1 ? getMessagesController().getUser(lower_id) : null;
                }
                final boolean isBot = user != null && user.bot && !MessagesController.isSupportUser(user);

                if (pinned) {
                    canUnpinCount++;
                } else {
                    canPinCount++;
                }
                canClearHistoryCount++;
                canDeleteCount++;
            }
        }
        if (canDeleteCount != count) {
            deleteItem.setVisibility(View.GONE);
        } else {
            deleteItem.setVisibility(View.VISIBLE);
        }
        if (canClearCacheCount != 0 && canClearCacheCount != count || canClearHistoryCount != 0 && canClearHistoryCount != count) {
            clearItem.setVisibility(View.GONE);
        } else {
            clearItem.setVisibility(View.VISIBLE);
            if (canClearCacheCount != 0) {
                clearItem.setText(LocaleController.getString("ClearHistoryCache", R.string.ClearHistoryCache));
            } else {
                clearItem.setText(LocaleController.getString("ClearHistory", R.string.ClearHistory));
            }
        }
        if (canUnarchiveCount != 0) {
            final String contentDescription = LocaleController.getString("Unarchive", R.string.Unarchive);
            archiveItem.setTextAndIcon(contentDescription, R.drawable.baseline_unarchive_24);
            archive2Item.setIcon(R.drawable.baseline_unarchive_24);
            archive2Item.setContentDescription(contentDescription);
            if (filterTabsView != null && filterTabsView.getVisibility() == View.VISIBLE) {
                archive2Item.setVisibility(View.VISIBLE);
                archiveItem.setVisibility(View.GONE);
            } else {
                archiveItem.setVisibility(View.VISIBLE);
                archive2Item.setVisibility(View.GONE);
            }
        } else if (canArchiveCount != 0) {
            final String contentDescription = LocaleController.getString("Archive", R.string.Archive);
            archiveItem.setTextAndIcon(contentDescription, R.drawable.baseline_archive_24);
            archive2Item.setIcon(R.drawable.baseline_archive_24);
            archive2Item.setContentDescription(contentDescription);
            if (filterTabsView != null && filterTabsView.getVisibility() == View.VISIBLE) {
                archive2Item.setVisibility(View.VISIBLE);
                archiveItem.setVisibility(View.GONE);
            } else {
                archiveItem.setVisibility(View.VISIBLE);
                archive2Item.setVisibility(View.GONE);
            }
        } else {
            archiveItem.setVisibility(View.GONE);
            archive2Item.setVisibility(View.GONE);
        }
        if (canPinCount + canUnpinCount != count) {
            pinItem.setVisibility(View.GONE);
            pin2Item.setVisibility(View.GONE);
        } else {
            if (filterTabsView != null && filterTabsView.getVisibility() == View.VISIBLE) {
                pin2Item.setVisibility(View.VISIBLE);
                pinItem.setVisibility(View.GONE);
            } else {
                pinItem.setVisibility(View.VISIBLE);
                pin2Item.setVisibility(View.GONE);
            }
        }
        if (cantBlockCount != 0) {
            blockItem.setVisibility(View.GONE);
        } else {
            blockItem.setVisibility(View.VISIBLE);
        }
        if (filterTabsView == null || filterTabsView.getVisibility() != View.VISIBLE || filterTabsView.getCurrentTabId() == Integer.MAX_VALUE) {
            removeFromFolderItem.setVisibility(View.GONE);
        } else {
            removeFromFolderItem.setVisibility(View.VISIBLE);
        }
        if (filterTabsView != null && filterTabsView.getVisibility() == View.VISIBLE && filterTabsView.getCurrentTabId() == Integer.MAX_VALUE && !FiltersListBottomSheet.getCanAddDialogFilters(this, selectedDialogs).isEmpty()) {
            addToFolderItem.setVisibility(View.VISIBLE);
        } else {
            addToFolderItem.setVisibility(View.GONE);
        }
        if (canUnmuteCount != 0) {
            muteItem.setIcon(R.drawable.baseline_bullhorn_24);
            muteItem.setContentDescription(LocaleController.getString("ChatsUnmute", R.string.ChatsUnmute));
        } else {
            muteItem.setIcon(R.drawable.baseline_volume_off_24_white);
            muteItem.setContentDescription(LocaleController.getString("ChatsMute", R.string.ChatsMute));
        }
        if (canReadCount != 0) {
            readItem.setTextAndIcon(LocaleController.getString("MarkAsRead", R.string.MarkAsRead), R.drawable.deproko_baseline_check_double_24);
        } else {
            readItem.setTextAndIcon(LocaleController.getString("MarkAsUnread", R.string.MarkAsUnread), R.drawable.baseline_unsubscribe_24);
        }
        if (canPinCount != 0) {
            pinItem.setIcon(R.drawable.deproko_baseline_pin_24);
            pinItem.setContentDescription(LocaleController.getString("PinToTop", R.string.PinToTop));
            pin2Item.setText(LocaleController.getString("DialogPin", R.string.DialogPin));
        } else {
            pinItem.setIcon(R.drawable.deproko_baseline_pin_undo_24);
            pinItem.setContentDescription(LocaleController.getString("UnpinFromTop", R.string.UnpinFromTop));
            pin2Item.setText(LocaleController.getString("DialogUnpin", R.string.DialogUnpin));
        }
    }

    private boolean validateSlowModeDialog(long dialogId) {
        if (messagesCount <= 1 && (commentView == null || commentView.getVisibility() != View.VISIBLE || TextUtils.isEmpty(commentView.getFieldText()))) {
            return true;
        }
        int lowerId = (int) dialogId;
        if (lowerId >= 0) {
            return true;
        }
        TLRPC.Chat chat = getMessagesController().getChat(-lowerId);
        if (chat != null && !ChatObject.hasAdminRights(chat) && chat.slowmode_enabled) {
            AlertsCreator.showSimpleAlert(DialogsActivity.this, LocaleController.getString("Slowmode", R.string.Slowmode), LocaleController.getString("SlowmodeSendError", R.string.SlowmodeSendError));
            return false;
        }
        return true;
    }

    private void showOrUpdateActionMode(TLRPC.Dialog dialog, View cell) {
        addOrRemoveSelectedDialog(dialog.id, cell);
        boolean updateAnimated = false;
        if (actionBar.isActionModeShowed()) {
            if (selectedDialogs.isEmpty()) {
                hideActionMode(true);
                return;
            }
            updateAnimated = true;
        } else {
            createActionMode();
            actionBar.showActionMode();
            resetScroll();
            if (menuDrawable != null) {
                actionBar.setBackButtonContentDescription(LocaleController.getString("AccDescrGoBack", R.string.AccDescrGoBack));
            }
            if (getPinnedCount() > 1) {
                if (viewPages != null) {
                    for (int a = 0; a < viewPages.length; a++) {
                        viewPages[a].dialogsAdapter.onReorderStateChanged(true);
                    }
                }
                updateVisibleRows(MessagesController.UPDATE_MASK_REORDER);
            }

            AnimatorSet animatorSet = new AnimatorSet();
            ArrayList<Animator> animators = new ArrayList<>();
            for (int a = 0; a < actionModeViews.size(); a++) {
                View view = actionModeViews.get(a);
                view.setPivotY(ActionBar.getCurrentActionBarHeight() / 2);
                AndroidUtilities.clearDrawableAnimation(view);
                animators.add(ObjectAnimator.ofFloat(view, View.SCALE_Y, 0.1f, 1.0f));
            }
            animatorSet.playTogether(animators);
            animatorSet.setDuration(200);
            animatorSet.start();

            if (actionBarColorAnimator != null) {
                actionBarColorAnimator.cancel();
            }
            actionBarColorAnimator = ValueAnimator.ofFloat(progressToActionMode, 1f);
            actionBarColorAnimator.addUpdateListener(valueAnimator -> {
                progressToActionMode = (float) valueAnimator.getAnimatedValue();
                for (int i = 0; i < actionBar.getChildCount(); i++) {
                    if (actionBar.getChildAt(i).getVisibility() == View.VISIBLE && actionBar.getChildAt(i) != actionBar.getActionMode() && actionBar.getChildAt(i) != actionBar.getBackButton()) {
                        actionBar.getChildAt(i).setAlpha(1f - progressToActionMode);
                    }
                }
                fragmentView.invalidate();
            });
            actionBarColorAnimator.setInterpolator(CubicBezierInterpolator.DEFAULT);
            actionBarColorAnimator.setDuration(200);
            actionBarColorAnimator.start();

            if (filterTabsView != null) {
                filterTabsView.animateColorsTo(Theme.key_profile_tabSelectedLine, Theme.key_profile_tabSelectedText, Theme.key_profile_tabText, Theme.key_profile_tabSelector, Theme.key_actionBarActionModeDefault);
            }
            if (menuDrawable != null) {
                menuDrawable.setRotateToBack(false);
                menuDrawable.setRotation(1, true);
            } else if (backDrawable != null) {
                backDrawable.setRotation(1, true);
            }
        }
        updateCounters(false);
        selectedDialogsCountTextView.setNumber(selectedDialogs.size(), updateAnimated);
    }

    private void closeSearch() {
        if (AndroidUtilities.isTablet()) {
            if (actionBar != null) {
                actionBar.closeSearchField();
            }
            if (searchObject != null) {
                searchViewPager.dialogsSearchAdapter.putRecentSearch(searchDialogId, searchObject);
                searchObject = null;
            }
        } else {
            closeSearchFieldOnHide = true;
        }
    }

    protected RecyclerListView getListView() {
        return viewPages[0].listView;
    }

    protected RecyclerListView getSearchListView() {
        return searchViewPager.searchListView;
    }

    private UndoView getUndoView() {
        if (undoView[0].getVisibility() == View.VISIBLE) {
            UndoView old = undoView[0];
            undoView[0] = undoView[1];
            undoView[1] = old;
            old.hide(true, 2);
            ContentView contentView = (ContentView) fragmentView;
            contentView.removeView(undoView[0]);
            contentView.addView(undoView[0]);
        }
        return undoView[0];
    }

    private void updateProxyButton(boolean animated) {
        if (proxyDrawable == null || doneItem != null && doneItem.getVisibility() == View.VISIBLE) {
            return;
        }
        SharedPreferences preferences = ApplicationLoader.applicationContext.getSharedPreferences("mainconfig", Activity.MODE_PRIVATE);
        String proxyAddress = preferences.getString("proxy_ip", "");
        boolean proxyEnabled;
        if (!NekoConfig.useProxyItem && (!NekoConfig.hideProxyByDefault || (proxyEnabled = preferences.getBoolean("proxy_enabled", false) && !TextUtils.isEmpty(proxyAddress)) || getMessagesController().blockedCountry && !SharedConfig.proxyList.isEmpty())) {
            if (!actionBar.isSearchFieldVisible() && (doneItem == null || doneItem.getVisibility() != View.VISIBLE)) {
                proxyItem.setVisibility(View.VISIBLE);
            }
            proxyItemVisible = true;
            proxyDrawable.setConnected(true, currentConnectionState == ConnectionsManager.ConnectionStateConnected || currentConnectionState == ConnectionsManager.ConnectionStateUpdating, animated);
        } else {
            proxyItemVisible = false;
            proxyItem.setVisibility(View.GONE);
        }
    }

    private AnimatorSet doneItemAnimator;

    private void showDoneItem(boolean show) {
        if (doneItem == null) {
            return;
        }
        if (doneItemAnimator != null) {
            doneItemAnimator.cancel();
            doneItemAnimator = null;
        }
        doneItemAnimator = new AnimatorSet();
        doneItemAnimator.setDuration(180);
        if (show) {
            doneItem.setVisibility(View.VISIBLE);
        } else {
            doneItem.setSelected(false);
            Drawable background = doneItem.getBackground();
            if (background != null) {
                background.setState(StateSet.NOTHING);
                background.jumpToCurrentState();
            }
            if (searchItem != null) {
                searchItem.setVisibility(View.VISIBLE);
            }
            if (proxyItem != null && proxyItemVisible) {
                proxyItem.setVisibility(View.VISIBLE);
            }
            if (passcodeItem != null && passcodeItemVisible) {
                passcodeItem.setVisibility(View.VISIBLE);
            }
        }
        ArrayList<Animator> arrayList = new ArrayList<>();
        arrayList.add(ObjectAnimator.ofFloat(doneItem, View.ALPHA, show ? 1.0f : 0.0f));
        if (proxyItemVisible) {
            arrayList.add(ObjectAnimator.ofFloat(proxyItem, View.ALPHA, show ? 0.0f : 1.0f));
        }
        if (passcodeItemVisible) {
            arrayList.add(ObjectAnimator.ofFloat(passcodeItem, View.ALPHA, show ? 0.0f : 1.0f));
        }
        arrayList.add(ObjectAnimator.ofFloat(searchItem, View.ALPHA, show ? 0.0f : 1.0f));
        doneItemAnimator.playTogether(arrayList);
        doneItemAnimator.addListener(new AnimatorListenerAdapter() {
            @Override
            public void onAnimationEnd(Animator animation) {
                doneItemAnimator = null;
                if (show) {
                    if (searchItem != null) {
                        searchItem.setVisibility(View.INVISIBLE);
                    }
                    if (proxyItem != null && proxyItemVisible) {
                        proxyItem.setVisibility(View.INVISIBLE);
                    }
                    if (passcodeItem != null && passcodeItemVisible) {
                        passcodeItem.setVisibility(View.INVISIBLE);
                    }
                } else {
                    if (doneItem != null) {
                        doneItem.setVisibility(View.GONE);
                    }
                }
            }
        });
        doneItemAnimator.start();
    }

    private void updateSelectedCount() {
        if (commentView != null) {
            if (selectedDialogs.isEmpty()) {
                if (initialDialogsType == 3 && selectAlertString == null) {
                    actionBar.setTitle(LocaleController.getString("ForwardTo", R.string.ForwardTo));
                } else {
                    actionBar.setTitle(LocaleController.getString("SelectChat", R.string.SelectChat));
                }
                if (commentView.getTag() != null) {
                    commentView.hidePopup(false);
                    commentView.closeKeyboard();
                    AnimatorSet animatorSet = new AnimatorSet();
                    animatorSet.playTogether(ObjectAnimator.ofFloat(commentView, View.TRANSLATION_Y, 0, commentView.getMeasuredHeight()));
                    animatorSet.setDuration(180);
                    animatorSet.setInterpolator(new DecelerateInterpolator());
                    animatorSet.addListener(new AnimatorListenerAdapter() {
                        @Override
                        public void onAnimationEnd(Animator animation) {
                            commentView.setVisibility(View.GONE);
                        }
                    });
                    animatorSet.start();
                    commentView.setTag(null);
                    fragmentView.requestLayout();
                }
            } else {
                if (commentView.getTag() == null) {
                    commentView.setFieldText("");
                    commentView.setVisibility(View.VISIBLE);
                    AnimatorSet animatorSet = new AnimatorSet();
                    animatorSet.playTogether(ObjectAnimator.ofFloat(commentView, View.TRANSLATION_Y, commentView.getMeasuredHeight(), 0));
                    animatorSet.setDuration(180);
                    animatorSet.setInterpolator(new DecelerateInterpolator());
                    animatorSet.addListener(new AnimatorListenerAdapter() {
                        @Override
                        public void onAnimationEnd(Animator animation) {
                            commentView.setTag(2);
                            commentView.requestLayout();
                        }
                    });
                    animatorSet.start();
                    commentView.setTag(1);
                }
                actionBar.setTitle(LocaleController.formatPluralString("Recipient", selectedDialogs.size()));
            }
        } else if (initialDialogsType == 10) {
            hideFloatingButton(selectedDialogs.isEmpty());
        }
    }

    @TargetApi(Build.VERSION_CODES.M)
    private void askForPermissons(boolean alert) {
        Activity activity = getParentActivity();
        if (activity == null) {
            return;
        }
        ArrayList<String> permissons = new ArrayList<>();
        if (getUserConfig().syncContacts && askAboutContacts && activity.checkSelfPermission(Manifest.permission.READ_CONTACTS) != PackageManager.PERMISSION_GRANTED) {
            if (alert) {
                AlertDialog.Builder builder = AlertsCreator.createContactsPermissionDialog(activity, param -> {
                    askAboutContacts = param != 0;
                    MessagesController.getGlobalNotificationsSettings().edit().putBoolean("askAboutContacts", askAboutContacts).apply();
                    askForPermissons(false);
                });
                showDialog(permissionDialog = builder.create());
                return;
            }
            permissons.add(Manifest.permission.READ_CONTACTS);
            permissons.add(Manifest.permission.WRITE_CONTACTS);
            permissons.add(Manifest.permission.GET_ACCOUNTS);
        }
        if (activity.checkSelfPermission(Manifest.permission.WRITE_EXTERNAL_STORAGE) != PackageManager.PERMISSION_GRANTED) {
            permissons.add(Manifest.permission.READ_EXTERNAL_STORAGE);
            permissons.add(Manifest.permission.WRITE_EXTERNAL_STORAGE);
        }
        if (permissons.isEmpty()) {
            if (askingForPermissions) {
                askingForPermissions = false;
                showFiltersHint();
            }
            return;
        }
        String[] items = permissons.toArray(new String[0]);
        try {
            activity.requestPermissions(items, 1);
        } catch (Exception ignore) {
        }
    }

    @Override
    protected void onDialogDismiss(Dialog dialog) {
        super.onDialogDismiss(dialog);
        if (permissionDialog != null && dialog == permissionDialog && getParentActivity() != null) {
            askForPermissons(false);
        }
    }

    @Override
    public void onConfigurationChanged(Configuration newConfig) {
        super.onConfigurationChanged(newConfig);
        if (scrimPopupWindow != null) {
            scrimPopupWindow.dismiss();
        }
        if (!onlySelect && floatingButtonContainer != null) {
            floatingButtonContainer.getViewTreeObserver().addOnGlobalLayoutListener(new ViewTreeObserver.OnGlobalLayoutListener() {
                @Override
                public void onGlobalLayout() {
                    floatingButtonTranslation = floatingHidden ? AndroidUtilities.dp(100) : 0;
                    updateFloatingButtonOffset();
                    floatingButtonContainer.setClickable(!floatingHidden);
                    if (floatingButtonContainer != null) {
                        floatingButtonContainer.getViewTreeObserver().removeOnGlobalLayoutListener(this);
                    }
                }
            });
        }
    }

    @Override
    public void onRequestPermissionsResultFragment(int requestCode, String[] permissions, int[] grantResults) {
        if (requestCode == 1) {
            for (int a = 0; a < permissions.length; a++) {
                if (grantResults.length <= a) {
                    continue;
                }
                switch (permissions[a]) {
                    case Manifest.permission.READ_CONTACTS:
                        if (grantResults[a] == PackageManager.PERMISSION_GRANTED) {
                            getContactsController().forceImportContacts();
                        } else {
                            MessagesController.getGlobalNotificationsSettings().edit().putBoolean("askAboutContacts", askAboutContacts = false).apply();
                        }
                        break;
                    case Manifest.permission.WRITE_EXTERNAL_STORAGE:
                        if (grantResults[a] == PackageManager.PERMISSION_GRANTED) {
                            ImageLoader.getInstance().checkMediaPaths();
                        }
                        break;
                }
            }
            if (askingForPermissions) {
                askingForPermissions = false;
                showFiltersHint();
            }
        }
    }

    @SuppressWarnings("unchecked")
    @Override
    public void didReceivedNotification(int id, int account, Object... args) {
        if (id == NotificationCenter.dialogsNeedReload) {
            if (viewPages == null || dialogsListFrozen) {
                return;
            }

            MessagesController messagesController = AccountInstance.getInstance(currentAccount).getMessagesController();
            ArrayList<TLRPC.Dialog> dialogs = messagesController.getDialogs(folderId);

            for (int a = 0; a < viewPages.length; a++) {
                if (viewPages[a].getVisibility() != View.VISIBLE) {
                    continue;
                }
                int oldItemCount = viewPages[a].dialogsAdapter.getCurrentCount();

                if (viewPages[a].dialogsType == 0 && hasHiddenArchive() && viewPages[a].listView.getChildCount() == 0) {
                    LinearLayoutManager layoutManager = (LinearLayoutManager) viewPages[a].listView.getLayoutManager();
                    layoutManager.scrollToPositionWithOffset(1, 0);
                }

                if (viewPages[a].dialogsAdapter.isDataSetChanged() || args.length > 0) {
                    viewPages[a].dialogsAdapter.notifyDataSetChanged();
                    int newItemCount = viewPages[a].dialogsAdapter.getItemCount();
                    if (newItemCount > oldItemCount && initialDialogsType != 11 && initialDialogsType != 12 && initialDialogsType != 13) {
                        showItemsAnimated(viewPages[a].listView, oldItemCount);
                    }
                } else {
                    updateVisibleRows(MessagesController.UPDATE_MASK_NEW_MESSAGE);
                    int newItemCount = viewPages[a].dialogsAdapter.getItemCount();
                    if (newItemCount > oldItemCount && initialDialogsType != 11 && initialDialogsType != 12 && initialDialogsType != 13) {
                        showItemsAnimated(viewPages[a].listView, oldItemCount);
                    }
                }
                try {
                    viewPages[a].listView.setEmptyView(folderId == 0 ? viewPages[a].progressView : null);
                } catch (Exception e) {
                    FileLog.e(e);
                }
                checkListLoad(viewPages[a]);
            }
            if (filterTabsView != null && filterTabsView.getVisibility() == View.VISIBLE) {
                filterTabsView.checkTabsCounter();
            }
        } else if (id == NotificationCenter.dialogsUnreadCounterChanged) {
            if (filterTabsView != null && filterTabsView.getVisibility() == View.VISIBLE) {
                filterTabsView.notifyTabCounterChanged(Integer.MAX_VALUE);
            }
        } else if (id == NotificationCenter.emojiDidLoad) {
            updateVisibleRows(0);
            if (filterTabsView != null) {
                filterTabsView.getTabsContainer().invalidateViews();
            }
        } else if (id == NotificationCenter.closeSearchByActiveAction) {
            if (actionBar != null) {
                actionBar.closeSearchField();
            }
        } else if (id == NotificationCenter.proxySettingsChanged) {
            updateProxyButton(false);
        } else if (id == NotificationCenter.updateInterfaces) {
            Integer mask = (Integer) args[0];
            updateVisibleRows(mask);
            if (filterTabsView != null && filterTabsView.getVisibility() == View.VISIBLE && (mask & MessagesController.UPDATE_MASK_READ_DIALOG_MESSAGE) != 0) {
                filterTabsView.checkTabsCounter();
            }
            if (viewPages != null) {
                for (int a = 0; a < viewPages.length; a++) {
                    if ((mask & MessagesController.UPDATE_MASK_STATUS) != 0) {
                        viewPages[a].dialogsAdapter.sortOnlineContacts(true);
                    }
                }
            }
        } else if (id == NotificationCenter.appDidLogout) {
            dialogsLoaded[currentAccount] = false;
        } else if (id == NotificationCenter.encryptedChatUpdated) {
            updateVisibleRows(0);
        } else if (id == NotificationCenter.contactsDidLoad) {
            if (viewPages == null || dialogsListFrozen) {
                return;
            }
            boolean updateVisibleRows = false;
            for (int a = 0; a < viewPages.length; a++) {
                if (viewPages[a].isDefaultDialogType() && getMessagesController().getDialogs(folderId).size() <= 10) {
                    viewPages[a].dialogsAdapter.notifyDataSetChanged();
                } else {
                    updateVisibleRows = true;
                }
            }
            if (updateVisibleRows) {
                updateVisibleRows(0);
            }
        } else if (id == NotificationCenter.openedChatChanged) {
            if (viewPages == null) {
                return;
            }
            for (int a = 0; a < viewPages.length; a++) {
                if (viewPages[a].isDefaultDialogType() && AndroidUtilities.isTablet()) {
                    boolean close = (Boolean) args[1];
                    long dialog_id = (Long) args[0];
                    if (close) {
                        if (dialog_id == openedDialogId) {
                            openedDialogId = 0;
                        }
                    } else {
                        openedDialogId = dialog_id;
                    }
                    viewPages[a].dialogsAdapter.setOpenedDialogId(openedDialogId);
                }
            }
            updateVisibleRows(MessagesController.UPDATE_MASK_SELECT_DIALOG);
        } else if (id == NotificationCenter.notificationsSettingsUpdated) {
            updateVisibleRows(0);
        } else if (id == NotificationCenter.messageReceivedByAck || id == NotificationCenter.messageReceivedByServer || id == NotificationCenter.messageSendError) {
            updateVisibleRows(MessagesController.UPDATE_MASK_SEND_STATE);
        } else if (id == NotificationCenter.didSetPasscode) {
            updatePasscodeButton(true);
        } else if (id == NotificationCenter.needReloadRecentDialogsSearch) {
            if (searchViewPager != null && searchViewPager.dialogsSearchAdapter != null) {
                searchViewPager.dialogsSearchAdapter.loadRecentSearch();
            }
        } else if (id == NotificationCenter.replyMessagesDidLoad) {
            updateVisibleRows(MessagesController.UPDATE_MASK_MESSAGE_TEXT);
        } else if (id == NotificationCenter.reloadHints) {
            if (searchViewPager != null && searchViewPager.dialogsSearchAdapter != null) {
                searchViewPager.dialogsSearchAdapter.notifyDataSetChanged();
            }
        } else if (id == NotificationCenter.didUpdateConnectionState) {
            int state = AccountInstance.getInstance(account).getConnectionsManager().getConnectionState();
            if (currentConnectionState != state) {
                currentConnectionState = state;
                updateProxyButton(true);
            }
        } else if (id == NotificationCenter.needDeleteDialog) {
            if (fragmentView == null || isPaused) {
                return;
            }
            long dialogId = (Long) args[0];
            TLRPC.User user = (TLRPC.User) args[1];
            TLRPC.Chat chat = (TLRPC.Chat) args[2];
            boolean revoke = (Boolean) args[3];
            Runnable deleteRunnable = () -> {
                if (chat != null) {
                    if (ChatObject.isNotInChat(chat)) {
                        getMessagesController().deleteDialog(dialogId, 0, revoke);
                    } else {
                        getMessagesController().deleteUserFromChat((int) -dialogId, getMessagesController().getUser(getUserConfig().getClientUserId()), null, revoke, revoke);
                    }
                } else {
                    getMessagesController().deleteDialog(dialogId, 0, revoke);
                    if (user != null && user.bot) {
                        getMessagesController().blockPeer(user.id);
                    }
                }
                getMessagesController().checkIfFolderEmpty(folderId);
            };
            if (undoView[0] != null) {
                getUndoView().showWithAction(dialogId, UndoView.ACTION_DELETE, deleteRunnable);
            } else {
                deleteRunnable.run();
            }
        } else if (id == NotificationCenter.folderBecomeEmpty) {
            int fid = (Integer) args[0];
            if (folderId == fid && folderId != 0) {
                finishFragment();
            }
        } else if (id == NotificationCenter.dialogFiltersUpdated) {
            updateFilterTabs(true, true);
        } else if (id == NotificationCenter.filterSettingsUpdated) {
            showFiltersHint();
        } else if (id == NotificationCenter.newSuggestionsAvailable) {
            showNextSupportedSuggestion();
        } else if (id == NotificationCenter.messagesDeleted) {
            if (searchIsShowed && searchViewPager != null) {
                ArrayList<Integer> markAsDeletedMessages = (ArrayList<Integer>) args[0];
                int channelId = (int) args[1];
                searchViewPager.messagesDeleted(channelId, markAsDeletedMessages);
            }
        } else if (id == NotificationCenter.didClearDatabase) {
            for (int a = 0; a < viewPages.length; a++) {
                viewPages[a].dialogsAdapter.didDatabaseCleared();
            }
        }
    }

    private void showItemsAnimated(RecyclerListView listView, int from) {
        int n = listView.getChildCount();
        View progressView = null;
        for (int i = 0; i < n; i++) {
            View child = listView.getChildAt(i);
            if (child instanceof FlickerLoadingView) {
                progressView = child;
            }
        }
        final View finalProgressView = progressView;
        if (progressView != null) {
            listView.removeView(progressView);
            from--;
        }
        int finalFrom = from;
        listView.getViewTreeObserver().addOnPreDrawListener(new ViewTreeObserver.OnPreDrawListener() {
            @Override
            public boolean onPreDraw() {
                listView.getViewTreeObserver().removeOnPreDrawListener(this);
                int n = listView.getChildCount();
                AnimatorSet animatorSet = new AnimatorSet();
                for (int i = 0; i < n; i++) {
                    View child = listView.getChildAt(i);
                    if (child != finalProgressView && listView.getChildAdapterPosition(child) >= finalFrom - 1) {
                        child.setAlpha(0);
                        int s = Math.min(listView.getMeasuredHeight(), Math.max(0, child.getTop()));
                        int delay = (int) ((s / (float) listView.getMeasuredHeight()) * 100);
                        ObjectAnimator a = ObjectAnimator.ofFloat(child, View.ALPHA, 0, 1f);
                        a.setStartDelay(delay);
                        a.setDuration(200);
                        animatorSet.playTogether(a);
                    }
                }

                if (finalProgressView != null && finalProgressView.getParent() == null) {
                    listView.addView(finalProgressView);
                    RecyclerView.LayoutManager layoutManager = listView.getLayoutManager();
                    if (layoutManager != null) {
                        layoutManager.ignoreView(finalProgressView);
                        Animator animator = ObjectAnimator.ofFloat(finalProgressView, View.ALPHA, finalProgressView.getAlpha(), 0);
                        animator.addListener(new AnimatorListenerAdapter() {
                            @Override
                            public void onAnimationEnd(Animator animation) {
                                finalProgressView.setAlpha(1f);
                                layoutManager.stopIgnoringView(finalProgressView);
                                listView.removeView(finalProgressView);
                            }
                        });
                        animator.start();
                    }
                }

                animatorSet.start();
                return true;
            }
        });
    }

    private String showingSuggestion;
    private void showNextSupportedSuggestion() {
        if (showingSuggestion != null) {
            return;
        }
        for (String suggestion : getMessagesController().pendingSuggestions) {
            if (showSuggestion(suggestion)) {
                showingSuggestion = suggestion;
                return;
            }
        }
    }

    private void onSuggestionDismiss() {
        if (showingSuggestion == null) {
            return;
        }
        getMessagesController().removeSuggestion(showingSuggestion);
        showingSuggestion = null;
        showNextSupportedSuggestion();
    }

    private boolean showSuggestion(String suggestion) {
        if ("AUTOARCHIVE_POPULAR".equals(suggestion)) {
            AlertDialog.Builder builder = new AlertDialog.Builder(getParentActivity());
            builder.setTitle(LocaleController.getString("HideNewChatsAlertTitle", R.string.HideNewChatsAlertTitle));
            builder.setMessage(AndroidUtilities.replaceTags(LocaleController.getString("HideNewChatsAlertText", R.string.HideNewChatsAlertText)));
            builder.setNegativeButton(LocaleController.getString("Cancel", R.string.Cancel), null);
            builder.setPositiveButton(LocaleController.getString("GoToSettings", R.string.GoToSettings), (dialog, which) -> {
                presentFragment(new PrivacySettingsActivity());
                AndroidUtilities.scrollToFragmentRow(parentLayout, "newChatsRow");
            });
            showDialog(builder.create(), dialog -> onSuggestionDismiss());
            return true;
        }
        return false;
    }

    private void showFiltersHint() {
        if (askingForPermissions || !getMessagesController().dialogFiltersLoaded || !getMessagesController().showFiltersTooltip || filterTabsView == null || !getMessagesController().dialogFilters.isEmpty() || isPaused || !getUserConfig().filtersLoaded || inPreviewMode) {
            return;
        }
        SharedPreferences preferences = MessagesController.getGlobalMainSettings();
        if (preferences.getBoolean("filterhint", false)) {
            return;
        }
        preferences.edit().putBoolean("filterhint", true).apply();
        AndroidUtilities.runOnUIThread(() -> getUndoView().showWithAction(0, UndoView.ACTION_FILTERS_AVAILABLE, null, () -> presentFragment(new FiltersSetupActivity())), 1000);
    }

    private void setDialogsListFrozen(boolean frozen) {
        if (viewPages == null || dialogsListFrozen == frozen) {
            return;
        }
        if (frozen) {
            frozenDialogsList = new ArrayList<>(getDialogsArray(currentAccount, viewPages[0].dialogsType, folderId, false));
        } else {
            frozenDialogsList = null;
        }
        dialogsListFrozen = frozen;
        viewPages[0].dialogsAdapter.setDialogsListFrozen(frozen);
        if (!frozen) {
            viewPages[0].dialogsAdapter.notifyDataSetChanged();
        }
    }

    @NonNull
    public ArrayList<TLRPC.Dialog> getDialogsArray(int currentAccount, int dialogsType, int folderId, boolean frozen) {
        if (frozen && frozenDialogsList != null) {
            return frozenDialogsList;
        }
        MessagesController messagesController = AccountInstance.getInstance(currentAccount).getMessagesController();
        if (dialogsType == 0) {
            return messagesController.getDialogs(folderId);
        } else if (dialogsType == 1 || dialogsType == 10 || dialogsType == 13) {
            return messagesController.dialogsServerOnly;
        } else if (dialogsType == 2) {
            return messagesController.dialogsCanAddUsers;
        } else if (dialogsType == 3) {
            return messagesController.dialogsForward;
        } else if (dialogsType == 4 || dialogsType == 12) {
            return messagesController.dialogsUsersOnly;
        } else if (dialogsType == 5) {
            return messagesController.dialogsChannelsOnly;
        } else if (dialogsType == 6 || dialogsType == 11) {
            return messagesController.dialogsGroupsOnly;
        } else if (dialogsType == 7 || dialogsType == 8) {
            MessagesController.DialogFilter dialogFilter = messagesController.selectedDialogFilter[dialogsType == 7 ? 0 : 1];
            if (dialogFilter == null) {
                return messagesController.getDialogs(folderId);
            } else {
                return dialogFilter.dialogs;
            }
        } else if (dialogsType == 9) {
            return messagesController.dialogsForBlock;
        }
        return new ArrayList<>();
    }

    public void setSideMenu(RecyclerView recyclerView) {
        sideMenu = recyclerView;
        sideMenu.setBackgroundColor(Theme.getColor(Theme.key_chats_menuBackground));
        sideMenu.setGlowColor(Theme.getColor(Theme.key_chats_menuBackground));
    }

    private void updatePasscodeButton(boolean animated) {
        if (passcodeItem == null) {
            return;
        }
        if (isPaused) {
            animated = false;
        }
        if (SharedConfig.passcodeHash.length() != 0 && !searching) {
            if (doneItem == null || doneItem.getVisibility() != View.VISIBLE) {
                passcodeItem.setVisibility(View.VISIBLE);
            }
            passcodeItemVisible = true;
            if (SharedConfig.appLocked) {
                passcodeItem.setContentDescription(LocaleController.getString("AccDescrPasscodeUnlock", R.string.AccDescrPasscodeUnlock));
                passcodeItem.setIcon(passcodeDrawable2);
                if (animated) {
                    passcodeDrawable2.setCurrentFrame(0, false);
                    passcodeItem.getIconView().playAnimation();
                } else {
                    passcodeDrawable2.setCurrentFrame(38, false);
                }
            } else {
                passcodeItem.setContentDescription(LocaleController.getString("AccDescrPasscodeLock", R.string.AccDescrPasscodeLock));
                passcodeItem.setIcon(passcodeDrawable);
                if (animated) {
                    passcodeDrawable.setCurrentFrame(0, false);
                    passcodeItem.getIconView().playAnimation();
                } else {
                    passcodeDrawable.setCurrentFrame(31, false);
                }
            }
        } else {
            passcodeItem.setVisibility(View.GONE);
            passcodeItemVisible = false;
        }
    }

    private void hideFloatingButton(boolean hide) {
        if (floatingHidden == hide || hide && floatingForceVisible) {
            return;
        }
        floatingHidden = hide;
        AnimatorSet animatorSet = new AnimatorSet();
        ValueAnimator valueAnimator = ValueAnimator.ofFloat(floatingButtonHideProgress, floatingHidden ? 1f : 0f);
        valueAnimator.addUpdateListener(animation -> {
            floatingButtonHideProgress = (float) animation.getAnimatedValue();
            floatingButtonTranslation = AndroidUtilities.dp(100) * floatingButtonHideProgress;
            updateFloatingButtonOffset();
        });
        animatorSet.playTogether(valueAnimator);
        animatorSet.setDuration(300);
        animatorSet.setInterpolator(floatingInterpolator);
        floatingButtonContainer.setClickable(!hide);
        animatorSet.start();
    }

    private void updateDialogIndices() {
        if (viewPages == null) {
            return;
        }
        for (int b = 0; b < viewPages.length; b++) {
            if (viewPages[b].getVisibility() != View.VISIBLE) {
                continue;
            }
            ArrayList<TLRPC.Dialog> dialogs = getDialogsArray(currentAccount, viewPages[b].dialogsType, folderId, false);
            int count = viewPages[b].listView.getChildCount();
            for (int a = 0; a < count; a++) {
                View child = viewPages[b].listView.getChildAt(a);
                if (child instanceof DialogCell) {
                    DialogCell dialogCell = (DialogCell) child;
                    TLRPC.Dialog dialog = getMessagesController().dialogs_dict.get(dialogCell.getDialogId());
                    if (dialog == null) {
                        continue;
                    }
                    int index = dialogs.indexOf(dialog);
                    if (index < 0) {
                        continue;
                    }
                    dialogCell.setDialogIndex(index);
                }
            }
        }
    }

    private void updateVisibleRows(int mask) {
        if (dialogsListFrozen) {
            return;
        }
        for (int c = 0; c < 3; c++) {
            RecyclerListView list;
            if (c == 2) {
                list = searchViewPager != null ? searchViewPager.searchListView : null;
            } else if (viewPages != null) {
                list = c < viewPages.length ? viewPages[c].listView : null;
                if (list != null && viewPages[c].getVisibility() != View.VISIBLE) {
                    continue;
                }
            } else {
                continue;
            }
            if (list == null) {
                continue;
            }
            int count = list.getChildCount();
            for (int a = 0; a < count; a++) {
                View child = list.getChildAt(a);
                if (child instanceof DialogCell) {
                    if (list.getAdapter() != searchViewPager.dialogsSearchAdapter) {
                        DialogCell cell = (DialogCell) child;
                        if ((mask & MessagesController.UPDATE_MASK_REORDER) != 0) {
                            cell.onReorderStateChanged(actionBar.isActionModeShowed(), true);
                        }
                        if ((mask & MessagesController.UPDATE_MASK_CHECK) != 0) {
                            cell.setChecked(false, (mask & MessagesController.UPDATE_MASK_CHAT) != 0);
                        } else {
                            if ((mask & MessagesController.UPDATE_MASK_NEW_MESSAGE) != 0) {
                                cell.checkCurrentDialogIndex(dialogsListFrozen);
                                if (viewPages[c].isDefaultDialogType() && AndroidUtilities.isTablet()) {
                                    cell.setDialogSelected(cell.getDialogId() == openedDialogId);
                                }
                            } else if ((mask & MessagesController.UPDATE_MASK_SELECT_DIALOG) != 0) {
                                if (viewPages[c].isDefaultDialogType() && AndroidUtilities.isTablet()) {
                                    cell.setDialogSelected(cell.getDialogId() == openedDialogId);
                                }
                            } else {
                                cell.update(mask);
                            }
                            if (selectedDialogs != null) {
                                cell.setChecked(selectedDialogs.contains(cell.getDialogId()), false);
                            }
                        }
                    }
                } else if (child instanceof UserCell) {
                    ((UserCell) child).update(mask);
                } else if (child instanceof ProfileSearchCell) {
                    ((ProfileSearchCell) child).update(mask);
                } else if (child instanceof RecyclerListView) {
                    RecyclerListView innerListView = (RecyclerListView) child;
                    int count2 = innerListView.getChildCount();
                    for (int b = 0; b < count2; b++) {
                        View child2 = innerListView.getChildAt(b);
                        if (child2 instanceof HintDialogCell) {
                            ((HintDialogCell) child2).update(mask);
                        }
                    }
                }
            }
        }
    }

    public void setDelegate(DialogsActivityDelegate dialogsActivityDelegate) {
        delegate = dialogsActivityDelegate;
    }

    public void setSearchString(String string) {
        searchString = string;
    }

    public void setInitialSearchString(String initialSearchString) {
        this.initialSearchString = initialSearchString;
    }

    public boolean isMainDialogList() {
        return delegate == null && searchString == null;
    }

    public void setInitialSearchType(int type) {
        this.initialSearchType = type;
    }

    private void didSelectResult(final long dialog_id, boolean useAlert, final boolean param) {
        if (addToGroupAlertString == null && checkCanWrite) {
            int lowerId = (int) dialog_id;
            if (lowerId < 0) {
                TLRPC.Chat chat = getMessagesController().getChat(-lowerId);
                if (ChatObject.isChannel(chat) && !chat.megagroup && ((cantSendToChannels || !ChatObject.isCanWriteToChannel(-lowerId, currentAccount)) || hasPoll == 2)) {
                    AlertDialog.Builder builder = new AlertDialog.Builder(getParentActivity());
                    builder.setTitle(LocaleController.getString("SendMessageTitle", R.string.SendMessageTitle));
                    if (hasPoll == 2) {
                        builder.setMessage(LocaleController.getString("PublicPollCantForward", R.string.PublicPollCantForward));
                    } else {
                        builder.setMessage(LocaleController.getString("ChannelCantSendMessage", R.string.ChannelCantSendMessage));
                    }
                    builder.setNegativeButton(LocaleController.getString("OK", R.string.OK), null);
                    showDialog(builder.create());
                    return;
                }
            } else if (lowerId == 0 && hasPoll != 0) {
                AlertDialog.Builder builder = new AlertDialog.Builder(getParentActivity());
                builder.setTitle(LocaleController.getString("SendMessageTitle", R.string.SendMessageTitle));
                builder.setMessage(LocaleController.getString("PollCantForwardSecretChat", R.string.PollCantForwardSecretChat));
                builder.setNegativeButton(LocaleController.getString("OK", R.string.OK), null);
                showDialog(builder.create());
                return;
            }
        }
        if (initialDialogsType == 11 || initialDialogsType == 12 || initialDialogsType == 13) {
            int lower_part = (int) dialog_id;
            TLRPC.User user = null;
            TLRPC.Chat chat = null;
            if (lower_part > 0) {
                user = getMessagesController().getUser(lower_part);
                if (!user.mutual_contact) {
                    getUndoView().showWithAction(dialog_id, UndoView.ACTION_IMPORT_NOT_MUTUAL, null);
                    return;
                }
            } else {
                chat = getMessagesController().getChat(-lower_part);
                if (!ChatObject.hasAdminRights(chat) || !ChatObject.canChangeChatInfo(chat)) {
                    getUndoView().showWithAction(dialog_id, UndoView.ACTION_IMPORT_GROUP_NOT_ADMIN, null);
                    return;
                }
            }
            AlertsCreator.createImportDialogAlert(this, arguments.getString("importTitle"), user, chat, () -> {
                setDialogsListFrozen(true);
                ArrayList<Long> dids = new ArrayList<>();
                dids.add(dialog_id);
                delegate.didSelectDialogs(DialogsActivity.this, dids, null, param);
            });
        } else if (useAlert && (selectAlertString != null && selectAlertStringGroup != null || addToGroupAlertString != null)) {
            if (getParentActivity() == null) {
                return;
            }
            AlertDialog.Builder builder = new AlertDialog.Builder(getParentActivity());
            int lower_part = (int) dialog_id;
            int high_id = (int) (dialog_id >> 32);
            String title;
            String message;
            String buttonText;
            if (lower_part != 0) {
                if (lower_part == getUserConfig().getClientUserId()) {
                    title = LocaleController.getString("SendMessageTitle", R.string.SendMessageTitle);
                    message = LocaleController.formatStringSimple(selectAlertStringGroup, LocaleController.getString("SavedMessages", R.string.SavedMessages));
                    buttonText = LocaleController.getString("Send", R.string.Send);
                } else if (lower_part > 0) {
                    TLRPC.User user = getMessagesController().getUser(lower_part);
                    if (user == null || selectAlertString == null) {
                        return;
                    }
                    title = LocaleController.getString("SendMessageTitle", R.string.SendMessageTitle);
                    message = LocaleController.formatStringSimple(selectAlertString, UserObject.getUserName(user));
                    buttonText = LocaleController.getString("Send", R.string.Send);
                } else {
                    TLRPC.Chat chat = getMessagesController().getChat(-lower_part);
                    if (chat == null) {
                        return;
                    }
                    if (addToGroupAlertString != null) {
                        title = LocaleController.getString("AddToTheGroupAlertTitle", R.string.AddToTheGroupAlertTitle);
                        message = LocaleController.formatStringSimple(addToGroupAlertString, chat.title);
                        buttonText = LocaleController.getString("Add", R.string.Add);
                    } else {
                        title = LocaleController.getString("SendMessageTitle", R.string.SendMessageTitle);
                        message = LocaleController.formatStringSimple(selectAlertStringGroup, chat.title);
                        buttonText = LocaleController.getString("Send", R.string.Send);
                    }
                }
            } else {
                TLRPC.EncryptedChat chat = getMessagesController().getEncryptedChat(high_id);
                TLRPC.User user = getMessagesController().getUser(chat.user_id);
                if (user == null) {
                    return;
                }
                title = LocaleController.getString("SendMessageTitle", R.string.SendMessageTitle);
                message = LocaleController.formatStringSimple(selectAlertString, UserObject.getUserName(user));
                buttonText = LocaleController.getString("Send", R.string.Send);
            }
            builder.setTitle(title);
            builder.setMessage(AndroidUtilities.replaceTags(message));
            builder.setPositiveButton(buttonText, (dialogInterface, i) -> didSelectResult(dialog_id, false, false));
            builder.setNegativeButton(LocaleController.getString("Cancel", R.string.Cancel), null);
            showDialog(builder.create());
        } else {
            if (delegate != null) {
                ArrayList<Long> dids = new ArrayList<>();
                dids.add(dialog_id);
                delegate.didSelectDialogs(DialogsActivity.this, dids, null, param);
                if (resetDelegate) {
                    delegate = null;
                }
            } else {
                finishFragment();
            }
        }
    }

    public RLottieImageView getFloatingButton() {
        return floatingButton;
    }

    @Override
    public ArrayList<ThemeDescription> getThemeDescriptions() {
        ThemeDescription.ThemeDescriptionDelegate cellDelegate = () -> {
            for (int b = 0; b < 3; b++) {
                RecyclerListView list;
                if (b == 2) {
                    if (searchViewPager == null) {
                        continue;
                    }
                    list = searchViewPager.searchListView;
                } else if (viewPages != null) {
                    list = b < viewPages.length ? viewPages[b].listView : null;
                } else {
                    continue;
                }
                if (list == null) {
                    continue;
                }
                int count = list.getChildCount();
                for (int a = 0; a < count; a++) {
                    View child = list.getChildAt(a);
                    if (child instanceof ProfileSearchCell) {
                        ((ProfileSearchCell) child).update(0);
                    } else if (child instanceof DialogCell) {
                        ((DialogCell) child).update(0);
                    } else if (child instanceof UserCell) {
                        ((UserCell) child).update(0);
                    }
                }
            }
            if (searchViewPager != null && searchViewPager.dialogsSearchAdapter != null) {
                RecyclerListView recyclerListView = searchViewPager.dialogsSearchAdapter.getInnerListView();
                if (recyclerListView != null) {
                    int count = recyclerListView.getChildCount();
                    for (int a = 0; a < count; a++) {
                        View child = recyclerListView.getChildAt(a);
                        if (child instanceof HintDialogCell) {
                            ((HintDialogCell) child).update();
                        }
                    }
                }
            }
            if (sideMenu != null) {
                View child = sideMenu.getChildAt(0);
                if (child instanceof DrawerProfileCell) {
                    DrawerProfileCell profileCell = (DrawerProfileCell) child;
                    profileCell.applyBackground(true);
                    profileCell.updateColors();
                }
            }
            if (viewPages != null) {
                for (int a = 0; a < viewPages.length; a++) {
                    if (viewPages[a].pullForegroundDrawable == null) {
                        continue;
                    }
                    viewPages[a].pullForegroundDrawable.updateColors();
                }
            }
            if (actionBar != null) {
                actionBar.setPopupBackgroundColor(Theme.getColor(Theme.key_actionBarDefaultSubmenuBackground), true);
                actionBar.setPopupItemsColor(Theme.getColor(Theme.key_actionBarDefaultSubmenuItem), false, true);
                actionBar.setPopupItemsColor(Theme.getColor(Theme.key_actionBarDefaultSubmenuItemIcon), true, true);
                actionBar.setPopupItemsSelectorColor(Theme.getColor(Theme.key_dialogButtonSelector), true);
            }

            if (scrimPopupWindowItems != null) {
                for (int a = 0; a < scrimPopupWindowItems.length; a++) {
                    scrimPopupWindowItems[a].setColors(Theme.getColor(Theme.key_actionBarDefaultSubmenuItem), Theme.getColor(Theme.key_actionBarDefaultSubmenuItemIcon));
                    scrimPopupWindowItems[a].setSelectorColor(Theme.getColor(Theme.key_dialogButtonSelector));
                }
            }
            if (scrimPopupWindow != null) {
                final View contentView = scrimPopupWindow.getContentView();
                contentView.setBackgroundColor(Theme.getColor(Theme.key_actionBarDefaultSubmenuBackground));
                contentView.invalidate();
            }
            if (doneItem != null) {
                doneItem.setIconColor(Theme.getColor(Theme.key_actionBarDefaultIcon));
            }
            if (commentView != null) {
                commentView.updateColors();
            }

            if (filtersView != null) {
                filtersView.updateColors();
            }
            if (searchViewPager != null) {
                searchViewPager.updateColors();
            }
            if (searchTabsView != null) {
                searchTabsView.updateColors();
            }
            if (searchItem != null) {
                EditTextBoldCursor editText = searchItem.getSearchField();
                if (whiteActionBar) {
                    editText.setTextColor(Theme.getColor(Theme.key_windowBackgroundWhiteBlackText));
                    editText.setHintTextColor(Theme.getColor(Theme.key_player_time));
                    editText.setCursorColor(Theme.getColor(Theme.key_chat_messagePanelCursor));
                } else {
                    editText.setCursorColor(Theme.getColor(Theme.key_actionBarDefaultSearch));
                    editText.setHintTextColor(Theme.getColor(Theme.key_actionBarDefaultSearchPlaceholder));
                    editText.setTextColor(Theme.getColor(Theme.key_actionBarDefaultSearch));
                }
                searchItem.updateColor();
            }
            setSearchAnimationProgress(searchAnimationProgress);
        };

        ArrayList<ThemeDescription> arrayList = new ArrayList<>();

        arrayList.add(new ThemeDescription(fragmentView, ThemeDescription.FLAG_BACKGROUND, null, null, null, null, Theme.key_windowBackgroundWhite));

        if (movingView != null) {
            arrayList.add(new ThemeDescription(movingView, ThemeDescription.FLAG_BACKGROUND, null, null, null, null, Theme.key_windowBackgroundWhite));
        }

        if (doneItem != null) {
            arrayList.add(new ThemeDescription(doneItem, ThemeDescription.FLAG_BACKGROUNDFILTER, null, null, null, null, Theme.key_actionBarDefaultSelector));
        }

        if (folderId == 0) {
            if (onlySelect) {
                arrayList.add(new ThemeDescription(actionBar, ThemeDescription.FLAG_BACKGROUND, null, null, null, null, Theme.key_actionBarDefault));
            }
            arrayList.add(new ThemeDescription(fragmentView, 0, null, actionBarDefaultPaint, null, null, Theme.key_actionBarDefault));
            if (searchViewPager != null) {
                arrayList.add(new ThemeDescription(searchViewPager.searchListView, ThemeDescription.FLAG_LISTGLOWCOLOR, null, null, null, null, Theme.key_actionBarDefault));
            }
            arrayList.add(new ThemeDescription(actionBar, ThemeDescription.FLAG_AB_ITEMSCOLOR, null, null, null, cellDelegate, Theme.key_actionBarDefaultIcon));
            arrayList.add(new ThemeDescription(actionBar, ThemeDescription.FLAG_AB_TITLECOLOR, null, null, new Drawable[]{Theme.dialogs_holidayDrawable}, null, Theme.key_actionBarDefaultTitle));
            arrayList.add(new ThemeDescription(actionBar, ThemeDescription.FLAG_AB_SELECTORCOLOR, null, null, null, null, Theme.key_actionBarDefaultSelector));
            arrayList.add(new ThemeDescription(actionBar, ThemeDescription.FLAG_AB_SEARCH, null, null, null, null, Theme.key_actionBarDefaultSearch));
            arrayList.add(new ThemeDescription(actionBar, ThemeDescription.FLAG_AB_SEARCHPLACEHOLDER, null, null, null, null, Theme.key_actionBarDefaultSearchPlaceholder));
        } else {
            arrayList.add(new ThemeDescription(fragmentView, 0, null, actionBarDefaultPaint, null, null, Theme.key_actionBarDefaultArchived));
            if (searchViewPager != null) {
                arrayList.add(new ThemeDescription(searchViewPager.searchListView, ThemeDescription.FLAG_LISTGLOWCOLOR, null, null, null, null, Theme.key_actionBarDefaultArchived));
            }
            arrayList.add(new ThemeDescription(actionBar, ThemeDescription.FLAG_AB_ITEMSCOLOR, null, null, null, null, Theme.key_actionBarDefaultArchivedIcon));
            arrayList.add(new ThemeDescription(actionBar, ThemeDescription.FLAG_AB_TITLECOLOR, null, null, new Drawable[]{Theme.dialogs_holidayDrawable}, null, Theme.key_actionBarDefaultArchivedTitle));
            arrayList.add(new ThemeDescription(actionBar, ThemeDescription.FLAG_AB_SELECTORCOLOR, null, null, null, null, Theme.key_actionBarDefaultArchivedSelector));
            arrayList.add(new ThemeDescription(actionBar, ThemeDescription.FLAG_AB_SEARCH, null, null, null, null, Theme.key_actionBarDefaultArchivedSearch));
            arrayList.add(new ThemeDescription(actionBar, ThemeDescription.FLAG_AB_SEARCHPLACEHOLDER, null, null, null, null, Theme.key_actionBarDefaultArchivedSearchPlaceholder));
        }

        arrayList.add(new ThemeDescription(actionBar, ThemeDescription.FLAG_AB_AM_ITEMSCOLOR, null, null, null, null, Theme.key_actionBarActionModeDefaultIcon));
        //arrayList.add(new ThemeDescription(actionBar, ThemeDescription.FLAG_AB_AM_BACKGROUND, null, null, null, null, Theme.key_actionBarActionModeDefault));
        arrayList.add(new ThemeDescription(actionBar, ThemeDescription.FLAG_AB_AM_TOPBACKGROUND, null, null, null, null, Theme.key_actionBarActionModeDefaultTop));
        arrayList.add(new ThemeDescription(actionBar, ThemeDescription.FLAG_AB_AM_SELECTORCOLOR, null, null, null, null, Theme.key_actionBarActionModeDefaultSelector));
        arrayList.add(new ThemeDescription(selectedDialogsCountTextView, ThemeDescription.FLAG_TEXTCOLOR, null, null, null, null, Theme.key_actionBarActionModeDefaultIcon));
        arrayList.add(new ThemeDescription(null, 0, null, null, null, cellDelegate, Theme.key_actionBarDefaultSubmenuBackground));
        arrayList.add(new ThemeDescription(null, 0, null, null, null, cellDelegate, Theme.key_actionBarDefaultSubmenuItem));
        arrayList.add(new ThemeDescription(null, 0, null, null, null, cellDelegate, Theme.key_actionBarDefaultSubmenuItemIcon));
        arrayList.add(new ThemeDescription(null, 0, null, null, null, cellDelegate, Theme.key_dialogButtonSelector));

        if (filterTabsView != null) {
            if (actionBar.isActionModeShowed()) {
                arrayList.add(new ThemeDescription(filterTabsView, 0, new Class[]{FilterTabsView.class}, new String[]{"selectorDrawable"}, null, null, null, Theme.key_profile_tabSelectedLine));
                arrayList.add(new ThemeDescription(filterTabsView.getTabsContainer(), ThemeDescription.FLAG_TEXTCOLOR | ThemeDescription.FLAG_CHECKTAG, new Class[]{FilterTabsView.TabView.class}, null, null, null, Theme.key_profile_tabSelectedText));
                arrayList.add(new ThemeDescription(filterTabsView.getTabsContainer(), ThemeDescription.FLAG_TEXTCOLOR | ThemeDescription.FLAG_CHECKTAG, new Class[]{FilterTabsView.TabView.class}, null, null, null, Theme.key_profile_tabText));
                arrayList.add(new ThemeDescription(filterTabsView.getTabsContainer(), ThemeDescription.FLAG_BACKGROUNDFILTER | ThemeDescription.FLAG_DRAWABLESELECTEDSTATE, new Class[]{FilterTabsView.TabView.class}, null, null, null, Theme.key_profile_tabSelector));
            } else {
                arrayList.add(new ThemeDescription(filterTabsView, 0, new Class[]{FilterTabsView.class}, new String[]{"selectorDrawable"}, null, null, null, Theme.key_actionBarTabLine));
                arrayList.add(new ThemeDescription(filterTabsView.getTabsContainer(), ThemeDescription.FLAG_TEXTCOLOR | ThemeDescription.FLAG_CHECKTAG, new Class[]{FilterTabsView.TabView.class}, null, null, null, Theme.key_actionBarTabActiveText));
                arrayList.add(new ThemeDescription(filterTabsView.getTabsContainer(), ThemeDescription.FLAG_TEXTCOLOR | ThemeDescription.FLAG_CHECKTAG, new Class[]{FilterTabsView.TabView.class}, null, null, null, Theme.key_actionBarTabUnactiveText));
                arrayList.add(new ThemeDescription(filterTabsView.getTabsContainer(), ThemeDescription.FLAG_SELECTOR, null, null, null, null, Theme.key_actionBarTabSelector));
            }
            arrayList.add(new ThemeDescription(filterTabsView.getTabsContainer(), 0, new Class[]{FilterTabsView.TabView.class}, null, null, null, Theme.key_chats_tabUnreadActiveBackground));
            arrayList.add(new ThemeDescription(filterTabsView.getTabsContainer(), 0, new Class[]{FilterTabsView.TabView.class}, null, null, null, Theme.key_chats_tabUnreadUnactiveBackground));
        }
        arrayList.add(new ThemeDescription(floatingButton, ThemeDescription.FLAG_IMAGECOLOR, null, null, null, null, Theme.key_chats_actionIcon));
        arrayList.add(new ThemeDescription(floatingButton, ThemeDescription.FLAG_BACKGROUNDFILTER, null, null, null, null, Theme.key_chats_actionBackground));
        arrayList.add(new ThemeDescription(floatingButton, ThemeDescription.FLAG_BACKGROUNDFILTER | ThemeDescription.FLAG_DRAWABLESELECTEDSTATE, null, null, null, null, Theme.key_chats_actionPressedBackground));

        for (int a = 0; a < 3; a++) {
            RecyclerListView list;
            if (a == 2) {
                if (searchViewPager == null) {
                    continue;
                }
                list = searchViewPager.searchListView;
            } else if (viewPages != null) {
                list = a < viewPages.length ? viewPages[a].listView : null;
            } else {
                continue;
            }
            if (list == null) {
                continue;
            }

            arrayList.add(new ThemeDescription(list, ThemeDescription.FLAG_SELECTOR, null, null, null, null, Theme.key_listSelector));

            arrayList.add(new ThemeDescription(list, 0, new Class[]{View.class}, Theme.dividerPaint, null, null, Theme.key_divider));

            arrayList.add(new ThemeDescription(list, 0, new Class[]{DialogCell.class, ProfileSearchCell.class}, null, Theme.avatarDrawables, null, Theme.key_avatar_text));
            arrayList.add(new ThemeDescription(list, 0, new Class[]{DialogCell.class}, Theme.dialogs_countPaint, null, null, Theme.key_chats_unreadCounter));
            arrayList.add(new ThemeDescription(list, 0, new Class[]{DialogCell.class}, Theme.dialogs_countGrayPaint, null, null, Theme.key_chats_unreadCounterMuted));
            arrayList.add(new ThemeDescription(list, 0, new Class[]{DialogCell.class}, Theme.dialogs_countTextPaint, null, null, Theme.key_chats_unreadCounterText));
            arrayList.add(new ThemeDescription(list, 0, new Class[]{DialogCell.class, ProfileSearchCell.class}, null, new Drawable[]{Theme.dialogs_lockDrawable}, null, Theme.key_chats_secretIcon));
            arrayList.add(new ThemeDescription(list, 0, new Class[]{DialogCell.class, ProfileSearchCell.class}, null, new Drawable[]{Theme.dialogs_groupDrawable, Theme.dialogs_broadcastDrawable, Theme.dialogs_botDrawable}, null, Theme.key_chats_nameIcon));
            arrayList.add(new ThemeDescription(list, 0, new Class[]{DialogCell.class, ProfileSearchCell.class}, null, new Drawable[]{Theme.dialogs_scamDrawable, Theme.dialogs_fakeDrawable}, null, Theme.key_chats_draft));
            arrayList.add(new ThemeDescription(list, 0, new Class[]{DialogCell.class}, null, new Drawable[]{Theme.dialogs_pinnedDrawable, Theme.dialogs_reorderDrawable}, null, Theme.key_chats_pinnedIcon));
            arrayList.add(new ThemeDescription(list, 0, new Class[]{DialogCell.class, ProfileSearchCell.class}, null, new Paint[]{Theme.dialogs_namePaint[0], Theme.dialogs_namePaint[1], Theme.dialogs_searchNamePaint}, null, null, Theme.key_chats_name));
            arrayList.add(new ThemeDescription(list, 0, new Class[]{DialogCell.class, ProfileSearchCell.class}, null, new Paint[]{Theme.dialogs_nameEncryptedPaint[0], Theme.dialogs_nameEncryptedPaint[1], Theme.dialogs_searchNameEncryptedPaint}, null, null, Theme.key_chats_secretName));
            arrayList.add(new ThemeDescription(list, 0, new Class[]{DialogCell.class}, Theme.dialogs_messagePaint[1], null, null, Theme.key_chats_message_threeLines));
            arrayList.add(new ThemeDescription(list, 0, new Class[]{DialogCell.class}, Theme.dialogs_messagePaint[0], null, null, Theme.key_chats_message));
            arrayList.add(new ThemeDescription(list, 0, new Class[]{DialogCell.class}, Theme.dialogs_messageNamePaint, null, null, Theme.key_chats_nameMessage_threeLines));
            arrayList.add(new ThemeDescription(list, 0, new Class[]{DialogCell.class}, null, null, null, Theme.key_chats_draft));

            arrayList.add(new ThemeDescription(list, 0, new Class[]{DialogCell.class}, null, Theme.dialogs_messagePrintingPaint, null, null, Theme.key_chats_actionMessage));
            arrayList.add(new ThemeDescription(list, 0, new Class[]{DialogCell.class}, Theme.dialogs_timePaint, null, null, Theme.key_chats_date));
            arrayList.add(new ThemeDescription(list, 0, new Class[]{DialogCell.class}, Theme.dialogs_pinnedPaint, null, null, Theme.key_chats_pinnedOverlay));
            arrayList.add(new ThemeDescription(list, 0, new Class[]{DialogCell.class}, Theme.dialogs_tabletSeletedPaint, null, null, Theme.key_chats_tabletSelectedOverlay));
            arrayList.add(new ThemeDescription(list, 0, new Class[]{DialogCell.class}, null, new Drawable[]{Theme.dialogs_checkDrawable}, null, Theme.key_chats_sentCheck));
            arrayList.add(new ThemeDescription(list, 0, new Class[]{DialogCell.class}, null, new Drawable[]{Theme.dialogs_checkReadDrawable, Theme.dialogs_halfCheckDrawable}, null, Theme.key_chats_sentReadCheck));
            arrayList.add(new ThemeDescription(list, 0, new Class[]{DialogCell.class}, null, new Drawable[]{Theme.dialogs_clockDrawable}, null, Theme.key_chats_sentClock));
            arrayList.add(new ThemeDescription(list, 0, new Class[]{DialogCell.class}, Theme.dialogs_errorPaint, null, null, Theme.key_chats_sentError));
            arrayList.add(new ThemeDescription(list, 0, new Class[]{DialogCell.class}, null, new Drawable[]{Theme.dialogs_errorDrawable}, null, Theme.key_chats_sentErrorIcon));
            arrayList.add(new ThemeDescription(list, 0, new Class[]{DialogCell.class, ProfileSearchCell.class}, null, new Drawable[]{Theme.dialogs_verifiedCheckDrawable}, null, Theme.key_chats_verifiedCheck));
            arrayList.add(new ThemeDescription(list, 0, new Class[]{DialogCell.class, ProfileSearchCell.class}, null, new Drawable[]{Theme.dialogs_verifiedDrawable}, null, Theme.key_chats_verifiedBackground));
            arrayList.add(new ThemeDescription(list, 0, new Class[]{DialogCell.class}, null, new Drawable[]{Theme.dialogs_muteDrawable}, null, Theme.key_chats_muteIcon));
            arrayList.add(new ThemeDescription(list, 0, new Class[]{DialogCell.class}, null, new Drawable[]{Theme.dialogs_mentionDrawable}, null, Theme.key_chats_mentionIcon));

            arrayList.add(new ThemeDescription(list, 0, new Class[]{DialogCell.class}, null, null, null, Theme.key_chats_archivePinBackground));
            arrayList.add(new ThemeDescription(list, 0, new Class[]{DialogCell.class}, null, null, null, Theme.key_chats_archiveBackground));

            arrayList.add(new ThemeDescription(list, 0, new Class[]{DialogCell.class}, null, null, null, Theme.key_chats_onlineCircle));
            arrayList.add(new ThemeDescription(list, 0, new Class[]{DialogCell.class}, null, null, null, Theme.key_windowBackgroundWhite));
            arrayList.add(new ThemeDescription(list, ThemeDescription.FLAG_CHECKBOX, new Class[]{DialogCell.class}, new String[]{"checkBox"}, null, null, null, Theme.key_windowBackgroundWhite));
            arrayList.add(new ThemeDescription(list, ThemeDescription.FLAG_CHECKBOXCHECK, new Class[]{DialogCell.class}, new String[]{"checkBox"}, null, null, null, Theme.key_checkboxCheck));

            arrayList.add(new ThemeDescription(list, 0, new Class[]{LoadingCell.class}, new String[]{"progressBar"}, null, null, null, Theme.key_progressCircle));

            arrayList.add(new ThemeDescription(list, 0, new Class[]{ProfileSearchCell.class}, Theme.dialogs_offlinePaint, null, null, Theme.key_windowBackgroundWhiteGrayText3));
            arrayList.add(new ThemeDescription(list, 0, new Class[]{ProfileSearchCell.class}, Theme.dialogs_onlinePaint, null, null, Theme.key_windowBackgroundWhiteBlueText3));

            GraySectionCell.createThemeDescriptions(arrayList, list);

            arrayList.add(new ThemeDescription(list, ThemeDescription.FLAG_TEXTCOLOR, new Class[]{HashtagSearchCell.class}, null, null, null, Theme.key_windowBackgroundWhiteBlackText));
            arrayList.add(new ThemeDescription(list, ThemeDescription.FLAG_BACKGROUNDFILTER, new Class[]{ShadowSectionCell.class}, null, null, null, Theme.key_windowBackgroundGrayShadow));
            arrayList.add(new ThemeDescription(list, ThemeDescription.FLAG_BACKGROUNDFILTER | ThemeDescription.FLAG_CELLBACKGROUNDCOLOR, new Class[]{ShadowSectionCell.class}, null, null, null, Theme.key_windowBackgroundGray));

            arrayList.add(new ThemeDescription(list, ThemeDescription.FLAG_BACKGROUNDFILTER, new Class[]{TextInfoPrivacyCell.class}, null, null, null, Theme.key_windowBackgroundGrayShadow));
            arrayList.add(new ThemeDescription(list, ThemeDescription.FLAG_BACKGROUNDFILTER | ThemeDescription.FLAG_CELLBACKGROUNDCOLOR, new Class[]{TextInfoPrivacyCell.class}, null, null, null, Theme.key_windowBackgroundGray));
            arrayList.add(new ThemeDescription(list, 0, new Class[]{TextInfoPrivacyCell.class}, new String[]{"textView"}, null, null, null, Theme.key_windowBackgroundWhiteGrayText4));

            arrayList.add(new ThemeDescription(list, ThemeDescription.FLAG_TEXTCOLOR, new Class[]{TextCell.class}, new String[]{"textView"}, null, null, null, Theme.key_windowBackgroundWhiteBlueText2));
        }

        arrayList.add(new ThemeDescription(null, 0, null, null, null, cellDelegate, Theme.key_avatar_backgroundRed));
        arrayList.add(new ThemeDescription(null, 0, null, null, null, cellDelegate, Theme.key_avatar_backgroundOrange));
        arrayList.add(new ThemeDescription(null, 0, null, null, null, cellDelegate, Theme.key_avatar_backgroundViolet));
        arrayList.add(new ThemeDescription(null, 0, null, null, null, cellDelegate, Theme.key_avatar_backgroundGreen));
        arrayList.add(new ThemeDescription(null, 0, null, null, null, cellDelegate, Theme.key_avatar_backgroundCyan));
        arrayList.add(new ThemeDescription(null, 0, null, null, null, cellDelegate, Theme.key_avatar_backgroundBlue));
        arrayList.add(new ThemeDescription(null, 0, null, null, null, cellDelegate, Theme.key_avatar_backgroundPink));
        arrayList.add(new ThemeDescription(null, 0, null, null, null, cellDelegate, Theme.key_avatar_backgroundSaved));
        arrayList.add(new ThemeDescription(null, 0, null, null, null, cellDelegate, Theme.key_avatar_backgroundArchived));
        arrayList.add(new ThemeDescription(null, 0, null, null, null, cellDelegate, Theme.key_avatar_backgroundArchivedHidden));

        arrayList.add(new ThemeDescription(null, 0, null, null, null, cellDelegate, Theme.key_chats_nameMessage));
        arrayList.add(new ThemeDescription(null, 0, null, null, null, cellDelegate, Theme.key_chats_draft));
        arrayList.add(new ThemeDescription(null, 0, null, null, null, cellDelegate, Theme.key_chats_attachMessage));

        arrayList.add(new ThemeDescription(null, 0, null, null, null, cellDelegate, Theme.key_chats_nameArchived));
        arrayList.add(new ThemeDescription(null, 0, null, null, null, cellDelegate, Theme.key_chats_nameMessageArchived));
        arrayList.add(new ThemeDescription(null, 0, null, null, null, cellDelegate, Theme.key_chats_nameMessageArchived_threeLines));
        arrayList.add(new ThemeDescription(null, 0, null, null, null, cellDelegate, Theme.key_chats_messageArchived));

        if (viewPages != null) {
            for (int a = 0; a < viewPages.length; a++) {
                if (folderId == 0) {
                    arrayList.add(new ThemeDescription(viewPages[a].listView, ThemeDescription.FLAG_LISTGLOWCOLOR, null, null, null, null, Theme.key_actionBarDefault));
                } else {
                    arrayList.add(new ThemeDescription(viewPages[a].listView, ThemeDescription.FLAG_LISTGLOWCOLOR, null, null, null, null, Theme.key_actionBarDefaultArchived));
                }

                arrayList.add(new ThemeDescription(viewPages[a].listView, ThemeDescription.FLAG_TEXTCOLOR, new Class[]{DialogsEmptyCell.class}, new String[]{"emptyTextView1"}, null, null, null, Theme.key_chats_nameMessage_threeLines));
                arrayList.add(new ThemeDescription(viewPages[a].listView, ThemeDescription.FLAG_TEXTCOLOR, new Class[]{DialogsEmptyCell.class}, new String[]{"emptyTextView2"}, null, null, null, Theme.key_chats_message));

                if (SharedConfig.archiveHidden) {
                    arrayList.add(new ThemeDescription(viewPages[a].listView, 0, new Class[]{DialogCell.class}, new RLottieDrawable[]{Theme.dialogs_archiveAvatarDrawable}, "Arrow1", Theme.key_avatar_backgroundArchivedHidden));
                    arrayList.add(new ThemeDescription(viewPages[a].listView, 0, new Class[]{DialogCell.class}, new RLottieDrawable[]{Theme.dialogs_archiveAvatarDrawable}, "Arrow2", Theme.key_avatar_backgroundArchivedHidden));
                } else {
                    arrayList.add(new ThemeDescription(viewPages[a].listView, 0, new Class[]{DialogCell.class}, new RLottieDrawable[]{Theme.dialogs_archiveAvatarDrawable}, "Arrow1", Theme.key_avatar_backgroundArchived));
                    arrayList.add(new ThemeDescription(viewPages[a].listView, 0, new Class[]{DialogCell.class}, new RLottieDrawable[]{Theme.dialogs_archiveAvatarDrawable}, "Arrow2", Theme.key_avatar_backgroundArchived));
                }
                arrayList.add(new ThemeDescription(viewPages[a].listView, 0, new Class[]{DialogCell.class}, new RLottieDrawable[]{Theme.dialogs_archiveAvatarDrawable}, "Box2", Theme.key_avatar_text));
                arrayList.add(new ThemeDescription(viewPages[a].listView, 0, new Class[]{DialogCell.class}, new RLottieDrawable[]{Theme.dialogs_archiveAvatarDrawable}, "Box1", Theme.key_avatar_text));

                arrayList.add(new ThemeDescription(viewPages[a].listView, 0, new Class[]{DialogCell.class}, new RLottieDrawable[]{Theme.dialogs_pinArchiveDrawable}, "Arrow", Theme.key_chats_archiveIcon));
                arrayList.add(new ThemeDescription(viewPages[a].listView, 0, new Class[]{DialogCell.class}, new RLottieDrawable[]{Theme.dialogs_pinArchiveDrawable}, "Line", Theme.key_chats_archiveIcon));

                arrayList.add(new ThemeDescription(viewPages[a].listView, 0, new Class[]{DialogCell.class}, new RLottieDrawable[]{Theme.dialogs_unpinArchiveDrawable}, "Arrow", Theme.key_chats_archiveIcon));
                arrayList.add(new ThemeDescription(viewPages[a].listView, 0, new Class[]{DialogCell.class}, new RLottieDrawable[]{Theme.dialogs_unpinArchiveDrawable}, "Line", Theme.key_chats_archiveIcon));

                arrayList.add(new ThemeDescription(viewPages[a].listView, 0, new Class[]{DialogCell.class}, new RLottieDrawable[]{Theme.dialogs_archiveDrawable}, "Arrow", Theme.key_chats_archiveBackground));
                arrayList.add(new ThemeDescription(viewPages[a].listView, 0, new Class[]{DialogCell.class}, new RLottieDrawable[]{Theme.dialogs_archiveDrawable}, "Box2", Theme.key_chats_archiveIcon));
                arrayList.add(new ThemeDescription(viewPages[a].listView, 0, new Class[]{DialogCell.class}, new RLottieDrawable[]{Theme.dialogs_archiveDrawable}, "Box1", Theme.key_chats_archiveIcon));

                arrayList.add(new ThemeDescription(viewPages[a].listView, 0, new Class[]{DialogCell.class}, new RLottieDrawable[]{Theme.dialogs_hidePsaDrawable}, "Line 1", Theme.key_chats_archiveBackground));
                arrayList.add(new ThemeDescription(viewPages[a].listView, 0, new Class[]{DialogCell.class}, new RLottieDrawable[]{Theme.dialogs_hidePsaDrawable}, "Line 2", Theme.key_chats_archiveBackground));
                arrayList.add(new ThemeDescription(viewPages[a].listView, 0, new Class[]{DialogCell.class}, new RLottieDrawable[]{Theme.dialogs_hidePsaDrawable}, "Line 3", Theme.key_chats_archiveBackground));
                arrayList.add(new ThemeDescription(viewPages[a].listView, 0, new Class[]{DialogCell.class}, new RLottieDrawable[]{Theme.dialogs_hidePsaDrawable}, "Cup Red", Theme.key_chats_archiveIcon));
                arrayList.add(new ThemeDescription(viewPages[a].listView, 0, new Class[]{DialogCell.class}, new RLottieDrawable[]{Theme.dialogs_hidePsaDrawable}, "Box", Theme.key_chats_archiveIcon));

                arrayList.add(new ThemeDescription(viewPages[a].listView, 0, new Class[]{DialogCell.class}, new RLottieDrawable[]{Theme.dialogs_unarchiveDrawable}, "Arrow1", Theme.key_chats_archiveIcon));
                arrayList.add(new ThemeDescription(viewPages[a].listView, 0, new Class[]{DialogCell.class}, new RLottieDrawable[]{Theme.dialogs_unarchiveDrawable}, "Arrow2", Theme.key_chats_archivePinBackground));
                arrayList.add(new ThemeDescription(viewPages[a].listView, 0, new Class[]{DialogCell.class}, new RLottieDrawable[]{Theme.dialogs_unarchiveDrawable}, "Box2", Theme.key_chats_archiveIcon));
                arrayList.add(new ThemeDescription(viewPages[a].listView, 0, new Class[]{DialogCell.class}, new RLottieDrawable[]{Theme.dialogs_unarchiveDrawable}, "Box1", Theme.key_chats_archiveIcon));

                arrayList.add(new ThemeDescription(viewPages[a].listView, 0, new Class[]{UserCell.class}, new String[]{"nameTextView"}, null, null, null, Theme.key_windowBackgroundWhiteBlackText));
                arrayList.add(new ThemeDescription(viewPages[a].listView, 0, new Class[]{UserCell.class}, new String[]{"statusColor"}, null, null, cellDelegate, Theme.key_windowBackgroundWhiteGrayText));
                arrayList.add(new ThemeDescription(viewPages[a].listView, 0, new Class[]{UserCell.class}, new String[]{"statusOnlineColor"}, null, null, cellDelegate, Theme.key_windowBackgroundWhiteBlueText));

                arrayList.add(new ThemeDescription(viewPages[a].listView, 0, new Class[]{TextCell.class}, new String[]{"textView"}, null, null, null, Theme.key_windowBackgroundWhiteBlueText4));
                arrayList.add(new ThemeDescription(viewPages[a].listView, 0, new Class[]{TextCell.class}, new String[]{"imageView"}, null, null, null, Theme.key_windowBackgroundWhiteBlueText4));

                arrayList.add(new ThemeDescription(viewPages[a].progressView, ThemeDescription.FLAG_PROGRESSBAR, null, null, null, null, Theme.key_progressCircle));

                ViewPager pager = viewPages[a].dialogsAdapter.getArchiveHintCellPager();
                arrayList.add(new ThemeDescription(pager, 0, new Class[]{ArchiveHintInnerCell.class}, new String[]{"imageView"}, null, null, null, Theme.key_chats_nameMessage_threeLines));
                arrayList.add(new ThemeDescription(pager, 0, new Class[]{ArchiveHintInnerCell.class}, new String[]{"imageView2"}, null, null, null, Theme.key_chats_unreadCounter));
                arrayList.add(new ThemeDescription(pager, 0, new Class[]{ArchiveHintInnerCell.class}, new String[]{"headerTextView"}, null, null, null, Theme.key_chats_nameMessage_threeLines));
                arrayList.add(new ThemeDescription(pager, 0, new Class[]{ArchiveHintInnerCell.class}, new String[]{"messageTextView"}, null, null, null, Theme.key_chats_message));
                arrayList.add(new ThemeDescription(pager, ThemeDescription.FLAG_LISTGLOWCOLOR, null, null, null, null, Theme.key_actionBarDefaultArchived));
            }
        }

        arrayList.add(new ThemeDescription(null, 0, null, null, null, cellDelegate, Theme.key_chats_archivePullDownBackground));
        arrayList.add(new ThemeDescription(null, 0, null, null, null, cellDelegate, Theme.key_chats_archivePullDownBackgroundActive));

        arrayList.add(new ThemeDescription(sideMenu, ThemeDescription.FLAG_BACKGROUND, null, null, null, null, Theme.key_chats_menuBackground));
        arrayList.add(new ThemeDescription(sideMenu, 0, new Class[]{DrawerProfileCell.class}, null, null, null, Theme.key_chats_menuName));
        arrayList.add(new ThemeDescription(sideMenu, 0, new Class[]{DrawerProfileCell.class}, null, null, null, Theme.key_chats_menuPhone));
        arrayList.add(new ThemeDescription(sideMenu, 0, new Class[]{DrawerProfileCell.class}, null, null, null, Theme.key_chats_menuPhoneCats));
        arrayList.add(new ThemeDescription(sideMenu, 0, new Class[]{DrawerProfileCell.class}, null, null, null, Theme.key_chats_menuCloudBackgroundCats));
        arrayList.add(new ThemeDescription(sideMenu, 0, new Class[]{DrawerProfileCell.class}, null, null, null, Theme.key_chat_serviceBackground));
        arrayList.add(new ThemeDescription(sideMenu, 0, new Class[]{DrawerProfileCell.class}, null, null, null, Theme.key_chats_menuTopShadow));
        arrayList.add(new ThemeDescription(sideMenu, 0, new Class[]{DrawerProfileCell.class}, null, null, null, Theme.key_chats_menuTopShadowCats));
        arrayList.add(new ThemeDescription(sideMenu, ThemeDescription.FLAG_CELLBACKGROUNDCOLOR | ThemeDescription.FLAG_CHECKTAG, new Class[]{DrawerProfileCell.class}, null, null, cellDelegate, Theme.key_chats_menuTopBackgroundCats));
        arrayList.add(new ThemeDescription(sideMenu, ThemeDescription.FLAG_CELLBACKGROUNDCOLOR | ThemeDescription.FLAG_CHECKTAG, new Class[]{DrawerProfileCell.class}, null, null, cellDelegate, Theme.key_chats_menuTopBackground));

        arrayList.add(new ThemeDescription(sideMenu, ThemeDescription.FLAG_IMAGECOLOR, new Class[]{DrawerActionCell.class}, new String[]{"textView"}, null, null, null, Theme.key_chats_menuItemIcon));
        arrayList.add(new ThemeDescription(sideMenu, 0, new Class[]{DrawerActionCell.class}, new String[]{"textView"}, null, null, null, Theme.key_chats_menuItemText));
        arrayList.add(new ThemeDescription(sideMenu, ThemeDescription.FLAG_IMAGECOLOR, new Class[]{DrawerActionCheckCell.class}, new String[]{"textView"}, null, null, null, Theme.key_chats_menuItemIcon));
        arrayList.add(new ThemeDescription(sideMenu, 0, new Class[]{DrawerActionCheckCell.class}, new String[]{"textView"}, null, null, null, Theme.key_chats_menuItemText));

        arrayList.add(new ThemeDescription(sideMenu, 0, new Class[]{DrawerUserCell.class}, new String[]{"textView"}, null, null, null, Theme.key_chats_menuItemText));
        arrayList.add(new ThemeDescription(sideMenu, ThemeDescription.FLAG_TEXTCOLOR, new Class[]{DrawerUserCell.class}, new String[]{"checkBox"}, null, null, null, Theme.key_chats_unreadCounterText));
        arrayList.add(new ThemeDescription(sideMenu, ThemeDescription.FLAG_TEXTCOLOR, new Class[]{DrawerUserCell.class}, new String[]{"checkBox"}, null, null, null, Theme.key_chats_unreadCounter));
        arrayList.add(new ThemeDescription(sideMenu, ThemeDescription.FLAG_TEXTCOLOR, new Class[]{DrawerUserCell.class}, new String[]{"checkBox"}, null, null, null, Theme.key_chats_menuBackground));
        arrayList.add(new ThemeDescription(sideMenu, ThemeDescription.FLAG_IMAGECOLOR, new Class[]{DrawerAddCell.class}, new String[]{"textView"}, null, null, null, Theme.key_chats_menuItemIcon));
        arrayList.add(new ThemeDescription(sideMenu, 0, new Class[]{DrawerAddCell.class}, new String[]{"textView"}, null, null, null, Theme.key_chats_menuItemText));

        arrayList.add(new ThemeDescription(sideMenu, 0, new Class[]{DividerCell.class}, Theme.dividerPaint, null, null, Theme.key_divider));

        if (searchViewPager != null) {
            arrayList.add(new ThemeDescription(searchViewPager.dialogsSearchAdapter != null ? searchViewPager.dialogsSearchAdapter.getInnerListView() : null, 0, new Class[]{HintDialogCell.class}, Theme.dialogs_countPaint, null, null, Theme.key_chats_unreadCounter));
            arrayList.add(new ThemeDescription(searchViewPager.dialogsSearchAdapter != null ? searchViewPager.dialogsSearchAdapter.getInnerListView() : null, 0, new Class[]{HintDialogCell.class}, Theme.dialogs_countGrayPaint, null, null, Theme.key_chats_unreadCounterMuted));
            arrayList.add(new ThemeDescription(searchViewPager.dialogsSearchAdapter != null ? searchViewPager.dialogsSearchAdapter.getInnerListView() : null, 0, new Class[]{HintDialogCell.class}, Theme.dialogs_countTextPaint, null, null, Theme.key_chats_unreadCounterText));
            arrayList.add(new ThemeDescription(searchViewPager.dialogsSearchAdapter != null ? searchViewPager.dialogsSearchAdapter.getInnerListView() : null, 0, new Class[]{HintDialogCell.class}, Theme.dialogs_archiveTextPaint, null, null, Theme.key_chats_archiveText));
            arrayList.add(new ThemeDescription(searchViewPager.dialogsSearchAdapter != null ? searchViewPager.dialogsSearchAdapter.getInnerListView() : null, 0, new Class[]{HintDialogCell.class}, new String[]{"nameTextView"}, null, null, null, Theme.key_windowBackgroundWhiteBlackText));
            arrayList.add(new ThemeDescription(searchViewPager.dialogsSearchAdapter != null ? searchViewPager.dialogsSearchAdapter.getInnerListView() : null, 0, new Class[]{HintDialogCell.class}, null, null, null, Theme.key_chats_onlineCircle));
        }

        arrayList.add(new ThemeDescription(fragmentView, ThemeDescription.FLAG_BACKGROUND | ThemeDescription.FLAG_CHECKTAG, new Class[]{FragmentContextView.class}, new String[]{"frameLayout"}, null, null, null, Theme.key_inappPlayerBackground));
        arrayList.add(new ThemeDescription(fragmentView, ThemeDescription.FLAG_IMAGECOLOR, new Class[]{FragmentContextView.class}, new String[]{"playButton"}, null, null, null, Theme.key_inappPlayerPlayPause));
        arrayList.add(new ThemeDescription(fragmentView, ThemeDescription.FLAG_TEXTCOLOR | ThemeDescription.FLAG_CHECKTAG, new Class[]{FragmentContextView.class}, new String[]{"titleTextView"}, null, null, null, Theme.key_inappPlayerTitle));
        arrayList.add(new ThemeDescription(fragmentView, ThemeDescription.FLAG_TEXTCOLOR | ThemeDescription.FLAG_FASTSCROLL, new Class[]{FragmentContextView.class}, new String[]{"titleTextView"}, null, null, null, Theme.key_inappPlayerPerformer));
        arrayList.add(new ThemeDescription(fragmentView, ThemeDescription.FLAG_IMAGECOLOR, new Class[]{FragmentContextView.class}, new String[]{"closeButton"}, null, null, null, Theme.key_inappPlayerClose));

        arrayList.add(new ThemeDescription(fragmentView, ThemeDescription.FLAG_BACKGROUND | ThemeDescription.FLAG_CHECKTAG, new Class[]{FragmentContextView.class}, new String[]{"frameLayout"}, null, null, null, Theme.key_returnToCallBackground));
        arrayList.add(new ThemeDescription(fragmentView, ThemeDescription.FLAG_TEXTCOLOR | ThemeDescription.FLAG_CHECKTAG, new Class[]{FragmentContextView.class}, new String[]{"titleTextView"}, null, null, null, Theme.key_returnToCallText));

        for (int a = 0; a < undoView.length; a++) {
            arrayList.add(new ThemeDescription(undoView[a], ThemeDescription.FLAG_BACKGROUNDFILTER, null, null, null, null, Theme.key_undo_background));
            arrayList.add(new ThemeDescription(undoView[a], 0, new Class[]{UndoView.class}, new String[]{"undoImageView"}, null, null, null, Theme.key_undo_cancelColor));
            arrayList.add(new ThemeDescription(undoView[a], 0, new Class[]{UndoView.class}, new String[]{"undoTextView"}, null, null, null, Theme.key_undo_cancelColor));
            arrayList.add(new ThemeDescription(undoView[a], 0, new Class[]{UndoView.class}, new String[]{"infoTextView"}, null, null, null, Theme.key_undo_infoColor));
            arrayList.add(new ThemeDescription(undoView[a], 0, new Class[]{UndoView.class}, new String[]{"subinfoTextView"}, null, null, null, Theme.key_undo_infoColor));
            arrayList.add(new ThemeDescription(undoView[a], 0, new Class[]{UndoView.class}, new String[]{"textPaint"}, null, null, null, Theme.key_undo_infoColor));
            arrayList.add(new ThemeDescription(undoView[a], 0, new Class[]{UndoView.class}, new String[]{"progressPaint"}, null, null, null, Theme.key_undo_infoColor));
            arrayList.add(new ThemeDescription(undoView[a], 0, new Class[]{UndoView.class}, new String[]{"leftImageView"}, "info1", Theme.key_undo_background));
            arrayList.add(new ThemeDescription(undoView[a], 0, new Class[]{UndoView.class}, new String[]{"leftImageView"}, "info2", Theme.key_undo_background));
            arrayList.add(new ThemeDescription(undoView[a], 0, new Class[]{UndoView.class}, new String[]{"leftImageView"}, "luc12", Theme.key_undo_infoColor));
            arrayList.add(new ThemeDescription(undoView[a], 0, new Class[]{UndoView.class}, new String[]{"leftImageView"}, "luc11", Theme.key_undo_infoColor));
            arrayList.add(new ThemeDescription(undoView[a], 0, new Class[]{UndoView.class}, new String[]{"leftImageView"}, "luc10", Theme.key_undo_infoColor));
            arrayList.add(new ThemeDescription(undoView[a], 0, new Class[]{UndoView.class}, new String[]{"leftImageView"}, "luc9", Theme.key_undo_infoColor));
            arrayList.add(new ThemeDescription(undoView[a], 0, new Class[]{UndoView.class}, new String[]{"leftImageView"}, "luc8", Theme.key_undo_infoColor));
            arrayList.add(new ThemeDescription(undoView[a], 0, new Class[]{UndoView.class}, new String[]{"leftImageView"}, "luc7", Theme.key_undo_infoColor));
            arrayList.add(new ThemeDescription(undoView[a], 0, new Class[]{UndoView.class}, new String[]{"leftImageView"}, "luc6", Theme.key_undo_infoColor));
            arrayList.add(new ThemeDescription(undoView[a], 0, new Class[]{UndoView.class}, new String[]{"leftImageView"}, "luc5", Theme.key_undo_infoColor));
            arrayList.add(new ThemeDescription(undoView[a], 0, new Class[]{UndoView.class}, new String[]{"leftImageView"}, "luc4", Theme.key_undo_infoColor));
            arrayList.add(new ThemeDescription(undoView[a], 0, new Class[]{UndoView.class}, new String[]{"leftImageView"}, "luc3", Theme.key_undo_infoColor));
            arrayList.add(new ThemeDescription(undoView[a], 0, new Class[]{UndoView.class}, new String[]{"leftImageView"}, "luc2", Theme.key_undo_infoColor));
            arrayList.add(new ThemeDescription(undoView[a], 0, new Class[]{UndoView.class}, new String[]{"leftImageView"}, "luc1", Theme.key_undo_infoColor));
            arrayList.add(new ThemeDescription(undoView[a], 0, new Class[]{UndoView.class}, new String[]{"leftImageView"}, "Oval", Theme.key_undo_infoColor));
        }

        arrayList.add(new ThemeDescription(null, 0, null, null, null, null, Theme.key_dialogBackground));
        arrayList.add(new ThemeDescription(null, 0, null, null, null, null, Theme.key_dialogBackgroundGray));
        arrayList.add(new ThemeDescription(null, 0, null, null, null, null, Theme.key_dialogTextBlack));
        arrayList.add(new ThemeDescription(null, 0, null, null, null, null, Theme.key_dialogTextLink));
        arrayList.add(new ThemeDescription(null, 0, null, null, null, null, Theme.key_dialogLinkSelection));
        arrayList.add(new ThemeDescription(null, 0, null, null, null, null, Theme.key_dialogTextBlue));
        arrayList.add(new ThemeDescription(null, 0, null, null, null, null, Theme.key_dialogTextBlue2));
        arrayList.add(new ThemeDescription(null, 0, null, null, null, null, Theme.key_dialogTextBlue3));
        arrayList.add(new ThemeDescription(null, 0, null, null, null, null, Theme.key_dialogTextBlue4));
        arrayList.add(new ThemeDescription(null, 0, null, null, null, null, Theme.key_dialogTextRed));
        arrayList.add(new ThemeDescription(null, 0, null, null, null, null, Theme.key_dialogTextRed2));
        arrayList.add(new ThemeDescription(null, 0, null, null, null, null, Theme.key_dialogTextGray));
        arrayList.add(new ThemeDescription(null, 0, null, null, null, null, Theme.key_dialogTextGray2));
        arrayList.add(new ThemeDescription(null, 0, null, null, null, null, Theme.key_dialogTextGray3));
        arrayList.add(new ThemeDescription(null, 0, null, null, null, null, Theme.key_dialogTextGray4));
        arrayList.add(new ThemeDescription(null, 0, null, null, null, null, Theme.key_dialogIcon));
        arrayList.add(new ThemeDescription(null, 0, null, null, null, null, Theme.key_dialogRedIcon));
        arrayList.add(new ThemeDescription(null, 0, null, null, null, null, Theme.key_dialogTextHint));
        arrayList.add(new ThemeDescription(null, 0, null, null, null, null, Theme.key_dialogInputField));
        arrayList.add(new ThemeDescription(null, 0, null, null, null, null, Theme.key_dialogInputFieldActivated));
        arrayList.add(new ThemeDescription(null, 0, null, null, null, null, Theme.key_dialogCheckboxSquareBackground));
        arrayList.add(new ThemeDescription(null, 0, null, null, null, null, Theme.key_dialogCheckboxSquareCheck));
        arrayList.add(new ThemeDescription(null, 0, null, null, null, null, Theme.key_dialogCheckboxSquareUnchecked));
        arrayList.add(new ThemeDescription(null, 0, null, null, null, null, Theme.key_dialogCheckboxSquareDisabled));
        arrayList.add(new ThemeDescription(null, 0, null, null, null, null, Theme.key_dialogRadioBackground));
        arrayList.add(new ThemeDescription(null, 0, null, null, null, null, Theme.key_dialogRadioBackgroundChecked));
        arrayList.add(new ThemeDescription(null, 0, null, null, null, null, Theme.key_dialogProgressCircle));
        arrayList.add(new ThemeDescription(null, 0, null, null, null, null, Theme.key_dialogButton));
        arrayList.add(new ThemeDescription(null, 0, null, null, null, null, Theme.key_dialogButtonSelector));
        arrayList.add(new ThemeDescription(null, 0, null, null, null, null, Theme.key_dialogScrollGlow));
        arrayList.add(new ThemeDescription(null, 0, null, null, null, null, Theme.key_dialogRoundCheckBox));
        arrayList.add(new ThemeDescription(null, 0, null, null, null, null, Theme.key_dialogRoundCheckBoxCheck));
        arrayList.add(new ThemeDescription(null, 0, null, null, null, null, Theme.key_dialogBadgeBackground));
        arrayList.add(new ThemeDescription(null, 0, null, null, null, null, Theme.key_dialogBadgeText));
        arrayList.add(new ThemeDescription(null, 0, null, null, null, null, Theme.key_dialogLineProgress));
        arrayList.add(new ThemeDescription(null, 0, null, null, null, null, Theme.key_dialogLineProgressBackground));
        arrayList.add(new ThemeDescription(null, 0, null, null, null, null, Theme.key_dialogGrayLine));
        arrayList.add(new ThemeDescription(null, 0, null, null, null, null, Theme.key_dialog_inlineProgressBackground));
        arrayList.add(new ThemeDescription(null, 0, null, null, null, null, Theme.key_dialog_inlineProgress));

        arrayList.add(new ThemeDescription(null, 0, null, null, null, null, Theme.key_dialogSearchBackground));
        arrayList.add(new ThemeDescription(null, 0, null, null, null, null, Theme.key_dialogSearchHint));
        arrayList.add(new ThemeDescription(null, 0, null, null, null, null, Theme.key_dialogSearchIcon));
        arrayList.add(new ThemeDescription(null, 0, null, null, null, null, Theme.key_dialogSearchText));
        arrayList.add(new ThemeDescription(null, 0, null, null, null, null, Theme.key_dialogFloatingButton));
        arrayList.add(new ThemeDescription(null, 0, null, null, null, null, Theme.key_dialogFloatingIcon));
        arrayList.add(new ThemeDescription(null, 0, null, null, null, null, Theme.key_dialogShadowLine));
        arrayList.add(new ThemeDescription(null, 0, null, null, null, null, Theme.key_sheet_scrollUp));
        arrayList.add(new ThemeDescription(null, 0, null, null, null, null, Theme.key_sheet_other));

        arrayList.add(new ThemeDescription(null, 0, null, null, null, null, Theme.key_player_actionBar));
        arrayList.add(new ThemeDescription(null, 0, null, null, null, null, Theme.key_player_actionBarSelector));
        arrayList.add(new ThemeDescription(null, 0, null, null, null, null, Theme.key_player_actionBarTitle));
        arrayList.add(new ThemeDescription(null, 0, null, null, null, null, Theme.key_player_actionBarTop));
        arrayList.add(new ThemeDescription(null, 0, null, null, null, null, Theme.key_player_actionBarSubtitle));
        arrayList.add(new ThemeDescription(null, 0, null, null, null, null, Theme.key_player_actionBarItems));
        arrayList.add(new ThemeDescription(null, 0, null, null, null, null, Theme.key_player_background));
        arrayList.add(new ThemeDescription(null, 0, null, null, null, null, Theme.key_player_time));
        arrayList.add(new ThemeDescription(null, 0, null, null, null, null, Theme.key_player_progressBackground));
        arrayList.add(new ThemeDescription(null, 0, null, null, null, null, Theme.key_player_progressCachedBackground));
        arrayList.add(new ThemeDescription(null, 0, null, null, null, null, Theme.key_player_progress));
        arrayList.add(new ThemeDescription(null, 0, null, null, null, null, Theme.key_player_button));
        arrayList.add(new ThemeDescription(null, 0, null, null, null, null, Theme.key_player_buttonActive));

        if (commentView != null) {
            arrayList.add(new ThemeDescription(commentView, 0, null, Theme.chat_composeBackgroundPaint, null, null, Theme.key_chat_messagePanelBackground));
            arrayList.add(new ThemeDescription(commentView, 0, null, null, new Drawable[]{Theme.chat_composeShadowDrawable}, null, Theme.key_chat_messagePanelShadow));
            arrayList.add(new ThemeDescription(commentView, ThemeDescription.FLAG_TEXTCOLOR, new Class[]{ChatActivityEnterView.class}, new String[]{"messageEditText"}, null, null, null, Theme.key_chat_messagePanelText));
            arrayList.add(new ThemeDescription(commentView, ThemeDescription.FLAG_CURSORCOLOR, new Class[]{ChatActivityEnterView.class}, new String[]{"messageEditText"}, null, null, null, Theme.key_chat_messagePanelCursor));
            arrayList.add(new ThemeDescription(commentView, ThemeDescription.FLAG_HINTTEXTCOLOR, new Class[]{ChatActivityEnterView.class}, new String[]{"messageEditText"}, null, null, null, Theme.key_chat_messagePanelHint));
            arrayList.add(new ThemeDescription(commentView, ThemeDescription.FLAG_IMAGECOLOR, new Class[]{ChatActivityEnterView.class}, new String[]{"sendButton"}, null, null, null, Theme.key_chat_messagePanelSend));
        }

        arrayList.add(new ThemeDescription(null, 0, null, null, null, cellDelegate, Theme.key_actionBarTipBackground));
        arrayList.add(new ThemeDescription(null, 0, null, null, null, cellDelegate, Theme.key_windowBackgroundWhiteBlackText));
        arrayList.add(new ThemeDescription(null, 0, null, null, null, cellDelegate, Theme.key_player_time));
        arrayList.add(new ThemeDescription(null, 0, null, null, null, cellDelegate, Theme.key_chat_messagePanelCursor));
        arrayList.add(new ThemeDescription(null, 0, null, null, null, cellDelegate, Theme.key_avatar_actionBarIconBlue));
        arrayList.add(new ThemeDescription(null, 0, null, null, null, cellDelegate, Theme.key_groupcreate_spanBackground));

        arrayList.add(new ThemeDescription(null, 0, null, null, null, null, Theme.key_voipgroup_overlayGreen1));
        arrayList.add(new ThemeDescription(null, 0, null, null, null, null, Theme.key_voipgroup_overlayGreen2));
        arrayList.add(new ThemeDescription(null, 0, null, null, null, null, Theme.key_voipgroup_overlayBlue1));
        arrayList.add(new ThemeDescription(null, 0, null, null, null, null, Theme.key_voipgroup_overlayBlue2));
        arrayList.add(new ThemeDescription(null, 0, null, null, null, null, Theme.key_voipgroup_topPanelGreen1));
        arrayList.add(new ThemeDescription(null, 0, null, null, null, null, Theme.key_voipgroup_topPanelGreen2));
        arrayList.add(new ThemeDescription(null, 0, null, null, null, null, Theme.key_voipgroup_topPanelBlue1));
        arrayList.add(new ThemeDescription(null, 0, null, null, null, null, Theme.key_voipgroup_topPanelBlue2));
        arrayList.add(new ThemeDescription(null, 0, null, null, null, null, Theme.key_voipgroup_topPanelGray));
        arrayList.add(new ThemeDescription(null, 0, null, null, null, null, Theme.key_voipgroup_overlayAlertGradientMuted));
        arrayList.add(new ThemeDescription(null, 0, null, null, null, null, Theme.key_voipgroup_overlayAlertGradientMuted2));
        arrayList.add(new ThemeDescription(null, 0, null, null, null, null, Theme.key_voipgroup_overlayAlertGradientUnmuted));
        arrayList.add(new ThemeDescription(null, 0, null, null, null, null, Theme.key_voipgroup_overlayAlertGradientUnmuted2));
        arrayList.add(new ThemeDescription(null, 0, null, null, null, null, Theme.key_voipgroup_mutedByAdminGradient));
        arrayList.add(new ThemeDescription(null, 0, null, null, null, null, Theme.key_voipgroup_mutedByAdminGradient2));
        arrayList.add(new ThemeDescription(null, 0, null, null, null, null, Theme.key_voipgroup_mutedByAdminGradient3));
        arrayList.add(new ThemeDescription(null, 0, null, null, null, null, Theme.key_voipgroup_overlayAlertMutedByAdmin));
        arrayList.add(new ThemeDescription(null, 0, null, null, null, null, Theme.key_voipgroup_overlayAlertMutedByAdmin2));

        if (filtersView != null) {
            arrayList.addAll(filtersView.getThemeDescriptions());
            filtersView.updateColors();
        }

        if (searchViewPager != null) {
            searchViewPager.getThemeDescriptors(arrayList);
        }

        return arrayList;
    }

    @Override
    public boolean isSwipeBackEnabled(MotionEvent event) {
        return !((initialDialogsType == 3 && NekoConfig.showTabsOnForward) && viewPages[0].selectedType != filterTabsView.getFirstTabId());
    }
}<|MERGE_RESOLUTION|>--- conflicted
+++ resolved
@@ -2970,11 +2970,7 @@
             drawable = combinedDrawable;
         }
         floatingButton.setBackgroundDrawable(drawable);
-<<<<<<< HEAD
         floatingButton.setColorFilter(new PorterDuffColorFilter(Theme.getColor(Theme.key_chats_actionIcon), PorterDuff.Mode.SRC_IN));
-        floatingButton.setAnimation(R.raw.write_contacts_fab_icon, 52, 52);
-=======
-        floatingButton.setColorFilter(new PorterDuffColorFilter(Theme.getColor(Theme.key_chats_actionIcon), PorterDuff.Mode.MULTIPLY));
         if (initialDialogsType == 10) {
             floatingButton.setImageResource(R.drawable.floating_check);
             floatingButtonContainer.setContentDescription(LocaleController.getString("Done", R.string.Done));
@@ -2982,7 +2978,6 @@
             floatingButton.setAnimation(R.raw.write_contacts_fab_icon, 52, 52);
             floatingButtonContainer.setContentDescription(LocaleController.getString("NewMessageTitle", R.string.NewMessageTitle));
         }
->>>>>>> eb94e31b
         if (Build.VERSION.SDK_INT >= 21) {
             StateListAnimator animator = new StateListAnimator();
             animator.addState(new int[]{android.R.attr.state_pressed}, ObjectAnimator.ofFloat(floatingButton, View.TRANSLATION_Z, AndroidUtilities.dp(2), AndroidUtilities.dp(4)).setDuration(200));
