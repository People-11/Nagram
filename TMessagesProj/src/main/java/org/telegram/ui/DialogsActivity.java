--- conflicted
+++ resolved
@@ -2037,8 +2037,7 @@
         }
     }
 
-<<<<<<< HEAD
-=======
+
     private Drawable premiumStar;
     public void updateStatus(TLRPC.User user, boolean animated) {
         if (statusDrawable == null || actionBar == null) {
@@ -2082,7 +2081,6 @@
             ((SelectAnimatedEmojiDialog) selectAnimatedEmojiDialog.getContentView()).setScrimDrawable(textView != null && textView.getRightDrawable() == statusDrawable ? statusDrawable : null, textView);
         }
     }
->>>>>>> e9a35cea
 
     @Override
     public void onFragmentDestroy() {
@@ -2375,16 +2373,6 @@
             if (folderId != 0) {
                 actionBar.setTitle(LocaleController.getString("ArchivedChats", R.string.ArchivedChats));
             } else {
-<<<<<<< HEAD
-                actionBar.setTitle(LocaleController.getString("NekoX", R.string.NekoX));
-                actionBar.setOnLongClickListener(v -> {
-                    if (NekoConfig.hideAllTab.Bool() && filterTabsView != null && filterTabsView.getCurrentTabId() != Integer.MAX_VALUE) {
-                        filterTabsView.toggleAllTabs(true);
-                        filterTabsView.selectDefaultTab();
-                    }
-                    return false;
-                });
-=======
                 statusDrawable = new AnimatedEmojiDrawable.SwapAnimatedEmojiDrawable(null, AndroidUtilities.dp(26));
                 statusDrawable.center = true;
                 if (BuildVars.DEBUG_VERSION) {
@@ -2392,8 +2380,14 @@
                 } else {
                     actionBar.setTitle(LocaleController.getString("AppName", R.string.AppName), statusDrawable);
                 }
+                actionBar.setOnLongClickListener(v -> {
+                    if (NekoConfig.hideAllTab.Bool() && filterTabsView != null && filterTabsView.getCurrentTabId() != Integer.MAX_VALUE) {
+                        filterTabsView.toggleAllTabs(true);
+                        filterTabsView.selectDefaultTab();
+                    }
+                    return false;
+                });
                 updateStatus(UserConfig.getInstance(currentAccount).getCurrentUser(), false);
->>>>>>> e9a35cea
             }
             if (folderId == 0) {
                 actionBar.setSupportsHolidayImage(true);
