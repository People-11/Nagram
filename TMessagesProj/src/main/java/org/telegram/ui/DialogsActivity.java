/*
 * This is the source code of Telegram for Android v. 5.x.x.
 * It is licensed under GNU GPL v. 2 or later.
 * You should have received a copy of the license in this archive (see LICENSE).
 *
 * Copyright Nikolai Kudashov, 2013-2018.
 */

package org.telegram.ui;

import android.Manifest;
import android.animation.Animator;
import android.animation.AnimatorListenerAdapter;
import android.animation.AnimatorSet;
import android.animation.ObjectAnimator;
import android.animation.StateListAnimator;
import android.animation.ValueAnimator;
import android.annotation.SuppressLint;
import android.annotation.TargetApi;
import android.app.Activity;
import android.app.Dialog;
import android.content.Context;
import android.content.DialogInterface;
import android.content.Intent;
import android.content.SharedPreferences;
import android.content.pm.PackageManager;
import android.content.res.Configuration;
import android.graphics.Canvas;
import android.graphics.Outline;
import android.graphics.Paint;
import android.graphics.PorterDuff;
import android.graphics.PorterDuffColorFilter;
import android.graphics.Rect;
import android.graphics.RectF;
import android.graphics.drawable.Drawable;
import android.net.Uri;
import android.os.Build;
import android.os.Bundle;
import android.os.Vibrator;

import androidx.annotation.NonNull;
import androidx.recyclerview.widget.ItemTouchHelper;
import androidx.recyclerview.widget.LinearLayoutManager;
import androidx.recyclerview.widget.LinearSmoothScrollerCustom;
import androidx.recyclerview.widget.RecyclerView;
import androidx.viewpager.widget.ViewPager;

import android.text.TextUtils;
import android.util.Property;
import android.util.StateSet;
import android.view.Gravity;
import android.view.HapticFeedbackConstants;
import android.view.KeyEvent;
import android.view.MotionEvent;
import android.view.VelocityTracker;
import android.view.View;
import android.view.ViewConfiguration;
import android.view.ViewGroup;
import android.view.ViewOutlineProvider;
import android.view.ViewTreeObserver;
import android.view.WindowManager;
import android.view.animation.AccelerateDecelerateInterpolator;
import android.view.animation.DecelerateInterpolator;
import android.view.animation.Interpolator;
import android.widget.EditText;
import android.widget.FrameLayout;
import android.widget.ImageView;
import android.widget.LinearLayout;
import android.widget.ScrollView;
import android.widget.TextView;

import org.telegram.messenger.AccountInstance;
import org.telegram.messenger.AndroidUtilities;
import org.telegram.messenger.ApplicationLoader;
import org.telegram.messenger.BuildVars;
import org.telegram.messenger.ChatObject;
import org.telegram.messenger.MediaDataController;
import org.telegram.messenger.DialogObject;
import org.telegram.messenger.ImageLoader;
import org.telegram.messenger.ImageLocation;
import org.telegram.messenger.LocaleController;
import org.telegram.messenger.MessageObject;
import org.telegram.messenger.NotificationsController;
import org.telegram.messenger.SharedConfig;
import org.telegram.messenger.UserObject;
import org.telegram.messenger.Utilities;
import org.telegram.messenger.XiaomiUtilities;
import org.telegram.messenger.FileLog;
import org.telegram.tgnet.ConnectionsManager;
import org.telegram.tgnet.TLObject;
import org.telegram.tgnet.TLRPC;
import org.telegram.messenger.ContactsController;
import org.telegram.messenger.MessagesController;
import org.telegram.messenger.NotificationCenter;
import org.telegram.messenger.R;
import org.telegram.messenger.UserConfig;
import org.telegram.ui.ActionBar.ActionBarMenuSubItem;
import org.telegram.ui.ActionBar.ActionBarPopupWindow;
import org.telegram.ui.ActionBar.AlertDialog;
import org.telegram.ui.ActionBar.BackDrawable;
import org.telegram.ui.ActionBar.BottomSheet;
import org.telegram.ui.ActionBar.ThemeDescription;
import org.telegram.ui.Adapters.DialogsAdapter;
import org.telegram.ui.Adapters.DialogsSearchAdapter;
import org.telegram.ui.Cells.AccountSelectCell;
import org.telegram.ui.Cells.ArchiveHintInnerCell;
import org.telegram.ui.Cells.DialogsEmptyCell;
import org.telegram.ui.Cells.DividerCell;
import org.telegram.ui.Cells.DrawerActionCell;
import org.telegram.ui.Cells.DrawerAddCell;
import org.telegram.ui.Cells.DrawerProfileCell;
import org.telegram.ui.Cells.DrawerUserCell;
import org.telegram.ui.Cells.GraySectionCell;
import org.telegram.ui.Cells.HashtagSearchCell;
import org.telegram.ui.Cells.HintDialogCell;
import org.telegram.ui.Cells.LoadingCell;
import org.telegram.ui.Cells.ProfileSearchCell;
import org.telegram.ui.Cells.ShadowSectionCell;
import org.telegram.ui.Cells.TextCell;
import org.telegram.ui.Cells.UserCell;
import org.telegram.ui.Cells.DialogCell;
import org.telegram.ui.ActionBar.ActionBar;
import org.telegram.ui.ActionBar.ActionBarMenu;
import org.telegram.ui.ActionBar.ActionBarMenuItem;
import org.telegram.ui.ActionBar.BaseFragment;
import org.telegram.ui.ActionBar.MenuDrawable;
import org.telegram.ui.Components.AlertsCreator;
import org.telegram.ui.Components.AnimatedArrowDrawable;
import org.telegram.ui.Components.AnimationProperties;
import org.telegram.ui.Components.FilterTabsView;
import org.telegram.ui.Components.PullForegroundDrawable;
import org.telegram.ui.Components.AvatarDrawable;
import org.telegram.ui.Components.BackupImageView;
import org.telegram.ui.Components.ChatActivityEnterView;
import org.telegram.ui.Components.CombinedDrawable;
import org.telegram.ui.Components.CubicBezierInterpolator;
import org.telegram.ui.Components.DialogsItemAnimator;
import org.telegram.ui.Components.FragmentContextView;
import org.telegram.ui.Components.EmptyTextProgressView;
import org.telegram.ui.Components.JoinGroupAlert;
import org.telegram.ui.Components.LayoutHelper;
import org.telegram.ui.Components.NumberTextView;
import org.telegram.ui.Components.PacmanAnimation;
import org.telegram.ui.Components.ProxyDrawable;
import org.telegram.ui.Components.RLottieDrawable;
import org.telegram.ui.Components.RadialProgressView;
import org.telegram.ui.Components.RecyclerAnimationScrollHelper;
import org.telegram.ui.Components.RecyclerListView;
import org.telegram.ui.ActionBar.Theme;
import org.telegram.ui.Components.SizeNotifierFrameLayout;
import org.telegram.ui.Components.StickersAlert;
import org.telegram.ui.Components.UndoView;

import java.util.ArrayList;

import tw.nekomimi.nekogram.NekoConfig;

public class DialogsActivity extends BaseFragment implements NotificationCenter.NotificationCenterDelegate {

    private class ViewPage extends FrameLayout {
        private DialogsRecyclerView listView;
        private LinearLayoutManager layoutManager;
        private DialogsAdapter dialogsAdapter;
        private ItemTouchHelper itemTouchhelper;
        private SwipeController swipeController;
        private int selectedType;
        private PullForegroundDrawable pullForegroundDrawable;
        private RecyclerAnimationScrollHelper scrollHelper;
        private int dialogsType;
        private int archivePullViewState;
        private RadialProgressView progressView;
        private int lastItemsCount;

        public ViewPage(Context context) {
            super(context);
        }

        public boolean isDefaultDialogType() {
            return dialogsType == 0 || dialogsType == 7 || dialogsType == 8;
        }
    }

    private ViewPage[] viewPages;
    private RecyclerListView searchListView;
    private LinearLayoutManager searchlayoutManager;
    private DialogsSearchAdapter dialogsSearchAdapter;
    private EmptyTextProgressView searchEmptyView;
    private ActionBarMenuItem passcodeItem;
    private boolean passcodeItemVisible;
    private ActionBarMenuItem proxyItem;
    private boolean proxyItemVisible;
    private ActionBarMenuItem searchItem;
    private ActionBarMenuItem doneItem;
    private ProxyDrawable proxyDrawable;
    private ImageView floatingButton;
    private FrameLayout floatingButtonContainer;
    private UndoView[] undoView = new UndoView[2];
    private FilterTabsView filterTabsView;
    private boolean askingForPermissions;

    private Paint scrimPaint;
    private View scrimView;
    private boolean scrimViewSelected;
    private int[] scrimViewLocation = new int[2];
    private AnimatorSet scrimAnimatorSet;
    private ActionBarPopupWindow scrimPopupWindow;
    private ActionBarMenuSubItem[] scrimPopupWindowItems;

    private int initialDialogsType;

    private int messagesCount;
    private int hasPoll;

    private PacmanAnimation pacmanAnimation;

    private DialogCell slidingView;
    private DialogCell movingView;
    private boolean allowMoving;
    private boolean movingWas;
    private ArrayList<MessagesController.DialogFilter> movingDialogFilters = new ArrayList<>();
    private boolean waitingForScrollFinished;
    private boolean allowSwipeDuringCurrentTouch;
    private boolean updatePullAfterScroll;

    private MenuDrawable menuDrawable;
    private BackDrawable backDrawable;

    private NumberTextView selectedDialogsCountTextView;
    private ArrayList<View> actionModeViews = new ArrayList<>();
    private ActionBarMenuItem deleteItem;
    private ActionBarMenuItem pinItem;
    private ActionBarMenuItem muteItem;
    private ActionBarMenuItem archive2Item;
    private ActionBarMenuSubItem pin2Item;
    private ActionBarMenuSubItem archiveItem;
    private ActionBarMenuSubItem clearItem;
    private ActionBarMenuSubItem readItem;
    private ActionBarMenuSubItem blockItem;

    private float additionalFloatingTranslation;
    private float floatingButtonTranslation;
    private float floatingButtonHideProgress;

    private AnimatorSet searchAnimator;
    private Animator tabsAlphaAnimator;
    private boolean lastSearchScrolledToTop;

    private AnimatedArrowDrawable arrowDrawable;
    private RecyclerView sideMenu;
    private ChatActivityEnterView commentView;
    private ActionBarMenuItem switchItem;

    private FragmentContextView fragmentLocationContextView;
    private FragmentContextView fragmentContextView;

    private static ArrayList<TLRPC.Dialog> frozenDialogsList;
    private boolean dialogsListFrozen;
    private int dialogRemoveFinished;
    private int dialogInsertFinished;
    private int dialogChangeFinished;
    private DialogsItemAnimator dialogsItemAnimator;

    private AlertDialog permissionDialog;
    private boolean askAboutContacts = true;

    private boolean closeSearchFieldOnHide;
    private long searchDialogId;
    private TLObject searchObject;

    private int prevPosition;
    private int prevTop;
    private boolean scrollUpdated;
    private boolean floatingHidden;
    private final AccelerateDecelerateInterpolator floatingInterpolator = new AccelerateDecelerateInterpolator();

    private boolean checkPermission = true;

    private int currentConnectionState;

    private boolean disableActionBarScrolling;

    private String selectAlertString;
    private String selectAlertStringGroup;
    private String addToGroupAlertString;
    private boolean resetDelegate = true;

    public static boolean[] dialogsLoaded = new boolean[UserConfig.MAX_ACCOUNT_COUNT];
    private boolean searching;
    private boolean searchWas;
    private boolean onlySelect;
    private String searchString;
    private long openedDialogId;
    private boolean cantSendToChannels;
    private boolean allowSwitchAccount;
    private boolean checkCanWrite;
    private boolean afterSignup;

    private DialogsActivityDelegate delegate;

    private ArrayList<Long> selectedDialogs = new ArrayList<>();

    private int canReadCount;
    private int canPinCount;
    private int canMuteCount;
    private int canUnmuteCount;
    private int canClearCacheCount;
    private int canReportSpamCount;
    private int canUnarchiveCount;

    private int topPadding;
    
    private int folderId;

    private final static int pin = 100;
    private final static int read = 101;
    private final static int delete = 102;
    private final static int clear = 103;
    private final static int mute = 104;
    private final static int archive = 105;
    private final static int block = 106;
    private final static int archive2 = 107;
    private final static int pin2 = 108;

    private final static int ARCHIVE_ITEM_STATE_PINNED = 0;
    private final static int ARCHIVE_ITEM_STATE_SHOWED = 1;
    private final static int ARCHIVE_ITEM_STATE_HIDDEN = 2;

    private long startArchivePullingTime;
    private boolean scrollingManually;
    private boolean canShowHiddenArchive;

    private AnimatorSet tabsAnimation;
    private boolean tabsAnimationInProgress;
    private boolean animatingForward;
    private float additionalOffset;
    private boolean backAnimation;
    private int maximumVelocity;
    private boolean startedTracking;
    private boolean maybeStartTracking;
    private static final Interpolator interpolator = t -> {
        --t;
        return t * t * t * t * t + 1.0F;
    };

    public final Property<DialogsActivity, Float> SCROLL_Y = new AnimationProperties.FloatProperty<DialogsActivity>("animationValue") {
        @Override
        public void setValue(DialogsActivity object, float value) {
            object.setScrollY(value);
        }

        @Override
        public Float get(DialogsActivity object) {
            return actionBar.getTranslationY();
        }
    };

    private class ContentView extends SizeNotifierFrameLayout {

        private int inputFieldHeight;

        public ContentView(Context context) {
            super(context, SharedConfig.smoothKeyboard);
        }

        private int startedTrackingPointerId;
        private int startedTrackingX;
        private int startedTrackingY;
        private VelocityTracker velocityTracker;
        private boolean globalIgnoreLayout;
        private int[] pos = new int[2];

        private boolean prepareForMoving(MotionEvent ev, boolean forward) {
            int id = filterTabsView.getNextPageId(forward);
            if (id < 0) {
                return false;
            }
            getParent().requestDisallowInterceptTouchEvent(true);
            maybeStartTracking = false;
            startedTracking = true;
            startedTrackingX = (int) (ev.getX() + additionalOffset);
            actionBar.setEnabled(false);
            filterTabsView.setEnabled(false);
            viewPages[1].selectedType = id;
            viewPages[1].setVisibility(View.VISIBLE);
            animatingForward = forward;
            showScrollbars(false);
            switchToCurrentSelectedMode(true);
            if (forward) {
                viewPages[1].setTranslationX(viewPages[0].getMeasuredWidth());
            } else {
                viewPages[1].setTranslationX(-viewPages[0].getMeasuredWidth());
            }
            return true;
        }

        @Override
        public void setPadding(int left, int top, int right, int bottom) {
            topPadding = top;
            if (fragmentContextView != null) {
                fragmentContextView.setTranslationY(top + (filterTabsView != null ? filterTabsView.getTranslationY() : 0));
            }
            if (fragmentLocationContextView != null) {
                fragmentLocationContextView.setTranslationY(top + (filterTabsView != null ? filterTabsView.getTranslationY() : 0));
            }
            requestLayout();
        }

        public boolean checkTabsAnimationInProgress() {
            if (tabsAnimationInProgress) {
                boolean cancel = false;
                if (backAnimation) {
                    if (Math.abs(viewPages[0].getTranslationX()) < 1) {
                        viewPages[0].setTranslationX(0);
                        viewPages[1].setTranslationX(viewPages[0].getMeasuredWidth() * (animatingForward ? 1 : -1));
                        cancel = true;
                    }
                } else if (Math.abs(viewPages[1].getTranslationX()) < 1) {
                    viewPages[0].setTranslationX(viewPages[0].getMeasuredWidth() * (animatingForward ? -1 : 1));
                    viewPages[1].setTranslationX(0);
                    cancel = true;
                }
                if (cancel) {
                    showScrollbars(true);
                    if (tabsAnimation != null) {
                        tabsAnimation.cancel();
                        tabsAnimation = null;
                    }
                    tabsAnimationInProgress = false;
                }
                return tabsAnimationInProgress;
            }
            return false;
        }

        @Override
        protected boolean drawChild(Canvas canvas, View child, long drawingTime) {
            boolean result = super.drawChild(canvas, child, drawingTime);
            if (child == actionBar && parentLayout != null) {
                int h = actionBar.getMeasuredHeight();
                if (filterTabsView != null && filterTabsView.getVisibility() != GONE) {
                    h += filterTabsView.getMeasuredHeight() + filterTabsView.getTranslationY();
                }
                parentLayout.drawHeaderShadow(canvas, h);
            }
            return result;
        }

        @Override
        protected void dispatchDraw(Canvas canvas) {
            super.dispatchDraw(canvas);
            if (scrimView != null) {
                canvas.drawRect(0, 0, getMeasuredWidth(), getMeasuredHeight(), scrimPaint);
                canvas.save();
                getLocationInWindow(pos);
                canvas.translate(scrimViewLocation[0] - pos[0], scrimViewLocation[1] - (Build.VERSION.SDK_INT < 21 ? AndroidUtilities.statusBarHeight : 0));
                scrimView.draw(canvas);
                if (scrimViewSelected) {
                    Drawable drawable = filterTabsView.getSelectorDrawable();
                    canvas.translate(-scrimViewLocation[0], -drawable.getIntrinsicHeight() - 1);
                    drawable.draw(canvas);
                }
                canvas.restore();
            }
        }

        @Override
        protected void onMeasure(int widthMeasureSpec, int heightMeasureSpec) {
            int widthSize = View.MeasureSpec.getSize(widthMeasureSpec);
            int heightSize = View.MeasureSpec.getSize(heightMeasureSpec);

            setMeasuredDimension(widthSize, heightSize);
            heightSize -= getPaddingTop();

            if (doneItem != null) {
                LayoutParams layoutParams = (LayoutParams) doneItem.getLayoutParams();
                layoutParams.topMargin = actionBar.getOccupyStatusBar() ? AndroidUtilities.statusBarHeight : 0;
                layoutParams.height = ActionBar.getCurrentActionBarHeight();
            }

            measureChildWithMargins(actionBar, widthMeasureSpec, 0, heightMeasureSpec, 0);

            int keyboardSize = SharedConfig.smoothKeyboard ? 0 : getKeyboardHeight();
            int childCount = getChildCount();

            if (commentView != null) {
                measureChildWithMargins(commentView, widthMeasureSpec, 0, heightMeasureSpec, 0);
                Object tag = commentView.getTag();
                if (tag != null && tag.equals(2)) {
                    if (keyboardSize <= AndroidUtilities.dp(20) && !AndroidUtilities.isInMultiwindow) {
                        heightSize -= commentView.getEmojiPadding();
                    }
                    inputFieldHeight = commentView.getMeasuredHeight();
                } else {
                    inputFieldHeight = 0;
                }

                if (SharedConfig.smoothKeyboard && commentView.isPopupShowing()) {
                    fragmentView.setTranslationY(getCurrentPanTranslationY());
                    for (int a = 0; a < viewPages.length; a++) {
                        if (viewPages[a] != null) {
                            viewPages[a].setTranslationY(0);
                        }
                    }
                    if (!onlySelect) {
                        actionBar.setTranslationY(0);
                    }
                    searchListView.setTranslationY(0);
                }
            }

            for (int i = 0; i < childCount; i++) {
                View child = getChildAt(i);
                if (child == null || child.getVisibility() == GONE || child == commentView || child == actionBar) {
                    continue;
                }
                if (child instanceof ViewPage) {
                    int contentWidthSpec = View.MeasureSpec.makeMeasureSpec(widthSize, View.MeasureSpec.EXACTLY);
                    int h;
                    if (filterTabsView != null && filterTabsView.getVisibility() == VISIBLE) {
                        h = heightSize - inputFieldHeight + AndroidUtilities.dp(2) - AndroidUtilities.dp(44) - topPadding;
                    } else {
                        h = heightSize - inputFieldHeight + AndroidUtilities.dp(2) - (onlySelect ? 0 : actionBar.getMeasuredHeight()) - topPadding;
                    }
                    child.measure(contentWidthSpec, View.MeasureSpec.makeMeasureSpec(Math.max(AndroidUtilities.dp(10), h), View.MeasureSpec.EXACTLY));
                    child.setPivotX(child.getMeasuredWidth() / 2);
                } else if (child == searchListView || child == searchEmptyView) {
                    int contentWidthSpec = View.MeasureSpec.makeMeasureSpec(widthSize, View.MeasureSpec.EXACTLY);
                    int contentHeightSpec = View.MeasureSpec.makeMeasureSpec(Math.max(AndroidUtilities.dp(10), heightSize - inputFieldHeight + AndroidUtilities.dp(2) - (onlySelect ? 0 : actionBar.getMeasuredHeight()) - topPadding), View.MeasureSpec.EXACTLY);
                    child.measure(contentWidthSpec, contentHeightSpec);
                    child.setPivotX(child.getMeasuredWidth() / 2);
                } else if (commentView != null && commentView.isPopupView(child)) {
                    if (AndroidUtilities.isInMultiwindow) {
                        if (AndroidUtilities.isTablet()) {
                            child.measure(View.MeasureSpec.makeMeasureSpec(widthSize, View.MeasureSpec.EXACTLY), View.MeasureSpec.makeMeasureSpec(Math.min(AndroidUtilities.dp(320), heightSize - inputFieldHeight - AndroidUtilities.statusBarHeight + getPaddingTop()), View.MeasureSpec.EXACTLY));
                        } else {
                            child.measure(View.MeasureSpec.makeMeasureSpec(widthSize, View.MeasureSpec.EXACTLY), View.MeasureSpec.makeMeasureSpec(heightSize - inputFieldHeight - AndroidUtilities.statusBarHeight + getPaddingTop(), View.MeasureSpec.EXACTLY));
                        }
                    } else {
                        child.measure(View.MeasureSpec.makeMeasureSpec(widthSize, View.MeasureSpec.EXACTLY), View.MeasureSpec.makeMeasureSpec(child.getLayoutParams().height, View.MeasureSpec.EXACTLY));
                    }
                } else {
                    measureChildWithMargins(child, widthMeasureSpec, 0, heightMeasureSpec, 0);
                }
            }
        }

        @Override
        protected void onLayout(boolean changed, int l, int t, int r, int b) {
            final int count = getChildCount();

            int paddingBottom;
            Object tag = commentView != null ? commentView.getTag() : null;
            int keyboardSize = SharedConfig.smoothKeyboard ? 0 : getKeyboardHeight();
            if (tag != null && tag.equals(2)) {
                paddingBottom = keyboardSize <= AndroidUtilities.dp(20) && !AndroidUtilities.isInMultiwindow ? commentView.getEmojiPadding() : 0;
            } else {
                paddingBottom = 0;
            }
            setBottomClip(paddingBottom);

            for (int i = 0; i < count; i++) {
                final View child = getChildAt(i);
                if (child.getVisibility() == GONE) {
                    continue;
                }
                final FrameLayout.LayoutParams lp = (FrameLayout.LayoutParams) child.getLayoutParams();

                final int width = child.getMeasuredWidth();
                final int height = child.getMeasuredHeight();

                int childLeft;
                int childTop;

                int gravity = lp.gravity;
                if (gravity == -1) {
                    gravity = Gravity.TOP | Gravity.LEFT;
                }

                final int absoluteGravity = gravity & Gravity.HORIZONTAL_GRAVITY_MASK;
                final int verticalGravity = gravity & Gravity.VERTICAL_GRAVITY_MASK;

                switch (absoluteGravity & Gravity.HORIZONTAL_GRAVITY_MASK) {
                    case Gravity.CENTER_HORIZONTAL:
                        childLeft = (r - l - width) / 2 + lp.leftMargin - lp.rightMargin;
                        break;
                    case Gravity.RIGHT:
                        childLeft = r - width - lp.rightMargin;
                        break;
                    case Gravity.LEFT:
                    default:
                        childLeft = lp.leftMargin;
                }

                switch (verticalGravity) {
                    case Gravity.TOP:
                        childTop = lp.topMargin + getPaddingTop();
                        break;
                    case Gravity.CENTER_VERTICAL:
                        childTop = ((b - paddingBottom) - t - height) / 2 + lp.topMargin - lp.bottomMargin;
                        break;
                    case Gravity.BOTTOM:
                        childTop = ((b - paddingBottom) - t) - height - lp.bottomMargin;
                        break;
                    default:
                        childTop = lp.topMargin;
                }

                if (commentView != null && commentView.isPopupView(child)) {
                    if (AndroidUtilities.isInMultiwindow) {
                        childTop = commentView.getTop() - child.getMeasuredHeight() + AndroidUtilities.dp(1);
                    } else {
                        childTop = commentView.getBottom();
                    }
                } else if (child == filterTabsView) {
                    childTop = actionBar.getMeasuredHeight();
                } else if (child == searchListView || child == searchEmptyView) {
                    childTop = (onlySelect ? 0 : actionBar.getMeasuredHeight()) + topPadding;
                } else if (child instanceof ViewPage) {
                    if (!onlySelect) {
                        if (filterTabsView != null && filterTabsView.getVisibility() == VISIBLE) {
                            childTop = AndroidUtilities.dp(44);
                        } else {
                            childTop = actionBar.getMeasuredHeight();
                        }
                    }
                    childTop += topPadding;
                } else if (child instanceof FragmentContextView) {
                    childTop += actionBar.getMeasuredHeight();
                    if (filterTabsView != null && filterTabsView.getVisibility() == VISIBLE) {
                        childTop += filterTabsView.getMeasuredHeight();
                    }
                }
                child.layout(childLeft, childTop, childLeft + width, childTop + height);
            }

            notifyHeightChanged();
        }

        @Override
        public boolean onInterceptTouchEvent(MotionEvent ev) {
            int action = ev.getActionMasked();
            if (action == MotionEvent.ACTION_UP || action == MotionEvent.ACTION_CANCEL) {
                if (actionBar.isActionModeShowed()) {
                    allowMoving = true;
                }
            }
            return checkTabsAnimationInProgress() || filterTabsView != null && filterTabsView.isAnimatingIndicator() || onTouchEvent(ev);
        }

        @Override
        public void requestDisallowInterceptTouchEvent(boolean disallowIntercept) {
            if (maybeStartTracking && !startedTracking) {
                onTouchEvent(null);
            }
            super.requestDisallowInterceptTouchEvent(disallowIntercept);
        }

        @Override
        public boolean onTouchEvent(MotionEvent ev) {
            if (filterTabsView != null  && !filterTabsView.isEditing() && !searching &&
                    !parentLayout.checkTransitionAnimation() && !parentLayout.isInPreviewMode() && !parentLayout.isPreviewOpenAnimationInProgress() && !parentLayout.getDrawerLayoutContainer().isDrawerOpened() &&
                    (ev == null || startedTracking || ev.getY() > actionBar.getMeasuredHeight() + actionBar.getTranslationY())) {
                if (ev != null) {
                    if (velocityTracker == null) {
                        velocityTracker = VelocityTracker.obtain();
                    }
                    velocityTracker.addMovement(ev);
                }
                if (ev != null && ev.getAction() == MotionEvent.ACTION_DOWN && checkTabsAnimationInProgress()) {
                    startedTracking = true;
                    startedTrackingPointerId = ev.getPointerId(0);
                    startedTrackingX = (int) ev.getX();
                    parentLayout.getDrawerLayoutContainer().setAllowOpenDrawerBySwipe(false);
                    if (animatingForward) {
                        if (startedTrackingX < viewPages[0].getMeasuredWidth() + viewPages[0].getTranslationX()) {
                            additionalOffset = viewPages[0].getTranslationX();
                        } else {
                            ViewPage page = viewPages[0];
                            viewPages[0] = viewPages[1];
                            viewPages[1] = page;
                            animatingForward = false;
                            additionalOffset = viewPages[0].getTranslationX();
                            filterTabsView.selectTabWithId(viewPages[0].selectedType, 1f);
                            filterTabsView.selectTabWithId(viewPages[1].selectedType, additionalOffset / viewPages[0].getMeasuredWidth());
                            switchToCurrentSelectedMode(true);
                        }
                    } else {
                        if (startedTrackingX < viewPages[1].getMeasuredWidth() + viewPages[1].getTranslationX()) {
                            ViewPage page = viewPages[0];
                            viewPages[0] = viewPages[1];
                            viewPages[1] = page;
                            animatingForward = true;
                            additionalOffset = viewPages[0].getTranslationX();
                            filterTabsView.selectTabWithId(viewPages[0].selectedType, 1f);
                            filterTabsView.selectTabWithId(viewPages[1].selectedType, -additionalOffset / viewPages[0].getMeasuredWidth());
                            switchToCurrentSelectedMode(true);
                        } else {
                            additionalOffset = viewPages[0].getTranslationX();
                        }
                    }
                    tabsAnimation.removeAllListeners();
                    tabsAnimation.cancel();
                    tabsAnimationInProgress = false;
                } else if (ev != null && ev.getAction() == MotionEvent.ACTION_DOWN) {
                    additionalOffset = 0;
                }
                if (ev != null && ev.getAction() == MotionEvent.ACTION_DOWN && !startedTracking && !maybeStartTracking && filterTabsView.getVisibility() == VISIBLE) {
                    startedTrackingPointerId = ev.getPointerId(0);
                    maybeStartTracking = true;
                    startedTrackingX = (int) ev.getX();
                    startedTrackingY = (int) ev.getY();
                    velocityTracker.clear();
                } else if (ev != null && ev.getAction() == MotionEvent.ACTION_MOVE && ev.getPointerId(0) == startedTrackingPointerId) {
                    int dx = (int) (ev.getX() - startedTrackingX + additionalOffset);
                    int dy = Math.abs((int) ev.getY() - startedTrackingY);
                    if (startedTracking && (animatingForward && dx > 0 || !animatingForward && dx < 0)) {
                        if (!prepareForMoving(ev, dx < 0)) {
                            maybeStartTracking = true;
                            startedTracking = false;
                            viewPages[0].setTranslationX(0);
                            viewPages[1].setTranslationX(animatingForward ? viewPages[0].getMeasuredWidth() : -viewPages[0].getMeasuredWidth());
                            filterTabsView.selectTabWithId(viewPages[1].selectedType, 0);
                        }
                    }
                    if (maybeStartTracking && !startedTracking) {
                        float touchSlop = AndroidUtilities.getPixelsInCM(0.3f, true);
                        int dxLocal = (int) (ev.getX() - startedTrackingX);
                        if (Math.abs(dxLocal) >= touchSlop && Math.abs(dxLocal) > dy) {
                            prepareForMoving(ev, dx < 0);
                        }
                    } else if (startedTracking) {
                        viewPages[0].setTranslationX(dx);
                        if (animatingForward) {
                            viewPages[1].setTranslationX(viewPages[0].getMeasuredWidth() + dx);
                        } else {
                            viewPages[1].setTranslationX(dx - viewPages[0].getMeasuredWidth());
                        }
                        float scrollProgress = Math.abs(dx) / (float) viewPages[0].getMeasuredWidth();
                        filterTabsView.selectTabWithId(viewPages[1].selectedType, scrollProgress);
                    }
                } else if (ev == null || ev.getPointerId(0) == startedTrackingPointerId && (ev.getAction() == MotionEvent.ACTION_CANCEL || ev.getAction() == MotionEvent.ACTION_UP || ev.getAction() == MotionEvent.ACTION_POINTER_UP)) {
                    velocityTracker.computeCurrentVelocity(1000, maximumVelocity);
                    float velX;
                    float velY;
                    if (ev != null && ev.getAction() != MotionEvent.ACTION_CANCEL) {
                        velX = velocityTracker.getXVelocity();
                        velY = velocityTracker.getYVelocity();
                        if (!startedTracking) {
                            if (Math.abs(velX) >= 3000 && Math.abs(velX) > Math.abs(velY)) {
                                prepareForMoving(ev, velX < 0);
                            }
                        }
                    } else {
                        velX = 0;
                        velY = 0;
                    }
                    if (startedTracking) {
                        float x = viewPages[0].getX();
                        tabsAnimation = new AnimatorSet();
                        if (additionalOffset != 0) {
                            if (Math.abs(velX) > 1500) {
                                backAnimation = animatingForward ? velX > 0 : velX < 0;
                            } else {
                                if (animatingForward) {
                                    backAnimation = (viewPages[1].getX() > (viewPages[0].getMeasuredWidth() >> 1));
                                } else {
                                    backAnimation = (viewPages[0].getX() < (viewPages[0].getMeasuredWidth() >> 1));
                                }
                            }
                        } else {
                            backAnimation = Math.abs(x) < viewPages[0].getMeasuredWidth() / 3.0f && (Math.abs(velX) < 3500 || Math.abs(velX) < Math.abs(velY));
                        }
                        float distToMove;
                        float dx;
                        if (backAnimation) {
                            dx = Math.abs(x);
                            if (animatingForward) {
                                tabsAnimation.playTogether(
                                        ObjectAnimator.ofFloat(viewPages[0], View.TRANSLATION_X, 0),
                                        ObjectAnimator.ofFloat(viewPages[1], View.TRANSLATION_X, viewPages[1].getMeasuredWidth())
                                );
                            } else {
                                tabsAnimation.playTogether(
                                        ObjectAnimator.ofFloat(viewPages[0], View.TRANSLATION_X, 0),
                                        ObjectAnimator.ofFloat(viewPages[1], View.TRANSLATION_X, -viewPages[1].getMeasuredWidth())
                                );
                            }
                        } else {
                            dx = viewPages[0].getMeasuredWidth() - Math.abs(x);
                            if (animatingForward) {
                                tabsAnimation.playTogether(
                                        ObjectAnimator.ofFloat(viewPages[0], View.TRANSLATION_X, -viewPages[0].getMeasuredWidth()),
                                        ObjectAnimator.ofFloat(viewPages[1], View.TRANSLATION_X, 0)
                                );
                            } else {
                                tabsAnimation.playTogether(
                                        ObjectAnimator.ofFloat(viewPages[0], View.TRANSLATION_X, viewPages[0].getMeasuredWidth()),
                                        ObjectAnimator.ofFloat(viewPages[1], View.TRANSLATION_X, 0)
                                );
                            }
                        }
                        tabsAnimation.setInterpolator(interpolator);

                        int width = getMeasuredWidth();
                        int halfWidth = width / 2;
                        float distanceRatio = Math.min(1.0f, 1.0f * dx / (float) width);
                        float distance = (float) halfWidth + (float) halfWidth * AndroidUtilities.distanceInfluenceForSnapDuration(distanceRatio);
                        velX = Math.abs(velX);
                        int duration;
                        if (velX > 0) {
                            duration = 4 * Math.round(1000.0f * Math.abs(distance / velX));
                        } else {
                            float pageDelta = dx / getMeasuredWidth();
                            duration = (int) ((pageDelta + 1.0f) * 100.0f);
                        }
                        duration = Math.max(150, Math.min(duration, 600));

                        tabsAnimation.setDuration(duration);
                        tabsAnimation.addListener(new AnimatorListenerAdapter() {
                            @Override
                            public void onAnimationEnd(Animator animator) {
                                tabsAnimation = null;
                                if (!backAnimation) {
                                    ViewPage tempPage = viewPages[0];
                                    viewPages[0] = viewPages[1];
                                    viewPages[1] = tempPage;
                                    filterTabsView.selectTabWithId(viewPages[0].selectedType, 1.0f);
                                    updateCounters(false);
                                }
                                if (parentLayout != null) {
                                    parentLayout.getDrawerLayoutContainer().setAllowOpenDrawerBySwipe(viewPages[0].selectedType == filterTabsView.getFirstTabId());
                                }
                                viewPages[1].setVisibility(View.GONE);
                                showScrollbars(true);
                                tabsAnimationInProgress = false;
                                maybeStartTracking = false;
                                actionBar.setEnabled(true);
                                filterTabsView.setEnabled(true);
                                checkListLoad(viewPages[0]);
                            }
                        });
                        tabsAnimation.start();
                        tabsAnimationInProgress = true;
                        startedTracking = false;
                    } else {
                        parentLayout.getDrawerLayoutContainer().setAllowOpenDrawerBySwipe(viewPages[0].selectedType == filterTabsView.getFirstTabId());
                        maybeStartTracking = false;
                        actionBar.setEnabled(true);
                        filterTabsView.setEnabled(true);
                    }
                    if (velocityTracker != null) {
                        velocityTracker.recycle();
                        velocityTracker = null;
                    }
                }
                return startedTracking;
            }
            return false;
        }

        @Override
        public boolean hasOverlappingRendering() {
            return false;
        }
    }

    public static float viewOffset = 0.0f;

    public class DialogsRecyclerView extends RecyclerListView {

        private boolean firstLayout = true;
        private boolean ignoreLayout;
        private ViewPage parentPage;
        private int appliedPaddingTop;

        public DialogsRecyclerView(Context context, ViewPage page) {
            super(context);
            parentPage = page;
        }

        public void setViewsOffset(float viewOffset) {
            DialogsActivity.viewOffset = viewOffset;
            int n = getChildCount();
            for (int i = 0; i < n; i++) {
                getChildAt(i).setTranslationY(viewOffset);
            }

            if (selectorPosition != NO_POSITION) {
                View v = getLayoutManager().findViewByPosition(selectorPosition);
                if (v != null) {
                    selectorRect.set(v.getLeft(), (int) (v.getTop() + viewOffset), v.getRight(), (int) (v.getBottom() + viewOffset));
                    selectorDrawable.setBounds(selectorRect);
                }
            }
            invalidate();
        }

        public float getViewOffset() {
            return viewOffset;
        }

        @Override
        public void addView(View child, int index, ViewGroup.LayoutParams params) {
            super.addView(child, index, params);
            child.setTranslationY(viewOffset);
        }

        @Override
        public void removeView(View view) {
            super.removeView(view);
            view.setTranslationY(0);
        }

        @Override
        public void onDraw(Canvas canvas) {
            if (parentPage.pullForegroundDrawable != null && viewOffset != 0) {
                int pTop = getPaddingTop();
                if (pTop != 0) {
                    canvas.save();
                    canvas.translate(0, pTop);
                }
                parentPage.pullForegroundDrawable.drawOverScroll(canvas);
                if (pTop != 0) {
                    canvas.restore();
                }
            }
            super.onDraw(canvas);
        }


        @Override
        protected void dispatchDraw(Canvas canvas) {
            super.dispatchDraw(canvas);
            if (slidingView != null && pacmanAnimation != null) {
                pacmanAnimation.draw(canvas, slidingView.getTop() + slidingView.getMeasuredHeight() / 2);
            }
        }

        @Override
        public void setAdapter(RecyclerView.Adapter adapter) {
            super.setAdapter(adapter);
            firstLayout = true;
        }

        private void checkIfAdapterValid() {
            RecyclerView.Adapter adapter = getAdapter();
            if (parentPage.lastItemsCount != adapter.getItemCount()) {
                ignoreLayout = true;
                adapter.notifyDataSetChanged();
                ignoreLayout = false;
            }
        }

        @Override
        protected void onMeasure(int widthSpec, int heightSpec) {
            int t = 0;
            if (!onlySelect) {
                ignoreLayout = true;
                if (filterTabsView != null && filterTabsView.getVisibility() == VISIBLE) {
                    t = ActionBar.getCurrentActionBarHeight() + (actionBar.getOccupyStatusBar() ? AndroidUtilities.statusBarHeight : 0);
                } else {
                    t = 0;
                }
                setTopGlowOffset(t);
                setPadding(0, t, 0, 0);
                if (appliedPaddingTop != t) {
                    int pos = parentPage.layoutManager.findFirstVisibleItemPosition();
                    if (pos != RecyclerView.NO_POSITION) {
                        RecyclerView.ViewHolder holder = parentPage.listView.findViewHolderForAdapterPosition(pos);
                        if (holder != null) {
                            int top = holder.itemView.getTop();
                            parentPage.layoutManager.scrollToPositionWithOffset(pos, top - appliedPaddingTop);
                        }
                    }
                }
                ignoreLayout = false;
            }

            if (firstLayout && getMessagesController().dialogsLoaded) {
                if (parentPage.dialogsType == 0 && hasHiddenArchive()) {
                    ignoreLayout = true;
                    LinearLayoutManager layoutManager = (LinearLayoutManager) getLayoutManager();
                    layoutManager.scrollToPositionWithOffset(1, (int) actionBar.getTranslationY());
                    ignoreLayout = false;
                }
                firstLayout = false;
            }
            checkIfAdapterValid();
            super.onMeasure(widthSpec, heightSpec);
            if (!onlySelect) {
                if (appliedPaddingTop != t && viewPages != null && viewPages.length > 1) {
                    viewPages[1].setTranslationX(viewPages[0].getMeasuredWidth());
                }
            }
        }

        @Override
        protected void onLayout(boolean changed, int l, int t, int r, int b) {
            super.onLayout(changed, l, t, r, b);
            appliedPaddingTop = getPaddingTop();
            if ((dialogRemoveFinished != 0 || dialogInsertFinished != 0 || dialogChangeFinished != 0) && !dialogsItemAnimator.isRunning()) {
                onDialogAnimationFinished();
            }
        }

        @Override
        public void requestLayout() {
            if (ignoreLayout) {
                return;
            }
            super.requestLayout();
        }

        private void toggleArchiveHidden(boolean action, DialogCell dialogCell) {
            SharedConfig.toggleArchiveHidden();
            if (SharedConfig.archiveHidden) {
                waitingForScrollFinished = true;
                if (dialogCell != null) {
                    disableActionBarScrolling = true;
                    smoothScrollBy(0, (dialogCell.getMeasuredHeight() + (dialogCell.getTop() - getPaddingTop())), CubicBezierInterpolator.EASE_OUT);
                    if (action) {
                        updatePullAfterScroll = true;
                    } else {
                        updatePullState();
                    }
                }
                getUndoView().showWithAction(0, UndoView.ACTION_ARCHIVE_HIDDEN, null, null);
            } else {
                getUndoView().showWithAction(0, UndoView.ACTION_ARCHIVE_PINNED, null, null);
                updatePullState();
                if (action && dialogCell != null) {
                    dialogCell.resetPinnedArchiveState();
                    dialogCell.invalidate();
                }
            }
        }

        private void updatePullState() {
            parentPage.archivePullViewState = SharedConfig.archiveHidden ? ARCHIVE_ITEM_STATE_HIDDEN : ARCHIVE_ITEM_STATE_PINNED;
            if (parentPage.pullForegroundDrawable != null) {
                parentPage.pullForegroundDrawable.setWillDraw(parentPage.archivePullViewState != ARCHIVE_ITEM_STATE_PINNED);
            }
        }

        @Override
        public boolean onTouchEvent(MotionEvent e) {
            if (animationRunning || waitingForScrollFinished || dialogRemoveFinished != 0 || dialogInsertFinished != 0 || dialogChangeFinished != 0) {
                return false;
            }
            int action = e.getAction();
            if (action == MotionEvent.ACTION_DOWN) {
                setOverScrollMode(View.OVER_SCROLL_ALWAYS);
            }
            if (action == MotionEvent.ACTION_UP || action == MotionEvent.ACTION_CANCEL) {
                if (!parentPage.itemTouchhelper.isIdle() && parentPage.swipeController.swipingFolder) {
                    parentPage.swipeController.swipeFolderBack = true;
                    if (parentPage.itemTouchhelper.checkHorizontalSwipe(null, ItemTouchHelper.LEFT) != 0) {
                        toggleArchiveHidden(false, null);
                    }
                }
            }
            boolean result = super.onTouchEvent(e);
            if (parentPage.dialogsType == 0 && (action == MotionEvent.ACTION_UP || action == MotionEvent.ACTION_CANCEL) && parentPage.archivePullViewState == ARCHIVE_ITEM_STATE_HIDDEN && hasHiddenArchive()) {
                LinearLayoutManager layoutManager = (LinearLayoutManager) getLayoutManager();
                int currentPosition = layoutManager.findFirstVisibleItemPosition();
                if (currentPosition == 0) {
                    int pTop = getPaddingTop();
                    View view = layoutManager.findViewByPosition(currentPosition);
                    int height = (int) (AndroidUtilities.dp(SharedConfig.useThreeLinesLayout ? 78 : 72) * PullForegroundDrawable.SNAP_HEIGHT);
                    int diff = (view.getTop() - pTop) + view.getMeasuredHeight();
                    if (view != null) {
                        long pullingTime = System.currentTimeMillis() - startArchivePullingTime;
                        if (diff < height || pullingTime < PullForegroundDrawable.minPullingTime) {
                            disableActionBarScrolling = true;
                            smoothScrollBy(0, diff, CubicBezierInterpolator.EASE_OUT_QUINT);
                            parentPage.archivePullViewState = ARCHIVE_ITEM_STATE_HIDDEN;
                        } else {
                            if (parentPage.archivePullViewState != ARCHIVE_ITEM_STATE_SHOWED) {
                                if (getViewOffset() == 0) {
                                    disableActionBarScrolling = true;
                                    smoothScrollBy(0, (view.getTop() - pTop), CubicBezierInterpolator.EASE_OUT_QUINT);
                                }
                                if (!canShowHiddenArchive) {
                                    canShowHiddenArchive = true;
                                    performHapticFeedback(HapticFeedbackConstants.KEYBOARD_TAP, HapticFeedbackConstants.FLAG_IGNORE_GLOBAL_SETTING);
                                    if (parentPage.pullForegroundDrawable != null) {
                                        parentPage.pullForegroundDrawable.colorize(true);
                                    }
                                }
                                ((DialogCell) view).startOutAnimation();
<<<<<<< HEAD
                                archivePullViewState = ARCHIVE_ITEM_STATE_SHOWED;

                                if (NekoConfig.openArchiveOnPull) {
                                    AndroidUtilities.runOnUIThread(() -> {
                                        // Open the folder.
                                        // Delay was taken from PullForegroundDrawable::startOutAnimation().
                                        Bundle args = new Bundle();
                                        args.putInt("folderId", 1); // 1 is the ID of the archive folder.
                                        args.putInt("dialogsType", dialogsType);
                                        args.putBoolean("onlySelect", onlySelect);
                                        DialogsActivity dialogsActivity = new DialogsActivity(args);
                                        dialogsActivity.setDelegate(delegate);
                                        presentFragment(dialogsActivity, onlySelect);
                                    }, 200);
                                }
=======
                                parentPage.archivePullViewState = ARCHIVE_ITEM_STATE_SHOWED;
>>>>>>> 80c4acfa
                            }
                        }

                        if (getViewOffset() != 0) {
                            ValueAnimator valueAnimator = ValueAnimator.ofFloat(getViewOffset(), 0f);
                            valueAnimator.addUpdateListener(animation -> setViewsOffset((float) animation.getAnimatedValue()));

                            valueAnimator.setDuration((long) (350f - 120f * (getViewOffset() / PullForegroundDrawable.getMaxOverscroll())));
                            valueAnimator.setInterpolator(CubicBezierInterpolator.EASE_OUT_QUINT);
                            setScrollEnabled(false);
                            valueAnimator.addListener(new AnimatorListenerAdapter() {
                                @Override
                                public void onAnimationEnd(Animator animation) {
                                    super.onAnimationEnd(animation);
                                    setScrollEnabled(true);
                                }
                            });
                            valueAnimator.start();
                        }
                    }
                }
            }
            return result;
        }

        @Override
        public boolean onInterceptTouchEvent(MotionEvent e) {
            if (animationRunning || waitingForScrollFinished || dialogRemoveFinished != 0 || dialogInsertFinished != 0 || dialogChangeFinished != 0) {
                return false;
            }
            if (e.getAction() == MotionEvent.ACTION_DOWN) {
                allowSwipeDuringCurrentTouch = !actionBar.isActionModeShowed();
                checkIfAdapterValid();
            }
            return super.onInterceptTouchEvent(e);
        }
    }

    private class SwipeController extends ItemTouchHelper.Callback {

        private RectF buttonInstance;
        private RecyclerView.ViewHolder currentItemViewHolder;
        private boolean swipingFolder;
        private boolean swipeFolderBack;
        private ViewPage parentPage;

        public SwipeController(ViewPage page) {
            parentPage = page;
        }

        @Override
        public int getMovementFlags(RecyclerView recyclerView, RecyclerView.ViewHolder viewHolder) {
            if (waitingForDialogsAnimationEnd() || parentLayout != null && parentLayout.isInPreviewMode()) {
                return 0;
            }
            if (swipingFolder && swipeFolderBack) {
                swipingFolder = false;
                return 0;
            }
<<<<<<< HEAD
            if (!onlySelect && (dialogsType == 0 || (dialogsType >= 7 && dialogsType <= 12)) && slidingView == null && recyclerView.getAdapter() == dialogsAdapter && viewHolder.itemView instanceof DialogCell) {
=======
            if (!onlySelect && parentPage.isDefaultDialogType() && slidingView == null && viewHolder.itemView instanceof DialogCell) {
>>>>>>> 80c4acfa
                DialogCell dialogCell = (DialogCell) viewHolder.itemView;
                long dialogId = dialogCell.getDialogId();
                if (actionBar.isActionModeShowed()) {
                    TLRPC.Dialog dialog = getMessagesController().dialogs_dict.get(dialogId);
                    if (!allowMoving || dialog == null || !isDialogPinned(dialog) || DialogObject.isFolderDialogId(dialogId)) {
                        return 0;
                    }
                    movingView = (DialogCell) viewHolder.itemView;
                    movingView.setBackgroundColor(Theme.getColor(Theme.key_windowBackgroundWhite));
                    return makeMovementFlags(ItemTouchHelper.UP | ItemTouchHelper.DOWN, 0);
                } else {
                    if (filterTabsView != null && filterTabsView.getVisibility() == View.VISIBLE || !allowSwipeDuringCurrentTouch || dialogId == getUserConfig().clientUserId || dialogId == 777000 || getMessagesController().isProxyDialog(dialogId, false)) {
                        return 0;
                    }
                    swipeFolderBack = false;
                    swipingFolder = SharedConfig.archiveHidden && DialogObject.isFolderDialogId(dialogCell.getDialogId());
                    dialogCell.setSliding(true);
                    return makeMovementFlags(0, ItemTouchHelper.LEFT);
                }
            }
            return 0;
        }

        @Override
        public boolean onMove(RecyclerView recyclerView, RecyclerView.ViewHolder source, RecyclerView.ViewHolder target) {
            if (!(target.itemView instanceof DialogCell)) {
                return false;
            }
            DialogCell dialogCell = (DialogCell) target.itemView;
            long dialogId = dialogCell.getDialogId();
            TLRPC.Dialog dialog = getMessagesController().dialogs_dict.get(dialogId);
            if (dialog == null || !isDialogPinned(dialog) || DialogObject.isFolderDialogId(dialogId)) {
                return false;
            }
            int fromIndex = source.getAdapterPosition();
            int toIndex = target.getAdapterPosition();
            parentPage.dialogsAdapter.notifyItemMoved(fromIndex, toIndex);
            updateDialogIndices();
            if (viewPages[0].dialogsType == 7 || viewPages[0].dialogsType == 8) {
                MessagesController.DialogFilter filter = getMessagesController().selectedDialogFilter[viewPages[0].dialogsType == 8 ? 1 : 0];
                if (!movingDialogFilters.contains(filter)) {
                    movingDialogFilters.add(filter);
                }
            } else {
                movingWas = true;
            }
            return true;
        }

        @Override
        public int convertToAbsoluteDirection(int flags, int layoutDirection) {
            if (swipeFolderBack) {
                return 0;
            }
            return super.convertToAbsoluteDirection(flags, layoutDirection);
        }

        @Override
        public void onSwiped(RecyclerView.ViewHolder viewHolder, int direction) {
            if (viewHolder != null) {
                DialogCell dialogCell = (DialogCell) viewHolder.itemView;
                long dialogId = dialogCell.getDialogId();
                if (DialogObject.isFolderDialogId(dialogId)) {
                    parentPage.listView.toggleArchiveHidden(false, dialogCell);
                    return;
                }

                slidingView = dialogCell;
                int position = viewHolder.getAdapterPosition();
                int dialogIndex = parentPage.dialogsAdapter.fixPosition(position);
                int count = parentPage.dialogsAdapter.getItemCount();
                Runnable finishRunnable = () -> {
                    if (frozenDialogsList == null) {
                        return;
                    }
                    TLRPC.Dialog dialog = frozenDialogsList.remove(dialogIndex);
                    int pinnedNum = dialog.pinnedNum;
                    slidingView = null;
                    parentPage.listView.invalidate();
                    int added = getMessagesController().addDialogToFolder(dialog.id, folderId == 0 ? 1 : 0, -1, 0);
                    int lastItemPosition = parentPage.layoutManager.findLastVisibleItemPosition();
                    if (lastItemPosition == count - 1) {
                        parentPage.layoutManager.findViewByPosition(lastItemPosition).requestLayout();
                    }
                    if (added != 2 || position != 0) {
                        dialogsItemAnimator.prepareForRemove();
                        parentPage.lastItemsCount--;
                        parentPage.dialogsAdapter.notifyItemRemoved(position);
                        dialogRemoveFinished = 2;
                    }
                    if (folderId == 0) {
                        if (added == 2) {
                            dialogsItemAnimator.prepareForRemove();
                            if (position == 0) {
                                dialogChangeFinished = 2;
                                setDialogsListFrozen(true);
                                parentPage.dialogsAdapter.notifyItemChanged(0);
                            } else {
                                parentPage.lastItemsCount++;
                                parentPage.dialogsAdapter.notifyItemInserted(0);
                                if (!SharedConfig.archiveHidden && parentPage.layoutManager.findFirstVisibleItemPosition() == 0) {
                                    disableActionBarScrolling = true;
                                    parentPage.listView.smoothScrollBy(0, -AndroidUtilities.dp(SharedConfig.useThreeLinesLayout ? 78 : 72));
                                }
                            }
                            ArrayList<TLRPC.Dialog> dialogs = getDialogsArray(currentAccount, parentPage.dialogsType, folderId, false);
                            frozenDialogsList.add(0, dialogs.get(0));
                        } else if (added == 1) {
                            RecyclerView.ViewHolder holder = parentPage.listView.findViewHolderForAdapterPosition(0);
                            if (holder != null && holder.itemView instanceof DialogCell) {
                                DialogCell cell = (DialogCell) holder.itemView;
                                cell.checkCurrentDialogIndex(true);
                                cell.animateArchiveAvatar();
                            }
                        }
                        SharedPreferences preferences = MessagesController.getGlobalMainSettings();
                        boolean hintShowed = preferences.getBoolean("archivehint_l", false) || SharedConfig.archiveHidden;
                        if (!hintShowed) {
                            preferences.edit().putBoolean("archivehint_l", true).commit();
                        }
                        getUndoView().showWithAction(dialog.id, hintShowed ? UndoView.ACTION_ARCHIVE : UndoView.ACTION_ARCHIVE_HINT, null, () -> {
                            dialogsListFrozen = true;
                            getMessagesController().addDialogToFolder(dialog.id, 0, pinnedNum, 0);
                            dialogsListFrozen = false;
                            ArrayList<TLRPC.Dialog> dialogs = getMessagesController().getDialogs(0);
                            int index = dialogs.indexOf(dialog);
                            if (index >= 0) {
                                ArrayList<TLRPC.Dialog> archivedDialogs = getMessagesController().getDialogs(1);
                                if (!archivedDialogs.isEmpty() || index != 1) {
                                    dialogInsertFinished = 2;
                                    setDialogsListFrozen(true);
                                    dialogsItemAnimator.prepareForRemove();
                                    parentPage.lastItemsCount++;
                                    parentPage.dialogsAdapter.notifyItemInserted(index);
                                }
                                if (archivedDialogs.isEmpty()) {
                                    dialogs.remove(0);
                                    if (index == 1) {
                                        dialogChangeFinished = 2;
                                        setDialogsListFrozen(true);
                                        parentPage.dialogsAdapter.notifyItemChanged(0);
                                    } else {
                                        frozenDialogsList.remove(0);
                                        dialogsItemAnimator.prepareForRemove();
                                        parentPage.lastItemsCount--;
                                        parentPage.dialogsAdapter.notifyItemRemoved(0);
                                    }
                                }
                            } else {
                                parentPage.dialogsAdapter.notifyDataSetChanged();
                            }
                        });
                    }
                    if (folderId != 0 && frozenDialogsList.isEmpty()) {
                        parentPage.listView.setEmptyView(null);
                        parentPage.progressView.setVisibility(View.INVISIBLE);
                    }
                };
                setDialogsListFrozen(true);
                if (Utilities.random.nextInt(1000) == 1) {
                    if (pacmanAnimation == null) {
                        pacmanAnimation = new PacmanAnimation(parentPage.listView);
                    }
                    pacmanAnimation.setFinishRunnable(finishRunnable);
                    pacmanAnimation.start();
                } else {
                    finishRunnable.run();
                }
            } else {
                slidingView = null;
            }
        }

        @Override
        public void onSelectedChanged(RecyclerView.ViewHolder viewHolder, int actionState) {
            if (viewHolder != null) {
                parentPage.listView.hideSelector(false);
            }
            super.onSelectedChanged(viewHolder, actionState);
        }

        @Override
        public long getAnimationDuration(RecyclerView recyclerView, int animationType, float animateDx, float animateDy) {
            if (animationType == ItemTouchHelper.ANIMATION_TYPE_SWIPE_CANCEL) {
                return 200;
            } else if (animationType == ItemTouchHelper.ANIMATION_TYPE_DRAG) {
                if (movingView != null) {
                    View view = movingView;
                    AndroidUtilities.runOnUIThread(() -> view.setBackgroundDrawable(null), dialogsItemAnimator.getMoveDuration());
                    movingView = null;
                }
            }
            return super.getAnimationDuration(recyclerView, animationType, animateDx, animateDy);
        }

        @Override
        public float getSwipeThreshold(RecyclerView.ViewHolder viewHolder) {
            return 0.3f;
        }

        @Override
        public float getSwipeEscapeVelocity(float defaultValue) {
            return 3500;
        }

        @Override
        public float getSwipeVelocityThreshold(float defaultValue) {
            return Float.MAX_VALUE;
        }
    }

    public interface DialogsActivityDelegate {
        void didSelectDialogs(DialogsActivity fragment, ArrayList<Long> dids, CharSequence message, boolean param);
    }

    public DialogsActivity(Bundle args) {
        super(args);
    }

    @Override
    public boolean onFragmentCreate() {
        super.onFragmentCreate();

        getMessagesController().getBlockedUsers(true);

        if (getArguments() != null) {
            onlySelect = arguments.getBoolean("onlySelect", false);
            cantSendToChannels = arguments.getBoolean("cantSendToChannels", false);
            initialDialogsType = arguments.getInt("dialogsType", 0);
            selectAlertString = arguments.getString("selectAlertString");
            selectAlertStringGroup = arguments.getString("selectAlertStringGroup");
            addToGroupAlertString = arguments.getString("addToGroupAlertString");
            allowSwitchAccount = arguments.getBoolean("allowSwitchAccount");
            checkCanWrite = arguments.getBoolean("checkCanWrite", true);
            afterSignup = arguments.getBoolean("afterSignup", false);
            folderId = arguments.getInt("folderId", 0);
            resetDelegate = arguments.getBoolean("resetDelegate", true);
            messagesCount = arguments.getInt("messagesCount", 0);
            hasPoll = arguments.getInt("hasPoll", 0);
        }

        if (initialDialogsType == 0) {
            askAboutContacts = MessagesController.getGlobalNotificationsSettings().getBoolean("askAboutContacts", true);
            SharedConfig.loadProxyList();
        }

        if (searchString == null) {
            currentConnectionState = getConnectionsManager().getConnectionState();

            getNotificationCenter().addObserver(this, NotificationCenter.dialogsNeedReload);
            NotificationCenter.getGlobalInstance().addObserver(this, NotificationCenter.emojiDidLoad);
            if (!onlySelect) {
                NotificationCenter.getGlobalInstance().addObserver(this, NotificationCenter.closeSearchByActiveAction);
                NotificationCenter.getGlobalInstance().addObserver(this, NotificationCenter.proxySettingsChanged);
                getNotificationCenter().addObserver(this, NotificationCenter.filterSettingsUpdated);
                getNotificationCenter().addObserver(this, NotificationCenter.dialogFiltersUpdated);
                getNotificationCenter().addObserver(this, NotificationCenter.dialogsUnreadCounterChanged);
            }
            getNotificationCenter().addObserver(this, NotificationCenter.updateInterfaces);
            getNotificationCenter().addObserver(this, NotificationCenter.encryptedChatUpdated);
            getNotificationCenter().addObserver(this, NotificationCenter.contactsDidLoad);
            getNotificationCenter().addObserver(this, NotificationCenter.appDidLogout);
            getNotificationCenter().addObserver(this, NotificationCenter.openedChatChanged);
            getNotificationCenter().addObserver(this, NotificationCenter.notificationsSettingsUpdated);
            getNotificationCenter().addObserver(this, NotificationCenter.messageReceivedByAck);
            getNotificationCenter().addObserver(this, NotificationCenter.messageReceivedByServer);
            getNotificationCenter().addObserver(this, NotificationCenter.messageSendError);
            getNotificationCenter().addObserver(this, NotificationCenter.needReloadRecentDialogsSearch);
            getNotificationCenter().addObserver(this, NotificationCenter.replyMessagesDidLoad);
            getNotificationCenter().addObserver(this, NotificationCenter.reloadHints);
            getNotificationCenter().addObserver(this, NotificationCenter.didUpdateConnectionState);
            getNotificationCenter().addObserver(this, NotificationCenter.needDeleteDialog);
            getNotificationCenter().addObserver(this, NotificationCenter.folderBecomeEmpty);

            NotificationCenter.getGlobalInstance().addObserver(this, NotificationCenter.didSetPasscode);
        }

        if (!dialogsLoaded[currentAccount]) {
            getMessagesController().loadGlobalNotificationsSettings();
            getMessagesController().loadDialogs(folderId, 0, 100, true);
            getMessagesController().loadHintDialogs();
            getMessagesController().loadUserInfo(UserConfig.getInstance(currentAccount).getCurrentUser(), false, classGuid);
            getContactsController().checkInviteText();
            getMediaDataController().loadRecents(MediaDataController.TYPE_FAVE, false, true, false);
            getMediaDataController().checkFeaturedStickers();
            dialogsLoaded[currentAccount] = true;
        }
        getMessagesController().loadPinnedDialogs(folderId, 0, null);
        return true;
    }

    @Override
    public void onFragmentDestroy() {
        super.onFragmentDestroy();
        if (searchString == null) {
            getNotificationCenter().removeObserver(this, NotificationCenter.dialogsNeedReload);
            NotificationCenter.getGlobalInstance().removeObserver(this, NotificationCenter.emojiDidLoad);
            if (!onlySelect) {
                NotificationCenter.getGlobalInstance().removeObserver(this, NotificationCenter.closeSearchByActiveAction);
                NotificationCenter.getGlobalInstance().removeObserver(this, NotificationCenter.proxySettingsChanged);
                getNotificationCenter().removeObserver(this, NotificationCenter.filterSettingsUpdated);
                getNotificationCenter().removeObserver(this, NotificationCenter.dialogFiltersUpdated);
                getNotificationCenter().removeObserver(this, NotificationCenter.dialogsUnreadCounterChanged);
            }
            getNotificationCenter().removeObserver(this, NotificationCenter.updateInterfaces);
            getNotificationCenter().removeObserver(this, NotificationCenter.encryptedChatUpdated);
            getNotificationCenter().removeObserver(this, NotificationCenter.contactsDidLoad);
            getNotificationCenter().removeObserver(this, NotificationCenter.appDidLogout);
            getNotificationCenter().removeObserver(this, NotificationCenter.openedChatChanged);
            getNotificationCenter().removeObserver(this, NotificationCenter.notificationsSettingsUpdated);
            getNotificationCenter().removeObserver(this, NotificationCenter.messageReceivedByAck);
            getNotificationCenter().removeObserver(this, NotificationCenter.messageReceivedByServer);
            getNotificationCenter().removeObserver(this, NotificationCenter.messageSendError);
            getNotificationCenter().removeObserver(this, NotificationCenter.needReloadRecentDialogsSearch);
            getNotificationCenter().removeObserver(this, NotificationCenter.replyMessagesDidLoad);
            getNotificationCenter().removeObserver(this, NotificationCenter.reloadHints);
            getNotificationCenter().removeObserver(this, NotificationCenter.didUpdateConnectionState);
            getNotificationCenter().removeObserver(this, NotificationCenter.needDeleteDialog);
            getNotificationCenter().removeObserver(this, NotificationCenter.folderBecomeEmpty);

            NotificationCenter.getGlobalInstance().removeObserver(this, NotificationCenter.didSetPasscode);
        }
        if (commentView != null) {
            commentView.onDestroy();
        }
        if (undoView[0] != null) {
            undoView[0].hide(true, 0);
        }
        delegate = null;
    }

    @Override
    protected ActionBar createActionBar(Context context) {
        ActionBar actionBar = new ActionBar(context) {
            @Override
            protected boolean shouldClipChild(View child) {
                return super.shouldClipChild(child) || child == doneItem;
            }
        };
        actionBar.setBackgroundColor(Theme.getColor(Theme.key_actionBarDefault));
        actionBar.setItemsBackgroundColor(Theme.getColor(Theme.key_actionBarDefaultSelector), false);
        actionBar.setItemsBackgroundColor(Theme.getColor(Theme.key_actionBarActionModeDefaultSelector), true);
        actionBar.setItemsColor(Theme.getColor(Theme.key_actionBarDefaultIcon), false);
        actionBar.setItemsColor(Theme.getColor(Theme.key_actionBarActionModeDefaultIcon), true);
        if (inPreviewMode) {
            actionBar.setOccupyStatusBar(false);
        }
        return actionBar;
    }

    @Override
    public View createView(final Context context) {
        searching = false;
        searchWas = false;
        pacmanAnimation = null;
        selectedDialogs.clear();

        maximumVelocity = ViewConfiguration.get(context).getScaledMaximumFlingVelocity();

        AndroidUtilities.runOnUIThread(() -> Theme.createChatResources(context, false));

        ActionBarMenu menu = actionBar.createMenu();
        if (!onlySelect && searchString == null && folderId == 0) {
            doneItem = new ActionBarMenuItem(context, null, Theme.getColor(Theme.key_actionBarDefaultSelector), Theme.getColor(Theme.key_actionBarDefaultIcon), true);
            doneItem.setText(LocaleController.getString("Done", R.string.Done).toUpperCase());
            actionBar.addView(doneItem, LayoutHelper.createFrame(LayoutHelper.WRAP_CONTENT, LayoutHelper.WRAP_CONTENT, Gravity.TOP | Gravity.RIGHT, 0, 0, 10, 0));
            doneItem.setOnClickListener(v -> {
                filterTabsView.setIsEditing(false);
                showDoneItem(false);
            });
            doneItem.setAlpha(0.0f);
            doneItem.setVisibility(View.GONE);
            proxyDrawable = new ProxyDrawable(context);
            proxyItem = menu.addItem(2, proxyDrawable);
            proxyItem.setContentDescription(LocaleController.getString("ProxySettings", R.string.ProxySettings));
            passcodeItem = menu.addItem(1, R.drawable.lock_close);
            updatePasscodeButton();
            updateProxyButton(false);
        }
        searchItem = menu.addItem(0, R.drawable.ic_ab_search).setIsSearchField(true).setActionBarMenuItemSearchListener(new ActionBarMenuItem.ActionBarMenuItemSearchListener() {
            @Override
            public void onSearchExpand() {
                searching = true;
                if (switchItem != null) {
                    switchItem.setVisibility(View.GONE);
                }
                if (proxyItem != null && proxyItemVisible) {
                    proxyItem.setVisibility(View.GONE);
                }
                if (viewPages[0] != null) {
                    if (searchString != null) {
                        viewPages[0].listView.hide();
                        searchListView.show();
                    }
                    if (!onlySelect) {
                        floatingButtonContainer.setVisibility(View.GONE);
                    }
                }
                updatePasscodeButton();
                actionBar.setBackButtonContentDescription(LocaleController.getString("AccDescrGoBack", R.string.AccDescrGoBack));
            }

            @Override
            public boolean canCollapseSearch() {
                if (switchItem != null) {
                    switchItem.setVisibility(View.VISIBLE);
                }
                if (proxyItem != null && proxyItemVisible) {
                    proxyItem.setVisibility(View.VISIBLE);
                }
                if (searchString != null) {
                    finishFragment();
                    return false;
                }
                return true;
            }

            @Override
            public void onSearchCollapse() {
                searching = false;
                searchWas = false;
                if (viewPages[0] != null) {
                    viewPages[0].listView.setEmptyView(folderId == 0 ? viewPages[0].progressView : null);
                    if (!onlySelect) {
                        floatingButtonContainer.setVisibility(View.VISIBLE);
                        floatingHidden = true;
                        floatingButtonTranslation = AndroidUtilities.dp(100);
                        floatingButtonHideProgress = 1f;
                        updateFloatingButtonOffset();
                    }
                    showSearch(false, true);
                }
                updatePasscodeButton();
                if (menuDrawable != null) {
                    actionBar.setBackButtonContentDescription(LocaleController.getString("AccDescrOpenMenu", R.string.AccDescrOpenMenu));
                }
            }

            @Override
            public void onTextChanged(EditText editText) {
                String text = editText.getText().toString();
                if (text.length() != 0 || dialogsSearchAdapter != null && dialogsSearchAdapter.hasRecentRearch()) {
                    searchWas = true;
                    if (viewPages[0].listView.getVisibility() == View.VISIBLE) {
                        showSearch(true, true);
                    }
                }
                if (dialogsSearchAdapter != null) {
                    lastSearchScrolledToTop = false;
                    dialogsSearchAdapter.searchDialogs(text);
                }
            }
        });
        searchItem.setClearsTextOnSearchCollapse(false);
        searchItem.setSearchFieldHint(LocaleController.getString("Search", R.string.Search));
        searchItem.setContentDescription(LocaleController.getString("Search", R.string.Search));
        if (onlySelect) {
            actionBar.setBackButtonImage(R.drawable.ic_ab_back);
            if (initialDialogsType == 3 && selectAlertString == null) {
                actionBar.setTitle(LocaleController.getString("ForwardTo", R.string.ForwardTo));
            } else {
                actionBar.setTitle(LocaleController.getString("SelectChat", R.string.SelectChat));
            }
        } else {
            if (searchString != null || folderId != 0) {
                actionBar.setBackButtonDrawable(backDrawable = new BackDrawable(false));
            } else {
                actionBar.setBackButtonDrawable(menuDrawable = new MenuDrawable());
                actionBar.setBackButtonContentDescription(LocaleController.getString("AccDescrOpenMenu", R.string.AccDescrOpenMenu));
            }
            if (folderId != 0) {
                actionBar.setTitle(getNekoTitle(LocaleController.getString("ArchivedChats", R.string.ArchivedChats)));
            } else {
                if (BuildVars.DEBUG_VERSION) {
                    actionBar.setTitle("Telegram Beta");
                } else {
                    actionBar.setTitle(getNekoTitle(LocaleController.getString("Nekogram", R.string.Nekogram)));
                }
            }
            if (folderId == 0) {
                actionBar.setSupportsHolidayImage(true);
            }
        }
        if (!onlySelect) {
            actionBar.setAddToContainer(false);
            actionBar.setCastShadows(false);
            actionBar.setClipContent(true);
        }
        actionBar.setTitleActionRunnable(() -> {
            hideFloatingButton(false);
            scrollToTop();
        });

        if (initialDialogsType == 0 && folderId == 0 && !onlySelect) {
            scrimPaint = new Paint() {
                @Override
                public void setAlpha(int a) {
                    super.setAlpha(a);
                    if (fragmentView != null) {
                        fragmentView.invalidate();
                    }
                }
            };

            filterTabsView = new FilterTabsView(context) {
                @Override
                public boolean onInterceptTouchEvent(MotionEvent ev) {
                    getParent().requestDisallowInterceptTouchEvent(true);
                    maybeStartTracking = false;
                    return super.onInterceptTouchEvent(ev);
                }

                @Override
                public void setTranslationY(float translationY) {
                    super.setTranslationY(translationY);
                    if (fragmentContextView != null) {
                        fragmentContextView.setTranslationY(topPadding + translationY);
                    }
                    if (fragmentLocationContextView != null) {
                        fragmentLocationContextView.setTranslationY(topPadding + translationY);
                    }
                    if (fragmentView != null) {
                        fragmentView.invalidate();
                    }
                }

                @Override
                protected void onLayout(boolean changed, int l, int t, int r, int b) {
                    super.onLayout(changed, l, t, r, b);
                    if (scrimView != null) {
                        scrimView.getLocationInWindow(scrimViewLocation);
                        fragmentView.invalidate();
                    }
                }
            };
            filterTabsView.setBackgroundColor(Theme.getColor(Theme.key_actionBarDefault));
            filterTabsView.setVisibility(View.GONE);
            filterTabsView.setDelegate(new FilterTabsView.FilterTabsViewDelegate() {

                private void showDeleteAlert(MessagesController.DialogFilter dialogFilter) {
                    AlertDialog.Builder builder = new AlertDialog.Builder(getParentActivity());
                    builder.setTitle(LocaleController.getString("FilterDelete", R.string.FilterDelete));
                    builder.setMessage(LocaleController.getString("FilterDeleteAlert", R.string.FilterDeleteAlert));
                    builder.setNegativeButton(LocaleController.getString("Cancel", R.string.Cancel), null);
                    builder.setPositiveButton(LocaleController.getString("Delete", R.string.Delete), (dialog2, which2) -> {
                        TLRPC.TL_messages_updateDialogFilter req = new TLRPC.TL_messages_updateDialogFilter();
                        req.id = dialogFilter.id;
                        getConnectionsManager().sendRequest(req, (response, error) -> AndroidUtilities.runOnUIThread(() -> {

                        }));
                        if (getMessagesController().dialogFilters.size() > 1) {
                            filterTabsView.beginCrossfade();
                        }
                        getMessagesController().removeFilter(dialogFilter);
                        getMessagesStorage().deleteDialogFilter(dialogFilter);
                        filterTabsView.commitCrossfade();
                    });
                    AlertDialog alertDialog = builder.create();
                    showDialog(alertDialog);
                    TextView button = (TextView) alertDialog.getButton(DialogInterface.BUTTON_POSITIVE);
                    if (button != null) {
                        button.setTextColor(Theme.getColor(Theme.key_dialogTextRed2));
                    }
                }

                @Override
                public void onSamePageSelected() {
                    scrollToTop();
                }

                @Override
                public void onPageReorder(int fromId, int toId) {
                    for (int a = 0; a < viewPages.length; a++) {
                        if (viewPages[a].selectedType == fromId) {
                            viewPages[a].selectedType = toId;
                        } else if (viewPages[a].selectedType == toId) {
                            viewPages[a].selectedType = fromId;
                        }
                    }
                }

                @Override
                public void onPageSelected(int id, boolean forward) {
                    if (viewPages[0].selectedType == id) {
                        return;
                    }
                    if (parentLayout != null) {
                        parentLayout.getDrawerLayoutContainer().setAllowOpenDrawerBySwipe(id == filterTabsView.getFirstTabId());
                    }
                    viewPages[1].selectedType = id;
                    viewPages[1].setVisibility(View.VISIBLE);
                    viewPages[1].setTranslationX(viewPages[0].getMeasuredWidth());
                    showScrollbars(false);
                    switchToCurrentSelectedMode(true);
                    animatingForward = forward;
                }

                @Override
                public boolean canPerformActions() {
                    return !searching;
                }

                @Override
                public void onPageScrolled(float progress) {
                    if (progress == 1 && viewPages[1].getVisibility() != View.VISIBLE && !searching) {
                        return;
                    }
                    if (animatingForward) {
                        viewPages[0].setTranslationX(-progress * viewPages[0].getMeasuredWidth());
                        viewPages[1].setTranslationX(viewPages[0].getMeasuredWidth() - progress * viewPages[0].getMeasuredWidth());
                    } else {
                        viewPages[0].setTranslationX(progress * viewPages[0].getMeasuredWidth());
                        viewPages[1].setTranslationX(progress * viewPages[0].getMeasuredWidth() - viewPages[0].getMeasuredWidth());
                    }
                    if (progress == 1) {
                        ViewPage tempPage = viewPages[0];
                        viewPages[0] = viewPages[1];
                        viewPages[1] = tempPage;
                        viewPages[1].setVisibility(View.GONE);
                        showScrollbars(true);
                        updateCounters(false);
                        checkListLoad(viewPages[0]);
                    }
                }

                @Override
                public int getTabCounter(int tabId) {
                    if (tabId == Integer.MAX_VALUE) {
                        return getMessagesStorage().getMainUnreadCount();
                    } else {
                        return getMessagesController().dialogFilters.get(tabId).unreadCount;
                    }
                }

                @Override
                public boolean didSelectTab(FilterTabsView.TabView tabView, boolean selected) {
                    if (actionBar.isActionModeShowed()) {
                        return false;
                    }
                    if (scrimPopupWindow != null) {
                        scrimPopupWindow.dismiss();
                        scrimPopupWindow = null;
                        scrimPopupWindowItems = null;
                        return false;
                    }

                    Rect rect = new Rect();
                    MessagesController.DialogFilter dialogFilter;
                    if (tabView.getId() == Integer.MAX_VALUE) {
                        dialogFilter = null;
                    } else {
                        dialogFilter = getMessagesController().dialogFilters.get(tabView.getId());
                    }

                    ActionBarPopupWindow.ActionBarPopupWindowLayout popupLayout = new ActionBarPopupWindow.ActionBarPopupWindowLayout(getParentActivity());
                    popupLayout.setOnTouchListener(new View.OnTouchListener() {

                        private int[] pos = new int[2];

                        @Override
                        public boolean onTouch(View v, MotionEvent event) {
                            if (event.getActionMasked() == MotionEvent.ACTION_DOWN) {
                                if (scrimPopupWindow != null && scrimPopupWindow.isShowing()) {
                                    View contentView = scrimPopupWindow.getContentView();
                                    contentView.getLocationInWindow(pos);
                                    rect.set(pos[0], pos[1], pos[0] + contentView.getMeasuredWidth(), pos[1] + contentView.getMeasuredHeight());
                                    if (!rect.contains((int) event.getX(), (int) event.getY())) {
                                        scrimPopupWindow.dismiss();
                                    }
                                }
                            } else if (event.getActionMasked() == MotionEvent.ACTION_OUTSIDE) {
                                if (scrimPopupWindow != null && scrimPopupWindow.isShowing()) {
                                    scrimPopupWindow.dismiss();
                                }
                            }
                            return false;
                        }
                    });
                    popupLayout.setDispatchKeyEventListener(keyEvent -> {
                        if (keyEvent.getKeyCode() == KeyEvent.KEYCODE_BACK && keyEvent.getRepeatCount() == 0 && scrimPopupWindow != null && scrimPopupWindow.isShowing()) {
                            scrimPopupWindow.dismiss();
                        }
                    });
                    Rect backgroundPaddings = new Rect();
                    Drawable shadowDrawable = getParentActivity().getResources().getDrawable(R.drawable.popup_fixed_alert).mutate();
                    shadowDrawable.getPadding(backgroundPaddings);
                    popupLayout.setBackgroundDrawable(shadowDrawable);
                    popupLayout.setBackgroundColor(Theme.getColor(Theme.key_actionBarDefaultSubmenuBackground));

                    LinearLayout linearLayout = new LinearLayout(getParentActivity());
                    ScrollView scrollView;
                    if (Build.VERSION.SDK_INT >= 21) {
                        scrollView = new ScrollView(getParentActivity(), null, 0, R.style.scrollbarShapeStyle) {
                            @Override
                            protected void onMeasure(int widthMeasureSpec, int heightMeasureSpec) {
                                super.onMeasure(widthMeasureSpec, heightMeasureSpec);
                                setMeasuredDimension(linearLayout.getMeasuredWidth(), getMeasuredHeight());
                            }
                        };
                    } else {
                        scrollView = new ScrollView(getParentActivity());
                    }
                    scrollView.setClipToPadding(false);
                    popupLayout.addView(scrollView, LayoutHelper.createFrame(LayoutHelper.WRAP_CONTENT, LayoutHelper.WRAP_CONTENT));

                    linearLayout.setMinimumWidth(AndroidUtilities.dp(200));
                    linearLayout.setOrientation(LinearLayout.VERTICAL);
                    scrimPopupWindowItems = new ActionBarMenuSubItem[3];
                    for (int a = 0, N = (tabView.getId() == Integer.MAX_VALUE ? 2 : 3); a < N; a++) {
                        ActionBarMenuSubItem cell = new ActionBarMenuSubItem(getParentActivity());
                        if (a == 0) {
                            if (getMessagesController().dialogFilters.size() <= 1) {
                                continue;
                            }
                            cell.setTextAndIcon(LocaleController.getString("FilterReorder", R.string.FilterReorder), R.drawable.tabs_reorder);
                        } else if (a == 1) {
                            if (N == 2) {
                                cell.setTextAndIcon(LocaleController.getString("FilterEditAll", R.string.FilterEditAll), R.drawable.msg_edit);
                            } else {
                                cell.setTextAndIcon(LocaleController.getString("FilterEdit", R.string.FilterEdit), R.drawable.msg_edit);
                            }
                        } else {
                            cell.setTextAndIcon(LocaleController.getString("FilterDeleteItem", R.string.FilterDeleteItem), R.drawable.msg_delete);
                        }
                        scrimPopupWindowItems[a] = cell;
                        linearLayout.addView(cell);
                        final int i = a;
                        cell.setOnClickListener(v1 -> {
                            if (i == 0) {
                                resetScroll();
                                filterTabsView.setIsEditing(true);
                                showDoneItem(true);
                            } else if (i == 1) {
                                if (N == 2) {
                                    presentFragment(new FiltersSetupActivity());
                                } else {
                                    presentFragment(new FilterCreateActivity(dialogFilter));
                                }
                            } else if (i == 2) {
                                showDeleteAlert(dialogFilter);
                            }
                            if (scrimPopupWindow != null) {
                                scrimPopupWindow.dismiss();
                            }
                        });
                    }
                    scrollView.addView(linearLayout, LayoutHelper.createScroll(LayoutHelper.WRAP_CONTENT, LayoutHelper.WRAP_CONTENT, Gravity.LEFT | Gravity.TOP));
                    scrimPopupWindow = new ActionBarPopupWindow(popupLayout, LayoutHelper.WRAP_CONTENT, LayoutHelper.WRAP_CONTENT) {
                        @Override
                        public void dismiss() {
                            super.dismiss();
                            if (scrimPopupWindow != this) {
                                return;
                            }
                            scrimPopupWindow = null;
                            scrimPopupWindowItems = null;
                            if (scrimAnimatorSet != null) {
                                scrimAnimatorSet.cancel();
                                scrimAnimatorSet = null;
                            }
                            scrimAnimatorSet = new AnimatorSet();
                            ArrayList<Animator> animators = new ArrayList<>();
                            animators.add(ObjectAnimator.ofInt(scrimPaint, AnimationProperties.PAINT_ALPHA, 0));
                            scrimAnimatorSet.playTogether(animators);
                            scrimAnimatorSet.setDuration(220);
                            scrimAnimatorSet.addListener(new AnimatorListenerAdapter() {
                                @Override
                                public void onAnimationEnd(Animator animation) {
                                    if (scrimView != null) {
                                        scrimView.setBackground(null);
                                        scrimView = null;
                                    }
                                    if (fragmentView != null) {
                                        fragmentView.invalidate();
                                    }
                                }
                            });
                            scrimAnimatorSet.start();
                            if (Build.VERSION.SDK_INT >= Build.VERSION_CODES.KITKAT) {
                                getParentActivity().getWindow().getDecorView().setImportantForAccessibility(View.IMPORTANT_FOR_ACCESSIBILITY_AUTO);
                            }
                        }
                    };
                    tabView.setBackground(Theme.createRoundRectDrawable(AndroidUtilities.dp(6), Theme.getColor(Theme.key_actionBarDefault)));
                    scrimPopupWindow.setDismissAnimationDuration(220);
                    scrimPopupWindow.setOutsideTouchable(true);
                    scrimPopupWindow.setClippingEnabled(true);
                    scrimPopupWindow.setAnimationStyle(R.style.PopupContextAnimation);
                    scrimPopupWindow.setFocusable(true);
                    popupLayout.measure(View.MeasureSpec.makeMeasureSpec(AndroidUtilities.dp(1000), View.MeasureSpec.AT_MOST), View.MeasureSpec.makeMeasureSpec(AndroidUtilities.dp(1000), View.MeasureSpec.AT_MOST));
                    scrimPopupWindow.setInputMethodMode(ActionBarPopupWindow.INPUT_METHOD_NOT_NEEDED);
                    scrimPopupWindow.setSoftInputMode(WindowManager.LayoutParams.SOFT_INPUT_STATE_UNSPECIFIED);
                    scrimPopupWindow.getContentView().setFocusableInTouchMode(true);
                    tabView.getLocationInWindow(scrimViewLocation);
                    int popupX = scrimViewLocation[0] + backgroundPaddings.left - AndroidUtilities.dp(16);
                    if (popupX < AndroidUtilities.dp(6)) {
                        popupX = AndroidUtilities.dp(6);
                    } else if (popupX > fragmentView.getMeasuredWidth() - AndroidUtilities.dp(6) - popupLayout.getMeasuredWidth()) {
                        popupX = fragmentView.getMeasuredWidth() - AndroidUtilities.dp(6) - popupLayout.getMeasuredWidth();
                    }
                    int popupY = scrimViewLocation[1] + tabView.getMeasuredHeight() - AndroidUtilities.dp(12);

                    scrimPopupWindow.showAtLocation(fragmentView, Gravity.LEFT | Gravity.TOP, popupX, popupY - getCurrentPanTranslationY());
                    scrimView = tabView;
                    scrimViewSelected = selected;
                    fragmentView.invalidate();
                    if (scrimAnimatorSet != null) {
                        scrimAnimatorSet.cancel();
                    }
                    scrimAnimatorSet = new AnimatorSet();
                    ArrayList<Animator> animators = new ArrayList<>();
                    animators.add(ObjectAnimator.ofInt(scrimPaint, AnimationProperties.PAINT_ALPHA, 0, 50));
                    scrimAnimatorSet.playTogether(animators);
                    scrimAnimatorSet.setDuration(150);
                    scrimAnimatorSet.start();

                    return true;
                }

                @Override
                public boolean isTabMenuVisible() {
                    return scrimPopupWindow != null && scrimPopupWindow.isShowing();
                }

                @Override
                public void onDeletePressed(int id) {
                    showDeleteAlert(getMessagesController().dialogFilters.get(id));
                }
            });
        }

        if (allowSwitchAccount && UserConfig.getActivatedAccountsCount() > 1) {
            switchItem = menu.addItemWithWidth(1, 0, AndroidUtilities.dp(56));
            AvatarDrawable avatarDrawable = new AvatarDrawable();
            avatarDrawable.setTextSize(AndroidUtilities.dp(12));

            BackupImageView imageView = new BackupImageView(context);
            imageView.setRoundRadius(AndroidUtilities.dp(18));
            switchItem.addView(imageView, LayoutHelper.createFrame(36, 36, Gravity.CENTER));

            TLRPC.User user = getUserConfig().getCurrentUser();
            avatarDrawable.setInfo(user);
            imageView.getImageReceiver().setCurrentAccount(currentAccount);
            imageView.setImage(ImageLocation.getForUser(user, false), "50_50", avatarDrawable, user);

            for (int a = 0; a < UserConfig.MAX_ACCOUNT_COUNT; a++) {
                TLRPC.User u = AccountInstance.getInstance(a).getUserConfig().getCurrentUser();
                if (u != null) {
                    AccountSelectCell cell = new AccountSelectCell(context);
                    cell.setAccount(a, true);
                    switchItem.addSubItem(10 + a, cell, AndroidUtilities.dp(230), AndroidUtilities.dp(48));
                }
            }
        }
        actionBar.setAllowOverlayTitle(true);

        actionBar.setActionBarMenuOnItemClick(new ActionBar.ActionBarMenuOnItemClick() {
            @Override
            public void onItemClick(int id) {
                if (id == -1) {
                    if (filterTabsView != null && filterTabsView.isEditing()) {
                        filterTabsView.setIsEditing(false);
                        showDoneItem(false);
                    } else if (actionBar.isActionModeShowed()) {
                        hideActionMode(true);
                    } else if (onlySelect || folderId != 0) {
                        finishFragment();
                    } else if (parentLayout != null) {
                        parentLayout.getDrawerLayoutContainer().openDrawer(false);
                    }
                } else if (id == 1) {
                    SharedConfig.appLocked = !SharedConfig.appLocked;
                    SharedConfig.saveConfig();
                    updatePasscodeButton();
                } else if (id == 2) {
                    presentFragment(new ProxyListActivity());
                } else if (id >= 10 && id < 10 + UserConfig.MAX_ACCOUNT_COUNT) {
                    if (getParentActivity() == null) {
                        return;
                    }
                    DialogsActivityDelegate oldDelegate = delegate;
                    LaunchActivity launchActivity = (LaunchActivity) getParentActivity();
                    launchActivity.switchToAccount(id - 10, true);

                    DialogsActivity dialogsActivity = new DialogsActivity(arguments);
                    dialogsActivity.setDelegate(oldDelegate);
                    launchActivity.presentFragment(dialogsActivity, false, true);
                } else if (id == pin || id == read || id == delete || id == clear || id == mute || id == archive || id == block || id == archive2 || id == pin2) {
                    perfromSelectedDialogsAction(id, true);
                }
            }
        });

<<<<<<< HEAD
            @Override
            public int scrollVerticallyBy(int dy, RecyclerView.Recycler recycler, RecyclerView.State state) {
                boolean isDragging = listView.getScrollState() == RecyclerView.SCROLL_STATE_DRAGGING;

                int measuredDy = dy;
                if (dy < 0 && hasHiddenArchive() && archivePullViewState == ARCHIVE_ITEM_STATE_HIDDEN) {
                    listView.setOverScrollMode(View.OVER_SCROLL_ALWAYS);
                    int currentPosition = layoutManager.findFirstVisibleItemPosition();
                    if (currentPosition == 0) {
                        View view = layoutManager.findViewByPosition(currentPosition);
                        if (view != null && view.getBottom() <= AndroidUtilities.dp(1)) {
                            currentPosition = 1;
=======
        if (sideMenu != null) {
            sideMenu.setBackgroundColor(Theme.getColor(Theme.key_chats_menuBackground));
            sideMenu.setGlowColor(Theme.getColor(Theme.key_chats_menuBackground));
            sideMenu.getAdapter().notifyDataSetChanged();
        }

        final ActionBarMenu actionMode = actionBar.createActionMode();

        selectedDialogsCountTextView = new NumberTextView(actionMode.getContext());
        selectedDialogsCountTextView.setTextSize(18);
        selectedDialogsCountTextView.setTypeface(AndroidUtilities.getTypeface("fonts/rmedium.ttf"));
        selectedDialogsCountTextView.setTextColor(Theme.getColor(Theme.key_actionBarActionModeDefaultIcon));
        actionMode.addView(selectedDialogsCountTextView, LayoutHelper.createLinear(0, LayoutHelper.MATCH_PARENT, 1.0f, 72, 0, 0, 0));
        selectedDialogsCountTextView.setOnTouchListener((v, event) -> true);

        pinItem = actionMode.addItemWithWidth(pin, R.drawable.msg_pin, AndroidUtilities.dp(54));
        muteItem = actionMode.addItemWithWidth(mute, R.drawable.msg_mute, AndroidUtilities.dp(54));
        archive2Item = actionMode.addItemWithWidth(archive2, R.drawable.msg_archive, AndroidUtilities.dp(54));
        deleteItem = actionMode.addItemWithWidth(delete, R.drawable.msg_delete, AndroidUtilities.dp(54), LocaleController.getString("Delete", R.string.Delete));
        ActionBarMenuItem otherItem = actionMode.addItemWithWidth(0, R.drawable.ic_ab_other, AndroidUtilities.dp(54), LocaleController.getString("AccDescrMoreOptions", R.string.AccDescrMoreOptions));
        archiveItem = otherItem.addSubItem(archive, R.drawable.msg_archive, LocaleController.getString("Archive", R.string.Archive));
        pin2Item = otherItem.addSubItem(pin2, R.drawable.msg_pin, LocaleController.getString("DialogPin", R.string.DialogPin));
        readItem = otherItem.addSubItem(read, R.drawable.msg_markread, LocaleController.getString("MarkAsRead", R.string.MarkAsRead));
        clearItem = otherItem.addSubItem(clear, R.drawable.msg_clear, LocaleController.getString("ClearHistory", R.string.ClearHistory));
        blockItem = otherItem.addSubItem(block, R.drawable.msg_block, LocaleController.getString("BlockUser", R.string.BlockUser));

        actionModeViews.add(pinItem);
        actionModeViews.add(archive2Item);
        actionModeViews.add(muteItem);
        actionModeViews.add(deleteItem);
        actionModeViews.add(otherItem);

        ContentView contentView = new ContentView(context);
        fragmentView = contentView;

        int pagesCount = folderId == 0 && initialDialogsType == 0 && !onlySelect ? 2 : 1;
        viewPages = new ViewPage[pagesCount];
        for (int a = 0; a < pagesCount; a++) {
            final ViewPage viewPage = new ViewPage(context) {
                @Override
                public void setTranslationX(float translationX) {
                    super.setTranslationX(translationX);
                    if (tabsAnimationInProgress) {
                        if (viewPages[0] == this) {
                            float scrollProgress = Math.abs(viewPages[0].getTranslationX()) / (float) viewPages[0].getMeasuredWidth();
                            filterTabsView.selectTabWithId(viewPages[1].selectedType, scrollProgress);
>>>>>>> 80c4acfa
                        }
                    }
                }
            };
            contentView.addView(viewPage, LayoutHelper.createFrame(LayoutHelper.MATCH_PARENT, LayoutHelper.MATCH_PARENT));
            viewPage.dialogsType = initialDialogsType;
            viewPages[a] = viewPage;

            viewPage.listView = new DialogsRecyclerView(context, viewPage);
            viewPage.listView.setClipToPadding(false);
            viewPage.listView.setPivotY(0);
            dialogsItemAnimator = new DialogsItemAnimator() {
                @Override
                public void onRemoveStarting(RecyclerView.ViewHolder item) {
                    super.onRemoveStarting(item);
                    if (viewPage.layoutManager.findFirstVisibleItemPosition() == 0) {
                        View v = viewPage.layoutManager.findViewByPosition(0);
                        if (v != null) {
                            v.invalidate();
                        }
                        if (viewPage.archivePullViewState == ARCHIVE_ITEM_STATE_HIDDEN) {
                            viewPage.archivePullViewState = ARCHIVE_ITEM_STATE_SHOWED;
                        }
                        if (viewPage.pullForegroundDrawable != null) {
                            viewPage.pullForegroundDrawable.doNotShow();
                        }
                    }
                }

                @Override
                public void onRemoveFinished(RecyclerView.ViewHolder item) {
                    if (dialogRemoveFinished == 2) {
                        dialogRemoveFinished = 1;
                    }
                }

                @Override
                public void onAddFinished(RecyclerView.ViewHolder item) {
                    if (dialogInsertFinished == 2) {
                        dialogInsertFinished = 1;
                    }
                }

                @Override
                public void onChangeFinished(RecyclerView.ViewHolder item, boolean oldItem) {
                    if (dialogChangeFinished == 2) {
                        dialogChangeFinished = 1;
                    }
                }

                @Override
                protected void onAllAnimationsDone() {
                    if (dialogRemoveFinished == 1 || dialogInsertFinished == 1 || dialogChangeFinished == 1) {
                        onDialogAnimationFinished();
                    }
                }
            };
            viewPage.listView.setItemAnimator(dialogsItemAnimator);
            viewPage.listView.setVerticalScrollBarEnabled(true);
            viewPage.listView.setInstantClick(true);
            viewPage.layoutManager = new LinearLayoutManager(context) {

                private boolean fixOffset;

                @Override
                public void scrollToPositionWithOffset(int position, int offset) {
                    if (fixOffset) {
                        offset -= viewPage.listView.getPaddingTop();
                    }
                    super.scrollToPositionWithOffset(position, offset);
                }

                @Override
                public void prepareForDrop(@NonNull View view, @NonNull View target, int x, int y) {
                    fixOffset = true;
                    super.prepareForDrop(view, target, x, y);
                    fixOffset = false;
                }

                @Override
                public void smoothScrollToPosition(RecyclerView recyclerView, RecyclerView.State state, int position) {
                    if (hasHiddenArchive() && position == 1) {
                        super.smoothScrollToPosition(recyclerView, state, position);
                    } else {
                        LinearSmoothScrollerCustom linearSmoothScroller = new LinearSmoothScrollerCustom(recyclerView.getContext(), LinearSmoothScrollerCustom.POSITION_MIDDLE);
                        linearSmoothScroller.setTargetPosition(position);
                        startSmoothScroll(linearSmoothScroller);
                    }
                }

                @Override
                public int scrollVerticallyBy(int dy, RecyclerView.Recycler recycler, RecyclerView.State state) {
                    boolean isDragging = viewPage.listView.getScrollState() == RecyclerView.SCROLL_STATE_DRAGGING;

                    int measuredDy = dy;
                    int pTop = viewPage.listView.getPaddingTop();
                    if (viewPage.dialogsType == 0 && !onlySelect && folderId == 0 && dy < 0 && getMessagesController().hasHiddenArchive() && viewPage.archivePullViewState == ARCHIVE_ITEM_STATE_HIDDEN) {
                        viewPage.listView.setOverScrollMode(View.OVER_SCROLL_ALWAYS);
                        int currentPosition = viewPage.layoutManager.findFirstVisibleItemPosition();
                        if (currentPosition == 0) {
                            View view = viewPage.layoutManager.findViewByPosition(currentPosition);
                            if (view != null && (view.getBottom() - pTop) <= AndroidUtilities.dp(1)) {
                                currentPosition = 1;
                            }
                        }
                        if (!isDragging) {
                            View view = viewPage.layoutManager.findViewByPosition(currentPosition);
                            int dialogHeight = AndroidUtilities.dp(SharedConfig.useThreeLinesLayout ? 78 : 72) + 1;
                            int canScrollDy = -(view.getTop() - pTop) + (currentPosition - 1) * dialogHeight;
                            int positiveDy = Math.abs(dy);
                            if (canScrollDy < positiveDy) {
                                measuredDy = -canScrollDy;
                            }
                        } else if (currentPosition == 0) {
                            View v = viewPage.layoutManager.findViewByPosition(currentPosition);
                            float k = 1f + ((v.getTop() - pTop) / (float) v.getMeasuredHeight());
                            if (k > 1f) {
                                k = 1f;
                            }
                            viewPage.listView.setOverScrollMode(View.OVER_SCROLL_NEVER);
                            measuredDy *= PullForegroundDrawable.startPullParallax - PullForegroundDrawable.endPullParallax * k;
                            if (measuredDy > -1) {
                                measuredDy = -1;
                            }
                            if (undoView[0].getVisibility() == View.VISIBLE) {
                                undoView[0].hide(true, 1);
                            }
                        }
                    }

                    if (viewPage.dialogsType == 0 && viewPage.listView.getViewOffset() != 0 && dy > 0 && isDragging) {
                        float ty = (int) viewPage.listView.getViewOffset();
                        ty -= dy;
                        if (ty < 0) {
                            measuredDy = (int) ty;
                            ty = 0;
                        } else {
                            measuredDy = 0;
                        }
                        viewPage.listView.setViewsOffset(ty);
                    }

                    if (viewPage.dialogsType == 0 && viewPage.archivePullViewState != ARCHIVE_ITEM_STATE_PINNED && hasHiddenArchive()) {
                        int usedDy = super.scrollVerticallyBy(measuredDy, recycler, state);
                        if (viewPage.pullForegroundDrawable != null) {
                            viewPage.pullForegroundDrawable.scrollDy = usedDy;
                        }
                        int currentPosition = viewPage.layoutManager.findFirstVisibleItemPosition();
                        View firstView = null;
                        if (currentPosition == 0) {
                            firstView = viewPage.layoutManager.findViewByPosition(currentPosition);
                        }
                        if (currentPosition == 0 && firstView != null && (firstView.getBottom() - pTop) >= AndroidUtilities.dp(4)) {
                            if (startArchivePullingTime == 0) {
                                startArchivePullingTime = System.currentTimeMillis();
                            }
                            if (viewPage.archivePullViewState == ARCHIVE_ITEM_STATE_HIDDEN) {
                                if (viewPage.pullForegroundDrawable != null) {
                                    viewPage.pullForegroundDrawable.showHidden();
                                }
                            }
                            float k = 1f + ((firstView.getTop() - pTop) / (float) firstView.getMeasuredHeight());
                            if (k > 1f) {
                                k = 1f;
                            }
                            long pullingTime = System.currentTimeMillis() - startArchivePullingTime;
                            boolean canShowInternal = k > PullForegroundDrawable.SNAP_HEIGHT && pullingTime > PullForegroundDrawable.minPullingTime + 20;
                            if (canShowHiddenArchive != canShowInternal) {
                                canShowHiddenArchive = canShowInternal;
                                if (viewPage.archivePullViewState == ARCHIVE_ITEM_STATE_HIDDEN) {
                                    viewPage.listView.performHapticFeedback(HapticFeedbackConstants.KEYBOARD_TAP, HapticFeedbackConstants.FLAG_IGNORE_GLOBAL_SETTING);
                                    if (viewPage.pullForegroundDrawable != null) {
                                        viewPage.pullForegroundDrawable.colorize(canShowInternal);
                                    }
                                }
                            }
                            if (viewPage.archivePullViewState == ARCHIVE_ITEM_STATE_HIDDEN && measuredDy - usedDy != 0 && dy < 0 && isDragging) {
                                float ty;
                                float tk = (viewPage.listView.getViewOffset() / PullForegroundDrawable.getMaxOverscroll());
                                tk = 1f - tk;
                                ty = (viewPage.listView.getViewOffset() - dy * PullForegroundDrawable.startPullOverScroll * tk);
                                viewPage.listView.setViewsOffset(ty);
                            }
                            if (viewPage.pullForegroundDrawable != null) {
                                viewPage.pullForegroundDrawable.pullProgress = k;
                                viewPage.pullForegroundDrawable.setListView(viewPage.listView);
                            }
                        } else {
                            startArchivePullingTime = 0;
                            canShowHiddenArchive = false;
                            viewPage.archivePullViewState = ARCHIVE_ITEM_STATE_HIDDEN;
                            if (viewPage.pullForegroundDrawable != null) {
                                viewPage.pullForegroundDrawable.resetText();
                                viewPage.pullForegroundDrawable.pullProgress = 0f;
                                viewPage.pullForegroundDrawable.setListView(viewPage.listView);
                            }
                        }
                        if (firstView != null) {
                            firstView.invalidate();
                        }
                        return usedDy;
                    }
                    return super.scrollVerticallyBy(measuredDy, recycler, state);
                }
            };
            viewPage.layoutManager.setOrientation(LinearLayoutManager.VERTICAL);
            viewPage.listView.setLayoutManager(viewPage.layoutManager);
            viewPage.listView.setVerticalScrollbarPosition(LocaleController.isRTL ? RecyclerListView.SCROLLBAR_POSITION_LEFT : RecyclerListView.SCROLLBAR_POSITION_RIGHT);
            viewPage.addView(viewPage.listView, LayoutHelper.createFrame(LayoutHelper.MATCH_PARENT, LayoutHelper.MATCH_PARENT));
            viewPage.listView.setOnItemClickListener((view, position) -> onItemClick(view, position, viewPage.dialogsAdapter));
            viewPage.listView.setOnItemLongClickListener(new RecyclerListView.OnItemLongClickListenerExtended() {
                @Override
                public boolean onItemClick(View view, int position, float x, float y) {
                    if (filterTabsView != null && filterTabsView.getVisibility() == View.VISIBLE && filterTabsView.isEditing()) {
                        return false;
                    }
                    return onItemLongClick(view, position, x, y, viewPage.dialogsType, viewPage.dialogsAdapter);
                }

                @Override
                public void onLongClickRelease() {
                    finishPreviewFragment();
                }

                @Override
                public void onMove(float dx, float dy) {
                    movePreviewFragment(dy);
                }
            });
            viewPage.swipeController = new SwipeController(viewPage);

            viewPage.itemTouchhelper = new ItemTouchHelper(viewPage.swipeController);
            viewPage.itemTouchhelper.attachToRecyclerView(viewPage.listView);

            viewPage.listView.setOnScrollListener(new RecyclerView.OnScrollListener() {

                private boolean wasManualScroll;

                @Override
                public void onScrollStateChanged(RecyclerView recyclerView, int newState) {
                    if (newState == RecyclerView.SCROLL_STATE_DRAGGING) {
                        wasManualScroll = true;
                        scrollingManually = true;
                    } else {
                        scrollingManually = false;
                    }
                    if (newState == RecyclerView.SCROLL_STATE_IDLE) {
                        wasManualScroll = false;
                        disableActionBarScrolling = false;
                        if (waitingForScrollFinished) {
                            waitingForScrollFinished = false;
                            if (updatePullAfterScroll) {
                                viewPage.listView.updatePullState();
                                updatePullAfterScroll = false;
                            }
                        }

                        if (filterTabsView != null && filterTabsView.getVisibility() == View.VISIBLE && viewPages[0].listView == recyclerView) {
                            int scrollY = (int) -actionBar.getTranslationY();
                            int actionBarHeight = ActionBar.getCurrentActionBarHeight();
                            if (scrollY != 0 && scrollY != actionBarHeight) {
                                if (scrollY < actionBarHeight / 2) {
                                    recyclerView.smoothScrollBy(0, -scrollY);
                                } else if (viewPages[0].listView.canScrollVertically(1)) {
                                    recyclerView.smoothScrollBy(0, actionBarHeight - scrollY);
                                }
                            }
                        }
                    }
                }

                @Override
                public void onScrolled(RecyclerView recyclerView, int dx, int dy) {
                    dialogsItemAnimator.onListScroll(-dy);
                    checkListLoad(viewPage);
                    if (wasManualScroll && floatingButtonContainer.getVisibility() != View.GONE && recyclerView.getChildCount() > 0) {
                        int firstVisibleItem = viewPage.layoutManager.findFirstVisibleItemPosition();
                        if (firstVisibleItem != RecyclerView.NO_POSITION) {
                            RecyclerView.ViewHolder holder = recyclerView.findViewHolderForAdapterPosition(firstVisibleItem);
                            if (!hasHiddenArchive() || holder != null && holder.getAdapterPosition() != 0) {
                                int firstViewTop = 0;
                                if (holder != null) {
                                    firstViewTop = holder.itemView.getTop();
                                }
                                boolean goingDown;
                                boolean changed = true;
                                if (prevPosition == firstVisibleItem) {
                                    final int topDelta = prevTop - firstViewTop;
                                    goingDown = firstViewTop < prevTop;
                                    changed = Math.abs(topDelta) > 1;
                                } else {
                                    goingDown = firstVisibleItem > prevPosition;
                                }
                                if (changed && scrollUpdated && (goingDown || !goingDown && scrollingManually)) {
                                    hideFloatingButton(goingDown);
                                }
                                prevPosition = firstVisibleItem;
                                prevTop = firstViewTop;
                                scrollUpdated = true;
                            }
                        }
                    }
                    if (filterTabsView != null && filterTabsView.getVisibility() == View.VISIBLE && recyclerView == viewPages[0].listView && !searching && !actionBar.isActionModeShowed() && !disableActionBarScrolling) {
                        if (dy > 0 && hasHiddenArchive() && viewPages[0].dialogsType == 0) {
                            View child = recyclerView.getChildAt(0);
                            if (child != null) {
                                RecyclerView.ViewHolder holder = recyclerView.getChildViewHolder(child);
                                if (holder.getAdapterPosition() == 0) {
                                    int visiblePartAfterScroll = child.getMeasuredHeight() + (child.getTop() - recyclerView.getPaddingTop());
                                    if (visiblePartAfterScroll + dy > 0) {
                                        if (visiblePartAfterScroll < 0) {
                                            dy = -visiblePartAfterScroll;
                                        } else {
                                            return;
                                        }
                                    }
                                }
                            }
                        }

                        float currentTranslation = actionBar.getTranslationY();
                        float newTranslation = currentTranslation - dy;
                        if (newTranslation < -ActionBar.getCurrentActionBarHeight()) {
                            newTranslation = -ActionBar.getCurrentActionBarHeight();
                        } else if (newTranslation > 0) {
                            newTranslation = 0;
                        }
                        if (newTranslation != currentTranslation) {
                            setScrollY(newTranslation);
                        }
                    }
                }
            });

            viewPage.progressView = new RadialProgressView(context);
            viewPage.progressView.setPivotY(0);
            viewPage.progressView.setVisibility(View.GONE);
            viewPage.addView(viewPage.progressView, LayoutHelper.createFrame(LayoutHelper.WRAP_CONTENT, LayoutHelper.WRAP_CONTENT, Gravity.CENTER));

            viewPage.archivePullViewState = SharedConfig.archiveHidden ? ARCHIVE_ITEM_STATE_HIDDEN : ARCHIVE_ITEM_STATE_PINNED;
            if (viewPage.pullForegroundDrawable == null && folderId == 0) {
                viewPage.pullForegroundDrawable = new PullForegroundDrawable(LocaleController.getString("AccSwipeForArchive", R.string.AccSwipeForArchive), LocaleController.getString("AccReleaseForArchive", R.string.AccReleaseForArchive)) {
                    @Override
                    protected float getViewOffset() {
                        return viewPage.listView.getViewOffset();
                    }
                };
                if (hasHiddenArchive()) {
                    viewPage.pullForegroundDrawable.showHidden();
                } else {
                    viewPage.pullForegroundDrawable.doNotShow();
                }
                viewPage.pullForegroundDrawable.setWillDraw(viewPage.archivePullViewState != ARCHIVE_ITEM_STATE_PINNED);
            }

            viewPage.dialogsAdapter = new DialogsAdapter(context, viewPage.dialogsType, folderId, onlySelect, selectedDialogs) {
                @Override
                public void notifyDataSetChanged() {
                    viewPage.lastItemsCount = getItemCount();
                    super.notifyDataSetChanged();
                }
            };
            if (AndroidUtilities.isTablet() && openedDialogId != 0) {
                viewPage.dialogsAdapter.setOpenedDialogId(openedDialogId);
            }
            viewPage.dialogsAdapter.setArchivedPullDrawable(viewPage.pullForegroundDrawable);
            viewPage.listView.setAdapter(viewPage.dialogsAdapter);

            viewPage.listView.setEmptyView(folderId == 0 ? viewPage.progressView : null);
            viewPage.scrollHelper = new RecyclerAnimationScrollHelper(viewPage.listView, viewPage.layoutManager);

            if (a != 0) {
                viewPages[a].setVisibility(View.GONE);
            }
        }

        int type = 0;
        if (searchString != null) {
            type = 2;
        } else if (!onlySelect) {
            type = 1;
        }
        dialogsSearchAdapter = new DialogsSearchAdapter(context, type, initialDialogsType) {
            @Override
            public void notifyDataSetChanged() {
                super.notifyDataSetChanged();
                if (!lastSearchScrolledToTop && searchListView != null) {
                    searchListView.scrollToPosition(0);
                    lastSearchScrolledToTop = true;
                }
            }
        };
        dialogsSearchAdapter.setDelegate(new DialogsSearchAdapter.DialogsSearchAdapterDelegate() {
            @Override
            public void searchStateChanged(boolean search) {
                if (searching && searchWas && searchEmptyView != null) {
                    if (search) {
                        searchEmptyView.showProgress();
                    } else {
                        searchEmptyView.showTextView();
                    }
                }
            }

            @Override
            public void didPressedOnSubDialog(long did) {
                if (onlySelect) {
                    if (!validateSlowModeDialog(did)) {
                        return;
                    }
                    if (!selectedDialogs.isEmpty()) {
                        boolean checked = addOrRemoveSelectedDialog(did, null);
                        findAndUpdateCheckBox(did, checked);
                        updateSelectedCount();
                        actionBar.closeSearchField();
                    } else {
                        didSelectResult(did, true, false);
                    }
                } else {
                    int lower_id = (int) did;
                    Bundle args = new Bundle();
                    if (lower_id > 0) {
                        args.putInt("user_id", lower_id);
                    } else {
                        args.putInt("chat_id", -lower_id);
                    }
                    closeSearch();
                    if (AndroidUtilities.isTablet() && viewPages != null) {
                        for (int a = 0; a < viewPages.length; a++) {
                            viewPages[a].dialogsAdapter.setOpenedDialogId(openedDialogId = did);
                        }
                        updateVisibleRows(MessagesController.UPDATE_MASK_SELECT_DIALOG);
                    }
                    if (searchString != null) {
                        if (getMessagesController().checkCanOpenChat(args, DialogsActivity.this)) {
                            getNotificationCenter().postNotificationName(NotificationCenter.closeChats);
                            presentFragment(new ChatActivity(args));
                        }
                    } else {
                        if (getMessagesController().checkCanOpenChat(args, DialogsActivity.this)) {
                            presentFragment(new ChatActivity(args));
                        }
                    }
                }
            }

            @Override
            public void needRemoveHint(final int did) {
                if (getParentActivity() == null) {
                    return;
                }
                TLRPC.User user = getMessagesController().getUser(did);
                if (user == null) {
                    return;
                }
                AlertDialog.Builder builder = new AlertDialog.Builder(getParentActivity());
                builder.setTitle(LocaleController.getString("ChatHintsDeleteAlertTitle", R.string.ChatHintsDeleteAlertTitle));
                builder.setMessage(AndroidUtilities.replaceTags(LocaleController.formatString("ChatHintsDeleteAlert", R.string.ChatHintsDeleteAlert, ContactsController.formatName(user.first_name, user.last_name))));
                builder.setPositiveButton(LocaleController.getString("StickersRemove", R.string.StickersRemove), (dialogInterface, i) -> getMediaDataController().removePeer(did));
                builder.setNegativeButton(LocaleController.getString("Cancel", R.string.Cancel), null);
                AlertDialog dialog = builder.create();
                showDialog(dialog);
                TextView button = (TextView) dialog.getButton(DialogInterface.BUTTON_POSITIVE);
                if (button != null) {
                    button.setTextColor(Theme.getColor(Theme.key_dialogTextRed2));
                }
            }

            @Override
            public void needClearList() {
                AlertDialog.Builder builder = new AlertDialog.Builder(getParentActivity());
                builder.setTitle(LocaleController.getString("ClearSearchAlertTitle", R.string.ClearSearchAlertTitle));
                builder.setMessage(LocaleController.getString("ClearSearchAlert", R.string.ClearSearchAlert));
                builder.setPositiveButton(LocaleController.getString("ClearButton", R.string.ClearButton).toUpperCase(), (dialogInterface, i) -> {
                    if (dialogsSearchAdapter.isRecentSearchDisplayed()) {
                        dialogsSearchAdapter.clearRecentSearch();
                    } else {
                        dialogsSearchAdapter.clearRecentHashtags();
                    }
                });
                builder.setNegativeButton(LocaleController.getString("Cancel", R.string.Cancel), null);
                AlertDialog dialog = builder.create();
                showDialog(dialog);
                TextView button = (TextView) dialog.getButton(DialogInterface.BUTTON_POSITIVE);
                if (button != null) {
                    button.setTextColor(Theme.getColor(Theme.key_dialogTextRed2));
                }
            }
        });

        searchListView = new RecyclerListView(context);
        searchListView.setPivotY(0);
        searchListView.setAdapter(dialogsSearchAdapter);
        searchListView.setVerticalScrollBarEnabled(true);
        searchListView.setInstantClick(true);
        searchListView.setVerticalScrollbarPosition(LocaleController.isRTL ? RecyclerListView.SCROLLBAR_POSITION_LEFT : RecyclerListView.SCROLLBAR_POSITION_RIGHT);
        searchListView.setLayoutManager(searchlayoutManager = new LinearLayoutManager(context, LinearLayoutManager.VERTICAL, false));
        contentView.addView(searchListView, LayoutHelper.createFrame(LayoutHelper.MATCH_PARENT, LayoutHelper.MATCH_PARENT));
        searchListView.setOnItemClickListener((view, position) -> onItemClick(view, position, dialogsSearchAdapter));
        searchListView.setOnItemLongClickListener(new RecyclerListView.OnItemLongClickListenerExtended() {
            @Override
            public boolean onItemClick(View view, int position, float x, float y) {
                return onItemLongClick(view, position, x, y, -1, dialogsSearchAdapter);
            }

            @Override
            public void onLongClickRelease() {
                finishPreviewFragment();
            }

            @Override
            public void onMove(float dx, float dy) {
                movePreviewFragment(dy);
            }
        });

        searchEmptyView = new EmptyTextProgressView(context);
        searchEmptyView.setPivotY(0);
        searchEmptyView.setShowAtCenter(true);
        searchEmptyView.setTopImage(R.drawable.settings_noresults);
        searchEmptyView.setText(LocaleController.getString("SettingsNoResults", R.string.SettingsNoResults));
        contentView.addView(searchEmptyView, LayoutHelper.createFrame(LayoutHelper.MATCH_PARENT, LayoutHelper.MATCH_PARENT));
        searchListView.setEmptyView(searchEmptyView);

        floatingButtonContainer = new FrameLayout(context);
        floatingButtonContainer.setVisibility(onlySelect || folderId != 0 ? View.GONE : View.VISIBLE);
        contentView.addView(floatingButtonContainer, LayoutHelper.createFrame((Build.VERSION.SDK_INT >= 21 ? 56 : 60) + 20, (Build.VERSION.SDK_INT >= 21 ? 56 : 60) + 14, (LocaleController.isRTL ? Gravity.LEFT : Gravity.RIGHT) | Gravity.BOTTOM, LocaleController.isRTL ? 4 : 0, 0, LocaleController.isRTL ? 0 : 4, 0));
        floatingButtonContainer.setOnClickListener(v -> {
            Bundle args = new Bundle();
            args.putBoolean("destroyAfterSelect", true);
            presentFragment(new ContactsActivity(args));
        });

        floatingButton = new ImageView(context);
        floatingButton.setScaleType(ImageView.ScaleType.CENTER);
        Drawable drawable = Theme.createSimpleSelectorCircleDrawable(AndroidUtilities.dp(56), Theme.getColor(Theme.key_chats_actionBackground), Theme.getColor(Theme.key_chats_actionPressedBackground));
        if (Build.VERSION.SDK_INT < 21) {
            Drawable shadowDrawable = context.getResources().getDrawable(R.drawable.floating_shadow).mutate();
            shadowDrawable.setColorFilter(new PorterDuffColorFilter(0xff000000, PorterDuff.Mode.MULTIPLY));
            CombinedDrawable combinedDrawable = new CombinedDrawable(shadowDrawable, drawable, 0, 0);
            combinedDrawable.setIconSize(AndroidUtilities.dp(56), AndroidUtilities.dp(56));
            drawable = combinedDrawable;
        }
        floatingButton.setBackgroundDrawable(drawable);
        floatingButton.setColorFilter(new PorterDuffColorFilter(Theme.getColor(Theme.key_chats_actionIcon), PorterDuff.Mode.MULTIPLY));
        floatingButton.setImageResource(R.drawable.floating_pencil);
        if (Build.VERSION.SDK_INT >= 21) {
            StateListAnimator animator = new StateListAnimator();
            animator.addState(new int[]{android.R.attr.state_pressed}, ObjectAnimator.ofFloat(floatingButton, View.TRANSLATION_Z, AndroidUtilities.dp(2), AndroidUtilities.dp(4)).setDuration(200));
            animator.addState(new int[]{}, ObjectAnimator.ofFloat(floatingButton, View.TRANSLATION_Z, AndroidUtilities.dp(4), AndroidUtilities.dp(2)).setDuration(200));
            floatingButton.setStateListAnimator(animator);
            floatingButton.setOutlineProvider(new ViewOutlineProvider() {
                @SuppressLint("NewApi")
                @Override
                public void getOutline(View view, Outline outline) {
                    outline.setOval(0, 0, AndroidUtilities.dp(56), AndroidUtilities.dp(56));
                }
            });
        }
        floatingButtonContainer.setContentDescription(LocaleController.getString("NewMessageTitle", R.string.NewMessageTitle));
        floatingButtonContainer.addView(floatingButton, LayoutHelper.createFrame((Build.VERSION.SDK_INT >= 21 ? 56 : 60), (Build.VERSION.SDK_INT >= 21 ? 56 : 60), Gravity.LEFT | Gravity.TOP, 10, 0, 10, 0));

        searchListView.setOnScrollListener(new RecyclerView.OnScrollListener() {
            @Override
            public void onScrollStateChanged(RecyclerView recyclerView, int newState) {
                if (newState == RecyclerView.SCROLL_STATE_DRAGGING) {
                    if (searching && searchWas) {
                        AndroidUtilities.hideKeyboard(getParentActivity().getCurrentFocus());
                    }
                }
            }

            @Override
            public void onScrolled(RecyclerView recyclerView, int dx, int dy) {
                int firstVisibleItem = searchlayoutManager.findFirstVisibleItemPosition();
                int visibleItemCount = Math.abs(searchlayoutManager.findLastVisibleItemPosition() - firstVisibleItem) + 1;
                int totalItemCount = recyclerView.getAdapter().getItemCount();
                if (searching && searchWas) {
                    if (visibleItemCount > 0 && searchlayoutManager.findLastVisibleItemPosition() == totalItemCount - 1 && !dialogsSearchAdapter.isMessagesSearchEndReached()) {
                        dialogsSearchAdapter.loadMoreSearchMessages();
                    }
                }
            }
        });

        if (searchString != null) {
            showSearch(true, false);
            searchEmptyView.showProgress();
            actionBar.openSearchField(searchString, false);
        } else {
            showSearch(false, false);
        }

        if (!onlySelect && initialDialogsType == 0) {
            fragmentLocationContextView = new FragmentContextView(context, this, true);
            contentView.addView(fragmentLocationContextView, LayoutHelper.createFrame(LayoutHelper.MATCH_PARENT, 39, Gravity.TOP | Gravity.LEFT, 0, -36, 0, 0));

            fragmentContextView = new FragmentContextView(context, this, false);
            contentView.addView(fragmentContextView, LayoutHelper.createFrame(LayoutHelper.MATCH_PARENT, 39, Gravity.TOP | Gravity.LEFT, 0, -36, 0, 0));

            fragmentContextView.setAdditionalContextView(fragmentLocationContextView);
            fragmentLocationContextView.setAdditionalContextView(fragmentContextView);
        } else if (initialDialogsType == 3) {
            if (commentView != null) {
                commentView.onDestroy();
            }
            commentView = new ChatActivityEnterView(getParentActivity(), contentView, null, false);
            commentView.setAllowStickersAndGifs(false, false);
            commentView.setForceShowSendButton(true, false);
            commentView.setVisibility(View.GONE);
            contentView.addView(commentView, LayoutHelper.createFrame(LayoutHelper.MATCH_PARENT, LayoutHelper.WRAP_CONTENT, Gravity.LEFT | Gravity.BOTTOM));
            commentView.setDelegate(new ChatActivityEnterView.ChatActivityEnterViewDelegate() {
                @Override
                public void onMessageSend(CharSequence message, boolean notify, int scheduleDate) {
                    if (delegate == null) {
                        return;
                    }
                    if (selectedDialogs.isEmpty()) {
                        return;
                    }
                    delegate.didSelectDialogs(DialogsActivity.this, selectedDialogs, message, false);
                }

                @Override
                public void onSwitchRecordMode(boolean video) {

                }

                @Override
                public void onTextSelectionChanged(int start, int end) {

                }

                @Override
                public void onStickersExpandedChange() {

                }

                @Override
                public void onPreAudioVideoRecord() {

                }

                @Override
                public void onTextChanged(final CharSequence text, boolean bigChange) {

                }

                @Override
                public void onTextSpansChanged(CharSequence text) {

                }

                @Override
                public void needSendTyping() {

                }

                @Override
                public void onAttachButtonHidden() {

                }

                @Override
                public void onAttachButtonShow() {

                }

                @Override
                public void onMessageEditEnd(boolean loading) {

                }

                @Override
                public void onWindowSizeChanged(int size) {

                }

                @Override
                public void onStickersTab(boolean opened) {

                }

                @Override
                public void didPressAttachButton() {

                }

                @Override
                public void needStartRecordVideo(int state, boolean notify, int scheduleDate) {

                }

                @Override
                public void needChangeVideoPreviewState(int state, float seekProgress) {

                }

                @Override
                public void needStartRecordAudio(int state) {

                }

                @Override
                public void needShowMediaBanHint() {

                }

                @Override
                public void onUpdateSlowModeButton(View button, boolean show, CharSequence time) {

                }

                @Override
                public void onSendLongClick() {

                }

                @Override
                public void onAudioVideoInterfaceUpdated() {

                }
            });
        }

        if (filterTabsView != null) {
            contentView.addView(filterTabsView, LayoutHelper.createFrame(LayoutHelper.MATCH_PARENT, 44));
        }
        if (!onlySelect) {
            contentView.addView(actionBar, LayoutHelper.createFrame(LayoutHelper.MATCH_PARENT, LayoutHelper.WRAP_CONTENT));
        }

        for (int a = 0; a < 2; a++) {
            undoView[a] = new UndoView(context) {
                @Override
                public void setTranslationY(float translationY) {
                    super.setTranslationY(translationY);
                    if (this == undoView[0] && undoView[1].getVisibility() != VISIBLE) {
                        additionalFloatingTranslation = getMeasuredHeight() + AndroidUtilities.dp(8) - translationY;
                        if (additionalFloatingTranslation < 0) {
                            additionalFloatingTranslation = 0;
                        }
                        if (!floatingHidden) {
                            updateFloatingButtonOffset();
                        }
                    }
                }

                @Override
                protected boolean canUndo() {
                    return !dialogsItemAnimator.isRunning();
                }
            };
            contentView.addView(undoView[a], LayoutHelper.createFrame(LayoutHelper.MATCH_PARENT, LayoutHelper.WRAP_CONTENT, Gravity.BOTTOM | Gravity.LEFT, 8, 0, 8, 8));
        }

        if (folderId != 0) {
            actionBar.setBackgroundColor(Theme.getColor(Theme.key_actionBarDefaultArchived));
            viewPages[0].listView.setGlowColor(Theme.getColor(Theme.key_actionBarDefaultArchived));
            actionBar.setTitleColor(Theme.getColor(Theme.key_actionBarDefaultArchivedTitle));
            actionBar.setItemsColor(Theme.getColor(Theme.key_actionBarDefaultArchivedIcon), false);
            actionBar.setItemsBackgroundColor(Theme.getColor(Theme.key_actionBarDefaultArchivedSelector), false);
            actionBar.setSearchTextColor(Theme.getColor(Theme.key_actionBarDefaultArchivedSearch), false);
            actionBar.setSearchTextColor(Theme.getColor(Theme.key_actionBarDefaultArchivedSearchPlaceholder), true);
        }

        updateFilterTabs(false);

        return fragmentView;
    }

    private void switchToCurrentSelectedMode(boolean animated) {
        for (int a = 0; a < viewPages.length; a++) {
            viewPages[a].listView.stopScroll();
        }
        int a = animated ? 1 : 0;
        RecyclerView.Adapter currentAdapter = viewPages[a].listView.getAdapter();

        if (viewPages[a].selectedType == Integer.MAX_VALUE) {
            viewPages[a].dialogsType = 0;
            viewPages[a].listView.updatePullState();
        } else {
            MessagesController.DialogFilter filter = getMessagesController().dialogFilters.get(viewPages[a].selectedType);
            if (viewPages[a == 0 ? 1 : 0].dialogsType == 7) {
                viewPages[a].dialogsType = 8;
            } else {
                viewPages[a].dialogsType = 7;
            }
            viewPages[a].listView.setScrollEnabled(true);
            getMessagesController().selectDialogFilter(filter, viewPages[a].dialogsType == 8 ? 1 : 0);
        }
        viewPages[a].dialogsAdapter.setDialogsType(viewPages[a].dialogsType);
        viewPages[a].layoutManager.scrollToPositionWithOffset(viewPages[a].dialogsType == 0 && hasHiddenArchive() ? 1 : 0, (int) actionBar.getTranslationY());
        checkListLoad(viewPages[a]);
    }

    private boolean scrollBarVisible = true;
    private void showScrollbars(boolean show) {
        if (viewPages == null || scrollBarVisible == show) {
            return;
        }
        scrollBarVisible = show;
        for (int a = 0; a < viewPages.length; a++) {
            if (show) {
                viewPages[a].listView.setScrollbarFadingEnabled(false);
            }
            viewPages[a].listView.setVerticalScrollBarEnabled(show);
            if (show) {
                viewPages[a].listView.setScrollbarFadingEnabled(true);
            }
        }
    }

    private void scrollToFilterTab(int index) {
        if (filterTabsView == null || viewPages[0].selectedType == index) {
            return;
        }
        filterTabsView.selectTabWithId(index, 1.0f);
        parentLayout.getDrawerLayoutContainer().setAllowOpenDrawerBySwipe(false);
        viewPages[1].selectedType = viewPages[0].selectedType;
        viewPages[0].selectedType = index;
        switchToCurrentSelectedMode(false);
        switchToCurrentSelectedMode(true);
        updateCounters(false);
    }

    private void updateFilterTabs(boolean force) {
        if (filterTabsView == null) {
            return;
        }
        if (scrimPopupWindow != null) {
            scrimPopupWindow.dismiss();
            scrimPopupWindow = null;
        }
        ArrayList<MessagesController.DialogFilter> filters = getMessagesController().dialogFilters;
        SharedPreferences preferences = MessagesController.getMainSettings(currentAccount);
        if (!filters.isEmpty()) {
            if (force || filterTabsView.getVisibility() != View.VISIBLE) {
                filterTabsView.setVisibility(View.VISIBLE);
                int id = filterTabsView.getCurrentTabId();
                if (id != Integer.MAX_VALUE && id >= filters.size()) {
                    filterTabsView.resetTabId();
                }
                filterTabsView.removeTabs();
                filterTabsView.addTab(Integer.MAX_VALUE, LocaleController.getString("FilterAllChats", R.string.FilterAllChats));
                for (int a = 0, N = filters.size(); a < N; a++) {
                    filterTabsView.addTab(a, filters.get(a).name);
                }
                id = filterTabsView.getCurrentTabId();
                if (id >= 0) {
                    viewPages[0].selectedType = id;
                }
                for (int a = 0; a < viewPages.length; a++) {
                    if (viewPages[a].selectedType != Integer.MAX_VALUE && viewPages[a].selectedType >= filters.size()) {
                        viewPages[a].selectedType = filters.size() - 1;
                    }
                    viewPages[a].listView.setScrollingTouchSlop(RecyclerView.TOUCH_SLOP_PAGING);
                }
                filterTabsView.finishAddingTabs();
                switchToCurrentSelectedMode(false);
                if (parentLayout != null) {
                    parentLayout.getDrawerLayoutContainer().setAllowOpenDrawerBySwipe(id == filterTabsView.getFirstTabId());
                }
            }
        } else {
            if (filterTabsView.getVisibility() != View.GONE) {
                maybeStartTracking = false;
                if (startedTracking) {
                    startedTracking = false;
                    viewPages[0].setTranslationX(0);
                    viewPages[1].setTranslationX(viewPages[0].getMeasuredWidth());
                }
                if (viewPages[0].selectedType != Integer.MAX_VALUE) {
                    viewPages[0].selectedType = Integer.MAX_VALUE;
                    viewPages[0].dialogsAdapter.setDialogsType(0);
                    viewPages[0].dialogsType = 0;
                    viewPages[0].dialogsAdapter.notifyDataSetChanged();
                }
                viewPages[1].setVisibility(View.GONE);
                viewPages[1].selectedType = Integer.MAX_VALUE;
                viewPages[1].dialogsAdapter.setDialogsType(0);
                viewPages[1].dialogsType = 0;
                viewPages[1].dialogsAdapter.notifyDataSetChanged();
                filterTabsView.setVisibility(View.GONE);
                for (int a = 0; a < viewPages.length; a++) {
                    if (viewPages[a].dialogsType == 0 && viewPages[a].archivePullViewState == ARCHIVE_ITEM_STATE_HIDDEN && hasHiddenArchive()) {
                        int p = viewPages[a].layoutManager.findFirstVisibleItemPosition();
                        if (p == 0 || p == 1) {
                            viewPages[a].layoutManager.scrollToPositionWithOffset(p, 0);
                        }
                    }
                    viewPages[a].listView.setScrollingTouchSlop(RecyclerView.TOUCH_SLOP_DEFAULT);
                    viewPages[a].listView.requestLayout();
                    viewPages[a].requestLayout();
                }
            }
            if (parentLayout != null) {
                parentLayout.getDrawerLayoutContainer().setAllowOpenDrawerBySwipe(true);
            }
        }
        updateCounters(false);
    }

    @Override
    protected void onPanTranslationUpdate(int y) {
        if (viewPages == null) {
            return;
        }
        if (commentView != null && commentView.isPopupShowing()) {
            fragmentView.setTranslationY(y);
            for (int a = 0; a < viewPages.length; a++) {
                viewPages[a].setTranslationY(0);
            }
            if (!onlySelect) {
                actionBar.setTranslationY(0);
            }
            searchListView.setTranslationY(0);
        } else {
            for (int a = 0; a < viewPages.length; a++) {
                viewPages[a].setTranslationY(y);
            }
            if (!onlySelect) {
                actionBar.setTranslationY(y);
            }
            searchListView.setTranslationY(y);
        }
    }

    @Override
    public void finishFragment() {
        super.finishFragment();
        if (scrimPopupWindow != null) {
            scrimPopupWindow.dismiss();
        }
    }

    @Override
    public void onResume() {
        super.onResume();
        if (filterTabsView != null && filterTabsView.getVisibility() == View.VISIBLE) {
            parentLayout.getDrawerLayoutContainer().setAllowOpenDrawerBySwipe(viewPages[0].selectedType == filterTabsView.getFirstTabId());
        }
        if (viewPages != null && !dialogsListFrozen) {
            for (int a = 0; a < viewPages.length; a++) {
                viewPages[a].dialogsAdapter.notifyDataSetChanged();
            }
        }
        if (commentView != null) {
            commentView.onResume();
        }
        if (!onlySelect && folderId == 0) {
            getMediaDataController().checkStickers(MediaDataController.TYPE_EMOJI);
        }
        if (dialogsSearchAdapter != null) {
            dialogsSearchAdapter.notifyDataSetChanged();
        }
        final boolean tosAccepted;
        if (!afterSignup) {
            tosAccepted = UserConfig.getInstance(UserConfig.selectedAccount).unacceptedTermsOfService == null;
        } else {
            tosAccepted = false;
            afterSignup = false;
        }
        if (tosAccepted && checkPermission && !onlySelect && Build.VERSION.SDK_INT >= 23) {
            Activity activity = getParentActivity();
            if (activity != null) {
                checkPermission = false;
                boolean hasNotContactsPermission = activity.checkSelfPermission(Manifest.permission.READ_CONTACTS) != PackageManager.PERMISSION_GRANTED;
                boolean hasNotStoragePermission = activity.checkSelfPermission(Manifest.permission.WRITE_EXTERNAL_STORAGE) != PackageManager.PERMISSION_GRANTED;
                if (hasNotContactsPermission || hasNotStoragePermission) {
                    askingForPermissions = true;
                    if (hasNotContactsPermission && askAboutContacts && getUserConfig().syncContacts && activity.shouldShowRequestPermissionRationale(Manifest.permission.READ_CONTACTS)) {
                        AlertDialog.Builder builder = AlertsCreator.createContactsPermissionDialog(activity, param -> {
                            askAboutContacts = param != 0;
                            MessagesController.getGlobalNotificationsSettings().edit().putBoolean("askAboutContacts", askAboutContacts).commit();
                            askForPermissons(false);
                        });
                        showDialog(permissionDialog = builder.create());
                    } else if (hasNotStoragePermission && activity.shouldShowRequestPermissionRationale(Manifest.permission.WRITE_EXTERNAL_STORAGE)) {
                        AlertDialog.Builder builder = new AlertDialog.Builder(activity);
                        builder.setTitle(LocaleController.getString("AppName", R.string.AppName));
                        builder.setMessage(LocaleController.getString("PermissionStorage", R.string.PermissionStorage));
                        builder.setPositiveButton(LocaleController.getString("OK", R.string.OK), null);
                        showDialog(permissionDialog = builder.create());
                    } else {
                        askForPermissons(true);
                    }
                }
            }
        } else if (!onlySelect && XiaomiUtilities.isMIUI() && Build.VERSION.SDK_INT >= 19 && !XiaomiUtilities.isCustomPermissionGranted(XiaomiUtilities.OP_SHOW_WHEN_LOCKED)) {
            if (getParentActivity() == null) {
                return;
            }
            if (MessagesController.getGlobalNotificationsSettings().getBoolean("askedAboutMiuiLockscreen", false)) {
                return;
            }
            showDialog(new AlertDialog.Builder(getParentActivity())
                    .setTitle(LocaleController.getString("AppName", R.string.AppName))
                    .setMessage(LocaleController.getString("PermissionXiaomiLockscreen", R.string.PermissionXiaomiLockscreen))
                    .setPositiveButton(LocaleController.getString("PermissionOpenSettings", R.string.PermissionOpenSettings), (dialog, which) -> {
                        Intent intent = XiaomiUtilities.getPermissionManagerIntent();
                        if (intent != null) {
                            try {
                                getParentActivity().startActivity(intent);
                            } catch (Exception x) {
                                try {
                                    intent = new Intent(android.provider.Settings.ACTION_APPLICATION_DETAILS_SETTINGS);
                                    intent.setData(Uri.parse("package:" + ApplicationLoader.applicationContext.getPackageName()));
                                    getParentActivity().startActivity(intent);
                                } catch (Exception xx) {
                                    FileLog.e(xx);
                                }
                            }
                        }
                    })
                    .setNegativeButton(LocaleController.getString("ContactsPermissionAlertNotNow", R.string.ContactsPermissionAlertNotNow), (dialog, which) -> MessagesController.getGlobalNotificationsSettings().edit().putBoolean("askedAboutMiuiLockscreen", true).commit())
                    .create());
        }
        showFiltersHint();
        if (viewPages != null) {
            for (int a = 0; a < viewPages.length; a++) {
                if (viewPages[a].dialogsType == 0 && viewPages[a].archivePullViewState == ARCHIVE_ITEM_STATE_HIDDEN && viewPages[a].layoutManager.findFirstVisibleItemPosition() == 0 && hasHiddenArchive()) {
                    viewPages[a].layoutManager.scrollToPositionWithOffset(1, 0);
                }
            }
        }
    }

    @Override
    public void onPause() {
        super.onPause();
        if (scrimPopupWindow != null) {
            scrimPopupWindow.dismiss();
        }
        if (commentView != null) {
            commentView.onResume();
        }
        if (undoView[0] != null) {
            undoView[0].hide(true, 0);
        }
    }

    @Override
    public boolean onBackPressed() {
        if (scrimPopupWindow != null) {
            scrimPopupWindow.dismiss();
            return false;
        } else if (filterTabsView != null && filterTabsView.isEditing()) {
            filterTabsView.setIsEditing(false);
            showDoneItem(false);
            return false;
        } else if (actionBar != null && actionBar.isActionModeShowed()) {
            hideActionMode(true);
            return false;
        } else if (filterTabsView != null && filterTabsView.getVisibility() == View.VISIBLE && !filterTabsView.isAnimatingIndicator() && filterTabsView.getCurrentTabId() != Integer.MAX_VALUE && !startedTracking) {
            filterTabsView.selectFirstTab();
            return false;
        } else if (commentView != null && commentView.isPopupShowing()) {
            commentView.hidePopup(true);
            return false;
        }
        return super.onBackPressed();
    }

    @Override
    protected void onBecomeFullyHidden() {
        if (closeSearchFieldOnHide) {
            if (actionBar != null) {
                actionBar.closeSearchField();
            }
            if (searchObject != null) {
                dialogsSearchAdapter.putRecentSearch(searchDialogId, searchObject);
                searchObject = null;
            }
            closeSearchFieldOnHide = false;
        }
        if (undoView[0] != null) {
            undoView[0].hide(true, 0);
        }
    }

    public boolean addOrRemoveSelectedDialog(long did, View cell) {
        if (selectedDialogs.contains(did)) {
            selectedDialogs.remove(did);
            if (cell instanceof DialogCell) {
                ((DialogCell) cell).setChecked(false, true);
            }
            return false;
        } else {
            selectedDialogs.add(did);
            if (cell instanceof DialogCell) {
                ((DialogCell) cell).setChecked(true, true);
            }
            return true;
        }
    }

    private void showSearch(boolean show, boolean animated) {
        if (initialDialogsType != 0) {
            animated = false;
        }
        if (searchAnimator != null) {
            searchAnimator.cancel();
            searchAnimator = null;
        }
        if (tabsAlphaAnimator != null) {
            tabsAlphaAnimator.cancel();
            tabsAlphaAnimator = null;
        }
        if (animated) {
            if (show) {
                searchListView.setVisibility(View.VISIBLE);
            } else {
                viewPages[0].listView.setVisibility(View.VISIBLE);
                viewPages[0].setVisibility(View.VISIBLE);
            }
            setDialogsListFrozen(true);
            viewPages[0].listView.setVerticalScrollBarEnabled(false);
            searchListView.setVerticalScrollBarEnabled(false);
            searchListView.setBackgroundColor(Theme.getColor(Theme.key_windowBackgroundWhite));
            searchAnimator = new AnimatorSet();
            ArrayList<Animator> animators = new ArrayList<>();
            animators.add(ObjectAnimator.ofFloat(viewPages[0], View.ALPHA, show ? 0.0f : 1.0f));
            animators.add(ObjectAnimator.ofFloat(viewPages[0], View.SCALE_X, show ? 0.9f : 1.0f));
            animators.add(ObjectAnimator.ofFloat(viewPages[0], View.SCALE_Y, show ? 0.9f : 1.0f));
            animators.add(ObjectAnimator.ofFloat(searchListView, View.ALPHA, show ? 1.0f : 0.0f));
            animators.add(ObjectAnimator.ofFloat(searchListView, View.SCALE_X, show ? 1.0f : 1.05f));
            animators.add(ObjectAnimator.ofFloat(searchListView, View.SCALE_Y, show ? 1.0f : 1.05f));
            animators.add(ObjectAnimator.ofFloat(searchEmptyView, View.ALPHA, show ? 1.0f : 0.0f));
            animators.add(ObjectAnimator.ofFloat(searchEmptyView, View.SCALE_X, show ? 1.0f : 1.05f));
            animators.add(ObjectAnimator.ofFloat(searchEmptyView, View.SCALE_Y, show ? 1.0f : 1.05f));
            if (filterTabsView != null) {
                animators.add(ObjectAnimator.ofFloat(filterTabsView, View.TRANSLATION_Y, show ? -AndroidUtilities.dp(44) : 0));
                tabsAlphaAnimator = ObjectAnimator.ofFloat(filterTabsView.getTabsContainer(), View.ALPHA, show ? 0.0f : 1.0f).setDuration(100);
                tabsAlphaAnimator.addListener(new AnimatorListenerAdapter() {
                    @Override
                    public void onAnimationEnd(Animator animation) {
                        tabsAlphaAnimator = null;
                    }
                });
            }
            searchAnimator.playTogether(animators);
            searchAnimator.setDuration(show ? 200 : 180);
            searchAnimator.setInterpolator(CubicBezierInterpolator.EASE_OUT);
            if (!show) {
                searchAnimator.setStartDelay(20);
                if (tabsAlphaAnimator != null) {
                    tabsAlphaAnimator.setStartDelay(80);
                }
            }
            searchAnimator.addListener(new AnimatorListenerAdapter() {
                @Override
                public void onAnimationEnd(Animator animation) {
                    if (searchAnimator != animation) {
                        return;
                    }
                    setDialogsListFrozen(false);
                    if (show) {
                        viewPages[0].listView.hide();
                        searchListView.show();
                    } else {
                        searchEmptyView.setScaleX(1.1f);
                        searchEmptyView.setScaleY(1.1f);
                        searchListView.hide();
                        viewPages[0].listView.show();
                        dialogsSearchAdapter.searchDialogs(null);
                        if (!onlySelect) {
                            hideFloatingButton(false);
                        }
                    }
                    viewPages[0].listView.setVerticalScrollBarEnabled(true);
                    searchListView.setVerticalScrollBarEnabled(true);
                    searchListView.setBackground(null);
                    searchAnimator = null;
                }

                @Override
                public void onAnimationCancel(Animator animation) {
                    if (searchAnimator == animation) {
                        if (show) {
                            viewPages[0].listView.hide();
                            searchListView.show();
                        } else {
                            searchListView.hide();
                            viewPages[0].listView.show();
                        }
                        searchAnimator = null;
                    }
                }
            });
            searchAnimator.start();
            if (tabsAlphaAnimator != null) {
                tabsAlphaAnimator.start();
            }
        } else {
            setDialogsListFrozen(false);
            if (show) {
                viewPages[0].listView.hide();
                searchListView.show();
            } else {
                viewPages[0].listView.show();
                searchListView.hide();
            }
            viewPages[0].setAlpha(show ? 0.0f : 1.0f);
            viewPages[0].setScaleX(show ? 0.9f : 1.0f);
            viewPages[0].setScaleY(show ? 0.9f : 1.0f);
            searchListView.setAlpha(show ? 1.0f : 0.0f);
            searchListView.setScaleX(show ? 1.0f : 1.1f);
            searchListView.setScaleY(show ? 1.0f : 1.1f);
            searchEmptyView.setAlpha(show ? 1.0f : 0.0f);
            searchEmptyView.setScaleX(show ? 1.0f : 1.1f);
            searchEmptyView.setScaleY(show ? 1.0f : 1.1f);
            if (filterTabsView != null) {
                filterTabsView.setTranslationY(show ? -AndroidUtilities.dp(44) : 0);
                filterTabsView.getTabsContainer().setAlpha(show ? 0.0f : 1.0f);
            }
        }
    }

    private void findAndUpdateCheckBox(long dialogId, boolean checked) {
        if (viewPages == null) {
            return;
        }
        for (int b = 0; b < viewPages.length; b++) {
            int count = viewPages[b].listView.getChildCount();
            for (int a = 0; a < count; a++) {
                View child = viewPages[b].listView.getChildAt(a);
                if (child instanceof DialogCell) {
                    DialogCell dialogCell = (DialogCell) child;
                    if (dialogCell.getDialogId() == dialogId) {
                        dialogCell.setChecked(checked, true);
                        break;
                    }
                }
            }
        }
    }

    private void checkListLoad(ViewPage viewPage) {
        if (tabsAnimationInProgress || startedTracking || filterTabsView != null && filterTabsView.getVisibility() == View.VISIBLE && filterTabsView.isAnimatingIndicator()) {
            return;
        }
        int firstVisibleItem = viewPage.layoutManager.findFirstVisibleItemPosition();
        int visibleItemCount = Math.abs(viewPage.layoutManager.findLastVisibleItemPosition() - firstVisibleItem) + 1;
        boolean loadArchived = false;
        boolean loadArchivedFromCache = false;
        boolean load = false;
        boolean loadFromCache = false;
        if (viewPage.dialogsType == 7 || viewPage.dialogsType == 8) {
            ArrayList<MessagesController.DialogFilter> dialogFilters = getMessagesController().dialogFilters;
            if (viewPage.selectedType >= 0 && viewPage.selectedType < dialogFilters.size()) {
                MessagesController.DialogFilter filter = getMessagesController().dialogFilters.get(viewPage.selectedType);
                if ((filter.flags & MessagesController.DIALOG_FILTER_FLAG_EXCLUDE_ARCHIVED) == 0) {
                    if (visibleItemCount > 0 && viewPage.layoutManager.findLastVisibleItemPosition() >= getDialogsArray(currentAccount, viewPage.dialogsType, 1, dialogsListFrozen).size() - 10 ||
                            visibleItemCount == 0 && !MessagesController.getInstance(currentAccount).isDialogsEndReached(1)) {
                        loadArchivedFromCache = !getMessagesController().isDialogsEndReached(1);
                        if (loadArchivedFromCache || !getMessagesController().isServerDialogsEndReached(1)) {
                            loadArchived = true;
                        }
                    }
                }
            }
        }
        if (visibleItemCount > 0 && viewPage.layoutManager.findLastVisibleItemPosition() >= getDialogsArray(currentAccount, viewPage.dialogsType, folderId, dialogsListFrozen).size() - 10 ||
                visibleItemCount == 0 && (viewPage.dialogsType == 7 || viewPage.dialogsType == 8) && !MessagesController.getInstance(currentAccount).isDialogsEndReached(folderId)) {
            loadFromCache = !getMessagesController().isDialogsEndReached(folderId);
            if (loadFromCache || !getMessagesController().isServerDialogsEndReached(folderId)) {
                load = true;
            }
        }
        if (load || loadArchived) {
            boolean loadFinal = load;
            boolean loadFromCacheFinal = loadFromCache;
            boolean loadArchivedFinal = loadArchived;
            boolean loadArchivedFromCacheFinal = loadArchivedFromCache;
            AndroidUtilities.runOnUIThread(() -> {
                if (loadFinal) {
                    getMessagesController().loadDialogs(folderId, -1, 100, loadFromCacheFinal);
                }
                if (loadArchivedFinal) {
                    getMessagesController().loadDialogs(1, -1, 100, loadArchivedFromCacheFinal);
                }
            });
        }
    }

    private void onItemClick(View view, int position, RecyclerListView.Adapter adapter) {
        if (getParentActivity() == null) {
            return;
        }
        long dialogId = 0;
        int message_id = 0;
        boolean isGlobalSearch = false;
        if (adapter instanceof DialogsAdapter) {
            DialogsAdapter dialogsAdapter = (DialogsAdapter) adapter;
            TLObject object = dialogsAdapter.getItem(position);
            if (object instanceof TLRPC.User) {
                dialogId = ((TLRPC.User) object).id;
            } else if (object instanceof TLRPC.Dialog) {
                TLRPC.Dialog dialog = (TLRPC.Dialog) object;
                if (dialog instanceof TLRPC.TL_dialogFolder) {
                    if (actionBar.isActionModeShowed()) {
                        return;
                    }
                    TLRPC.TL_dialogFolder dialogFolder = (TLRPC.TL_dialogFolder) dialog;
                    Bundle args = new Bundle();
                    args.putInt("folderId", dialogFolder.folder.id);
                    args.putInt("dialogsType", dialogsType);
                    args.putBoolean("onlySelect", onlySelect);
                    DialogsActivity dialogsActivity = new DialogsActivity(args);
                    dialogsActivity.setDelegate(delegate);
                    presentFragment(dialogsActivity, onlySelect);
                    return;
                }
                dialogId = dialog.id;
                if (actionBar.isActionModeShowed()) {
                    showOrUpdateActionMode(dialog, view);
                    return;
                }
            } else if (object instanceof TLRPC.TL_recentMeUrlChat) {
                dialogId = -((TLRPC.TL_recentMeUrlChat) object).chat_id;
            } else if (object instanceof TLRPC.TL_recentMeUrlUser) {
                dialogId = ((TLRPC.TL_recentMeUrlUser) object).user_id;
            } else if (object instanceof TLRPC.TL_recentMeUrlChatInvite) {
                TLRPC.TL_recentMeUrlChatInvite chatInvite = (TLRPC.TL_recentMeUrlChatInvite) object;
                TLRPC.ChatInvite invite = chatInvite.chat_invite;
                if (invite.chat == null && (!invite.channel || invite.megagroup) || invite.chat != null && (!ChatObject.isChannel(invite.chat) || invite.chat.megagroup)) {
                    String hash = chatInvite.url;
                    int index = hash.indexOf('/');
                    if (index > 0) {
                        hash = hash.substring(index + 1);
                    }
                    showDialog(new JoinGroupAlert(getParentActivity(), invite, hash, DialogsActivity.this));
                    return;
                } else {
                    if (invite.chat != null) {
                        dialogId = -invite.chat.id;
                    } else {
                        return;
                    }
                }
            } else if (object instanceof TLRPC.TL_recentMeUrlStickerSet) {
                TLRPC.StickerSet stickerSet = ((TLRPC.TL_recentMeUrlStickerSet) object).set.set;
                TLRPC.TL_inputStickerSetID set = new TLRPC.TL_inputStickerSetID();
                set.id = stickerSet.id;
                set.access_hash = stickerSet.access_hash;
                showDialog(new StickersAlert(getParentActivity(), DialogsActivity.this, set, null, null));
                return;
            } else if (object instanceof TLRPC.TL_recentMeUrlUnknown) {
                return;
            } else {
                return;
            }
        } else if (adapter == dialogsSearchAdapter) {
            Object obj = dialogsSearchAdapter.getItem(position);
            isGlobalSearch = dialogsSearchAdapter.isGlobalSearch(position);
            if (obj instanceof TLRPC.User) {
                dialogId = ((TLRPC.User) obj).id;
                if (!onlySelect) {
                    searchDialogId = dialogId;
                    searchObject = (TLRPC.User) obj;
                }
            } else if (obj instanceof TLRPC.Chat) {
                dialogId = -((TLRPC.Chat) obj).id;
                if (!onlySelect) {
                    searchDialogId = dialogId;
                    searchObject = (TLRPC.Chat) obj;
                }
            } else if (obj instanceof TLRPC.EncryptedChat) {
                dialogId = ((long) ((TLRPC.EncryptedChat) obj).id) << 32;
                if (!onlySelect) {
                    searchDialogId = dialogId;
                    searchObject = (TLRPC.EncryptedChat) obj;
                }
            } else if (obj instanceof MessageObject) {
                MessageObject messageObject = (MessageObject) obj;
                dialogId = messageObject.getDialogId();
                message_id = messageObject.getId();
                dialogsSearchAdapter.addHashtagsFromMessage(dialogsSearchAdapter.getLastSearchString());
            } else if (obj instanceof String) {
                String str = (String) obj;
                if (dialogsSearchAdapter.isHashtagSearch()) {
                    actionBar.openSearchField(str, false);
                } else if (!str.equals("section")) {
                    NewContactActivity activity = new NewContactActivity();
                    activity.setInitialPhoneNumber(str);
                    presentFragment(activity);
                }
            }
        }

        if (dialogId == 0) {
            return;
        }

        if (onlySelect) {
            if (!validateSlowModeDialog(dialogId)) {
                return;
            }
            if (!selectedDialogs.isEmpty()) {
                boolean checked = addOrRemoveSelectedDialog(dialogId, view);
                if (adapter == dialogsSearchAdapter) {
                    actionBar.closeSearchField();
                    findAndUpdateCheckBox(dialogId, checked);
                }
                updateSelectedCount();
            } else {
                didSelectResult(dialogId, true, false);
            }
        } else {
            Bundle args = new Bundle();
            int lower_part = (int) dialogId;
            int high_id = (int) (dialogId >> 32);
            if (lower_part != 0) {
                if (lower_part > 0) {
                    args.putInt("user_id", lower_part);
                } else if (lower_part < 0) {
                    if (message_id != 0) {
                        TLRPC.Chat chat = getMessagesController().getChat(-lower_part);
                        if (chat != null && chat.migrated_to != null) {
                            args.putInt("migrated_to", lower_part);
                            lower_part = -chat.migrated_to.channel_id;
                        }
                    }
                    args.putInt("chat_id", -lower_part);
                }
            } else {
                args.putInt("enc_id", high_id);
            }
            if (message_id != 0) {
                args.putInt("message_id", message_id);
            } else if (!isGlobalSearch) {
                closeSearch();
            } else {
                if (searchObject != null) {
                    dialogsSearchAdapter.putRecentSearch(searchDialogId, searchObject);
                    searchObject = null;
                }
            }
            if (AndroidUtilities.isTablet()) {
                if (openedDialogId == dialogId && adapter != dialogsSearchAdapter) {
                    return;
                }
                if (viewPages != null) {
                    for (int a = 0; a < viewPages.length; a++) {
                        viewPages[a].dialogsAdapter.setOpenedDialogId(openedDialogId = dialogId);
                    }
                }
                updateVisibleRows(MessagesController.UPDATE_MASK_SELECT_DIALOG);
            }
            if (searchString != null) {
                if (getMessagesController().checkCanOpenChat(args, DialogsActivity.this)) {
                    getNotificationCenter().postNotificationName(NotificationCenter.closeChats);
                    presentFragment(new ChatActivity(args));
                }
            } else {
                if (getMessagesController().checkCanOpenChat(args, DialogsActivity.this)) {
                    presentFragment(new ChatActivity(args));
                }
            }
        }
    }

    private boolean onItemLongClick(View view, int position, float x, float y, int dialogsType, RecyclerListView.Adapter adapter) {
        if (getParentActivity() == null) {
            return false;
        }
        if (!actionBar.isActionModeShowed() && !AndroidUtilities.isTablet() && !onlySelect && view instanceof DialogCell) {
            DialogCell cell = (DialogCell) view;
            if (cell.isPointInsideAvatar(x, y)) {
                long dialog_id = cell.getDialogId();
                Bundle args = new Bundle();
                int lower_part = (int) dialog_id;
                int high_id = (int) (dialog_id >> 32);
                int message_id = cell.getMessageId();
                if (lower_part != 0) {
                    if (lower_part > 0) {
                        args.putInt("user_id", lower_part);
                    } else if (lower_part < 0) {
                        if (message_id != 0) {
                            TLRPC.Chat chat = getMessagesController().getChat(-lower_part);
                            if (chat != null && chat.migrated_to != null) {
                                args.putInt("migrated_to", lower_part);
                                lower_part = -chat.migrated_to.channel_id;
                            }
                        }
                        args.putInt("chat_id", -lower_part);
                    }
                } else {
                    return false;
                }

                if (message_id != 0) {
                    args.putInt("message_id", message_id);
                }
                if (searchString != null) {
                    if (getMessagesController().checkCanOpenChat(args, DialogsActivity.this)) {
                        getNotificationCenter().postNotificationName(NotificationCenter.closeChats);
                        presentFragmentAsPreview(new ChatActivity(args));
                    }
                } else {
                    if (getMessagesController().checkCanOpenChat(args, DialogsActivity.this)) {
                        presentFragmentAsPreview(new ChatActivity(args));
                    }
                }
                return true;
            }
        }
        if (adapter == dialogsSearchAdapter) {
            Object item = dialogsSearchAdapter.getItem(position);
            if (dialogsSearchAdapter.isRecentSearchDisplayed()) {
                AlertDialog.Builder builder = new AlertDialog.Builder(getParentActivity());
                builder.setTitle(LocaleController.getString("ClearSearchSingleAlertTitle", R.string.ClearSearchSingleAlertTitle));
                long did;
                if (item instanceof TLRPC.Chat) {
                    TLRPC.Chat chat = (TLRPC.Chat) item;
                    builder.setMessage(LocaleController.formatString("ClearSearchSingleChatAlertText", R.string.ClearSearchSingleChatAlertText, chat.title));
                    did = -chat.id;
                } else if (item instanceof TLRPC.User) {
                    TLRPC.User user = (TLRPC.User) item;
                    if (user.id == getUserConfig().clientUserId) {
                        builder.setMessage(LocaleController.formatString("ClearSearchSingleChatAlertText", R.string.ClearSearchSingleChatAlertText, LocaleController.getString("SavedMessages", R.string.SavedMessages)));
                    } else {
                        builder.setMessage(LocaleController.formatString("ClearSearchSingleUserAlertText", R.string.ClearSearchSingleUserAlertText, ContactsController.formatName(user.first_name, user.last_name)));
                    }
                    did = user.id;
                } else if (item instanceof TLRPC.EncryptedChat) {
                    TLRPC.EncryptedChat encryptedChat = (TLRPC.EncryptedChat) item;
                    TLRPC.User user = getMessagesController().getUser(encryptedChat.user_id);
                    builder.setMessage(LocaleController.formatString("ClearSearchSingleUserAlertText", R.string.ClearSearchSingleUserAlertText, ContactsController.formatName(user.first_name, user.last_name)));
                    did = ((long) encryptedChat.id) << 32;
                } else {
                    return false;
                }
                builder.setPositiveButton(LocaleController.getString("ClearSearchRemove", R.string.ClearSearchRemove).toUpperCase(), (dialogInterface, i) -> dialogsSearchAdapter.removeRecentSearch(did));
                builder.setNegativeButton(LocaleController.getString("Cancel", R.string.Cancel), null);
                AlertDialog alertDialog = builder.create();
                showDialog(alertDialog);
                TextView button = (TextView) alertDialog.getButton(DialogInterface.BUTTON_POSITIVE);
                if (button != null) {
                    button.setTextColor(Theme.getColor(Theme.key_dialogTextRed2));
                }
                return true;
            }
            return false;
        }
        DialogsAdapter dialogsAdapter = (DialogsAdapter) adapter;
        ArrayList<TLRPC.Dialog> dialogs = getDialogsArray(currentAccount, dialogsType, folderId, dialogsListFrozen);
        position = dialogsAdapter.fixPosition(position);
        if (position < 0 || position >= dialogs.size()) {
            return false;
        }
        final TLRPC.Dialog dialog = dialogs.get(position);
        if (onlySelect) {
            if (initialDialogsType != 3) {
                return false;
            }
            if (!validateSlowModeDialog(dialog.id)) {
                return false;
            }
            addOrRemoveSelectedDialog(dialog.id, view);
            updateSelectedCount();
        } else {
            if (dialog instanceof TLRPC.TL_dialogFolder) {
                BottomSheet.Builder builder = new BottomSheet.Builder(getParentActivity());
                final boolean hasUnread = getMessagesStorage().getArchiveUnreadCount() != 0;

                int[] icons = new int[]{
                        hasUnread ? R.drawable.menu_read : 0,
                        SharedConfig.archiveHidden ? R.drawable.chats_pin : R.drawable.chats_unpin,
                };
                CharSequence[] items = new CharSequence[]{
                        hasUnread ? LocaleController.getString("MarkAllAsRead", R.string.MarkAllAsRead) : null,
                        SharedConfig.archiveHidden ? LocaleController.getString("PinInTheList", R.string.PinInTheList) : LocaleController.getString("HideAboveTheList", R.string.HideAboveTheList)
                };
                builder.setItems(items, icons, (d, which) -> {
                    if (which == 0) {
                        getMessagesStorage().readAllDialogs(1);
                    } else if (which == 1 && viewPages != null) {
                        for (int a = 0; a < viewPages.length; a++) {
                            if (viewPages[a].dialogsType != 0 || viewPages[a].getVisibility() != View.VISIBLE) {
                                continue;
                            }
                            View child = viewPages[a].listView.getChildAt(0);
                            DialogCell dialogCell = null;
                            if (child instanceof DialogCell && ((DialogCell) child).isFolderCell()) {
                                dialogCell = (DialogCell) child;
                            }
                            viewPages[a].listView.toggleArchiveHidden(true, dialogCell);
                        }
                    }
                });
                showDialog(builder.create());
                return false;
            }
            if (actionBar.isActionModeShowed() && isDialogPinned(dialog)) {
                return false;
            }
            showOrUpdateActionMode(dialog, view);
        }
        return true;
    }

    private void updateFloatingButtonOffset() {
        floatingButtonContainer.setTranslationY(floatingButtonTranslation - additionalFloatingTranslation * (1f - floatingButtonHideProgress));
    }

    private boolean hasHiddenArchive() {
        return !onlySelect && initialDialogsType == 0 && folderId == 0 && getMessagesController().hasHiddenArchive();
    }

    private boolean waitingForDialogsAnimationEnd() {
        return dialogsItemAnimator.isRunning() || dialogRemoveFinished != 0 || dialogInsertFinished != 0 || dialogChangeFinished != 0;
    }

    private void onDialogAnimationFinished() {
        dialogRemoveFinished = 0;
        dialogInsertFinished = 0;
        dialogChangeFinished = 0;
        AndroidUtilities.runOnUIThread(() -> {
            if (viewPages != null && folderId != 0 && (frozenDialogsList == null || frozenDialogsList.isEmpty())) {
                for (int a = 0; a < viewPages.length; a++) {
                    viewPages[a].listView.setEmptyView(null);
                    viewPages[a].progressView.setVisibility(View.INVISIBLE);
                }
                finishFragment();
            }
            setDialogsListFrozen(false);
            updateDialogIndices();
        });
    }

    private void setScrollY(float value) {
        if (scrimView != null) {
            scrimView.getLocationInWindow(scrimViewLocation);
        }
        actionBar.setTranslationY(value);
        filterTabsView.setTranslationY(value);
        if (fragmentContextView != null) {
            fragmentContextView.setTranslationY(topPadding + value);
        }
        if (fragmentLocationContextView != null) {
            fragmentLocationContextView.setTranslationY(topPadding + value);
        }
        if (viewPages != null) {
            for (int a = 0; a < viewPages.length; a++) {
                viewPages[a].listView.setTopGlowOffset(viewPages[a].listView.getPaddingTop() + (int) value);
            }
        }
        fragmentView.invalidate();
    }

    private void resetScroll() {
        if (actionBar.getTranslationY() == 0) {
            return;
        }
        AnimatorSet animatorSet = new AnimatorSet();
        animatorSet.playTogether(ObjectAnimator.ofFloat(this, SCROLL_Y, 0));
        animatorSet.setInterpolator(new DecelerateInterpolator());
        animatorSet.setDuration(180);
        animatorSet.start();
    }

    private void hideActionMode(boolean animateCheck) {
        actionBar.hideActionMode();
        if (menuDrawable != null) {
            actionBar.setBackButtonContentDescription(LocaleController.getString("AccDescrOpenMenu", R.string.AccDescrOpenMenu));
        }
        selectedDialogs.clear();
        if (menuDrawable != null) {
            menuDrawable.setRotation(0, true);
        } else if (backDrawable != null) {
            backDrawable.setRotation(0, true);
        }
        if (filterTabsView != null) {
            filterTabsView.animateColorsTo(Theme.key_actionBarTabLine, Theme.key_actionBarTabActiveText, Theme.key_actionBarTabUnactiveText, Theme.key_actionBarTabSelector, Theme.key_actionBarDefault);
        }
        allowMoving = false;
        if (!movingDialogFilters.isEmpty()) {
            for (int a = 0, N = movingDialogFilters.size(); a < N; a++) {
                MessagesController.DialogFilter filter = movingDialogFilters.get(a);
                FilterCreateActivity.saveFilterToServer(filter, filter.flags, filter.name, filter.alwaysShow, filter.neverShow, filter.pinnedDialogs, false, false, true, false, DialogsActivity.this, null);
            }
            movingDialogFilters.clear();
        }
        if (movingWas) {
            getMessagesController().reorderPinnedDialogs(folderId, null, 0);
            movingWas = false;
        }
        updateCounters(true);
        if (viewPages != null) {
            for (int a = 0; a < viewPages.length; a++) {
                viewPages[a].dialogsAdapter.onReorderStateChanged(false);
            }
        }
        updateVisibleRows(MessagesController.UPDATE_MASK_REORDER | MessagesController.UPDATE_MASK_CHECK | (animateCheck ? MessagesController.UPDATE_MASK_CHAT : 0));
    }

    private int getPinnedCount() {
        int pinnedCount = 0;
        ArrayList<TLRPC.Dialog> dialogs;
        if (viewPages[0].dialogsType == 7 || viewPages[0].dialogsType == 8) {
            dialogs = getDialogsArray(currentAccount, viewPages[0].dialogsType, folderId, dialogsListFrozen);
        } else {
            dialogs = getMessagesController().getDialogs(folderId);
        }
        for (int a = 0, N = dialogs.size(); a < N; a++) {
            TLRPC.Dialog dialog = dialogs.get(a);
            if (dialog instanceof TLRPC.TL_dialogFolder) {
                continue;
            }
            int lower_id = (int) dialog.id;
            if (isDialogPinned(dialog)) {
                pinnedCount++;
            } else if (!getMessagesController().isProxyDialog(dialog.id, false)) {
                break;
            }
        }
        return pinnedCount;
    }

    private boolean isDialogPinned(TLRPC.Dialog dialog) {
        MessagesController.DialogFilter filter;
        if (viewPages[0].dialogsType == 7 || viewPages[0].dialogsType == 8) {
            filter = getMessagesController().selectedDialogFilter[viewPages[0].dialogsType == 8 ? 1 : 0];
        } else {
            filter = null;
        }
        if (filter != null) {
            return filter.pinnedDialogs.indexOfKey(dialog.id) >= 0;
        }
        return dialog.pinned;
    }

    private void perfromSelectedDialogsAction(int action, boolean alert) {
        if (getParentActivity() == null) {
            return;
        }
        MessagesController.DialogFilter filter;
        if (viewPages[0].dialogsType == 7 || viewPages[0].dialogsType == 8) {
            filter = getMessagesController().selectedDialogFilter[viewPages[0].dialogsType == 8 ? 1 : 0];
        } else {
            filter = null;
        }
        int count = selectedDialogs.size();
        if (action == archive || action == archive2) {
            ArrayList<Long> copy = new ArrayList<>(selectedDialogs);
            getMessagesController().addDialogToFolder(copy, canUnarchiveCount == 0 ? 1 : 0, -1, null, 0);
            if (canUnarchiveCount == 0) {
                SharedPreferences preferences = MessagesController.getGlobalMainSettings();
                boolean hintShowed = preferences.getBoolean("archivehint_l", false) || SharedConfig.archiveHidden;
                if (!hintShowed) {
                    preferences.edit().putBoolean("archivehint_l", true).commit();
                }
                int undoAction;
                if (hintShowed) {
                    undoAction = copy.size() > 1 ? UndoView.ACTION_ARCHIVE_FEW : UndoView.ACTION_ARCHIVE;
                } else {
                    undoAction = copy.size() > 1 ? UndoView.ACTION_ARCHIVE_FEW_HINT : UndoView.ACTION_ARCHIVE_HINT;
                }
                getUndoView().showWithAction(0, undoAction, null, () -> getMessagesController().addDialogToFolder(copy, folderId == 0 ? 0 : 1, -1, null, 0));
            } else {
                ArrayList<TLRPC.Dialog> dialogs = getMessagesController().getDialogs(folderId);
                if (viewPages != null && dialogs.isEmpty()) {
                    viewPages[0].listView.setEmptyView(null);
                    viewPages[0].progressView.setVisibility(View.INVISIBLE);
                    finishFragment();
                }
            }
            hideActionMode(false);
            return;
        } else if ((action == pin || action == pin2) && canPinCount != 0) {
            int pinnedCount = 0;
            int pinnedSecretCount = 0;
            int newPinnedCount = 0;
            int newPinnedSecretCount = 0;
            ArrayList<TLRPC.Dialog> dialogs = getMessagesController().getDialogs(folderId);
            for (int a = 0, N = dialogs.size(); a < N; a++) {
                TLRPC.Dialog dialog = dialogs.get(a);
                if (dialog instanceof TLRPC.TL_dialogFolder) {
                    continue;
                }
                int lower_id = (int) dialog.id;
                if (isDialogPinned(dialog)) {
                    if (lower_id == 0) {
                        pinnedSecretCount++;
                    } else {
                        pinnedCount++;
                    }
                } else if (!getMessagesController().isProxyDialog(dialog.id, false)) {
                    break;
                }
            }
            int alreadyAdded = 0;
            for (int a = 0; a < count; a++) {
                long selectedDialog = selectedDialogs.get(a);
                TLRPC.Dialog dialog = getMessagesController().dialogs_dict.get(selectedDialog);
                if (dialog == null || isDialogPinned(dialog)) {
                    continue;
                }
                int lower_id = (int) selectedDialog;
                if (lower_id == 0) {
                    newPinnedSecretCount++;
                } else {
                    newPinnedCount++;
                }
                if (filter != null && filter.alwaysShow.contains(lower_id)) {
                    alreadyAdded++;
                }
            }
            int maxPinnedCount;
<<<<<<< HEAD
            if (folderId != 0 || NekoConfig.unlimitedPinnedDialogs) {
=======
            if (viewPages[0].dialogsType == 7 || viewPages[0].dialogsType == 8) {
                maxPinnedCount = 100 - filter.alwaysShow.size();
            } else if (folderId != 0 || filter != null) {
>>>>>>> 80c4acfa
                maxPinnedCount = getMessagesController().maxFolderPinnedDialogsCount;
            } else {
                maxPinnedCount = getMessagesController().maxPinnedDialogsCount;
            }
            if (newPinnedSecretCount + pinnedSecretCount > maxPinnedCount || newPinnedCount + pinnedCount - alreadyAdded > maxPinnedCount) {
                if (folderId != 0 || filter != null) {
                    AlertsCreator.showSimpleAlert(DialogsActivity.this, LocaleController.formatString("PinFolderLimitReached", R.string.PinFolderLimitReached, LocaleController.formatPluralString("Chats", maxPinnedCount)));
                } else {
                    AlertDialog.Builder builder = new AlertDialog.Builder(getParentActivity());
                    builder.setTitle(LocaleController.getString("AppName", R.string.AppName));
                    builder.setMessage(LocaleController.formatString("PinToTopLimitReached2", R.string.PinToTopLimitReached2, LocaleController.formatPluralString("Chats", maxPinnedCount)));
                    builder.setNegativeButton(LocaleController.getString("FiltersSetupPinAlert", R.string.FiltersSetupPinAlert), (dialog, which) -> presentFragment(new FiltersSetupActivity()));
                    builder.setPositiveButton(LocaleController.getString("OK", R.string.OK), null);
                    showDialog(builder.create());
                }
                AndroidUtilities.shakeView(pinItem, 2, 0);
                Vibrator v = (Vibrator) getParentActivity().getSystemService(Context.VIBRATOR_SERVICE);
                if (v != null) {
                    v.vibrate(200);
                }
                return;
            }
        } else if ((action == delete || action == clear) && count > 1 && alert) {
            AlertDialog.Builder builder = new AlertDialog.Builder(getParentActivity());
            if (action == delete) {
                builder.setTitle(LocaleController.formatString("DeleteFewChatsTitle", R.string.DeleteFewChatsTitle, LocaleController.formatPluralString("ChatsSelected", count)));
                builder.setMessage(LocaleController.getString("AreYouSureDeleteFewChats", R.string.AreYouSureDeleteFewChats));
                builder.setPositiveButton(LocaleController.getString("Delete", R.string.Delete), (dialog1, which) -> {
                    getMessagesController().setDialogsInTransaction(true);
                    perfromSelectedDialogsAction(action, false);
                    getMessagesController().setDialogsInTransaction(false);
                    MessagesController.getInstance(currentAccount).checkIfFolderEmpty(folderId);
                    if (folderId != 0 && getDialogsArray(currentAccount, viewPages[0].dialogsType, folderId, false).size() == 0) {
                        viewPages[0].listView.setEmptyView(null);
                        viewPages[0].progressView.setVisibility(View.INVISIBLE);
                        finishFragment();
                    }
                });
            } else {
                if (canClearCacheCount != 0) {
                    builder.setTitle(LocaleController.formatString("ClearCacheFewChatsTitle", R.string.ClearCacheFewChatsTitle, LocaleController.formatPluralString("ChatsSelectedClearCache", count)));
                    builder.setMessage(LocaleController.getString("AreYouSureClearHistoryCacheFewChats", R.string.AreYouSureClearHistoryCacheFewChats));
                    builder.setPositiveButton(LocaleController.getString("ClearHistoryCache", R.string.ClearHistoryCache), (dialog1, which) -> perfromSelectedDialogsAction(action, false));
                } else {
                    builder.setTitle(LocaleController.formatString("ClearFewChatsTitle", R.string.ClearFewChatsTitle, LocaleController.formatPluralString("ChatsSelectedClear", count)));
                    builder.setMessage(LocaleController.getString("AreYouSureClearHistoryFewChats", R.string.AreYouSureClearHistoryFewChats));
                    builder.setPositiveButton(LocaleController.getString("ClearHistory", R.string.ClearHistory), (dialog1, which) -> perfromSelectedDialogsAction(action, false));
                }
            }
            builder.setNegativeButton(LocaleController.getString("Cancel", R.string.Cancel), null);
            AlertDialog alertDialog = builder.create();
            showDialog(alertDialog);
            TextView button = (TextView) alertDialog.getButton(DialogInterface.BUTTON_POSITIVE);
            if (button != null) {
                button.setTextColor(Theme.getColor(Theme.key_dialogTextRed2));
            }
            return;
        } else if (action == block && alert) {
            TLRPC.User user;
            if (count == 1) {
                long did = selectedDialogs.get(0);
                user = getMessagesController().getUser((int) did);
            } else {
                user = null;
            }
            AlertsCreator.createBlockDialogAlert(DialogsActivity.this, count, canReportSpamCount != 0, user, (report, delete) -> {
                for (int a = 0, N = selectedDialogs.size(); a < N; a++) {
                    long did = selectedDialogs.get(a);
                    int lowerId = (int) did;
                    if (report) {
                        TLRPC.User u = getMessagesController().getUser(lowerId);
                        getMessagesController().reportSpam(did, u, null, null, false);
                    }
                    if (delete) {
                        getMessagesController().deleteDialog(did, 0, true);
                    }
                    getMessagesController().blockUser(lowerId);
                }
                hideActionMode(false);
            });
            return;
        }
        int minPinnedNum = Integer.MAX_VALUE;
        if (filter != null && (action == pin || action == pin2) && canPinCount != 0) {
            for (int c = 0, N = filter.pinnedDialogs.size(); c < N; c++) {
                minPinnedNum = Math.min(minPinnedNum, filter.pinnedDialogs.valueAt(c));
            }
            minPinnedNum -= canPinCount;
        }
        boolean scrollToTop = false;
        for (int a = 0; a < count; a++) {
            long selectedDialog = selectedDialogs.get(a);
            TLRPC.Dialog dialog = getMessagesController().dialogs_dict.get(selectedDialog);
            if (dialog == null) {
                continue;
            }
            TLRPC.Chat chat;
            TLRPC.User user = null;
            int lower_id = (int) selectedDialog;
            int high_id = (int) (selectedDialog >> 32);
            TLRPC.EncryptedChat encryptedChat = null;
            if (lower_id != 0) {
                if (lower_id > 0) {
                    user = getMessagesController().getUser(lower_id);
                    chat = null;
                } else {
                    chat = getMessagesController().getChat(-lower_id);
                }
            } else {
                encryptedChat = getMessagesController().getEncryptedChat(high_id);
                chat = null;
                if (encryptedChat != null) {
                    user = getMessagesController().getUser(encryptedChat.user_id);
                } else {
                    user = new TLRPC.TL_userEmpty();
                }
            }
            if (chat == null && user == null) {
                continue;
            }
            boolean isBot = user != null && user.bot && !MessagesController.isSupportUser(user);
            if (action == pin || action == pin2) {
                if (canPinCount != 0) {
                    if (isDialogPinned(dialog)) {
                        continue;
                    }
                    if (filter != null) {
                        filter.pinnedDialogs.put(selectedDialog, minPinnedNum);
                        minPinnedNum++;
                        if (encryptedChat != null) {
                            if (!filter.alwaysShow.contains(encryptedChat.user_id)) {
                                filter.alwaysShow.add(encryptedChat.user_id);
                            }
                        } else {
                            if (!filter.alwaysShow.contains(lower_id)) {
                                filter.alwaysShow.add(lower_id);
                            }
                        }
                    } else {
                        if (getMessagesController().pinDialog(selectedDialog, true, null, -1)) {
                            scrollToTop = true;
                        }
                    }
                } else {
                    if (!isDialogPinned(dialog)) {
                        continue;
                    }
                    if (filter != null) {
                        int index = filter.pinnedDialogs.get(selectedDialog, Integer.MIN_VALUE);
                        if (index == Integer.MIN_VALUE) {
                            continue;
                        }
                        filter.pinnedDialogs.remove(selectedDialog);
                    } else {
                        if (getMessagesController().pinDialog(selectedDialog, false, null, -1)) {
                            scrollToTop = true;
                        }
                    }
                }
            } else if (action == read) {
                if (canReadCount != 0) {
                    getMessagesController().markMentionsAsRead(selectedDialog);
                    getMessagesController().markDialogAsRead(selectedDialog, dialog.top_message, dialog.top_message, dialog.last_message_date, false, 0, true, 0);
                } else {
                    getMessagesController().markDialogAsUnread(selectedDialog, null, 0);
                }
            } else if (action == delete || action == clear) {
                if (count == 1) {
                    AlertsCreator.createClearOrDeleteDialogAlert(DialogsActivity.this, action == clear, chat, user, lower_id == 0, (param) -> {
                        hideActionMode(false);
                        if (action == clear && ChatObject.isChannel(chat) && (!chat.megagroup || !TextUtils.isEmpty(chat.username))) {
                            getMessagesController().deleteDialog(selectedDialog, 2, param);
                        } else {
                            if (action == delete && folderId != 0 && getDialogsArray(currentAccount, viewPages[0].dialogsType, folderId, false).size() == 1) {
                                viewPages[0].progressView.setVisibility(View.INVISIBLE);
                            }
                            getUndoView().showWithAction(selectedDialog, action == clear ? UndoView.ACTION_CLEAR : UndoView.ACTION_DELETE, () -> {
                                if (action == clear) {
                                    getMessagesController().deleteDialog(selectedDialog, 1, param);
                                } else {
                                    if (chat != null) {
                                        if (ChatObject.isNotInChat(chat)) {
                                            getMessagesController().deleteDialog(selectedDialog, 0, param);
                                        } else {
                                            TLRPC.User currentUser = getMessagesController().getUser(getUserConfig().getClientUserId());
                                            getMessagesController().deleteUserFromChat((int) -selectedDialog, currentUser, null);
                                        }
                                    } else {
                                        getMessagesController().deleteDialog(selectedDialog, 0, param);
                                        if (isBot) {
                                            getMessagesController().blockUser((int) selectedDialog);
                                        }
                                    }
                                    if (AndroidUtilities.isTablet()) {
                                        getNotificationCenter().postNotificationName(NotificationCenter.closeChats, selectedDialog);
                                    }
                                    MessagesController.getInstance(currentAccount).checkIfFolderEmpty(folderId);
                                }
                            });
                        }
                    });
                    return;
                } else {
                    if (action == clear && canClearCacheCount != 0) {
                        getMessagesController().deleteDialog(selectedDialog, 2, false);
                    } else {
                        if (action == clear) {
                            getMessagesController().deleteDialog(selectedDialog, 1, false);
                        } else {
                            if (chat != null) {
                                if (ChatObject.isNotInChat(chat)) {
                                    getMessagesController().deleteDialog(selectedDialog, 0, false);
                                } else {
                                    TLRPC.User currentUser = getMessagesController().getUser(getUserConfig().getClientUserId());
                                    getMessagesController().deleteUserFromChat((int) -selectedDialog, currentUser, null);
                                }
                            } else {
                                getMessagesController().deleteDialog(selectedDialog, 0, false);
                                if (isBot) {
                                    getMessagesController().blockUser((int) selectedDialog);
                                }
                            }
                            if (AndroidUtilities.isTablet()) {
                                getNotificationCenter().postNotificationName(NotificationCenter.closeChats, selectedDialog);
                            }
                        }
                    }
                }
            } else if (action == mute) {
                if (count == 1 && canMuteCount == 1) {
                    showDialog(AlertsCreator.createMuteAlert(getParentActivity(), selectedDialog), dialog12 -> hideActionMode(true));
                    return;
                } else {
                    if (canUnmuteCount != 0) {
                        if (!getMessagesController().isDialogMuted(selectedDialog)) {
                            continue;
                        }
                        getNotificationsController().setDialogNotificationsSettings(selectedDialog, NotificationsController.SETTING_MUTE_UNMUTE);
                    } else {
                        if (getMessagesController().isDialogMuted(selectedDialog)) {
                            continue;
                        }
                        getNotificationsController().setDialogNotificationsSettings(selectedDialog, NotificationsController.SETTING_MUTE_FOREVER);
                    }
                }
            }
        }
        if (action == pin || action == pin2) {
            if (filter != null) {
                FilterCreateActivity.saveFilterToServer(filter, filter.flags, filter.name, filter.alwaysShow, filter.neverShow, filter.pinnedDialogs, false, false, true, false, DialogsActivity.this, null);
            } else {
                getMessagesController().reorderPinnedDialogs(folderId, null, 0);
            }
        }
        if (scrollToTop) {
            hideFloatingButton(false);
            scrollToTop();
        }
        hideActionMode(action != pin2 && action != pin && action != delete);
    }

    private void scrollToTop() {
        int scrollDistance = viewPages[0].layoutManager.findFirstVisibleItemPosition() * AndroidUtilities.dp(SharedConfig.useThreeLinesLayout ? 78 : 72);
        int position = viewPages[0].dialogsType == 0 && hasHiddenArchive() ? 1 : 0;
        if (scrollDistance >= viewPages[0].listView.getMeasuredHeight() * 1.2f) {
            viewPages[0].scrollHelper.setScrollDirection(RecyclerAnimationScrollHelper.SCROLL_DIRECTION_UP);
            viewPages[0].scrollHelper.scrollToPosition(position, 0, false, true);
            resetScroll();
        } else {
            viewPages[0].listView.smoothScrollToPosition(position);
        }
    }

    private void updateCounters(boolean hide) {
        int canClearHistoryCount = 0;
        int canDeleteCount = 0;
        int canUnpinCount = 0;
        int canArchiveCount = 0;
        canUnarchiveCount = 0;
        canUnmuteCount = 0;
        canMuteCount = 0;
        canPinCount = 0;
        canReadCount = 0;
        canClearCacheCount = 0;
        int cantBlockCount = 0;
        canReportSpamCount = 0;
        if (hide) {
            return;
        }
        int count = selectedDialogs.size();
        int selfUserId = getUserConfig().getClientUserId();
        SharedPreferences preferences = getNotificationsSettings();
        for (int a = 0; a < count; a++) {
            TLRPC.Dialog dialog = getMessagesController().dialogs_dict.get(selectedDialogs.get(a));
            if (dialog == null) {
                continue;
            }

            long selectedDialog = dialog.id;
            boolean pinned = isDialogPinned(dialog);
            boolean hasUnread = dialog.unread_count != 0 || dialog.unread_mark;
            if (getMessagesController().isDialogMuted(selectedDialog)) {
                canUnmuteCount++;
            } else {
                canMuteCount++;
            }

            if (hasUnread) {
                canReadCount++;
            }

            if (folderId == 1 || dialog.folder_id == 1) {
                canUnarchiveCount++;
            } else if (selectedDialog != selfUserId && selectedDialog != 777000 && !getMessagesController().isProxyDialog(selectedDialog, false)) {
                canArchiveCount++;
            }

            int lower_id = (int) selectedDialog;
            int high_id = (int) (selectedDialog >> 32);

            if (lower_id <= 0 || lower_id == selfUserId) {
                cantBlockCount++;
            } else {
                TLRPC.User user = getMessagesController().getUser(lower_id);
                if (MessagesController.isSupportUser(user)) {
                    cantBlockCount++;
                } else {
                    if (lower_id == 0 || preferences.getBoolean("dialog_bar_report" + selectedDialog, true)) {
                        canReportSpamCount++;
                    }
                }
            }

            if (DialogObject.isChannel(dialog)) {
                final TLRPC.Chat chat = getMessagesController().getChat(-lower_id);
                CharSequence[] items;
                if (getMessagesController().isProxyDialog(dialog.id, true)) {
                    canClearCacheCount++;
                } else {
                    if (pinned) {
                        canUnpinCount++;
                    } else {
                        canPinCount++;
                    }
                    if (chat != null && chat.megagroup) {
                        if (TextUtils.isEmpty(chat.username)) {
                            canClearHistoryCount++;
                        } else {
                            canClearCacheCount++;
                        }
                        canDeleteCount++;
                    } else {
                        canClearCacheCount++;
                        canDeleteCount++;
                    }
                }
            } else {
                final boolean isChat = lower_id < 0 && high_id != 1;
                TLRPC.User user;
                TLRPC.Chat chat = isChat ? getMessagesController().getChat(-lower_id) : null;
                if (lower_id == 0) {
                    TLRPC.EncryptedChat encryptedChat = getMessagesController().getEncryptedChat(high_id);
                    if (encryptedChat != null) {
                        user = getMessagesController().getUser(encryptedChat.user_id);
                    } else {
                        user = new TLRPC.TL_userEmpty();
                    }
                } else {
                    user = !isChat && lower_id > 0 && high_id != 1 ? getMessagesController().getUser(lower_id) : null;
                }
                final boolean isBot = user != null && user.bot && !MessagesController.isSupportUser(user);

                if (pinned) {
                    canUnpinCount++;
                } else {
                    canPinCount++;
                }
                canClearHistoryCount++;
                canDeleteCount++;
            }
        }
        if (canDeleteCount != count) {
            deleteItem.setVisibility(View.GONE);
        } else {
            deleteItem.setVisibility(View.VISIBLE);
        }
        if (canClearCacheCount != 0 && canClearCacheCount != count || canClearHistoryCount != 0 && canClearHistoryCount != count) {
            clearItem.setVisibility(View.GONE);
        } else {
            clearItem.setVisibility(View.VISIBLE);
            if (canClearCacheCount != 0) {
                clearItem.setText(LocaleController.getString("ClearHistoryCache", R.string.ClearHistoryCache));
            } else {
                clearItem.setText(LocaleController.getString("ClearHistory", R.string.ClearHistory));
            }
        }
        if (canUnarchiveCount != 0) {
            archiveItem.setTextAndIcon(LocaleController.getString("Unarchive", R.string.Unarchive), R.drawable.msg_unarchive);
            archive2Item.setIcon(R.drawable.msg_unarchive);
            if (filterTabsView != null && filterTabsView.getVisibility() == View.VISIBLE) {
                archive2Item.setVisibility(View.VISIBLE);
                archiveItem.setVisibility(View.GONE);
            } else {
                archiveItem.setVisibility(View.VISIBLE);
                archive2Item.setVisibility(View.GONE);
            }
        } else if (canArchiveCount != 0) {
            archiveItem.setTextAndIcon(LocaleController.getString("Archive", R.string.Archive), R.drawable.msg_archive);
            archive2Item.setIcon(R.drawable.msg_archive);
            if (filterTabsView != null && filterTabsView.getVisibility() == View.VISIBLE) {
                archive2Item.setVisibility(View.VISIBLE);
                archiveItem.setVisibility(View.GONE);
            } else {
                archiveItem.setVisibility(View.VISIBLE);
                archive2Item.setVisibility(View.GONE);
            }
        } else {
            archiveItem.setVisibility(View.GONE);
            archive2Item.setVisibility(View.GONE);
        }
        if (canPinCount + canUnpinCount != count) {
            pinItem.setVisibility(View.GONE);
            pin2Item.setVisibility(View.GONE);
        } else {
            if (filterTabsView != null && filterTabsView.getVisibility() == View.VISIBLE) {
                pin2Item.setVisibility(View.VISIBLE);
                pinItem.setVisibility(View.GONE);
            } else {
                pinItem.setVisibility(View.VISIBLE);
                pin2Item.setVisibility(View.GONE);
            }
        }
        if (cantBlockCount != 0) {
            blockItem.setVisibility(View.GONE);
        } else {
            blockItem.setVisibility(View.VISIBLE);
        }
        if (canUnmuteCount != 0) {
            muteItem.setIcon(R.drawable.msg_unmute);
            muteItem.setContentDescription(LocaleController.getString("ChatsUnmute", R.string.ChatsUnmute));
        } else {
            muteItem.setIcon(R.drawable.msg_mute);
            muteItem.setContentDescription(LocaleController.getString("ChatsMute", R.string.ChatsMute));
        }
        if (canReadCount != 0) {
            readItem.setTextAndIcon(LocaleController.getString("MarkAsRead", R.string.MarkAsRead), R.drawable.msg_markread);
        } else {
            readItem.setTextAndIcon(LocaleController.getString("MarkAsUnread", R.string.MarkAsUnread), R.drawable.msg_markunread);
        }
        if (canPinCount != 0) {
            pinItem.setIcon(R.drawable.msg_pin);
            pinItem.setContentDescription(LocaleController.getString("PinToTop", R.string.PinToTop));
            pin2Item.setText(LocaleController.getString("DialogPin", R.string.DialogPin));
        } else {
            pinItem.setIcon(R.drawable.msg_unpin);
            pinItem.setContentDescription(LocaleController.getString("UnpinFromTop", R.string.UnpinFromTop));
            pin2Item.setText(LocaleController.getString("DialogUnpin", R.string.DialogUnpin));
        }
    }

    private boolean validateSlowModeDialog(long dialogId) {
        if (messagesCount <= 1 && (commentView == null || commentView.getVisibility() != View.VISIBLE || TextUtils.isEmpty(commentView.getFieldText()))) {
            return true;
        }
        int lowerId = (int) dialogId;
        if (lowerId >= 0) {
            return true;
        }
        TLRPC.Chat chat = getMessagesController().getChat(-lowerId);
        if (chat != null && !ChatObject.hasAdminRights(chat) && chat.slowmode_enabled) {
            AlertsCreator.showSimpleAlert(DialogsActivity.this, LocaleController.getString("Slowmode", R.string.Slowmode), LocaleController.getString("SlowmodeSendError", R.string.SlowmodeSendError));
            return false;
        }
        return true;
    }

    private void showOrUpdateActionMode(TLRPC.Dialog dialog, View cell) {
        addOrRemoveSelectedDialog(dialog.id, cell);
        boolean updateAnimated = false;
        if (actionBar.isActionModeShowed()) {
            if (selectedDialogs.isEmpty()) {
                hideActionMode(true);
                return;
            }
            updateAnimated = true;
        } else {
            final ActionBarMenu actionMode = actionBar.createActionMode();
            actionBar.showActionMode();
            resetScroll();
            if (menuDrawable != null) {
                actionBar.setBackButtonContentDescription(LocaleController.getString("AccDescrGoBack", R.string.AccDescrGoBack));
            }
            if (getPinnedCount() > 1) {
                if (viewPages != null) {
                    for (int a = 0; a < viewPages.length; a++) {
                        viewPages[a].dialogsAdapter.onReorderStateChanged(true);
                    }
                }
                updateVisibleRows(MessagesController.UPDATE_MASK_REORDER);
            }

            AnimatorSet animatorSet = new AnimatorSet();
            ArrayList<Animator> animators = new ArrayList<>();
            for (int a = 0; a < actionModeViews.size(); a++) {
                View view = actionModeViews.get(a);
                view.setPivotY(ActionBar.getCurrentActionBarHeight() / 2);
                AndroidUtilities.clearDrawableAnimation(view);
                animators.add(ObjectAnimator.ofFloat(view, View.SCALE_Y, 0.1f, 1.0f));
            }
            animatorSet.playTogether(animators);
            animatorSet.setDuration(200);
            animatorSet.start();
            if (filterTabsView != null) {
                filterTabsView.animateColorsTo(Theme.key_profile_tabSelectedLine, Theme.key_profile_tabSelectedText, Theme.key_profile_tabText, Theme.key_profile_tabSelector, Theme.key_actionBarActionModeDefault);
            }
            if (menuDrawable != null) {
                menuDrawable.setRotateToBack(false);
                menuDrawable.setRotation(1, true);
            } else if (backDrawable != null) {
                backDrawable.setRotation(1, true);
            }
        }
        updateCounters(false);
        selectedDialogsCountTextView.setNumber(selectedDialogs.size(), updateAnimated);
    }

    private void closeSearch() {
        if (AndroidUtilities.isTablet()) {
            if (actionBar != null) {
                actionBar.closeSearchField();
            }
            if (searchObject != null) {
                dialogsSearchAdapter.putRecentSearch(searchDialogId, searchObject);
                searchObject = null;
            }
        } else {
            closeSearchFieldOnHide = true;
        }
    }

    protected RecyclerListView getListView() {
        return viewPages[0].listView;
    }

    protected RecyclerListView getSearchListView() {
        return searchListView;
    }

    protected View getEmptyView() {
        return searchEmptyView;
    }

    private UndoView getUndoView() {
        if (undoView[0].getVisibility() == View.VISIBLE) {
            UndoView old = undoView[0];
            undoView[0] = undoView[1];
            undoView[1] = old;
            old.hide(true, 2);
            ContentView contentView = (ContentView) fragmentView;
            contentView.removeView(undoView[0]);
            contentView.addView(undoView[0]);
        }
        return undoView[0];
    }

    private void updateProxyButton(boolean animated) {
        if (proxyDrawable == null || doneItem != null && doneItem.getVisibility() == View.VISIBLE) {
            return;
        }
        SharedPreferences preferences = ApplicationLoader.applicationContext.getSharedPreferences("mainconfig", Activity.MODE_PRIVATE);
        String proxyAddress = preferences.getString("proxy_ip", "");
        boolean proxyEnabled;
        if ((proxyEnabled = preferences.getBoolean("proxy_enabled", false) && !TextUtils.isEmpty(proxyAddress)) || getMessagesController().blockedCountry && !SharedConfig.proxyList.isEmpty()) {
            if (!actionBar.isSearchFieldVisible() && (doneItem == null || doneItem.getVisibility() != View.VISIBLE)) {
                proxyItem.setVisibility(View.VISIBLE);
            }
            proxyItemVisible = true;
            proxyDrawable.setConnected(proxyEnabled, currentConnectionState == ConnectionsManager.ConnectionStateConnected || currentConnectionState == ConnectionsManager.ConnectionStateUpdating, animated);
        } else {
            proxyItemVisible = false;
            proxyItem.setVisibility(View.GONE);
        }
    }

    private AnimatorSet doneItemAnimator;
    private void showDoneItem(boolean show) {
        if (doneItem == null) {
            return;
        }
        if (doneItemAnimator != null) {
            doneItemAnimator.cancel();
            doneItemAnimator = null;
        }
        doneItemAnimator = new AnimatorSet();
        doneItemAnimator.setDuration(180);
        if (show) {
            doneItem.setVisibility(View.VISIBLE);
        } else {
            doneItem.setSelected(false);
            Drawable background = doneItem.getBackground();
            if (background != null) {
                background.setState(StateSet.NOTHING);
                background.jumpToCurrentState();
            }
            if (searchItem != null) {
                searchItem.setVisibility(View.VISIBLE);
            }
            if (proxyItem != null && proxyItemVisible) {
                proxyItem.setVisibility(View.VISIBLE);
            }
            if (passcodeItem != null && passcodeItemVisible) {
                passcodeItem.setVisibility(View.VISIBLE);
            }
        }
        ArrayList<Animator> arrayList = new ArrayList<>();
        arrayList.add(ObjectAnimator.ofFloat(doneItem, View.ALPHA, show ? 1.0f : 0.0f));
        if (proxyItemVisible) {
            arrayList.add(ObjectAnimator.ofFloat(proxyItem, View.ALPHA, show ? 0.0f : 1.0f));
        }
        if (passcodeItemVisible) {
            arrayList.add(ObjectAnimator.ofFloat(passcodeItem, View.ALPHA, show ? 0.0f : 1.0f));
        }
        arrayList.add(ObjectAnimator.ofFloat(searchItem, View.ALPHA, show ? 0.0f : 1.0f));
        doneItemAnimator.playTogether(arrayList);
        doneItemAnimator.addListener(new AnimatorListenerAdapter() {
            @Override
            public void onAnimationEnd(Animator animation) {
                doneItemAnimator = null;
                if (show) {
                    if (searchItem != null) {
                        searchItem.setVisibility(View.INVISIBLE);
                    }
                    if (proxyItem != null && proxyItemVisible) {
                        proxyItem.setVisibility(View.INVISIBLE);
                    }
                    if (passcodeItem != null && passcodeItemVisible) {
                        passcodeItem.setVisibility(View.INVISIBLE);
                    }
                } else {
                    if (doneItem != null) {
                        doneItem.setVisibility(View.GONE);
                    }
                }
            }
        });
        doneItemAnimator.start();
    }

    private void updateSelectedCount() {
        if (commentView == null) {
            return;
        }
        if (selectedDialogs.isEmpty()) {
            if (initialDialogsType == 3 && selectAlertString == null) {
                actionBar.setTitle(LocaleController.getString("ForwardTo", R.string.ForwardTo));
            } else {
                actionBar.setTitle(LocaleController.getString("SelectChat", R.string.SelectChat));
            }
            if (commentView.getTag() != null) {
                commentView.hidePopup(false);
                commentView.closeKeyboard();
                AnimatorSet animatorSet = new AnimatorSet();
                animatorSet.playTogether(ObjectAnimator.ofFloat(commentView, View.TRANSLATION_Y, 0, commentView.getMeasuredHeight()));
                animatorSet.setDuration(180);
                animatorSet.setInterpolator(new DecelerateInterpolator());
                animatorSet.addListener(new AnimatorListenerAdapter() {
                    @Override
                    public void onAnimationEnd(Animator animation) {
                        commentView.setVisibility(View.GONE);
                    }
                });
                animatorSet.start();
                commentView.setTag(null);
                fragmentView.requestLayout();
            }
        } else {
            if (commentView.getTag() == null) {
                commentView.setFieldText("");
                commentView.setVisibility(View.VISIBLE);
                AnimatorSet animatorSet = new AnimatorSet();
                animatorSet.playTogether(ObjectAnimator.ofFloat(commentView, View.TRANSLATION_Y, commentView.getMeasuredHeight(), 0));
                animatorSet.setDuration(180);
                animatorSet.setInterpolator(new DecelerateInterpolator());
                animatorSet.addListener(new AnimatorListenerAdapter() {
                    @Override
                    public void onAnimationEnd(Animator animation) {
                        commentView.setTag(2);
                        commentView.requestLayout();
                    }
                });
                animatorSet.start();
                commentView.setTag(1);
            }
            actionBar.setTitle(LocaleController.formatPluralString("Recipient", selectedDialogs.size()));
        }
    }

    @TargetApi(Build.VERSION_CODES.M)
    private void askForPermissons(boolean alert) {
        Activity activity = getParentActivity();
        if (activity == null) {
            return;
        }
        ArrayList<String> permissons = new ArrayList<>();
        if (getUserConfig().syncContacts && askAboutContacts && activity.checkSelfPermission(Manifest.permission.READ_CONTACTS) != PackageManager.PERMISSION_GRANTED) {
            if (alert) {
                AlertDialog.Builder builder = AlertsCreator.createContactsPermissionDialog(activity, param -> {
                    askAboutContacts = param != 0;
                    MessagesController.getGlobalNotificationsSettings().edit().putBoolean("askAboutContacts", askAboutContacts).commit();
                    askForPermissons(false);
                });
                showDialog(permissionDialog = builder.create());
                return;
            }
            permissons.add(Manifest.permission.READ_CONTACTS);
            permissons.add(Manifest.permission.WRITE_CONTACTS);
            permissons.add(Manifest.permission.GET_ACCOUNTS);
        }
        if (activity.checkSelfPermission(Manifest.permission.WRITE_EXTERNAL_STORAGE) != PackageManager.PERMISSION_GRANTED) {
            permissons.add(Manifest.permission.READ_EXTERNAL_STORAGE);
            permissons.add(Manifest.permission.WRITE_EXTERNAL_STORAGE);
        }
        if (permissons.isEmpty()) {
            if (askingForPermissions) {
                askingForPermissions = false;
                showFiltersHint();
            }
            return;
        }
        String[] items = permissons.toArray(new String[0]);
        try {
            activity.requestPermissions(items, 1);
        } catch (Exception ignore) {
        }
    }

    @Override
    protected void onDialogDismiss(Dialog dialog) {
        super.onDialogDismiss(dialog);
        if (permissionDialog != null && dialog == permissionDialog && getParentActivity() != null) {
            askForPermissons(false);
        }
    }

    @Override
    public void onConfigurationChanged(Configuration newConfig) {
        super.onConfigurationChanged(newConfig);
        if (scrimPopupWindow != null) {
            scrimPopupWindow.dismiss();
        }
        if (!onlySelect && floatingButtonContainer != null) {
            floatingButtonContainer.getViewTreeObserver().addOnGlobalLayoutListener(new ViewTreeObserver.OnGlobalLayoutListener() {
                @Override
                public void onGlobalLayout() {
                    floatingButtonTranslation = floatingHidden ? AndroidUtilities.dp(100) : 0;
                    updateFloatingButtonOffset();
                    floatingButtonContainer.setClickable(!floatingHidden);
                    if (floatingButtonContainer != null) {
                        floatingButtonContainer.getViewTreeObserver().removeOnGlobalLayoutListener(this);
                    }
                }
            });
        }
    }

    @Override
    public void onRequestPermissionsResultFragment(int requestCode, String[] permissions, int[] grantResults) {
        if (requestCode == 1) {
            for (int a = 0; a < permissions.length; a++) {
                if (grantResults.length <= a) {
                    continue;
                }
                switch (permissions[a]) {
                    case Manifest.permission.READ_CONTACTS:
                        if (grantResults[a] == PackageManager.PERMISSION_GRANTED) {
                            getContactsController().forceImportContacts();
                        } else {
                            MessagesController.getGlobalNotificationsSettings().edit().putBoolean("askAboutContacts", askAboutContacts = false).commit();
                        }
                        break;
                    case Manifest.permission.WRITE_EXTERNAL_STORAGE:
                        if (grantResults[a] == PackageManager.PERMISSION_GRANTED) {
                            ImageLoader.getInstance().checkMediaPaths();
                        }
                        break;
                }
            }
            if (askingForPermissions) {
                askingForPermissions = false;
                showFiltersHint();
            }
        }
    }

    private String getNekoTitle(String title) {
        return LocaleController.getString("NekogramEmojiDialogs", R.string.NekogramEmojiDialogs) + " " + title;
        //if (FilterPopup.getInstance(currentAccount).getTotalUnreadCount() == 0) {
        //    return LocaleController.getString("NekogramEmojiDialogs", R.string.NekogramEmojiDialogs) + " " + title;
        //}
        //return LocaleController.getString("NekogramEmojiDialogsUnread", R.string.NekogramEmojiDialogsUnread) + " " + title;
    }

    @Override
    public void didReceivedNotification(int id, int account, Object... args) {
        if (id == NotificationCenter.dialogsNeedReload) {
            if (viewPages == null || dialogsListFrozen) {
                return;
            }
            for (int a = 0; a < viewPages.length; a++) {
                if (viewPages[a].getVisibility() != View.VISIBLE) {
                    continue;
                }
                if (viewPages[a].dialogsAdapter.isDataSetChanged() || args.length > 0) {
                    viewPages[a].dialogsAdapter.notifyDataSetChanged();
                } else {
                    updateVisibleRows(MessagesController.UPDATE_MASK_NEW_MESSAGE);
                }
                try {
                    viewPages[a].listView.setEmptyView(folderId == 0 ? viewPages[a].progressView : null);
                } catch (Exception e) {
                    FileLog.e(e);
                }
                checkListLoad(viewPages[a]);
            }
            if (filterTabsView != null && filterTabsView.getVisibility() == View.VISIBLE) {
                filterTabsView.checkTabsCounter();
            }
        } else if (id == NotificationCenter.dialogsUnreadCounterChanged) {
            if (filterTabsView != null && filterTabsView.getVisibility() == View.VISIBLE) {
                filterTabsView.notifyTabCounterChanged(Integer.MAX_VALUE);
            }
        } else if (id == NotificationCenter.emojiDidLoad) {
            updateVisibleRows(0);
            if (filterTabsView != null) {
                filterTabsView.getTabsContainer().invalidateViews();
            }
        } else if (id == NotificationCenter.closeSearchByActiveAction) {
            if (actionBar != null) {
                actionBar.closeSearchField();
            }
        } else if (id == NotificationCenter.proxySettingsChanged) {
            updateProxyButton(false);
        } else if (id == NotificationCenter.updateInterfaces) {
            Integer mask = (Integer) args[0];
            updateVisibleRows(mask);
            if (filterTabsView != null && filterTabsView.getVisibility() == View.VISIBLE && (mask & MessagesController.UPDATE_MASK_READ_DIALOG_MESSAGE) != 0) {
                filterTabsView.checkTabsCounter();
            }
            if (viewPages != null) {
                for (int a = 0; a < viewPages.length; a++) {
                    if ((mask & MessagesController.UPDATE_MASK_STATUS) != 0) {
                        viewPages[a].dialogsAdapter.sortOnlineContacts(true);
                    }
                }
            }
        } else if (id == NotificationCenter.appDidLogout) {
            dialogsLoaded[currentAccount] = false;
        } else if (id == NotificationCenter.encryptedChatUpdated) {
            updateVisibleRows(0);
        } else if (id == NotificationCenter.contactsDidLoad) {
            if (viewPages == null || dialogsListFrozen) {
                return;
            }
            boolean updateVisibleRows = false;
            for (int a = 0; a < viewPages.length; a++) {
                if (viewPages[a].isDefaultDialogType() && getMessagesController().getDialogs(folderId).isEmpty()) {
                    viewPages[a].dialogsAdapter.notifyDataSetChanged();
                } else {
                    updateVisibleRows = true;
                }
            }
            if (updateVisibleRows) {
                updateVisibleRows(0);
            }
        } else if (id == NotificationCenter.openedChatChanged) {
            if (viewPages == null) {
                return;
            }
            for (int a = 0; a < viewPages.length; a++) {
                if (viewPages[a].isDefaultDialogType() && AndroidUtilities.isTablet()) {
                    boolean close = (Boolean) args[1];
                    long dialog_id = (Long) args[0];
                    if (close) {
                        if (dialog_id == openedDialogId) {
                            openedDialogId = 0;
                        }
                    } else {
                        openedDialogId = dialog_id;
                    }
                    viewPages[a].dialogsAdapter.setOpenedDialogId(openedDialogId);
                }
            }
            updateVisibleRows(MessagesController.UPDATE_MASK_SELECT_DIALOG);
        } else if (id == NotificationCenter.notificationsSettingsUpdated) {
            updateVisibleRows(0);
        } else if (id == NotificationCenter.messageReceivedByAck || id == NotificationCenter.messageReceivedByServer || id == NotificationCenter.messageSendError) {
            updateVisibleRows(MessagesController.UPDATE_MASK_SEND_STATE);
        } else if (id == NotificationCenter.didSetPasscode) {
            updatePasscodeButton();
        } else if (id == NotificationCenter.needReloadRecentDialogsSearch) {
            if (dialogsSearchAdapter != null) {
                dialogsSearchAdapter.loadRecentSearch();
            }
        } else if (id == NotificationCenter.replyMessagesDidLoad) {
            updateVisibleRows(MessagesController.UPDATE_MASK_MESSAGE_TEXT);
        } else if (id == NotificationCenter.reloadHints) {
            if (dialogsSearchAdapter != null) {
                dialogsSearchAdapter.notifyDataSetChanged();
            }
        } else if (id == NotificationCenter.didUpdateConnectionState) {
            int state = AccountInstance.getInstance(account).getConnectionsManager().getConnectionState();
            if (currentConnectionState != state) {
                currentConnectionState = state;
                updateProxyButton(true);
            }
        } else if (id == NotificationCenter.needDeleteDialog) {
            if (fragmentView == null || isPaused) {
                return;
            }
            long dialogId = (Long) args[0];
            TLRPC.User user = (TLRPC.User) args[1];
            TLRPC.Chat chat = (TLRPC.Chat) args[2];
            boolean revoke = (Boolean) args[3];
            Runnable deleteRunnable = () -> {
                if (chat != null) {
                    if (ChatObject.isNotInChat(chat)) {
                        getMessagesController().deleteDialog(dialogId, 0, revoke);
                    } else {
                        getMessagesController().deleteUserFromChat((int) -dialogId, getMessagesController().getUser(getUserConfig().getClientUserId()), null, false, revoke);
                    }
                } else {
                    getMessagesController().deleteDialog(dialogId, 0, revoke);
                }
                MessagesController.getInstance(currentAccount).checkIfFolderEmpty(folderId);
            };
            if (undoView[0] != null) {
                getUndoView().showWithAction(dialogId, UndoView.ACTION_DELETE, deleteRunnable);
            } else {
                deleteRunnable.run();
            }
        } else if (id == NotificationCenter.folderBecomeEmpty) {
            int fid = (Integer) args[0];
            if (folderId == fid && folderId != 0) {
                finishFragment();
            }
        } else if (id == NotificationCenter.dialogFiltersUpdated) {
            updateFilterTabs(true);
        } else if (id == NotificationCenter.filterSettingsUpdated) {
            showFiltersHint();
        }
    }

    private void showFiltersHint() {
        if (askingForPermissions || !getMessagesController().filtersEnabled || filterTabsView == null || filterTabsView.getVisibility() == View.VISIBLE || isPaused || !getUserConfig().filtersLoaded) {
            return;
        }
        SharedPreferences preferences = MessagesController.getGlobalMainSettings();
        if (preferences.getBoolean("filterhint", false)) {
            return;
        }
        preferences.edit().putBoolean("filterhint", true).commit();
        AndroidUtilities.runOnUIThread(() -> getUndoView().showWithAction(0, UndoView.ACTION_FILTERS_AVAILABLE, null, () -> presentFragment(new FiltersSetupActivity())), 1000);
    }

    private void setDialogsListFrozen(boolean frozen) {
        if (viewPages == null || dialogsListFrozen == frozen) {
            return;
        }
        if (frozen) {
            frozenDialogsList = new ArrayList<>(getDialogsArray(currentAccount, viewPages[0].dialogsType, folderId, false));
        } else {
            frozenDialogsList = null;
        }
        dialogsListFrozen = frozen;
        viewPages[0].dialogsAdapter.setDialogsListFrozen(frozen);
        if (!frozen) {
            viewPages[0].dialogsAdapter.notifyDataSetChanged();
        }
    }

    public static ArrayList<TLRPC.Dialog> getDialogsArray(int currentAccount, int dialogsType, int folderId, boolean frozen) {
        if (frozen && frozenDialogsList != null) {
            return frozenDialogsList;
        }
        MessagesController messagesController = AccountInstance.getInstance(currentAccount).getMessagesController();
        if (dialogsType == 0) {
            return messagesController.getDialogs(folderId);
        } else if (dialogsType == 1) {
            return messagesController.dialogsServerOnly;
        } else if (dialogsType == 2) {
            return messagesController.dialogsCanAddUsers;
        } else if (dialogsType == 3) {
            return messagesController.dialogsForward;
        } else if (dialogsType == 4) {
            return messagesController.dialogsUsersOnly;
        } else if (dialogsType == 5) {
            return messagesController.dialogsChannelsOnly;
        } else if (dialogsType == 6) {
            return messagesController.dialogsGroupsOnly;
        } else if (dialogsType == 7 || dialogsType == 8) {
            MessagesController.DialogFilter dialogFilter = messagesController.selectedDialogFilter[dialogsType == 7 ? 0 : 1];
            if (dialogFilter == null) {
                return messagesController.getDialogs(folderId);
            } else {
                return dialogFilter.dialogs;
            }
        }
        return null;
    }

    public void setSideMenu(RecyclerView recyclerView) {
        sideMenu = recyclerView;
        sideMenu.setBackgroundColor(Theme.getColor(Theme.key_chats_menuBackground));
        sideMenu.setGlowColor(Theme.getColor(Theme.key_chats_menuBackground));
    }

    private void updatePasscodeButton() {
        if (passcodeItem == null) {
            return;
        }
        if (SharedConfig.passcodeHash.length() != 0 && !searching) {
            if (doneItem == null || doneItem.getVisibility() != View.VISIBLE) {
                passcodeItem.setVisibility(View.VISIBLE);
            }
            passcodeItemVisible = true;
            if (SharedConfig.appLocked) {
                passcodeItem.setIcon(R.drawable.lock_close);
                passcodeItem.setContentDescription(LocaleController.getString("AccDescrPasscodeUnlock", R.string.AccDescrPasscodeUnlock));
            } else {
                passcodeItem.setIcon(R.drawable.lock_open);
                passcodeItem.setContentDescription(LocaleController.getString("AccDescrPasscodeLock", R.string.AccDescrPasscodeLock));
            }
        } else {
            passcodeItem.setVisibility(View.GONE);
            passcodeItemVisible = false;
        }
    }

    private void hideFloatingButton(boolean hide) {
        if (floatingHidden == hide) {
            return;
        }
        floatingHidden = hide;
        AnimatorSet animatorSet = new AnimatorSet();
        ValueAnimator valueAnimator = ValueAnimator.ofFloat(floatingButtonHideProgress,floatingHidden ? 1f : 0f);
        valueAnimator.addUpdateListener(animation -> {
            floatingButtonHideProgress = (float) animation.getAnimatedValue();
            floatingButtonTranslation = AndroidUtilities.dp(100) * floatingButtonHideProgress;
            updateFloatingButtonOffset();
        });
        animatorSet.playTogether(valueAnimator);
        animatorSet.setDuration(300);
        animatorSet.setInterpolator(floatingInterpolator);
        floatingButtonContainer.setClickable(!hide);
        animatorSet.start();
    }

    private void updateDialogIndices() {
        if (viewPages == null) {
            return;
        }
        for (int b = 0; b < viewPages.length; b++) {
            if (viewPages[b].getVisibility() != View.VISIBLE) {
                continue;
            }
            ArrayList<TLRPC.Dialog> dialogs = getDialogsArray(currentAccount, viewPages[b].dialogsType, folderId, false);
            int count = viewPages[b].listView.getChildCount();
            for (int a = 0; a < count; a++) {
                View child = viewPages[b].listView.getChildAt(a);
                if (child instanceof DialogCell) {
                    DialogCell dialogCell = (DialogCell) child;
                    TLRPC.Dialog dialog = getMessagesController().dialogs_dict.get(dialogCell.getDialogId());
                    if (dialog == null) {
                        continue;
                    }
                    int index = dialogs.indexOf(dialog);
                    if (index < 0) {
                        continue;
                    }
                    dialogCell.setDialogIndex(index);
                }
            }
        }
    }

    private void updateVisibleRows(int mask) {
        if (dialogsListFrozen) {
            return;
        }
        for (int c = 0; c < 3; c++) {
            RecyclerListView list;
            if (c == 2) {
                list = searchListView;
            } else if (viewPages != null) {
                list = c < viewPages.length ? viewPages[c].listView : null;
                if (list != null && viewPages[c].getVisibility() != View.VISIBLE) {
                    continue;
                }
            } else {
                continue;
            }
            if (list == null) {
                continue;
            }
            int count = list.getChildCount();
            for (int a = 0; a < count; a++) {
                View child = list.getChildAt(a);
                if (child instanceof DialogCell) {
                    if (list.getAdapter() != dialogsSearchAdapter) {
                        DialogCell cell = (DialogCell) child;
                        if ((mask & MessagesController.UPDATE_MASK_REORDER) != 0) {
                            cell.onReorderStateChanged(actionBar.isActionModeShowed(), true);
                        }
                        if ((mask & MessagesController.UPDATE_MASK_CHECK) != 0) {
                            cell.setChecked(false, (mask & MessagesController.UPDATE_MASK_CHAT) != 0);
                        } else {
                            if ((mask & MessagesController.UPDATE_MASK_NEW_MESSAGE) != 0) {
                                cell.checkCurrentDialogIndex(dialogsListFrozen);
                                if (viewPages[c].isDefaultDialogType() && AndroidUtilities.isTablet()) {
                                    cell.setDialogSelected(cell.getDialogId() == openedDialogId);
                                }
                            } else if ((mask & MessagesController.UPDATE_MASK_SELECT_DIALOG) != 0) {
                                if (viewPages[c].isDefaultDialogType() && AndroidUtilities.isTablet()) {
                                    cell.setDialogSelected(cell.getDialogId() == openedDialogId);
                                }
                            } else {
                                cell.update(mask);
                            }
                            if (selectedDialogs != null) {
                                cell.setChecked(selectedDialogs.contains(cell.getDialogId()), false);
                            }
                        }
                    }
                } else if (child instanceof UserCell) {
                    ((UserCell) child).update(mask);
                } else if (child instanceof ProfileSearchCell) {
                    ((ProfileSearchCell) child).update(mask);
                } else if (child instanceof RecyclerListView) {
                    RecyclerListView innerListView = (RecyclerListView) child;
                    int count2 = innerListView.getChildCount();
                    for (int b = 0; b < count2; b++) {
                        View child2 = innerListView.getChildAt(b);
                        if (child2 instanceof HintDialogCell) {
                            ((HintDialogCell) child2).update(mask);
                        }
                    }
                }
            }
        }
    }

    public void setDelegate(DialogsActivityDelegate dialogsActivityDelegate) {
        delegate = dialogsActivityDelegate;
    }

    public void setSearchString(String string) {
        searchString = string;
    }

    public boolean isMainDialogList() {
        return delegate == null && searchString == null;
    }

    private void didSelectResult(final long dialog_id, boolean useAlert, final boolean param) {
        if (addToGroupAlertString == null && checkCanWrite) {
            int lowerId = (int) dialog_id;
            if (lowerId < 0) {
                TLRPC.Chat chat = getMessagesController().getChat(-lowerId);
                if (ChatObject.isChannel(chat) && !chat.megagroup && ((cantSendToChannels || !ChatObject.isCanWriteToChannel(-lowerId, currentAccount)) || hasPoll == 2)) {
                    AlertDialog.Builder builder = new AlertDialog.Builder(getParentActivity());
                    builder.setTitle(LocaleController.getString("SendMessageTitle", R.string.SendMessageTitle));
                    if (hasPoll == 2) {
                        builder.setMessage(LocaleController.getString("PublicPollCantForward", R.string.PublicPollCantForward));
                    } else {
                        builder.setMessage(LocaleController.getString("ChannelCantSendMessage", R.string.ChannelCantSendMessage));
                    }
                    builder.setNegativeButton(LocaleController.getString("OK", R.string.OK), null);
                    showDialog(builder.create());
                    return;
                }
            } else if (lowerId == 0 && hasPoll != 0) {
                AlertDialog.Builder builder = new AlertDialog.Builder(getParentActivity());
                builder.setTitle(LocaleController.getString("SendMessageTitle", R.string.SendMessageTitle));
                builder.setMessage(LocaleController.getString("PollCantForwardSecretChat", R.string.PollCantForwardSecretChat));
                builder.setNegativeButton(LocaleController.getString("OK", R.string.OK), null);
                showDialog(builder.create());
                return;
            }
        }
        if (useAlert && (selectAlertString != null && selectAlertStringGroup != null || addToGroupAlertString != null)) {
            if (getParentActivity() == null) {
                return;
            }
            AlertDialog.Builder builder = new AlertDialog.Builder(getParentActivity());
            int lower_part = (int) dialog_id;
            int high_id = (int) (dialog_id >> 32);
            String title;
            String message;
            String buttonText;
            if (lower_part != 0) {
                if (lower_part == getUserConfig().getClientUserId()) {
                    title = LocaleController.getString("SendMessageTitle", R.string.SendMessageTitle);
                    message = LocaleController.formatStringSimple(selectAlertStringGroup, LocaleController.getString("SavedMessages", R.string.SavedMessages));
                    buttonText = LocaleController.getString("Send", R.string.Send);
                } else if (lower_part > 0) {
                    TLRPC.User user = getMessagesController().getUser(lower_part);
                    if (user == null || selectAlertString == null) {
                        return;
                    }
                    title = LocaleController.getString("SendMessageTitle", R.string.SendMessageTitle);
                    message = LocaleController.formatStringSimple(selectAlertString, UserObject.getUserName(user));
                    buttonText = LocaleController.getString("Send", R.string.Send);
                } else {
                    TLRPC.Chat chat = getMessagesController().getChat(-lower_part);
                    if (chat == null) {
                        return;
                    }
                    if (addToGroupAlertString != null) {
                        title = LocaleController.getString("AddToTheGroupAlertTitle", R.string.AddToTheGroupAlertTitle);
                        message = LocaleController.formatStringSimple(addToGroupAlertString, chat.title);
                        buttonText = LocaleController.getString("Add", R.string.Add);
                    } else {
                        title = LocaleController.getString("SendMessageTitle", R.string.SendMessageTitle);
                        message = LocaleController.formatStringSimple(selectAlertStringGroup, chat.title);
                        buttonText = LocaleController.getString("Send", R.string.Send);
                    }
                }
            } else {
                TLRPC.EncryptedChat chat = getMessagesController().getEncryptedChat(high_id);
                TLRPC.User user = getMessagesController().getUser(chat.user_id);
                if (user == null) {
                    return;
                }
                title = LocaleController.getString("SendMessageTitle", R.string.SendMessageTitle);
                message = LocaleController.formatStringSimple(selectAlertString, UserObject.getUserName(user));
                buttonText = LocaleController.getString("Send", R.string.Send);
            }
            builder.setTitle(title);
            builder.setMessage(AndroidUtilities.replaceTags(message));
            builder.setPositiveButton(buttonText, (dialogInterface, i) -> didSelectResult(dialog_id, false, false));
            builder.setNegativeButton(LocaleController.getString("Cancel", R.string.Cancel), null);
            showDialog(builder.create());
        } else {
            if (delegate != null) {
                ArrayList<Long> dids = new ArrayList<>();
                dids.add(dialog_id);
                delegate.didSelectDialogs(DialogsActivity.this, dids, null, param);
                if (resetDelegate) {
                    delegate = null;
                }
            } else {
                finishFragment();
            }
        }
    }

    @Override
    public ThemeDescription[] getThemeDescriptions() {
        ThemeDescription.ThemeDescriptionDelegate cellDelegate = () -> {
            for (int b = 0; b < 3; b++) {
                RecyclerListView list;
                if (b == 2) {
                    list = searchListView;
                } else if (viewPages != null) {
                    list = b < viewPages.length ? viewPages[b].listView : null;
                } else {
                    continue;
                }
                if (list == null) {
                    continue;
                }
                int count = list.getChildCount();
                for (int a = 0; a < count; a++) {
                    View child = list.getChildAt(a);
                    if (child instanceof ProfileSearchCell) {
                        ((ProfileSearchCell) child).update(0);
                    } else if (child instanceof DialogCell) {
                        ((DialogCell) child).update(0);
                    } else if (child instanceof UserCell) {
                        ((UserCell) child).update(0);
                    }
                }
            }
            if (dialogsSearchAdapter != null) {
                RecyclerListView recyclerListView = dialogsSearchAdapter.getInnerListView();
                if (recyclerListView != null) {
                    int count = recyclerListView.getChildCount();
                    for (int a = 0; a < count; a++) {
                        View child = recyclerListView.getChildAt(a);
                        if (child instanceof HintDialogCell) {
                            ((HintDialogCell) child).update();
                        }
                    }
                }
            }
            if (sideMenu != null) {
                View child = sideMenu.getChildAt(0);
                if (child instanceof DrawerProfileCell) {
                    DrawerProfileCell profileCell = (DrawerProfileCell) child;
                    profileCell.applyBackground(true);
                    profileCell.updateColors();
                }
            }
            if (viewPages != null) {
                for (int a = 0; a < viewPages.length; a++) {
                    if (viewPages[a].pullForegroundDrawable == null) {
                        continue;
                    }
                    viewPages[a].pullForegroundDrawable.updateColors();
                }
            }
            if (actionBar != null) {
                actionBar.setPopupBackgroundColor(Theme.getColor(Theme.key_actionBarDefaultSubmenuBackground), true);
                actionBar.setPopupItemsColor(Theme.getColor(Theme.key_actionBarDefaultSubmenuItem), false, true);
                actionBar.setPopupItemsColor(Theme.getColor(Theme.key_actionBarDefaultSubmenuItemIcon), true, true);
                actionBar.setPopupItemsSelectorColor(Theme.getColor(Theme.key_dialogButtonSelector), true);
            }

            if (scrimPopupWindowItems != null) {
                for (int a = 0; a < scrimPopupWindowItems.length; a++) {
                    scrimPopupWindowItems[a].setColors(Theme.getColor(Theme.key_actionBarDefaultSubmenuItem), Theme.getColor(Theme.key_actionBarDefaultSubmenuItemIcon));
                    scrimPopupWindowItems[a].setSelectorColor(Theme.getColor(Theme.key_dialogButtonSelector));
                }
            }
            if (scrimPopupWindow != null) {
                final View contentView = scrimPopupWindow.getContentView();
                contentView.setBackgroundColor(Theme.getColor(Theme.key_actionBarDefaultSubmenuBackground));
                contentView.invalidate();
            }
            if (doneItem != null) {
                doneItem.setIconColor(Theme.getColor(Theme.key_actionBarDefaultIcon));
            }
        };

        ArrayList<ThemeDescription> arrayList = new ArrayList<>();

        arrayList.add(new ThemeDescription(fragmentView, ThemeDescription.FLAG_BACKGROUND, null, null, null, null, Theme.key_windowBackgroundWhite));

        if (movingView != null) {
            arrayList.add(new ThemeDescription(movingView, ThemeDescription.FLAG_BACKGROUND, null, null, null, null, Theme.key_windowBackgroundWhite));
        }

        if (doneItem != null) {
            arrayList.add(new ThemeDescription(doneItem, ThemeDescription.FLAG_BACKGROUNDFILTER, null, null, null, null, Theme.key_actionBarDefaultSelector));
        }

        if (folderId == 0) {
            arrayList.add(new ThemeDescription(actionBar, ThemeDescription.FLAG_BACKGROUND, null, null, null, null, Theme.key_actionBarDefault));
            arrayList.add(new ThemeDescription(searchListView, ThemeDescription.FLAG_LISTGLOWCOLOR, null, null, null, null, Theme.key_actionBarDefault));
            arrayList.add(new ThemeDescription(actionBar, ThemeDescription.FLAG_AB_ITEMSCOLOR, null, null, null, cellDelegate, Theme.key_actionBarDefaultIcon));
            arrayList.add(new ThemeDescription(actionBar, ThemeDescription.FLAG_AB_TITLECOLOR, null, null, new Drawable[]{Theme.dialogs_holidayDrawable}, null, Theme.key_actionBarDefaultTitle));
            arrayList.add(new ThemeDescription(actionBar, ThemeDescription.FLAG_AB_SELECTORCOLOR, null, null, null, null, Theme.key_actionBarDefaultSelector));
            arrayList.add(new ThemeDescription(actionBar, ThemeDescription.FLAG_AB_SEARCH, null, null, null, null, Theme.key_actionBarDefaultSearch));
            arrayList.add(new ThemeDescription(actionBar, ThemeDescription.FLAG_AB_SEARCHPLACEHOLDER, null, null, null, null, Theme.key_actionBarDefaultSearchPlaceholder));
        } else {
            arrayList.add(new ThemeDescription(actionBar, ThemeDescription.FLAG_BACKGROUND, null, null, null, null, Theme.key_actionBarDefaultArchived));
            arrayList.add(new ThemeDescription(searchListView, ThemeDescription.FLAG_LISTGLOWCOLOR, null, null, null, null, Theme.key_actionBarDefaultArchived));
            arrayList.add(new ThemeDescription(actionBar, ThemeDescription.FLAG_AB_ITEMSCOLOR, null, null, null, null, Theme.key_actionBarDefaultArchivedIcon));
            arrayList.add(new ThemeDescription(actionBar, ThemeDescription.FLAG_AB_TITLECOLOR, null, null, new Drawable[]{Theme.dialogs_holidayDrawable}, null, Theme.key_actionBarDefaultArchivedTitle));
            arrayList.add(new ThemeDescription(actionBar, ThemeDescription.FLAG_AB_SELECTORCOLOR, null, null, null, null, Theme.key_actionBarDefaultArchivedSelector));
            arrayList.add(new ThemeDescription(actionBar, ThemeDescription.FLAG_AB_SEARCH, null, null, null, null, Theme.key_actionBarDefaultArchivedSearch));
            arrayList.add(new ThemeDescription(actionBar, ThemeDescription.FLAG_AB_SEARCHPLACEHOLDER, null, null, null, null, Theme.key_actionBarDefaultArchivedSearchPlaceholder));
        }

        arrayList.add(new ThemeDescription(actionBar, ThemeDescription.FLAG_AB_AM_ITEMSCOLOR, null, null, null, null, Theme.key_actionBarActionModeDefaultIcon));
        arrayList.add(new ThemeDescription(actionBar, ThemeDescription.FLAG_AB_AM_BACKGROUND, null, null, null, null, Theme.key_actionBarActionModeDefault));
        arrayList.add(new ThemeDescription(actionBar, ThemeDescription.FLAG_AB_AM_TOPBACKGROUND, null, null, null, null, Theme.key_actionBarActionModeDefaultTop));
        arrayList.add(new ThemeDescription(actionBar, ThemeDescription.FLAG_AB_AM_SELECTORCOLOR, null, null, null, null, Theme.key_actionBarActionModeDefaultSelector));
        arrayList.add(new ThemeDescription(selectedDialogsCountTextView, ThemeDescription.FLAG_TEXTCOLOR, null, null, null, null, Theme.key_actionBarActionModeDefaultIcon));
        arrayList.add(new ThemeDescription(null, 0, null, null, null, cellDelegate, Theme.key_actionBarDefaultSubmenuBackground));
        arrayList.add(new ThemeDescription(null, 0, null, null, null, cellDelegate, Theme.key_actionBarDefaultSubmenuItem));
        arrayList.add(new ThemeDescription(null, 0, null, null, null, cellDelegate, Theme.key_actionBarDefaultSubmenuItemIcon));
        arrayList.add(new ThemeDescription(null, 0, null, null, null, cellDelegate, Theme.key_dialogButtonSelector));

        if (filterTabsView != null) {
            if (actionBar.isActionModeShowed()) {
                arrayList.add(new ThemeDescription(filterTabsView, ThemeDescription.FLAG_BACKGROUND, null, null, null, null, Theme.key_actionBarActionModeDefault));
                arrayList.add(new ThemeDescription(filterTabsView, 0, new Class[]{FilterTabsView.class}, new String[]{"selectorDrawable"}, null, null, null, Theme.key_profile_tabSelectedLine));
                arrayList.add(new ThemeDescription(filterTabsView.getTabsContainer(), ThemeDescription.FLAG_TEXTCOLOR | ThemeDescription.FLAG_CHECKTAG, new Class[]{FilterTabsView.TabView.class}, null, null, null, Theme.key_profile_tabSelectedText));
                arrayList.add(new ThemeDescription(filterTabsView.getTabsContainer(), ThemeDescription.FLAG_TEXTCOLOR | ThemeDescription.FLAG_CHECKTAG, new Class[]{FilterTabsView.TabView.class}, null, null, null, Theme.key_profile_tabText));
                arrayList.add(new ThemeDescription(filterTabsView.getTabsContainer(), ThemeDescription.FLAG_BACKGROUNDFILTER | ThemeDescription.FLAG_DRAWABLESELECTEDSTATE, new Class[]{FilterTabsView.TabView.class}, null, null, null, Theme.key_profile_tabSelector));
            } else {
                arrayList.add(new ThemeDescription(filterTabsView, ThemeDescription.FLAG_BACKGROUND, null, null, null, null, Theme.key_actionBarDefault));
                arrayList.add(new ThemeDescription(filterTabsView, 0, new Class[]{FilterTabsView.class}, new String[]{"selectorDrawable"}, null, null, null, Theme.key_actionBarTabLine));
                arrayList.add(new ThemeDescription(filterTabsView.getTabsContainer(), ThemeDescription.FLAG_TEXTCOLOR | ThemeDescription.FLAG_CHECKTAG, new Class[]{FilterTabsView.TabView.class}, null, null, null, Theme.key_actionBarTabActiveText));
                arrayList.add(new ThemeDescription(filterTabsView.getTabsContainer(), ThemeDescription.FLAG_TEXTCOLOR | ThemeDescription.FLAG_CHECKTAG, new Class[]{FilterTabsView.TabView.class}, null, null, null, Theme.key_actionBarTabUnactiveText));
                arrayList.add(new ThemeDescription(filterTabsView.getTabsContainer(), ThemeDescription.FLAG_SELECTOR, null, null, null, null, Theme.key_actionBarTabSelector));
            }
            arrayList.add(new ThemeDescription(filterTabsView.getTabsContainer(), 0, new Class[]{FilterTabsView.TabView.class}, null, null, null, Theme.key_chats_tabUnreadActiveBackground));
            arrayList.add(new ThemeDescription(filterTabsView.getTabsContainer(), 0, new Class[]{FilterTabsView.TabView.class}, null, null, null, Theme.key_chats_tabUnreadUnactiveBackground));
        }

        arrayList.add(new ThemeDescription(searchEmptyView, ThemeDescription.FLAG_TEXTCOLOR, null, null, null, null, Theme.key_emptyListPlaceholder));
        arrayList.add(new ThemeDescription(searchEmptyView, ThemeDescription.FLAG_PROGRESSBAR, null, null, null, null, Theme.key_progressCircle));

        arrayList.add(new ThemeDescription(floatingButton, ThemeDescription.FLAG_IMAGECOLOR, null, null, null, null, Theme.key_chats_actionIcon));
        arrayList.add(new ThemeDescription(floatingButton, ThemeDescription.FLAG_BACKGROUNDFILTER, null, null, null, null, Theme.key_chats_actionBackground));
        arrayList.add(new ThemeDescription(floatingButton, ThemeDescription.FLAG_BACKGROUNDFILTER | ThemeDescription.FLAG_DRAWABLESELECTEDSTATE, null, null, null, null, Theme.key_chats_actionPressedBackground));

        for (int a = 0; a < 3; a++) {
            RecyclerListView list;
            if (a == 2) {
                list = searchListView;
            } else if (viewPages != null) {
                list = a < viewPages.length ? viewPages[a].listView : null;
            } else {
                continue;
            }
            if (list == null) {
                continue;
            }

            arrayList.add(new ThemeDescription(list, ThemeDescription.FLAG_SELECTOR, null, null, null, null, Theme.key_listSelector));

            arrayList.add(new ThemeDescription(list, 0, new Class[]{View.class}, Theme.dividerPaint, null, null, Theme.key_divider));

            arrayList.add(new ThemeDescription(list, 0, new Class[]{DialogCell.class, ProfileSearchCell.class}, null, Theme.avatarDrawables, null, Theme.key_avatar_text));
            arrayList.add(new ThemeDescription(list, 0, new Class[]{DialogCell.class}, Theme.dialogs_countPaint, null, null, Theme.key_chats_unreadCounter));
            arrayList.add(new ThemeDescription(list, 0, new Class[]{DialogCell.class}, Theme.dialogs_countGrayPaint, null, null, Theme.key_chats_unreadCounterMuted));
            arrayList.add(new ThemeDescription(list, 0, new Class[]{DialogCell.class}, Theme.dialogs_countTextPaint, null, null, Theme.key_chats_unreadCounterText));
            arrayList.add(new ThemeDescription(list, 0, new Class[]{DialogCell.class, ProfileSearchCell.class}, null, new Drawable[]{Theme.dialogs_lockDrawable}, null, Theme.key_chats_secretIcon));
            arrayList.add(new ThemeDescription(list, 0, new Class[]{DialogCell.class, ProfileSearchCell.class}, null, new Drawable[]{Theme.dialogs_groupDrawable, Theme.dialogs_broadcastDrawable, Theme.dialogs_botDrawable}, null, Theme.key_chats_nameIcon));
            arrayList.add(new ThemeDescription(list, 0, new Class[]{DialogCell.class, ProfileSearchCell.class}, null, new Drawable[]{Theme.dialogs_scamDrawable}, null, Theme.key_chats_draft));
            arrayList.add(new ThemeDescription(list, 0, new Class[]{DialogCell.class}, null, new Drawable[]{Theme.dialogs_pinnedDrawable, Theme.dialogs_reorderDrawable}, null, Theme.key_chats_pinnedIcon));
            arrayList.add(new ThemeDescription(list, 0, new Class[]{DialogCell.class, ProfileSearchCell.class}, null, new Paint[]{Theme.dialogs_namePaint[0], Theme.dialogs_namePaint[1], Theme.dialogs_searchNamePaint}, null, null, Theme.key_chats_name));
            arrayList.add(new ThemeDescription(list, 0, new Class[]{DialogCell.class, ProfileSearchCell.class}, null, new Paint[]{Theme.dialogs_nameEncryptedPaint[0], Theme.dialogs_nameEncryptedPaint[1], Theme.dialogs_searchNameEncryptedPaint}, null, null, Theme.key_chats_secretName));
            arrayList.add(new ThemeDescription(list, 0, new Class[]{DialogCell.class}, Theme.dialogs_messagePaint[1], null, null, Theme.key_chats_message_threeLines));
            arrayList.add(new ThemeDescription(list, 0, new Class[]{DialogCell.class}, Theme.dialogs_messagePaint[0], null, null, Theme.key_chats_message));
            arrayList.add(new ThemeDescription(list, 0, new Class[]{DialogCell.class}, Theme.dialogs_messageNamePaint, null, null, Theme.key_chats_nameMessage_threeLines));
            arrayList.add(new ThemeDescription(list, 0, new Class[]{DialogCell.class}, null, null, null, Theme.key_chats_draft));

            arrayList.add(new ThemeDescription(list, 0, new Class[]{DialogCell.class}, null, Theme.dialogs_messagePrintingPaint, null, null, Theme.key_chats_actionMessage));
            arrayList.add(new ThemeDescription(list, 0, new Class[]{DialogCell.class}, Theme.dialogs_timePaint, null, null, Theme.key_chats_date));
            arrayList.add(new ThemeDescription(list, 0, new Class[]{DialogCell.class}, Theme.dialogs_pinnedPaint, null, null, Theme.key_chats_pinnedOverlay));
            arrayList.add(new ThemeDescription(list, 0, new Class[]{DialogCell.class}, Theme.dialogs_tabletSeletedPaint, null, null, Theme.key_chats_tabletSelectedOverlay));
            arrayList.add(new ThemeDescription(list, 0, new Class[]{DialogCell.class}, null, new Drawable[]{Theme.dialogs_checkDrawable}, null, Theme.key_chats_sentCheck));
            arrayList.add(new ThemeDescription(list, 0, new Class[]{DialogCell.class}, null, new Drawable[]{Theme.dialogs_checkReadDrawable, Theme.dialogs_halfCheckDrawable}, null, Theme.key_chats_sentReadCheck));
            arrayList.add(new ThemeDescription(list, 0, new Class[]{DialogCell.class}, null, new Drawable[]{Theme.dialogs_clockDrawable}, null, Theme.key_chats_sentClock));
            arrayList.add(new ThemeDescription(list, 0, new Class[]{DialogCell.class}, Theme.dialogs_errorPaint, null, null, Theme.key_chats_sentError));
            arrayList.add(new ThemeDescription(list, 0, new Class[]{DialogCell.class}, null, new Drawable[]{Theme.dialogs_errorDrawable}, null, Theme.key_chats_sentErrorIcon));
            arrayList.add(new ThemeDescription(list, 0, new Class[]{DialogCell.class, ProfileSearchCell.class}, null, new Drawable[]{Theme.dialogs_verifiedCheckDrawable}, null, Theme.key_chats_verifiedCheck));
            arrayList.add(new ThemeDescription(list, 0, new Class[]{DialogCell.class, ProfileSearchCell.class}, null, new Drawable[]{Theme.dialogs_verifiedDrawable}, null, Theme.key_chats_verifiedBackground));
            arrayList.add(new ThemeDescription(list, 0, new Class[]{DialogCell.class}, null, new Drawable[]{Theme.dialogs_muteDrawable}, null, Theme.key_chats_muteIcon));
            arrayList.add(new ThemeDescription(list, 0, new Class[]{DialogCell.class}, null, new Drawable[]{Theme.dialogs_mentionDrawable}, null, Theme.key_chats_mentionIcon));

            arrayList.add(new ThemeDescription(list, 0, new Class[]{DialogCell.class}, null, null, null, Theme.key_chats_archivePinBackground));
            arrayList.add(new ThemeDescription(list, 0, new Class[]{DialogCell.class}, null, null, null, Theme.key_chats_archiveBackground));

            arrayList.add(new ThemeDescription(list, 0, new Class[]{DialogCell.class}, null, null, null, Theme.key_chats_onlineCircle));
            arrayList.add(new ThemeDescription(list, 0, new Class[]{DialogCell.class}, null, null, null, Theme.key_windowBackgroundWhite));
            arrayList.add(new ThemeDescription(list, ThemeDescription.FLAG_CHECKBOX, new Class[]{DialogCell.class}, new String[]{"checkBox"}, null, null, null, Theme.key_windowBackgroundWhite));
            arrayList.add(new ThemeDescription(list, ThemeDescription.FLAG_CHECKBOXCHECK, new Class[]{DialogCell.class}, new String[]{"checkBox"}, null, null, null, Theme.key_checkboxCheck));

            arrayList.add(new ThemeDescription(list, 0, new Class[]{LoadingCell.class}, new String[]{"progressBar"}, null, null, null, Theme.key_progressCircle));

            arrayList.add(new ThemeDescription(list, 0, new Class[]{ProfileSearchCell.class}, Theme.dialogs_offlinePaint, null, null, Theme.key_windowBackgroundWhiteGrayText3));
            arrayList.add(new ThemeDescription(list, 0, new Class[]{ProfileSearchCell.class}, Theme.dialogs_onlinePaint, null, null, Theme.key_windowBackgroundWhiteBlueText3));

            arrayList.add(new ThemeDescription(list, 0, new Class[]{GraySectionCell.class}, new String[]{"textView"}, null, null, null, Theme.key_graySectionText));
            arrayList.add(new ThemeDescription(list, ThemeDescription.FLAG_CELLBACKGROUNDCOLOR, new Class[]{GraySectionCell.class}, null, null, null, Theme.key_graySection));

            arrayList.add(new ThemeDescription(list, ThemeDescription.FLAG_TEXTCOLOR, new Class[]{HashtagSearchCell.class}, null, null, null, Theme.key_windowBackgroundWhiteBlackText));
            arrayList.add(new ThemeDescription(list, ThemeDescription.FLAG_BACKGROUNDFILTER, new Class[]{ShadowSectionCell.class}, null, null, null, Theme.key_windowBackgroundGrayShadow));
            arrayList.add(new ThemeDescription(list, ThemeDescription.FLAG_BACKGROUNDFILTER | ThemeDescription.FLAG_CELLBACKGROUNDCOLOR, new Class[]{ShadowSectionCell.class}, null, null, null, Theme.key_windowBackgroundGray));
            arrayList.add(new ThemeDescription(list, ThemeDescription.FLAG_TEXTCOLOR, new Class[]{TextCell.class}, new String[]{"textView"}, null, null, null, Theme.key_windowBackgroundWhiteBlueText2));
        }

        arrayList.add(new ThemeDescription(null, 0, null, null, null, cellDelegate, Theme.key_avatar_backgroundRed));
        arrayList.add(new ThemeDescription(null, 0, null, null, null, cellDelegate, Theme.key_avatar_backgroundOrange));
        arrayList.add(new ThemeDescription(null, 0, null, null, null, cellDelegate, Theme.key_avatar_backgroundViolet));
        arrayList.add(new ThemeDescription(null, 0, null, null, null, cellDelegate, Theme.key_avatar_backgroundGreen));
        arrayList.add(new ThemeDescription(null, 0, null, null, null, cellDelegate, Theme.key_avatar_backgroundCyan));
        arrayList.add(new ThemeDescription(null, 0, null, null, null, cellDelegate, Theme.key_avatar_backgroundBlue));
        arrayList.add(new ThemeDescription(null, 0, null, null, null, cellDelegate, Theme.key_avatar_backgroundPink));
        arrayList.add(new ThemeDescription(null, 0, null, null, null, cellDelegate, Theme.key_avatar_backgroundSaved));
        arrayList.add(new ThemeDescription(null, 0, null, null, null, cellDelegate, Theme.key_avatar_backgroundArchived));
        arrayList.add(new ThemeDescription(null, 0, null, null, null, cellDelegate, Theme.key_avatar_backgroundArchivedHidden));

        arrayList.add(new ThemeDescription(null, 0, null, null, null, cellDelegate, Theme.key_chats_nameMessage));
        arrayList.add(new ThemeDescription(null, 0, null, null, null, cellDelegate, Theme.key_chats_draft));
        arrayList.add(new ThemeDescription(null, 0, null, null, null, cellDelegate, Theme.key_chats_attachMessage));

        arrayList.add(new ThemeDescription(null, 0, null, null, null, cellDelegate, Theme.key_chats_nameArchived));
        arrayList.add(new ThemeDescription(null, 0, null, null, null, cellDelegate, Theme.key_chats_nameMessageArchived));
        arrayList.add(new ThemeDescription(null, 0, null, null, null, cellDelegate, Theme.key_chats_nameMessageArchived_threeLines));
        arrayList.add(new ThemeDescription(null, 0, null, null, null, cellDelegate, Theme.key_chats_messageArchived));

        if (viewPages != null) {
            for (int a = 0; a < viewPages.length; a++) {
                if (folderId == 0) {
                    arrayList.add(new ThemeDescription(viewPages[a].listView, ThemeDescription.FLAG_LISTGLOWCOLOR, null, null, null, null, Theme.key_actionBarDefault));
                } else {
                    arrayList.add(new ThemeDescription(viewPages[a].listView, ThemeDescription.FLAG_LISTGLOWCOLOR, null, null, null, null, Theme.key_actionBarDefaultArchived));
                }

                arrayList.add(new ThemeDescription(viewPages[a].listView, ThemeDescription.FLAG_TEXTCOLOR, new Class[]{DialogsEmptyCell.class}, new String[]{"emptyTextView1"}, null, null, null, Theme.key_chats_nameMessage_threeLines));
                arrayList.add(new ThemeDescription(viewPages[a].listView, ThemeDescription.FLAG_TEXTCOLOR, new Class[]{DialogsEmptyCell.class}, new String[]{"emptyTextView2"}, null, null, null, Theme.key_chats_message));

                if (SharedConfig.archiveHidden) {
                    arrayList.add(new ThemeDescription(viewPages[a].listView, 0, new Class[]{DialogCell.class}, new RLottieDrawable[]{Theme.dialogs_archiveAvatarDrawable}, "Arrow1", Theme.key_avatar_backgroundArchivedHidden));
                    arrayList.add(new ThemeDescription(viewPages[a].listView, 0, new Class[]{DialogCell.class}, new RLottieDrawable[]{Theme.dialogs_archiveAvatarDrawable}, "Arrow2", Theme.key_avatar_backgroundArchivedHidden));
                } else {
                    arrayList.add(new ThemeDescription(viewPages[a].listView, 0, new Class[]{DialogCell.class}, new RLottieDrawable[]{Theme.dialogs_archiveAvatarDrawable}, "Arrow1", Theme.key_avatar_backgroundArchived));
                    arrayList.add(new ThemeDescription(viewPages[a].listView, 0, new Class[]{DialogCell.class}, new RLottieDrawable[]{Theme.dialogs_archiveAvatarDrawable}, "Arrow2", Theme.key_avatar_backgroundArchived));
                }
                arrayList.add(new ThemeDescription(viewPages[a].listView, 0, new Class[]{DialogCell.class}, new RLottieDrawable[]{Theme.dialogs_archiveAvatarDrawable}, "Box2", Theme.key_avatar_text));
                arrayList.add(new ThemeDescription(viewPages[a].listView, 0, new Class[]{DialogCell.class}, new RLottieDrawable[]{Theme.dialogs_archiveAvatarDrawable}, "Box1", Theme.key_avatar_text));

                arrayList.add(new ThemeDescription(viewPages[a].listView, 0, new Class[]{DialogCell.class}, new RLottieDrawable[]{Theme.dialogs_pinArchiveDrawable}, "Arrow", Theme.key_chats_archiveIcon));
                arrayList.add(new ThemeDescription(viewPages[a].listView, 0, new Class[]{DialogCell.class}, new RLottieDrawable[]{Theme.dialogs_pinArchiveDrawable}, "Line", Theme.key_chats_archiveIcon));

                arrayList.add(new ThemeDescription(viewPages[a].listView, 0, new Class[]{DialogCell.class}, new RLottieDrawable[]{Theme.dialogs_unpinArchiveDrawable}, "Arrow", Theme.key_chats_archiveIcon));
                arrayList.add(new ThemeDescription(viewPages[a].listView, 0, new Class[]{DialogCell.class}, new RLottieDrawable[]{Theme.dialogs_unpinArchiveDrawable}, "Line", Theme.key_chats_archiveIcon));

                arrayList.add(new ThemeDescription(viewPages[a].listView, 0, new Class[]{DialogCell.class}, new RLottieDrawable[]{Theme.dialogs_archiveDrawable}, "Arrow", Theme.key_chats_archiveBackground));
                arrayList.add(new ThemeDescription(viewPages[a].listView, 0, new Class[]{DialogCell.class}, new RLottieDrawable[]{Theme.dialogs_archiveDrawable}, "Box2", Theme.key_chats_archiveIcon));
                arrayList.add(new ThemeDescription(viewPages[a].listView, 0, new Class[]{DialogCell.class}, new RLottieDrawable[]{Theme.dialogs_archiveDrawable}, "Box1", Theme.key_chats_archiveIcon));

                arrayList.add(new ThemeDescription(viewPages[a].listView, 0, new Class[]{DialogCell.class}, new RLottieDrawable[]{Theme.dialogs_unarchiveDrawable}, "Arrow1", Theme.key_chats_archiveIcon));
                arrayList.add(new ThemeDescription(viewPages[a].listView, 0, new Class[]{DialogCell.class}, new RLottieDrawable[]{Theme.dialogs_unarchiveDrawable}, "Arrow2", Theme.key_chats_archivePinBackground));
                arrayList.add(new ThemeDescription(viewPages[a].listView, 0, new Class[]{DialogCell.class}, new RLottieDrawable[]{Theme.dialogs_unarchiveDrawable}, "Box2", Theme.key_chats_archiveIcon));
                arrayList.add(new ThemeDescription(viewPages[a].listView, 0, new Class[]{DialogCell.class}, new RLottieDrawable[]{Theme.dialogs_unarchiveDrawable}, "Box1", Theme.key_chats_archiveIcon));

                arrayList.add(new ThemeDescription(viewPages[a].listView, 0, new Class[]{UserCell.class}, new String[]{"nameTextView"}, null, null, null, Theme.key_windowBackgroundWhiteBlackText));
                arrayList.add(new ThemeDescription(viewPages[a].listView, 0, new Class[]{UserCell.class}, new String[]{"statusColor"}, null, null, cellDelegate, Theme.key_windowBackgroundWhiteGrayText));
                arrayList.add(new ThemeDescription(viewPages[a].listView, 0, new Class[]{UserCell.class}, new String[]{"statusOnlineColor"}, null, null, cellDelegate, Theme.key_windowBackgroundWhiteBlueText));

                arrayList.add(new ThemeDescription(viewPages[a].progressView, ThemeDescription.FLAG_PROGRESSBAR, null, null, null, null, Theme.key_progressCircle));

                ViewPager pager = viewPages[a].dialogsAdapter.getArchiveHintCellPager();
                arrayList.add(new ThemeDescription(pager, 0, new Class[]{ArchiveHintInnerCell.class}, new String[]{"imageView"}, null, null, null, Theme.key_chats_nameMessage_threeLines));
                arrayList.add(new ThemeDescription(pager, 0, new Class[]{ArchiveHintInnerCell.class}, new String[]{"imageView2"}, null, null, null, Theme.key_chats_unreadCounter));
                arrayList.add(new ThemeDescription(pager, 0, new Class[]{ArchiveHintInnerCell.class}, new String[]{"headerTextView"}, null, null, null, Theme.key_chats_nameMessage_threeLines));
                arrayList.add(new ThemeDescription(pager, 0, new Class[]{ArchiveHintInnerCell.class}, new String[]{"messageTextView"}, null, null, null, Theme.key_chats_message));
                arrayList.add(new ThemeDescription(pager, ThemeDescription.FLAG_LISTGLOWCOLOR, null, null, null, null, Theme.key_actionBarDefaultArchived));
            }
        }

        arrayList.add(new ThemeDescription(null, 0, null, null, null, cellDelegate, Theme.key_chats_archivePullDownBackground));
        arrayList.add(new ThemeDescription(null, 0, null, null, null, cellDelegate, Theme.key_chats_archivePullDownBackgroundActive));

        arrayList.add(new ThemeDescription(sideMenu, ThemeDescription.FLAG_BACKGROUND, null, null, null, null, Theme.key_chats_menuBackground));
        arrayList.add(new ThemeDescription(sideMenu, 0, new Class[]{DrawerProfileCell.class}, null, null, null, Theme.key_chats_menuName));
        arrayList.add(new ThemeDescription(sideMenu, 0, new Class[]{DrawerProfileCell.class}, null, null, null, Theme.key_chats_menuPhone));
        arrayList.add(new ThemeDescription(sideMenu, 0, new Class[]{DrawerProfileCell.class}, null, null, null, Theme.key_chats_menuPhoneCats));
        arrayList.add(new ThemeDescription(sideMenu, 0, new Class[]{DrawerProfileCell.class}, null, null, null, Theme.key_chats_menuCloudBackgroundCats));
        arrayList.add(new ThemeDescription(sideMenu, 0, new Class[]{DrawerProfileCell.class}, null, null, null, Theme.key_chat_serviceBackground));
        arrayList.add(new ThemeDescription(sideMenu, 0, new Class[]{DrawerProfileCell.class}, null, null, null, Theme.key_chats_menuTopShadow));
        arrayList.add(new ThemeDescription(sideMenu, 0, new Class[]{DrawerProfileCell.class}, null, null, null, Theme.key_chats_menuTopShadowCats));
        arrayList.add(new ThemeDescription(sideMenu, ThemeDescription.FLAG_IMAGECOLOR, new Class[]{DrawerProfileCell.class}, new String[]{"darkThemeView"}, null, null, null, Theme.key_chats_menuName));
        arrayList.add(new ThemeDescription(sideMenu, ThemeDescription.FLAG_CELLBACKGROUNDCOLOR | ThemeDescription.FLAG_CHECKTAG, new Class[]{DrawerProfileCell.class}, null, null, cellDelegate, Theme.key_chats_menuTopBackgroundCats));
        arrayList.add(new ThemeDescription(sideMenu, ThemeDescription.FLAG_CELLBACKGROUNDCOLOR | ThemeDescription.FLAG_CHECKTAG, new Class[]{DrawerProfileCell.class}, null, null, cellDelegate, Theme.key_chats_menuTopBackground));

        arrayList.add(new ThemeDescription(sideMenu, ThemeDescription.FLAG_IMAGECOLOR, new Class[]{DrawerActionCell.class}, new String[]{"textView"}, null, null, null, Theme.key_chats_menuItemIcon));
        arrayList.add(new ThemeDescription(sideMenu, 0, new Class[]{DrawerActionCell.class}, new String[]{"textView"}, null, null, null, Theme.key_chats_menuItemText));
        arrayList.add(new ThemeDescription(sideMenu, 0, new Class[]{DrawerActionCell.class}, new String[]{"arrowView"}, null, null, null, Theme.key_chats_menuItemText));

        arrayList.add(new ThemeDescription(sideMenu, 0, new Class[]{DrawerUserCell.class}, new String[]{"textView"}, null, null, null, Theme.key_chats_menuItemText));
        arrayList.add(new ThemeDescription(sideMenu, ThemeDescription.FLAG_TEXTCOLOR, new Class[]{DrawerUserCell.class}, new String[]{"checkBox"}, null, null, null, Theme.key_chats_unreadCounterText));
        arrayList.add(new ThemeDescription(sideMenu, ThemeDescription.FLAG_TEXTCOLOR, new Class[]{DrawerUserCell.class}, new String[]{"checkBox"}, null, null, null, Theme.key_chats_unreadCounter));
        arrayList.add(new ThemeDescription(sideMenu, ThemeDescription.FLAG_TEXTCOLOR, new Class[]{DrawerUserCell.class}, new String[]{"checkBox"}, null, null, null, Theme.key_chats_menuBackground));
        arrayList.add(new ThemeDescription(sideMenu, ThemeDescription.FLAG_IMAGECOLOR, new Class[]{DrawerAddCell.class}, new String[]{"textView"}, null, null, null, Theme.key_chats_menuItemIcon));
        arrayList.add(new ThemeDescription(sideMenu, 0, new Class[]{DrawerAddCell.class}, new String[]{"textView"}, null, null, null, Theme.key_chats_menuItemText));

        arrayList.add(new ThemeDescription(sideMenu, 0, new Class[]{DividerCell.class}, Theme.dividerPaint, null, null, Theme.key_divider));

        arrayList.add(new ThemeDescription(dialogsSearchAdapter != null ? dialogsSearchAdapter.getInnerListView() : null, 0, new Class[]{HintDialogCell.class}, Theme.dialogs_countPaint, null, null, Theme.key_chats_unreadCounter));
        arrayList.add(new ThemeDescription(dialogsSearchAdapter != null ? dialogsSearchAdapter.getInnerListView() : null, 0, new Class[]{HintDialogCell.class}, Theme.dialogs_countGrayPaint, null, null, Theme.key_chats_unreadCounterMuted));
        arrayList.add(new ThemeDescription(dialogsSearchAdapter != null ? dialogsSearchAdapter.getInnerListView() : null, 0, new Class[]{HintDialogCell.class}, Theme.dialogs_countTextPaint, null, null, Theme.key_chats_unreadCounterText));
        arrayList.add(new ThemeDescription(dialogsSearchAdapter != null ? dialogsSearchAdapter.getInnerListView() : null, 0, new Class[]{HintDialogCell.class}, Theme.dialogs_archiveTextPaint, null, null, Theme.key_chats_archiveText));
        arrayList.add(new ThemeDescription(dialogsSearchAdapter != null ? dialogsSearchAdapter.getInnerListView() : null, 0, new Class[]{HintDialogCell.class}, new String[]{"nameTextView"}, null, null, null, Theme.key_windowBackgroundWhiteBlackText));
        arrayList.add(new ThemeDescription(dialogsSearchAdapter != null ? dialogsSearchAdapter.getInnerListView() : null, 0, new Class[]{HintDialogCell.class}, null, null, null, Theme.key_chats_onlineCircle));

        arrayList.add(new ThemeDescription(fragmentView, ThemeDescription.FLAG_BACKGROUND | ThemeDescription.FLAG_CHECKTAG, new Class[]{FragmentContextView.class}, new String[]{"frameLayout"}, null, null, null, Theme.key_inappPlayerBackground));
        arrayList.add(new ThemeDescription(fragmentView, ThemeDescription.FLAG_IMAGECOLOR, new Class[]{FragmentContextView.class}, new String[]{"playButton"}, null, null, null, Theme.key_inappPlayerPlayPause));
        arrayList.add(new ThemeDescription(fragmentView, ThemeDescription.FLAG_TEXTCOLOR | ThemeDescription.FLAG_CHECKTAG, new Class[]{FragmentContextView.class}, new String[]{"titleTextView"}, null, null, null, Theme.key_inappPlayerTitle));
        arrayList.add(new ThemeDescription(fragmentView, ThemeDescription.FLAG_TEXTCOLOR | ThemeDescription.FLAG_FASTSCROLL, new Class[]{FragmentContextView.class}, new String[]{"titleTextView"}, null, null, null, Theme.key_inappPlayerPerformer));
        arrayList.add(new ThemeDescription(fragmentView, ThemeDescription.FLAG_IMAGECOLOR, new Class[]{FragmentContextView.class}, new String[]{"closeButton"}, null, null, null, Theme.key_inappPlayerClose));

        arrayList.add(new ThemeDescription(fragmentView, ThemeDescription.FLAG_BACKGROUND | ThemeDescription.FLAG_CHECKTAG, new Class[]{FragmentContextView.class}, new String[]{"frameLayout"}, null, null, null, Theme.key_returnToCallBackground));
        arrayList.add(new ThemeDescription(fragmentView, ThemeDescription.FLAG_TEXTCOLOR | ThemeDescription.FLAG_CHECKTAG, new Class[]{FragmentContextView.class}, new String[]{"titleTextView"}, null, null, null, Theme.key_returnToCallText));

        for (int a = 0; a < undoView.length; a++) {
            arrayList.add(new ThemeDescription(undoView[a], ThemeDescription.FLAG_BACKGROUNDFILTER, null, null, null, null, Theme.key_undo_background));
            arrayList.add(new ThemeDescription(undoView[a], 0, new Class[]{UndoView.class}, new String[]{"undoImageView"}, null, null, null, Theme.key_undo_cancelColor));
            arrayList.add(new ThemeDescription(undoView[a], 0, new Class[]{UndoView.class}, new String[]{"undoTextView"}, null, null, null, Theme.key_undo_cancelColor));
            arrayList.add(new ThemeDescription(undoView[a], 0, new Class[]{UndoView.class}, new String[]{"infoTextView"}, null, null, null, Theme.key_undo_infoColor));
            arrayList.add(new ThemeDescription(undoView[a], 0, new Class[]{UndoView.class}, new String[]{"subinfoTextView"}, null, null, null, Theme.key_undo_infoColor));
            arrayList.add(new ThemeDescription(undoView[a], 0, new Class[]{UndoView.class}, new String[]{"textPaint"}, null, null, null, Theme.key_undo_infoColor));
            arrayList.add(new ThemeDescription(undoView[a], 0, new Class[]{UndoView.class}, new String[]{"progressPaint"}, null, null, null, Theme.key_undo_infoColor));
            arrayList.add(new ThemeDescription(undoView[a], 0, new Class[]{UndoView.class}, new String[]{"leftImageView"}, "info1", Theme.key_undo_background));
            arrayList.add(new ThemeDescription(undoView[a], 0, new Class[]{UndoView.class}, new String[]{"leftImageView"}, "info2", Theme.key_undo_background));
            arrayList.add(new ThemeDescription(undoView[a], 0, new Class[]{UndoView.class}, new String[]{"leftImageView"}, "luc12", Theme.key_undo_infoColor));
            arrayList.add(new ThemeDescription(undoView[a], 0, new Class[]{UndoView.class}, new String[]{"leftImageView"}, "luc11", Theme.key_undo_infoColor));
            arrayList.add(new ThemeDescription(undoView[a], 0, new Class[]{UndoView.class}, new String[]{"leftImageView"}, "luc10", Theme.key_undo_infoColor));
            arrayList.add(new ThemeDescription(undoView[a], 0, new Class[]{UndoView.class}, new String[]{"leftImageView"}, "luc9", Theme.key_undo_infoColor));
            arrayList.add(new ThemeDescription(undoView[a], 0, new Class[]{UndoView.class}, new String[]{"leftImageView"}, "luc8", Theme.key_undo_infoColor));
            arrayList.add(new ThemeDescription(undoView[a], 0, new Class[]{UndoView.class}, new String[]{"leftImageView"}, "luc7", Theme.key_undo_infoColor));
            arrayList.add(new ThemeDescription(undoView[a], 0, new Class[]{UndoView.class}, new String[]{"leftImageView"}, "luc6", Theme.key_undo_infoColor));
            arrayList.add(new ThemeDescription(undoView[a], 0, new Class[]{UndoView.class}, new String[]{"leftImageView"}, "luc5", Theme.key_undo_infoColor));
            arrayList.add(new ThemeDescription(undoView[a], 0, new Class[]{UndoView.class}, new String[]{"leftImageView"}, "luc4", Theme.key_undo_infoColor));
            arrayList.add(new ThemeDescription(undoView[a], 0, new Class[]{UndoView.class}, new String[]{"leftImageView"}, "luc3", Theme.key_undo_infoColor));
            arrayList.add(new ThemeDescription(undoView[a], 0, new Class[]{UndoView.class}, new String[]{"leftImageView"}, "luc2", Theme.key_undo_infoColor));
            arrayList.add(new ThemeDescription(undoView[a], 0, new Class[]{UndoView.class}, new String[]{"leftImageView"}, "luc1", Theme.key_undo_infoColor));
            arrayList.add(new ThemeDescription(undoView[a], 0, new Class[]{UndoView.class}, new String[]{"leftImageView"}, "Oval", Theme.key_undo_infoColor));
        }

        arrayList.add(new ThemeDescription(null, 0, null, null, null, null, Theme.key_dialogBackground));
        arrayList.add(new ThemeDescription(null, 0, null, null, null, null, Theme.key_dialogBackgroundGray));
        arrayList.add(new ThemeDescription(null, 0, null, null, null, null, Theme.key_dialogTextBlack));
        arrayList.add(new ThemeDescription(null, 0, null, null, null, null, Theme.key_dialogTextLink));
        arrayList.add(new ThemeDescription(null, 0, null, null, null, null, Theme.key_dialogLinkSelection));
        arrayList.add(new ThemeDescription(null, 0, null, null, null, null, Theme.key_dialogTextBlue));
        arrayList.add(new ThemeDescription(null, 0, null, null, null, null, Theme.key_dialogTextBlue2));
        arrayList.add(new ThemeDescription(null, 0, null, null, null, null, Theme.key_dialogTextBlue3));
        arrayList.add(new ThemeDescription(null, 0, null, null, null, null, Theme.key_dialogTextBlue4));
        arrayList.add(new ThemeDescription(null, 0, null, null, null, null, Theme.key_dialogTextRed));
        arrayList.add(new ThemeDescription(null, 0, null, null, null, null, Theme.key_dialogTextRed2));
        arrayList.add(new ThemeDescription(null, 0, null, null, null, null, Theme.key_dialogTextGray));
        arrayList.add(new ThemeDescription(null, 0, null, null, null, null, Theme.key_dialogTextGray2));
        arrayList.add(new ThemeDescription(null, 0, null, null, null, null, Theme.key_dialogTextGray3));
        arrayList.add(new ThemeDescription(null, 0, null, null, null, null, Theme.key_dialogTextGray4));
        arrayList.add(new ThemeDescription(null, 0, null, null, null, null, Theme.key_dialogIcon));
        arrayList.add(new ThemeDescription(null, 0, null, null, null, null, Theme.key_dialogRedIcon));
        arrayList.add(new ThemeDescription(null, 0, null, null, null, null, Theme.key_dialogTextHint));
        arrayList.add(new ThemeDescription(null, 0, null, null, null, null, Theme.key_dialogInputField));
        arrayList.add(new ThemeDescription(null, 0, null, null, null, null, Theme.key_dialogInputFieldActivated));
        arrayList.add(new ThemeDescription(null, 0, null, null, null, null, Theme.key_dialogCheckboxSquareBackground));
        arrayList.add(new ThemeDescription(null, 0, null, null, null, null, Theme.key_dialogCheckboxSquareCheck));
        arrayList.add(new ThemeDescription(null, 0, null, null, null, null, Theme.key_dialogCheckboxSquareUnchecked));
        arrayList.add(new ThemeDescription(null, 0, null, null, null, null, Theme.key_dialogCheckboxSquareDisabled));
        arrayList.add(new ThemeDescription(null, 0, null, null, null, null, Theme.key_dialogRadioBackground));
        arrayList.add(new ThemeDescription(null, 0, null, null, null, null, Theme.key_dialogRadioBackgroundChecked));
        arrayList.add(new ThemeDescription(null, 0, null, null, null, null, Theme.key_dialogProgressCircle));
        arrayList.add(new ThemeDescription(null, 0, null, null, null, null, Theme.key_dialogButton));
        arrayList.add(new ThemeDescription(null, 0, null, null, null, null, Theme.key_dialogButtonSelector));
        arrayList.add(new ThemeDescription(null, 0, null, null, null, null, Theme.key_dialogScrollGlow));
        arrayList.add(new ThemeDescription(null, 0, null, null, null, null, Theme.key_dialogRoundCheckBox));
        arrayList.add(new ThemeDescription(null, 0, null, null, null, null, Theme.key_dialogRoundCheckBoxCheck));
        arrayList.add(new ThemeDescription(null, 0, null, null, null, null, Theme.key_dialogBadgeBackground));
        arrayList.add(new ThemeDescription(null, 0, null, null, null, null, Theme.key_dialogBadgeText));
        arrayList.add(new ThemeDescription(null, 0, null, null, null, null, Theme.key_dialogLineProgress));
        arrayList.add(new ThemeDescription(null, 0, null, null, null, null, Theme.key_dialogLineProgressBackground));
        arrayList.add(new ThemeDescription(null, 0, null, null, null, null, Theme.key_dialogGrayLine));
        arrayList.add(new ThemeDescription(null, 0, null, null, null, null, Theme.key_dialog_inlineProgressBackground));
        arrayList.add(new ThemeDescription(null, 0, null, null, null, null, Theme.key_dialog_inlineProgress));

        arrayList.add(new ThemeDescription(null, 0, null, null, null, null, Theme.key_dialogSearchBackground));
        arrayList.add(new ThemeDescription(null, 0, null, null, null, null, Theme.key_dialogSearchHint));
        arrayList.add(new ThemeDescription(null, 0, null, null, null, null, Theme.key_dialogSearchIcon));
        arrayList.add(new ThemeDescription(null, 0, null, null, null, null, Theme.key_dialogSearchText));
        arrayList.add(new ThemeDescription(null, 0, null, null, null, null, Theme.key_dialogFloatingButton));
        arrayList.add(new ThemeDescription(null, 0, null, null, null, null, Theme.key_dialogFloatingIcon));
        arrayList.add(new ThemeDescription(null, 0, null, null, null, null, Theme.key_dialogShadowLine));
        arrayList.add(new ThemeDescription(null, 0, null, null, null, null, Theme.key_sheet_scrollUp));
        arrayList.add(new ThemeDescription(null, 0, null, null, null, null, Theme.key_sheet_other));

        arrayList.add(new ThemeDescription(null, 0, null, null, null, null, Theme.key_player_actionBar));
        arrayList.add(new ThemeDescription(null, 0, null, null, null, null, Theme.key_player_actionBarSelector));
        arrayList.add(new ThemeDescription(null, 0, null, null, null, null, Theme.key_player_actionBarTitle));
        arrayList.add(new ThemeDescription(null, 0, null, null, null, null, Theme.key_player_actionBarTop));
        arrayList.add(new ThemeDescription(null, 0, null, null, null, null, Theme.key_player_actionBarSubtitle));
        arrayList.add(new ThemeDescription(null, 0, null, null, null, null, Theme.key_player_actionBarItems));
        arrayList.add(new ThemeDescription(null, 0, null, null, null, null, Theme.key_player_background));
        arrayList.add(new ThemeDescription(null, 0, null, null, null, null, Theme.key_player_time));
        arrayList.add(new ThemeDescription(null, 0, null, null, null, null, Theme.key_player_progressBackground));
        arrayList.add(new ThemeDescription(null, 0, null, null, null, null, Theme.key_player_progressCachedBackground));
        arrayList.add(new ThemeDescription(null, 0, null, null, null, null, Theme.key_player_progress));
        arrayList.add(new ThemeDescription(null, 0, null, null, null, null, Theme.key_player_placeholder));
        arrayList.add(new ThemeDescription(null, 0, null, null, null, null, Theme.key_player_placeholderBackground));
        arrayList.add(new ThemeDescription(null, 0, null, null, null, null, Theme.key_player_button));
        arrayList.add(new ThemeDescription(null, 0, null, null, null, null, Theme.key_player_buttonActive));

        return arrayList.toArray(new ThemeDescription[0]);
    }
}<|MERGE_RESOLUTION|>--- conflicted
+++ resolved
@@ -1088,8 +1088,8 @@
                                     }
                                 }
                                 ((DialogCell) view).startOutAnimation();
-<<<<<<< HEAD
-                                archivePullViewState = ARCHIVE_ITEM_STATE_SHOWED;
+
+                                parentPage.archivePullViewState = ARCHIVE_ITEM_STATE_SHOWED;
 
                                 if (NekoConfig.openArchiveOnPull) {
                                     AndroidUtilities.runOnUIThread(() -> {
@@ -1097,16 +1097,12 @@
                                         // Delay was taken from PullForegroundDrawable::startOutAnimation().
                                         Bundle args = new Bundle();
                                         args.putInt("folderId", 1); // 1 is the ID of the archive folder.
-                                        args.putInt("dialogsType", dialogsType);
                                         args.putBoolean("onlySelect", onlySelect);
                                         DialogsActivity dialogsActivity = new DialogsActivity(args);
                                         dialogsActivity.setDelegate(delegate);
                                         presentFragment(dialogsActivity, onlySelect);
                                     }, 200);
                                 }
-=======
-                                parentPage.archivePullViewState = ARCHIVE_ITEM_STATE_SHOWED;
->>>>>>> 80c4acfa
                             }
                         }
 
@@ -1166,11 +1162,7 @@
                 swipingFolder = false;
                 return 0;
             }
-<<<<<<< HEAD
-            if (!onlySelect && (dialogsType == 0 || (dialogsType >= 7 && dialogsType <= 12)) && slidingView == null && recyclerView.getAdapter() == dialogsAdapter && viewHolder.itemView instanceof DialogCell) {
-=======
             if (!onlySelect && parentPage.isDefaultDialogType() && slidingView == null && viewHolder.itemView instanceof DialogCell) {
->>>>>>> 80c4acfa
                 DialogCell dialogCell = (DialogCell) viewHolder.itemView;
                 long dialogId = dialogCell.getDialogId();
                 if (actionBar.isActionModeShowed()) {
@@ -2064,20 +2056,6 @@
             }
         });
 
-<<<<<<< HEAD
-            @Override
-            public int scrollVerticallyBy(int dy, RecyclerView.Recycler recycler, RecyclerView.State state) {
-                boolean isDragging = listView.getScrollState() == RecyclerView.SCROLL_STATE_DRAGGING;
-
-                int measuredDy = dy;
-                if (dy < 0 && hasHiddenArchive() && archivePullViewState == ARCHIVE_ITEM_STATE_HIDDEN) {
-                    listView.setOverScrollMode(View.OVER_SCROLL_ALWAYS);
-                    int currentPosition = layoutManager.findFirstVisibleItemPosition();
-                    if (currentPosition == 0) {
-                        View view = layoutManager.findViewByPosition(currentPosition);
-                        if (view != null && view.getBottom() <= AndroidUtilities.dp(1)) {
-                            currentPosition = 1;
-=======
         if (sideMenu != null) {
             sideMenu.setBackgroundColor(Theme.getColor(Theme.key_chats_menuBackground));
             sideMenu.setGlowColor(Theme.getColor(Theme.key_chats_menuBackground));
@@ -2124,7 +2102,6 @@
                         if (viewPages[0] == this) {
                             float scrollProgress = Math.abs(viewPages[0].getTranslationX()) / (float) viewPages[0].getMeasuredWidth();
                             filterTabsView.selectTabWithId(viewPages[1].selectedType, scrollProgress);
->>>>>>> 80c4acfa
                         }
                     }
                 }
@@ -3432,7 +3409,6 @@
                     TLRPC.TL_dialogFolder dialogFolder = (TLRPC.TL_dialogFolder) dialog;
                     Bundle args = new Bundle();
                     args.putInt("folderId", dialogFolder.folder.id);
-                    args.putInt("dialogsType", dialogsType);
                     args.putBoolean("onlySelect", onlySelect);
                     DialogsActivity dialogsActivity = new DialogsActivity(args);
                     dialogsActivity.setDelegate(delegate);
@@ -3936,13 +3912,9 @@
                 }
             }
             int maxPinnedCount;
-<<<<<<< HEAD
-            if (folderId != 0 || NekoConfig.unlimitedPinnedDialogs) {
-=======
             if (viewPages[0].dialogsType == 7 || viewPages[0].dialogsType == 8) {
                 maxPinnedCount = 100 - filter.alwaysShow.size();
-            } else if (folderId != 0 || filter != null) {
->>>>>>> 80c4acfa
+            } else if (NekoConfig.unlimitedPinnedDialogs || folderId != 0 || filter != null) {
                 maxPinnedCount = getMessagesController().maxFolderPinnedDialogsCount;
             } else {
                 maxPinnedCount = getMessagesController().maxPinnedDialogsCount;
