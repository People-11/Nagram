package org.telegram.ui.Stories;

import static org.telegram.messenger.AndroidUtilities.dp;

import android.animation.Animator;
import android.animation.AnimatorListenerAdapter;
import android.animation.ValueAnimator;
import android.app.Activity;
import android.app.Dialog;
import android.content.ClipData;
import android.content.Context;
import android.content.DialogInterface;
import android.content.Intent;
import android.graphics.Bitmap;
import android.graphics.Canvas;
import android.graphics.Color;
import android.graphics.ColorFilter;
import android.graphics.Paint;
import android.graphics.PorterDuff;
import android.graphics.PorterDuffColorFilter;
import android.graphics.Rect;
import android.graphics.RectF;
import android.graphics.drawable.BitmapDrawable;
import android.graphics.drawable.ColorDrawable;
import android.graphics.drawable.Drawable;
import android.net.Uri;
import android.os.Build;
import android.os.Bundle;
import android.text.Layout;
import android.text.SpannableStringBuilder;
import android.text.Spanned;
import android.text.TextUtils;
import android.text.style.CharacterStyle;
import android.text.style.ClickableSpan;
import android.text.style.URLSpan;
import android.util.TypedValue;
import android.view.Gravity;
import android.view.HapticFeedbackConstants;
import android.view.Menu;
import android.view.MotionEvent;
import android.view.SurfaceView;
import android.view.TextureView;
import android.view.View;
import android.view.ViewGroup;
import android.widget.FrameLayout;
import android.widget.ImageView;
import android.widget.LinearLayout;
import android.widget.TextView;

import androidx.annotation.NonNull;
import androidx.collection.LongSparseArray;
import androidx.core.content.ContextCompat;
import androidx.core.graphics.ColorUtils;
import androidx.core.math.MathUtils;
import androidx.recyclerview.widget.ChatListItemAnimator;

import com.google.android.exoplayer2.util.Log;

import org.telegram.messenger.AccountInstance;
import org.telegram.messenger.AndroidUtilities;
import org.telegram.messenger.AnimationNotificationsLocker;
import org.telegram.messenger.BotWebViewVibrationEffect;
import org.telegram.messenger.BuildVars;
import org.telegram.messenger.ContactsController;
import org.telegram.messenger.Emoji;
import org.telegram.messenger.FileLoader;
import org.telegram.messenger.FileLog;
import org.telegram.messenger.ImageLoader;
import org.telegram.messenger.ImageLocation;
import org.telegram.messenger.ImageReceiver;
import org.telegram.messenger.LocaleController;
import org.telegram.messenger.MediaController;
import org.telegram.messenger.MediaDataController;
import org.telegram.messenger.MessageObject;
import org.telegram.messenger.MessagesController;
import org.telegram.messenger.NotificationCenter;
import org.telegram.messenger.NotificationsController;
import org.telegram.messenger.R;
import org.telegram.messenger.SendMessagesHelper;
import org.telegram.messenger.SharedConfig;
import org.telegram.messenger.UserConfig;
import org.telegram.messenger.UserObject;
import org.telegram.messenger.Utilities;
import org.telegram.messenger.VideoEditedInfo;
import org.telegram.messenger.browser.Browser;
import org.telegram.tgnet.ConnectionsManager;
import org.telegram.tgnet.RequestDelegate;
import org.telegram.tgnet.TLObject;
import org.telegram.tgnet.TLRPC;
import org.telegram.ui.ActionBar.ActionBar;
import org.telegram.ui.ActionBar.ActionBarMenuItem;
import org.telegram.ui.ActionBar.ActionBarMenuSubItem;
import org.telegram.ui.ActionBar.ActionBarPopupWindow;
import org.telegram.ui.ActionBar.AdjustPanLayoutHelper;
import org.telegram.ui.ActionBar.AlertDialog;
import org.telegram.ui.ActionBar.BaseFragment;
import org.telegram.ui.ActionBar.BottomSheet;
import org.telegram.ui.ActionBar.SimpleTextView;
import org.telegram.ui.ActionBar.Theme;
import org.telegram.ui.Cells.TextSelectionHelper;
import org.telegram.ui.ChatActivity;
import org.telegram.ui.Components.AlertsCreator;
import org.telegram.ui.Components.AnimatedEmojiDrawable;
import org.telegram.ui.Components.AnimatedEmojiSpan;
import org.telegram.ui.Components.AnimatedFloat;
import org.telegram.ui.Components.AvatarDrawable;
import org.telegram.ui.Components.AvatarsImageView;
import org.telegram.ui.Components.BackupImageView;
import org.telegram.ui.Components.BitmapShaderTools;
import org.telegram.ui.Components.Bulletin;
import org.telegram.ui.Components.BulletinFactory;
import org.telegram.ui.Components.ChatActivityEnterView;
import org.telegram.ui.Components.ChatAttachAlert;
import org.telegram.ui.Components.ChatAttachAlertDocumentLayout;
import org.telegram.ui.Components.ColoredImageSpan;
import org.telegram.ui.Components.CombinedDrawable;
import org.telegram.ui.Components.CubicBezierInterpolator;
import org.telegram.ui.Components.CustomPopupMenu;
import org.telegram.ui.Components.DotDividerSpan;
import org.telegram.ui.Components.EditTextCaption;
import org.telegram.ui.Components.EmojiPacksAlert;
import org.telegram.ui.Components.HintView;
import org.telegram.ui.Components.InstantCameraView;
import org.telegram.ui.Components.LayoutHelper;
import org.telegram.ui.Components.LoadingDrawable;
import org.telegram.ui.Components.MediaActivity;
import org.telegram.ui.Components.MentionsContainerView;
import org.telegram.ui.Components.Premium.PremiumFeatureBottomSheet;
import org.telegram.ui.Components.RLottieDrawable;
import org.telegram.ui.Components.RLottieImageView;
import org.telegram.ui.Components.RadialProgress;
import org.telegram.ui.Components.Reactions.AnimatedEmojiEffect;
import org.telegram.ui.Components.Reactions.ReactionsEffectOverlay;
import org.telegram.ui.Components.Reactions.ReactionsLayoutInBubble;
import org.telegram.ui.Components.ReactionsContainerLayout;
import org.telegram.ui.Components.ScaleStateListAnimator;
import org.telegram.ui.Components.ShareAlert;
import org.telegram.ui.Components.SizeNotifierFrameLayout;
import org.telegram.ui.Components.TextStyleSpan;
import org.telegram.ui.Components.TranslateAlert2;
import org.telegram.ui.Components.URLSpanMono;
import org.telegram.ui.Components.URLSpanNoUnderline;
import org.telegram.ui.Components.URLSpanReplacement;
import org.telegram.ui.Components.URLSpanUserMention;
import org.telegram.ui.Components.voip.CellFlickerDrawable;
import org.telegram.ui.LaunchActivity;
import org.telegram.ui.NotificationsCustomSettingsActivity;
import org.telegram.ui.PinchToZoomHelper;
import org.telegram.ui.PremiumPreviewFragment;
import org.telegram.ui.ProfileActivity;
import org.telegram.ui.Stories.recorder.CaptionContainerView;
import org.telegram.ui.Stories.recorder.HintView2;
import org.telegram.ui.Stories.recorder.StoryEntry;
import org.telegram.ui.Stories.recorder.StoryPrivacyBottomSheet;
import org.telegram.ui.Stories.recorder.StoryRecorder;
import org.telegram.ui.WrappedResourceProvider;

import java.io.File;
import java.io.UnsupportedEncodingException;
import java.net.IDN;
import java.net.URLDecoder;
import java.net.URLEncoder;
import java.util.ArrayList;
import java.util.Arrays;
import java.util.HashMap;
import java.util.HashSet;
import java.util.Locale;

public class PeerStoriesView extends SizeNotifierFrameLayout implements NotificationCenter.NotificationCenterDelegate {

    public static final float SHARE_BUTTON_OFFSET = 46;
    private final static long IMAGE_LIVE_TIME = 10_000;
    private final ImageView optionsIconView;
    private final FrameLayout muteIconContainer;
    private final RLottieImageView muteIconView;
    private final ImageView noSoundIconView;
    private final Theme.ResourcesProvider resourcesProvider;
//    private final CloseFriendsBadge closeFriendsBadge;
    private final StoryPrivacyButton privacyButton;
    private final FrameLayout likeButtonContainer;
    private StoriesLikeButton storiesLikeButton;
    private HintView2 privacyHint;
    private HintView2 soundTooltip;
    private HintView2 reactionsLongpressTooltip;
    private int reactionsContainerIndex;
    private final StoryViewer storyViewer;
    private final StoryCaptionView storyCaptionView;
    private CaptionContainerView storyEditCaptionView;
    private final ImageView shareButton;
    private long currentImageTime;
    private long lastDrawTime;
    private boolean switchEventSent;
    private boolean lastNoThumb;
    private boolean attachedToWindow;
    private boolean allowDrawSurface = true;

    public FrameLayout storyContainer;
    private final ImageReceiver imageReceiver;
    private final ImageReceiver leftPreloadImageReceiver;
    private final ImageReceiver rightPreloadImageReceiver;
    private Runnable onImageReceiverThumbLoaded;

    private StoryMediaAreasView storyAreasView;

    private SelfStoriesPreviewView.ImageHolder viewsThumbImageReceiver;
    private float viewsThumbAlpha;

    private final AvatarDrawable avatarDrawable;
    PeerHeaderView headerView;
    private final StoryLinesDrawable storyLines;
    private StoryPositionView storyPositionView;

    private int shiftDp = -5;
    ActionBarMenuSubItem editStoryItem;
    CustomPopupMenu popupMenu;

    TLRPC.TL_userStories userStories;
    final ArrayList<TLRPC.StoryItem> storyItems;
    final ArrayList<StoriesController.UploadingStory> uploadingStories;
    final SharedResources sharedResources;
    RoundRectOutlineProvider outlineProvider;

    ArrayList<Integer> day;

    int count;
    private long dialogId;
    boolean isSelf;

    private float alpha = 1f;
    private int previousSelectedPotision = -1;
    private int selectedPosition;
    boolean isActive;

    private int listPosition;
    private int linesPosition, linesCount;

    public final StoryItemHolder currentStory = new StoryItemHolder();
    private final BitmapShaderTools bitmapShaderTools;

    Delegate delegate;
    private boolean paused;
    StoriesController storiesController;
    private boolean isUploading, isEditing;
    private FrameLayout selfView;
    ChatActivityEnterView chatActivityEnterView;
    private ValueAnimator changeBoundAnimator;
    ReactionsContainerLayout reactionsContainerLayout;

    Paint inputBackgroundPaint;

    int lastKeyboardHeight;
    ValueAnimator keyboardAnimator;
    float progressToKeyboard = -1;
    float progressToDismiss = -1;
    float lastAnimatingKeyboardHeight = -1;
    int lastOpenedKeyboardHeight;
    boolean animateKeyboardOpening;
    public boolean keyboardVisible;
    private boolean BIG_SCREEN;
    private int realKeyboardHeight;
    private int classGuid = ConnectionsManager.generateClassGuid();
    private TextView selfStatusView;
    private AvatarsImageView selfAvatarsView;
    private int currentAccount;
    private int totalStoriesCount;
    private boolean deletedPeer;
    private View selfAvatarsContainer;
    boolean showViewsProgress;
    private Runnable cancellableViews;
    private boolean isRecording;
    private float animatingKeyboardHeight;
    private ChatAttachAlert chatAttachAlert;
    private InstantCameraView instantCameraView;
    private int enterViewBottomOffset;
    private boolean isLongPressed;

    final VideoPlayerSharedScope playerSharedScope;
    final AnimationNotificationsLocker notificationsLocker;
    private AnimatedFloat progressToHideInterface = new AnimatedFloat(this);
    private float prevToHideProgress;
    private long videoDuration;
    private boolean allowShare, allowShareLink;
    public boolean forceUpdateOffsets;
    private HintView mediaBanTooltip;

    public PinchToZoomHelper pinchToZoomHelper = new PinchToZoomHelper();
    private boolean imageChanged;
    public ShareAlert shareAlert;
    private FrameLayout unsupportedContainer;
    private TextView replyDisabledTextView;
    public boolean unsupported;
    private boolean isVideoStory;
    private MentionsContainerView mentionContainer;
    private float muteIconViewAlpha = 1f;
    private boolean isVisible;
    boolean inBlackoutMode;
    boolean checkBlackoutMode;
    private boolean messageSent;
    private boolean isCaptionPartVisible;
    private boolean stealthModeIsActive;
    private ImageReceiver reactionEffectImageReceiver;
    private AnimatedEmojiEffect emojiReactionEffect;
    private ImageReceiver reactionMoveImageReceiver;
    private AnimatedEmojiDrawable reactionMoveDrawable;
    private boolean drawAnimatedEmojiAsMovingReaction;
    private boolean drawReactionEffect;
    private ReactionsContainerLayout likesReactionLayout;
    private boolean likesReactionShowing;
    private float likesReactionShowProgress;
    private boolean movingReaction;
    private float movingReactionProgress;
    private int movingReactionFromX, movingReactionFromY, movingReactionFromSize;
    private Runnable reactionsTooltipRunnable;
    private float viewsThumbScale;
    private float viewsThumbPivotY;

    public PeerStoriesView(@NonNull Context context, StoryViewer storyViewer, SharedResources sharedResources, Theme.ResourcesProvider resourcesProvider) {
        super(context);
        pinchToZoomHelper.setCallback(new PinchToZoomHelper.Callback() {
            @Override
            public void onZoomStarted(MessageObject messageObject) {
                delegate.setIsInPinchToZoom(true);
            }

            @Override
            public void onZoomFinished(MessageObject messageObject) {
                delegate.setIsInPinchToZoom(false);
            }
        });
        playerSharedScope = new VideoPlayerSharedScope();
        notificationsLocker = new AnimationNotificationsLocker();
        this.storyItems = new ArrayList<>();
        this.uploadingStories = new ArrayList<>();

        this.imageReceiver = new ImageReceiver() {

            @Override
            protected boolean setImageBitmapByKey(Drawable drawable, String key, int type, boolean memCache, int guid) {
                boolean r = super.setImageBitmapByKey(drawable, key, type, memCache, guid);
                if (type == TYPE_THUMB && onImageReceiverThumbLoaded != null) {
                    onImageReceiverThumbLoaded.run();
                    onImageReceiverThumbLoaded = null;
                }
                return r;
            }
        };
        this.imageReceiver.setCrossfadeWithOldImage(false);
        this.imageReceiver.setAllowLoadingOnAttachedOnly(true);
        this.imageReceiver.ignoreNotifications = true;
        this.imageReceiver.setFileLoadingPriority(FileLoader.PRIORITY_LOW);

        this.reactionEffectImageReceiver = new ImageReceiver(this);
        this.reactionEffectImageReceiver.setAllowLoadingOnAttachedOnly(true);
        this.reactionEffectImageReceiver.ignoreNotifications = true;
        this.reactionEffectImageReceiver.setFileLoadingPriority(FileLoader.PRIORITY_HIGH);

        this.reactionMoveImageReceiver = new ImageReceiver(this);
        this.reactionMoveImageReceiver.setAllowLoadingOnAttachedOnly(true);
        this.reactionMoveImageReceiver.ignoreNotifications = true;
        this.reactionMoveImageReceiver.setFileLoadingPriority(FileLoader.PRIORITY_HIGH);

        this.leftPreloadImageReceiver = new ImageReceiver();
        this.leftPreloadImageReceiver.setAllowLoadingOnAttachedOnly(true);
        this.leftPreloadImageReceiver.ignoreNotifications = true;
        this.leftPreloadImageReceiver.setFileLoadingPriority(FileLoader.PRIORITY_LOW);

        this.rightPreloadImageReceiver = new ImageReceiver();
        this.rightPreloadImageReceiver.setAllowLoadingOnAttachedOnly(true);
        this.rightPreloadImageReceiver.ignoreNotifications = true;
        this.rightPreloadImageReceiver.setFileLoadingPriority(FileLoader.PRIORITY_LOW);
        imageReceiver.setPreloadingReceivers(Arrays.asList(leftPreloadImageReceiver, rightPreloadImageReceiver));

        this.avatarDrawable = new AvatarDrawable();
        this.storyViewer = storyViewer;
        this.sharedResources = sharedResources;
        this.bitmapShaderTools = sharedResources.bitmapShaderTools;
        storiesController = MessagesController.getInstance(UserConfig.selectedAccount).getStoriesController();
        sharedResources.dimPaint.setColor(Color.BLACK);
        inputBackgroundPaint = new Paint(Paint.ANTI_ALIAS_FLAG);
        this.resourcesProvider = resourcesProvider;
        setClipChildren(false);

        storyAreasView = new StoryMediaAreasView(context, resourcesProvider) {
            @Override
            protected void onHintVisible(boolean hintVisible) {
                if (delegate != null) {
                    delegate.setIsHintVisible(hintVisible);
                }
            }

            @Override
            protected void presentFragment(BaseFragment fragment) {
                if (storyViewer != null) {
                    storyViewer.presentFragment(fragment);
                }
            }
        };

        storyContainer = new HwFrameLayout(context) {

            AnimatedFloat progressToAudio = new AnimatedFloat(this, 150, CubicBezierInterpolator.DEFAULT);
            AnimatedFloat progressToFullBlackoutA = new AnimatedFloat(this, 150, CubicBezierInterpolator.DEFAULT);
            CellFlickerDrawable loadingDrawable = new CellFlickerDrawable();
            AnimatedFloat loadingDrawableAlpha2 = new AnimatedFloat(this);
            AnimatedFloat loadingDrawableAlpha = new AnimatedFloat(this);
            {
                loadingDrawableAlpha2.setDuration(500);
                loadingDrawableAlpha.setDuration(100);
            }

            boolean splitDrawing;
            boolean drawOverlayed;

            @Override
            protected void dispatchDraw(Canvas canvas) {
                if (!isActive) {
                    headerView.backupImageView.getImageReceiver().setVisible(true, true);
                }
                if (!unsupported) {
                    if (playerSharedScope.renderView != null) {
                        invalidate();
                    }
                    canvas.save();
                    pinchToZoomHelper.applyTransform(canvas);
                    if (playerSharedScope.renderView != null && playerSharedScope.firstFrameRendered) {
                        //playerSharedScope.surfaceView.draw(canvas);
                        if (!imageReceiver.hasBitmapImage()) {
                            sharedResources.imageBackgroundDrawable.setBounds(0, 0, getMeasuredWidth(), getMeasuredHeight() + 1);
                            sharedResources.imageBackgroundDrawable.draw(canvas);
                        }
                        imageReceiver.setImageCoords(0, 0, getMeasuredWidth(), getMeasuredHeight() + 1);
                        imageReceiver.draw(canvas);
                        if (isActive) {
                            if (storyViewer.USE_SURFACE_VIEW && playerSharedScope.player != null && playerSharedScope.player.paused && storyViewer.playerStubBitmap != null && playerSharedScope.player.stubAvailable) {
                                float sx = getMeasuredWidth() / (float) storyViewer.playerStubBitmap.getWidth();
                                float sy = getMeasuredHeight() / (float) storyViewer.playerStubBitmap.getHeight();
                                canvas.save();
                                canvas.scale(sx, sy);
                                canvas.drawBitmap(storyViewer.playerStubBitmap, 0, 0, storyViewer.playerStubPaint);
                                canvas.restore();
                            } else {
                                if (!storyViewer.USE_SURFACE_VIEW || allowDrawSurface) {
                                    playerSharedScope.renderView.draw(canvas);
                                }
                            }
                        }

                    } else {
                        if (playerSharedScope.renderView != null) {
                            invalidate();
                        }
                        if (currentStory.skipped) {
                            canvas.drawColor(ColorUtils.blendARGB(Color.BLACK, Color.WHITE, 0.2f));
                        } else {
                            if (!imageReceiver.hasBitmapImage()) {
                                sharedResources.imageBackgroundDrawable.setBounds(0, 0, getMeasuredWidth(), getMeasuredHeight() + 1);
                                sharedResources.imageBackgroundDrawable.draw(canvas);
                            }
                            imageReceiver.setImageCoords(0, 0, getMeasuredWidth(), getMeasuredHeight() + 1);
                            imageReceiver.draw(canvas);
                        }
                    }
                    canvas.restore();
                    if (imageChanged) {
                        loadingDrawableAlpha2.set(0, true);
                        loadingDrawableAlpha.set(0, true);
                    }
                    boolean storyDrawing;
                    if (currentStory.isVideo) {
                        storyDrawing = playerSharedScope.renderView != null && playerSharedScope.firstFrameRendered && !(playerSharedScope.player.progress == 0 && playerSharedScope.isBuffering());
                    } else {
                        storyDrawing = imageReceiver.hasNotThumb();
                    }
                    loadingDrawableAlpha2.set(!storyDrawing && currentStory.uploadingStory == null ? 1f : 0f);
                    loadingDrawableAlpha.set(loadingDrawableAlpha2.get() == 1f ? 1f : 0);

                    if (loadingDrawableAlpha.get() > 0) {
                        AndroidUtilities.rectTmp.set(0, 0, getMeasuredWidth(), getMeasuredHeight());
                        loadingDrawable.setAlpha((int) (255 * loadingDrawableAlpha.get()));
                        loadingDrawable.setParentWidth(getMeasuredWidth() * 2);
                        loadingDrawable.animationSpeedScale = 1.3f;
                        loadingDrawable.draw(canvas, AndroidUtilities.rectTmp, dp(10), this);
                    }
                    imageChanged = false;
                } else {
                    canvas.drawColor(ColorUtils.blendARGB(Color.BLACK, Color.WHITE, 0.2f));
                }

                if (!lastNoThumb && imageReceiver.hasNotThumb()) {
                    lastNoThumb = true;
                    PeerStoriesView.this.invalidate();
                }
                float hideInterfaceAlpha = getHideInterfaceAlpha();


                sharedResources.topOverlayGradient.setAlpha((int) (255 * hideInterfaceAlpha));
                sharedResources.topOverlayGradient.draw(canvas);
                float progressToFullBlackout = 0;
                if ((isSelf || !BIG_SCREEN) || storyCaptionView.getVisibility() == View.VISIBLE) {
                    if (storyCaptionView.getVisibility() == View.VISIBLE) {
                        int gradientHeight = dp(72);
                        int gradientTop = (int) (storyCaptionView.getTextTop() - dp(24)) + storyCaptionView.getTop();
                        int gradientBottom = gradientTop + gradientHeight;
                        float startFullBlackoutFrom = getMeasuredHeight() * 0.65f;
                        boolean hideCaptionWithInterface = hideCaptionWithInterface();
                        if ((startFullBlackoutFrom - gradientTop) / dp(60) > 0 && storyCaptionView.isTouched() && storyCaptionView.hasScroll()) {
                            int maxGradientTop = (int) (storyCaptionView.getMaxTop() - dp(24)) + storyCaptionView.getTop();
                            if ((startFullBlackoutFrom - maxGradientTop) / dp(60) > 0) {
                                inBlackoutMode = true;
                            }
                        } else if (checkBlackoutMode) {
                            checkBlackoutMode = false;
                            int maxGradientTop = (int) (storyCaptionView.getMaxTop() - dp(24)) + storyCaptionView.getTop();
                            if ((startFullBlackoutFrom - maxGradientTop) / dp(60) > 0) {
                                inBlackoutMode = true;
                            }
                        } else if (storyCaptionView.getProgressToBlackout() == 0) {
                            inBlackoutMode = false;
                        }
                        float hideCaptionAlpha = hideCaptionWithInterface ? hideInterfaceAlpha : 1f;
                        progressToFullBlackout = progressToFullBlackoutA.set(inBlackoutMode ? 1f : 0);
                        if (progressToFullBlackout > 0) {
                            splitDrawing = true;
                            drawOverlayed = false;
                            super.dispatchDraw(canvas);
                            splitDrawing = false;
                            drawLines(canvas);
                            sharedResources.gradientBackgroundPaint.setColor(ColorUtils.setAlphaComponent(Color.BLACK, (int) (255 * 0.6f * progressToFullBlackout * hideCaptionAlpha)));
                            canvas.drawPaint(sharedResources.gradientBackgroundPaint);
                        }
                        if (progressToFullBlackout < 1f) {
                            canvas.save();
                            sharedResources.gradientBackgroundPaint.setColor(ColorUtils.setAlphaComponent(Color.BLACK, (int) (255 * 0.506f * (1f - progressToFullBlackout) * hideCaptionAlpha)));
                            sharedResources.bottomOverlayGradient.setAlpha((int) (255 * (1f - progressToFullBlackout) * hideCaptionAlpha));
                            sharedResources.bottomOverlayGradient.setBounds(0, gradientTop, getMeasuredWidth(), gradientBottom);
                            sharedResources.bottomOverlayGradient.draw(canvas);
                            canvas.drawRect(0, gradientBottom, getMeasuredWidth(), getMeasuredHeight(), sharedResources.gradientBackgroundPaint);
                            canvas.restore();
                        }
                        if (progressToFullBlackout > 0 && storyCaptionView.getAlpha() > 0) {
                            storyCaptionView.disableDraw(false);
                            if (storyCaptionView.getAlpha() != 1f) {
                                canvas.saveLayerAlpha(0, 0, getMeasuredWidth(), getMeasuredHeight(), (int) (255 * storyCaptionView.getAlpha()), Canvas.ALL_SAVE_FLAG);
                            } else {
                                canvas.save();
                            }
                            canvas.translate(storyCaptionView.getX(), storyCaptionView.getY() - storyCaptionView.getScrollY());
                            storyCaptionView.draw(canvas);
                            canvas.restore();
                        }
                        storyCaptionView.disableDraw(progressToFullBlackout > 0);
                        if (progressToFullBlackout > 0) {
                            splitDrawing = true;
                            drawOverlayed = true;
                            super.dispatchDraw(canvas);
                            splitDrawing = false;
                        }
                    } else {
                        int bottomGradientHeight = BIG_SCREEN ? dp(56) : dp(110);
                        if ((isSelf || !BIG_SCREEN) && storyCaptionView.getVisibility() == View.VISIBLE) {
                            bottomGradientHeight *= 2.5f;
                        }
                        sharedResources.bottomOverlayGradient.setBounds(0, storyContainer.getMeasuredHeight() - bottomGradientHeight, getMeasuredWidth(), storyContainer.getMeasuredHeight());

                        sharedResources.bottomOverlayGradient.setAlpha((int) (255 * hideInterfaceAlpha));
                        sharedResources.bottomOverlayGradient.draw(canvas);
                    }
                }
                if (viewsThumbAlpha != 0 && viewsThumbImageReceiver != null) {
                    viewsThumbImageReceiver.draw(canvas, viewsThumbAlpha, viewsThumbScale, 0, 0, getMeasuredWidth(), getMeasuredHeight() + 1);
                }

                progressToAudio.set(isRecording ? 1f : 0);

                if (isActive) {
                    boolean isCaption = storyCaptionView.getVisibility() == View.VISIBLE && (inBlackoutMode || storyCaptionView.isTouched());
                    isCaptionPartVisible = storyCaptionView.getVisibility() == View.VISIBLE && (storyCaptionView.getProgressToBlackout() > 0);
                    delegate.setIsCaption(isCaption);
                    delegate.setIsCaptionPartVisible(isCaptionPartVisible);
                }
                if (progressToFullBlackout <= 0) {
                    super.dispatchDraw(canvas);
                    drawLines(canvas);
                }
            }

            @Override
            protected boolean drawChild(Canvas canvas, View child, long drawingTime) {
                if (splitDrawing) {
                    if (Bulletin.getVisibleBulletin() != null && child == Bulletin.getVisibleBulletin().getLayout()) {
                        if (drawOverlayed) {
                            return super.drawChild(canvas, child, drawingTime);
                        } else {
                            return true;
                        }
                    } else {
                        return super.drawChild(canvas, child, drawingTime);
                    }
                } else {
                    return super.drawChild(canvas, child, drawingTime);
                }
            }

            private void drawLines(Canvas canvas) {
                if (imageReceiver.hasNotThumb() || (currentStory.isVideo && playerSharedScope.firstFrameRendered)) {
                    currentStory.checkSendView();
                }

                float timeProgress = 0;
                float hideInterfaceAlpha = getHideInterfaceAlpha();
                if (currentStory.isVideo()) {
                    if (playerSharedScope.player != null) {
                        float p = playerSharedScope.player.getPlaybackProgress(videoDuration);
                        timeProgress = Utilities.clamp(p, 1f, 0f);
                        if (playerSharedScope.firstFrameRendered && storyAreasView != null) {
                            storyAreasView.shine();
                        }
                    }
                    invalidate();
                } else if (!paused && isActive && !isUploading && !isEditing && imageReceiver.hasNotThumb()) {
                    long currentTime = System.currentTimeMillis();
                    if (lastDrawTime != 0) {
                        if (!isCaptionPartVisible) {
                            if (currentImageTime <= 0 && currentTime - lastDrawTime > 0 && storyAreasView != null) {
                                storyAreasView.shine();
                            }
                            currentImageTime += currentTime - lastDrawTime;
                        }
                    }
                    lastDrawTime = currentTime;
                    timeProgress = Utilities.clamp(currentImageTime / (float) IMAGE_LIVE_TIME, 1f, 0f);
                    invalidate();
                } else {
                    timeProgress = Utilities.clamp(currentImageTime / (float) IMAGE_LIVE_TIME, 1f, 0f);
                }

                if (!switchEventSent && timeProgress == 1f && !(currentStory.isVideo && isCaptionPartVisible)) {
                    switchEventSent = true;
                    post(() -> {
                        if (delegate != null) {
                            if (isUploading || isEditing) {
                                if (currentStory.isVideo()) {
                                    playerSharedScope.player.loopBack();
                                } else {
                                    currentImageTime = 0;
                                }
                            } else {
                                delegate.shouldSwitchToNext();
                            }
                        }
                    });
                }
                if (storyViewer.storiesList != null) {
                    if (storyPositionView == null) {
                        storyPositionView = new StoryPositionView();
                    }
                    storyPositionView.draw(canvas, hideInterfaceAlpha * alpha * (1f - outT), listPosition, storyViewer.storiesList.getCount(), this, headerView);
                }
                canvas.save();
                canvas.translate(0, dp(8) - dp(8) * outT);
                boolean buffering = currentStory.isVideo() && playerSharedScope.isBuffering();
                storyLines.draw(canvas, getMeasuredWidth(), linesPosition, timeProgress, linesCount, hideInterfaceAlpha, alpha * (1f - outT), buffering);
                canvas.restore();
            }

            @Override
            protected void onAttachedToWindow() {
                super.onAttachedToWindow();
                Bulletin.addDelegate(this, new Bulletin.Delegate() {
                    @Override
                    public int getTopOffset(int tag) {
                        return dp(58);
                    }

                    public boolean clipWithGradient(int tag) {
                        return tag == 1 || tag == 2;
                    }

                    @Override
                    public void onShow(Bulletin bulletin) {
                        if (bulletin != null && bulletin.tag == 2 && delegate != null) {
                            delegate.setBulletinIsVisible(true);
                        }
                    }

                    @Override
                    public void onHide(Bulletin bulletin) {
                        if (bulletin != null && bulletin.tag == 2 && delegate != null) {
                            delegate.setBulletinIsVisible(false);
                        }
                    }

                    @Override
                    public int getBottomOffset(int tag) {
                        return BIG_SCREEN ? 0 : dp(64);
                    }
                });
            }

            @Override
            protected void onDetachedFromWindow() {
                super.onDetachedFromWindow();
                Bulletin.removeDelegate(this);
                if (delegate != null) {
                    delegate.setBulletinIsVisible(false);
                }
            }

            @Override
            protected void onMeasure(int widthMeasureSpec, int heightMeasureSpec) {
                LayoutParams layoutParams = (LayoutParams) muteIconContainer.getLayoutParams();
                if (drawLinesAsCounter()) {
                    layoutParams.rightMargin = dp(2);
                    layoutParams.topMargin = dp(15 + 40);
                } else {
                    layoutParams.rightMargin = dp(2 + 40);
                    layoutParams.topMargin = dp(15);
                }
                super.onMeasure(widthMeasureSpec, heightMeasureSpec);
            }
        };
        storyContainer.setClipChildren(false);
//        SurfaceView surfaceView = new SurfaceView(context);
//        playerSharedScope.surfaceView = surfaceView;
      //  storyContainer.addView(surfaceView, LayoutHelper.createFrame(LayoutHelper.MATCH_PARENT, LayoutHelper.MATCH_PARENT));
      //  storyContainer.setClipChildren(false);

        storyContainer.addView(storyAreasView, LayoutHelper.createFrame(LayoutHelper.MATCH_PARENT, LayoutHelper.MATCH_PARENT));

        storyCaptionView = new StoryCaptionView(getContext(), storyViewer.resourcesProvider) {
            @Override
            public void onLinkClick(CharacterStyle span, View spoilersTextView) {
                if (span instanceof URLSpanUserMention) {
                    TLRPC.User user = MessagesController.getInstance(currentAccount).getUser(Utilities.parseLong(((URLSpanUserMention) span).getURL()));
                    if (user != null) {
                        MessagesController.openChatOrProfileWith(user, null, storyViewer.fragment, 0, false);
                    }
                } else if (span instanceof URLSpanNoUnderline) {
                    String str = ((URLSpanNoUnderline) span).getURL();
                    String username = Browser.extractUsername(str);
                    if (username != null) {
                        username = username.toLowerCase();
                        if (str.startsWith("@")) {
                            MessagesController.getInstance(currentAccount).openByUserName(username, storyViewer.fragment, 0, null);
                        } else {
                            processExternalUrl(0, str, span, false);
                        }
                    } else {
                        processExternalUrl(0, str, span, false);
                    }
                } else if (span instanceof URLSpan) {
                    String url = ((URLSpan) span).getURL();
                    processExternalUrl(2, url, span, span instanceof URLSpanReplacement);
                } else if (span instanceof URLSpanMono) {
                    ((URLSpanMono) span).copyToClipboard();
                    BulletinFactory.of(storyContainer, resourcesProvider).createCopyBulletin(LocaleController.getString("TextCopied", R.string.TextCopied)).show();
                } else if (span instanceof ClickableSpan) {
                    ((ClickableSpan) span).onClick(spoilersTextView);
                }
            }

            private void processExternalUrl(int type, String url, CharacterStyle span, boolean forceAlert) {
                if (forceAlert || AndroidUtilities.shouldShowUrlInAlert(url)) {
                    if (type == 0 || type == 2) {
                        boolean forceNotInternalForApps = false;
                        if (span instanceof URLSpanReplacement && (((URLSpanReplacement) span).getTextStyleRun().flags & TextStyleSpan.FLAG_STYLE_TEXT_URL) != 0) {
                            forceNotInternalForApps = true;
                        }
                        AlertsCreator.showOpenUrlAlert(storyViewer.fragment, url, true, true, true, forceNotInternalForApps, null, resourcesProvider);
                    } else if (type == 1) {
                        AlertsCreator.showOpenUrlAlert(storyViewer.fragment, url, true, true, false, null, resourcesProvider);
                    }
                } else {
                    if (type == 0) {
                        Browser.openUrl(getContext(), Uri.parse(url), true, true, null);
                    } else if (type == 1) {
                        Browser.openUrl(getContext(), Uri.parse(url), false, false, null);
                    } else if (type == 2) {
                        Browser.openUrl(getContext(), Uri.parse(url), false, true, null);
                    }
                }
            }

            @Override
            public void onLinkLongPress(URLSpan span, View spoilersTextView, Runnable done) {
                final String urlFinal = span.getURL();
                String formattedUrl = span.getURL();
                try {
                    try {
                        Uri uri = Uri.parse(formattedUrl);
                        formattedUrl = Browser.replaceHostname(uri, IDN.toUnicode(uri.getHost(), IDN.ALLOW_UNASSIGNED));
                    } catch (Exception e) {
                        FileLog.e(e, false);
                    }
                    formattedUrl = URLDecoder.decode(formattedUrl.replaceAll("\\+", "%2b"), "UTF-8");
                } catch (Exception e) {
                    FileLog.e(e);
                }
                try {
                    performHapticFeedback(HapticFeedbackConstants.LONG_PRESS, HapticFeedbackConstants.FLAG_IGNORE_VIEW_SETTING);
                } catch (Exception ignore) {}
                BottomSheet.Builder builder = new BottomSheet.Builder(getContext(), false, resourcesProvider);
                builder.setTitle(formattedUrl);
                builder.setTitleMultipleLines(true);
                builder.setItems(currentStory != null && !currentStory.allowScreenshots() ? new CharSequence[] {LocaleController.getString("Open", R.string.Open)} : new CharSequence[]{LocaleController.getString("Open", R.string.Open), LocaleController.getString("Copy", R.string.Copy)}, (dialog, which) -> {
                    if (which == 0) {
                        onLinkClick(span, spoilersTextView);
                    } else if (which == 1) {
                        AndroidUtilities.addToClipboard(urlFinal);
                        BulletinFactory.of(storyContainer, resourcesProvider).createCopyLinkBulletin().show();
                    }
                });
                builder.setOnPreDismissListener(di -> done.run());
                BottomSheet sheet = builder.create();
                sheet.fixNavigationBar(Theme.getColor(Theme.key_dialogBackground, resourcesProvider));
                delegate.showDialog(sheet);
            }

            @Override
            public void onEmojiClick(AnimatedEmojiSpan span) {
                if (span == null || delegate == null) {
                    return;
                }
                TLRPC.Document document = span.document;
                if (document == null) {
                    document = AnimatedEmojiDrawable.findDocument(currentAccount, span.documentId);
                }
                if (document == null) {
                    return;
                }
                Bulletin bulletin = BulletinFactory.of(storyContainer, resourcesProvider).createContainsEmojiBulletin(document, BulletinFactory.CONTAINS_EMOJI_IN_STORY, set -> {
                    ArrayList<TLRPC.InputStickerSet> inputSets = new ArrayList<>(1);
                    inputSets.add(set);
                    EmojiPacksAlert alert = new EmojiPacksAlert(storyViewer.fragment, getContext(), resourcesProvider, inputSets);
                    if (delegate != null) {
                        delegate.showDialog(alert);
                    }
                });
                if (bulletin == null) {
                    return;
                }
                bulletin.tag = 1;
                bulletin.show(true);
            }
        };
        storyCaptionView.captionTextview.setOnClickListener(v -> {
            if (storyCaptionView.expanded) {
                if (!storyCaptionView.textSelectionHelper.isInSelectionMode()) {
                    storyCaptionView.collapse();
                } else {
                    storyCaptionView.checkCancelTextSelection();
                }
            } else {
                checkBlackoutMode = true;
                storyCaptionView.expand();
            }
        });

        shareButton = new ImageView(context);
        shareButton.setImageDrawable(sharedResources.shareDrawable);
        int padding = dp(8);
        shareButton.setPadding(padding, padding, padding, padding);
        shareButton.setOnClickListener(v -> {
            shareStory(true);
        });
        ScaleStateListAnimator.apply(shareButton);

        likeButtonContainer = new FrameLayout(getContext());
        likeButtonContainer.setOnClickListener(v -> {
            if (currentStory.storyItem != null && currentStory.storyItem.sent_reaction == null) {
                applyMessageToChat(() -> {
                    likeStory();
                });
            } else {
                likeStory();
            }
        });
        likeButtonContainer.setOnLongClickListener(v -> {
            if (reactionsTooltipRunnable != null) {
                AndroidUtilities.cancelRunOnUIThread(reactionsTooltipRunnable);
                reactionsTooltipRunnable = null;
            }
            SharedConfig.setStoriesReactionsLongPressHintUsed(true);
            if (reactionsLongpressTooltip != null) {
                reactionsLongpressTooltip.hide();
            }
            checkReactionsLayoutForLike();
            storyViewer.windowView.dispatchTouchEvent(AndroidUtilities.emptyMotionEvent());
            showLikesReaction(true);
            return true;
        });
        storiesLikeButton = new StoriesLikeButton(context, sharedResources);
        storiesLikeButton.setPadding(padding, padding, padding, padding);
        likeButtonContainer.addView(storiesLikeButton);
        ScaleStateListAnimator.apply(likeButtonContainer, 0.3f, 5f);

        imageReceiver.setAllowLoadingOnAttachedOnly(true);
        imageReceiver.setParentView(storyContainer);
        if (Build.VERSION.SDK_INT >= Build.VERSION_CODES.LOLLIPOP) {
            outlineProvider = new RoundRectOutlineProvider(10);
            storyContainer.setOutlineProvider(outlineProvider);
            storyContainer.setClipToOutline(true);
        }
        addView(storyContainer);
        headerView = new PeerHeaderView(context, currentStory);
        headerView.setOnClickListener(v -> {
            if (UserConfig.getInstance(currentAccount).clientUserId == dialogId) {
                Bundle args = new Bundle();
                args.putInt("type", MediaActivity.TYPE_STORIES);
                args.putLong("dialog_id", dialogId);
                MediaActivity mediaActivity = new MediaActivity(args, null);
                storyViewer.presentFragment(mediaActivity);
            } else {
                Bundle args = new Bundle();
                args.putLong("user_id", dialogId);
                ProfileActivity profileActivity = new ProfileActivity(args);

                BaseFragment.BottomSheetParams params = new BaseFragment.BottomSheetParams();
                params.transitionFromLeft = true;
                params.allowNestedScroll = false;
                storyViewer.presentFragment(profileActivity);
            }

//            LaunchActivity.getLastFragment().showAsSheet(profileActivity, params);
//            profileActivity.showAsActivity();
        });
        storyContainer.addView(headerView, LayoutHelper.createFrame(LayoutHelper.MATCH_PARENT, LayoutHelper.WRAP_CONTENT, 0, 0, 17, 0, 0));


        addView(shareButton, LayoutHelper.createFrame(40, 40, Gravity.RIGHT, 10, 10, 10 + 40, 10));
        addView(likeButtonContainer, LayoutHelper.createFrame(40, 40, Gravity.RIGHT, 10, 10, 10, 10));

        optionsIconView = new ImageView(context);
        optionsIconView.setImageDrawable(sharedResources.optionsDrawable);
        optionsIconView.setPadding(dp(8), dp(8), dp(8), dp(8));
        optionsIconView.setBackground(Theme.createSelectorDrawable(Color.WHITE));
        storyContainer.addView(optionsIconView, LayoutHelper.createFrame(40, 40, Gravity.RIGHT | Gravity.TOP, 2, 15, 2, 0));

        optionsIconView.setOnClickListener(v -> {
            delegate.setPopupIsVisible(true);
            editStoryItem = null;
            final boolean[] popupStillVisible = new boolean[] { false };
            if (isSelf) {
                MessagesController.getInstance(currentAccount).getStoriesController().loadBlocklistAtFirst();
                MessagesController.getInstance(currentAccount).getStoriesController().getDraftsController().load();
            }
            popupMenu = new CustomPopupMenu(getContext(), resourcesProvider, isSelf) {
                private boolean edit;
                @Override
                protected void onCreate(ActionBarPopupWindow.ActionBarPopupWindowLayout popupLayout) {
                    if (isSelf) {
                        TLRPC.StoryItem storyItem = currentStory.storyItem;
                        if (currentStory.uploadingStory != null) {
                            ActionBarMenuSubItem item = ActionBarMenuItem.addItem(popupLayout, R.drawable.msg_cancel, LocaleController.getString("Cancel", R.string.Cancel), false, resourcesProvider);
                            item.setOnClickListener(v -> {
                                if (currentStory.uploadingStory != null) {
                                    currentStory.uploadingStory.cancel();
                                    updateStoryItems();
                                }
                                if (popupMenu != null) {
                                    popupMenu.dismiss();
                                }
                            });
                        }
                        if (storyItem == null) {
                            return;
                        }
                        String str = currentStory.isVideo() ? LocaleController.getString("SaveVideo", R.string.SaveVideo) : LocaleController.getString("SaveImage", R.string.SaveImage);

                        final StoryPrivacyBottomSheet.StoryPrivacy storyPrivacy = new StoryPrivacyBottomSheet.StoryPrivacy(currentAccount, storyItem.privacy);
                        ActionBarMenuSubItem item = ActionBarMenuItem.addItem(popupLayout, R.drawable.msg_view_file, LocaleController.getString("WhoCanSee", R.string.WhoCanSee), false, resourcesProvider);
                        item.setSubtext(storyPrivacy.toString());
                        item.setOnClickListener(v -> {
                            editPrivacy(storyPrivacy, storyItem);
                            if (popupMenu != null) {
                                popupMenu.dismiss();
                            }
                        });
                        item.setItemHeight(56);

                        ActionBarPopupWindow.GapView gap = new ActionBarPopupWindow.GapView(getContext(), resourcesProvider, Theme.key_actionBarDefaultSubmenuSeparator);
                        gap.setTag(R.id.fit_width_tag, 1);
                        popupLayout.addView(gap, LayoutHelper.createLinear(LayoutHelper.MATCH_PARENT, 8));

                        if (!unsupported && MessagesController.getInstance(currentAccount).storiesEnabled()) {
                            editStoryItem = ActionBarMenuItem.addItem(popupLayout, R.drawable.msg_edit, LocaleController.getString("EditStory", R.string.EditStory), false, resourcesProvider);
                            editStoryItem.setOnClickListener(v -> {
                                if (v.getAlpha() < 1) {
                                    AndroidUtilities.shakeViewSpring(v, shiftDp = -shiftDp);
                                    BulletinFactory.of(storyContainer, resourcesProvider).createErrorBulletin("Wait until current upload is complete").show();
                                    return;
                                }
                                Activity activity = AndroidUtilities.findActivity(context);
                                if (activity == null) {
                                    return;
                                }
                                edit = true;
                                if (popupMenu != null) {
                                    popupMenu.dismiss();
                                }
                                setActive(false);
                                final Runnable openEdit = () -> {
                                    StoryRecorder editor = StoryRecorder.getInstance(activity, currentAccount);
                                    long time = 0;
                                    if (playerSharedScope != null && playerSharedScope.player != null) {
                                        time = playerSharedScope.player.currentPosition;
                                    }
                                    StoryEntry entry = MessagesController.getInstance(currentAccount).getStoriesController().getDraftsController().getForEdit(currentStory.storyItem.dialogId, currentStory.storyItem);
                                    if (entry == null || entry.file == null || !entry.file.exists()) {
                                        entry = StoryEntry.fromStoryItem(currentStory.getPath(), currentStory.storyItem);
                                    }
                                    editor.openEdit(StoryRecorder.SourceView.fromStoryViewer(storyViewer), entry, time, true);
                                    editor.setOnPrepareCloseListener((t, close, sent) -> {
                                        final long start = System.currentTimeMillis();
                                        if (playerSharedScope.player == null) {
                                            delegate.setPopupIsVisible(false);
                                            setActive(true);
                                            onImageReceiverThumbLoaded = () -> {
                                                AndroidUtilities.cancelRunOnUIThread(close);
                                                AndroidUtilities.runOnUIThread(close);
                                            };
                                            if (sent) {
                                                updatePosition();
                                            }
                                            AndroidUtilities.runOnUIThread(close, 400);
                                            return;
                                        }
                                        playerSharedScope.firstFrameRendered = playerSharedScope.player.firstFrameRendered = false;
                                        playerSharedScope.player.setOnReadyListener(() -> {
                                            AndroidUtilities.cancelRunOnUIThread(close);
                                            AndroidUtilities.runOnUIThread(close, Math.max(0, 32L - (System.currentTimeMillis() - start)));
                                        });
                                        delegate.setPopupIsVisible(false);
                                        if (muteIconView != null) {
                                            muteIconView.setAnimation(sharedResources.muteDrawable);
                                        }
                                        if (videoDuration > 0 && t > videoDuration * .4f) {
                                            t = 0L;
                                        }
                                        setActive(t, true);
                                        AndroidUtilities.runOnUIThread(close, 400);
                                        if (sent) {
                                            updatePosition();
                                        }
                                    });
                                };
                                if (!delegate.releasePlayer(openEdit)) {
                                    openEdit.run();
                                }
                            });
                            if (storiesController.hasUploadingStories() && currentStory.isVideo && !SharedConfig.allowPreparingHevcPlayers()) {
                                editStoryItem.setAlpha(0.5f);
                            }
                        }

                        final boolean pin = !storyItem.pinned;
                        ActionBarMenuItem.addItem(popupLayout, pin ? R.drawable.msg_save_story : R.drawable.menu_unsave_story, pin ? LocaleController.getString("SaveToProfile", R.string.SaveToProfile) : LocaleController.getString("ArchiveStory"), false, resourcesProvider).setOnClickListener(v -> {
                            ArrayList<TLRPC.StoryItem> storyItems = new ArrayList<>();
                            storyItems.add(storyItem);
                            MessagesController.getInstance(currentAccount).getStoriesController().updateStoriesPinned(storyItems, pin, success -> {
                                if (success) {
                                    storyItem.pinned = pin;
                                    BulletinFactory.of(storyContainer, resourcesProvider).createSimpleBulletin(pin ? R.raw.contact_check : R.raw.chats_archived, pin ? LocaleController.getString("StoryPinnedToProfile", R.string.StoryPinnedToProfile) : LocaleController.getString("StoryArchivedFromProfile", R.string.StoryArchivedFromProfile)).show();
                                } else {
                                    BulletinFactory.of(storyContainer, resourcesProvider).createSimpleBulletin(R.raw.error, LocaleController.getString("UnknownError", R.string.UnknownError)).show();
                                }
                            });
                            if (popupMenu != null) {
                                popupMenu.dismiss();
                            }
                        });

                        if (!unsupported || true) {
                            ActionBarMenuItem.addItem(popupLayout, R.drawable.msg_gallery, str, false, resourcesProvider).setOnClickListener(v -> {
                                saveToGallery();
                                if (popupMenu != null) {
                                    popupMenu.dismiss();
                                }
                            });
                        }

                        createStealthModeItem(popupLayout);

                        if (allowShareLink) {
                            ActionBarMenuItem.addItem(popupLayout, R.drawable.msg_shareout, LocaleController.getString("BotShare", R.string.BotShare), false, resourcesProvider).setOnClickListener(v -> {
                                shareStory(false);
                                if (popupMenu != null) {
                                    popupMenu.dismiss();
                                }
                            });
                        }

                        ActionBarMenuSubItem deleteItem = ActionBarMenuItem.addItem(popupLayout, R.drawable.msg_delete, LocaleController.getString("Delete", R.string.Delete), false, resourcesProvider);
                        deleteItem.setSelectorColor(Theme.multAlpha(Theme.getColor(Theme.key_text_RedBold, resourcesProvider), .12f));
                        deleteItem.setColors(resourcesProvider.getColor(Theme.key_text_RedBold), resourcesProvider.getColor(Theme.key_text_RedBold));
                        deleteItem.setOnClickListener(v -> {
                            deleteStory();
                            if (popupMenu != null) {
                                popupMenu.dismiss();
                            }
                        });
                    } else {
//                        ActionBarMenuItem.addItem(popupLayout, R.drawable.msg_mute, LocaleController.getString("Mute", R.string.Mute), false, resourcesProvider).setOnClickListener(v -> {
//                            if (popupMenu != null) {
//                                popupMenu.dismiss();
//                            }
//                        });


                        final String key = NotificationsController.getSharedPrefKey(dialogId, 0);
                        boolean muted = !NotificationsCustomSettingsActivity.areStoriesNotMuted(currentAccount, dialogId);
                        TLRPC.User user = MessagesController.getInstance(currentAccount).getUser(dialogId);
                        if (!UserObject.isService(dialogId)) {
                            if (!muted) {
                                ActionBarMenuSubItem item = ActionBarMenuItem.addItem(popupLayout, R.drawable.msg_mute, LocaleController.getString("NotificationsStoryMute2", R.string.NotificationsStoryMute2), false, resourcesProvider);
                                item.setOnClickListener(v -> {
                                    MessagesController.getNotificationsSettings(currentAccount).edit().putBoolean("stories_" + key, false).apply();
                                    NotificationsController.getInstance(currentAccount).updateServerNotificationsSettings(dialogId, 0);
                                    String name = user == null ? "" : user.first_name.trim();
                                    int index = name.indexOf(" ");
                                    if (index > 0) {
                                        name = name.substring(0, index);
                                    }
                                    BulletinFactory.of(storyContainer, resourcesProvider).createUsersBulletin(Arrays.asList(user), AndroidUtilities.replaceTags(LocaleController.formatString("NotificationsStoryMutedHint", R.string.NotificationsStoryMutedHint, name))).setTag(2).show();
                                    if (popupMenu != null) {
                                        popupMenu.dismiss();
                                    }
                                });
                                item.setMultiline(false);
                            } else {
                                ActionBarMenuSubItem item = ActionBarMenuItem.addItem(popupLayout, R.drawable.msg_unmute, LocaleController.getString("NotificationsStoryUnmute2", R.string.NotificationsStoryUnmute2), false, resourcesProvider);
                                item.setOnClickListener(v -> {
                                    MessagesController.getNotificationsSettings(currentAccount).edit().putBoolean("stories_" + key, true).apply();
                                    NotificationsController.getInstance(currentAccount).updateServerNotificationsSettings(dialogId, 0);
                                    String name = user == null ? "" : user.first_name.trim();
                                    int index = name.indexOf(" ");
                                    if (index > 0) {
                                        name = name.substring(0, index);
                                    }
                                    BulletinFactory.of(storyContainer, resourcesProvider).createUsersBulletin(Arrays.asList(user), AndroidUtilities.replaceTags(LocaleController.formatString("NotificationsStoryUnmutedHint", R.string.NotificationsStoryUnmutedHint, name))).setTag(2).show();
                                    if (popupMenu != null) {
                                        popupMenu.dismiss();
                                    }
                                });
                                item.setMultiline(false);
                            }
                            if (user != null && user.contact) {
                                if (!user.stories_hidden) {
                                    ActionBarMenuItem.addItem(popupLayout, R.drawable.msg_archive, LocaleController.getString("ArchivePeerStories", R.string.ArchivePeerStories), false, resourcesProvider).setOnClickListener(v -> {
                                        toggleArchiveForStory(dialogId);
                                        if (popupMenu != null) {
                                            popupMenu.dismiss();
                                        }
                                    });
                                } else {
                                    ActionBarMenuItem.addItem(popupLayout, R.drawable.msg_unarchive, LocaleController.getString("UnarchiveStories", R.string.UnarchiveStories), false, resourcesProvider).setOnClickListener(v -> {
                                        toggleArchiveForStory(dialogId);
                                        if (popupMenu != null) {
                                            popupMenu.dismiss();
                                        }
                                    });
                                }
                            }
                        }

<<<<<<< HEAD
                        if (!unsupported || true) {
                            if (UserObject.isService(dialogId) || allowShare || true) {
=======
                        if (!unsupported && allowShare) {
                            if (UserConfig.getInstance(currentAccount).isPremium()) {
>>>>>>> 702d37ce
                                ActionBarMenuItem.addItem(popupLayout, R.drawable.msg_gallery, LocaleController.getString("SaveToGallery", R.string.SaveToGallery), false, resourcesProvider).setOnClickListener(v -> {
                                    saveToGallery();
                                    if (popupMenu != null) {
                                        popupMenu.dismiss();
                                    }
                                });
                            } else {
                                Drawable lockIcon = ContextCompat.getDrawable(context, R.drawable.msg_gallery_locked2);
                                lockIcon.setColorFilter(new PorterDuffColorFilter(ColorUtils.blendARGB(Color.WHITE, Color.BLACK, 0.5f), PorterDuff.Mode.MULTIPLY));
                                CombinedDrawable combinedDrawable = new CombinedDrawable(
                                        ContextCompat.getDrawable(context, R.drawable.msg_gallery_locked1),
                                        lockIcon
                                ) {
                                    @Override
                                    public void setColorFilter(ColorFilter colorFilter) {

                                    }
                                };
                                ActionBarMenuSubItem item = ActionBarMenuItem.addItem(popupLayout, R.drawable.msg_gallery, LocaleController.getString("SaveToGallery", R.string.SaveToGallery), false, resourcesProvider);
                                item.setIcon(combinedDrawable);
                                item.setOnClickListener(v -> {
                                    item.performHapticFeedback(HapticFeedbackConstants.KEYBOARD_TAP);
                                    BulletinFactory bulletinFactory = BulletinFactory.global();
                                    if (bulletinFactory != null) {
                                        bulletinFactory.createSimpleBulletin(R.raw.ic_save_to_gallery, AndroidUtilities.replaceSingleTag(
                                                LocaleController.getString("SaveStoryToGalleryPremiumHint", R.string.SaveStoryToGalleryPremiumHint),
                                                () -> {
                                                    PremiumFeatureBottomSheet sheet = new PremiumFeatureBottomSheet(storyViewer.fragment, PremiumPreviewFragment.PREMIUM_FEATURE_STORIES, false);
                                                    delegate.showDialog(sheet);
                                                })).show();
                                    }
                                });
                            }
                        }

                        createStealthModeItem(popupLayout);
                        if (allowShareLink) {
                            ActionBarMenuItem.addItem(popupLayout, R.drawable.msg_link, LocaleController.getString("CopyLink", R.string.CopyLink), false, resourcesProvider).setOnClickListener(v -> {
                                AndroidUtilities.addToClipboard(currentStory.createLink());
                                onLickCopied();
                                if (popupMenu != null) {
                                    popupMenu.dismiss();
                                }
                            });
                        }
                        if (allowShareLink) {
                            ActionBarMenuItem.addItem(popupLayout, R.drawable.msg_shareout, LocaleController.getString("BotShare", R.string.BotShare), false, resourcesProvider).setOnClickListener(v -> {
                                shareStory(false);
                                if (popupMenu != null) {
                                    popupMenu.dismiss();
                                }
                            });
                        }

                        if (currentStory.storyItem != null) {
                            if (currentStory.storyItem.translated && TextUtils.equals(currentStory.storyItem.translatedLng, TranslateAlert2.getToLanguage())) {
                                ActionBarMenuItem.addItem(popupLayout, R.drawable.msg_translate, LocaleController.getString("HideTranslation", R.string.HideTranslation), false, resourcesProvider).setOnClickListener(v -> {
                                    currentStory.storyItem.translated = false;
                                    MessagesController.getInstance(currentAccount).getStoriesController().getStoriesStorage().updateStoryItem(currentStory.storyItem.dialogId, currentStory.storyItem);
                                    cancelTextSelection();
                                    updatePosition();
                                    if (popupMenu != null) {
                                        popupMenu.dismiss();
                                    }
                                });
                            } else if (MessagesController.getInstance(currentAccount).getTranslateController().canTranslateStory(currentStory.storyItem)) {
                                ActionBarMenuItem.addItem(popupLayout, R.drawable.msg_translate, LocaleController.getString("TranslateMessage", R.string.TranslateMessage), false, resourcesProvider).setOnClickListener(v -> {
                                    currentStory.storyItem.translated = true;
                                    cancelTextSelection();
                                    if (delegate != null) {
                                        delegate.setTranslating(true);
                                    }
                                    MessagesController.getInstance(currentAccount).getStoriesController().getStoriesStorage().updateStoryItem(currentStory.storyItem.dialogId, currentStory.storyItem);
                                    final long start = System.currentTimeMillis();
                                    final Runnable finishTranslate = () -> {
                                        if (delegate != null) {
                                            delegate.setTranslating(false);
                                        }
                                        PeerStoriesView.this.updatePosition();
                                        checkBlackoutMode = true;
                                        storyCaptionView.expand(true);
                                    };
                                    MessagesController.getInstance(currentAccount).getTranslateController().translateStory(currentStory.storyItem, () -> AndroidUtilities.runOnUIThread(finishTranslate, Math.max(0, 500L - (System.currentTimeMillis() - start))));
                                    updatePosition();
                                    checkBlackoutMode = true;
                                    storyCaptionView.expand(true);
                                    if (popupMenu != null) {
                                        popupMenu.dismiss();
                                    }
                                });
                            }
                        }

                        if (!unsupported) {
                            if (!UserObject.isService(dialogId)) {
                                ActionBarMenuItem.addItem(popupLayout, R.drawable.msg_report, LocaleController.getString("ReportChat", R.string.ReportChat), false, resourcesProvider).setOnClickListener(v -> {
                                    AlertsCreator.createReportAlert(getContext(), dialogId, 0, currentStory.storyItem.id, storyViewer.fragment, resourcesProvider, null);
                                    if (popupMenu != null) {
                                        popupMenu.dismiss();
                                    }
                                });
                            }
                        }
                    }

                    final boolean hasStickers = currentStory != null && (
//                        currentStory.uploadingStory != null && currentStory.uploadingStory.entry != null && currentStory.uploadingStory.entry.stickers != null && !currentStory.uploadingStory.entry.stickers.isEmpty() ||
                        currentStory.storyItem != null && currentStory.storyItem.media != null && (
                             MessageObject.isDocumentHasAttachedStickers(currentStory.storyItem.media.document) ||
                             currentStory.storyItem.media.photo != null && currentStory.storyItem.media.photo.has_stickers
                        )
                    );
                    ArrayList<TLRPC.InputStickerSet> setsFromCaption = getAnimatedEmojiSets(currentStory);
                    final boolean hasEmojis = setsFromCaption != null && !setsFromCaption.isEmpty();
                    if (hasStickers || hasEmojis) {
                        ActionBarPopupWindow.GapView gap = new ActionBarPopupWindow.GapView(context, resourcesProvider, Theme.key_actionBarDefaultSubmenuSeparator);
                        gap.setTag(R.id.fit_width_tag, 1);
                        popupLayout.addView(gap, LayoutHelper.createLinear(LayoutHelper.MATCH_PARENT, 8));

                        TLObject obj = currentStory.storyItem.media.document != null ? currentStory.storyItem.media.document : currentStory.storyItem.media.photo;
                        StoryContainsEmojiButton btn = new StoryContainsEmojiButton(context, currentAccount, obj, currentStory.storyItem, hasStickers, setsFromCaption, resourcesProvider);
                        btn.setOnClickListener(v -> {
                            BottomSheet alert = btn.getAlert();
                            if (alert != null && delegate != null) {
                                delegate.showDialog(alert);
                                popupMenu.dismiss();
                            }
                        });
                        btn.setTag(R.id.fit_width_tag, 1);
                        popupLayout.addView(btn, LayoutHelper.createLinear(LayoutHelper.MATCH_PARENT, LayoutHelper.WRAP_CONTENT));
                    }
                }

                @Override
                protected void onDismissed() {
                    if (!edit && !popupStillVisible[0]) {
                        AndroidUtilities.runOnUIThread(() -> {
                            delegate.setPopupIsVisible(false);
                        });
                    }
                    popupMenu = null;
                    editStoryItem = null;
                }
            };
            popupMenu.show(optionsIconView, 0, -ActionBar.getCurrentActionBarHeight() + AndroidUtilities.dp(6));
        });

        muteIconContainer = new FrameLayout(context);
        storyContainer.addView(muteIconContainer, LayoutHelper.createFrame(40, 40, Gravity.RIGHT | Gravity.TOP, 2, 15, 2 + 40, 0));

        muteIconView = new RLottieImageView(context);
        muteIconView.setPadding(dp(6), dp(6), dp(6), dp(6));
        muteIconContainer.addView(muteIconView);

        noSoundIconView = new ImageView(context);
        noSoundIconView.setPadding(dp(6), dp(6), dp(6), dp(6));
        noSoundIconView.setImageDrawable(sharedResources.noSoundDrawable);
        muteIconContainer.addView(noSoundIconView);
        noSoundIconView.setVisibility(View.GONE);

        privacyButton = new StoryPrivacyButton(context);
        privacyButton.setOnClickListener(v -> {
            TLRPC.StoryItem storyItem = currentStory.storyItem;
            if (storyItem == null) {
                return;
            }
            if (isSelf) {
                StoryPrivacyBottomSheet.StoryPrivacy privacy = new StoryPrivacyBottomSheet.StoryPrivacy(currentAccount, storyItem.privacy);
                editPrivacy(privacy, storyItem);
            } else {
                if (privacyHint == null) {
                    privacyHint = new HintView2(getContext(), HintView2.DIRECTION_TOP)
                            .setMultilineText(true)
                            .setTextAlign(Layout.Alignment.ALIGN_CENTER)
                            .setOnHiddenListener(() -> delegate.setIsHintVisible(false));
                    privacyHint.setPadding(dp(8), 0, dp(8), 0);
                    storyContainer.addView(privacyHint, LayoutHelper.createFrame(LayoutHelper.MATCH_PARENT, 60, Gravity.FILL_HORIZONTAL | Gravity.TOP, 0, 52, 0, 0));
                }
                TLRPC.User user = MessagesController.getInstance(currentAccount).getUser(dialogId);
                if (user == null) {
                    return;
                }
                String firstName = user.first_name;
                int index;
                if ((index = firstName.indexOf(' ')) > 0) {
                    firstName = firstName.substring(0, index);
                }
                CharSequence text;
                boolean twoLines = true;
                if (storyItem.close_friends) {
                    privacyHint.setInnerPadding(15, 8, 15, 8);
                    text = AndroidUtilities.replaceTags(LocaleController.formatString("StoryCloseFriendsHint", R.string.StoryCloseFriendsHint, firstName));
                } else if (storyItem.contacts) {
                    privacyHint.setInnerPadding(11, 6, 11, 7);
                    text = AndroidUtilities.replaceTags(LocaleController.formatString("StoryContactsHint", R.string.StoryContactsHint, firstName));
                    twoLines = false;
                } else if (storyItem.selected_contacts) {
                    privacyHint.setInnerPadding(15, 8, 15, 8);
                    text = AndroidUtilities.replaceTags(LocaleController.formatString("StorySelectedContactsHint", R.string.StorySelectedContactsHint, firstName));
                } else {
                    return;
                }
                text = Emoji.replaceEmoji(text, privacyHint.getTextPaint().getFontMetricsInt(), false);
                privacyHint.setMaxWidthPx(twoLines ? HintView2.cutInFancyHalf(text, privacyHint.getTextPaint()) : storyContainer.getMeasuredWidth());
                privacyHint.setText(text);
                privacyHint.setJoint(1, -(storyContainer.getWidth() - privacyButton.getCenterX()) / AndroidUtilities.density);
                delegate.setIsHintVisible(true);
                if (privacyHint.shown()) {
                    BotWebViewVibrationEffect.IMPACT_LIGHT.vibrate();
                }
                privacyHint.show();
            }
        });
        storyContainer.addView(privacyButton, LayoutHelper.createFrame(60, 40, Gravity.RIGHT | Gravity.TOP, 2, 15, 2 + 40, 0));

        muteIconContainer.setOnClickListener(v -> {
            if (currentStory.hasSound()) {
                storyViewer.toggleSilentMode();
            } else {
                if (soundTooltip == null) {
                    soundTooltip = new HintView2(context, HintView2.DIRECTION_TOP).setJoint(1, -56);
                    soundTooltip.setText(LocaleController.getString(R.string.StoryNoSound));
                    soundTooltip.setPadding(AndroidUtilities.dp(8), 0, AndroidUtilities.dp(8), 0);
                    storyContainer.addView(soundTooltip, LayoutHelper.createFrame(LayoutHelper.MATCH_PARENT, LayoutHelper.WRAP_CONTENT, Gravity.FILL_HORIZONTAL | Gravity.TOP, 0, 52, 0, 0));
                }
                soundTooltip.show();
            }
        });

        storyLines = new StoryLinesDrawable(this, sharedResources);

        storyContainer.addView(storyCaptionView, LayoutHelper.createFrame(LayoutHelper.MATCH_PARENT, LayoutHelper.MATCH_PARENT, 0, 0, 64, 0, 0));

        muteIconContainer.setBackground(Theme.createSimpleSelectorRoundRectDrawable(dp(20), Color.TRANSPARENT, ColorUtils.setAlphaComponent(Color.WHITE, 100)));
        optionsIconView.setBackground(Theme.createSimpleSelectorRoundRectDrawable(dp(20), Color.TRANSPARENT, ColorUtils.setAlphaComponent(Color.WHITE, 100)));
        shareButton.setBackground(Theme.createSimpleSelectorRoundRectDrawable(dp(20), Color.TRANSPARENT, ColorUtils.setAlphaComponent(Color.WHITE, 100)));

        View overlay = storyCaptionView.textSelectionHelper.getOverlayView(context);
        if (overlay != null) {
            AndroidUtilities.removeFromParent(overlay);
            addView(overlay);
        }
        storyCaptionView.textSelectionHelper.setCallback(new TextSelectionHelper.Callback() {
            @Override
            public void onStateChanged(boolean isSelected) {
                delegate.setIsInSelectionMode(storyCaptionView.textSelectionHelper.isInSelectionMode());
            }
        });
        storyCaptionView.textSelectionHelper.setParentView(this);
    }

    private void createStealthModeItem(ActionBarPopupWindow.ActionBarPopupWindowLayout popupLayout) {
        if (UserConfig.getInstance(currentAccount).isPremium()) {
            ActionBarMenuItem.addItem(popupLayout, R.drawable.msg_stories_stealth2, LocaleController.getString("StealthMode", R.string.StealthMode), false, resourcesProvider).setOnClickListener(v -> {
                if (stealthModeIsActive) {
                    StealthModeAlert.showStealthModeEnabledBulletin();
                } else {
                    StealthModeAlert stealthModeAlert = new StealthModeAlert(getContext(), getY() + storyContainer.getY(), resourcesProvider);
                    delegate.showDialog(stealthModeAlert);
                }
                if (popupMenu != null) {
                    popupMenu.dismiss();
                }
            });
        } else {
            Drawable lockIcon2 = ContextCompat.getDrawable(getContext(), R.drawable.msg_gallery_locked2);
            lockIcon2.setColorFilter(new PorterDuffColorFilter(ColorUtils.blendARGB(Color.WHITE, Color.BLACK, 0.5f), PorterDuff.Mode.MULTIPLY));
            CombinedDrawable combinedDrawable2 = new CombinedDrawable(
                    ContextCompat.getDrawable(getContext(), R.drawable.msg_stealth_locked),
                    lockIcon2
            ) {
                @Override
                public void setColorFilter(ColorFilter colorFilter) {

                }
            };
            ActionBarMenuSubItem item2 = ActionBarMenuItem.addItem(popupLayout, R.drawable.msg_stories_stealth2, LocaleController.getString("StealthMode", R.string.StealthMode), false, resourcesProvider);
            item2.setOnClickListener(v -> {
                StealthModeAlert stealthModeAlert = new StealthModeAlert(getContext(), getY() + storyContainer.getY(), resourcesProvider);
                delegate.showDialog(stealthModeAlert);
                if (popupMenu != null) {
                    popupMenu.dismiss();
                }
            });
            item2.setIcon(combinedDrawable2);
        }
    }

    private void showLikesReaction(boolean show) {
        if (likesReactionShowing == show || currentStory.storyItem == null) {
            return;
        }
        likesReactionShowing = show;
        if (show) {
            likesReactionLayout.setVisibility(View.VISIBLE);
        }
        likesReactionLayout.setStoryItem(currentStory.storyItem);
        delegate.setIsLikesReaction(show);
        if (show) {
            ValueAnimator valueAnimator = ValueAnimator.ofFloat(likesReactionShowProgress, show ? 1f : 0f);
            likesReactionLayout.setTransitionProgress(likesReactionShowProgress);
            valueAnimator.addUpdateListener(animation -> {
                likesReactionShowProgress = (float) animation.getAnimatedValue();
                likesReactionLayout.setTransitionProgress(likesReactionShowProgress);
            });
            valueAnimator.addListener(new AnimatorListenerAdapter() {
                @Override
                public void onAnimationEnd(Animator animation) {
                    if (!show) {
                        likesReactionLayout.setVisibility(View.GONE);
                        likesReactionLayout.reset();
                    }
                }
            });
            valueAnimator.setDuration(200);
            valueAnimator.setInterpolator(CubicBezierInterpolator.EASE_OUT);
            valueAnimator.start();
        } else {
            if (likesReactionLayout.getReactionsWindow() != null) {
                likesReactionLayout.getReactionsWindow().dismissWithAlpha();
            }
            likesReactionLayout.animate().alpha(0).setDuration(150).setListener(new AnimatorListenerAdapter() {
                @Override
                public void onAnimationEnd(Animator animation) {
                    likesReactionShowProgress = 0;
                    likesReactionLayout.setAlpha(1f);
                    likesReactionLayout.setVisibility(View.GONE);
                    likesReactionLayout.reset();
                }
            }).start();
        }
    }

    private void likeStory() {
        if (currentStory.storyItem == null) {
            return;
        }
        if (currentStory.storyItem.sent_reaction == null) {
            TLRPC.TL_availableReaction reaction = MediaDataController.getInstance(currentAccount).getReactionsMap().get("\u2764");
            if (reaction != null) {
                drawAnimatedEmojiAsMovingReaction = false;
                TLRPC.Document document = reaction.around_animation;
                String filer = ReactionsEffectOverlay.getFilterForAroundAnimation();
                reactionEffectImageReceiver.setImage(ImageLocation.getForDocument(document), filer, null, null, null, 0);
                if (reactionEffectImageReceiver.getLottieAnimation() != null) {
                    reactionEffectImageReceiver.getLottieAnimation().setCurrentFrame(0, false, true);
                }
                drawReactionEffect = true;
                ReactionsLayoutInBubble.VisibleReaction visibleReaction = ReactionsLayoutInBubble.VisibleReaction.fromEmojicon(reaction);
                storiesController.setStoryReaction(dialogId, currentStory.storyItem, visibleReaction);
            }
        } else {
            View oldLikeButton = storiesLikeButton;
            oldLikeButton.animate().alpha(0).scaleX(0.8f).scaleY(0.8f).setListener(new AnimatorListenerAdapter() {
                @Override
                public void onAnimationEnd(Animator animation) {
                    AndroidUtilities.removeFromParent(oldLikeButton);
                }
            }).setDuration(150).start();
            int padding = dp(8);
            storiesLikeButton = new StoriesLikeButton(getContext(), sharedResources);
            storiesLikeButton.setPadding(padding, padding, padding, padding);
            storiesLikeButton.setAlpha(0);
            storiesLikeButton.setScaleX(0.8f);
            storiesLikeButton.setScaleY(0.8f);
            storiesLikeButton.animate().alpha(1f).scaleX(1f).scaleY(1f).setDuration(150);
            likeButtonContainer.addView(storiesLikeButton);
            drawReactionEffect = false;
            storiesController.setStoryReaction(dialogId, currentStory.storyItem, null);
        }
        if (currentStory.storyItem == null || currentStory.storyItem.sent_reaction == null) {
            storiesLikeButton.setReaction(null);
        } else {
            storiesLikeButton.setReaction(ReactionsLayoutInBubble.VisibleReaction.fromTLReaction(currentStory.storyItem.sent_reaction));
            performHapticFeedback(HapticFeedbackConstants.KEYBOARD_TAP);
        }
    }

    private ArrayList<TLRPC.InputStickerSet> getAnimatedEmojiSets(StoryItemHolder storyHolder) {
        if (storyHolder != null) {
            if (storyHolder.storyItem != null && storyHolder.storyItem.entities != null && !storyHolder.storyItem.entities.isEmpty()) {
                HashSet<Long> ids = new HashSet<>();
                ArrayList<TLRPC.InputStickerSet> inputStickerSets = new ArrayList<>();
                for (int i = 0; i < storyHolder.storyItem.entities.size(); ++i) {
                    TLRPC.MessageEntity messageEntity = storyHolder.storyItem.entities.get(i);
                    if (!(messageEntity instanceof TLRPC.TL_messageEntityCustomEmoji)) {
                        continue;
                    }
                    TLRPC.Document document = ((TLRPC.TL_messageEntityCustomEmoji) messageEntity).document;
                    if (document == null) {
                        document = AnimatedEmojiDrawable.findDocument(currentAccount,  ((TLRPC.TL_messageEntityCustomEmoji) messageEntity).document_id);
                    }
                    if (document == null) {
                        continue;
                    }
                    TLRPC.InputStickerSet set = MessageObject.getInputStickerSet(document);
                    if (ids.contains(set.id)) {
                        continue;
                    }
                    ids.add(set.id);
                    inputStickerSets.add(set);
                }
                return inputStickerSets;
            } else if (storyHolder.uploadingStory != null && storyHolder.uploadingStory.entry != null) {
                CharSequence caption = storyHolder.uploadingStory.entry.caption;
                if (!(caption instanceof Spanned)) {
                    return null;
                }
                AnimatedEmojiSpan[] spans = ((Spanned) caption).getSpans(0, caption.length(), AnimatedEmojiSpan.class);
                if (spans == null) {
                    return null;
                }
                HashSet<Long> ids = new HashSet<>();
                ArrayList<TLRPC.InputStickerSet> inputStickerSets = new ArrayList<>();
                for (int i = 0; i < spans.length; ++i) {
                    TLRPC.Document document = spans[i].document;
                    if (document == null) {
                        document = AnimatedEmojiDrawable.findDocument(currentAccount, spans[i].documentId);
                    }
                    if (document == null) {
                        continue;
                    }
                    TLRPC.InputStickerSet set = MessageObject.getInputStickerSet(document);
                    if (ids.contains(set.id)) {
                        continue;
                    }
                    ids.add(set.id);
                    inputStickerSets.add(set);
                }
                return inputStickerSets;
            }
        }
        return null;
    }

    private void toggleArchiveForStory(long dialogId) {
        TLRPC.User user = MessagesController.getInstance(currentAccount).getUser(dialogId);
        boolean hide = !user.stories_hidden;
        MessagesController messagesController = MessagesController.getInstance(currentAccount);

        AndroidUtilities.runOnUIThread(() -> {
            messagesController.getStoriesController().toggleHidden(dialogId, hide, false, true);
            BulletinFactory.UndoObject undoObject = new BulletinFactory.UndoObject();
            undoObject.onUndo = () -> {
                messagesController.getStoriesController().toggleHidden(dialogId, !hide, false, true);
            };
            undoObject.onAction = () -> {
                messagesController.getStoriesController().toggleHidden(dialogId, hide, true, true);
            };
            CharSequence str;
            if (!hide) {
                str = AndroidUtilities.replaceTags(LocaleController.formatString("StoriesMovedToDialogs", R.string.StoriesMovedToDialogs, ContactsController.formatName(user.first_name, null, 10)));
            } else {
                str = AndroidUtilities.replaceTags(LocaleController.formatString("StoriesMovedToContacts", R.string.StoriesMovedToContacts, ContactsController.formatName(user.first_name, null, 10)));
            }
            BulletinFactory.of(storyContainer, resourcesProvider).createUsersBulletin(Arrays.asList(user), str, null, undoObject).setTag(2).show();
        }, 200);
    }

    private boolean drawLinesAsCounter() {
        return false;//linesCount > 20;
    }

    private void createEnterView() {
        Theme.ResourcesProvider emojiResourceProvider = new WrappedResourceProvider(resourcesProvider) {
            @Override
            public void appendColors() {
                sparseIntArray.put(Theme.key_chat_emojiPanelBackground, ColorUtils.setAlphaComponent(Color.WHITE, 30));
            }
        };
        chatActivityEnterView = new ChatActivityEnterView(AndroidUtilities.findActivity(getContext()), this, null, true, emojiResourceProvider) {

            private Animator messageEditTextAnimator;
            private int chatActivityEnterViewAnimateFromTop;
            int lastContentViewHeight;
            int messageEditTextPredrawHeigth;
            int messageEditTextPredrawScrollY;

            @Override
            protected boolean showConfirmAlert(Runnable onConfirmed) {
                return applyMessageToChat(onConfirmed);
            }

            public void checkAnimation() {
                int t = getBackgroundTop();
                if (chatActivityEnterViewAnimateFromTop != 0 && t != chatActivityEnterViewAnimateFromTop) {
                    int dy = animatedTop + chatActivityEnterViewAnimateFromTop - t;
                    animatedTop = dy;
                    forceUpdateOffsets = true;
                    if (changeBoundAnimator != null) {
                        changeBoundAnimator.removeAllListeners();
                        changeBoundAnimator.cancel();
                    }

                    if (topView != null && topView.getVisibility() == View.VISIBLE) {
                        topView.setTranslationY(animatedTop + (1f - topViewEnterProgress) * topView.getLayoutParams().height);
                        if (topLineView != null) {
                            topLineView.setTranslationY(animatedTop);
                        }
                    }

                    PeerStoriesView.this.invalidate();
                    changeBoundAnimator = ValueAnimator.ofFloat(dy, 0);
                    changeBoundAnimator.addUpdateListener(a -> {
                        float top = (float) a.getAnimatedValue();
                        animatedTop = (int) top;
                        forceUpdateOffsets = true;
                        PeerStoriesView.this.invalidate();
                        invalidate();
                    });
                    changeBoundAnimator.addListener(new AnimatorListenerAdapter() {
                        @Override
                        public void onAnimationEnd(Animator animation) {
                            PeerStoriesView.this.invalidate();
                            animatedTop = 0;
                            forceUpdateOffsets = true;
                            if (topView != null && topView.getVisibility() == View.VISIBLE) {
                                topView.setTranslationY(animatedTop + (1f - topViewEnterProgress) * topView.getLayoutParams().height);
                                if (topLineView != null) {
                                    topLineView.setTranslationY(animatedTop);
                                }
                            }
                            changeBoundAnimator = null;
                        }
                    });
                    changeBoundAnimator.setDuration(ChatListItemAnimator.DEFAULT_DURATION);
                    changeBoundAnimator.setInterpolator(ChatListItemAnimator.DEFAULT_INTERPOLATOR);
                    changeBoundAnimator.start();
                    chatActivityEnterViewAnimateFromTop = 0;
                }
                if (shouldAnimateEditTextWithBounds) {
                    float dy = (messageEditTextPredrawHeigth - messageEditText.getMeasuredHeight()) + (messageEditTextPredrawScrollY - messageEditText.getScrollY());
                    messageEditText.setOffsetY(messageEditText.getOffsetY() - dy);
                    ValueAnimator a = ValueAnimator.ofFloat(messageEditText.getOffsetY(), 0);
                    a.addUpdateListener(animation -> messageEditText.setOffsetY((float) animation.getAnimatedValue()));
                    if (messageEditTextAnimator != null) {
                        messageEditTextAnimator.cancel();
                    }
                    messageEditTextAnimator = a;
                    a.setDuration(ChatListItemAnimator.DEFAULT_DURATION);
                    a.setInterpolator(ChatListItemAnimator.DEFAULT_INTERPOLATOR);
                    a.start();
                    shouldAnimateEditTextWithBounds = false;
                }
                lastContentViewHeight = getMeasuredHeight();
            }

            @Override
            protected void onLineCountChanged(int oldLineCount, int newLineCount) {
                if (chatActivityEnterView != null) {
                    shouldAnimateEditTextWithBounds = true;
                    messageEditTextPredrawHeigth = messageEditText.getMeasuredHeight();
                    messageEditTextPredrawScrollY = messageEditText.getScrollY();
                    invalidate();
                    PeerStoriesView.this.invalidate();
                    chatActivityEnterViewAnimateFromTop = chatActivityEnterView.getBackgroundTop();
                }
            }

            @Override
            protected void updateRecordInterface(int recordState) {
                super.updateRecordInterface(recordState);
                checkRecording();
            }

            @Override
            protected void isRecordingStateChanged() {
                super.isRecordingStateChanged();
                checkRecording();
            }

            private void checkRecording() {
                isRecording = chatActivityEnterView.isRecordingAudioVideo() || (recordedAudioPanel != null && recordedAudioPanel.getVisibility() == View.VISIBLE);
                if (isActive) {
                    delegate.setIsRecording(isRecording);
                }
                invalidate();
                storyContainer.invalidate();
            }

            @Override
            public void extendActionMode(Menu menu) {
                ChatActivity.fillActionModeMenu(menu, null);
            }
        };
        chatActivityEnterView.getEditField().useAnimatedTextDrawable();
        chatActivityEnterView.setOverrideKeyboardAnimation(true);
        chatActivityEnterView.setClipChildren(false);
        chatActivityEnterView.setDelegate(new ChatActivityEnterView.ChatActivityEnterViewDelegate() {
            @Override
            public void onMessageSend(CharSequence message, boolean notify, int scheduleDate) {
                if (isRecording) {
                    AndroidUtilities.runOnUIThread(() -> {
                        afterMessageSend();
                    }, 200);
                } else {
                    afterMessageSend();
                }
            }

            @Override
            public void needSendTyping() {

            }

            @Override
            public void onTextChanged(CharSequence text, boolean bigChange) {
                if (mentionContainer == null) {
                    createMentionsContainer();
                }
                if (mentionContainer.getAdapter() != null) {
                    mentionContainer.setDialogId(dialogId);
                    mentionContainer.getAdapter().setUserOrChar(MessagesController.getInstance(currentAccount).getUser(dialogId), null);
                    mentionContainer.getAdapter().searchUsernameOrHashtag(text, chatActivityEnterView.getCursorPosition(), null, false, false);
                }
                invalidate();
            }

            @Override
            public void onTextSelectionChanged(int start, int end) {

            }

            @Override
            public void onTextSpansChanged(CharSequence text) {

            }

            @Override
            public void onAttachButtonHidden() {

            }

            @Override
            public void onAttachButtonShow() {

            }

            @Override
            public void onWindowSizeChanged(int size) {

            }

            @Override
            public void onStickersTab(boolean opened) {

            }

            @Override
            public void onMessageEditEnd(boolean loading) {

            }

            @Override
            public void didPressAttachButton() {
                openAttachMenu();
            }

            @Override
            public void needStartRecordVideo(int state, boolean notify, int scheduleDate) {
                checkInstantCameraView();
                if (instantCameraView != null) {
                    if (state == 0) {
                        instantCameraView.showCamera();
                    } else if (state == 1 || state == 3 || state == 4) {
                        instantCameraView.send(state, notify, scheduleDate);
                    } else if (state == 2 || state == 5) {
                        instantCameraView.cancel(state == 2);
                    }
                }
            }

            @Override
            public void needChangeVideoPreviewState(int state, float seekProgress) {
                if (instantCameraView != null) {
                    instantCameraView.changeVideoPreviewState(state, seekProgress);
                }
            }

            @Override
            public void onSwitchRecordMode(boolean video) {

            }

            @Override
            public void onPreAudioVideoRecord() {

            }

            @Override
            public void needStartRecordAudio(int state) {

            }

            @Override
            public void needShowMediaBanHint() {
                if (mediaBanTooltip == null) {
                    mediaBanTooltip = new HintView(getContext(), 9, resourcesProvider);
                    mediaBanTooltip.setVisibility(View.GONE);
                    addView(mediaBanTooltip, LayoutHelper.createFrame(LayoutHelper.WRAP_CONTENT, LayoutHelper.WRAP_CONTENT, Gravity.LEFT | Gravity.TOP, 10, 0, 10, 0));
                }
                mediaBanTooltip.setText(AndroidUtilities.replaceTags(LocaleController.formatString(chatActivityEnterView.isInVideoMode() ? R.string.VideoMessagesRestrictedByPrivacy : R.string.VoiceMessagesRestrictedByPrivacy, MessagesController.getInstance(currentAccount).getUser(dialogId).first_name)));
                mediaBanTooltip.showForView(chatActivityEnterView.getAudioVideoButtonContainer(), true);
            }

            @Override
            public void onStickersExpandedChange() {
                requestLayout();
            }

            @Override
            public void onUpdateSlowModeButton(View button, boolean show, CharSequence time) {

            }

            @Override
            public void onSendLongClick() {

            }

            @Override
            public void onAudioVideoInterfaceUpdated() {

            }

            @Override
            public TLRPC.StoryItem getReplyToStory() {
                return currentStory.storyItem;
            }

        });
        setDelegate(chatActivityEnterView);
        chatActivityEnterView.shouldDrawBackground = false;
        chatActivityEnterView.shouldDrawRecordedAudioPanelInParent = true;
        chatActivityEnterView.setAllowStickersAndGifs(true, true, true);
        chatActivityEnterView.updateColors();
        addView(chatActivityEnterView, LayoutHelper.createFrame(LayoutHelper.MATCH_PARENT, LayoutHelper.WRAP_CONTENT, Gravity.LEFT | Gravity.BOTTOM, 0, 0, 0, 0));

        chatActivityEnterView.recordingGuid = classGuid;
        playerSharedScope.viewsToInvalidate.add(storyContainer);
        playerSharedScope.viewsToInvalidate.add(PeerStoriesView.this);
        if (attachedToWindow) {
            chatActivityEnterView.onResume();
        }
        checkStealthMode(false);

        reactionsContainerIndex = getChildCount();
    }

    private void createMentionsContainer() {
        mentionContainer = new MentionsContainerView(getContext(), dialogId, 0, storyViewer.fragment, PeerStoriesView.this, resourcesProvider) {
            @Override
            public void drawRoundRect(Canvas canvas, Rect rect, float radius) {
                bitmapShaderTools.setBounds(getX(), -getY(), getX() + getMeasuredWidth(), -getY() + getMeasuredHeight());
                AndroidUtilities.rectTmp.set(rect);
                AndroidUtilities.rectTmp.offset(0, 0);
                canvas.drawRoundRect(AndroidUtilities.rectTmp, radius, radius, bitmapShaderTools.paint);
                canvas.drawRoundRect(AndroidUtilities.rectTmp, radius, radius, inputBackgroundPaint);
                if (AndroidUtilities.rectTmp.top < getMeasuredHeight() - 1) {
                    canvas.drawRect(0, getMeasuredHeight(), getMeasuredWidth(), getMeasuredHeight() - 1, resourcesProvider.getPaint(Theme.key_paint_divider));
                }
            }
        };
        mentionContainer.withDelegate(new MentionsContainerView.Delegate() {
            @Override
            public void onStickerSelected(TLRPC.TL_document document, String query, Object parent) {
                SendMessagesHelper.getInstance(currentAccount).sendSticker(document, query, dialogId, null, null, currentStory.storyItem, null, true, 0, false, parent);
                chatActivityEnterView.addStickerToRecent(document);
                chatActivityEnterView.setFieldText("");
                afterMessageSend();
            }

            @Override
            public void replaceText(int start, int len, CharSequence replacingString, boolean allowShort) {
                chatActivityEnterView.replaceWithText(start, len, replacingString, allowShort);
            }

            @Override
            public Paint.FontMetricsInt getFontMetrics() {
                return chatActivityEnterView.getEditField().getPaint().getFontMetricsInt();
            }

            @Override
            public void addEmojiToRecent(String code) {
                chatActivityEnterView.addEmojiToRecent(code);
            }

            @Override
            public void sendBotInlineResult(TLRPC.BotInlineResult result, boolean notify, int scheduleDate) {
                long uid = mentionContainer.getAdapter().getContextBotId();
                HashMap<String, String> params = new HashMap<>();
                params.put("id", result.id);
                params.put("query_id", "" + result.query_id);
                params.put("bot", "" + uid);
                params.put("bot_name", mentionContainer.getAdapter().getContextBotName());
                SendMessagesHelper.prepareSendingBotContextResult(storyViewer.fragment, getAccountInstance(), result, params, dialogId, null, null, null, notify, scheduleDate);
                chatActivityEnterView.setFieldText("");
                afterMessageSend();
                MediaDataController.getInstance(currentAccount).increaseInlineRaiting(uid);
            }
        });
        addView(mentionContainer, LayoutHelper.createFrame(LayoutHelper.MATCH_PARENT, LayoutHelper.MATCH_PARENT, Gravity.LEFT | Gravity.BOTTOM));
    }

    private boolean applyMessageToChat(Runnable runnable) {
        if (SharedConfig.stealthModeSendMessageConfirm > 0 && stealthModeIsActive) {
            SharedConfig.stealthModeSendMessageConfirm--;
            SharedConfig.updateStealthModeSendMessageConfirm(SharedConfig.stealthModeSendMessageConfirm);
            AlertDialog alertDialog = new AlertDialog(getContext(), 0, resourcesProvider);
            alertDialog.setTitle(LocaleController.getString("StealthModeConfirmTitle", R.string.StealthModeConfirmTitle));
            alertDialog.setMessage(LocaleController.getString("StealthModeConfirmMessage", R.string.StealthModeConfirmMessage));
            alertDialog.setPositiveButton(LocaleController.getString("Proceed", R.string.Proceed), (dialog, which) -> {
                runnable.run();
            });
            alertDialog.setNegativeButton(LocaleController.getString("Cancel", R.string.Cancel), (dialog, which) -> dialog.dismiss());
            alertDialog.show();
        } else {
            runnable.run();
        }
        return true;
    }

    private void saveToGallery() {
        if (currentStory.storyItem == null && currentStory.uploadingStory == null) {
            return;
        }
        if (currentStory.storyItem instanceof TLRPC.TL_storyItemSkipped) {
            return;
        }
        File f = currentStory.getPath();
        boolean isVideo = currentStory.isVideo();
        if (f != null && f.exists()) {
            MediaController.saveFile(f.toString(), getContext(), isVideo ? 1 : 0, null, null, uri -> {
                BulletinFactory.createSaveToGalleryBulletin(storyContainer, isVideo, resourcesProvider).show();
            });
        } else {
            showDownloadAlert();
        }
    }

    private void showDownloadAlert() {
        AlertDialog.Builder builder = new AlertDialog.Builder(getContext(), resourcesProvider);
        builder.setTitle(LocaleController.getString("AppName", R.string.AppName));
        builder.setPositiveButton(LocaleController.getString("OK", R.string.OK), null);
        //  boolean alreadyDownloading = currentMessageObject != null && currentMessageObject.isVideo() && FileLoader.getInstance(currentMessageObject.currentAccount).isLoadingFile(currentFileNames[0]);
//        if (alreadyDownloading) {
//            builder.setMessage(LocaleController.getString("PleaseStreamDownload", R.string.PleaseStreamDownload));
//        } else {
        builder.setMessage(LocaleController.getString("PleaseDownload", R.string.PleaseDownload));
        // }
        delegate.showDialog(builder.create());
    }

    private void openAttachMenu() {
        if (chatActivityEnterView == null) {
            return;
        }
        createChatAttachView();
        chatAttachAlert.getPhotoLayout().loadGalleryPhotos();
        if (Build.VERSION.SDK_INT == 21 || Build.VERSION.SDK_INT == 22) {
            chatActivityEnterView.closeKeyboard();
        }
        chatAttachAlert.setMaxSelectedPhotos(-1, true);
        chatAttachAlert.init();
        chatAttachAlert.getCommentTextView().setText(chatActivityEnterView.getFieldText());
        chatAttachAlert.setDialogId(dialogId);
        delegate.showDialog(chatAttachAlert);
    }

    private void createChatAttachView() {
        if (chatAttachAlert == null) {
            chatAttachAlert = new ChatAttachAlert(getContext(), null, false, false, true, resourcesProvider) {
                @Override
                public void dismissInternal() {
//                    if (chatAttachAlert != null && chatAttachAlert.isShowing()) {
//                        AndroidUtilities.requestAdjustResize(getParentActivity(), classGuid);
//                    }
                    super.dismissInternal();
                }

                @Override
                public void onDismissAnimationStart() {
                    if (chatAttachAlert != null) {
                        chatAttachAlert.setFocusable(false);
                    }
                    if (chatActivityEnterView != null && chatActivityEnterView.getEditField() != null) {
                        chatActivityEnterView.getEditField().requestFocus();
                    }
//                    if (chatAttachAlert != null && chatAttachAlert.isShowing()) {
//                        AndroidUtilities.requestAdjustResize(getParentActivity(), classGuid);
//                    }
//                    onEditTextDialogClose(false, false);
                }

            };
            chatAttachAlert.setDelegate(new ChatAttachAlert.ChatAttachViewDelegate() {

                @Override
                public void didPressedButton(int button, boolean arg, boolean notify, int scheduleDate, boolean forceDocument) {
                    if (!storyViewer.isShowing) {
                        return;
                    }
                    TLRPC.StoryItem storyItem = currentStory.storyItem;
                    if (storyItem == null || storyItem instanceof TLRPC.TL_storyItemSkipped) {
                        return;
                    }
                    if (button == 8 || button == 7 || button == 4 && !chatAttachAlert.getPhotoLayout().getSelectedPhotos().isEmpty()) {
                        if (button != 8) {
                            chatAttachAlert.dismiss(true);
                        }
                        HashMap<Object, Object> selectedPhotos = chatAttachAlert.getPhotoLayout().getSelectedPhotos();
                        ArrayList<Object> selectedPhotosOrder = chatAttachAlert.getPhotoLayout().getSelectedPhotosOrder();
                        if (!selectedPhotos.isEmpty()) {
                            for (int i = 0; i < Math.ceil(selectedPhotos.size() / 10f); ++i) {
                                int count = Math.min(10, selectedPhotos.size() - (i * 10));
                                ArrayList<SendMessagesHelper.SendingMediaInfo> photos = new ArrayList<>();
                                for (int a = 0; a < count; a++) {
                                    if (i * 10 + a >= selectedPhotosOrder.size()) {
                                        continue;
                                    }
                                    MediaController.PhotoEntry photoEntry = (MediaController.PhotoEntry) selectedPhotos.get(selectedPhotosOrder.get(i * 10 + a));

                                    SendMessagesHelper.SendingMediaInfo info = new SendMessagesHelper.SendingMediaInfo();
                                    if (!photoEntry.isVideo && photoEntry.imagePath != null) {
                                        info.path = photoEntry.imagePath;
                                    } else if (photoEntry.path != null) {
                                        info.path = photoEntry.path;
                                    }
                                    info.thumbPath = photoEntry.thumbPath;
                                    info.isVideo = photoEntry.isVideo;
                                    info.caption = photoEntry.caption != null ? photoEntry.caption.toString() : null;
                                    info.entities = photoEntry.entities;
                                    info.masks = photoEntry.stickers;
                                    info.ttl = photoEntry.ttl;
                                    info.videoEditedInfo = photoEntry.editedInfo;
                                    info.canDeleteAfter = photoEntry.canDeleteAfter;
                                    info.updateStickersOrder = SendMessagesHelper.checkUpdateStickersOrder(photoEntry.caption);
                                    info.hasMediaSpoilers = photoEntry.hasSpoiler;
                                    photos.add(info);
                                    photoEntry.reset();
                                }
                                boolean updateStickersOrder = false;
                                if (i == 0) {
                                    updateStickersOrder = photos.get(0).updateStickersOrder;
                                }
                                SendMessagesHelper.prepareSendingMedia(getAccountInstance(), photos, dialogId, null, null, storyItem, button == 4 || forceDocument, arg, null, notify, scheduleDate, updateStickersOrder, null);
                            }
                            chatActivityEnterView.setFieldText("");
                            afterMessageSend();
                        }
//                        if (scheduleDate != 0) {
//                            if (scheduledMessagesCount == -1) {
//                                scheduledMessagesCount = 0;
//                            }
//                            scheduledMessagesCount += selectedPhotos.size();
//                            updateScheduledInterface(true);
//                        }
                        return;
                    } else if (chatAttachAlert != null) {
                        chatAttachAlert.dismissWithButtonClick(button);
                    }
                    // processSelectedAttach(button);
                }

                @Override
                public View getRevealView() {
                    return chatActivityEnterView.getAttachButton();
                }

                @Override
                public void onCameraOpened() {
                    chatActivityEnterView.closeKeyboard();
                }

                @Override
                public void doOnIdle(Runnable runnable) {
                    NotificationCenter.getInstance(currentAccount).doOnIdle(runnable);
                }

                @Override
                public void sendAudio(ArrayList<MessageObject> audios, CharSequence caption, boolean notify, int scheduleDate) {
                    TLRPC.StoryItem storyItem = currentStory.storyItem;
                    if (storyItem == null || storyItem instanceof TLRPC.TL_storyItemSkipped) {
                        return;
                    }
                    SendMessagesHelper.prepareSendingAudioDocuments(getAccountInstance(), audios, caption != null ? caption : null, dialogId, null, null, storyItem, notify, scheduleDate, null);
                    afterMessageSend();
                }

                @Override
                public boolean needEnterComment() {
                    return needEnterText();
                }
            });
            chatAttachAlert.getPhotoLayout().loadGalleryPhotos();
            chatAttachAlert.setAllowEnterCaption(true);
            chatAttachAlert.init();
            chatAttachAlert.setDocumentsDelegate(new ChatAttachAlertDocumentLayout.DocumentSelectActivityDelegate() {
                @Override
                public void didSelectFiles(ArrayList<String> files, String caption, ArrayList<MessageObject> fmessages, boolean notify, int scheduleDate) {
                    TLRPC.StoryItem storyItem = currentStory.storyItem;
                    if (storyItem == null || storyItem instanceof TLRPC.TL_storyItemSkipped) {
                        return;
                    }
                    SendMessagesHelper.prepareSendingDocuments(getAccountInstance(), files, files, null, caption, null, dialogId, null, null, storyItem, null, notify, scheduleDate, null);
                    afterMessageSend();
                }

                @Override
                public void startDocumentSelectActivity() {
                    try {
                        Intent photoPickerIntent = new Intent(Intent.ACTION_GET_CONTENT);
                        if (Build.VERSION.SDK_INT >= 18) {
                            photoPickerIntent.putExtra(Intent.EXTRA_ALLOW_MULTIPLE, true);
                        }
                        photoPickerIntent.setType("*/*");
                        storyViewer.startActivityForResult(photoPickerIntent, 21);
                    } catch (Exception e) {
                        FileLog.e(e);
                    }
                }
            });
            chatAttachAlert.getCommentTextView().setText(chatActivityEnterView.getFieldText());
        }
    }

    private void shareStory(boolean internal) {
        if (currentStory.storyItem != null && storyViewer.fragment != null) {
            TLRPC.StoryItem storyItem = currentStory.storyItem;
            String link = currentStory.createLink();
            if (internal) {
                Theme.ResourcesProvider shareResourceProvider = new WrappedResourceProvider(resourcesProvider) {
                    @Override
                    public void appendColors() {
                        sparseIntArray.put(Theme.key_chat_emojiPanelBackground, ColorUtils.blendARGB(Color.BLACK, Color.WHITE, 0.2f));
                    }
                };
                shareAlert = new ShareAlert(storyViewer.fragment.getContext(), null, link, false, link, false, shareResourceProvider) {

                    @Override
                    public void dismissInternal() {
                        super.dismissInternal();
                        shareAlert = null;
                    }

                    @Override
                    protected void onSend(LongSparseArray<TLRPC.Dialog> dids, int count, TLRPC.TL_forumTopic topic) {
                        super.onSend(dids, count, topic);
                        BulletinFactory bulletinFactory = BulletinFactory.of(storyContainer, resourcesProvider);
                        if (bulletinFactory != null) {
                            if (dids.size() == 1) {
                                long did = dids.keyAt(0);
                                if (did == UserConfig.getInstance(currentAccount).clientUserId) {
                                    bulletinFactory.createSimpleBulletin(R.raw.saved_messages, AndroidUtilities.replaceTags(LocaleController.formatString("StorySharedToSavedMessages", R.string.StorySharedToSavedMessages)), Bulletin.DURATION_PROLONG).hideAfterBottomSheet(false).show();
                                } else if (did < 0) {
                                    TLRPC.Chat chat = MessagesController.getInstance(currentAccount).getChat(-did);
                                    bulletinFactory.createSimpleBulletin(R.raw.forward, AndroidUtilities.replaceTags(LocaleController.formatString("StorySharedTo", R.string.StorySharedTo, topic != null ? topic.title : chat.title)), Bulletin.DURATION_PROLONG).hideAfterBottomSheet(false).show();
                                } else {
                                    TLRPC.User user = MessagesController.getInstance(currentAccount).getUser(did);
                                    bulletinFactory.createSimpleBulletin(R.raw.forward, AndroidUtilities.replaceTags(LocaleController.formatString("StorySharedTo", R.string.StorySharedTo, user.first_name)), Bulletin.DURATION_PROLONG).hideAfterBottomSheet(false).show();
                                }
                            } else {
                                bulletinFactory.createSimpleBulletin(R.raw.forward, AndroidUtilities.replaceTags(LocaleController.formatPluralString("StorySharedToManyChats", dids.size(), dids.size()))).hideAfterBottomSheet(false).show();
                            }
                            performHapticFeedback(HapticFeedbackConstants.KEYBOARD_TAP);
                        }
                    }
                };
                currentStory.storyItem.dialogId = dialogId;
                shareAlert.setStoryToShare(currentStory.storyItem);
                shareAlert.setDelegate(new ShareAlert.ShareAlertDelegate() {

                    @Override
                    public boolean didCopy() {
                        onLickCopied();
                        return true;
                    }
                });
                delegate.showDialog(shareAlert);
            } else {
                Intent intent = new Intent(Intent.ACTION_SEND);
                intent.setType("text/plain");
                intent.putExtra(Intent.EXTRA_TEXT, link);
                LaunchActivity.instance.startActivityForResult(Intent.createChooser(intent, LocaleController.getString("StickersShare", R.string.StickersShare)), 500);
            }
        }
    }

    private void onLickCopied() {
        if (currentStory.storyItem == null) {
            return;
        }
        TLRPC.TL_stories_exportStoryLink exportStoryLink = new TLRPC.TL_stories_exportStoryLink();
        exportStoryLink.id = currentStory.storyItem.id;
        exportStoryLink.user_id = MessagesController.getInstance(currentAccount).getInputUser(dialogId);
        ConnectionsManager.getInstance(currentAccount).sendRequest(exportStoryLink, new RequestDelegate() {
            @Override
            public void run(TLObject response, TLRPC.TL_error error) {

            }
        });
    }

    public void setDay(long dialogId, ArrayList<Integer> day, int selectedPosition) {
        this.dialogId = dialogId;
        this.day = day;
        bindInternal(selectedPosition);
    }

    public void setDialogId(long dialogId, int selectedPosition) {
        if (this.dialogId != dialogId) {
            currentStory.clear();
        }
        this.dialogId = dialogId;
        this.day = null;
        bindInternal(selectedPosition);
        if (storyViewer.overrideUserStories != null) {
            storiesController.loadSkippedStories(storyViewer.overrideUserStories, true);
        } else {
            storiesController.loadSkippedStories(dialogId);
        }
    }

    private void bindInternal(int startFromPosition) {
        deletedPeer = false;
        forceUpdateOffsets = true;
        if (dialogId >= 0) {
            isSelf = dialogId == UserConfig.getInstance(currentAccount).getClientUserId();
            TLRPC.User user = MessagesController.getInstance(currentAccount).getUser(dialogId);
            avatarDrawable.setInfo(user);
            headerView.backupImageView.getImageReceiver().setForUserOrChat(user, avatarDrawable);
            if (isSelf) {
                headerView.titleView.setText(LocaleController.getString("SelfStoryTitle", R.string.SelfStoryTitle));
                headerView.titleView.setRightDrawable(null);
            } else {
                if (user != null && user.verified) {
                    Drawable verifyDrawable = ContextCompat.getDrawable(getContext(), R.drawable.verified_profile).mutate();
                    verifyDrawable.setAlpha(255);
                    CombinedDrawable drawable = new CombinedDrawable(verifyDrawable, null);
                    drawable.setFullsize(true);
                    drawable.setCustomSize(AndroidUtilities.dp(16), AndroidUtilities.dp(16));
                    headerView.titleView.setRightDrawable(drawable);
                } else {
                    headerView.titleView.setRightDrawable(null);
                }
                if (user != null) {
                    CharSequence text = ContactsController.formatName(user);
                    text = Emoji.replaceEmoji(text, headerView.titleView.getPaint().getFontMetricsInt(), false);
                    headerView.titleView.setText(text);
                } else {
                    headerView.titleView.setText(null);
                }
            }
            if (isActive) {
                storiesController.pollViewsForSelfStories(true);
            }
        } else {
            TLRPC.Chat chat = MessagesController.getInstance(currentAccount).getChat(-dialogId);
            avatarDrawable.setInfo(chat);
            headerView.backupImageView.getImageReceiver().setForUserOrChat(chat, avatarDrawable);
            headerView.titleView.setText(chat.title);
            TLRPC.ChatFull chatFull = MessagesController.getInstance(currentAccount).getChatFull(-dialogId);
        }
        updateStoryItems();
        this.selectedPosition = startFromPosition;
        if (this.selectedPosition < 0) {
            this.selectedPosition = 0;
        }
        currentImageTime = 0;
        switchEventSent = false;
        if (isSelf) {
            createSelfPeerView();
            selfView.setVisibility(View.VISIBLE);
            if (chatActivityEnterView != null) {
                chatActivityEnterView.setVisibility(View.GONE);
            }
            if (startFromPosition == -1) {
                if (day != null) {
                    int index = day.indexOf(storyViewer.dayStoryId);
                    if (index < 0) {
                        if (!day.isEmpty()) {
                            if (storyViewer.dayStoryId > day.get(0)) {
                                index = 0;
                            } else if (storyViewer.dayStoryId < day.get(day.size() - 1)) {
                                index = day.size() - 1;
                            }
                        }
                    }
                    selectedPosition = Math.max(0, index);
                } else if (!uploadingStories.isEmpty()) {
                    selectedPosition = storyItems.size();
                } else {
                    for (int i = 0; i < storyItems.size(); i++) {
                        if (storyItems.get(i).justUploaded || storyItems.get(i).id > storiesController.dialogIdToMaxReadId.get(dialogId)) {
                            selectedPosition = i;
                            break;
                        }
                    }
                }
            }
            updatePosition();
            storyContainer.invalidate();
            invalidate();
        } else {
            if (chatActivityEnterView == null) {
                createEnterView();
            }
            if (startFromPosition == -1) {
                updateSelectedPosition();
            }
            if (chatActivityEnterView != null) {
                chatActivityEnterView.setVisibility(View.VISIBLE);
                if (!TextUtils.isEmpty(chatActivityEnterView.getEditField().getText())) {
                    chatActivityEnterView.getEditField().setText("");
                }
                chatActivityEnterView.setDialogId(dialogId, currentAccount);
                TLRPC.UserFull userFull = MessagesController.getInstance(currentAccount).getUserFull(dialogId);
                if (userFull != null) {
                    chatActivityEnterView.updateRecordButton(null, userFull);
                } else {
                    TLRPC.User user = MessagesController.getInstance(currentAccount).getUser(dialogId);
                    MessagesController.getInstance(currentAccount).loadFullUser(user, classGuid, false);
                }
            }
            count = getStoriesCount();
            if (selfView != null) {
                selfView.setVisibility(View.GONE);
            }
            updatePosition();
            storyContainer.invalidate();
            invalidate();
        }
    }

    private void createUnsupportedContainer() {
        if (unsupportedContainer != null) {
            return;
        }
        FrameLayout frameLayout = new FrameLayout(getContext());

        LinearLayout linearLayout = new LinearLayout(getContext());
        linearLayout.setOrientation(LinearLayout.VERTICAL);

        TextView textView = new TextView(getContext());
        textView.setTypeface(AndroidUtilities.getTypeface("fonts/rmedium.ttf"));
        textView.setGravity(Gravity.CENTER_HORIZONTAL);
        textView.setTextSize(TypedValue.COMPLEX_UNIT_DIP, 16);
        textView.setText(LocaleController.getString("StoryUnsupported", R.string.StoryUnsupported));
        textView.setTextColor(Theme.getColor(Theme.key_windowBackgroundWhiteBlackText, resourcesProvider));

        TextView buttonTextView = new TextView(getContext());
        ScaleStateListAnimator.apply(buttonTextView);
        buttonTextView.setText(LocaleController.getString("AppUpdate", R.string.AppUpdate));
        buttonTextView.setTextColor(Theme.getColor(Theme.key_featuredStickers_buttonText, resourcesProvider));
        buttonTextView.setPadding(AndroidUtilities.dp(16), AndroidUtilities.dp(12), AndroidUtilities.dp(16), AndroidUtilities.dp(12));
        buttonTextView.setGravity(Gravity.CENTER);
        buttonTextView.setTypeface(AndroidUtilities.getTypeface("fonts/rmedium.ttf"));
        buttonTextView.setTextSize(TypedValue.COMPLEX_UNIT_DIP, 15);
        buttonTextView.setBackground(
                Theme.createSimpleSelectorRoundRectDrawable(dp(8),
                Theme.getColor(Theme.key_featuredStickers_addButton, resourcesProvider),
                ColorUtils.setAlphaComponent(Theme.getColor(Theme.key_featuredStickers_buttonText, resourcesProvider), 30))
        );
        buttonTextView.setOnClickListener(v -> {
            if (LaunchActivity.instance != null) {
                LaunchActivity.instance.checkAppUpdate(true);
            }
        });
        linearLayout.addView(textView, LayoutHelper.createLinear(LayoutHelper.MATCH_PARENT, LayoutHelper.WRAP_CONTENT));
        linearLayout.addView(buttonTextView, LayoutHelper.createLinear(LayoutHelper.MATCH_PARENT, LayoutHelper.WRAP_CONTENT, 0, 24, 0, 0));

        frameLayout.addView(linearLayout, LayoutHelper.createFrame(LayoutHelper.MATCH_PARENT, LayoutHelper.WRAP_CONTENT, Gravity.CENTER, 72, 0, 72, 0));
        storyContainer.addView(frameLayout);
        unsupportedContainer = frameLayout;
    }


    public void preloadMainImage(long dialogId) {
        if (this.dialogId == dialogId && day == null) {
            return;
        }
        this.dialogId = dialogId;
        updateStoryItems();
        updateSelectedPosition();
        updatePosition(true);
        if (storyViewer.overrideUserStories != null) {
            storiesController.loadSkippedStories(storyViewer.overrideUserStories, true);
        } else {
            storiesController.loadSkippedStories(dialogId);
        }
    }

    private void updateSelectedPosition() {
        if (day != null) {
            int index = day.indexOf(storyViewer.dayStoryId);
            if (index < 0) {
                if (!day.isEmpty()) {
                    if (storyViewer.dayStoryId > day.get(0)) {
                        index = 0;
                    } else if (storyViewer.dayStoryId < day.get(day.size() - 1)) {
                        index = day.size() - 1;
                    }
                }
            }
            selectedPosition = index;
        } else {
            selectedPosition = storyViewer.savedPositions.get(dialogId, -1);
            if (selectedPosition == -1) {
                if (!storyViewer.isSingleStory && userStories != null && userStories.max_read_id > 0) {
                    for (int i = 0; i < storyItems.size(); i++) {
                        if (storyItems.get(i).id > userStories.max_read_id) {
                            selectedPosition = i;
                            break;
                        }
                    }
                }
            }
        }
        if (selectedPosition == -1) {
            selectedPosition = 0;
        }
    }

    private void updateStoryItems() {
        storyItems.clear();
        if (storyViewer.isSingleStory) {
            storyItems.add(storyViewer.singleStory);
        } else if (day != null && storyViewer.storiesList != null) {
            for (int id : day) {
                MessageObject messageObject = storyViewer.storiesList.findMessageObject(id);
                if (messageObject != null && messageObject.storyItem != null) {
                    storyItems.add(messageObject.storyItem);
                }
            }
        } else if (storyViewer.storiesList != null) {
            // TODO: actually load more stories
            for (int i = 0; i < storyViewer.storiesList.messageObjects.size(); ++i) {
                storyItems.add(storyViewer.storiesList.messageObjects.get(i).storyItem);
            }
        } else {
            if (storyViewer.overrideUserStories != null && storyViewer.overrideUserStories.user_id == dialogId) {
                userStories = storyViewer.overrideUserStories;
            } else {
                userStories = storiesController.getStories(dialogId);
            }
            totalStoriesCount = 0;
            if (userStories != null) {
                totalStoriesCount = userStories.stories.size();
                storyItems.addAll(userStories.stories);
            }
            uploadingStories.clear();
            if (isSelf) {
                uploadingStories.addAll(storiesController.getUploadingStories());
            }
        }
        count = getStoriesCount();
    }

    private void createSelfPeerView() {
        if (selfView != null) {
            return;
        }
        selfView = new FrameLayout(getContext()) {
            @Override
            protected void dispatchDraw(Canvas canvas) {
                if (selfAvatarsContainer.getVisibility() == View.VISIBLE) {
                    int w = (int) (selfStatusView.getX() + selfStatusView.getMeasuredWidth() - selfAvatarsContainer.getX() + AndroidUtilities.dp(10));
                    if (selfAvatarsContainer.getLayoutParams().width != w) {
                        selfAvatarsContainer.getLayoutParams().width = w;
                        selfAvatarsContainer.invalidate();
                        selfAvatarsContainer.requestLayout();
                    }
                }
                super.dispatchDraw(canvas);
            }
        };
        selfView.setClickable(true);
        addView(selfView, LayoutHelper.createFrame(LayoutHelper.MATCH_PARENT, 48, Gravity.TOP, 0, 0, 56 + 40, 0));

        selfAvatarsContainer = new View(getContext()) {

            LoadingDrawable loadingDrawable = new LoadingDrawable();
            AnimatedFloat animatedFloat = new AnimatedFloat(250, CubicBezierInterpolator.DEFAULT);

            @Override
            protected void onDraw(Canvas canvas) {
                super.onDraw(canvas);
                animatedFloat.setParent(this);
                animatedFloat.set(showViewsProgress ? 1f : 0, false);
                if (animatedFloat.get() != 0) {

                    if (animatedFloat.get() != 1f) {
                        canvas.saveLayerAlpha(0, 0, getLayoutParams().width, getMeasuredHeight(), (int) (animatedFloat.get() * 255), Canvas.ALL_SAVE_FLAG);
                    } else {
                        canvas.save();
                    }
                    AndroidUtilities.rectTmp.set(0, 0, getLayoutParams().width, getMeasuredHeight());
                    loadingDrawable.setBounds(AndroidUtilities.rectTmp);
                    loadingDrawable.setRadiiDp(24);
                    loadingDrawable.setColors(ColorUtils.setAlphaComponent(Color.WHITE, 20), ColorUtils.setAlphaComponent(Color.WHITE, 50), ColorUtils.setAlphaComponent(Color.WHITE, 50), ColorUtils.setAlphaComponent(Color.WHITE, 70));
                    loadingDrawable.draw(canvas);
                    invalidate();
                    canvas.restore();
                }
            }
        };
        selfAvatarsContainer.setOnClickListener(v -> {
            showUserViewsDialog();
        });
        selfView.addView(selfAvatarsContainer, LayoutHelper.createFrame(LayoutHelper.MATCH_PARENT, 32, 0, 9, 11, 0, 0));

        selfAvatarsView = new HwAvatarsImageView(getContext(), false);
        selfAvatarsView.setAvatarsTextSize(AndroidUtilities.dp(18));
        selfView.addView(selfAvatarsView, LayoutHelper.createFrame(LayoutHelper.MATCH_PARENT, 28, 0, 13, 13, 0, 0));

        selfStatusView = new TextView(getContext());
        selfStatusView.setTextSize(TypedValue.COMPLEX_UNIT_DIP, 14);
        selfStatusView.setTextColor(Color.WHITE);
        selfView.addView(selfStatusView, LayoutHelper.createFrame(LayoutHelper.WRAP_CONTENT, LayoutHelper.WRAP_CONTENT, 0, 0, 16, 0, 9));

        ImageView imageView = new ImageView(getContext());
        imageView.setImageDrawable(sharedResources.deleteDrawable);

//        int padding = AndroidUtilities.dp(12);
//        imageView.setPadding(padding, padding, padding, padding);
//        selfView.addView(imageView, LayoutHelper.createFrame(48, 48, Gravity.RIGHT | Gravity.CENTER_VERTICAL, 0, 0, 6, 0));
//        imageView.setOnClickListener(v -> {
//            deleteStory();
//        });


        selfAvatarsContainer.setBackground(Theme.createSimpleSelectorRoundRectDrawable(AndroidUtilities.dp(15), 0, ColorUtils.setAlphaComponent(Color.WHITE, 120)));
        imageView.setBackground(Theme.createCircleSelectorDrawable(ColorUtils.setAlphaComponent(Color.WHITE, 120), -AndroidUtilities.dp(2), -AndroidUtilities.dp(2)));
    }

    private void deleteStory() {
        AlertDialog.Builder builder = new AlertDialog.Builder(getContext(), resourcesProvider);
        builder.setTitle(LocaleController.getString("DeleteStoryTitle", R.string.DeleteStoryTitle));
        builder.setMessage(LocaleController.getString("DeleteStorySubtitle", R.string.DeleteStorySubtitle));
        builder.setPositiveButton(LocaleController.getString("Delete", R.string.Delete), new DialogInterface.OnClickListener() {
            @Override
            public void onClick(DialogInterface dialog, int which) {
                currentStory.cancelOrDelete();
                updateStoryItems();
                if (isActive && count == 0) {
                    delegate.switchToNextAndRemoveCurrentPeer();
                    return;
                }
                if (selectedPosition >= count) {
                    selectedPosition = count - 1;
                } else if (selectedPosition < 0) {
                    selectedPosition = 0;
                }
                updatePosition();
            }
        });
        builder.setNegativeButton(LocaleController.getString("Cancel", R.string.Cancel), (DialogInterface.OnClickListener) (dialog, which) -> {
            dialog.dismiss();
        });
        AlertDialog dialog = builder.create();
        delegate.showDialog(dialog);
        dialog.redPositive();
    }

    private void showUserViewsDialog() {
//        if (StoriesUtilities.hasExpiredViews(currentStory.storyItem)) {
//            performHapticFeedback(HapticFeedbackConstants.KEYBOARD_TAP);
//            BulletinFactory bulletinFactory = BulletinFactory.global();
//            if (bulletinFactory != null) {
//                bulletinFactory.createErrorBulletin(AndroidUtilities.replaceTags(LocaleController.getString("ExpiredViewsStub", R.string.ExpiredViewsStub))).show();
//            }
//        } else {
            storyViewer.openViews();
        //}
    }

    @Override
    protected void onLayout(boolean changed, int left, int top, int right, int bottom) {
        super.onLayout(changed, left, top, right, bottom);
        sharedResources.topOverlayGradient.setBounds(0, 0, getMeasuredWidth(), AndroidUtilities.dp(72));
    }

    @Override
    protected void dispatchDraw(Canvas canvas) {
        updateViewOffsets();
        if (reactionsLongpressTooltip != null && reactionsLongpressTooltip.shown() && likeButtonContainer.getVisibility() == View.VISIBLE && likeButtonContainer.getAlpha() == 1) {
            reactionsLongpressTooltip.setTranslationY(-(getMeasuredHeight() - likeButtonContainer.getY()) - AndroidUtilities.dp(2));
        }
        super.dispatchDraw(canvas);
        if (movingReaction) {
            float cX = likeButtonContainer.getX() + likeButtonContainer.getMeasuredWidth() / 2f;
            float cY = likeButtonContainer.getY() + likeButtonContainer.getMeasuredHeight() / 2f;
            int size = AndroidUtilities.dp(24);
            float finalX = AndroidUtilities.lerp(movingReactionFromX, cX - size / 2f, CubicBezierInterpolator.EASE_OUT.getInterpolation(movingReactionProgress));
            float finalY = AndroidUtilities.lerp(movingReactionFromY, cY - size / 2f, movingReactionProgress);
            int finalSize = AndroidUtilities.lerp(movingReactionFromSize, size, movingReactionProgress);
            if (drawAnimatedEmojiAsMovingReaction) {
                if (reactionMoveDrawable != null) {
                    reactionMoveDrawable.setBounds((int) finalX, (int) finalY, (int) (finalX + finalSize), (int) (finalY + finalSize));
                    reactionMoveDrawable.draw(canvas);
                }
            } else {
                reactionMoveImageReceiver.setImageCoords(finalX, finalY, finalSize, finalSize);
                reactionMoveImageReceiver.draw(canvas);
            }
        }
        if (drawReactionEffect) {
            float cX = likeButtonContainer.getX() + likeButtonContainer.getMeasuredWidth() / 2f;
            float cY = likeButtonContainer.getY() + likeButtonContainer.getMeasuredHeight() / 2f;
            int size = AndroidUtilities.dp(120);
            if (!drawAnimatedEmojiAsMovingReaction) {
                reactionEffectImageReceiver.setImageCoords(cX - size / 2f, cY - size / 2f, size, size);
                reactionEffectImageReceiver.draw(canvas);
                if (reactionEffectImageReceiver.getLottieAnimation() != null && reactionEffectImageReceiver.getLottieAnimation().isLastFrame()) {
                    drawReactionEffect = false;
                }
            } else {
                if (emojiReactionEffect != null) {
                   //emojiReactionEffect.setBounds(0, 0, size, size);
                    emojiReactionEffect.setBounds((int) (cX - size / 2f), (int) (cY - size / 2f), (int) (cX + size / 2f), (int) (cY + size / 2f));
                    emojiReactionEffect.draw(canvas);
                    if (emojiReactionEffect.done()) {
                        emojiReactionEffect.removeView(this);
                        emojiReactionEffect = null;
                        drawReactionEffect = false;
                    }
                } else {
                    drawReactionEffect = false;
                }
            }
        }
        if (chatActivityEnterView != null) {
            chatActivityEnterView.drawRecordedPannel(canvas);
        }
    }

    @Override
    protected void onAttachedToWindow() {
        super.onAttachedToWindow();
        attachedToWindow = true;
        imageReceiver.onAttachedToWindow();
        rightPreloadImageReceiver.onAttachedToWindow();
        leftPreloadImageReceiver.onAttachedToWindow();
        reactionEffectImageReceiver.onAttachedToWindow();
        reactionMoveImageReceiver.onAttachedToWindow();
        if (chatActivityEnterView != null) {
            chatActivityEnterView.onResume();
        }
       // sharedResources.muteDrawable.addView(muteIconView);
        NotificationCenter.getInstance(currentAccount).addObserver(this, NotificationCenter.storiesUpdated);
        NotificationCenter.getInstance(currentAccount).addObserver(this, NotificationCenter.storiesListUpdated);
        NotificationCenter.getInstance(currentAccount).addObserver(this, NotificationCenter.stealthModeChanged);
        NotificationCenter.getGlobalInstance().addObserver(this, NotificationCenter.emojiLoaded);
    }

    @Override
    protected void onDetachedFromWindow() {
        super.onDetachedFromWindow();
        attachedToWindow = false;
        imageReceiver.onDetachedFromWindow();
        rightPreloadImageReceiver.onDetachedFromWindow();
        leftPreloadImageReceiver.onDetachedFromWindow();
        reactionEffectImageReceiver.onDetachedFromWindow();
        reactionMoveImageReceiver.onDetachedFromWindow();
        if (chatActivityEnterView != null) {
            chatActivityEnterView.onPause();
        }
        if (reactionMoveDrawable != null) {
            reactionMoveDrawable.removeView(PeerStoriesView.this);
            reactionMoveDrawable = null;
        }
        if (emojiReactionEffect != null) {
            emojiReactionEffect.removeView(PeerStoriesView.this);
            emojiReactionEffect = null;
        }
        //sharedResources.muteDrawable.removeView(muteIconView);
        NotificationCenter.getInstance(currentAccount).removeObserver(this, NotificationCenter.storiesUpdated);
        NotificationCenter.getInstance(currentAccount).removeObserver(this, NotificationCenter.storiesListUpdated);
        NotificationCenter.getInstance(currentAccount).removeObserver(this, NotificationCenter.stealthModeChanged);
        NotificationCenter.getGlobalInstance().removeObserver(this, NotificationCenter.emojiLoaded);
    }

    @Override
    public void didReceivedNotification(int id, int account, Object... args) {
        if (id == NotificationCenter.storiesUpdated || id == NotificationCenter.storiesListUpdated && storyViewer.storiesList == args[0]) {
            if (delegate != null && delegate.isClosed()) {
                return;
            }
            if (isActive) {
                updateStoryItems();
                if (count == 0) {
                    if (!deletedPeer) {
                        deletedPeer = true;
                        delegate.switchToNextAndRemoveCurrentPeer();
                    }
                    return;
                }
                if (selectedPosition >= storyItems.size() + uploadingStories.size()) {
                    selectedPosition = storyItems.size() + uploadingStories.size() - 1;
                }
                updatePosition();
                if (isSelf) {
                    updateUserViews();
                }
            }
            if (storyViewer.overrideUserStories != null) {
                storiesController.loadSkippedStories(storyViewer.overrideUserStories, true);
            } else if (dialogId != 0) {
                storiesController.loadSkippedStories(dialogId);
            }
            if (editStoryItem != null) {
                editStoryItem.animate().alpha(storiesController.hasUploadingStories() && currentStory.isVideo && !SharedConfig.allowPreparingHevcPlayers() ? .5f : 1f).start();
            }
        } else if (id == NotificationCenter.emojiLoaded) {
            storyCaptionView.captionTextview.invalidate();
        } else if (id == NotificationCenter.stealthModeChanged) {
            checkStealthMode(true);
        }
    }

    Runnable updateStealthModeTimer = () -> checkStealthMode(true);

    private void checkStealthMode(boolean animated) {
        if (chatActivityEnterView == null || !isVisible || !attachedToWindow) {
            return;
        }
        AndroidUtilities.cancelRunOnUIThread(updateStealthModeTimer);
        TLRPC.TL_storiesStealthMode stealthMode = storiesController.getStealthMode();
        if (stealthMode != null && ConnectionsManager.getInstance(currentAccount).getCurrentTime() < stealthMode.active_until_date) {
            stealthModeIsActive = true;
            int time = stealthMode.active_until_date - ConnectionsManager.getInstance(currentAccount).getCurrentTime();
            int minutes = time / 60;
            int seconds = time % 60;
            if (Math.min(AndroidUtilities.displaySize.x, AndroidUtilities.displaySize.y) < AndroidUtilities.dp(200)) {
                chatActivityEnterView.setOverrideHint(LocaleController.formatString("StealthModeActiveHintShort", R.string.StealthModeActiveHintShort, String.format(Locale.US, "%02d:%02d", minutes, seconds)), animated);
            } else {
                chatActivityEnterView.setOverrideHint(LocaleController.formatString("StealthModeActiveHint", R.string.StealthModeActiveHint, String.format(Locale.US, "%02d:%02d", minutes, seconds)), animated);
            }
            AndroidUtilities.runOnUIThread(updateStealthModeTimer, 1000);
        } else {
            stealthModeIsActive = false;
            chatActivityEnterView.setOverrideHint(LocaleController.getString("ReplyPrivately", R.string.ReplyPrivately), animated);
        }
    }

    public void updatePosition() {
        updatePosition(false);
    }

    private void updatePosition(boolean preload) {
        if (storyItems.isEmpty() && uploadingStories.isEmpty()) {
            return;
        }
        forceUpdateOffsets = true;
        TLRPC.StoryItem oldStoryItem = currentStory.storyItem;
        StoriesController.UploadingStory oldUploadingStory = currentStory.uploadingStory;

        String filter = StoriesUtilities.getStoryImageFilter();

        lastNoThumb = false;
        unsupported = false;
        int position = selectedPosition;

        final boolean wasUploading = isUploading;
        final boolean wasEditing = isEditing;

        currentStory.editingSourceItem = null;
        if (!uploadingStories.isEmpty() && position >= storyItems.size()) {
            isUploading = true;
            isEditing = false;
            position -= storyItems.size();
            if (position < 0 || position >= uploadingStories.size()) {
                return;
            }
            StoriesController.UploadingStory uploadingStory = uploadingStories.get(position);
            Drawable thumbDrawable = null;
            imageReceiver.setCrossfadeWithOldImage(false);
            imageReceiver.setCrossfadeDuration(ImageReceiver.DEFAULT_CROSSFADE_DURATION);
            if (uploadingStory.entry.thumbBitmap != null) {
                Bitmap blurredBitmap = Bitmap.createBitmap(uploadingStory.entry.thumbBitmap);
                Utilities.blurBitmap(blurredBitmap, 3, 1, blurredBitmap.getWidth(), blurredBitmap.getHeight(), blurredBitmap.getRowBytes());
                thumbDrawable = new BitmapDrawable(blurredBitmap);
            }
            if (uploadingStory.isVideo) {
                imageReceiver.setImage(null, null, ImageLocation.getForPath(uploadingStory.firstFramePath), filter, null, null, thumbDrawable, 0, null, null, 0);
            } else {
                imageReceiver.setImage(null, null, ImageLocation.getForPath(uploadingStory.path), filter, null, null, thumbDrawable, 0, null, null, 0);
            }
            currentStory.set(uploadingStory);
            storyAreasView.set(null);
            allowShare = allowShareLink = false;
        } else {
            isUploading = false;
            isEditing = false;
            if (position < 0 || position > storyItems.size() - 1) {
                storyViewer.close(true);
                return;
            }
            TLRPC.StoryItem storyItem = storyItems.get(position);
            StoriesController.UploadingStory editingStory = storiesController.findEditingStory(storyItem);
            if (editingStory != null) {
                isEditing = true;
                imageReceiver.setCrossfadeWithOldImage(false);
                imageReceiver.setCrossfadeDuration(onImageReceiverThumbLoaded == null ? ImageReceiver.DEFAULT_CROSSFADE_DURATION : 0);
                if (editingStory.isVideo) {
                    imageReceiver.setImage(null, null, ImageLocation.getForPath(editingStory.firstFramePath), filter, /*messageObject.strippedThumb*/null, 0, null, null, 0);
                } else {
                    imageReceiver.setImage(null, null, ImageLocation.getForPath(editingStory.firstFramePath), filter, /*messageObject.strippedThumb*/null, 0, null, null, 0);
                }
                currentStory.set(editingStory);
                storyAreasView.set(null);
                currentStory.editingSourceItem = storyItem;
                allowShare = allowShareLink = false;
            } else {
                boolean isVideo = storyItem.media != null && MessageObject.isVideoDocument(storyItem.media.document);
                Drawable thumbDrawable = null;
                storyItem.dialogId = dialogId;
                imageReceiver.setCrossfadeWithOldImage(wasEditing);
                imageReceiver.setCrossfadeDuration(ImageReceiver.DEFAULT_CROSSFADE_DURATION);
                if (storyItem.media instanceof TLRPC.TL_messageMediaUnsupported) {
                    unsupported = true;
                } else if (storyItem.attachPath != null) {
                    if (storyItem.media == null) {
                        isVideo = storyItem.attachPath.toLowerCase().endsWith(".mp4");
                    }
                    if (isVideo) {
                        if (storyItem.media != null) {
                            thumbDrawable = ImageLoader.createStripedBitmap(storyItem.media.document.thumbs);
                        }
                        if (storyItem.firstFramePath != null && ImageLoader.getInstance().isInMemCache(ImageLocation.getForPath(storyItem.firstFramePath).getKey(null, null, false) + "@" + filter, false)) {
                            imageReceiver.setImage(null, null, ImageLocation.getForPath(storyItem.firstFramePath), filter, null, null, thumbDrawable, 0, null, null, 0);
                        } else {
                            imageReceiver.setImage(null, null, ImageLocation.getForPath(storyItem.attachPath), filter + "_pframe", null, null, thumbDrawable, 0, null, null, 0);
                        }
                    } else {
                        TLRPC.Photo photo = storyItem.media != null ? storyItem.media.photo : null;
                        if (photo != null) {
                            thumbDrawable = ImageLoader.createStripedBitmap(photo.sizes);
                        }
                        if (wasEditing) {
                            imageReceiver.setImage(ImageLocation.getForPath(storyItem.attachPath), filter, ImageLocation.getForPath(storyItem.firstFramePath), filter, thumbDrawable, 0, null, null, 0);
                        } else {
                            imageReceiver.setImage(ImageLocation.getForPath(storyItem.attachPath), filter, null, null, thumbDrawable, 0, null, null, 0);
                        }
                    }
                } else {
                    if ((storyViewer.storiesList != null || storyViewer.isSingleStory) && storyViewer.transitionViewHolder != null && storyViewer.transitionViewHolder.storyImage != null && storyViewer.transitionViewHolder.storyId == storyItem.id) {
                        thumbDrawable = storyViewer.transitionViewHolder.storyImage.getDrawable();
                    }
                    storyItem.dialogId = dialogId;
                    if (isVideo) {
                        TLRPC.PhotoSize size = FileLoader.getClosestPhotoSizeWithSize(storyItem.media.document.thumbs, 1000);
                        if (thumbDrawable == null) {
                            thumbDrawable = ImageLoader.createStripedBitmap(storyItem.media.document.thumbs);
                        }
                        //imageReceiver.setImage(ImageLocation.getForDocument(size, storyItem.media.document), filter, null, null, thumbDrawable, 0, null, storyItem, 0);
                        imageReceiver.setImage(null, null, ImageLocation.getForDocument(storyItem.media.document), filter + "_pframe", ImageLocation.getForDocument(size, storyItem.media.document), filter, thumbDrawable, 0, null, storyItem, 0);
                    } else {
                        TLRPC.Photo photo = storyItem.media != null ? storyItem.media.photo : null;
                        if (photo != null && photo.sizes != null) {
                            if (thumbDrawable == null) {
                                thumbDrawable = ImageLoader.createStripedBitmap(photo.sizes);
                            }
                            TLRPC.PhotoSize size = FileLoader.getClosestPhotoSizeWithSize(photo.sizes, Integer.MAX_VALUE);
//                            TLRPC.PhotoSize thumbSize = FileLoader.getClosestPhotoSizeWithSize(photo.sizes, 800);
//                            if (thumbSize != size) {
//                                imageReceiver.setImage(ImageLocation.getForPhoto(size, photo), filter, ImageLocation.getForPhoto(thumbSize, photo), filter, null, null, thumbDrawable, 0, null, storyItem, 0);
//                            } else {
                                imageReceiver.setImage(null, null, ImageLocation.getForPhoto(size, photo), filter, null, null, thumbDrawable, 0, null, storyItem, 0);
                           // }
                        } else {
                            imageReceiver.clearImage();
                        }
                    }
                }
                storyItem.dialogId = dialogId;
                storyAreasView.set(preload ? null : storyItem.media_areas);
                currentStory.set(storyItem);
                allowShare = allowShareLink = !unsupported && currentStory.storyItem != null && !(currentStory.storyItem instanceof TLRPC.TL_storyItemDeleted) && !(currentStory.storyItem instanceof TLRPC.TL_storyItemSkipped);
                if (allowShare) {
                    allowShare = currentStory.allowScreenshots() && currentStory.storyItem.isPublic;
                }
                if (allowShareLink) {
                    final TLRPC.User user = MessagesController.getInstance(currentAccount).getUser(dialogId);
                    allowShareLink = user != null && UserObject.getPublicUsername(user) != null && currentStory.storyItem.isPublic;
                }
                NotificationsController.getInstance(currentAccount).processReadStories(dialogId, storyItem.id);
            }
        }

        if (currentStory.storyItem != null && !preload) {
            storyViewer.dayStoryId = currentStory.storyItem.id;
        }

        storyViewer.storiesViewPager.checkAllowScreenshots();
        imageChanged = true;
        if (isSelf) {
            updateUserViews();
        }

        final boolean sameId =
            getStoryId(currentStory.storyItem, currentStory.uploadingStory) == getStoryId(oldStoryItem, oldUploadingStory) ||
            oldUploadingStory != null && currentStory.storyItem != null && TextUtils.equals(oldUploadingStory.path, currentStory.storyItem.attachPath);
        final boolean animateSubtitle = sameId && (isEditing != wasEditing || isUploading != wasUploading);

        boolean storyChanged = false;
        if (!(
            oldUploadingStory != null && oldUploadingStory.path != null && oldUploadingStory.path.equals(currentStory.getLocalPath()) ||
            (oldStoryItem != null && currentStory.storyItem != null && oldStoryItem.id == currentStory.storyItem.id)
        )) {
            storyChanged = true;
            if (chatActivityEnterView != null) {
                chatActivityEnterView.getEditField().setText("");
            }
            currentImageTime = 0;
            switchEventSent = false;

            if (currentStory.uploadingStory != null) {
                if (headerView.radialProgress != null) {
                    headerView.radialProgress.setProgress(currentStory.uploadingStory.progress, false);
                }
                headerView.backupImageView.invalidate();
            } else if (!animateSubtitle) {
                headerView.progressToUploading = 0;
            }
            Bulletin.hideVisible(storyContainer);
            storyCaptionView.reset();
            cancelWaiting();
        }

        if (storyChanged || oldUploadingStory != null && currentStory.uploadingStory == null) {
            if (currentStory.uploadingStory != null) {
                headerView.setSubtitle(StoriesUtilities.getUploadingStr(headerView.subtitleView[0], false, isEditing), animateSubtitle);
            } else if (currentStory.storyItem != null) {
                if (currentStory.storyItem.date == -1) {
                    headerView.setSubtitle(LocaleController.getString("CachedStory", R.string.CachedStory));
                } else {
                    CharSequence string = LocaleController.formatStoryDate(currentStory.storyItem.date);
                    if (currentStory.storyItem.edited) {
                        SpannableStringBuilder spannableStringBuilder = SpannableStringBuilder.valueOf(string);
                        DotDividerSpan dotDividerSpan = new DotDividerSpan();
                        dotDividerSpan.setTopPadding(AndroidUtilities.dp(1.5f));
                        dotDividerSpan.setSize(5);
                        spannableStringBuilder.append(" . ").setSpan(dotDividerSpan, spannableStringBuilder.length() - 2, spannableStringBuilder.length() - 1, 0);
                        spannableStringBuilder.append(LocaleController.getString("EditedMessage", R.string.EditedMessage));
                        string = spannableStringBuilder;
                    }
                    headerView.setSubtitle(string, animateSubtitle);
                }
            }
            if (privacyHint != null) {
                privacyHint.hide(false);
            }
            if (soundTooltip != null) {
                soundTooltip.hide(false);
            }
        }
        if (
            oldStoryItem != currentStory.storyItem ||
            oldUploadingStory != currentStory.uploadingStory ||
            currentStory.captionTranslated != (currentStory.storyItem != null && currentStory.storyItem.translated && currentStory.storyItem.translatedText != null && TextUtils.equals(currentStory.storyItem.translatedLng, TranslateAlert2.getToLanguage()))
        ) {
            currentStory.updateCaption();
        }
        if (currentStory.captionTranslated || oldStoryItem != currentStory.storyItem) {
            if (delegate != null) {
                delegate.setTranslating(false);
            }
        }

        if (unsupported) {
            createUnsupportedContainer();
            createReplyDisabledView();
            unsupportedContainer.setVisibility(View.VISIBLE);
            replyDisabledTextView.setVisibility(View.VISIBLE);
            allowShare = allowShareLink = false;
            if (chatActivityEnterView != null) {
                chatActivityEnterView.setVisibility(View.GONE);
            }
            if (selfView != null) {
                selfView.setVisibility(View.GONE);
            }
        } else {
            if (UserObject.isService(dialogId) && chatActivityEnterView != null) {
                chatActivityEnterView.setVisibility(View.GONE);
            } else if (!isSelf && chatActivityEnterView != null) {
                chatActivityEnterView.setVisibility(View.VISIBLE);
            }
            if (isSelf && selfView != null) {
                selfView.setVisibility(View.VISIBLE);
            }
            if (unsupportedContainer != null) {
                unsupportedContainer.setVisibility(View.GONE);
            }
            if (UserObject.isService(dialogId)){
                createReplyDisabledView();
                replyDisabledTextView.setVisibility(View.VISIBLE);
            } else if (replyDisabledTextView != null) {
                replyDisabledTextView.setVisibility(View.GONE);
            }
        }

        if (currentStory.caption != null && !unsupported) {
            storyCaptionView.captionTextview.setText(currentStory.caption, storyViewer.isTranslating &&!currentStory.captionTranslated && currentStory.storyItem != null && currentStory.storyItem.translated, oldStoryItem == currentStory.storyItem);
            storyCaptionView.setVisibility(View.VISIBLE);
        } else {
            if (isActive) {
                delegate.setIsCaption(false);
                delegate.setIsCaptionPartVisible(isCaptionPartVisible = false);
            }
            storyCaptionView.setVisibility(View.GONE);
        }
        storyContainer.invalidate();
        if (delegate != null && isSelectedPeer()) {
            delegate.onPeerSelected(dialogId, selectedPosition);
        }
        shareButton.setVisibility(allowShare ? View.VISIBLE : View.GONE);
        likeButtonContainer.setVisibility(isSelf ? View.GONE : View.VISIBLE);
        shareButton.setTranslationX(isSelf ? AndroidUtilities.dp(40) : 0);

        storyViewer.savedPositions.append(dialogId, position);


        if (isActive) {
            requestVideoPlayer(0);
            updatePreloadImages();
            imageReceiver.bumpPriority();
        }

        listPosition = 0;
        if (storyViewer.storiesList != null && currentStory.storyItem != null) {
            int id = currentStory.storyItem.id;
            for (int i = 0; i < storyViewer.storiesList.messageObjects.size(); ++i) {
                MessageObject obj = storyViewer.storiesList.messageObjects.get(i);
                if (obj != null && obj.getId() == id) {
                    listPosition = i;
                    break;
                }
            }
        }
        linesPosition = selectedPosition;
        linesCount = count;
        if (storyViewer.reversed) {
            linesPosition = linesCount - 1 - linesPosition;
        }

        if (currentStory.isVideo()) {
            muteIconContainer.setVisibility(View.VISIBLE);
            muteIconViewAlpha = currentStory.hasSound() ? 1f : 0.5f;
            if (currentStory.hasSound()) {
                muteIconView.setVisibility(View.VISIBLE);
                noSoundIconView.setVisibility(View.GONE);
            } else {
                muteIconView.setVisibility(View.GONE);
                noSoundIconView.setVisibility(View.VISIBLE);
            }
            muteIconContainer.setAlpha(muteIconViewAlpha * (1f - outT));
        } else {
            muteIconContainer.setVisibility(View.GONE);
        }

        if (currentStory.uploadingStory != null) {
            privacyButton.set(isSelf, currentStory.uploadingStory, sameId && editedPrivacy);
        } else if (currentStory.storyItem != null) {
            privacyButton.set(isSelf, currentStory.storyItem, sameId && editedPrivacy);
        } else {
            privacyButton.set(isSelf, (TLRPC.StoryItem) null, sameId && editedPrivacy);
        }
        editedPrivacy = false;
        privacyButton.setTranslationX(muteIconContainer.getVisibility() == View.VISIBLE ? -AndroidUtilities.dp(44) : 0);
        if (storyChanged) {
            drawReactionEffect = false;
            if (currentStory.storyItem == null || currentStory.storyItem.sent_reaction == null) {
                storiesLikeButton.setReaction(null);
            } else {
                storiesLikeButton.setReaction(ReactionsLayoutInBubble.VisibleReaction.fromTLReaction(currentStory.storyItem.sent_reaction));
            }
        }

//        final boolean closeFriends = currentStory.forCloseFriends();
//        if (oldStoryItem != null && currentStory.storyItem != null && oldStoryItem.id == currentStory.storyItem.id) {
//            if (closeFriends) {
//                closeFriendsBadge.setVisibility(View.VISIBLE);
//            }
//            closeFriendsBadge.clearAnimation();
//            closeFriendsBadge.animate().scaleX(closeFriends ? 1 : 0).scaleY(closeFriends ? 1 : 0).withEndAction(() -> {
//                if (!closeFriends) {
//                    closeFriendsBadge.setVisibility(View.GONE);
//                }
//            }).setInterpolator(closeFriends ? new OvershootInterpolator(3) : CubicBezierInterpolator.DEFAULT).setDuration(closeFriends ? 240 : 120).start();
//        } else {
//            closeFriendsBadge.setScaleX(closeFriends ? 1 : 0);
//            closeFriendsBadge.setScaleY(closeFriends ? 1 : 0);
//            closeFriendsBadge.setVisibility(currentStory.forCloseFriends() ? View.VISIBLE : View.GONE);
//        }
//        closeFriendsBadge.setTranslationX(muteIconContainer.getVisibility() == View.VISIBLE ? -AndroidUtilities.dp(44) : 0);
        //sharedResources.muteDrawable.setIcon(storyViewer.soundEnabled() ? R.drawable.media_mute : R.drawable.media_unmute, false);
        sharedResources.setIconMuted(!storyViewer.soundEnabled(), false);

        if (isActive && currentStory.storyItem != null) {
            FileLog.d("StoryViewer displayed story dialogId=" + dialogId + " storyId=" + currentStory.storyItem.id);
        }
        if (isSelf) {
            SelfStoryViewsPage.preload(currentAccount, currentStory.storyItem);
        }
        headerView.titleView.setPadding(0, 0, storyViewer.storiesList != null && storyViewer.storiesList.getCount() != linesCount ? AndroidUtilities.dp(56) : 0, 0);

        MessagesController.getInstance(currentAccount).getTranslateController().detectStoryLanguage(currentStory.storyItem);

        if (!preload && !isSelf && reactionsTooltipRunnable == null && !SharedConfig.storyReactionsLongPressHint) {
            AndroidUtilities.runOnUIThread(reactionsTooltipRunnable = () -> {
                if (!storyViewer.isShown()) {
                    return;
                }
                reactionsTooltipRunnable = null;
                if (reactionsLongpressTooltip == null) {
                    reactionsLongpressTooltip = new HintView2(getContext(), HintView2.DIRECTION_BOTTOM).setJoint(1, -AndroidUtilities.dp(8));
                    reactionsLongpressTooltip.setBgColor(ColorUtils.setAlphaComponent(ColorUtils.blendARGB(Color.BLACK, Color.WHITE, 0.13f), 240));
                    reactionsLongpressTooltip.setBounce(false);
                    reactionsLongpressTooltip.setText(LocaleController.getString("ReactionLongTapHint", R.string.ReactionLongTapHint));
                    reactionsLongpressTooltip.setPadding(AndroidUtilities.dp(8), 0, AndroidUtilities.dp(8), 0);
                    addView(reactionsLongpressTooltip, LayoutHelper.createFrame(LayoutHelper.MATCH_PARENT, LayoutHelper.WRAP_CONTENT, Gravity.FILL_HORIZONTAL | Gravity.TOP, 0, 0, 0, 0));
                }
                reactionsLongpressTooltip.show();
                SharedConfig.setStoriesReactionsLongPressHintUsed(true);
            }, 500);
        }
    }

    private void createReplyDisabledView() {
        if (replyDisabledTextView != null) {
            return;
        }
        replyDisabledTextView = new TextView(getContext()) {
            @Override
            public void setTranslationY(float translationY) {
                super.setTranslationY(translationY);
            }
        };
        replyDisabledTextView.setTextSize(TypedValue.COMPLEX_UNIT_DIP, 14);
        replyDisabledTextView.setTextColor(ColorUtils.blendARGB(Color.BLACK, Color.WHITE, 0.5f));
        replyDisabledTextView.setGravity(Gravity.LEFT | Gravity.CENTER_VERTICAL);
        replyDisabledTextView.setText(LocaleController.getString("StoryReplyDisabled", R.string.StoryReplyDisabled));
        addView(replyDisabledTextView, LayoutHelper.createFrame(LayoutHelper.WRAP_CONTENT, 40, Gravity.LEFT, 16, 0, 16, 0));
    }

    ArrayList<Uri> uriesToPrepare = new ArrayList<>();
    ArrayList<TLRPC.Document> documentsToPrepare = new ArrayList<>();

    private void updatePreloadImages() {
        int maxWidth = Math.max(AndroidUtilities.getRealScreenSize().x, AndroidUtilities.getRealScreenSize().y);
        int filterSize = (int) (maxWidth / AndroidUtilities.density);
        String filter = filterSize + "_" + filterSize;

        uriesToPrepare.clear();
        documentsToPrepare.clear();
        for (int i = 0; i < 2; i++) {
            int position = selectedPosition;
            ImageReceiver imageReceiver;
            if (i == 0) {
                position--;
                imageReceiver = leftPreloadImageReceiver;
                if (position < 0) {
                    imageReceiver.clearImage();
                    continue;
                }
            } else {
                position++;
                imageReceiver = rightPreloadImageReceiver;
                if (position >= getStoriesCount()) {
                    imageReceiver.clearImage();
                    continue;
                }
            }
            if (!uploadingStories.isEmpty() && position >= storyItems.size()) {
                position -= storyItems.size();
                StoriesController.UploadingStory uploadingStory = uploadingStories.get(position);
                setStoryImage(uploadingStory, imageReceiver, filter);
            } else {
                if (position < 0) {
                    position = 0;
                }
                if (position >= storyItems.size()) {
                    position = storyItems.size() - 1;
                }
                TLRPC.StoryItem storyItem = storyItems.get(position);
                storyItem.dialogId = dialogId;
                setStoryImage(storyItem, imageReceiver, filter);

                boolean isVideo = storyItem.media != null && storyItem.media.document != null && MessageObject.isVideoDocument(storyItem.media.document);
                if (isVideo) {
                    TLRPC.Document document = storyItem.media.document;
                    if (storyItem.fileReference == 0) {
                        storyItem.fileReference = FileLoader.getInstance(currentAccount).getFileReference(storyItem);
                    }
                    String params = null;
                    try {
                        params = "?account=" + currentAccount +
                                "&id=" + document.id +
                                "&hash=" + document.access_hash +
                                "&dc=" + document.dc_id +
                                "&size=" + document.size +
                                "&mime=" + URLEncoder.encode(document.mime_type, "UTF-8") +
                                "&rid=" + storyItem.fileReference +
                                "&name=" + URLEncoder.encode(FileLoader.getDocumentFileName(document), "UTF-8") +
                                "&reference=" + Utilities.bytesToHex(document.file_reference != null ? document.file_reference : new byte[0]);
                        uriesToPrepare.add(Uri.parse("tg://" + FileLoader.getAttachFileName(document) + params));
                        documentsToPrepare.add(document);
                    } catch (UnsupportedEncodingException e) {
                        e.printStackTrace();
                    }
                }
            }
        }
//        if (selfAvatarsContainer != null) {
//            selfAvatarsContainer.setEnabled(!StoriesUtilities.hasExpiredViews(currentStory.storyItem));
//        }
        delegate.preparePlayer(documentsToPrepare, uriesToPrepare);
    }

    private void setStoryImage(TLRPC.StoryItem storyItem, ImageReceiver imageReceiver, String filter) {
        StoriesController.UploadingStory editingStory = storiesController.findEditingStory(storyItem);
        if (editingStory != null) {
            setStoryImage(editingStory, imageReceiver, filter);
            return;
        }
        boolean isVideo = storyItem.media != null && storyItem.media.document != null && MessageObject.isVideoDocument(storyItem.media.document);

        if (storyItem.attachPath != null) {
            if (storyItem.media == null) {
                isVideo = storyItem.attachPath.toLowerCase().endsWith(".mp4");
            }
            if (isVideo) {
                imageReceiver.setImage(ImageLocation.getForPath(storyItem.attachPath), filter +"_pframe", ImageLocation.getForPath(storyItem.firstFramePath), filter, null, null, /*messageObject.strippedThumb*/null, 0, null, null, 0);
            } else {
                imageReceiver.setImage(ImageLocation.getForPath(storyItem.attachPath), filter, null, null, /*messageObject.strippedThumb*/null, 0, null, null, 0);
            }
        } else {
            if (isVideo) {
                TLRPC.PhotoSize size = FileLoader.getClosestPhotoSizeWithSize(storyItem.media.document.thumbs, 1000);
                imageReceiver.setImage(ImageLocation.getForDocument(storyItem.media.document), filter + "_pframe", ImageLocation.getForDocument(size, storyItem.media.document), filter, null, null, null, 0, null, storyItem, 0);
            } else {
                TLRPC.Photo photo = storyItem.media != null ? storyItem.media.photo : null;
                if (photo != null && photo.sizes != null) {
                    TLRPC.PhotoSize size = FileLoader.getClosestPhotoSizeWithSize(photo.sizes, Integer.MAX_VALUE);
                    TLRPC.PhotoSize thumbSize = FileLoader.getClosestPhotoSizeWithSize(photo.sizes, 800);
//                    if (thumbSize != size) {
//                        imageReceiver.setImage(ImageLocation.getForPhoto(size, photo), filter, ImageLocation.getForPhoto(thumbSize, photo), filter, null, null, null, 0, null, storyItem, 0);
//                    } else {
                        imageReceiver.setImage(null, null, ImageLocation.getForPhoto(size, photo), filter, null, null, null, 0, null, storyItem, 0);
                    //}
                } else {
                    imageReceiver.clearImage();
                }
            }
        }
    }

    private void setStoryImage(StoriesController.UploadingStory uploadingStory, ImageReceiver imageReceiver, String filter) {
        if (uploadingStory.isVideo) {
            imageReceiver.setImage(null, null, ImageLocation.getForPath(uploadingStory.firstFramePath), filter, null, null, null, 0, null, null, 0);
        } else {
            imageReceiver.setImage(ImageLocation.getForPath(uploadingStory.path), filter, null, null, null, 0, null, null, 0);
        }
    }

    private void cancelWaiting() {
        if (cancellableViews != null) {
            cancellableViews.run();
            cancellableViews = null;
        }
        showViewsProgress = false;
        if (isActive) {
            delegate.setIsWaiting(false);
        }
    }

    private void updateUserViews() {
        TLRPC.StoryItem storyItem = currentStory.storyItem;
        if (storyItem == null) {
            storyItem = currentStory.editingSourceItem;
        }
        if (storyItem != null) {
            if (storyItem.views != null && storyItem.views.views_count > 0) {
                int avatarsCount = 0;
                int k = 0;
                for (int i = 0; i < storyItem.views.recent_viewers.size(); i++) {
                    TLObject object = MessagesController.getInstance(currentAccount).getUserOrChat(storyItem.views.recent_viewers.get(i));
                    if (object != null) {
                        selfAvatarsView.setObject(avatarsCount, currentAccount, object);
                        avatarsCount++;
                    }
                    if (avatarsCount >= 3) {
                        break;
                    }
                }
                k = avatarsCount;
                while (avatarsCount < 3) {
                    selfAvatarsView.setObject(avatarsCount, currentAccount, null);
                    avatarsCount++;
                }
                selfAvatarsView.commitTransition(false);
                SpannableStringBuilder spannableStringBuilder = new SpannableStringBuilder(LocaleController.formatPluralStringComma("Views", storyItem.views.views_count));
                if (storyItem.views.reactions_count > 0) {
                    spannableStringBuilder.append("  d ");
                    ColoredImageSpan span = new ColoredImageSpan(R.drawable.mini_views_likes);
                    span.setOverrideColor(0xFFFF2E38);
                    span.setTopOffset(AndroidUtilities.dp(0.2f));
                    spannableStringBuilder.setSpan(span, spannableStringBuilder.length() - 2, spannableStringBuilder.length() - 1, 0);
                    spannableStringBuilder.append(String.valueOf(storyItem.views.reactions_count));
                }
                selfStatusView.setText(spannableStringBuilder);
                if (k == 0) {
                    selfAvatarsView.setVisibility(View.GONE);
                    selfStatusView.setTranslationX(AndroidUtilities.dp(16));
                } else {
                    selfAvatarsView.setVisibility(View.VISIBLE);
                    selfStatusView.setTranslationX(AndroidUtilities.dp(13) + AndroidUtilities.dp(24) + AndroidUtilities.dp(20) * (k - 1) + AndroidUtilities.dp(10));
                }
                selfAvatarsContainer.setVisibility(View.VISIBLE);
            } else {
                selfStatusView.setText(storyViewer.storiesList == null ? LocaleController.getString("NobodyViews", R.string.NobodyViews) : LocaleController.getString("NobodyViewsArchived", R.string.NobodyViewsArchived));
                selfStatusView.setTranslationX(AndroidUtilities.dp(16));
                selfAvatarsView.setVisibility(View.GONE);
                selfAvatarsContainer.setVisibility(View.GONE);
            }
        } else {
            selfStatusView.setText("");
            selfAvatarsContainer.setVisibility(View.GONE);
            selfAvatarsView.setVisibility(View.GONE);
        }
    }

    private void requestVideoPlayer(long t) {
        if (isActive) {
            Uri uri = null;
            if (currentStory.isVideo()) {
                TLRPC.Document document = null;
                if (currentStory.getLocalPath() != null && new File(currentStory.getLocalPath()).exists()) {
                    uri = Uri.fromFile(new File(currentStory.getLocalPath()));
                    videoDuration = 0;
                } else if (currentStory.storyItem != null) {
                    currentStory.storyItem.dialogId = dialogId;
                    try {
                        document = currentStory.storyItem.media.document;
                        if (currentStory.storyItem.fileReference == 0) {
                            currentStory.storyItem.fileReference = FileLoader.getInstance(currentAccount).getFileReference(currentStory.storyItem);
                        }
                        String params = "?account=" + currentAccount +
                                "&id=" + document.id +
                                "&hash=" + document.access_hash +
                                "&dc=" + document.dc_id +
                                "&size=" + document.size +
                                "&mime=" + URLEncoder.encode(document.mime_type, "UTF-8") +
                                "&rid=" + currentStory.storyItem.fileReference +
                                "&name=" + URLEncoder.encode(FileLoader.getDocumentFileName(document), "UTF-8") +
                                "&reference=" + Utilities.bytesToHex(document.file_reference != null ? document.file_reference : new byte[0]);
                        uri = Uri.parse("tg://" + FileLoader.getAttachFileName(document) + params);
                        videoDuration = (long) (MessageObject.getDocumentDuration(document) * 1000);
                    } catch (Exception exception) {
                        uri = null;
                    }
                }
                delegate.requestPlayer(document, uri, t, playerSharedScope);
                storyContainer.invalidate();
            } else {
                delegate.requestPlayer(null, null, 0, playerSharedScope);
                playerSharedScope.renderView = null;
                playerSharedScope.firstFrameRendered = false;
            }
        } else {
            playerSharedScope.renderView = null;
        }
//        imageReceiver.setImage(ImageLocation.getForPath(uploadingStory.path), ImageLoader.AUTOPLAY_FILTER, null, null, /*messageObject.strippedThumb*/null, 0, null, null, 0);
    }

    public boolean isSelectedPeer() {
        return false;
    }

    public boolean switchToNext(boolean forward) {
        if (storyViewer.reversed) {
            forward = !forward;
        }
        if (forward) {
            if (selectedPosition < getStoriesCount() - 1) {
                selectedPosition++;
                updatePosition();
                return true;
            }
        } else {
            if (selectedPosition > 0) {
                selectedPosition--;
                updatePosition();
                return true;
            }
        }
        return false;
    }

    public void setDelegate(Delegate delegate) {
        this.delegate = delegate;
    }

    public void createBlurredBitmap(Canvas canvas, Bitmap bitmap) {
        if (playerSharedScope.renderView != null && playerSharedScope.surfaceView != null) {
            Bitmap surfaceBitmap = Bitmap.createBitmap(bitmap.getWidth(), bitmap.getHeight(), Bitmap.Config.ARGB_8888);
            if (android.os.Build.VERSION.SDK_INT >= android.os.Build.VERSION_CODES.N) {
                AndroidUtilities.getBitmapFromSurface(playerSharedScope.surfaceView, surfaceBitmap);
            }
            if (surfaceBitmap != null) {
                canvas.drawBitmap(surfaceBitmap, 0, 0, null);
            }
        } else if (playerSharedScope.renderView != null && playerSharedScope.textureView != null) {
            Bitmap textureBitmap = playerSharedScope.textureView.getBitmap(bitmap.getWidth(), bitmap.getHeight());
            if (textureBitmap != null) {
                canvas.drawBitmap(textureBitmap, 0, 0, null);
            }
        } else {
            canvas.save();
            canvas.scale(bitmap.getWidth() / (float) storyContainer.getMeasuredWidth(), bitmap.getHeight() / (float) storyContainer.getMeasuredHeight());
            imageReceiver.draw(canvas);
            canvas.restore();
        }
        int color = AndroidUtilities.getDominantColor(bitmap);
        float brightness = AndroidUtilities.computePerceivedBrightness(color);
        if (brightness < 0.15f) {
            canvas.drawColor(ColorUtils.setAlphaComponent(Color.WHITE, (int) (255 * 0.4f)));
        }

        Utilities.blurBitmap(bitmap, 3, 1, bitmap.getWidth(), bitmap.getHeight(), bitmap.getRowBytes());
        Utilities.blurBitmap(bitmap, 3, 1, bitmap.getWidth(), bitmap.getHeight(), bitmap.getRowBytes());
    }

    public void stopPlaying(boolean stop) {
        if (stop) {
            imageReceiver.stopAnimation();
            imageReceiver.setAllowStartAnimation(false);
        } else {
            imageReceiver.startAnimation();
            imageReceiver.setAllowStartAnimation(true);
        }
    }

    public long getCurrentPeer() {
        return dialogId;
    }

    public ArrayList<Integer> getCurrentDay() {
        return day;
    }

    public void setPaused(boolean paused) {
        if (this.paused != paused) {
            this.paused = paused;
            stopPlaying(paused);
            lastDrawTime = 0;
            storyContainer.invalidate();
        }
    }

    public int getSelectedPosition() {
        return selectedPosition;
    }

    public boolean closeKeyboardOrEmoji() {
        if (likesReactionShowing) {
            if (likesReactionLayout.getReactionsWindow() != null) {
                if (realKeyboardHeight > 0) {
                    AndroidUtilities.hideKeyboard(likesReactionLayout.getReactionsWindow().windowView);
                } else {
                    likesReactionLayout.getReactionsWindow().dismiss();
                }
                return true;
            }
            showLikesReaction(false);
            return true;
        }
        if (storyAreasView != null) {
            storyAreasView.closeHint();
        }
        if (storyCaptionView.textSelectionHelper.isInSelectionMode()) {
            storyCaptionView.textSelectionHelper.clear(false);
            return true;
        }
        if (privacyHint != null) {
            privacyHint.hide();
        }
        if (soundTooltip != null) {
            soundTooltip.hide();
        }

        if (mediaBanTooltip != null) {
            mediaBanTooltip.hide(true);
        }
        if (storyEditCaptionView != null && storyEditCaptionView.onBackPressed()) {
            return true;
        } else if (popupMenu != null && popupMenu.isShowing()) {
            popupMenu.dismiss();
            return true;
        } else if (checkRecordLocked(false)) {
            return true;
        } else if (reactionsContainerLayout != null && reactionsContainerLayout.getReactionsWindow() != null && reactionsContainerLayout.getReactionsWindow().isShowing()) {
            reactionsContainerLayout.getReactionsWindow().dismiss();
            return true;
        } else if (chatActivityEnterView != null && chatActivityEnterView.isPopupShowing()) {
            if (realKeyboardHeight > 0) {
                AndroidUtilities.hideKeyboard(chatActivityEnterView.getEmojiView());
            } else {
                chatActivityEnterView.hidePopup(true, false);
            }
            return true;
        } else if (getKeyboardHeight() >= AndroidUtilities.dp(20)) {
            AndroidUtilities.hideKeyboard(chatActivityEnterView);
            return true;
        } else if (storyCaptionView.getVisibility() == View.VISIBLE && storyCaptionView.getProgressToBlackout() > 0) {
            storyCaptionView.collapse();
            inBlackoutMode = false;
            storyContainer.invalidate();
            return true;
        }
        return false;
    }

    public boolean findClickableView(ViewGroup container, float x, float y, boolean swipeToDissmiss) {
        if (container == null) {
            return false;
        }
        if (privacyHint != null && privacyHint.shown()) {
            return true;
        }
        if (soundTooltip != null && soundTooltip.shown()) {
            return true;
        }

        for (int i = 0; i < container.getChildCount(); i++) {
            View child = container.getChildAt(i);
            if (child.getVisibility() != View.VISIBLE) {
                continue;
            }
            if (child == storyCaptionView) {
                child.getHitRect(AndroidUtilities.rectTmp2);
                if (AndroidUtilities.rectTmp2.contains((int) x, (int) y) && storyCaptionView.allowInterceptTouchEvent(x, y - child.getTop())) {
                    return true;
                }
            }
            child.getHitRect(AndroidUtilities.rectTmp2);
            if (child == storyAreasView && !storyAreasView.hasSelected() && (x < dp(60) || x > container.getMeasuredWidth() - dp(60))) {

            } else if (keyboardVisible && child == chatActivityEnterView && y > AndroidUtilities.rectTmp2.top) {
                return true;
            } else if (!swipeToDissmiss && AndroidUtilities.rectTmp2.contains((int) x, (int) y) && (((child.isClickable() || child == reactionsContainerLayout) && child.isEnabled()) || (chatActivityEnterView != null && child == chatActivityEnterView.getRecordCircle()))) {
                return true;
            } else if (child.isEnabled() && child instanceof ViewGroup && findClickableView((ViewGroup) child, x - child.getX(), y - child.getY(), swipeToDissmiss)) {
                return true;
            }
        }
        return false;
    }

    public void setAccount(int currentAccount) {
        this.currentAccount = currentAccount;
        storiesController = MessagesController.getInstance(currentAccount).storiesController;
        if (reactionsContainerLayout != null) {
            reactionsContainerLayout.setCurrentAccount(currentAccount);
            reactionsContainerLayout.setMessage(null, null);
        }
    }

    public void setActive(boolean active) {
        setActive(0, active);
    }

    private static int activeCount;
    public void setActive(long t, boolean active) {
        if (isActive != active) {
            activeCount += active ? 1 : -1;
            isActive = active;

            if (isActive) {
                if (useSurfaceInViewPagerWorkAround()) {
                    delegate.setIsSwiping(true);
                    AndroidUtilities.cancelRunOnUIThread(allowDrawSurfaceRunnable);
                    AndroidUtilities.runOnUIThread(allowDrawSurfaceRunnable, 100);
                }
                requestVideoPlayer(t);
                updatePreloadImages();
                muteIconView.setAnimation(sharedResources.muteDrawable);
                isActive = true;

                //storyViewer.allowScreenshots(allowScreenshots);
            } else {
                cancelTextSelection();
                muteIconView.clearAnimationDrawable();
                viewsThumbImageReceiver = null;
                isLongPressed = false;
                progressToHideInterface.set(0, true);
                storyContainer.invalidate();
                invalidate();
                cancelWaiting();
                delegate.setIsRecording(false);

//                rightPreloadImageReceiver.clearImage();
//                leftPreloadImageReceiver.clearImage();
            }
            imageReceiver.setFileLoadingPriority(isActive ? FileLoader.PRIORITY_HIGH : FileLoader.PRIORITY_NORMAL_UP);
            leftPreloadImageReceiver.setFileLoadingPriority(isActive ? FileLoader.PRIORITY_NORMAL_UP : FileLoader.PRIORITY_LOW);
            rightPreloadImageReceiver.setFileLoadingPriority(isActive ? FileLoader.PRIORITY_NORMAL_UP : FileLoader.PRIORITY_LOW);
            if (isSelf) {
                storiesController.pollViewsForSelfStories(isActive);
            }
        }
    }

    public void progressToDismissUpdated() {
        if (BIG_SCREEN) {
            invalidate();
        }
    }

    public void reset() {
        headerView.backupImageView.getImageReceiver().setVisible(true, true);
        if (changeBoundAnimator != null) {
            chatActivityEnterView.reset();
            chatActivityEnterView.setAlpha(1f);
        }
        if (reactionsContainerLayout != null) {
            reactionsContainerLayout.reset();
        }
        if (likesReactionLayout != null) {
            likesReactionLayout.reset();
        }
        if (instantCameraView != null) {
            AndroidUtilities.removeFromParent(instantCameraView);
            instantCameraView.hideCamera(true);
            instantCameraView = null;
        }
        setActive(false);
        setIsVisible(false);
        isLongPressed = false;
        progressToHideInterface.set(0, false);
        viewsThumbImageReceiver = null;
        messageSent = false;
        cancelTextSelection();
    }

    public void onActivityResult(int requestCode, int resultCode, Intent data) {
        if (resultCode == Activity.RESULT_OK) {
            if (requestCode == 0 || requestCode == 2) {
                createChatAttachView();
                if (chatAttachAlert != null) {
                    chatAttachAlert.getPhotoLayout().onActivityResultFragment(requestCode, data, null);
                }
            } else if (requestCode == 21) {
                if (data == null) {
                    showAttachmentError();
                    return;
                }
                if (data.getData() != null) {
                    sendUriAsDocument(data.getData());
                } else if (data.getClipData() != null) {
                    ClipData clipData = data.getClipData();
                    for (int i = 0; i < clipData.getItemCount(); i++) {
                        sendUriAsDocument(clipData.getItemAt(i).getUri());
                    }
                } else {
                    showAttachmentError();
                }
                if (chatAttachAlert != null) {
                    chatAttachAlert.dismiss();
                }
                afterMessageSend();
            }
        }
    }

    private void sendUriAsDocument(Uri uri) {
        if (uri == null) {
            return;
        }
        TLRPC.StoryItem storyItem = currentStory.storyItem;
        if (storyItem == null || storyItem instanceof TLRPC.TL_storyItemSkipped) {
            return;
        }
        String extractUriFrom = uri.toString();
        if (extractUriFrom.contains("com.google.android.apps.photos.contentprovider")) {
            try {
                String firstExtraction = extractUriFrom.split("/1/")[1];
                int index = firstExtraction.indexOf("/ACTUAL");
                if (index != -1) {
                    firstExtraction = firstExtraction.substring(0, index);
                    String secondExtraction = URLDecoder.decode(firstExtraction, "UTF-8");
                    uri = Uri.parse(secondExtraction);
                }
            } catch (Exception e) {
                FileLog.e(e);
            }
        }
        String tempPath = AndroidUtilities.getPath(uri);
        String originalPath = tempPath;
        boolean sendAsUri = false;
        if (!BuildVars.NO_SCOPED_STORAGE) {
            sendAsUri = true;
        } else if (tempPath == null) {
            originalPath = uri.toString();
            tempPath = MediaController.copyFileToCache(uri, "file");

            if (tempPath == null) {
                showAttachmentError();
                return;
            }
        }
        if (sendAsUri) {
            SendMessagesHelper.prepareSendingDocument(getAccountInstance(), null, null, uri, null, null, dialogId, null, null, storyItem, null, true, 0, null);
        } else {
            SendMessagesHelper.prepareSendingDocument(getAccountInstance(), tempPath, originalPath, null, null, null, dialogId, null, null, storyItem, null, true, 0, null);
        }
    }

    private void showAttachmentError() {
        BulletinFactory.of(storyContainer, resourcesProvider).createErrorBulletin(LocaleController.getString("UnsupportedAttachment", R.string.UnsupportedAttachment), resourcesProvider).show();
    }

    public void setLongpressed(boolean isLongpressed) {
        if (isActive) {
            this.isLongPressed = isLongpressed;
            invalidate();
        }
    }

    public boolean showKeyboard() {
        if (chatActivityEnterView == null || replyDisabledTextView != null && replyDisabledTextView.getVisibility() == View.VISIBLE) {
            return false;
        }
        EditTextCaption editText = chatActivityEnterView.getEditField();
        if (editText == null) {
            return false;
        }
        editText.requestFocus();
        AndroidUtilities.showKeyboard(editText);
        return true;
    }

    public void checkPinchToZoom(MotionEvent ev) {
        pinchToZoomHelper.checkPinchToZoom(ev, storyContainer, null, null);
    }


    public void setIsVisible(boolean visible) {
        if (this.isVisible == visible) {
            return;
        }
        isVisible = visible;
        if (visible) {
            imageReceiver.setCurrentAlpha(1f);
            checkStealthMode(false);
        }
    }

    public ArrayList<TLRPC.StoryItem> getStoryItems() {
        return storyItems;
    }

    public void selectPosition(int position) {
        if (selectedPosition != position) {
            selectedPosition = position;
            updatePosition();
        }
    }

    public void cancelTouch() {
        storyCaptionView.cancelTouch();
    }

    public void onActionDown(MotionEvent ev) {
        if (privacyHint != null && privacyHint.shown() && privacyButton != null &&
            !privacyHint.containsTouch(ev, getX() + storyContainer.getX() + privacyHint.getX(), getY() + storyContainer.getY() + privacyHint.getY()) &&
            !hitButton(privacyButton, ev)
        ) {
            privacyHint.hide();
        }
        if (soundTooltip != null && soundTooltip.shown() && muteIconContainer != null &&
            !soundTooltip.containsTouch(ev, getX() + storyContainer.getX() + soundTooltip.getX(), getY() + storyContainer.getY() + soundTooltip.getY()) &&
            !hitButton(muteIconContainer, ev)
        ) {
            soundTooltip.hide();
        }
    }

    private boolean hitButton(View v, MotionEvent e) {
        float ox = getX() + storyContainer.getX() + v.getX(), oy = getY() + storyContainer.getY() + v.getY();
        return (
            e.getX() >= ox && e.getX() <= ox + v.getWidth() &&
            e.getY() >= oy && e.getY() <= oy + v.getHeight()
        );
    }

    Runnable allowDrawSurfaceRunnable = new Runnable() {
        @Override
        public void run() {
            if (isActive && allowDrawSurface) {
                delegate.setIsSwiping(false);
            }
        }
    };

    public void setOffset(float position) {
        boolean allowDrawSurface = position == 0;
        if (this.allowDrawSurface != allowDrawSurface) {
            this.allowDrawSurface = allowDrawSurface;
            storyContainer.invalidate();
            if (isActive) {
                if (useSurfaceInViewPagerWorkAround()) {
                    if (allowDrawSurface) {
                        AndroidUtilities.cancelRunOnUIThread(allowDrawSurfaceRunnable);
                        AndroidUtilities.runOnUIThread(allowDrawSurfaceRunnable, 250);
                    } else {
                        AndroidUtilities.cancelRunOnUIThread(allowDrawSurfaceRunnable);
                        delegate.setIsSwiping(true);
                    }
                }
            }
        }
    }

    //surface can missing in view pager
    public boolean useSurfaceInViewPagerWorkAround() {
        return storyViewer.USE_SURFACE_VIEW && Build.VERSION.SDK_INT < 33;
    }

    public void showNoSoundHint() {
        muteIconContainer.callOnClick();
    }

    public boolean checkTextSelectionEvent(MotionEvent ev) {
        if (storyCaptionView.textSelectionHelper.isInSelectionMode()) {
            float xOffset = getX();
            float yOffset = getY() + ((View) getParent()).getY();
            ev.offsetLocation(-xOffset, -yOffset);
            if (storyCaptionView.textSelectionHelper.getOverlayView(getContext()).onTouchEvent(ev)) {
                return true;
            } else {
                ev.offsetLocation(xOffset, yOffset);
            }
        }
        return false;
    }

    public void cancelTextSelection() {
        if (storyCaptionView.textSelectionHelper.isInSelectionMode()) {
            storyCaptionView.textSelectionHelper.clear();
        }
    }

    public boolean checkReactionEvent(MotionEvent ev) {
        if (likesReactionLayout != null) {
            View view = likesReactionLayout;
            float xOffset = getX();
            float yOffset = getY() + ((View) getParent()).getY();
            if (likesReactionLayout.getReactionsWindow() != null && likesReactionLayout.getReactionsWindow().windowView != null) {
                ev.offsetLocation(-xOffset, -yOffset - likesReactionLayout.getReactionsWindow().windowView.getTranslationY());
                likesReactionLayout.getReactionsWindow().windowView.dispatchTouchEvent(ev);
                return true;
            }
            view.getHitRect(AndroidUtilities.rectTmp2);

            AndroidUtilities.rectTmp2.offset((int) xOffset, (int) yOffset);
            if (ev.getAction() == MotionEvent.ACTION_DOWN && !AndroidUtilities.rectTmp2.contains((int) ev.getX(), (int) ev.getY())) {
                showLikesReaction(false);
                return true;
            } else {
                ev.offsetLocation(-AndroidUtilities.rectTmp2.left, -AndroidUtilities.rectTmp2.top);
                view.dispatchTouchEvent(ev);
                return true;
            }
        }
        return false;
    }

    public static class PeerHeaderView extends FrameLayout {

        public BackupImageView backupImageView;
        public SimpleTextView titleView;
        private TextView[] subtitleView = new TextView[2];
        RadialProgress radialProgress;
        StoryItemHolder storyItemHolder;
        Paint radialProgressPaint;
        private float progressToUploading;

        private boolean uploading;
        private boolean uploadedTooFast;

        public PeerHeaderView(@NonNull Context context, StoryItemHolder holder) {
            super(context);
            this.storyItemHolder = holder;
            backupImageView = new BackupImageView(context) {
                @Override
                protected void onDraw(Canvas canvas) {
                    if (imageReceiver.getVisible()) {
                        AndroidUtilities.rectTmp.set(0, 0, getMeasuredWidth(), getMeasuredHeight());
                        drawUploadingProgress(canvas, AndroidUtilities.rectTmp, true, 1f);
                    }
                    super.onDraw(canvas);
                }
            };
            backupImageView.setRoundRadius(dp(16));
            addView(backupImageView, LayoutHelper.createFrame(32, 32, 0, 12, 2, 0, 0));
            setClipChildren(false);

            titleView = new SimpleTextView(context);
            titleView.setTextSize(14);
            titleView.setTypeface(AndroidUtilities.getTypeface("fonts/rmedium.ttf"));
            titleView.setMaxLines(1);
            titleView.setEllipsizeByGradient(dp(4));
          //  titleView.setSingleLine(true);
          //  titleView.setEllipsize(TextUtils.TruncateAt.END);
            NotificationCenter.listenEmojiLoading(titleView);
            addView(titleView, LayoutHelper.createFrame(LayoutHelper.WRAP_CONTENT, LayoutHelper.WRAP_CONTENT, 0, 54, 0, 86, 0));

            for (int a = 0; a < 2; ++a) {
                subtitleView[a] = new TextView(context);
                subtitleView[a].setTextSize(TypedValue.COMPLEX_UNIT_DIP, 12);
                subtitleView[a].setMaxLines(1);
                subtitleView[a].setSingleLine(true);
                subtitleView[a].setEllipsize(TextUtils.TruncateAt.END);
                subtitleView[a].setTextColor(Color.WHITE);
                addView(subtitleView[a], LayoutHelper.createFrame(LayoutHelper.WRAP_CONTENT, LayoutHelper.WRAP_CONTENT, 0, 54, 18, 86, 0));
            }

            titleView.setTextColor(Color.WHITE);
        }

        public void setSubtitle(CharSequence text) {
            setSubtitle(text, false);
        }

        private ValueAnimator subtitleAnimator;
        public void setSubtitle(CharSequence text, boolean animated) {
            if (subtitleAnimator != null) {
                subtitleAnimator.cancel();
                subtitleAnimator = null;
            }
            if (animated) {
                subtitleView[1].setText(subtitleView[0].getText());
                subtitleView[1].setVisibility(View.VISIBLE);
                subtitleView[1].setAlpha(1f);
                subtitleView[1].setTranslationY(0);
                subtitleView[0].setText(text);
                subtitleView[0].setVisibility(View.VISIBLE);
                subtitleView[0].setAlpha(0f);
                subtitleView[0].setTranslationY(-AndroidUtilities.dp(4));
                subtitleAnimator = ValueAnimator.ofFloat(0, 1);
                subtitleAnimator.addUpdateListener(anm -> {
                    float t = (float) anm.getAnimatedValue();
                    subtitleView[0].setAlpha(t);
                    subtitleView[0].setTranslationY((1f - t) * -AndroidUtilities.dp(4));
                    subtitleView[1].setAlpha(1f - t);
                    subtitleView[1].setTranslationY(t * AndroidUtilities.dp(4));
                });
                subtitleAnimator.addListener(new AnimatorListenerAdapter() {
                    @Override
                    public void onAnimationEnd(Animator animation) {
                        subtitleView[1].setVisibility(View.GONE);
                        subtitleView[0].setAlpha(1f);
                        subtitleView[0].setTranslationY(0);
                    }
                });
                subtitleAnimator.setInterpolator(CubicBezierInterpolator.EASE_OUT_QUINT);
                subtitleAnimator.setDuration(340);
                subtitleAnimator.start();
            } else {
                subtitleView[0].setVisibility(View.VISIBLE);
                subtitleView[0].setAlpha(1f);
                subtitleView[0].setText(text);
                subtitleView[1].setVisibility(View.GONE);
                subtitleView[1].setAlpha(0f);
            }
        }

        @Override
        public boolean dispatchTouchEvent(MotionEvent ev) {
            if (!isEnabled()) {
                return false;
            }
            return super.dispatchTouchEvent(ev);
        }

        public void drawUploadingProgress(Canvas canvas, RectF rect, boolean allowDraw, float progressToOpen) {
            if ((storyItemHolder != null && storyItemHolder.uploadingStory != null) || progressToUploading != 0) {
                float progress = 1f;
                final boolean disappearing;
                if (storyItemHolder != null && storyItemHolder.uploadingStory != null) {
                    progressToUploading = 1f;
                    progress = storyItemHolder.uploadingStory.progress;
                    disappearing = false;
                    if (!uploading) {
                        uploading = true;
                    }
                } else {
                    disappearing = true;
                    if (uploading) {
                        uploading = false;
                        uploadedTooFast = radialProgress.getAnimatedProgress() < .2f;
                    }
                    if (!uploadedTooFast) {
                        progressToUploading = Utilities.clamp(progressToUploading - (1000f / AndroidUtilities.screenRefreshRate) / 300f, 1f, 0);
                    }
                }
                if (radialProgress == null) {
                    radialProgress = new RadialProgress(backupImageView);
                    radialProgress.setBackground(null, true, false);
                }
                radialProgress.setDiff(0);
                ImageReceiver imageReceiver = backupImageView.getImageReceiver();
                float offset = AndroidUtilities.dp(3) - AndroidUtilities.dp(6) * (1f - progressToUploading);
                radialProgress.setProgressRect(
                        (int) (rect.left - offset), (int) (rect.top - offset),
                        (int) (rect.right + offset), (int) (rect.bottom + offset)
                );
                radialProgress.setProgress(disappearing ? 1 : Utilities.clamp(progress, 1f, 0), true);
                if (uploadedTooFast && disappearing && radialProgress.getAnimatedProgress() >= .9f) {
                    progressToUploading = Utilities.clamp(progressToUploading - (1000f / AndroidUtilities.screenRefreshRate) / 300f, 1f, 0);
                }
                if (allowDraw) {
                    if (progressToOpen != 1f) {
                        Paint paint = StoriesUtilities.getActiveCirclePaint(imageReceiver, false);
                        paint.setAlpha((int) (255 * progressToUploading));
                        radialProgress.setPaint(paint);
                        radialProgress.draw(canvas);
                    }
                    if (radialProgressPaint == null) {
                        radialProgressPaint = new Paint(Paint.ANTI_ALIAS_FLAG);
                        radialProgressPaint.setColor(Color.WHITE);
                        radialProgressPaint.setStrokeWidth(AndroidUtilities.dp(2));
                        radialProgressPaint.setStyle(Paint.Style.STROKE);
                        radialProgressPaint.setStrokeCap(Paint.Cap.ROUND);
                    }
                    radialProgressPaint.setAlpha((int) (255 * progressToOpen * progressToUploading));
                    radialProgress.setPaint(radialProgressPaint);
                    radialProgress.draw(canvas);
                }
            }
        }
    }

    public int getStoriesCount() {
        return uploadingStories.size() + Math.max(totalStoriesCount, storyItems.size());
    }

    public interface Delegate {
        void onPeerSelected(long dialogId, int position);

        void onCloseClick();

        void onCloseLongClick();

        void onEnterViewClick();

        void shouldSwitchToNext();

        void switchToNextAndRemoveCurrentPeer();

        void setHideEnterViewProgress(float v);

        void showDialog(Dialog dialog);

        void updatePeers();

        void requestAdjust(boolean b);

        void setKeyboardVisible(boolean keyboardVisible);

        void setAllowTouchesByViewPager(boolean b);

        void requestPlayer(TLRPC.Document document, Uri uri, long t, VideoPlayerSharedScope scope);

        boolean releasePlayer(Runnable whenReleased);

        boolean isClosed();

        float getProgressToDismiss();

        void setIsRecording(boolean recordingAudioVideo);

        void setIsWaiting(boolean b);

        int getKeyboardHeight();

        void setIsCaption(boolean b);

        void setIsCaptionPartVisible(boolean b);

        void setPopupIsVisible(boolean b);

        void setTranslating(boolean b);

        void setBulletinIsVisible(boolean b);

        void setIsInPinchToZoom(boolean b);

        void preparePlayer(ArrayList<TLRPC.Document> documents, ArrayList<Uri> uries);

        void setIsHintVisible(boolean visible);

        void setIsSwiping(boolean swiping);

        void setIsInSelectionMode(boolean selectionMode);

        void setIsLikesReaction(boolean show);
    }

    public class StoryItemHolder {
        public TLRPC.StoryItem storyItem = null;
        public StoriesController.UploadingStory uploadingStory = null;
        public TLRPC.StoryItem editingSourceItem;
        boolean skipped;
        private boolean isVideo;

        public boolean captionTranslated;
        public CharSequence caption;

        public void updateCaption() {
            captionTranslated = false;
            if (currentStory.uploadingStory != null) {
                caption = currentStory.uploadingStory.entry.caption;
                caption = Emoji.replaceEmoji(caption, storyCaptionView.captionTextview.getPaint().getFontMetricsInt(), AndroidUtilities.dp(20), false);
                SpannableStringBuilder spannableStringBuilder = SpannableStringBuilder.valueOf(caption);
                TLRPC.User user = MessagesController.getInstance(currentAccount).getUser(dialogId);
                if (MessagesController.getInstance(currentAccount).storyEntitiesAllowed(user)) {
                    MessageObject.addLinks(true, spannableStringBuilder);
                }
            } else if (currentStory.storyItem != null) {
                if (currentStory.storyItem.translated && currentStory.storyItem.translatedText != null && TextUtils.equals(currentStory.storyItem.translatedLng, TranslateAlert2.getToLanguage())) {
                    captionTranslated = true;
                    TLRPC.TL_textWithEntities text = currentStory.storyItem.translatedText;
                    caption = text.text;
                    caption = Emoji.replaceEmoji(caption, storyCaptionView.captionTextview.getPaint().getFontMetricsInt(), AndroidUtilities.dp(20), false);
                    if (caption != null && text.entities != null) {
                        SpannableStringBuilder spannableStringBuilder = new SpannableStringBuilder(text.text);
                        spannableStringBuilder = SpannableStringBuilder.valueOf(MessageObject.replaceAnimatedEmoji(spannableStringBuilder, text.entities, storyCaptionView.captionTextview.getPaint().getFontMetricsInt(), false));
                        SpannableStringBuilder.valueOf(Emoji.replaceEmoji(spannableStringBuilder, storyCaptionView.captionTextview.getPaint().getFontMetricsInt(), false));
                        TLRPC.User user = MessagesController.getInstance(currentAccount).getUser(dialogId);
                        if (MessagesController.getInstance(currentAccount).storyEntitiesAllowed(user)) {
                            MessageObject.addLinks(true, spannableStringBuilder);
                            MessageObject.addEntitiesToText(spannableStringBuilder, text.entities, false, true, true, false);
                        }
                        caption = spannableStringBuilder;
                    }
                } else {
                    caption = currentStory.storyItem.caption;
                    caption = Emoji.replaceEmoji(caption, storyCaptionView.captionTextview.getPaint().getFontMetricsInt(), AndroidUtilities.dp(20), false);
                    if (caption != null && currentStory.storyItem.entities != null) {
                        SpannableStringBuilder spannableStringBuilder = new SpannableStringBuilder(currentStory.storyItem.caption);
                        spannableStringBuilder = SpannableStringBuilder.valueOf(MessageObject.replaceAnimatedEmoji(spannableStringBuilder, currentStory.storyItem.entities, storyCaptionView.captionTextview.getPaint().getFontMetricsInt(), false));
                        SpannableStringBuilder.valueOf(Emoji.replaceEmoji(spannableStringBuilder, storyCaptionView.captionTextview.getPaint().getFontMetricsInt(), false));
                        TLRPC.User user = MessagesController.getInstance(currentAccount).getUser(dialogId);
                        if (MessagesController.getInstance(currentAccount).storyEntitiesAllowed(user)) {
                            MessageObject.addLinks(true, spannableStringBuilder);
                            MessageObject.addEntitiesToText(spannableStringBuilder, currentStory.storyItem.entities, false, true, true, false);
                        }
                        caption = spannableStringBuilder;
                    }
                }
            }
        }

        void set(TLRPC.StoryItem storyItem) {
            this.storyItem = storyItem;
            this.uploadingStory = null;
            skipped = storyItem instanceof TLRPC.TL_storyItemSkipped;
            isVideo = isVideoInternal();
        }

        private boolean isVideoInternal() {
            if (uploadingStory != null) {
                return uploadingStory.isVideo;
            }
            if (storyItem != null && storyItem.media != null && storyItem.media.document != null) {
                return storyItem.media.document != null && MessageObject.isVideoDocument(storyItem.media.document);
            }
            if (storyItem != null && storyItem.media == null && storyItem.attachPath != null) {
                return storyItem.attachPath.toLowerCase().endsWith(".mp4");
            }
            return false;
        }

        void set(StoriesController.UploadingStory uploadingStory) {
            this.uploadingStory = uploadingStory;
            this.storyItem = null;
            skipped = false;
            isVideo = isVideoInternal();
        }

        public void clear() {
            this.uploadingStory = null;
            this.storyItem = null;
        }

        void cancelOrDelete() {
            if (storyItem != null) {
                storiesController.deleteStory(storyItem);
            } else if (uploadingStory != null) {
                uploadingStory.cancel();
            }
        }

        public boolean isEmpty() {
            return false;
        }

        public void checkSendView() {
            TLRPC.TL_userStories userStories = PeerStoriesView.this.userStories;
            if (userStories == null) {
                userStories = storiesController.getStories(dialogId);
                if (userStories == null) {
                    TLRPC.UserFull userFull = MessagesController.getInstance(currentAccount).getUserFull(dialogId);
                    if (userFull != null) {
                        userStories = userFull.stories;
                    }
                }
            }
            if (isActive && this.storyItem != null && userStories != null && ((!StoriesUtilities.hasExpiredViews(storyItem) && (this.storyItem.id > userStories.max_read_id || this.storyItem.id > storiesController.dialogIdToMaxReadId.get(dialogId, 0))) || isSelf)) {
                if (storyViewer.overrideUserStories != null) {
                    if (storiesController.markStoryAsRead(storyViewer.overrideUserStories, storyItem, true)) {
                        storyViewer.unreadStateChanged = true;
                    }
                } else {
                    if (storiesController.markStoryAsRead(dialogId, storyItem)) {
                        storyViewer.unreadStateChanged = true;
                    }
                }
            }
        }

        public String getLocalPath() {
            if (storyItem != null) {
                return storyItem.attachPath;
            } else if (uploadingStory != null) {
                return null;//uploadingStory.path;
            }
            return null;
        }

        boolean isVideo() {
            return isVideo;
        }

        boolean hasSound() {
            if (!isVideo) {
                return false;
            }
            if (storyItem != null && storyItem.media != null && storyItem.media.document != null) {
                for (int i = 0; i < storyItem.media.document.attributes.size(); i++) {
                    TLRPC.DocumentAttribute attribute = storyItem.media.document.attributes.get(i);
                    if (attribute instanceof TLRPC.TL_documentAttributeVideo && attribute.nosound) {
                        return false;
                    }
                }
                return true;
            } else if (uploadingStory != null) {
                return !uploadingStory.entry.muted;
            }
            return true;
        }

        public String createLink() {
            TLRPC.User user = MessagesController.getInstance(currentAccount).getUser(dialogId);
            return String.format(Locale.US, "https://t.me/%s/s/%s", UserObject.getPublicUsername(user), currentStory.storyItem.id);
          //  return  String.format(Locale.US, "tg://resolve?domain=%s&story=%s", user.username, currentStory.storyItem.id);
        }

        public File getPath() {
            if (getLocalPath() != null) {
                return new File(getLocalPath());
            }
            if (storyItem != null) {
                if (storyItem.media != null && storyItem.media.document != null) {
                    return FileLoader.getInstance(currentAccount).getPathToAttach(storyItem.media.document);
                } else if (storyItem.media != null && storyItem.media.photo != null) {
                    TLRPC.PhotoSize size = FileLoader.getClosestPhotoSizeWithSize(storyItem.media.photo.sizes, Integer.MAX_VALUE);
                    File file = FileLoader.getInstance(currentAccount).getPathToAttach(size, true);
                    if (!file.exists()) {
                        file = FileLoader.getInstance(currentAccount).getPathToAttach(size, false);
                    }
                    return file;
                }
            }
            return null;
        }

        public boolean forCloseFriends() {
            if (uploadingStory != null) {
                if (uploadingStory.entry.privacy != null) {
                    return uploadingStory.entry.privacy.isCloseFriends();
                } else if (uploadingStory.entry.privacyRules != null) {
                    for (int i = 0; i < uploadingStory.entry.privacyRules.size(); ++i) {
                        if (uploadingStory.entry.privacyRules.get(i) instanceof TLRPC.TL_inputPrivacyValueAllowCloseFriends) {
                            return true;
                        }
                    }
                    return false;
                }
            }
            return storyItem != null && storyItem.close_friends;
        }

        public boolean allowScreenshots() {
            if (uploadingStory != null) {
                return uploadingStory.entry.allowScreenshots;
            }
            if (storyItem != null) {
                return !storyItem.noforwards;
            }
            return true;
        }
    }

    public static int getStoryId(TLRPC.StoryItem storyItem, StoriesController.UploadingStory uploadingStory) {
        if (storyItem != null) {
            return storyItem.id;
        } else if (uploadingStory != null && uploadingStory.entry != null) {
            return uploadingStory.entry.editStoryId;
        } else {
            return 0;
        }
    }

    @Override
    protected void onMeasure(int widthMeasureSpec, int heightMeasureSpec) {
        if (storyViewer.ATTACH_TO_FRAGMENT) {
            FrameLayout.LayoutParams layoutParams = (LayoutParams) getLayoutParams();
            layoutParams.topMargin = AndroidUtilities.statusBarHeight;
        }
        FrameLayout.LayoutParams layoutParams;
        if (isActive && shareAlert == null) {
            realKeyboardHeight = delegate.getKeyboardHeight();
        } else {
            realKeyboardHeight = 0;
        }
        int heightWithKeyboard;
        if (storyViewer.ATTACH_TO_FRAGMENT) {
            heightWithKeyboard = MeasureSpec.getSize(heightMeasureSpec);
        } else {
            heightWithKeyboard = MeasureSpec.getSize(heightMeasureSpec) + realKeyboardHeight;
        }
        int width = MeasureSpec.getSize(widthMeasureSpec);
        int viewPagerHeight;
        if (heightWithKeyboard > (int) (16f * width / 9f)) {
            viewPagerHeight = (int) (16f * width / 9f);
            if (viewPagerHeight > heightWithKeyboard) {
                viewPagerHeight = heightWithKeyboard;
            }
        } else {
            viewPagerHeight = heightWithKeyboard;
        }
        if (realKeyboardHeight < AndroidUtilities.dp(20)) {
            realKeyboardHeight = 0;
        }
        int keyboardHeight = realKeyboardHeight;
        if (likesReactionLayout != null && likesReactionLayout.getReactionsWindow() != null && likesReactionLayout.getReactionsWindow().isShowing()) {
            likesReactionLayout.getReactionsWindow().windowView.animate().translationY(-realKeyboardHeight)
                    .setDuration(AdjustPanLayoutHelper.keyboardDuration)
                    .setInterpolator(AdjustPanLayoutHelper.keyboardInterpolator)
                    .start();
            keyboardHeight = 0;
        } else {
            if (chatActivityEnterView != null && (chatActivityEnterView.isPopupShowing() || chatActivityEnterView.isWaitingForKeyboard())) {
                if (chatActivityEnterView.getEmojiView().getMeasuredHeight() == 0) {
                    keyboardHeight = chatActivityEnterView.getEmojiPadding();
                } else if (chatActivityEnterView.isStickersExpanded()) {
                    chatActivityEnterView.checkStickresExpandHeight();
                    keyboardHeight = chatActivityEnterView.getStickersExpandedHeight();
                } else {
                    keyboardHeight = chatActivityEnterView.getVisibleEmojiPadding();
                }
            }
        }
        boolean keyboardVisibleOld = keyboardVisible;
        if (lastKeyboardHeight != keyboardHeight) {
            keyboardVisible = false;
            if (keyboardHeight > 0 && isActive) {
                keyboardVisible = true;
                messageSent = false;
                lastOpenedKeyboardHeight = keyboardHeight;
                checkReactionsLayout();
                ReactionsEffectOverlay.dismissAll();
            }
            if (keyboardVisible && mentionContainer != null) {
                mentionContainer.setVisibility(View.VISIBLE);
            }
            if (!keyboardVisible && reactionsContainerLayout != null) {
                reactionsContainerLayout.reset();
            }
            headerView.setEnabled(!keyboardVisible);
            optionsIconView.setEnabled(!keyboardVisible);
            if (chatActivityEnterView != null) {
                chatActivityEnterView.checkReactionsButton(!keyboardVisible);
            }
            if (isActive && keyboardVisible) {
                delegate.setKeyboardVisible(true);
            }
            lastKeyboardHeight = keyboardHeight;
            if (keyboardAnimator != null) {
                keyboardAnimator.cancel();
            }
            notificationsLocker.lock();
            keyboardAnimator = ValueAnimator.ofFloat(animatingKeyboardHeight, keyboardHeight);
            keyboardAnimator.addUpdateListener(animation -> {
                animatingKeyboardHeight = (float) animation.getAnimatedValue();
                invalidate();
            });
            keyboardAnimator.addListener(new AnimatorListenerAdapter() {
                @Override
                public void onAnimationEnd(Animator animation) {
                    super.onAnimationEnd(animation);
                    notificationsLocker.unlock();
                    animatingKeyboardHeight = lastKeyboardHeight;
                    if (chatActivityEnterView != null) {
                        chatActivityEnterView.onOverrideAnimationEnd();
                    }
                    if (isActive && !keyboardVisible) {
                        delegate.setKeyboardVisible(false);
                    }
                    if (!keyboardVisible && mentionContainer != null) {
                        mentionContainer.setVisibility(View.GONE);
                    }
                    forceUpdateOffsets = true;
                    invalidate();
                }
            });
            if (keyboardVisible) {
                keyboardAnimator.setDuration(AdjustPanLayoutHelper.keyboardDuration);
                keyboardAnimator.setInterpolator(AdjustPanLayoutHelper.keyboardInterpolator);
                storyViewer.cancelSwipeToReply();
            } else {
                keyboardAnimator.setDuration(500);
                keyboardAnimator.setInterpolator(CubicBezierInterpolator.EASE_OUT_QUINT);
            }

            keyboardAnimator.start();

            if (keyboardVisible != keyboardVisibleOld) {
                if (keyboardVisible) {
                    createBlurredBitmap(bitmapShaderTools.getCanvas(), bitmapShaderTools.getBitmap());
                } else {
                    if (chatActivityEnterView != null) {
                        chatActivityEnterView.getEditField().clearFocus();
                    }
                }
                animateKeyboardOpening = true;
            } else {
                animateKeyboardOpening = false;
            }
        }
        if (chatActivityEnterView != null && chatActivityEnterView.getEmojiView() != null) {
            layoutParams = (LayoutParams) chatActivityEnterView.getEmojiView().getLayoutParams();
            layoutParams.gravity = Gravity.BOTTOM;
        }
        layoutParams = (LayoutParams) storyContainer.getLayoutParams();
        layoutParams.height = viewPagerHeight;
        BIG_SCREEN = heightWithKeyboard - viewPagerHeight > AndroidUtilities.dp(64);
        int top = layoutParams.topMargin = (heightWithKeyboard - (viewPagerHeight + (BIG_SCREEN ? AndroidUtilities.dp(64) : 0))) >> 1;
        if (BIG_SCREEN) {
            enterViewBottomOffset = -top + heightWithKeyboard - viewPagerHeight - AndroidUtilities.dp(64);
        } else {
            enterViewBottomOffset = -top + heightWithKeyboard - viewPagerHeight;
        }
        if (selfView != null) {
            layoutParams = (LayoutParams) selfView.getLayoutParams();
            if (BIG_SCREEN) {
                layoutParams.topMargin = top + viewPagerHeight + AndroidUtilities.dp(8);
            } else {
                layoutParams.topMargin = top + viewPagerHeight - AndroidUtilities.dp(48);
            }
        }

        if (replyDisabledTextView != null) {
            layoutParams = (LayoutParams) replyDisabledTextView.getLayoutParams();
            if (!BIG_SCREEN) {
                replyDisabledTextView.setTextColor(ColorUtils.setAlphaComponent(Color.WHITE, (int) (255 * 0.75f)));
                layoutParams.topMargin = top + viewPagerHeight - AndroidUtilities.dp(12) - AndroidUtilities.dp(40);
            } else {
                replyDisabledTextView.setTextColor(ColorUtils.blendARGB(Color.BLACK, Color.WHITE, 0.5f));
                layoutParams.topMargin = top + viewPagerHeight + AndroidUtilities.dp(12);
            }
        }
        if (instantCameraView != null) {
            layoutParams = (LayoutParams) instantCameraView.getLayoutParams();
            if (keyboardHeight == 0) {
                layoutParams.bottomMargin = heightWithKeyboard - (top + viewPagerHeight - AndroidUtilities.dp(64));
            } else {
                layoutParams.bottomMargin = keyboardHeight + AndroidUtilities.dp(64);
            }
        }

        if (!BIG_SCREEN) {
            ((LayoutParams) shareButton.getLayoutParams()).topMargin = top + viewPagerHeight - AndroidUtilities.dp(12) - AndroidUtilities.dp(40);
            ((LayoutParams) likeButtonContainer.getLayoutParams()).topMargin = top + viewPagerHeight - AndroidUtilities.dp(12) - AndroidUtilities.dp(40);
            int bottomPadding = isSelf ? AndroidUtilities.dp(40) : AndroidUtilities.dp(56);
            ((LayoutParams) storyCaptionView.getLayoutParams()).bottomMargin = bottomPadding;
            storyCaptionView.blackoutBottomOffset = bottomPadding;
        } else {
            ((LayoutParams) shareButton.getLayoutParams()).topMargin = top + viewPagerHeight + AndroidUtilities.dp(12);
            ((LayoutParams) likeButtonContainer.getLayoutParams()).topMargin = top + viewPagerHeight + AndroidUtilities.dp(12);
            ((LayoutParams) storyCaptionView.getLayoutParams()).bottomMargin = AndroidUtilities.dp(8);
            storyCaptionView.blackoutBottomOffset = AndroidUtilities.dp(8);
        }

        forceUpdateOffsets = true;

        float headerRightMargin = AndroidUtilities.dp(8) + AndroidUtilities.dp(40);
//        if (closeFriendsBadge.getVisibility() == View.VISIBLE) {
//            headerRightMargin += AndroidUtilities.dp(40);
//        }
        if (privacyButton.getVisibility() == View.VISIBLE) {
            headerRightMargin += AndroidUtilities.dp(60);
        }
        if (muteIconContainer.getVisibility() == View.VISIBLE) {
            headerRightMargin += AndroidUtilities.dp(40);
        }
        layoutParams = (LayoutParams) headerView.titleView.getLayoutParams();
        if (layoutParams.rightMargin != headerRightMargin) {
            layoutParams.rightMargin = (int) headerRightMargin;
            layoutParams = (LayoutParams) headerView.subtitleView[0].getLayoutParams();
            layoutParams.rightMargin = (int) headerRightMargin;
            layoutParams = (LayoutParams) headerView.subtitleView[1].getLayoutParams();
            layoutParams.rightMargin = (int) headerRightMargin;
            headerView.forceLayout();
        }
        super.onMeasure(widthMeasureSpec, MeasureSpec.makeMeasureSpec(heightWithKeyboard, MeasureSpec.EXACTLY));
    }


    @Override
    protected void onSizeChanged(int w, int h, int oldw, int oldh) {
        super.onSizeChanged(w, h, oldw, oldh);
        progressToKeyboard = -1;
        forceUpdateOffsets = true;
        invalidate();
    }

    AnimatedFloat progressToRecording = new AnimatedFloat(this);
    AnimatedFloat progressToTextA = new AnimatedFloat(this);
    AnimatedFloat progressToStickerExpanded = new AnimatedFloat(this);
    float progressToReply;

    private void updateViewOffsets() {
        float progressToDismissLocal = delegate.getProgressToDismiss();
        float progressToKeyboardLocal;
        progressToHideInterface.set(isLongPressed ? 1f : 0);

        if (lastOpenedKeyboardHeight != 0 && animateKeyboardOpening) {
            progressToKeyboardLocal = MathUtils.clamp(animatingKeyboardHeight / lastOpenedKeyboardHeight, 0, 1f);
        } else {
            progressToKeyboardLocal = keyboardVisible ? 1f : 0;
        }
        float progressToRecord = progressToRecording.get();
        float progressToText = progressToTextA.get();
        float progressToStickerExpandedLocal = progressToStickerExpanded.get();
        progressToRecording.set(isRecording ? 1f : 0);
        if (!messageSent) {
            progressToTextA.set(chatActivityEnterView != null && !TextUtils.isEmpty(chatActivityEnterView.getFieldText()) ? 1f : 0);
        }
        progressToStickerExpanded.set(chatActivityEnterView != null && chatActivityEnterView.isStickersExpanded() ? 1f : 0);
        if (chatActivityEnterView != null) {
            chatActivityEnterView.checkAnimation();
        }
        boolean popupVisible = chatActivityEnterView != null && chatActivityEnterView.isPopupShowing();
        if (forceUpdateOffsets || progressToReply != storyViewer.swipeToReplyProgress || progressToHideInterface.get() != prevToHideProgress || lastAnimatingKeyboardHeight != animatingKeyboardHeight || progressToKeyboardLocal != progressToKeyboard || progressToDismissLocal != progressToDismiss || progressToRecord != progressToRecording.get() || popupVisible || progressToStickerExpandedLocal != progressToStickerExpanded.get() || progressToText != progressToTextA.get()) {
            forceUpdateOffsets = false;
            lastAnimatingKeyboardHeight = animatingKeyboardHeight;
            if (progressToHideInterface.get() != prevToHideProgress) {
                storyContainer.invalidate();
            }
            if (progressToDismissLocal != 0) {
                //fix jittering caption shadow
                storyContainer.setLayerType(LAYER_TYPE_HARDWARE, null);
            } else {
                storyContainer.setLayerType(LAYER_TYPE_NONE, null);
            }
            prevToHideProgress = progressToHideInterface.get();
            progressToDismiss = progressToDismissLocal;
            progressToKeyboard = progressToKeyboardLocal;
            progressToReply = storyViewer.swipeToReplyProgress;
        } else {
            return;
        }

        if (reactionsContainerLayout != null) {
            reactionsContainerLayout.setVisibility(progressToKeyboard > 0 ? View.VISIBLE : View.GONE);
        }
        float hideInterfaceAlpha = getHideInterfaceAlpha();
        if (BIG_SCREEN) {
            inputBackgroundPaint.setColor(ColorUtils.blendARGB(
                    ColorUtils.blendARGB(Color.BLACK, Color.WHITE, 0.13f),
                    ColorUtils.setAlphaComponent(Color.BLACK, 170),
                    progressToKeyboard
            ));
            inputBackgroundPaint.setAlpha((int) (inputBackgroundPaint.getAlpha() * (1f - progressToDismiss) * hideInterfaceAlpha));
        } else {
            inputBackgroundPaint.setColor(ColorUtils.setAlphaComponent(Color.BLACK, (int) (140 * hideInterfaceAlpha)));
        }
        for (int i = 0; i < getChildCount(); i++) {
            View child = getChildAt(i);

            if (child.getVisibility() != View.VISIBLE || child == selfView || child.getTag(R.id.parent_tag) != null || child == storyCaptionView.textSelectionHelper.getOverlayView(getContext())) {
                if (child == selfView) {
                    if (BIG_SCREEN) {
                        child.setAlpha((1f - progressToDismiss) * hideInterfaceAlpha * (1f - outT));
                    } else {
                        child.setAlpha(hideInterfaceAlpha * (1f - outT));
                    }
                }
                continue;
            }
            if (chatActivityEnterView != null && child == chatActivityEnterView.getEmojiView()) {
                child.setTranslationY(chatActivityEnterView.getEmojiView().getMeasuredHeight() - animatingKeyboardHeight);
            } else if (child instanceof HintView) {
                HintView hintView = (HintView) child;
                hintView.updatePosition();
            } else if (child != instantCameraView && child != storyContainer && child != shareButton && child != mediaBanTooltip && child != likeButtonContainer && (likesReactionLayout == null || likesReactionLayout.getReactionsWindow() == null || child != likesReactionLayout.getReactionsWindow().windowView)) {
                float alpha;
                float translationY = -enterViewBottomOffset * (1f - progressToKeyboard) - animatingKeyboardHeight - AndroidUtilities.dp(8) * (1f - progressToKeyboard) - AndroidUtilities.dp(20) * storyViewer.swipeToReplyProgress;
                if (BIG_SCREEN) {
                    alpha = (1f - progressToDismiss) * hideInterfaceAlpha;
                } else {
                    alpha = 1f * hideInterfaceAlpha;
                }
                if (child == replyDisabledTextView) {
                    translationY = - AndroidUtilities.dp(20) * storyViewer.swipeToReplyProgress;
                }
                if (child == mentionContainer) {
                    translationY -= chatActivityEnterView.getMeasuredHeight() - chatActivityEnterView.getAnimatedTop();
                    alpha = progressToKeyboard;
                    child.invalidate();
                }
                if (child == reactionsContainerLayout) {
                    float finalProgress = progressToKeyboard * (1f - progressToRecording.get()) * (1f - progressToStickerExpandedLocal) * (1f - progressToTextA.get());
                    float finalAlpha = finalProgress * alpha * 1f;
                    if (child.getAlpha() != 0 && finalAlpha == 0) {
                        reactionsContainerLayout.reset();
                    }
                    child.setAlpha(finalAlpha);
                    float s = 0.8f + 0.2f * finalProgress;
                    child.setScaleX(s);
                    child.setScaleY(s);
                } else {
                    child.setTranslationY(translationY);
                    child.setAlpha(alpha);
                }
            }
        }
        shareButton.setAlpha(hideInterfaceAlpha * (1f - progressToDismissLocal));
        likeButtonContainer.setAlpha(hideInterfaceAlpha * (1f - progressToDismissLocal));

        for (int i = 0; i < storyContainer.getChildCount(); i++) {
            View child = storyContainer.getChildAt(i);
            if (child == null) {
                continue;
            }
            if (child == headerView || child == optionsIconView || child == muteIconContainer || child == selfView || child == storyCaptionView || child == privacyButton) {
                float alpha = 1f;
                if (child == muteIconContainer) {
                    alpha = muteIconViewAlpha;
                }
                if (child == storyCaptionView) {
                    boolean hideCaptionWithInterface = hideCaptionWithInterface();
                    child.setAlpha(alpha * (hideCaptionWithInterface ? hideInterfaceAlpha : 1f) * (1f - outT));
                } else {
                    child.setAlpha(alpha * hideInterfaceAlpha * (1f - outT));
                }
            } else {
                child.setAlpha(hideInterfaceAlpha);
            }
        }
        if (chatActivityEnterView != null) {
            chatActivityEnterView.setHorizontalPadding(AndroidUtilities.dp(10), progressToKeyboard, allowShare);
            if (chatActivityEnterView.getEmojiView() != null) {
                chatActivityEnterView.getEmojiView().setAlpha(progressToKeyboard);
            }
        }
    }

    private boolean hideCaptionWithInterface() {
        return true;//storyCaptionView.getProgressToBlackout() == 0;;
    }

    private float getHideInterfaceAlpha() {
        return  (1f - progressToHideInterface.get()) * (1f - storyViewer.getProgressToSelfViews());
    }

    @Override
    protected boolean drawChild(Canvas canvas, View child, long drawingTime) {
        if (child == mentionContainer) {
            canvas.save();
            float bottom = mentionContainer.getY() + mentionContainer.getMeasuredHeight();
            canvas.clipRect(0, mentionContainer.getY(), getMeasuredWidth(), bottom);
            boolean rez = super.drawChild(canvas, child, drawingTime);
            canvas.restore();
            return rez;
        } else if (child == chatActivityEnterView) {
            sharedResources.rect1.set(0,
                    chatActivityEnterView.getY() + chatActivityEnterView.getAnimatedTop(),
                    getMeasuredWidth() + AndroidUtilities.dp(20),
                    getMeasuredHeight()
            );
            float rightOffset =  (allowShare ? AndroidUtilities.dp(SHARE_BUTTON_OFFSET) : 0) + AndroidUtilities.dp(40);
            sharedResources.rect2.set(AndroidUtilities.dp(10),
                    (chatActivityEnterView.getBottom() - AndroidUtilities.dp(48) + chatActivityEnterView.getTranslationY() + AndroidUtilities.dp(2)),
                    getMeasuredWidth() - AndroidUtilities.dp(10) - rightOffset,
                    (chatActivityEnterView.getY() + chatActivityEnterView.getMeasuredHeight() - AndroidUtilities.dp(2))
            );
            if (chatActivityEnterView.getMeasuredHeight() > AndroidUtilities.dp(50)) {
                chatActivityEnterView.getEditField().setTranslationY((1f - progressToKeyboard) * (chatActivityEnterView.getMeasuredHeight() - AndroidUtilities.dp(50)));
            } else {
                chatActivityEnterView.getEditField().setTranslationY(0);
            }
            float radius = AndroidUtilities.dp(50) / 2f * (1f - progressToKeyboard);
            bitmapShaderTools.setBounds(0, 0, getMeasuredWidth(), getMeasuredHeight());
            AndroidUtilities.lerp(sharedResources.rect2, sharedResources.rect1, progressToKeyboard, sharedResources.finalRect);
            if (progressToKeyboard > 0) {
                bitmapShaderTools.paint.setAlpha((int) (255 * progressToKeyboard));
                canvas.drawRoundRect(sharedResources.finalRect, radius, radius, bitmapShaderTools.paint);
            }
            canvas.drawRoundRect(sharedResources.finalRect, radius, radius, inputBackgroundPaint);
            if (progressToKeyboard < 0.5f) {
                canvas.save();
                canvas.clipRect(sharedResources.finalRect);
                boolean rez = super.drawChild(canvas, child, drawingTime);
                canvas.restore();
                return rez;
            }
        } else if (chatActivityEnterView != null && chatActivityEnterView.isPopupView(child)) {
            canvas.save();
            canvas.clipRect(sharedResources.finalRect);
            boolean res = super.drawChild(canvas, child, drawingTime);
            canvas.restore();
            return res;
        } else if (child == reactionsContainerLayout && chatActivityEnterView != null) {
            child.setTranslationY(-reactionsContainerLayout.getMeasuredHeight() + (chatActivityEnterView.getY() + chatActivityEnterView.getAnimatedTop()) - AndroidUtilities.dp(18));
            if (progressToKeyboard > 0) {
                sharedResources.dimPaint.setAlpha((int) (125 * progressToKeyboard));
                canvas.drawRect(0, 0, getMeasuredWidth(), chatActivityEnterView.getY() + chatActivityEnterView.getAnimatedTop(), sharedResources.dimPaint);
            }
        } else if (child == likesReactionLayout && chatActivityEnterView != null) {
            child.setTranslationY(-(likesReactionLayout.getMeasuredHeight() - likesReactionLayout.getPaddingBottom()) + likeButtonContainer.getY() - AndroidUtilities.dp(18));
//            if (progressToKeyboard > 0) {
//                sharedResources.dimPaint.setAlpha((int) (125 * progressToKeyboard));
//                canvas.drawRect(0, 0, getMeasuredWidth(), chatActivityEnterView.getY() + chatActivityEnterView.getAnimatedTop(), sharedResources.dimPaint);
//            }
        }
        return super.drawChild(canvas, child, drawingTime);
    }

    private void checkInstantCameraView() {
        if (instantCameraView != null) {
            return;
        }

        instantCameraView = new InstantCameraView(getContext(), new InstantCameraView.Delegate() {
            @Override
            public View getFragmentView() {
                return PeerStoriesView.this;
            }

            @Override
            public void sendMedia(MediaController.PhotoEntry photoEntry, VideoEditedInfo videoEditedInfo, boolean notify, int scheduleDate, boolean forceDocument) {
                if (photoEntry == null) {
                    return;
                }
                TLRPC.StoryItem storyItem = currentStory.storyItem;
                if (storyItem == null || storyItem instanceof TLRPC.TL_storyItemSkipped) {
                    return;
                }
                storyItem.dialogId = dialogId;
                if (photoEntry.isVideo) {
                    if (videoEditedInfo != null) {
                        SendMessagesHelper.prepareSendingVideo(getAccountInstance(), photoEntry.path, videoEditedInfo, dialogId, null, null, storyItem, photoEntry.entities, photoEntry.ttl, null, notify, scheduleDate, forceDocument, photoEntry.hasSpoiler, photoEntry.caption);
                    } else {
                        SendMessagesHelper.prepareSendingVideo(getAccountInstance(), photoEntry.path, null, dialogId, null, null, storyItem, photoEntry.entities, photoEntry.ttl, null, notify, scheduleDate, forceDocument, photoEntry.hasSpoiler, photoEntry.caption);
                    }
                } else {
                    if (photoEntry.imagePath != null) {
                        SendMessagesHelper.prepareSendingPhoto(getAccountInstance(), photoEntry.imagePath, photoEntry.thumbPath, null, dialogId, null, null, storyItem, photoEntry.entities, photoEntry.stickers, null, photoEntry.ttl, null, videoEditedInfo, notify, scheduleDate, forceDocument, photoEntry.caption);
                    } else if (photoEntry.path != null) {
                        SendMessagesHelper.prepareSendingPhoto(getAccountInstance(), photoEntry.path, photoEntry.thumbPath, null, dialogId, null, null, storyItem, photoEntry.entities, photoEntry.stickers, null, photoEntry.ttl, null, videoEditedInfo, notify, scheduleDate, forceDocument, photoEntry.caption);
                    }
                }
                afterMessageSend();
            }

            @Override
            public Activity getParentActivity() {
                return AndroidUtilities.findActivity(getContext());
            }

            @Override
            public int getClassGuid() {
                return classGuid;
            }

            @Override
            public long getDialogId() {
                return dialogId;
            }

        }, resourcesProvider);
        instantCameraView.drawBlur = false;
        int i = indexOfChild(chatActivityEnterView.getRecordCircle());
        addView(instantCameraView, i, LayoutHelper.createFrame(LayoutHelper.MATCH_PARENT, LayoutHelper.MATCH_PARENT, Gravity.LEFT | Gravity.TOP));
    }

    private void afterMessageSend() {
        if (instantCameraView != null) {
            instantCameraView.resetCameraFile();
            instantCameraView.cancel(false);
        }
        messageSent = true;
        storyViewer.closeKeyboardOrEmoji();
        BulletinFactory bulletinFactory = BulletinFactory.of(storyContainer, resourcesProvider);
        if (bulletinFactory != null) {
            bulletinFactory.createSimpleBulletin(R.raw.forward, LocaleController.getString("MessageSent", R.string.MessageSent), LocaleController.getString("ViewInChat", R.string.ViewInChat), Bulletin.DURATION_PROLONG, this::openChat).hideAfterBottomSheet(false).show(false);
        }
        MessagesController.getInstance(currentAccount).ensureMessagesLoaded(dialogId, 0, null);
    }

    private void openChat() {
        Bundle bundle = new Bundle();
        bundle.putLong("user_id", dialogId);
        TLRPC.Dialog dialog = MessagesController.getInstance(currentAccount).getDialog(dialogId);
        if (dialog != null) {
            bundle.putInt("message_id", dialog.top_message);
        }
        ChatActivity chatActivity = new ChatActivity(bundle);
        storyViewer.presentFragment(chatActivity);
    }

    private AccountInstance getAccountInstance() {
        return AccountInstance.getInstance(currentAccount);
    }

    public static class VideoPlayerSharedScope {
        StoryViewer.VideoPlayerHolder player;
        SurfaceView surfaceView;
        View renderView;
        TextureView textureView;
        boolean firstFrameRendered;
        ArrayList<View> viewsToInvalidate = new ArrayList<>();

        public void invalidate() {
            for (int i = 0; i < viewsToInvalidate.size(); i++) {
                viewsToInvalidate.get(i).invalidate();
            }
        }

        public boolean isBuffering() {
            return player != null && player.isBuffering();
        }
    }

    void checkReactionsLayout() {
        if (reactionsContainerLayout == null) {
            reactionsContainerLayout = new ReactionsContainerLayout(ReactionsContainerLayout.TYPE_STORY, LaunchActivity.getLastFragment(), getContext(), currentAccount, new WrappedResourceProvider(resourcesProvider) {
                @Override
                public void appendColors() {
                    sparseIntArray.put(Theme.key_chat_emojiPanelBackground, ColorUtils.setAlphaComponent(Color.WHITE, 30));
                }
            });
            reactionsContainerLayout.skipEnterAnimation = true;
            addView(reactionsContainerLayout, reactionsContainerIndex, LayoutHelper.createFrame(LayoutHelper.WRAP_CONTENT, 52, Gravity.TOP | Gravity.CENTER_HORIZONTAL, 0, 0, 0, 64));
            reactionsContainerLayout.setDelegate(new ReactionsContainerLayout.ReactionsContainerDelegate() {
                @Override
                public void onReactionClicked(View view, ReactionsLayoutInBubble.VisibleReaction visibleReaction, boolean longpress, boolean addToRecent) {
                    onReactionClickedInternal(view, visibleReaction, longpress, addToRecent, !longpress);
                }

                void onReactionClickedInternal(View view, ReactionsLayoutInBubble.VisibleReaction visibleReaction, boolean longpress, boolean addToRecent, boolean allowConfirm) {
                    if (allowConfirm && applyMessageToChat(() -> {
                            onReactionClickedInternal(view, visibleReaction, longpress, addToRecent, false);
                        })) {
                        return;
                    }
                    ReactionsEffectOverlay effectOverlay;
                    if (longpress && visibleReaction.emojicon != null) {
                        performHapticFeedback(HapticFeedbackConstants.LONG_PRESS);
                        effectOverlay = new ReactionsEffectOverlay(
                                view.getContext(), null,
                                reactionsContainerLayout, null,
                                view, getMeasuredWidth() / 2f, getMeasuredHeight() / 2f,
                                visibleReaction, currentAccount,
                                ReactionsEffectOverlay.LONG_ANIMATION, true);
                    } else {
                        effectOverlay = new ReactionsEffectOverlay(
                                view.getContext(), null,
                                reactionsContainerLayout, null,
                                view, getMeasuredWidth() / 2f, getMeasuredHeight() / 2f,
                                visibleReaction, currentAccount,
                                ReactionsEffectOverlay.ONLY_MOVE_ANIMATION, true);
                    }
                    ReactionsEffectOverlay.currentOverlay = effectOverlay;
                    effectOverlay.windowView.setTag(R.id.parent_tag, 1);
                    addView(effectOverlay.windowView);
                    effectOverlay.started = true;
                    effectOverlay.startTime = System.currentTimeMillis();
                    TLRPC.Document document;
                    if (visibleReaction.emojicon != null) {
                        document = MediaDataController.getInstance(currentAccount).getEmojiAnimatedSticker(visibleReaction.emojicon);
                        SendMessagesHelper.SendMessageParams params = SendMessagesHelper.SendMessageParams.of(visibleReaction.emojicon, dialogId);
                        params.replyToStoryItem = currentStory.storyItem;
                        SendMessagesHelper.getInstance(currentAccount).sendMessage(params);
                    } else {
                        document = AnimatedEmojiDrawable.findDocument(currentAccount, visibleReaction.documentId);
                        String emoticon = MessageObject.findAnimatedEmojiEmoticon(document, null);
                        SendMessagesHelper.SendMessageParams params = SendMessagesHelper.SendMessageParams.of(emoticon, dialogId);
                        params.entities = new ArrayList<>();
                        TLRPC.TL_messageEntityCustomEmoji customEmojiEntitiy = new TLRPC.TL_messageEntityCustomEmoji();
                        customEmojiEntitiy.document_id = visibleReaction.documentId;
                        customEmojiEntitiy.offset = 0;
                        customEmojiEntitiy.length = emoticon.length();
                        params.entities.add(customEmojiEntitiy);
                        params.replyToStoryItem = currentStory.storyItem;
                        SendMessagesHelper.getInstance(currentAccount).sendMessage(params);
                    }

                    BulletinFactory.of(storyContainer, resourcesProvider).createEmojiBulletin(document,
                            LocaleController.getString("ReactionSent", R.string.ReactionSent),
                            LocaleController.getString("ViewInChat", R.string.ViewInChat), () -> {
                                openChat();
                            }).setDuration(Bulletin.DURATION_PROLONG).show();
                    if (reactionsContainerLayout.getReactionsWindow() != null) {
                        reactionsContainerLayout.getReactionsWindow().dismissWithAlpha();
                    }
                    closeKeyboardOrEmoji();
                }

                @Override
                public void hideMenu() {

                }

                @Override
                public void drawRoundRect(Canvas canvas, RectF rect, float radius, float offsetX, float offsetY) {
                    bitmapShaderTools.setBounds(-offsetX, -offsetY,
                            -offsetX + getMeasuredWidth(),
                            -offsetY + getMeasuredHeight());
                    if (radius > 0) {
                        canvas.drawRoundRect(rect, radius, radius, bitmapShaderTools.paint);
                        canvas.drawRoundRect(rect, radius, radius, inputBackgroundPaint);
                    } else {
                        canvas.drawRect(rect, bitmapShaderTools.paint);
                        canvas.drawRect(rect, inputBackgroundPaint);
                    }
                }

                @Override
                public boolean needEnterText() {
                    return PeerStoriesView.this.needEnterText();
                }

                @Override
                public void onEmojiWindowDismissed() {
                    delegate.requestAdjust(false);
                }
            });
            reactionsContainerLayout.setMessage(null, null);
        }
        reactionsContainerLayout.setFragment(LaunchActivity.getLastFragment());
    }

    void checkReactionsLayoutForLike() {
        if (likesReactionLayout == null) {
            likesReactionLayout = new ReactionsContainerLayout(ReactionsContainerLayout.TYPE_STORY_LIKES, LaunchActivity.getLastFragment(), getContext(), currentAccount, new WrappedResourceProvider(resourcesProvider) {
                @Override
                public void appendColors() {
                    sparseIntArray.put(Theme.key_chat_emojiPanelBackground, ColorUtils.setAlphaComponent(Color.WHITE, 30));
                }
            });
            likesReactionLayout.setPadding(0, 0, 0, AndroidUtilities.dp(22));

            addView(likesReactionLayout, reactionsContainerIndex, LayoutHelper.createFrame(LayoutHelper.WRAP_CONTENT, 52 + 22, Gravity.TOP | Gravity.RIGHT, 0, 0, 12, 64));
            likesReactionLayout.setVisibility(View.GONE);
            likesReactionLayout.setDelegate(new ReactionsContainerLayout.ReactionsContainerDelegate() {
                @Override
                public void onReactionClicked(View view, ReactionsLayoutInBubble.VisibleReaction visibleReaction, boolean longpress, boolean addToRecent) {
                    Runnable runnable = () -> {
                        movingReaction = true;
                        boolean[] effectStarted = {false};
                        View oldLikeButton = storiesLikeButton;
                        oldLikeButton.animate().alpha(0).scaleX(0.8f).scaleY(0.8f).setListener(new AnimatorListenerAdapter() {
                            @Override
                            public void onAnimationEnd(Animator animation) {
                                AndroidUtilities.removeFromParent(oldLikeButton);
                            }
                        }).setDuration(150).start();
                        int padding = dp(8);
                        storiesLikeButton = new StoriesLikeButton(getContext(), sharedResources);
                        storiesLikeButton.setPadding(padding, padding, padding, padding);
                        likeButtonContainer.addView(storiesLikeButton);

                        if (reactionMoveDrawable != null) {
                            reactionMoveDrawable.removeView(PeerStoriesView.this);
                            reactionMoveDrawable = null;
                        }
                        if (emojiReactionEffect != null) {
                            emojiReactionEffect.removeView(PeerStoriesView.this);
                            emojiReactionEffect = null;
                        }
                        drawAnimatedEmojiAsMovingReaction = false;
                        if (visibleReaction.documentId != 0) {
                            drawAnimatedEmojiAsMovingReaction = true;
                            reactionMoveDrawable = new AnimatedEmojiDrawable(AnimatedEmojiDrawable.CACHE_TYPE_KEYBOARD, currentAccount, visibleReaction.documentId);
                            reactionMoveDrawable.addView(PeerStoriesView.this);
                        } else if (visibleReaction.emojicon != null) {
                            TLRPC.TL_availableReaction availableReaction = MediaDataController.getInstance(currentAccount).getReactionsMap().get(visibleReaction.emojicon);
                            if (availableReaction != null) {
                                TLRPC.Document document = availableReaction.select_animation;//availableReaction.appear_animation;
                                reactionMoveImageReceiver.setImage(null, null, ImageLocation.getForDocument(document), "60_60", null, null, null, 0, null, null, 0);
                                document = availableReaction.around_animation;
                                String filer = ReactionsEffectOverlay.getFilterForAroundAnimation();
                                reactionEffectImageReceiver.setImage(ImageLocation.getForDocument(document), filer, null, null, null, 0);
                                if (reactionEffectImageReceiver.getLottieAnimation() != null) {
                                    reactionEffectImageReceiver.getLottieAnimation().setCurrentFrame(0, false, true);
                                }
                            }
                        }
                        storiesLikeButton.setReaction(visibleReaction);
                        if (visibleReaction.documentId != 0 && storiesLikeButton.emojiDrawable != null) {
                            emojiReactionEffect = AnimatedEmojiEffect.createFrom(storiesLikeButton.emojiDrawable, false, true);
                            emojiReactionEffect.setView(PeerStoriesView.this);
                        }
                        storiesController.setStoryReaction(dialogId, currentStory.storyItem, visibleReaction);
                        int[] childCoords = new int[2];
                        view.getLocationInWindow(childCoords);
                        int[] parentCoords = new int[2];
                        PeerStoriesView.this.getLocationInWindow(parentCoords);
                        movingReactionFromX = (int) childCoords[0] - parentCoords[0];
                        movingReactionFromY = (int) childCoords[1] - parentCoords[1];
                        movingReactionFromSize = view.getMeasuredHeight();

                        ValueAnimator animator = ValueAnimator.ofFloat(0, 1);
                        movingReactionProgress = 0;
                        PeerStoriesView.this.invalidate();
                        StoriesLikeButton storiesLikeButtonFinal = storiesLikeButton;
                        storiesLikeButtonFinal.setAllowDrawReaction(false);
                        storiesLikeButtonFinal.prepareAnimateReaction(visibleReaction);
                        animator.addUpdateListener(animation -> {
                            movingReactionProgress = (float) animator.getAnimatedValue();
                            PeerStoriesView.this.invalidate();
                            if (movingReactionProgress > 0.8f && !effectStarted[0]) {
                                effectStarted[0] = true;
                                drawReactionEffect = true;
                                performHapticFeedback(HapticFeedbackConstants.KEYBOARD_TAP);
                            }
                        });
                        animator.addListener(new AnimatorListenerAdapter() {
                            @Override
                            public void onAnimationEnd(Animator animation) {
                                movingReaction = false;
                                movingReactionProgress = 1f;
                                PeerStoriesView.this.invalidate();
                                if (!effectStarted[0]) {
                                    effectStarted[0] = true;
                                    drawReactionEffect = true;
                                    performHapticFeedback(HapticFeedbackConstants.KEYBOARD_TAP);
                                }
                                storiesLikeButtonFinal.setAllowDrawReaction(true);
                                storiesLikeButtonFinal.animateVisibleReaction();

                                if (reactionMoveDrawable != null) {
                                    reactionMoveDrawable.removeView(PeerStoriesView.this);
                                    reactionMoveDrawable = null;
                                }
                            }
                        });
                        animator.setDuration(220);
                        animator.start();
                        showLikesReaction(false);
                    };
                    if (!longpress) {
                        applyMessageToChat(runnable);
                    } else {
                        runnable.run();
                    }
                }

                @Override
                public boolean needEnterText() {
                    delegate.requestAdjust(true);
                    return false;
                }
            });
            likesReactionLayout.setMessage(null, null);
        } else {
            likesReactionLayout.reset();
        }
        likesReactionLayout.setFragment(LaunchActivity.getLastFragment());
    }

    public boolean needEnterText() {
        if (chatActivityEnterView == null) {
            return false;
        }
        boolean keyboardVisible = chatActivityEnterView.isKeyboardVisible();
        if (keyboardVisible) {
            chatActivityEnterView.showEmojiView();
        }
        AndroidUtilities.runOnUIThread(() -> {
            delegate.requestAdjust(true);
        }, 300);

        return keyboardVisible;
    }

    public void setViewsThumbImageReceiver(float alpha, float scale, float pivotY, SelfStoriesPreviewView.ImageHolder viewsThumbImageReceiver) {
        this.viewsThumbAlpha = alpha;
        this.viewsThumbScale = 1f / scale;
        this.viewsThumbPivotY = pivotY;
        if (this.viewsThumbImageReceiver == viewsThumbImageReceiver) {
            return;
        }
        this.viewsThumbImageReceiver = viewsThumbImageReceiver;
        if (viewsThumbImageReceiver != null && viewsThumbImageReceiver.receiver.getBitmap() != null) {
            imageReceiver.updateStaticDrawableThump(viewsThumbImageReceiver.receiver.getBitmap().copy(Bitmap.Config.ARGB_8888, false));
        }
    }

    public static class SharedResources {

        public final Paint barPaint;
        public final Paint selectedBarPaint;
        private final Paint gradientBackgroundPaint;
        private final Drawable topOverlayGradient;
        private final Drawable bottomOverlayGradient;
        public final Drawable imageBackgroundDrawable;
        public final BitmapShaderTools bitmapShaderTools = new BitmapShaderTools();

        private final RectF rect1 = new RectF();
        private final RectF rect2 = new RectF();
        private final RectF finalRect = new RectF();
        private final Paint dimPaint = new Paint();
        public Drawable shareDrawable;
        public Drawable likeDrawable;
        public Drawable likeDrawableFilled;
        public Drawable drawMoreDrawable;
        public Drawable optionsDrawable;
        public Drawable deleteDrawable;
        public RLottieDrawable noSoundDrawable;
       // public ReplaceableIconDrawable muteDrawable;
        public RLottieDrawable muteDrawable;

        SharedResources(Context context) {
            // drawMoreDrawable = ContextCompat.getDrawable(context, R.drawable.msg_draw_more);
            shareDrawable = ContextCompat.getDrawable(context, R.drawable.media_share);
            likeDrawable = ContextCompat.getDrawable(context, R.drawable.media_like);
            likeDrawableFilled = ContextCompat.getDrawable(context, R.drawable.media_like_active);
            likeDrawableFilled.setColorFilter(new PorterDuffColorFilter(0xFFFF2E38, PorterDuff.Mode.MULTIPLY));
            optionsDrawable = ContextCompat.getDrawable(context, R.drawable.media_more);
            deleteDrawable = ContextCompat.getDrawable(context, R.drawable.msg_delete);
            muteDrawable = new RLottieDrawable(R.raw.media_mute_unmute, "media_mute_unmute", AndroidUtilities.dp(28), AndroidUtilities.dp(28), true, null);
           // muteDrawable = new ReplaceableIconDrawable(context);
            noSoundDrawable = new RLottieDrawable(R.raw.media_mute_unmute, "media_mute_unmute", AndroidUtilities.dp(28), AndroidUtilities.dp(28), true, null);
            noSoundDrawable.setCurrentFrame(20, false, true);
            noSoundDrawable.stop();
          //  muteDrawable = new CrossOutDrawable(context, R.drawable.msg_unmute, -1);
            //muteDrawable.setOffsets(-AndroidUtilities.dp(1), AndroidUtilities.dp(0), -AndroidUtilities.dp(1));
            barPaint = new Paint(Paint.ANTI_ALIAS_FLAG);
            barPaint.setColor(0x55ffffff);
            selectedBarPaint = new Paint(Paint.ANTI_ALIAS_FLAG);
            selectedBarPaint.setColor(0xffffffff);

            int gradientColor = ColorUtils.setAlphaComponent(Color.BLACK, (int) (255 * 0.4f));
            topOverlayGradient = ContextCompat.getDrawable(context, R.drawable.shadow_story_top);
            bottomOverlayGradient = ContextCompat.getDrawable(context, R.drawable.shadow_story_bottom);//new GradientDrawable(GradientDrawable.Orientation.TOP_BOTTOM, new int[]{0, gradientColor});
          //  bottomOverlayGradient.setShape(GradientDrawable.RECTANGLE);

            gradientBackgroundPaint = new Paint();
            gradientBackgroundPaint.setColor(gradientColor);

            imageBackgroundDrawable = new ColorDrawable(ColorUtils.blendARGB(Color.BLACK, Color.WHITE, 0.1f));
        }

        public void setIconMuted(boolean muted, boolean animated) {
            if (!animated) {
                muteDrawable.setCurrentFrame(muted ? 20 : 0, false);
                muteDrawable.setCustomEndFrame(muted ? 20 : 0);
                return;
            }
            if (muted) {
                if (muteDrawable.getCurrentFrame() > 20) {
                    muteDrawable.setCurrentFrame(0, false);
                }
                muteDrawable.setCustomEndFrame(20);
                muteDrawable.start();
            } else {
                if (muteDrawable.getCurrentFrame() == 0 || muteDrawable.getCurrentFrame() >= 43) {
                    return;
                }
                muteDrawable.setCustomEndFrame(43);
                muteDrawable.start();
            }
        }
    }

    private boolean editedPrivacy;
    private void editPrivacy(StoryPrivacyBottomSheet.StoryPrivacy currentPrivacy, TLRPC.StoryItem storyItem) {
        delegate.showDialog(new StoryPrivacyBottomSheet(getContext(), storyItem.pinned ? Integer.MAX_VALUE : storyItem.expire_date - storyItem.date, resourcesProvider)
            .setValue(currentPrivacy)
            .enableSharing(false)
//            .allowSmallChats(false)
            .isEdit(true)
            .whenSelectedRules((privacy, a, b, whenDone) -> {
                TLRPC.TL_stories_editStory editStory = new TLRPC.TL_stories_editStory();
                editStory.id = storyItem.id;
                editStory.flags |= 4;
                editStory.privacy_rules = privacy.rules;
                ConnectionsManager.getInstance(currentAccount).sendRequest(editStory, (response, error) -> AndroidUtilities.runOnUIThread(() -> {
                    if (whenDone != null) {
                        whenDone.run();
                    }
                    if (error == null || "STORY_NOT_MODIFIED".equals(error.text)) {

                        storyItem.parsedPrivacy = privacy;
                        storyItem.privacy = privacy.toValue();
                        storyItem.close_friends = privacy.type == StoryPrivacyBottomSheet.TYPE_CLOSE_FRIENDS;
                        storyItem.contacts = privacy.type == StoryPrivacyBottomSheet.TYPE_CONTACTS;
                        storyItem.selected_contacts = privacy.type == StoryPrivacyBottomSheet.TYPE_SELECTED_CONTACTS;
                        MessagesController.getInstance(currentAccount).getStoriesController().updateStoryItem(storyItem.dialogId, storyItem);
                        editedPrivacy = true;

                        if (privacy.type == StoryPrivacyBottomSheet.TYPE_EVERYONE) {
                            BulletinFactory.of(storyContainer, resourcesProvider).createSimpleBulletin(R.raw.contact_check, LocaleController.getString("StorySharedToEveryone")).show();
                        } else if (privacy.type == StoryPrivacyBottomSheet.TYPE_CLOSE_FRIENDS) {
                            BulletinFactory.of(storyContainer, resourcesProvider).createSimpleBulletin(R.raw.contact_check, LocaleController.getString("StorySharedToCloseFriends")).show();
                        } else if (privacy.type == StoryPrivacyBottomSheet.TYPE_CONTACTS) {
                            if (privacy.selectedUserIds.isEmpty()) {
                                BulletinFactory.of(storyContainer, resourcesProvider).createSimpleBulletin(R.raw.contact_check, LocaleController.getString("StorySharedToAllContacts")).show();
                            } else {
                                BulletinFactory.of(storyContainer, resourcesProvider).createSimpleBulletin(R.raw.contact_check, LocaleController.formatPluralString("StorySharedToAllContactsExcluded", privacy.selectedUserIds.size())).show();
                            }
                        } else if (privacy.type == StoryPrivacyBottomSheet.TYPE_SELECTED_CONTACTS) {
                            HashSet<Long> userIds = new HashSet<>();
                            userIds.addAll(privacy.selectedUserIds);
                            for (ArrayList<Long> ids : privacy.selectedUserIdsByGroup.values()) {
                                userIds.addAll(ids);
                            }
                            BulletinFactory.of(storyContainer, resourcesProvider).createSimpleBulletin(R.raw.contact_check, LocaleController.formatPluralString("StorySharedToContacts", userIds.size())).show();
                        }
                    } else {
                        BulletinFactory.of(storyContainer, resourcesProvider).createSimpleBulletin(R.raw.error, LocaleController.getString("UnknownError", R.string.UnknownError)).show();
                    }

                    updatePosition();
                }));
            }, false));
    }

    public boolean checkRecordLocked(boolean forceCloseOnDiscard) {
        if (chatActivityEnterView != null && chatActivityEnterView.isRecordLocked()) {
            AlertDialog.Builder builder = new AlertDialog.Builder(getContext(), resourcesProvider);
            if (chatActivityEnterView.isInVideoMode()) {
                builder.setTitle(LocaleController.getString("DiscardVideoMessageTitle", R.string.DiscardVideoMessageTitle));
                builder.setMessage(LocaleController.getString("DiscardVideoMessageDescription", R.string.DiscardVideoMessageDescription));
            } else {
                builder.setTitle(LocaleController.getString("DiscardVoiceMessageTitle", R.string.DiscardVoiceMessageTitle));
                builder.setMessage(LocaleController.getString("DiscardVoiceMessageDescription", R.string.DiscardVoiceMessageDescription));
            }
            builder.setPositiveButton(LocaleController.getString("DiscardVoiceMessageAction", R.string.DiscardVoiceMessageAction), (dialog, which) -> {
                if (chatActivityEnterView != null) {
                    if (forceCloseOnDiscard) {
                        storyViewer.close(true);
                    } else {
                        chatActivityEnterView.cancelRecordingAudioVideo();
                    }
                }
            });
            builder.setNegativeButton(LocaleController.getString("Continue", R.string.Continue), null);
            delegate.showDialog(builder.create());
            return true;
        }
        return false;
    }

    private ValueAnimator outAnimator;
    private float outT;
    public void animateOut(boolean out) {
        if (outAnimator != null) {
            outAnimator.cancel();
        }
        outAnimator = ValueAnimator.ofFloat(outT, out ? 1 : 0);
        outAnimator.addUpdateListener(anm -> {
            outT = (float) anm.getAnimatedValue();
            headerView.setTranslationY(-AndroidUtilities.dp(8) * outT);
            headerView.setAlpha(1f - outT);
            optionsIconView.setTranslationY(-AndroidUtilities.dp(8) * outT);
            optionsIconView.setAlpha(1f - outT);
            muteIconContainer.setTranslationY(-AndroidUtilities.dp(8) * outT);
            muteIconContainer.setAlpha(muteIconViewAlpha * (1f - outT));
            if (selfView != null) {
                selfView.setTranslationY(AndroidUtilities.dp(8) * outT);
                selfView.setAlpha(1f - outT);
            }
            if (privacyButton != null) {
                privacyButton.setTranslationY(-AndroidUtilities.dp(8) * outT);
                privacyButton.setAlpha(1f - outT);
            }
            storyCaptionView.setAlpha(1f - outT);
            storyContainer.invalidate();
        });
        outAnimator.addListener(new AnimatorListenerAdapter() {
            @Override
            public void onAnimationEnd(Animator animation) {
                outT = out ? 1 : 0;
                headerView.setTranslationY(-AndroidUtilities.dp(8) * outT);
                headerView.setAlpha(1f - outT);
                optionsIconView.setTranslationY(-AndroidUtilities.dp(8) * outT);
                optionsIconView.setAlpha(1f - outT);
                muteIconContainer.setTranslationY(-AndroidUtilities.dp(8) * outT);
                muteIconContainer.setAlpha(muteIconViewAlpha * (1f - outT));
                if (selfView != null) {
                    selfView.setTranslationY(AndroidUtilities.dp(8) * outT);
                    selfView.setAlpha(1f - outT);
                }
                if (privacyButton != null) {
                    privacyButton.setTranslationY(-AndroidUtilities.dp(8) * outT);
                    privacyButton.setAlpha(1f - outT);
                }
                storyCaptionView.setAlpha(1f - outT);
                storyContainer.invalidate();
            }
        });
        outAnimator.setDuration(420);
        outAnimator.setInterpolator(CubicBezierInterpolator.EASE_OUT_QUINT);
        outAnimator.start();
    }

    public int getListPosition() {
        return listPosition;
    }
}<|MERGE_RESOLUTION|>--- conflicted
+++ resolved
@@ -1163,13 +1163,8 @@
                             }
                         }
 
-<<<<<<< HEAD
-                        if (!unsupported || true) {
-                            if (UserObject.isService(dialogId) || allowShare || true) {
-=======
-                        if (!unsupported && allowShare) {
-                            if (UserConfig.getInstance(currentAccount).isPremium()) {
->>>>>>> 702d37ce
+                        if ((!unsupported && allowShare) || true) {
+                            if (UserConfig.getInstance(currentAccount).isPremium() || true) {
                                 ActionBarMenuItem.addItem(popupLayout, R.drawable.msg_gallery, LocaleController.getString("SaveToGallery", R.string.SaveToGallery), false, resourcesProvider).setOnClickListener(v -> {
                                     saveToGallery();
                                     if (popupMenu != null) {
