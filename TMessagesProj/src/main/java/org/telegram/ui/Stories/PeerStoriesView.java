--- conflicted
+++ resolved
@@ -2681,8 +2681,7 @@
                 ColorUtils.setAlphaComponent(Theme.getColor(Theme.key_featuredStickers_buttonText, resourcesProvider), 30))
         );
         buttonTextView.setOnClickListener(v -> {
-<<<<<<< HEAD
-//            if (BuildVars.isStandaloneApp()) {
+//            if (ApplicationLoader.isStandaloneBuild()) {
 //                if (LaunchActivity.instance != null) {
 //                    LaunchActivity.instance.checkAppUpdate(true);
 //                }
@@ -2692,17 +2691,6 @@
 //                Browser.openUrl(getContext(), BuildVars.PLAYSTORE_APP_URL);
 //            }
             Browser.openUrl(getContext(), BuildVars.GITHUB_RELEASE_URL);
-=======
-            if (ApplicationLoader.isStandaloneBuild()) {
-                if (LaunchActivity.instance != null) {
-                    LaunchActivity.instance.checkAppUpdate(true);
-                }
-            } else if (BuildVars.isHuaweiStoreApp()){
-                Browser.openUrl(getContext(), BuildVars.HUAWEI_STORE_URL);
-            } else {
-                Browser.openUrl(getContext(), BuildVars.PLAYSTORE_APP_URL);
-            }
->>>>>>> b4dbcd16
         });
         linearLayout.addView(textView, LayoutHelper.createLinear(LayoutHelper.MATCH_PARENT, LayoutHelper.WRAP_CONTENT));
         linearLayout.addView(buttonTextView, LayoutHelper.createLinear(LayoutHelper.MATCH_PARENT, LayoutHelper.WRAP_CONTENT, 0, 24, 0, 0));
