package org.telegram.ui.Stories;

import static org.telegram.messenger.AndroidUtilities.dp;
import static org.telegram.messenger.LocaleController.getString;

import android.animation.Animator;
import android.animation.AnimatorListenerAdapter;
import android.animation.LayoutTransition;
import android.animation.ValueAnimator;
import android.app.Activity;
import android.app.Dialog;
import android.content.ClipData;
import android.content.Context;
import android.content.Intent;
import android.graphics.Bitmap;
import android.graphics.Canvas;
import android.graphics.Color;
import android.graphics.ColorFilter;
import android.graphics.Paint;
import android.graphics.PorterDuff;
import android.graphics.PorterDuffColorFilter;
import android.graphics.Rect;
import android.graphics.RectF;
import android.graphics.drawable.BitmapDrawable;
import android.graphics.drawable.ColorDrawable;
import android.graphics.drawable.Drawable;
import android.net.Uri;
import android.os.Build;
import android.os.Bundle;
import android.text.Layout;
import android.text.SpannableString;
import android.text.SpannableStringBuilder;
import android.text.Spanned;
import android.text.TextUtils;
import android.text.style.CharacterStyle;
import android.text.style.ClickableSpan;
import android.text.style.URLSpan;
import android.util.TypedValue;
import android.view.Gravity;
import android.view.HapticFeedbackConstants;
import android.view.Menu;
import android.view.MotionEvent;
import android.view.SurfaceView;
import android.view.TextureView;
import android.view.View;
import android.view.ViewGroup;
import android.view.ViewPropertyAnimator;
import android.widget.FrameLayout;
import android.widget.ImageView;
import android.widget.LinearLayout;
import android.widget.TextView;

import androidx.annotation.NonNull;
import androidx.annotation.Nullable;
import androidx.collection.LongSparseArray;
import androidx.core.content.ContextCompat;
import androidx.core.graphics.ColorUtils;
import androidx.core.math.MathUtils;
import androidx.recyclerview.widget.ChatListItemAnimator;

import org.telegram.messenger.AccountInstance;
import org.telegram.messenger.AndroidUtilities;
import org.telegram.messenger.AnimationNotificationsLocker;
import org.telegram.messenger.ApplicationLoader;
import org.telegram.messenger.BotWebViewVibrationEffect;
import org.telegram.messenger.BuildVars;
import org.telegram.messenger.ChannelBoostsController;
import org.telegram.messenger.ChatObject;
import org.telegram.messenger.ContactsController;
import org.telegram.messenger.DialogObject;
import org.telegram.messenger.Emoji;
import org.telegram.messenger.FileLoader;
import org.telegram.messenger.FileLog;
import org.telegram.messenger.ImageLoader;
import org.telegram.messenger.ImageLocation;
import org.telegram.messenger.ImageReceiver;
import org.telegram.messenger.LocaleController;
import org.telegram.messenger.MediaController;
import org.telegram.messenger.MediaDataController;
import org.telegram.messenger.MessageObject;
import org.telegram.messenger.MessagesController;
import org.telegram.messenger.MessagesStorage;
import org.telegram.messenger.NotificationCenter;
import org.telegram.messenger.NotificationsController;
import org.telegram.messenger.R;
import org.telegram.messenger.SendMessagesHelper;
import org.telegram.messenger.SharedConfig;
import org.telegram.messenger.UserConfig;
import org.telegram.messenger.UserObject;
import org.telegram.messenger.Utilities;
import org.telegram.messenger.VideoEditedInfo;
import org.telegram.messenger.browser.Browser;
import org.telegram.tgnet.ConnectionsManager;
import org.telegram.tgnet.RequestDelegate;
import org.telegram.tgnet.TLObject;
import org.telegram.tgnet.TLRPC;
import org.telegram.tgnet.tl.TL_account;
import org.telegram.tgnet.tl.TL_stories;
import org.telegram.ui.AccountFrozenAlert;
import org.telegram.ui.ActionBar.ActionBar;
import org.telegram.ui.ActionBar.ActionBarMenuItem;
import org.telegram.ui.ActionBar.ActionBarMenuSubItem;
import org.telegram.ui.ActionBar.ActionBarPopupWindow;
import org.telegram.ui.ActionBar.AdjustPanLayoutHelper;
import org.telegram.ui.ActionBar.AlertDialog;
import org.telegram.ui.ActionBar.BaseFragment;
import org.telegram.ui.ActionBar.BottomSheet;
import org.telegram.ui.ActionBar.INavigationLayout;
import org.telegram.ui.ActionBar.SimpleTextView;
import org.telegram.ui.ActionBar.Theme;
import org.telegram.ui.AvatarSpan;
import org.telegram.ui.Cells.TextSelectionHelper;
import org.telegram.ui.ChatActivity;
import org.telegram.ui.ChooseSpeedLayout;
import org.telegram.ui.Components.AlertsCreator;
import org.telegram.ui.Components.AnimatedEmojiDrawable;
import org.telegram.ui.Components.AnimatedEmojiSpan;
import org.telegram.ui.Components.AnimatedFloat;
import org.telegram.ui.Components.AnimatedTextView;
import org.telegram.ui.Components.AvatarDrawable;
import org.telegram.ui.Components.AvatarsImageView;
import org.telegram.ui.Components.BackupImageView;
import org.telegram.ui.Components.BitmapShaderTools;
import org.telegram.ui.Components.Bulletin;
import org.telegram.ui.Components.BulletinFactory;
import org.telegram.ui.Components.ChatActivityEnterView;
import org.telegram.ui.Components.ChatAttachAlert;
import org.telegram.ui.Components.ChatAttachAlertDocumentLayout;
import org.telegram.ui.Components.ColoredImageSpan;
import org.telegram.ui.Components.CombinedDrawable;
import org.telegram.ui.Components.CubicBezierInterpolator;
import org.telegram.ui.Components.CustomPopupMenu;
import org.telegram.ui.Components.DotDividerSpan;
import org.telegram.ui.Components.EditTextCaption;
import org.telegram.ui.Components.EmojiPacksAlert;
import org.telegram.ui.Components.HashtagActivity;
import org.telegram.ui.Components.HintView;
import org.telegram.ui.Components.InstantCameraView;
import org.telegram.ui.Components.ItemOptions;
import org.telegram.ui.Components.LayoutHelper;
import org.telegram.ui.Components.LoadingDrawable;
import org.telegram.ui.Components.MediaActivity;
import org.telegram.ui.Components.MentionsContainerView;
import org.telegram.ui.Components.Premium.LimitReachedBottomSheet;
import org.telegram.ui.Components.Premium.PremiumFeatureBottomSheet;
import org.telegram.ui.Components.RLottieDrawable;
import org.telegram.ui.Components.RLottieImageView;
import org.telegram.ui.Components.RadialProgress;
import org.telegram.ui.Components.Reactions.AnimatedEmojiEffect;
import org.telegram.ui.Components.Reactions.ReactionImageHolder;
import org.telegram.ui.Components.Reactions.ReactionsEffectOverlay;
import org.telegram.ui.Components.Reactions.ReactionsLayoutInBubble;
import org.telegram.ui.Components.Reactions.ReactionsUtils;
import org.telegram.ui.Components.ReactionsContainerLayout;
import org.telegram.ui.Components.ScaleStateListAnimator;
import org.telegram.ui.Components.ShareAlert;
import org.telegram.ui.Components.SizeNotifierFrameLayout;
import org.telegram.ui.Components.SpeedIconDrawable;
import org.telegram.ui.Components.TextStyleSpan;
import org.telegram.ui.Components.TranslateAlert2;
import org.telegram.ui.Components.URLSpanMono;
import org.telegram.ui.Components.URLSpanNoUnderline;
import org.telegram.ui.Components.URLSpanReplacement;
import org.telegram.ui.Components.URLSpanUserMention;
import org.telegram.ui.Components.voip.CellFlickerDrawable;
import org.telegram.ui.DialogsActivity;
import org.telegram.ui.EmojiAnimationsOverlay;
import org.telegram.ui.LaunchActivity;
import org.telegram.ui.MessageStatisticActivity;
import org.telegram.ui.NotificationsCustomSettingsActivity;
import org.telegram.ui.PinchToZoomHelper;
import org.telegram.ui.PremiumPreviewFragment;
import org.telegram.ui.ProfileActivity;
import org.telegram.ui.ReportBottomSheet;
import org.telegram.ui.Stars.StarsIntroActivity;
import org.telegram.ui.Stories.recorder.ButtonWithCounterView;
import org.telegram.ui.Stories.recorder.CaptionContainerView;
import org.telegram.ui.Stories.recorder.HintView2;
import org.telegram.ui.Stories.recorder.StoryEntry;
import org.telegram.ui.Stories.recorder.StoryPrivacyBottomSheet;
import org.telegram.ui.Stories.recorder.StoryRecorder;
import org.telegram.ui.WrappedResourceProvider;

import java.io.File;
import java.io.UnsupportedEncodingException;
import java.net.URLDecoder;
import java.net.URLEncoder;
import java.util.ArrayList;
import java.util.Arrays;
import java.util.HashMap;
import java.util.HashSet;
import java.util.List;
import java.util.Locale;
import java.util.Objects;
import java.util.concurrent.CountDownLatch;

public class PeerStoriesView extends SizeNotifierFrameLayout implements NotificationCenter.NotificationCenterDelegate {

    public static boolean DISABLE_STORY_REPOSTING = false;
    public static final float SHARE_BUTTON_OFFSET = 46;
    private final static long IMAGE_LIVE_TIME = 10_000;
    private final ImageView optionsIconView;
    private final FrameLayout muteIconContainer;
    private final RLottieImageView muteIconView;
    private final ImageView noSoundIconView;
    private final Theme.ResourcesProvider resourcesProvider;
//    private final CloseFriendsBadge closeFriendsBadge;
    private final StoryPrivacyButton privacyButton;
    private final FrameLayout likeButtonContainer;
    private StoriesLikeButton storiesLikeButton;
    private HintView2 privacyHint;
    private HintView2 soundTooltip;
    private HintView2 reactionsLongpressTooltip;
    private int reactionsContainerIndex;
    private final StoryViewer storyViewer;
    private final StoryCaptionView storyCaptionView;
    private CaptionContainerView storyEditCaptionView;
    private final ImageView shareButton;
    @Nullable
    private ImageView repostButton;
    private final LinearLayout bottomActionsLinearLayout;
    @Nullable
    private FrameLayout repostButtonContainer;
    private AnimatedTextView.AnimatedTextDrawable reactionsCounter;
    @Nullable
    private AnimatedTextView.AnimatedTextDrawable repostCounter;
    private AnimatedFloat reactionsCounterProgress;
    private AnimatedFloat repostCounterProgress;
    private boolean reactionsCounterVisible;
    private boolean repostCounterVisible;
    private long currentImageTime;
    private long lastDrawTime;
    private boolean switchEventSent;
    private boolean lastNoThumb;
    private boolean attachedToWindow;
    private boolean allowDrawSurface = true;

    public FrameLayout storyContainer;
    private final ImageReceiver imageReceiver;
    private final ImageReceiver leftPreloadImageReceiver;
    private final ImageReceiver rightPreloadImageReceiver;
    private final ArrayList<ReactionImageHolder> preloadReactionHolders = new ArrayList<>();
    private Runnable onImageReceiverThumbLoaded;

    private StoryMediaAreasView storyAreasView;
    private EmojiAnimationsOverlay emojiAnimationsOverlay;

    private SelfStoriesPreviewView.ImageHolder viewsThumbImageReceiver;
    private float viewsThumbAlpha;

    private final AvatarDrawable avatarDrawable;
    PeerHeaderView headerView;
    private final StoryLinesDrawable storyLines;
    private StoryPositionView storyPositionView;

    private int shiftDp = -5;
    ActionBarMenuSubItem editStoryItem;
    CustomPopupMenu popupMenu;

    TL_stories.PeerStories userStories;
    final ArrayList<TL_stories.StoryItem> storyItems;
    final ArrayList<StoriesController.UploadingStory> uploadingStories;
    final SharedResources sharedResources;
    RoundRectOutlineProvider outlineProvider;

    ArrayList<Integer> day;

    int count;
    private long dialogId;
    boolean isSelf;
    boolean isChannel;
    boolean isGroup;
    boolean isPremiumBlocked;
    long starsPriceBlocked;

    private float alpha = 1f;
    private int previousSelectedPotision = -1;
    private int selectedPosition;
    boolean isActive;

    private int listPosition;
    private int linesPosition, linesCount;

    public final StoryItemHolder currentStory = new StoryItemHolder();
    private final BitmapShaderTools bitmapShaderTools;

    Delegate delegate;
    private boolean paused;
    StoriesController storiesController;
    private boolean isUploading, isEditing, isFailed;
    private FrameLayout selfView;
    ChatActivityEnterView chatActivityEnterView;
    private ValueAnimator changeBoundAnimator;
    ReactionsContainerLayout reactionsContainerLayout;
    private LinearLayout premiumBlockedText;
    private TextView premiumBlockedText1;
    private TextView premiumBlockedText2;

    private StoryFailView failView;
    private ViewPropertyAnimator failViewAnimator;

    Paint inputBackgroundPaint;

    int lastKeyboardHeight;
    ValueAnimator keyboardAnimator;
    float progressToKeyboard = -1;
    float progressToDismiss = -1;
    float lastAnimatingKeyboardHeight = -1;
    int lastOpenedKeyboardHeight;
    boolean animateKeyboardOpening;
    public boolean keyboardVisible;
    private boolean wasBigScreen;
    private boolean BIG_SCREEN;
    private int realKeyboardHeight;
    private int classGuid = ConnectionsManager.generateClassGuid();
    private TextView selfStatusView;
    private AvatarsImageView selfAvatarsView;
    private int currentAccount;
    private int totalStoriesCount;
    private boolean deletedPeer;
    private View selfAvatarsContainer;
    boolean showViewsProgress;
    private Runnable cancellableViews;
    private boolean isRecording;
    private float animatingKeyboardHeight;
    private ChatAttachAlert chatAttachAlert;
    private InstantCameraView instantCameraView;
    private int enterViewBottomOffset;
    private boolean isLongPressed;

    final VideoPlayerSharedScope playerSharedScope;
    final AnimationNotificationsLocker notificationsLocker;
    private AnimatedFloat progressToHideInterface = new AnimatedFloat(this);
    private AnimatedFloat linesAlpha = new AnimatedFloat(this);
    private float prevToHideProgress;
    public long videoDuration;
    private boolean allowShare, allowRepost, allowShareLink;
    public boolean forceUpdateOffsets;
    private HintView mediaBanTooltip;

    public PinchToZoomHelper pinchToZoomHelper = new PinchToZoomHelper();
    private boolean imageChanged;
    public ShareAlert shareAlert;
    private FrameLayout unsupportedContainer;
    private TextView replyDisabledTextView;
    public boolean unsupported;
    private boolean isVideoStory;
    private MentionsContainerView mentionContainer;
    private float muteIconViewAlpha = 1f;
    private boolean isVisible;
    boolean inBlackoutMode;
    boolean checkBlackoutMode;
    private boolean messageSent;
    private boolean isCaptionPartVisible;
    private boolean stealthModeIsActive;
    private ImageReceiver reactionEffectImageReceiver;
    private AnimatedEmojiEffect emojiReactionEffect;
    private ImageReceiver reactionMoveImageReceiver;
    private AnimatedEmojiDrawable reactionMoveDrawable;
    private boolean drawAnimatedEmojiAsMovingReaction;
    private boolean drawReactionEffect;
    private ReactionsContainerLayout likesReactionLayout;
    private boolean likesReactionShowing;
    private float likesReactionShowProgress;
    private boolean movingReaction;
    private float movingReactionProgress;
    private int movingReactionFromX, movingReactionFromY, movingReactionFromSize;
    private Runnable reactionsTooltipRunnable;
    private float viewsThumbScale;
    private float viewsThumbPivotY;
    private boolean userCanSeeViews;

    private ChooseSpeedLayout speedLayout;
    private ActionBarMenuSubItem speedItem;

    private ActionBarMenuSubItem albumItem;
    private ViewGroup albumLayout;


    public PeerStoriesView(@NonNull Context context, StoryViewer storyViewer, SharedResources sharedResources, Theme.ResourcesProvider resourcesProvider) {
        super(context);
        pinchToZoomHelper.setCallback(new PinchToZoomHelper.Callback() {
            @Override
            public void onZoomStarted(MessageObject messageObject) {
                delegate.setIsInPinchToZoom(true);
            }

            @Override
            public void onZoomFinished(MessageObject messageObject) {
                delegate.setIsInPinchToZoom(false);
            }
        });
        playerSharedScope = new VideoPlayerSharedScope();
        notificationsLocker = new AnimationNotificationsLocker();
        this.storyItems = new ArrayList<>();
        this.uploadingStories = new ArrayList<>();

        this.imageReceiver = new ImageReceiver() {

            @Override
            protected boolean setImageBitmapByKey(Drawable drawable, String key, int type, boolean memCache, int guid) {
                boolean r = super.setImageBitmapByKey(drawable, key, type, memCache, guid);
                if (type == TYPE_THUMB && onImageReceiverThumbLoaded != null) {
                    onImageReceiverThumbLoaded.run();
                    onImageReceiverThumbLoaded = null;
                }
                return r;
            }
        };
        this.imageReceiver.setCrossfadeWithOldImage(false);
        this.imageReceiver.setAllowLoadingOnAttachedOnly(true);
        this.imageReceiver.ignoreNotifications = true;
        this.imageReceiver.setFileLoadingPriority(FileLoader.PRIORITY_LOW);

        this.reactionEffectImageReceiver = new ImageReceiver(this);
        this.reactionEffectImageReceiver.setAllowLoadingOnAttachedOnly(true);
        this.reactionEffectImageReceiver.ignoreNotifications = true;
        this.reactionEffectImageReceiver.setFileLoadingPriority(FileLoader.PRIORITY_HIGH);

        this.reactionMoveImageReceiver = new ImageReceiver(this);
        this.reactionMoveImageReceiver.setAllowLoadingOnAttachedOnly(true);
        this.reactionMoveImageReceiver.ignoreNotifications = true;
        this.reactionMoveImageReceiver.setFileLoadingPriority(FileLoader.PRIORITY_HIGH);

        this.leftPreloadImageReceiver = new ImageReceiver();
        this.leftPreloadImageReceiver.setAllowLoadingOnAttachedOnly(true);
        this.leftPreloadImageReceiver.ignoreNotifications = true;
        this.leftPreloadImageReceiver.setFileLoadingPriority(FileLoader.PRIORITY_LOW);

        this.rightPreloadImageReceiver = new ImageReceiver();
        this.rightPreloadImageReceiver.setAllowLoadingOnAttachedOnly(true);
        this.rightPreloadImageReceiver.ignoreNotifications = true;
        this.rightPreloadImageReceiver.setFileLoadingPriority(FileLoader.PRIORITY_LOW);
        imageReceiver.setPreloadingReceivers(Arrays.asList(leftPreloadImageReceiver, rightPreloadImageReceiver));

        this.avatarDrawable = new AvatarDrawable();
        this.storyViewer = storyViewer;
        this.sharedResources = sharedResources;
        this.bitmapShaderTools = sharedResources.bitmapShaderTools;
        storiesController = MessagesController.getInstance(UserConfig.selectedAccount).getStoriesController();
        sharedResources.dimPaint.setColor(Color.BLACK);
        inputBackgroundPaint = new Paint(Paint.ANTI_ALIAS_FLAG);
        this.resourcesProvider = resourcesProvider;
        setClipChildren(false);

        storyAreasView = new StoryMediaAreasView(context, storyContainer, resourcesProvider) {
            @Override
            protected void onHintVisible(boolean hintVisible) {
                if (delegate != null) {
                    delegate.setIsHintVisible(hintVisible);
                }
            }

            @Override
            protected void presentFragment(BaseFragment fragment) {
                if (storyViewer != null) {
                    storyViewer.presentFragment(fragment);
                }
            }

            @Override
            public void showEffect(StoryReactionWidgetView v) {
                if (!isSelf && currentStory.storyItem != null) {
                    ReactionsLayoutInBubble.VisibleReaction newReaction = ReactionsLayoutInBubble.VisibleReaction.fromTL(v.mediaArea.reaction);
                    ReactionsLayoutInBubble.VisibleReaction currentReaction = ReactionsLayoutInBubble.VisibleReaction.fromTL(currentStory.storyItem.sent_reaction);
                    if (!Objects.equals(newReaction, currentReaction)) {
                        likeStory(newReaction);
                    }
                }
                v.performHapticFeedback(HapticFeedbackConstants.KEYBOARD_TAP);
                v.playAnimation();
                emojiAnimationsOverlay.showAnimationForWidget(v);
            }

            @Override
            protected Bitmap getPlayingBitmap() {
                return PeerStoriesView.this.getPlayingBitmap();
            }
        };

        storyContainer = new HwFrameLayout(context) {

            final AnimatedFloat progressToAudio = new AnimatedFloat(this, 150, CubicBezierInterpolator.DEFAULT);
            final AnimatedFloat progressToFullBlackoutA = new AnimatedFloat(this, 150, CubicBezierInterpolator.DEFAULT);
            final CellFlickerDrawable loadingDrawable = new CellFlickerDrawable(32, 102, 240);
            final AnimatedFloat loadingDrawableAlpha2 = new AnimatedFloat(this);
            final AnimatedFloat loadingDrawableAlpha = new AnimatedFloat(this);
            {
                loadingDrawableAlpha2.setDuration(500);
                loadingDrawableAlpha.setDuration(100);
            }

            boolean splitDrawing;
            boolean drawOverlayed;

            @Override
            protected void dispatchDraw(Canvas canvas) {
                if (!isActive) {
                    headerView.backupImageView.getImageReceiver().setVisible(true, true);
                }
                if (!unsupported) {
                    if (playerSharedScope.renderView != null || storyAreasView != null && (storyAreasView.hasSelectedForScale() || storyAreasView.parentHighlightScaleAlpha.isInProgress())) {
                        invalidate();
                    }
                    canvas.save();
                    pinchToZoomHelper.applyTransform(canvas);
                    if (playerSharedScope.renderView != null && playerSharedScope.firstFrameRendered) {
                        //playerSharedScope.surfaceView.draw(canvas);
                        if (!imageReceiver.hasBitmapImage()) {
                            sharedResources.imageBackgroundDrawable.setBounds(0, 0, getMeasuredWidth(), getMeasuredHeight() + 1);
                            sharedResources.imageBackgroundDrawable.draw(canvas);
                        }
                        imageReceiver.setImageCoords(0, 0, getMeasuredWidth(), getMeasuredHeight() + 1);
                        imageReceiver.draw(canvas);
                        if (isActive) {
                            if (storyViewer.USE_SURFACE_VIEW && playerSharedScope.player != null && playerSharedScope.player.paused && playerSharedScope.player.playerStubBitmap != null && playerSharedScope.player.stubAvailable) {
                                float sx = getMeasuredWidth() / (float) playerSharedScope.player.playerStubBitmap.getWidth();
                                float sy = getMeasuredHeight() / (float) playerSharedScope.player.playerStubBitmap.getHeight();
                                canvas.save();
                                canvas.scale(sx, sy);
                                canvas.drawBitmap(playerSharedScope.player.playerStubBitmap, 0, 0, playerSharedScope.player.playerStubPaint);
                                canvas.restore();
                            } else {
                                if (!storyViewer.USE_SURFACE_VIEW || allowDrawSurface && storyViewer.isShown()) {
                                    playerSharedScope.renderView.draw(canvas);
                                }
                            }
                        }

                    } else {
                        if (playerSharedScope.renderView != null) {
                            invalidate();
                        }
                        if (currentStory.skipped) {
                            canvas.drawColor(ColorUtils.blendARGB(Color.BLACK, Color.WHITE, 0.2f));
                        } else {
                            if (!imageReceiver.hasBitmapImage()) {
                                sharedResources.imageBackgroundDrawable.setBounds(0, 0, getMeasuredWidth(), getMeasuredHeight() + 1);
                                sharedResources.imageBackgroundDrawable.draw(canvas);
                            }
                            imageReceiver.setImageCoords(0, 0, getMeasuredWidth(), getMeasuredHeight() + 1);
                            imageReceiver.draw(canvas);
                        }
                    }
                    canvas.restore();
                    if (imageChanged) {
                        loadingDrawableAlpha2.set(0, true);
                        loadingDrawableAlpha.set(0, true);
                    }
                    boolean storyDrawing;
                    if (currentStory.isVideo) {
                        storyDrawing = playerSharedScope.renderView != null && playerSharedScope.player != null && playerSharedScope.firstFrameRendered && !(playerSharedScope.player.progress == 0 && playerSharedScope.isBuffering() && !playerSharedScope.player.paused);
                    } else {
                        storyDrawing = imageReceiver.hasNotThumb();
                    }
                    loadingDrawableAlpha2.set(isActive && !storyDrawing && currentStory.uploadingStory == null ? 1f : 0f);
                    loadingDrawableAlpha.set(loadingDrawableAlpha2.get() == 1f ? 1f : 0);

                    if (loadingDrawableAlpha.get() > 0) {
                        AndroidUtilities.rectTmp.set(0, 0, getMeasuredWidth(), getMeasuredHeight());
                        loadingDrawable.setAlpha((int) (255 * loadingDrawableAlpha.get()));
                        loadingDrawable.setParentWidth(getMeasuredWidth() * 2);
                        loadingDrawable.animationSpeedScale = 1.3f;
                        loadingDrawable.draw(canvas, AndroidUtilities.rectTmp, dp(10), this);
                    }
                    imageChanged = false;
                } else {
                    canvas.drawColor(ColorUtils.blendARGB(Color.BLACK, Color.WHITE, 0.2f));
                }
                if (storyCaptionView.getAlpha() > 0) {
                    if (storyCaptionView.getAlpha() == 1f) {
                        canvas.save();
                    } else {
                        canvas.saveLayerAlpha(0, 0, storyCaptionView.getMeasuredWidth(), storyCaptionView.getMeasuredHeight(), (int) (255 * storyCaptionView.getAlpha()), Canvas.ALL_SAVE_FLAG);
                    }
                    storyAreasView.draw(canvas);
                    canvas.restore();
                }

                if (!lastNoThumb && imageReceiver.hasNotThumb()) {
                    lastNoThumb = true;
                    PeerStoriesView.this.invalidate();
                }
                float hideInterfaceAlpha = getHideInterfaceAlpha();

                sharedResources.topOverlayGradient.setAlpha(0xFF);
                sharedResources.topOverlayGradient.draw(canvas);
                float progressToFullBlackout = 0;
                if ((isSelf || !BIG_SCREEN) || storyCaptionView.getVisibility() == View.VISIBLE) {
                    if (storyCaptionView.getVisibility() == View.VISIBLE) {
                        int gradientHeight = dp(72);
                        int gradientTop = (int) (storyCaptionView.getTextTop() - dp(24)) + storyCaptionView.getTop();
                        int gradientBottom = gradientTop + gradientHeight;
                        float startFullBlackoutFrom = getMeasuredHeight() * 0.65f;
                        boolean hideCaptionWithInterface = hideCaptionWithInterface();
                        if ((startFullBlackoutFrom - gradientTop) / dp(60) > 0 && storyCaptionView.isTouched() && storyCaptionView.hasScroll()) {
                            int maxGradientTop = (int) (storyCaptionView.getMaxTop() - dp(24)) + storyCaptionView.getTop();
                            if ((startFullBlackoutFrom - maxGradientTop) / dp(60) > 0) {
                                inBlackoutMode = true;
                            }
                        } else if (checkBlackoutMode) {
                            checkBlackoutMode = false;
                            int maxGradientTop = (int) (storyCaptionView.getMaxTop() - dp(24)) + storyCaptionView.getTop();
                            if ((startFullBlackoutFrom - maxGradientTop) / dp(60) > 0) {
                                inBlackoutMode = true;
                            }
                        } else if (storyCaptionView.getProgressToBlackout() == 0) {
                            inBlackoutMode = false;
                        }
                        float hideCaptionAlpha = hideCaptionWithInterface ? hideInterfaceAlpha : 1f;
                        progressToFullBlackout = progressToFullBlackoutA.set(inBlackoutMode ? 1f : 0);
                        if (progressToFullBlackout > 0) {
                            splitDrawing = true;
                            drawOverlayed = false;
                            super.dispatchDraw(canvas);
                            splitDrawing = false;
                            drawLines(canvas);
                            sharedResources.gradientBackgroundPaint.setColor(ColorUtils.setAlphaComponent(Color.BLACK, (int) (255 * 0.6f * progressToFullBlackout * hideCaptionAlpha)));
                            canvas.drawPaint(sharedResources.gradientBackgroundPaint);
                        }
                        if (progressToFullBlackout < 1f) {
                            canvas.save();
                            sharedResources.gradientBackgroundPaint.setColor(ColorUtils.setAlphaComponent(Color.BLACK, (int) (255 * 0.506f * (1f - progressToFullBlackout) * hideCaptionAlpha)));
                            sharedResources.bottomOverlayGradient.setAlpha((int) (255 * (1f - progressToFullBlackout) * hideCaptionAlpha));
                            sharedResources.bottomOverlayGradient.setBounds(0, gradientTop, getMeasuredWidth(), gradientBottom);
                            sharedResources.bottomOverlayGradient.draw(canvas);
                            canvas.drawRect(0, gradientBottom, getMeasuredWidth(), getMeasuredHeight(), sharedResources.gradientBackgroundPaint);
                            canvas.restore();
                        }
                        if (progressToFullBlackout > 0 && storyCaptionView.getAlpha() > 0) {
                            storyCaptionView.disableDraw(false);
                            if (storyCaptionView.getAlpha() != 1f) {
                                canvas.saveLayerAlpha(0, 0, getMeasuredWidth(), getMeasuredHeight(), (int) (255 * storyCaptionView.getAlpha()), Canvas.ALL_SAVE_FLAG);
                            } else {
                                canvas.save();
                            }
                            canvas.translate(storyCaptionView.getX(), storyCaptionView.getY() - storyCaptionView.getScrollY());
                            storyCaptionView.draw(canvas);
                            canvas.restore();
                        }
                        storyCaptionView.disableDraw(progressToFullBlackout > 0);
                        if (progressToFullBlackout > 0) {
                            splitDrawing = true;
                            drawOverlayed = true;
                            super.dispatchDraw(canvas);
                            splitDrawing = false;
                        }
                    } else {
                        int bottomGradientHeight = BIG_SCREEN ? dp(56) : dp(110);
                        if ((isSelf || !BIG_SCREEN) && storyCaptionView.getVisibility() == View.VISIBLE) {
                            bottomGradientHeight *= 2.5f;
                        }
                        sharedResources.bottomOverlayGradient.setBounds(0, storyContainer.getMeasuredHeight() - bottomGradientHeight, getMeasuredWidth(), storyContainer.getMeasuredHeight());

                        sharedResources.bottomOverlayGradient.setAlpha((int) (255 * hideInterfaceAlpha));
                        sharedResources.bottomOverlayGradient.draw(canvas);
                    }
                }
                if (viewsThumbAlpha != 0 && viewsThumbImageReceiver != null) {
                    viewsThumbImageReceiver.draw(canvas, viewsThumbAlpha, viewsThumbScale, 0, 0, getMeasuredWidth(), getMeasuredHeight() + 1);
                }

                progressToAudio.set(isRecording ? 1f : 0);

                if (isActive) {
                    boolean isCaption = storyCaptionView.getVisibility() == View.VISIBLE && (inBlackoutMode || storyCaptionView.isTouched());
                    isCaptionPartVisible = storyCaptionView.getVisibility() == View.VISIBLE && (storyCaptionView.getProgressToBlackout() > 0);
                    delegate.setIsCaption(isCaption);
                    delegate.setIsCaptionPartVisible(isCaptionPartVisible);
                }
                if (progressToFullBlackout <= 0) {
                    super.dispatchDraw(canvas);
                    drawLines(canvas);
                }

                if (emojiAnimationsOverlay != null) {
                    emojiAnimationsOverlay.draw(canvas);
                }
            }

            @Override
            protected boolean drawChild(Canvas canvas, View child, long drawingTime) {
                if (child == storyAreasView) {
                    return true;
                }
                if (splitDrawing) {
                    if (Bulletin.getVisibleBulletin() != null && child == Bulletin.getVisibleBulletin().getLayout()) {
                        if (drawOverlayed) {
                            return super.drawChild(canvas, child, drawingTime);
                        } else {
                            return true;
                        }
                    } else {
                        return super.drawChild(canvas, child, drawingTime);
                    }
                } else {
                    return super.drawChild(canvas, child, drawingTime);
                }
            }

            private void drawLines(Canvas canvas) {
                if (imageReceiver.hasNotThumb() || (currentStory.isVideo && playerSharedScope.firstFrameRendered)) {
                    currentStory.checkSendView();
                }

                float timeProgress = 0;
                float hideInterfaceAlpha = getHideInterfaceAlpha();
                if (currentStory.isVideo()) {
                    if (playerSharedScope.player != null) {
                        float p = playerSharedScope.player.getPlaybackProgress(videoDuration);
                        timeProgress = Utilities.clamp(p, 1f, 0f);
                        if (playerSharedScope.firstFrameRendered && storyAreasView != null) {
                            storyAreasView.shine();
                        }
                    }
                    invalidate();
                } else if (!paused && isActive && !isUploading && !isEditing && !isFailed && imageReceiver.hasNotThumb()) {
                    long currentTime = System.currentTimeMillis();
                    if (lastDrawTime != 0) {
                        if (!isCaptionPartVisible) {
                            if (currentImageTime <= 0 && currentTime - lastDrawTime > 0 && storyAreasView != null) {
                                storyAreasView.shine();
                            }
                            currentImageTime += currentTime - lastDrawTime;
                        }
                    }
                    lastDrawTime = currentTime;
                    timeProgress = Utilities.clamp(currentImageTime / (float) IMAGE_LIVE_TIME, 1f, 0f);
                    invalidate();
                } else {
                    timeProgress = Utilities.clamp(currentImageTime / (float) IMAGE_LIVE_TIME, 1f, 0f);
                }

                float zoomTimeProgress = timeProgress;
                if (playerSharedScope != null && playerSharedScope.player != null && playerSharedScope.player.currentSeek >= 0) {
                    zoomTimeProgress = playerSharedScope.player.currentSeek;
                }

                if (!switchEventSent && timeProgress == 1f && !(currentStory.isVideo && isCaptionPartVisible) && !isLongPressed) {
                    switchEventSent = true;
                    post(() -> {
                        if (delegate != null) {
                            if (isUploading || isEditing || isFailed) {
                                if (currentStory.isVideo()) {
                                    playerSharedScope.player.loopBack();
                                } else {
                                    currentImageTime = 0;
                                }
                            } else {
                                delegate.shouldSwitchToNext();
                            }
                        }
                    });
                }
                if (storyViewer.storiesList != null && storyViewer.storiesList.type != StoriesController.StoriesList.TYPE_SEARCH) {
                    if (storyPositionView == null) {
                        storyPositionView = new StoryPositionView();
                    }
                    storyPositionView.draw(canvas, hideInterfaceAlpha * alpha * (1f - outT), listPosition, storyViewer.storiesList.getCount(), this, headerView);
                }

                canvas.save();
                canvas.translate(0, dp(8) - dp(8) * outT);
                boolean buffering = currentStory.isVideo() && playerSharedScope.isBuffering();
                boolean zoom = isLongPressed && (currentStory != null && currentStory.isVideo) && (storyViewer != null && storyViewer.inSeekingMode);
                float linesInterfaceAlpha = linesAlpha.set(!isLongPressed || zoom);
                storyLines.draw(canvas, getMeasuredWidth(), linesPosition, timeProgress, linesCount, linesInterfaceAlpha, alpha * (1f - outT), buffering, zoom, zoomTimeProgress);
                canvas.restore();
            }

            @Override
            protected void onAttachedToWindow() {
                super.onAttachedToWindow();
                emojiAnimationsOverlay.onAttachedToWindow();
                Bulletin.addDelegate(this, new Bulletin.Delegate() {
                    @Override
                    public int getTopOffset(int tag) {
                        return dp(58);
                    }

                    public boolean clipWithGradient(int tag) {
                        return tag == 1 || tag == 2 || tag == 3;
                    }

                    @Override
                    public void onShow(Bulletin bulletin) {
                        if (bulletin != null && bulletin.tag == 2 && delegate != null) {
                            delegate.setBulletinIsVisible(true);
                        }
                    }

                    @Override
                    public void onHide(Bulletin bulletin) {
                        if (bulletin != null && bulletin.tag == 2 && delegate != null) {
                            delegate.setBulletinIsVisible(false);
                        }
                    }

                    @Override
                    public int getBottomOffset(int tag) {
                        return BIG_SCREEN ? 0 : dp(64);
                    }
                });
            }

            @Override
            protected void onDetachedFromWindow() {
                super.onDetachedFromWindow();
                emojiAnimationsOverlay.onDetachedFromWindow();
                Bulletin.removeDelegate(this);
                if (delegate != null) {
                    delegate.setBulletinIsVisible(false);
                }
            }

            @Override
            protected void onMeasure(int widthMeasureSpec, int heightMeasureSpec) {
                LayoutParams layoutParams = (LayoutParams) muteIconContainer.getLayoutParams();
                if (drawLinesAsCounter()) {
                    layoutParams.rightMargin = dp(2);
                    layoutParams.topMargin = dp(15 + 40);
                } else {
                    layoutParams.rightMargin = dp(2 + 40);
                    layoutParams.topMargin = dp(15);
                }
                super.onMeasure(widthMeasureSpec, heightMeasureSpec);
            }
        };
        storyContainer.setClipChildren(false);
        emojiAnimationsOverlay = new EmojiAnimationsOverlay(storyContainer, currentAccount);

        storyContainer.addView(storyAreasView, LayoutHelper.createFrame(LayoutHelper.MATCH_PARENT, LayoutHelper.MATCH_PARENT));

        storyCaptionView = new StoryCaptionView(getContext(), storyViewer.resourcesProvider) {
            @Override
            public void onLinkClick(CharacterStyle span, View spoilersTextView) {
                if (span instanceof URLSpanUserMention) {
                    TLRPC.User user = MessagesController.getInstance(currentAccount).getUser(Utilities.parseLong(((URLSpanUserMention) span).getURL()));
                    if (user != null) {
                        MessagesController.getInstance(currentAccount).openChatOrProfileWith(user, null, storyViewer.fragment, 0, false);
                    }
                } else if (span instanceof URLSpanNoUnderline) {
                    String str = ((URLSpanNoUnderline) span).getURL();
                    if (str != null && (str.startsWith("#") || str.startsWith("$"))) {
                        if (str.contains("@")) {
                            if (storyViewer != null) {
                                storyViewer.presentFragment(new HashtagActivity(str));
                            }
                        } else {
                            Bundle args = new Bundle();
                            args.putInt("type", MediaActivity.TYPE_STORIES_SEARCH);
                            args.putString("hashtag", str);
                            if (storyViewer != null) {
                                storyViewer.presentFragment(new MediaActivity(args, null));
                            }
                        }
                    } else {
                        String username = Browser.extractUsername(str);
                        if (username != null) {
                            username = username.toLowerCase();
                            if (str.startsWith("@")) {
                                MessagesController.getInstance(currentAccount).openByUserName(username, storyViewer.fragment, 0, null);
                            } else {
                                processExternalUrl(0, str, span, false);
                            }
                        } else {
                            processExternalUrl(0, str, span, false);
                        }
                    }
                } else if (span instanceof URLSpan) {
                    String url = ((URLSpan) span).getURL();
                    processExternalUrl(2, url, span, span instanceof URLSpanReplacement);
                } else if (span instanceof URLSpanMono) {
                    ((URLSpanMono) span).copyToClipboard();
                    BulletinFactory.of(storyContainer, resourcesProvider).createCopyBulletin(getString(R.string.TextCopied)).show();
                } else if (span instanceof ClickableSpan) {
                    ((ClickableSpan) span).onClick(spoilersTextView);
                }
            }

            private void processExternalUrl(int type, String url, CharacterStyle span, boolean forceAlert) {
                if (forceAlert || AndroidUtilities.shouldShowUrlInAlert(url)) {
                    if (type == 0 || type == 2) {
                        boolean forceNotInternalForApps = false;
                        if (span instanceof URLSpanReplacement && ((URLSpanReplacement) span).getTextStyleRun() != null && (((URLSpanReplacement) span).getTextStyleRun().flags & TextStyleSpan.FLAG_STYLE_TEXT_URL) != 0) {
                            forceNotInternalForApps = true;
                        }
                        AlertsCreator.showOpenUrlAlert(storyViewer.fragment, url, true, true, true, forceNotInternalForApps, null, resourcesProvider);
                    } else if (type == 1) {
                        AlertsCreator.showOpenUrlAlert(storyViewer.fragment, url, true, true, false, null, resourcesProvider);
                    }
                } else {
                    if (type == 0) {
                        Browser.openUrl(getContext(), Uri.parse(url), true, true, null);
                    } else if (type == 1) {
                        Browser.openUrl(getContext(), Uri.parse(url), false, false, null);
                    } else if (type == 2) {
                        Browser.openUrl(getContext(), Uri.parse(url), false, true, null);
                    }
                }
            }

            @Override
            public void onLinkLongPress(URLSpan span, View spoilersTextView, Runnable done) {
                final String urlFinal = span.getURL();
                String formattedUrl = span.getURL();
                try {
                    try {
                        Uri uri = Uri.parse(formattedUrl);
                        formattedUrl = Browser.replaceHostname(uri, Browser.IDN_toUnicode(uri.getHost()), null);
                    } catch (Exception e) {
                        FileLog.e(e, false);
                    }
                    formattedUrl = URLDecoder.decode(formattedUrl.replaceAll("\\+", "%2b"), "UTF-8");
                } catch (Exception e) {
                    FileLog.e(e);
                }
                try {
                    performHapticFeedback(HapticFeedbackConstants.LONG_PRESS, HapticFeedbackConstants.FLAG_IGNORE_VIEW_SETTING);
                } catch (Exception ignore) {}
                BottomSheet.Builder builder = new BottomSheet.Builder(getContext(), false, resourcesProvider);
                builder.setTitle(formattedUrl);
                builder.setTitleMultipleLines(true);
                builder.setItems(currentStory != null && !currentStory.allowScreenshots() ? new CharSequence[] {getString(R.string.Open)} : new CharSequence[]{getString(R.string.Open), getString(R.string.Copy)}, (dialog, which) -> {
                    if (which == 0) {
                        onLinkClick(span, spoilersTextView);
                    } else if (which == 1) {
                        AndroidUtilities.addToClipboard(urlFinal);
                        BulletinFactory.of(storyContainer, resourcesProvider).createCopyLinkBulletin().show();
                    }
                });
                builder.setOnPreDismissListener(di -> done.run());
                BottomSheet sheet = builder.create();
                sheet.fixNavigationBar(Theme.getColor(Theme.key_dialogBackground, resourcesProvider));
                delegate.showDialog(sheet);
            }

            @Override
            public void onReplyClick(Reply reply) {
                if (reply == null) return;
                if (reply.isRepostMessage && reply.peerId != null && reply.messageId != null) {
                    Bundle args = new Bundle();
                    if (reply.peerId >= 0) {
                        args.putLong("user_id", reply.peerId);
                    } else {
                        args.putLong("chat_id", -reply.peerId);
                    }
                    args.putInt("message_id", reply.messageId);
                    storyViewer.presentFragment(new ChatActivity(args));
                    return;
                }
                if (reply.peerId == null || reply.storyId == null) {
                    BulletinFactory.of(storyContainer, resourcesProvider)
                        .createSimpleBulletin(R.raw.error, getString(R.string.StoryHidAccount))
                        .setTag(3)
                        .show(true);
                    return;
                }
                MessagesController.getInstance(currentAccount).getStoriesController().resolveStoryLink(reply.peerId, reply.storyId, fwdStoryItem -> {
                    if (fwdStoryItem != null) {
                        BaseFragment lastFragment = LaunchActivity.getLastFragment();
                        if (lastFragment == null) {
                            return;
                        }
                        fwdStoryItem.dialogId = reply.peerId;
                        StoryViewer overlayStoryViewer = lastFragment.createOverlayStoryViewer();
                        overlayStoryViewer.open(getContext(), fwdStoryItem, null);
                        overlayStoryViewer.setOnCloseListener(() -> {
                            storyViewer.updatePlayingMode();
                        });
                        storyViewer.updatePlayingMode();
                    } else {
                        BulletinFactory.of(storyContainer, resourcesProvider)
                            .createSimpleBulletin(R.raw.story_bomb2, getString(R.string.StoryNotFound))
                            .setTag(3)
                            .show(true);
                    }
                });
            }

            @Override
            public void onEmojiClick(AnimatedEmojiSpan span) {
                if (span == null || delegate == null) {
                    return;
                }
                TLRPC.Document document = span.document;
                if (document == null) {
                    document = AnimatedEmojiDrawable.findDocument(currentAccount, span.documentId);
                }
                if (document == null) {
                    return;
                }
                Bulletin bulletin = BulletinFactory.of(storyContainer, resourcesProvider).createContainsEmojiBulletin(document, BulletinFactory.CONTAINS_EMOJI_IN_STORY, set -> {
                    ArrayList<TLRPC.InputStickerSet> inputSets = new ArrayList<>(1);
                    inputSets.add(set);
                    EmojiPacksAlert alert = new EmojiPacksAlert(storyViewer.fragment, getContext(), resourcesProvider, inputSets);
                    if (delegate != null) {
                        delegate.showDialog(alert);
                    }
                });
                if (bulletin == null) {
                    return;
                }
                bulletin.tag = 1;
                bulletin.show(true);
            }
        };
        storyCaptionView.captionTextview.setOnClickListener(v -> {
            if (storyCaptionView.expanded) {
                if (!storyCaptionView.textSelectionHelper.isInSelectionMode()) {
                    storyCaptionView.collapse();
                } else {
                    storyCaptionView.checkCancelTextSelection();
                }
            } else {
                checkBlackoutMode = true;
                storyCaptionView.expand();
            }
        });

        shareButton = new ImageView(context);
        shareButton.setImageDrawable(sharedResources.shareDrawable);
        int padding = dp(8);
        shareButton.setPadding(padding, padding, padding, padding);
        shareButton.setOnClickListener(v -> {
            shareStory(true);
        });
        ScaleStateListAnimator.apply(shareButton);

        if (!DISABLE_STORY_REPOSTING) {
            repostButton = new ImageView(context);
            repostButton.setImageDrawable(sharedResources.repostDrawable);
            repostButton.setPadding(padding, padding, padding, padding);

            repostButtonContainer = new FrameLayout(getContext()) {
                @Override
                protected void dispatchDraw(Canvas canvas) {
                    super.dispatchDraw(canvas);
                    if (isChannel && repostCounter != null) {
                        canvas.save();
                        canvas.translate(getMeasuredWidth() - repostCounter.getCurrentWidth() - AndroidUtilities.dp(6), 0);
                        float repostScale = repostCounterProgress.set(repostCounterVisible ? 1f : 0);
                        canvas.scale(repostScale, repostScale, repostCounter.getCurrentWidth() / 2f, AndroidUtilities.dp(20));
                        repostCounter.setAlpha(0xFF);
                        repostCounter.draw(canvas);
                        canvas.restore();
                    }
                }

                @Override
                protected boolean verifyDrawable(@NonNull Drawable who) {
                    return who == repostCounter || super.verifyDrawable(who);
                }
            };
            if (repostCounter != null) {
                repostCounter.setCallback(repostButtonContainer);
            }
            repostButtonContainer.setWillNotDraw(false);
            repostButtonContainer.setOnClickListener(v -> tryToOpenRepostStory());
        }

        likeButtonContainer = new FrameLayout(getContext()) {
            @Override
            protected void dispatchDraw(Canvas canvas) {
                super.dispatchDraw(canvas);
                if (isChannel && reactionsCounter != null) {
                    canvas.save();
                    canvas.translate(getMeasuredWidth() - reactionsCounter.getCurrentWidth() - AndroidUtilities.dp(6), 0);
                    float reactionScale = reactionsCounterProgress.set(reactionsCounterVisible ? 1f : 0);
                    canvas.scale(reactionScale, reactionScale, reactionsCounter.getCurrentWidth() / 2f, AndroidUtilities.dp(20));
                    reactionsCounter.setAlpha(0xFF);
                    reactionsCounter.draw(canvas);
                    canvas.restore();
                }
            }

            @Override
            protected boolean verifyDrawable(@NonNull Drawable who) {
                return who == reactionsCounter || super.verifyDrawable(who);
            }
        };
        if (reactionsCounter != null) {
            reactionsCounter.setCallback(likeButtonContainer);
        }
        likeButtonContainer.setWillNotDraw(false);
        likeButtonContainer.setOnClickListener(v -> {
            if (currentStory.storyItem != null && currentStory.storyItem.sent_reaction == null) {
                applyMessageToChat(() -> {
                    likeStory(null);
                });
            } else {
                likeStory(null);
            }
        });
        likeButtonContainer.setOnLongClickListener(v -> {
            if (reactionsTooltipRunnable != null) {
                AndroidUtilities.cancelRunOnUIThread(reactionsTooltipRunnable);
                reactionsTooltipRunnable = null;
            }
            SharedConfig.setStoriesReactionsLongPressHintUsed(true);
            if (reactionsLongpressTooltip != null) {
                reactionsLongpressTooltip.hide();
            }
            checkReactionsLayoutForLike();
            storyViewer.windowView.dispatchTouchEvent(AndroidUtilities.emptyMotionEvent());
            showLikesReaction(true);
            return true;
        });
        storiesLikeButton = new StoriesLikeButton(context, sharedResources);
        storiesLikeButton.setPadding(padding, padding, padding, padding);
        likeButtonContainer.addView(storiesLikeButton, LayoutHelper.createFrame(40, 40, Gravity.LEFT));
        if (repostButtonContainer != null) {
            repostButtonContainer.addView(repostButton, LayoutHelper.createFrame(40, 40, Gravity.LEFT));
        }
        ScaleStateListAnimator.apply(likeButtonContainer, 0.3f, 5f);
        if (repostButtonContainer != null) {
            ScaleStateListAnimator.apply(repostButtonContainer, 0.3f, 5f);
        }

        imageReceiver.setAllowLoadingOnAttachedOnly(true);
        imageReceiver.setParentView(storyContainer);
        if (Build.VERSION.SDK_INT >= Build.VERSION_CODES.LOLLIPOP) {
            outlineProvider = new RoundRectOutlineProvider(10);
            storyContainer.setOutlineProvider(outlineProvider);
            storyContainer.setClipToOutline(true);
        }
        addView(storyContainer);
        headerView = new PeerHeaderView(context, currentStory);
        headerView.setOnClickListener(v -> {
            if (UserConfig.getInstance(currentAccount).clientUserId == dialogId) {
                Bundle args = new Bundle();
                args.putInt("type", MediaActivity.TYPE_STORIES);
                args.putLong("dialog_id", dialogId);
                MediaActivity mediaActivity = new MediaActivity(args, null);
                storyViewer.presentFragment(mediaActivity);
            } else {
                if (dialogId > 0) {
                    storyViewer.presentFragment(ProfileActivity.of(dialogId));
                } else {
                    storyViewer.presentFragment(ChatActivity.of(dialogId));
                }
            }
        });
        storyContainer.addView(headerView, LayoutHelper.createFrame(LayoutHelper.MATCH_PARENT, LayoutHelper.WRAP_CONTENT, 0, 0, 17, 0, 0));

        LayoutTransition layoutTransition = new LayoutTransition();
        layoutTransition.setDuration(150);
        layoutTransition.disableTransitionType(LayoutTransition.APPEARING);
        layoutTransition.enableTransitionType(LayoutTransition.CHANGING);
        bottomActionsLinearLayout = new LinearLayout(context);
        bottomActionsLinearLayout.setOrientation(LinearLayout.HORIZONTAL);
        bottomActionsLinearLayout.setLayoutTransition(layoutTransition);
        bottomActionsLinearLayout.addView(shareButton, LayoutHelper.createLinear(40, 40, Gravity.RIGHT));
        if (repostButtonContainer != null) {
            bottomActionsLinearLayout.addView(repostButtonContainer, LayoutHelper.createLinear(40, 40, Gravity.RIGHT));
        }
        bottomActionsLinearLayout.addView(likeButtonContainer, LayoutHelper.createLinear(40, 40, Gravity.RIGHT));

        addView(bottomActionsLinearLayout, LayoutHelper.createFrame(LayoutHelper.WRAP_CONTENT, LayoutHelper.WRAP_CONTENT, Gravity.RIGHT, 0, 0,4,0));

        optionsIconView = new ImageView(context);
        optionsIconView.setImageDrawable(sharedResources.optionsDrawable);
        optionsIconView.setPadding(dp(8), dp(8), dp(8), dp(8));
        optionsIconView.setBackground(Theme.createSelectorDrawable(Color.WHITE));
        storyContainer.addView(optionsIconView, LayoutHelper.createFrame(40, 40, Gravity.RIGHT | Gravity.TOP, 2, 15, 2, 0));

        optionsIconView.setOnClickListener(v -> {
            delegate.setPopupIsVisible(true);
            editStoryItem = null;
            final boolean[] popupStillVisible = new boolean[] { false };
            if (isSelf) {
                MessagesController.getInstance(currentAccount).getStoriesController().loadBlocklistAtFirst();
                MessagesController.getInstance(currentAccount).getStoriesController().loadSendAs();
                MessagesController.getInstance(currentAccount).getStoriesController().getDraftsController().load();
            }
            final boolean userCanEditStory = isSelf || MessagesController.getInstance(currentAccount).getStoriesController().canEditStory(currentStory.storyItem);
            final boolean canEditStory = isSelf || ((isChannel || isBotsPreview()) && userCanEditStory);
            final boolean speedControl = currentStory.isVideo;
            final boolean albums = true;
            final boolean hasSwipeBack = speedControl || albums;

            popupMenu = new CustomPopupMenu(getContext(), resourcesProvider, hasSwipeBack) {
                private boolean edit;

                private void addViewStatistics(ActionBarPopupWindow.ActionBarPopupWindowLayout popupLayout, TL_stories.StoryItem storyItem) {
                    if (isChannel) {
                        TLRPC.Chat chat = MessagesController.getInstance(currentAccount).getChat(-dialogId);
                        if (chat != null) {
                            TLRPC.ChatFull chatFull = MessagesController.getInstance(currentAccount).getChatFull(chat.id);
                            if (chatFull == null) {
                                chatFull = MessagesStorage.getInstance(currentAccount).loadChatInfo(chat.id, true, new CountDownLatch(1), false, false);
                            }
                            if (chatFull != null && chatFull.can_view_stats) {
                                ActionBarMenuItem.addItem(popupLayout, R.drawable.msg_stats, getString(R.string.ViewStatistics), false, resourcesProvider).setOnClickListener(v -> {
                                    if (popupMenu != null) {
                                        popupMenu.dismiss();
                                    }
                                    storyItem.dialogId = dialogId;
                                    storyItem.messageId = storyItem.id;
                                    MessageObject msg = new MessageObject(currentAccount, storyItem);
                                    msg.generateThumbs(false);
                                    storyViewer.presentFragment(new MessageStatisticActivity(msg, chat.id, false) {
                                        @Override
                                        public Theme.ResourcesProvider getResourceProvider() {
                                            return new DarkThemeResourceProvider();
                                        }

                                        @Override
                                        public boolean isLightStatusBar() {
                                            return false;
                                        }
                                    });
                                });
                            }
                        }
                    }
                }

                private void addSpeedLayout(ActionBarPopupWindow.ActionBarPopupWindowLayout popupLayout, boolean addGap) {
                    if (!speedControl || currentStory != null && currentStory.uploadingStory != null) {
                        speedLayout = null;
                        speedItem = null;
                        return;
                    }

                    speedLayout = new ChooseSpeedLayout(getContext(), popupLayout.getSwipeBack(), new ChooseSpeedLayout.Callback() {
                        @Override
                        public void onSpeedSelected(float speed, boolean isFinal, boolean closeMenu) {
                            if (storyViewer != null) {
                                storyViewer.setSpeed(speed);
                            }
                            updateSpeedItem(isFinal);
                            if (closeMenu && popupLayout.getSwipeBack() != null) {
                                popupLayout.getSwipeBack().closeForeground();
                            }
                        }
                    });
                    speedLayout.update(StoryViewer.currentSpeed, true);

                    speedItem = new ActionBarMenuSubItem(getContext(), false, false, false, resourcesProvider);
                    speedItem.setTextAndIcon(getString(R.string.Speed), R.drawable.msg_speed, null);
                    updateSpeedItem(true);
                    speedItem.setMinimumWidth(AndroidUtilities.dp(196));
                    speedItem.setRightIcon(R.drawable.msg_arrowright);
                    popupLayout.addView(speedItem);
                    LinearLayout.LayoutParams layoutParams = (LinearLayout.LayoutParams) speedItem.getLayoutParams();
                    if (LocaleController.isRTL) {
                        layoutParams.gravity = Gravity.RIGHT;
                    }
                    layoutParams.width = LayoutHelper.MATCH_PARENT;
                    layoutParams.height = AndroidUtilities.dp(48);
                    speedItem.setLayoutParams(layoutParams);
                    int swipeBackIndex = popupLayout.addViewToSwipeBack(speedLayout.speedSwipeBackLayout);
                    speedItem.openSwipeBackLayout = () -> {
                        if (popupLayout.getSwipeBack() != null) {
                            popupLayout.getSwipeBack().openForeground(swipeBackIndex);
                        }
                    };
                    speedItem.setOnClickListener(view -> {
                        speedItem.openSwipeBack();
                    });

                    popupLayout.swipeBackGravityRight = true;

                    if (addGap) {
                        ActionBarPopupWindow.GapView gap = new ActionBarPopupWindow.GapView(getContext(), resourcesProvider, Theme.key_actionBarDefaultSubmenuSeparator);
                        gap.setTag(R.id.fit_width_tag, 1);
                        popupLayout.addView(gap, LayoutHelper.createLinear(LayoutHelper.MATCH_PARENT, 8));
                    }
                }

                private void addAlbumsLayout(ActionBarPopupWindow.ActionBarPopupWindowLayout popupLayout, boolean addGap) {
                    if (currentStory.storyItem == null) {
                        return;
                    }
                    final TL_stories.StoryItem storyItem = currentStory.storyItem;
                    final HashSet<Integer> selectedAlbums;
                    if (storyItem.albums != null) {
                        selectedAlbums = new HashSet<>(storyItem.albums);
                    } else {
                        selectedAlbums = new HashSet<>();
                    }

                    ItemOptions options = ItemOptions.swipeback(popupLayout, resourcesProvider);
                    options.add(R.drawable.ic_ab_back, getString(R.string.Back), () -> {
                        if (popupLayout.getSwipeBack() != null) {
                            popupLayout.getSwipeBack().closeForeground();
                        }
                    });
                    options.addGap();
                    ItemOptions.addAlbumsItemOptions(options, getStoriesController().getStoryAlbumsList(dialogId),
                        selectedAlbums,
                        storiesController.canCreateNewAlbum(dialogId),
                        () -> {
                            AlertsCreator.createStoriesAlbumEnterNameForCreate(getContext(), null, resourcesProvider, name -> {
                                getStoriesController().createAlbum(dialogId, name, album -> {
                                    storiesController.addStoryToAlbum(dialogId, album.album_id, storyItem);
                                    BulletinFactory.of(storyContainer, resourcesProvider).createSimpleBulletin(
                                        R.raw.contact_check,
                                        AndroidUtilities.replaceTags(LocaleController.formatString(R.string.StoryAddedToAlbumX, album.title))
                                    ).show();
                                });
                            });
                            if (popupMenu != null) {
                                popupMenu.dismiss();
                            }
                        },
                        (b) -> {
                            final boolean add = selectedAlbums.contains(b.album_id);
                            final String bulletin;
                            if (add) {
                                storiesController.addStoryToAlbum(dialogId, b.album_id, storyItem);
                                bulletin = LocaleController.formatString(R.string.StoryAddedToAlbumX, b.title);
                            } else {
                                storiesController.removeStoryFromAlbum(dialogId, b.album_id, storyItem);
                                bulletin = LocaleController.formatString(R.string.StoryRemovedFromAlbumX, b.title);
                            }
                            BulletinFactory.of(storyContainer, resourcesProvider).createSimpleBulletin(
                                R.raw.contact_check,
                                AndroidUtilities.replaceTags(bulletin)
                            ).show();

                            if (popupMenu != null) {
                                popupMenu.dismiss();
                            }
                        });

                    albumLayout = options.getLinearLayout();
                    int swipeBackIndex = popupLayout.addViewToSwipeBack(albumLayout);

                    albumItem = new ActionBarMenuSubItem(getContext(), false, false, false, resourcesProvider);
                    albumItem.setTextAndIcon(getString(R.string.StoriesAlbumAddToAlbum), R.drawable.menu_album_add, null);
                    albumItem.openSwipeBackLayout = () -> {
                        if (popupLayout.getSwipeBack() != null) {
                            popupLayout.getSwipeBack().openForeground(swipeBackIndex);
                        }
                    };
                    albumItem.setOnClickListener(view -> {
                        albumItem.openSwipeBack();
                    });

                    popupLayout.addView(albumItem);
                    popupLayout.swipeBackGravityRight = true;

                    if (addGap) {
                        ActionBarPopupWindow.GapView gap = new ActionBarPopupWindow.GapView(getContext(), resourcesProvider, Theme.key_actionBarDefaultSubmenuSeparator);
                        gap.setTag(R.id.fit_width_tag, 1);
                        popupLayout.addView(gap, LayoutHelper.createLinear(LayoutHelper.MATCH_PARENT, 8));
                    }
                }

                @Override
                protected void onCreate(ActionBarPopupWindow.ActionBarPopupWindowLayout popupLayout) {
                    if (canEditStory || currentStory.uploadingStory != null) {
                        TL_stories.StoryItem storyItem = currentStory.storyItem;
                        if (currentStory.uploadingStory != null) {
                            ActionBarMenuSubItem item = ActionBarMenuItem.addItem(popupLayout, R.drawable.msg_cancel, getString(R.string.Cancel), false, resourcesProvider);
                            item.setOnClickListener(v -> {
                                if (currentStory.uploadingStory != null) {
                                    currentStory.uploadingStory.cancel();
                                    updateStoryItems();
                                }
                                if (popupMenu != null) {
                                    popupMenu.dismiss();
                                }
                            });
                        }
                        if (storyItem == null) {
                            return;
                        }
                        String str = currentStory.isVideo() ? getString(R.string.SaveVideo) : getString(R.string.SaveImage);

                        if (isSelf || storiesController.canEditStories(dialogId)) {
                            addAlbumsLayout(popupLayout, true);
                        }

                        if (isSelf) {
                            final StoryPrivacyBottomSheet.StoryPrivacy storyPrivacy = storyItem.privacy.isEmpty() ?
                                new StoryPrivacyBottomSheet.StoryPrivacy(StoryPrivacyBottomSheet.TYPE_SELECTED_CONTACTS, currentAccount, new ArrayList<>()):
                                new StoryPrivacyBottomSheet.StoryPrivacy(currentAccount, storyItem.privacy);
                            ActionBarMenuSubItem item = ActionBarMenuItem.addItem(popupLayout, R.drawable.msg_view_file, LocaleController.getString(R.string.WhoCanSee), false, resourcesProvider);
                            item.setSubtext(storyPrivacy.toString());
                            item.setOnClickListener(v -> {
                                editPrivacy(storyPrivacy, storyItem);
                                if (popupMenu != null) {
                                    popupMenu.dismiss();
                                }
                            });
                            item.setItemHeight(56);
                        }
                        addSpeedLayout(popupLayout, false);
                        if (isSelf || speedControl) {
                            ActionBarPopupWindow.GapView gap = new ActionBarPopupWindow.GapView(getContext(), resourcesProvider, Theme.key_actionBarDefaultSubmenuSeparator);
                            gap.setTag(R.id.fit_width_tag, 1);
                            popupLayout.addView(gap, LayoutHelper.createLinear(LayoutHelper.MATCH_PARENT, 8));
                        }

                        if (!unsupported && (isBotsPreview() || MessagesController.getInstance(currentAccount).storiesEnabled()) && userCanEditStory) {
                            editStoryItem = ActionBarMenuItem.addItem(popupLayout, R.drawable.msg_edit, getString(isBotsPreview() ? R.string.EditBotPreview : R.string.EditStory), false, resourcesProvider);
                            editStoryItem.setOnClickListener(v -> {
                                if (v.getAlpha() < 1) {
                                    AndroidUtilities.shakeViewSpring(v, shiftDp = -shiftDp);
                                    BulletinFactory.of(storyContainer, resourcesProvider).createErrorBulletin("Wait until current upload is complete").show();
                                    return;
                                }
                                Activity activity = AndroidUtilities.findActivity(context);
                                if (activity == null) {
                                    return;
                                }
                                edit = true;
                                if (popupMenu != null) {
                                    popupMenu.dismiss();
                                }
                                Runnable openEdit = () -> {
                                    StoryRecorder editor = StoryRecorder.getInstance(activity, currentAccount);
                                    long time = 0;
                                    if (playerSharedScope != null && playerSharedScope.player != null) {
                                        time = playerSharedScope.player.currentPosition;
                                    }
                                    StoryEntry entry = MessagesController.getInstance(currentAccount).getStoriesController().getDraftsController().getForEdit(currentStory.storyItem.dialogId, currentStory.storyItem);
                                    if (entry == null || entry.isRepostMessage || entry.file == null || !entry.file.exists()) {
                                        entry = StoryEntry.fromStoryItem(currentStory.getPath(), currentStory.storyItem);
                                        entry.editStoryPeerId = dialogId;
                                    }
                                    if (entry != null) {
                                        entry = entry.copy();
                                    }
                                    if (isBotsPreview()) {
                                        entry.botId = dialogId;
                                        entry.editingBotPreview = MessagesController.toInputMedia(currentStory.storyItem.media);
                                        if (storyViewer.storiesList instanceof StoriesController.BotPreviewsList) {
                                            StoriesController.BotPreviewsList list = (StoriesController.BotPreviewsList) storyViewer.storiesList;
                                            entry.botLang = list.lang_code;
                                        }
                                    }
                                    editor.openEdit(StoryRecorder.SourceView.fromStoryViewer(storyViewer), entry, time, true);
                                    editor.setOnFullyOpenListener(() -> {
                                        editOpened = true;
                                        setActive(false);
                                    });
                                    editor.setOnPrepareCloseListener((t, close, sent, did) -> {
                                        final long start = System.currentTimeMillis();
                                        if (playerSharedScope.player == null) {
                                            delegate.setPopupIsVisible(false);
                                            setActive(true);
                                            editOpened = false;
                                            onImageReceiverThumbLoaded = () -> {
                                                AndroidUtilities.cancelRunOnUIThread(close);
                                                AndroidUtilities.runOnUIThread(close);
                                            };
                                            if (sent) {
                                                updatePosition();
                                            }
                                            AndroidUtilities.runOnUIThread(close, 400);
                                            return;
                                        }
                                        playerSharedScope.firstFrameRendered = playerSharedScope.player.firstFrameRendered = false;
                                        playerSharedScope.player.setOnReadyListener(() -> {
                                            AndroidUtilities.cancelRunOnUIThread(close);
                                            AndroidUtilities.runOnUIThread(close, Math.max(0, 32L - (System.currentTimeMillis() - start)));
                                        });
                                        delegate.setPopupIsVisible(false);
                                        if (muteIconView != null) {
                                            muteIconView.setAnimation(sharedResources.muteDrawable);
                                        }
                                        if (videoDuration > 0 && t > videoDuration - 1400) {
                                            t = 0L;
                                        }
                                        setActive(t, true);
                                        editOpened = false;
                                        AndroidUtilities.runOnUIThread(close, 400);
                                        if (sent) {
                                            updatePosition();
                                        }
                                    });
                                };
                                if (!delegate.releasePlayer(openEdit)) {
                                    openEdit.run();
                                }
                            });
                            if (storiesController.hasUploadingStories(dialogId) && currentStory.isVideo && !SharedConfig.allowPreparingHevcPlayers()) {
                                editStoryItem.setAlpha(0.5f);
                            }
                        }

                        if (currentStory.storyItem != null && currentStory.isVideo && (currentStory.storyItem.pinned || isEditBotsPreview())) {
                            ActionBarMenuSubItem item = ActionBarMenuItem.addItem(popupLayout, R.drawable.menu_cover_stories, getString(R.string.StoryEditCoverMenu), false, resourcesProvider);
                            item.setOnClickListener(v -> {
                                File f = currentStory.getPath();
                                if (f == null || !f.exists()) {
                                    showDownloadAlert();
                                    return;
                                }
                                Activity activity = AndroidUtilities.findActivity(context);
                                if (activity == null) {
                                    return;
                                }
                                edit = true;
                                if (popupMenu != null) {
                                    popupMenu.dismiss();
                                }
                                Runnable openEdit = () -> {
                                    StoryRecorder editor = StoryRecorder.getInstance(activity, currentAccount);
                                    long time = 0;
                                    if (playerSharedScope != null && playerSharedScope.player != null) {
                                        time = playerSharedScope.player.currentPosition;
                                    }
                                    StoryEntry entry = StoryEntry.fromStoryItem(currentStory.getPath(), currentStory.storyItem);
                                    entry.editStoryPeerId = dialogId;
                                    entry.cover = StoryEntry.getCoverTime(currentStory.storyItem);
                                    if (entry != null) {
                                        entry = entry.copy();
                                    }
                                    entry.isEditingCover = true;
                                    entry.editingCoverDocument = currentStory.storyItem.media.document;
                                    final TL_stories.StoryItem finalStoryItem = currentStory.storyItem;
                                    entry.updateDocumentRef = whenDone -> {
                                        if (finalStoryItem instanceof StoriesController.BotPreview && ((StoriesController.BotPreview) finalStoryItem).list != null) {
                                            StoriesController.BotPreviewsList list = ((StoriesController.BotPreview) finalStoryItem).list;
                                            list.reload(() -> {
                                                for (int i = 0; i < list.messageObjects.size(); ++i) {
                                                    MessageObject msg = list.messageObjects.get(i);
                                                    if (msg == null || msg.storyItem == null || msg.storyItem.media == null) continue;
                                                    if (storyItem.media.document != null) {
                                                        if (msg.storyItem.media.document == null) continue;
                                                        if (msg.storyItem.media.document.id == storyItem.media.document.id) {
                                                            whenDone.run(msg.storyItem.media.document);
                                                            return;
                                                        }
                                                    }
                                                }
                                                whenDone.run(null);
                                            });
                                        } else {
                                            TL_stories.TL_stories_getStoriesByID req = new TL_stories.TL_stories_getStoriesByID();
                                            req.peer = MessagesController.getInstance(currentAccount).getInputPeer(finalStoryItem.dialogId);
                                            req.id.add(finalStoryItem.id);
                                            ConnectionsManager.getInstance(currentAccount).sendRequest(req, (res, err) -> AndroidUtilities.runOnUIThread(() -> {
                                                if (res instanceof TL_stories.TL_stories_stories) {
                                                    TL_stories.TL_stories_stories stories = (TL_stories.TL_stories_stories) res;
                                                    MessagesController.getInstance(currentAccount).putUsers(stories.users, false);
                                                    MessagesController.getInstance(currentAccount).putChats(stories.chats, false);
                                                    for (int i = 0; i < stories.stories.size(); ++i) {
                                                        if (stories.stories.get(i).id == finalStoryItem.id) {
                                                            whenDone.run(stories.stories.get(i).media.document);
                                                            return;
                                                        }
                                                    }
                                                }
                                                whenDone.run(null);
                                            }));
                                        }
                                    };
                                    if (isBotsPreview()) {
                                        entry.botId = dialogId;
                                        entry.editingBotPreview = MessagesController.toInputMedia(currentStory.storyItem.media);
                                        if (storyViewer.storiesList instanceof StoriesController.BotPreviewsList) {
                                            StoriesController.BotPreviewsList list = (StoriesController.BotPreviewsList) storyViewer.storiesList;
                                            entry.botLang = list.lang_code;
                                        }
                                    }
                                    editor.openEdit(StoryRecorder.SourceView.fromStoryViewer(storyViewer), entry, time, true);
                                    editor.setOnFullyOpenListener(() -> {
                                        editOpened = true;
                                        setActive(false);
                                    });
                                    editor.setOnPrepareCloseListener((t, close, sent, did) -> {
                                        final long start = System.currentTimeMillis();
                                        if (playerSharedScope.player == null) {
                                            delegate.setPopupIsVisible(false);
                                            setActive(true);
                                            editOpened = false;
                                            onImageReceiverThumbLoaded = () -> {
                                                AndroidUtilities.cancelRunOnUIThread(close);
                                                AndroidUtilities.runOnUIThread(close);
                                            };
                                            if (sent) {
                                                updatePosition();
                                            }
                                            AndroidUtilities.runOnUIThread(close, 400);
                                            return;
                                        }
                                        playerSharedScope.firstFrameRendered = playerSharedScope.player.firstFrameRendered = false;
                                        playerSharedScope.player.setOnReadyListener(() -> {
                                            AndroidUtilities.cancelRunOnUIThread(close);
                                            AndroidUtilities.runOnUIThread(close, Math.max(0, 32L - (System.currentTimeMillis() - start)));
                                        });
                                        delegate.setPopupIsVisible(false);
                                        if (muteIconView != null) {
                                            muteIconView.setAnimation(sharedResources.muteDrawable);
                                        }
                                        if (videoDuration > 0 && t > videoDuration - 1400) {
                                            t = 0L;
                                        }
                                        setActive(t, true);
                                        editOpened = false;
                                        AndroidUtilities.runOnUIThread(close, 400);
                                        if (sent) {
                                            updatePosition();
                                        }
                                    });
                                };
                                if (!delegate.releasePlayer(openEdit)) {
                                    openEdit.run();
                                }
                            });
                        }

                        if (isSelf || (isChannel && MessagesController.getInstance(currentAccount).getStoriesController().canEditStories(storyItem.dialogId))) {
                            final boolean pin = !storyItem.pinned;
                            String title;
                            if (isSelf) {
                                title = pin ? getString(R.string.SaveToProfile) : getString(R.string.ArchiveStory);
                            } else {
                                title = pin ? getString(R.string.SaveToPosts) : getString(R.string.RemoveFromPosts);
                            }
                            ActionBarMenuItem.addItem(popupLayout, pin ? R.drawable.msg_save_story : R.drawable.menu_unsave_story, title, false, resourcesProvider).setOnClickListener(v -> {
                                ArrayList<TL_stories.StoryItem> storyItems = new ArrayList<>();
                                storyItems.add(storyItem);
                                MessagesController.getInstance(currentAccount).getStoriesController().updateStoriesPinned(dialogId, storyItems, pin, success -> {
                                    if (success) {
                                        storyItem.pinned = pin;
                                        if (isSelf) {
                                            BulletinFactory.of(storyContainer, resourcesProvider).createSimpleBulletin(pin ? R.raw.contact_check : R.raw.chats_archived, pin ? getString(R.string.StoryPinnedToProfile) : getString(R.string.StoryArchivedFromProfile)).show();
                                        } else {
                                            if (pin) {
                                                BulletinFactory.of(storyContainer, resourcesProvider).createSimpleBulletin(R.raw.contact_check,
                                                        getString(R.string.StoryPinnedToPosts),
                                                        getString(R.string.StoryPinnedToPostsDescription)
                                                ).show();
                                            } else {
                                                BulletinFactory.of(storyContainer, resourcesProvider).createSimpleBulletin(R.raw.chats_archived, getString(R.string.StoryUnpinnedFromPosts)).show();
                                            }
                                        }
                                    } else {
                                        BulletinFactory.of(storyContainer, resourcesProvider).createSimpleBulletin(R.raw.error, getString(R.string.UnknownError)).show();
                                    }
                                });
                                if (popupMenu != null) {
                                    popupMenu.dismiss();
                                }
                            });
                        }

                        addViewStatistics(popupLayout, storyItem);

                        if (!unsupported || true) {
                            ActionBarMenuItem.addItem(popupLayout, R.drawable.msg_gallery, str, false, resourcesProvider).setOnClickListener(v -> {
                                saveToGallery();
                                if (popupMenu != null) {
                                    popupMenu.dismiss();
                                }
                            });
                        }

                        if (!MessagesController.getInstance(currentAccount).premiumFeaturesBlocked() && !isChannel) {
                            createStealthModeItem(popupLayout);
                        }

                        if (isChannel && allowShareLink) {
                            ActionBarMenuItem.addItem(popupLayout, R.drawable.msg_link, getString(R.string.CopyLink), false, resourcesProvider).setOnClickListener(v -> {
                                AndroidUtilities.addToClipboard(currentStory.createLink());
                                onLinkCopied();
                                if (popupMenu != null) {
                                    popupMenu.dismiss();
                                }
                            });
                        }

                        if (allowShareLink) {
                            ActionBarMenuItem.addItem(popupLayout, R.drawable.msg_shareout, getString(R.string.BotShare), false, resourcesProvider).setOnClickListener(v -> {
                                shareStory(false);
                                if (popupMenu != null) {
                                    popupMenu.dismiss();
                                }
                            });
                        }

                        if (isSelf || MessagesController.getInstance(currentAccount).getStoriesController().canDeleteStory(currentStory.storyItem)) {
                            ActionBarMenuSubItem deleteItem = ActionBarMenuItem.addItem(popupLayout, R.drawable.msg_delete, getString(R.string.Delete), false, resourcesProvider);
                            deleteItem.setSelectorColor(Theme.multAlpha(Theme.getColor(Theme.key_text_RedBold, resourcesProvider), .12f));
                            deleteItem.setColors(resourcesProvider.getColor(Theme.key_text_RedBold), resourcesProvider.getColor(Theme.key_text_RedBold));
                            deleteItem.setOnClickListener(v -> {
                                deleteStory();
                                if (popupMenu != null) {
                                    popupMenu.dismiss();
                                }
                            });
                        }
                    } else {
//                        ActionBarMenuItem.addItem(popupLayout, R.drawable.msg_mute, LocaleController.getString(R.string.Mute), false, resourcesProvider).setOnClickListener(v -> {
//                            if (popupMenu != null) {
//                                popupMenu.dismiss();
//                            }
//                        });

                        addSpeedLayout(popupLayout, true);

                        final String key = NotificationsController.getSharedPrefKey(dialogId, 0);
                        boolean muted = !NotificationsCustomSettingsActivity.areStoriesNotMuted(currentAccount, dialogId);
                        TLRPC.User user = null;
                        TLRPC.Chat chat = null;
                        TLObject object;
                        if (dialogId > 0) {
                            object = user = MessagesController.getInstance(currentAccount).getUser(dialogId);
                        } else {
                            object = chat = MessagesController.getInstance(currentAccount).getChat(-dialogId);
                        }
                        String name = user == null ? (chat == null ? "" : chat.title) : UserObject.getFirstName(user).trim();
                        int index = name.indexOf(" ");
                        if (index > 0) {
                            name = name.substring(0, index);
                        }
                        String finalName = name;
                        if (!UserObject.isService(dialogId) && !isBotsPreview()) {
                            if (!muted) {
                                ActionBarMenuSubItem item = ActionBarMenuItem.addItem(popupLayout, R.drawable.msg_mute, getString(R.string.NotificationsStoryMute2), false, resourcesProvider);
                                item.setOnClickListener(v -> {
                                    MessagesController.getNotificationsSettings(currentAccount).edit().putBoolean("stories_" + key, false).apply();
                                    NotificationsController.getInstance(currentAccount).updateServerNotificationsSettings(dialogId, 0);

                                    BulletinFactory.of(storyContainer, resourcesProvider).createUsersBulletin(Arrays.asList(object), AndroidUtilities.replaceTags(LocaleController.formatString("NotificationsStoryMutedHint", R.string.NotificationsStoryMutedHint, finalName))).setTag(2).show();
                                    if (popupMenu != null) {
                                        popupMenu.dismiss();
                                    }
                                });
                                item.setMultiline(false);
                            } else {
                                ActionBarMenuSubItem item = ActionBarMenuItem.addItem(popupLayout, R.drawable.msg_unmute, getString(R.string.NotificationsStoryUnmute2), false, resourcesProvider);
                                item.setOnClickListener(v -> {
                                    MessagesController.getNotificationsSettings(currentAccount).edit().putBoolean("stories_" + key, true).apply();
                                    NotificationsController.getInstance(currentAccount).updateServerNotificationsSettings(dialogId, 0);
                                    BulletinFactory.of(storyContainer, resourcesProvider).createUsersBulletin(Arrays.asList(object), AndroidUtilities.replaceTags(LocaleController.formatString("NotificationsStoryUnmutedHint", R.string.NotificationsStoryUnmutedHint, finalName))).setTag(2).show();
                                    if (popupMenu != null) {
                                        popupMenu.dismiss();
                                    }
                                });
                                item.setMultiline(false);
                            }
                            MediaDataController.getInstance(currentAccount).loadHints(true);
                            final boolean fromTopPeer = user != null && !user.contact && MediaDataController.getInstance(currentAccount).containsTopPeer(dialogId);
                            boolean canShowArchive;
                            boolean storiesIsHidden;
                            if (dialogId > 0) {
                                canShowArchive = user != null && user.contact;
                                storiesIsHidden = user != null && user.stories_hidden;
                            } else {
                                canShowArchive = chat != null && !ChatObject.isNotInChat(chat);
                                storiesIsHidden = chat != null && chat.stories_hidden;
                            }
                            if (fromTopPeer) {
                                ActionBarMenuItem.addItem(popupLayout, R.drawable.msg_delete, getString(R.string.StoriesRemoveFromRecent), false, resourcesProvider).setOnClickListener(v -> {
                                    MediaDataController.getInstance(currentAccount).removePeer(dialogId);
                                    storiesController.toggleHidden(dialogId, true, false, true);
                                    if (popupMenu != null) {
                                        popupMenu.dismiss();
                                    }
                                });
                            } else if (canShowArchive) {
                                if (!storiesIsHidden) {
                                    ActionBarMenuItem.addItem(popupLayout, R.drawable.msg_archive, getString(R.string.ArchivePeerStories), false, resourcesProvider).setOnClickListener(v -> {
                                        toggleArchiveForStory(dialogId);
                                        if (popupMenu != null) {
                                            popupMenu.dismiss();
                                        }
                                    });
                                } else {
                                    ActionBarMenuItem.addItem(popupLayout, R.drawable.msg_unarchive, getString(R.string.UnarchiveStories), false, resourcesProvider).setOnClickListener(v -> {
                                        toggleArchiveForStory(dialogId);
                                        if (popupMenu != null) {
                                            popupMenu.dismiss();
                                        }
                                    });
                                }
                            }
                        }

                        if (!MessagesController.getInstance(currentAccount).premiumFeaturesBlocked() && currentStory.isVideo) {
                            createQualityItem(popupLayout);
                        }

<<<<<<< HEAD
                        if (!unsupported && (allowShare || true)) {
                            if (UserConfig.getInstance(currentAccount).isPremium() || true) {
                                ActionBarMenuItem.addItem(popupLayout, R.drawable.msg_gallery, LocaleController.getString(R.string.SaveToGallery), false, resourcesProvider).setOnClickListener(v -> {
=======
                        if (!unsupported && allowShare) {
                            if (UserConfig.getInstance(currentAccount).isPremium()) {
                                ActionBarMenuItem.addItem(popupLayout, R.drawable.msg_gallery, getString(R.string.SaveToGallery), false, resourcesProvider).setOnClickListener(v -> {
>>>>>>> 72922d74
                                    saveToGallery();
                                    if (popupMenu != null) {
                                        popupMenu.dismiss();
                                    }
                                });
                            } else if (!MessagesController.getInstance(currentAccount).premiumFeaturesBlocked()) {
                                Drawable lockIcon = ContextCompat.getDrawable(context, R.drawable.msg_gallery_locked2);
                                lockIcon.setColorFilter(new PorterDuffColorFilter(ColorUtils.blendARGB(Color.WHITE, Color.BLACK, 0.5f), PorterDuff.Mode.MULTIPLY));
                                CombinedDrawable combinedDrawable = new CombinedDrawable(
                                        ContextCompat.getDrawable(context, R.drawable.msg_gallery_locked1),
                                        lockIcon
                                ) {
                                    @Override
                                    public void setColorFilter(ColorFilter colorFilter) {

                                    }
                                };
                                ActionBarMenuSubItem item = ActionBarMenuItem.addItem(popupLayout, R.drawable.msg_gallery, getString(R.string.SaveToGallery), false, resourcesProvider);
                                item.setIcon(combinedDrawable);
                                item.setOnClickListener(v -> {
                                    item.performHapticFeedback(HapticFeedbackConstants.KEYBOARD_TAP);
                                    BulletinFactory bulletinFactory = BulletinFactory.global();
                                    if (bulletinFactory != null) {
                                        bulletinFactory.createSimpleBulletin(R.raw.ic_save_to_gallery, AndroidUtilities.replaceSingleTag(
                                                getString(R.string.SaveStoryToGalleryPremiumHint),
                                                () -> {
                                                    PremiumFeatureBottomSheet sheet = new PremiumFeatureBottomSheet(storyViewer.fragment, PremiumPreviewFragment.PREMIUM_FEATURE_STORIES, false);
                                                    delegate.showDialog(sheet);
                                                })).show();
                                    }
                                });
                            }
                        }

                        if (!MessagesController.getInstance(currentAccount).premiumFeaturesBlocked() && !isChannel) {
                            createStealthModeItem(popupLayout);
                        }
                        if (allowShareLink) {
                            ActionBarMenuItem.addItem(popupLayout, R.drawable.msg_link2, getString(R.string.CopyLink), false, resourcesProvider).setOnClickListener(v -> {
                                AndroidUtilities.addToClipboard(currentStory.createLink());
                                onLinkCopied();
                                if (popupMenu != null) {
                                    popupMenu.dismiss();
                                }
                            });
                        }
                        if (allowShareLink) {
                            ActionBarMenuItem.addItem(popupLayout, R.drawable.msg_shareout, getString(R.string.BotShare), false, resourcesProvider).setOnClickListener(v -> {
                                shareStory(false);
                                if (popupMenu != null) {
                                    popupMenu.dismiss();
                                }
                            });
                        }

                        if (currentStory.storyItem != null) {
                            if (currentStory.storyItem.translated && TextUtils.equals(currentStory.storyItem.translatedLng, TranslateAlert2.getToLanguage())) {
                                ActionBarMenuItem.addItem(popupLayout, R.drawable.msg_translate, getString(R.string.HideTranslation), false, resourcesProvider).setOnClickListener(v -> {
                                    currentStory.storyItem.translated = false;
                                    MessagesController.getInstance(currentAccount).getStoriesController().getStoriesStorage().updateStoryItem(currentStory.storyItem.dialogId, currentStory.storyItem);
                                    cancelTextSelection();
                                    updatePosition();
                                    if (popupMenu != null) {
                                        popupMenu.dismiss();
                                    }
                                });
                            } else if (MessagesController.getInstance(currentAccount).getTranslateController().canTranslateStory(currentStory.storyItem)) {
                                ActionBarMenuItem.addItem(popupLayout, R.drawable.msg_translate, getString(R.string.TranslateMessage), false, resourcesProvider).setOnClickListener(v -> {
                                    currentStory.storyItem.translated = true;
                                    cancelTextSelection();
                                    if (delegate != null) {
                                        delegate.setTranslating(true);
                                    }
                                    MessagesController.getInstance(currentAccount).getStoriesController().getStoriesStorage().updateStoryItem(currentStory.storyItem.dialogId, currentStory.storyItem);
                                    final long start = System.currentTimeMillis();
                                    final Runnable finishTranslate = () -> {
                                        if (delegate != null) {
                                            delegate.setTranslating(false);
                                        }
                                        PeerStoriesView.this.updatePosition();
                                        checkBlackoutMode = true;
                                        storyCaptionView.expand(true);
                                    };
                                    MessagesController.getInstance(currentAccount).getTranslateController().translateStory(currentStory.storyItem, () -> AndroidUtilities.runOnUIThread(finishTranslate, Math.max(0, 500L - (System.currentTimeMillis() - start))));
                                    updatePosition();
                                    checkBlackoutMode = true;
                                    storyCaptionView.expand(true);
                                    if (popupMenu != null) {
                                        popupMenu.dismiss();
                                    }
                                });
                            }
                        }

                        addViewStatistics(popupLayout, currentStory.storyItem);

                        if (!unsupported) {
                            if (!UserObject.isService(dialogId) && !isBotsPreview()) {
                                ActionBarMenuItem.addItem(popupLayout, R.drawable.msg_report, getString(R.string.ReportChat), false, resourcesProvider).setOnClickListener(v -> {
                                    if (storyViewer != null) storyViewer.setOverlayVisible(true);
                                    ReportBottomSheet.openStory(currentAccount, getContext(), currentStory.storyItem, BulletinFactory.of(storyContainer, resourcesProvider), resourcesProvider, status -> {
                                        if (storyViewer != null) storyViewer.setOverlayVisible(false);
                                    });
                                    if (popupMenu != null) {
                                        popupMenu.dismiss();
                                    }
                                });
                            }
                        }
                    }

                    final boolean hasStickers = currentStory != null && (
//                        currentStory.uploadingStory != null && currentStory.uploadingStory.entry != null && currentStory.uploadingStory.entry.stickers != null && !currentStory.uploadingStory.entry.stickers.isEmpty() ||
                        currentStory.storyItem != null && currentStory.storyItem.media != null && (
                             MessageObject.isDocumentHasAttachedStickers(currentStory.storyItem.media.document) ||
                             currentStory.storyItem.media.photo != null && currentStory.storyItem.media.photo.has_stickers
                        )
                    );
                    ArrayList<TLRPC.InputStickerSet> setsFromCaption = getAnimatedEmojiSets(currentStory);
                    final boolean hasEmojis = setsFromCaption != null && !setsFromCaption.isEmpty();
                    if (hasStickers || hasEmojis) {
                        ActionBarPopupWindow.GapView gap = new ActionBarPopupWindow.GapView(context, resourcesProvider, Theme.key_actionBarDefaultSubmenuSeparator);
                        gap.setTag(R.id.fit_width_tag, 1);
                        popupLayout.addView(gap, LayoutHelper.createLinear(LayoutHelper.MATCH_PARENT, 8));

                        TLObject obj = currentStory.storyItem.media.document != null ? currentStory.storyItem.media.document : currentStory.storyItem.media.photo;
                        StoryContainsEmojiButton btn = new StoryContainsEmojiButton(context, currentAccount, obj, currentStory.storyItem, hasStickers, setsFromCaption, resourcesProvider);
                        btn.setOnClickListener(v -> {
                            BottomSheet alert = btn.getAlert();
                            if (alert != null && delegate != null) {
                                delegate.showDialog(alert);
                                popupMenu.dismiss();
                            }
                        });
                        btn.setTag(R.id.fit_width_tag, 1);
                        popupLayout.addView(btn, LayoutHelper.createLinear(LayoutHelper.MATCH_PARENT, LayoutHelper.WRAP_CONTENT));
                    }
                }

                @Override
                protected void onDismissed() {
                    if (!edit && !popupStillVisible[0]) {
                        AndroidUtilities.runOnUIThread(() -> {
                            delegate.setPopupIsVisible(false);
                        });
                    }
                    popupMenu = null;
                    editStoryItem = null;
                }
            };
            popupMenu.show(optionsIconView, 0, -ActionBar.getCurrentActionBarHeight() + AndroidUtilities.dp(6));
        });

        muteIconContainer = new FrameLayout(context);
        storyContainer.addView(muteIconContainer, LayoutHelper.createFrame(40, 40, Gravity.RIGHT | Gravity.TOP, 2, 15, 2 + 40, 0));

        muteIconView = new RLottieImageView(context);
        muteIconView.setPadding(dp(6), dp(6), dp(6), dp(6));
        muteIconContainer.addView(muteIconView);

        noSoundIconView = new ImageView(context);
        noSoundIconView.setPadding(dp(6), dp(6), dp(6), dp(6));
        noSoundIconView.setImageDrawable(sharedResources.noSoundDrawable);
        muteIconContainer.addView(noSoundIconView);
        noSoundIconView.setVisibility(View.GONE);

        privacyButton = new StoryPrivacyButton(context);
        privacyButton.setOnClickListener(v -> {
            TL_stories.StoryItem storyItem = currentStory.storyItem;
            if (storyItem == null) {
                return;
            }
            if (isSelf) {
                StoryPrivacyBottomSheet.StoryPrivacy privacy = storyItem.privacy.isEmpty() ?
                    new StoryPrivacyBottomSheet.StoryPrivacy(StoryPrivacyBottomSheet.TYPE_SELECTED_CONTACTS, currentAccount, new ArrayList<>()) :
                    new StoryPrivacyBottomSheet.StoryPrivacy(currentAccount, storyItem.privacy);
                editPrivacy(privacy, storyItem);
            } else {
                if (privacyHint == null) {
                    privacyHint = new HintView2(getContext(), HintView2.DIRECTION_TOP)
                            .setMultilineText(true)
                            .setTextAlign(Layout.Alignment.ALIGN_CENTER)
                            .setOnHiddenListener(() -> delegate.setIsHintVisible(false));
                    privacyHint.setPadding(dp(8), 0, dp(8), 0);
                    storyContainer.addView(privacyHint, LayoutHelper.createFrame(LayoutHelper.MATCH_PARENT, 60, Gravity.FILL_HORIZONTAL | Gravity.TOP, 0, 52, 0, 0));
                }
                TLRPC.User user = MessagesController.getInstance(currentAccount).getUser(dialogId);
                if (user == null) {
                    return;
                }
                String firstName = user.first_name;
                int index;
                if ((index = firstName.indexOf(' ')) > 0) {
                    firstName = firstName.substring(0, index);
                }
                CharSequence text;
                boolean twoLines = true;
                if (storyItem.close_friends) {
                    privacyHint.setInnerPadding(15, 8, 15, 8);
                    text = AndroidUtilities.replaceTags(LocaleController.formatString("StoryCloseFriendsHint", R.string.StoryCloseFriendsHint, firstName));
                } else if (storyItem.contacts) {
                    privacyHint.setInnerPadding(11, 6, 11, 7);
                    text = AndroidUtilities.replaceTags(LocaleController.formatString("StoryContactsHint", R.string.StoryContactsHint, firstName));
                    twoLines = false;
                } else if (storyItem.selected_contacts) {
                    privacyHint.setInnerPadding(15, 8, 15, 8);
                    text = AndroidUtilities.replaceTags(LocaleController.formatString("StorySelectedContactsHint", R.string.StorySelectedContactsHint, firstName));
                } else {
                    return;
                }
                text = Emoji.replaceEmoji(text, privacyHint.getTextPaint().getFontMetricsInt(), false);
                privacyHint.setMaxWidthPx(twoLines ? HintView2.cutInFancyHalf(text, privacyHint.getTextPaint()) : storyContainer.getMeasuredWidth());
                privacyHint.setText(text);
                privacyHint.setJoint(1, -(storyContainer.getWidth() - privacyButton.getCenterX()) / AndroidUtilities.density);
                delegate.setIsHintVisible(true);
                if (privacyHint.shown()) {
                    BotWebViewVibrationEffect.IMPACT_LIGHT.vibrate();
                }
                privacyHint.show();
            }
        });
        storyContainer.addView(privacyButton, LayoutHelper.createFrame(60, 40, Gravity.RIGHT | Gravity.TOP, 2, 15, 2 + 40, 0));

        muteIconContainer.setOnClickListener(v -> {
            if (currentStory.hasSound()) {
                storyViewer.toggleSilentMode();
                if (storyViewer.soundEnabled()) {
                    MessagesController.getGlobalMainSettings().edit().putInt("taptostorysoundhint", 3).apply();
                }
            } else {
                showNoSoundHint(true);
            }
        });

        storyLines = new StoryLinesDrawable(this, sharedResources);

        storyContainer.addView(storyCaptionView, LayoutHelper.createFrame(LayoutHelper.MATCH_PARENT, LayoutHelper.MATCH_PARENT, 0, 0, 64, 0, 0));

        muteIconContainer.setBackground(Theme.createSimpleSelectorRoundRectDrawable(dp(20), Color.TRANSPARENT, ColorUtils.setAlphaComponent(Color.WHITE, 100)));
        optionsIconView.setBackground(Theme.createSimpleSelectorRoundRectDrawable(dp(20), Color.TRANSPARENT, ColorUtils.setAlphaComponent(Color.WHITE, 100)));
        shareButton.setBackground(Theme.createSimpleSelectorRoundRectDrawable(dp(20), Color.TRANSPARENT, ColorUtils.setAlphaComponent(Color.WHITE, 100)));
        likeButtonContainer.setBackground(Theme.createSimpleSelectorRoundRectDrawable(dp(20), Color.TRANSPARENT, ColorUtils.setAlphaComponent(Color.WHITE, 100)));
        if (repostButtonContainer != null) {
            repostButtonContainer.setBackground(Theme.createSimpleSelectorRoundRectDrawable(dp(20), Color.TRANSPARENT, ColorUtils.setAlphaComponent(Color.WHITE, 100)));
        }

        View overlay = storyCaptionView.textSelectionHelper.getOverlayView(context);
        if (overlay != null) {
            AndroidUtilities.removeFromParent(overlay);
            addView(overlay);
        }
        storyCaptionView.textSelectionHelper.setCallback(new TextSelectionHelper.Callback() {
            @Override
            public void onStateChanged(boolean isSelected) {
                delegate.setIsInSelectionMode(storyCaptionView.textSelectionHelper.isInSelectionMode());
            }
        });
        storyCaptionView.textSelectionHelper.setParentView(this);
    }

    private void createStealthModeItem(ActionBarPopupWindow.ActionBarPopupWindowLayout popupLayout) {
        if (isBotsPreview()) return;
        if (UserConfig.getInstance(currentAccount).isPremium()) {
            ActionBarMenuItem.addItem(popupLayout, R.drawable.msg_stories_stealth2, getString(R.string.StealthModeButton), false, resourcesProvider).setOnClickListener(v -> {
                if (stealthModeIsActive) {
                    StealthModeAlert.showStealthModeEnabledBulletin();
                } else {
                    StealthModeAlert stealthModeAlert = new StealthModeAlert(getContext(), getY() + storyContainer.getY(), StealthModeAlert.TYPE_FROM_STORIES, resourcesProvider);
                    delegate.showDialog(stealthModeAlert);
                }
                if (popupMenu != null) {
                    popupMenu.dismiss();
                }
            });
        } else {
            Drawable lockIcon2 = ContextCompat.getDrawable(getContext(), R.drawable.msg_gallery_locked2);
            lockIcon2.setColorFilter(new PorterDuffColorFilter(ColorUtils.blendARGB(Color.WHITE, Color.BLACK, 0.5f), PorterDuff.Mode.MULTIPLY));
            CombinedDrawable combinedDrawable2 = new CombinedDrawable(
                    ContextCompat.getDrawable(getContext(), R.drawable.msg_stealth_locked),
                    lockIcon2
            ) {
                @Override
                public void setColorFilter(ColorFilter colorFilter) {

                }
            };
            ActionBarMenuSubItem item2 = ActionBarMenuItem.addItem(popupLayout, R.drawable.msg_stories_stealth2, getString(R.string.StealthModeButton), false, resourcesProvider);
            item2.setOnClickListener(v -> {
                StealthModeAlert stealthModeAlert = new StealthModeAlert(getContext(), getY() + storyContainer.getY(), StealthModeAlert.TYPE_FROM_STORIES, resourcesProvider);
                delegate.showDialog(stealthModeAlert);
                if (popupMenu != null) {
                    popupMenu.dismiss();
                }
            });
            item2.setIcon(combinedDrawable2);
        }
    }

    private void createQualityItem(ActionBarPopupWindow.ActionBarPopupWindowLayout popupLayout) {
        final boolean qualityFull = MessagesController.getInstance(currentAccount).storyQualityFull;
<<<<<<< HEAD
        if (UserConfig.getInstance(currentAccount).isPremium() || true) {
            ActionBarMenuItem.addItem(popupLayout, qualityFull ? R.drawable.menu_quality_sd : R.drawable.menu_quality_hd, LocaleController.getString(qualityFull ? R.string.StoryQualityDecrease : R.string.StoryQualityIncrease), false, resourcesProvider).setOnClickListener(v -> {
=======
        if (UserConfig.getInstance(currentAccount).isPremium()) {
            ActionBarMenuItem.addItem(popupLayout, qualityFull ? R.drawable.menu_quality_sd : R.drawable.menu_quality_hd, getString(qualityFull ? R.string.StoryQualityDecrease : R.string.StoryQualityIncrease), false, resourcesProvider).setOnClickListener(v -> {
>>>>>>> 72922d74
                final boolean newQualityFull = !qualityFull;
                MessagesController.getInstance(currentAccount).setStoryQuality(newQualityFull);
                BulletinFactory.of(storyContainer, resourcesProvider)
                    .createSimpleBulletin(
                        R.raw.chats_infotip,
                        getString(newQualityFull ? R.string.StoryQualityIncreasedTitle : R.string.StoryQualityDecreasedTitle),
                        getString(newQualityFull ? R.string.StoryQualityIncreasedMessage : R.string.StoryQualityDecreasedMessage)
                    )
                    .show();
                if (popupMenu != null) {
                    popupMenu.dismiss();
                }
            });
        } else {
            Drawable lockIcon2 = ContextCompat.getDrawable(getContext(), R.drawable.msg_gallery_locked2);
            lockIcon2.setColorFilter(new PorterDuffColorFilter(ColorUtils.blendARGB(Color.WHITE, Color.BLACK, 0.5f), PorterDuff.Mode.MULTIPLY));
            CombinedDrawable combinedDrawable2 = new CombinedDrawable(
                    ContextCompat.getDrawable(getContext(), R.drawable.menu_quality_hd2),
                    lockIcon2
            ) {
                @Override
                public void setColorFilter(ColorFilter colorFilter) {

                }
            };
            combinedDrawable2.setIconSize(dp(24), dp(24));
            combinedDrawable2.setIconOffset(dp(1), -dp(2));
            ActionBarMenuSubItem item2 = ActionBarMenuItem.addItem(popupLayout, R.drawable.menu_quality_hd, getString(R.string.StoryQualityIncrease), false, resourcesProvider);
            item2.setOnClickListener(v -> {
                BottomSheet sheet = new BottomSheet(getContext(), false, resourcesProvider);
                sheet.fixNavigationBar(Theme.getColor(Theme.key_dialogBackground, resourcesProvider));

                LinearLayout layout = new LinearLayout(getContext());
                layout.setOrientation(LinearLayout.VERTICAL);
                layout.setPadding(dp(16), 0, dp(16), 0);

                BackupImageView imageView = new BackupImageView(getContext());
                imageView.getImageReceiver().setAutoRepeat(1);
//                imageView.setScaleType(ImageView.ScaleType.CENTER);
//                imageView.setAutoRepeat(true);
//                imageView.setAnimation(R.raw.utyan_cache, 150, 150);
                MediaDataController.getInstance(currentAccount).setPlaceholderImage(imageView, AndroidUtilities.STICKERS_PLACEHOLDER_PACK_NAME_2, "😎", "150_150");
                layout.addView(imageView, LayoutHelper.createLinear(150, 150, Gravity.CENTER_HORIZONTAL, 0, 16, 0, 16));

                TextView headerView = new TextView(getContext());
                headerView.setTypeface(AndroidUtilities.bold());
                headerView.setGravity(Gravity.CENTER);
                headerView.setTextColor(Theme.getColor(Theme.key_dialogTextBlack, resourcesProvider));
                headerView.setTextSize(TypedValue.COMPLEX_UNIT_DIP, 20);
                headerView.setText(getString(R.string.StoryQualityPremium));
                layout.addView(headerView, LayoutHelper.createLinear(LayoutHelper.MATCH_PARENT, LayoutHelper.WRAP_CONTENT, Gravity.CENTER_HORIZONTAL, 12, 0, 12, 0));

                TextView descriptionView = new TextView(getContext());
                descriptionView.setGravity(Gravity.CENTER);
                descriptionView.setTextColor(Theme.getColor(Theme.key_dialogTextGray3, resourcesProvider));
                descriptionView.setTextSize(TypedValue.COMPLEX_UNIT_DIP, 14);
                descriptionView.setText(AndroidUtilities.replaceTags(getString(R.string.StoryQualityPremiumText)));
                layout.addView(descriptionView, LayoutHelper.createLinear(LayoutHelper.MATCH_PARENT, LayoutHelper.WRAP_CONTENT, Gravity.CENTER_HORIZONTAL, 32, 9, 32, 19));

                ButtonWithCounterView button = new ButtonWithCounterView(getContext(), resourcesProvider);
                button.setText(getString(R.string.StoryQualityIncrease), false);
                SpannableStringBuilder lock = new SpannableStringBuilder("l");
                ColoredImageSpan coloredImageSpan = new ColoredImageSpan(R.drawable.mini_switch_lock);
                coloredImageSpan.setTopOffset(1);
                lock.setSpan(coloredImageSpan, 0, 1, Spanned.SPAN_EXCLUSIVE_EXCLUSIVE);
                button.setSubText(new SpannableStringBuilder().append(lock).append(getString(R.string.OptionPremiumRequiredTitle)), false);
                layout.addView(button, LayoutHelper.createLinear(LayoutHelper.MATCH_PARENT, 48, Gravity.CENTER_HORIZONTAL));
                button.setOnClickListener(view -> {
                    delegate.showDialog(new PremiumFeatureBottomSheet(storyViewer.fragment, PremiumPreviewFragment.PREMIUM_FEATURE_STORIES, false));
                    sheet.dismiss();
                });

                sheet.setCustomView(layout);
                delegate.showDialog(sheet);
                if (popupMenu != null) {
                    popupMenu.dismiss();
                }
            });
            item2.setIcon(combinedDrawable2);
        }
    }

    private void showLikesReaction(boolean show) {
        if (likesReactionShowing == show || currentStory.storyItem == null) {
            return;
        }
        likesReactionShowing = show;
        if (show) {
            likesReactionLayout.setVisibility(View.VISIBLE);
        }
        likesReactionLayout.setStoryItem(currentStory.storyItem);
        delegate.setIsLikesReaction(show);
        if (show) {
            ValueAnimator valueAnimator = ValueAnimator.ofFloat(likesReactionShowProgress, show ? 1f : 0f);
            likesReactionLayout.setTransitionProgress(likesReactionShowProgress);
            valueAnimator.addUpdateListener(animation -> {
                likesReactionShowProgress = (float) animation.getAnimatedValue();
                likesReactionLayout.setTransitionProgress(likesReactionShowProgress);
            });
            valueAnimator.addListener(new AnimatorListenerAdapter() {
                @Override
                public void onAnimationEnd(Animator animation) {
                    if (!show) {
                        likesReactionLayout.setVisibility(View.GONE);
                        likesReactionLayout.reset();
                    }
                }
            });
            valueAnimator.setDuration(200);
            valueAnimator.setInterpolator(CubicBezierInterpolator.EASE_OUT);
            valueAnimator.start();
        } else {
            if (likesReactionLayout.getReactionsWindow() != null) {
                likesReactionLayout.getReactionsWindow().dismissWithAlpha();
            }
            likesReactionLayout.animate().alpha(0).setDuration(150).setListener(new AnimatorListenerAdapter() {
                @Override
                public void onAnimationEnd(Animator animation) {
                    likesReactionShowProgress = 0;
                    likesReactionLayout.setAlpha(1f);
                    likesReactionLayout.setVisibility(View.GONE);
                    likesReactionLayout.reset();
                }
            }).start();
        }
    }



    private void likeStory(ReactionsLayoutInBubble.VisibleReaction visibleReaction) {
        if (currentStory.storyItem == null) {
            return;
        }
        boolean hasReactionOld = currentStory.storyItem != null && currentStory.storyItem.sent_reaction != null;
        TLRPC.Reaction oldReaction = currentStory.storyItem.sent_reaction;
        if (currentStory.storyItem.sent_reaction == null || visibleReaction != null) {
            if (visibleReaction == null) {
                TLRPC.TL_availableReaction reaction = MediaDataController.getInstance(currentAccount).getReactionsMap().get("\u2764");
                if (reaction != null) {
                    drawAnimatedEmojiAsMovingReaction = false;
                    TLRPC.Document document = reaction.around_animation;
                    String filer = ReactionsEffectOverlay.getFilterForAroundAnimation();
                    reactionEffectImageReceiver.setImage(ImageLocation.getForDocument(document), filer, null, null, null, 0);
                    if (reactionEffectImageReceiver.getLottieAnimation() != null) {
                        reactionEffectImageReceiver.getLottieAnimation().setCurrentFrame(0, false, true);
                    }
                    drawReactionEffect = true;
                    ReactionsLayoutInBubble.VisibleReaction likeReaction = ReactionsLayoutInBubble.VisibleReaction.fromEmojicon(reaction);
                    storiesController.setStoryReaction(dialogId, currentStory.storyItem, likeReaction);
                }
            } else {
                animateLikeButton();
                storiesController.setStoryReaction(dialogId, currentStory.storyItem, visibleReaction);
            }
        } else {
            animateLikeButton();
            storiesController.setStoryReaction(dialogId, currentStory.storyItem, null);
        }
        boolean added = false;
        boolean counterChanged = false;
        if (currentStory.storyItem == null || currentStory.storyItem.sent_reaction == null) {
            if (hasReactionOld) {
                counterChanged = true;
            }
            storiesLikeButton.setReaction(null);
        } else {
            if (!hasReactionOld) {
                counterChanged = true;
            }
            storiesLikeButton.setReaction(ReactionsLayoutInBubble.VisibleReaction.fromTL(currentStory.storyItem.sent_reaction));
            try {
                performHapticFeedback(HapticFeedbackConstants.KEYBOARD_TAP);
            } catch (Exception ignored) {}
            added = true;
        }
        if (isChannel && counterChanged) {
            if (currentStory.storyItem.views == null) {
                currentStory.storyItem.views = new TL_stories.TL_storyViews();
            }
            currentStory.storyItem.views.reactions_count += added ? 1 : -1;
            if (currentStory.storyItem.views.reactions_count < 0) {
                currentStory.storyItem.views.reactions_count = 0;
            }
        }
        ReactionsUtils.applyForStoryViews(oldReaction, currentStory.storyItem.sent_reaction, currentStory.storyItem.views);
        updateUserViews(true);
    }

    private void animateLikeButton() {
        View oldLikeButton = storiesLikeButton;
        oldLikeButton.animate().alpha(0).scaleX(0.8f).scaleY(0.8f).setListener(new AnimatorListenerAdapter() {
            @Override
            public void onAnimationEnd(Animator animation) {
                AndroidUtilities.removeFromParent(oldLikeButton);
            }
        }).setDuration(150).start();
        int padding = dp(8);
        storiesLikeButton = new StoriesLikeButton(getContext(), sharedResources);
        storiesLikeButton.setPadding(padding, padding, padding, padding);
        storiesLikeButton.setAlpha(0);
        storiesLikeButton.setScaleX(0.8f);
        storiesLikeButton.setScaleY(0.8f);
        storiesLikeButton.animate().alpha(1f).scaleX(1f).scaleY(1f).setDuration(150);
        likeButtonContainer.addView(storiesLikeButton, LayoutHelper.createFrame(40, 40, Gravity.LEFT));
        drawReactionEffect = false;
    }

    private ArrayList<TLRPC.InputStickerSet> getAnimatedEmojiSets(StoryItemHolder storyHolder) {
        if (storyHolder != null) {
            HashSet<Long> ids = new HashSet<>();
            ArrayList<TLRPC.InputStickerSet> inputStickerSets = new ArrayList<>();
            if (storyHolder.storyItem != null && storyHolder.storyItem.media_areas != null) {
                for (int i = 0; i < storyHolder.storyItem.media_areas.size(); ++i) {
                    TL_stories.MediaArea mediaArea = storyHolder.storyItem.media_areas.get(i);
                    if (mediaArea instanceof TL_stories.TL_mediaAreaSuggestedReaction && mediaArea.reaction instanceof TLRPC.TL_reactionCustomEmoji) {
                        long documentId = ((TLRPC.TL_reactionCustomEmoji) mediaArea.reaction).document_id;
                        TLRPC.Document document = AnimatedEmojiDrawable.findDocument(currentAccount, documentId);
                        if (document == null) {
                            continue;
                        }
                        TLRPC.InputStickerSet set = MessageObject.getInputStickerSet(document);
                        if (set == null) {
                            continue;
                        }
                        if (ids.contains(set.id)) {
                            continue;
                        }
                        ids.add(set.id);
                        inputStickerSets.add(set);
                    }
                }
            }
            if (storyHolder.storyItem != null && storyHolder.storyItem.entities != null && !storyHolder.storyItem.entities.isEmpty()) {
                for (int i = 0; i < storyHolder.storyItem.entities.size(); ++i) {
                    TLRPC.MessageEntity messageEntity = storyHolder.storyItem.entities.get(i);
                    if (!(messageEntity instanceof TLRPC.TL_messageEntityCustomEmoji)) {
                        continue;
                    }
                    TLRPC.Document document = ((TLRPC.TL_messageEntityCustomEmoji) messageEntity).document;
                    if (document == null) {
                        document = AnimatedEmojiDrawable.findDocument(currentAccount,  ((TLRPC.TL_messageEntityCustomEmoji) messageEntity).document_id);
                    }
                    if (document == null) {
                        continue;
                    }
                    TLRPC.InputStickerSet set = MessageObject.getInputStickerSet(document);
                    if (ids.contains(set.id)) {
                        continue;
                    }
                    ids.add(set.id);
                    inputStickerSets.add(set);
                }
            } else if (storyHolder.uploadingStory != null && storyHolder.uploadingStory.entry != null) {
                if (storyHolder.uploadingStory.entry.mediaEntities != null) {
                    for (int i = 0; i < storyHolder.uploadingStory.entry.mediaEntities.size(); ++i) {
                        VideoEditedInfo.MediaEntity entity = storyHolder.uploadingStory.entry.mediaEntities.get(i);
                        if (entity.type == VideoEditedInfo.MediaEntity.TYPE_REACTION && entity.mediaArea != null && entity.mediaArea.reaction instanceof TLRPC.TL_reactionCustomEmoji) {
                            long documentId = ((TLRPC.TL_reactionCustomEmoji) entity.mediaArea.reaction).document_id;
                            TLRPC.Document document = AnimatedEmojiDrawable.findDocument(currentAccount, documentId);
                            if (document == null) {
                                continue;
                            }
                            TLRPC.InputStickerSet set = MessageObject.getInputStickerSet(document);
                            if (set == null) {
                                continue;
                            }
                            if (ids.contains(set.id)) {
                                continue;
                            }
                            ids.add(set.id);
                            inputStickerSets.add(set);
                        }
                    }
                }
                CharSequence caption = storyHolder.uploadingStory.entry.caption;
                if (!(caption instanceof Spanned)) {
                    return inputStickerSets;
                }
                AnimatedEmojiSpan[] spans = ((Spanned) caption).getSpans(0, caption.length(), AnimatedEmojiSpan.class);
                if (spans == null) {
                    return inputStickerSets;
                }
                for (int i = 0; i < spans.length; ++i) {
                    TLRPC.Document document = spans[i].document;
                    if (document == null) {
                        document = AnimatedEmojiDrawable.findDocument(currentAccount, spans[i].documentId);
                    }
                    if (document == null) {
                        continue;
                    }
                    TLRPC.InputStickerSet set = MessageObject.getInputStickerSet(document);
                    if (ids.contains(set.id)) {
                        continue;
                    }
                    ids.add(set.id);
                    inputStickerSets.add(set);
                }
            }
            return inputStickerSets;
        }
        return null;
    }

    private void toggleArchiveForStory(long dialogId) {
        boolean hide;
        TLRPC.User user = null;
        TLRPC.Chat chat = null;
        TLObject object = null;
        String name = null;
        if (dialogId > 0) {
            user = MessagesController.getInstance(currentAccount).getUser(dialogId);
            object = user;
            name = user.first_name;
            hide = !user.stories_hidden;
        } else {
            chat = MessagesController.getInstance(currentAccount).getChat(-dialogId);
            object = chat;
            name = chat.title;
            hide = !chat.stories_hidden;
        }
        MessagesController messagesController = MessagesController.getInstance(currentAccount);

        TLObject finalObject = object;

        String finalName = name;
        AndroidUtilities.runOnUIThread(() -> {
            messagesController.getStoriesController().toggleHidden(dialogId, hide, false, true);
            BulletinFactory.UndoObject undoObject = new BulletinFactory.UndoObject();
            undoObject.onUndo = () -> {
                messagesController.getStoriesController().toggleHidden(dialogId, !hide, false, true);
            };
            undoObject.onAction = () -> {
                messagesController.getStoriesController().toggleHidden(dialogId, hide, true, true);
            };
            CharSequence str;
            if (!hide) {
                str = AndroidUtilities.replaceTags(LocaleController.formatString("StoriesMovedToDialogs", R.string.StoriesMovedToDialogs, ContactsController.formatName(finalName, null, 10)));
            } else {
                str = AndroidUtilities.replaceTags(LocaleController.formatString("StoriesMovedToContacts", R.string.StoriesMovedToContacts, ContactsController.formatName(finalName, null, 10)));
            }
            BulletinFactory.of(storyContainer, resourcesProvider).createUsersBulletin(Arrays.asList(finalObject), str, null, undoObject).setTag(2).show();
        }, 200);
    }

    private boolean drawLinesAsCounter() {
        return false;//linesCount > 20;
    }

    private void createFailView() {
        if (failView != null) {
            return;
        }
        failView = new StoryFailView(getContext(), resourcesProvider);
        failView.setOnClickListener(v -> {
            if (currentStory != null && currentStory.uploadingStory != null) {
                currentStory.uploadingStory.tryAgain();
                updatePosition();
            }
        });
        failView.setAlpha(0f);
        failView.setVisibility(View.GONE);
        addView(failView, LayoutHelper.createFrame(LayoutHelper.MATCH_PARENT, LayoutHelper.WRAP_CONTENT, Gravity.LEFT | Gravity.BOTTOM, 0, 0, 0, 0));
    }

    private void createPremiumBlockedText() {
        if (premiumBlockedText != null) {
            return;
        }
        if (chatActivityEnterView == null) {
            createEnterView();
        }
        premiumBlockedText = new LinearLayout(getContext());
        premiumBlockedText.setOrientation(LinearLayout.HORIZONTAL);

        ImageView imageView = new ImageView(getContext());
        imageView.setScaleType(ImageView.ScaleType.CENTER);
        imageView.setScaleX(1.35f);
        imageView.setScaleY(1.35f);
        imageView.setImageResource(R.drawable.mini_switch_lock);
        imageView.setColorFilter(new PorterDuffColorFilter(0xFF858585, PorterDuff.Mode.SRC_IN));

        premiumBlockedText1 = new TextView(getContext());
        premiumBlockedText1.setTextColor(0xFF858585);
        premiumBlockedText1.setTextSize(TypedValue.COMPLEX_UNIT_DIP, 16);
        premiumBlockedText1.setText(getString(isGroup ? R.string.StoryGroupRepliesLocked : R.string.StoryRepliesLocked));

        premiumBlockedText2 = new TextView(getContext());
        premiumBlockedText2.setTextColor(0xFFFFFFFF);
        premiumBlockedText2.setTextSize(TypedValue.COMPLEX_UNIT_DIP, 12);
        premiumBlockedText2.setBackground(Theme.createSimpleSelectorRoundRectDrawable(dp(40), 0x1affffff, 0x32ffffff));
        premiumBlockedText2.setGravity(Gravity.CENTER);
        ScaleStateListAnimator.apply(premiumBlockedText2);
        premiumBlockedText2.setText(getString(R.string.StoryRepliesLockedButton));
        premiumBlockedText2.setPadding(dp(7), 0, dp(7), 0);

        premiumBlockedText.addView(imageView, LayoutHelper.createLinear(22, 22, Gravity.CENTER_VERTICAL, 12, 1, 4, 0));
        premiumBlockedText.addView(premiumBlockedText1, LayoutHelper.createLinear(LayoutHelper.WRAP_CONTENT, LayoutHelper.WRAP_CONTENT, Gravity.CENTER_VERTICAL));
        premiumBlockedText.addView(premiumBlockedText2, LayoutHelper.createLinear(LayoutHelper.WRAP_CONTENT, 19, Gravity.CENTER_VERTICAL, 5, 0, 0, 0));

        chatActivityEnterView.addView(premiumBlockedText, LayoutHelper.createFrame(LayoutHelper.MATCH_PARENT, LayoutHelper.MATCH_PARENT));
    }

    private void updatePremiumBlockedText() {
        if (premiumBlockedText1 != null) {
            premiumBlockedText1.setText(getString(isGroup ? R.string.StoryGroupRepliesLocked : R.string.StoryRepliesLocked));
        }
        if (premiumBlockedText2 != null) {
            premiumBlockedText2.setText(getString(R.string.StoryRepliesLockedButton));
        }
    }

    private Activity findActivity() {
        Activity _activity;
        if (storyViewer != null && storyViewer.parentActivity != null) {
            _activity = storyViewer.parentActivity;
        } else {
            _activity = AndroidUtilities.findActivity(getContext());
        }
        if (_activity == null) {
            return LaunchActivity.instance;
        }
        return _activity;
    }

    private BaseFragment fragmentForLimit() {
        return new BaseFragment() {
            @Override
            public boolean isLightStatusBar() {
                return false;
            }

            @Override
            public Activity getParentActivity() {
                return findActivity();
            }

            @Override
            public Theme.ResourcesProvider getResourceProvider() {
                return new WrappedResourceProvider(resourcesProvider) {
                    @Override
                    public void appendColors() {
                        sparseIntArray.append(Theme.key_dialogBackground, 0xFF1F1F1F);
                        sparseIntArray.append(Theme.key_windowBackgroundGray, 0xFF333333);
                    }
                };
            }

            @Override
            public boolean presentFragment(BaseFragment fragment) {
                if (PeerStoriesView.this.storyViewer != null) {
                    PeerStoriesView.this.storyViewer.presentFragment(fragment);
                }
                return true;
            }

            @Override
            public Dialog showDialog(Dialog dialog) {
                if (PeerStoriesView.this.storyViewer != null) {
                    PeerStoriesView.this.storyViewer.showDialog(dialog);
                } else if (dialog != null) {
                    dialog.show();
                }
                return dialog;
            }
        };
    }

    private TL_stories.TL_premium_boostsStatus boostsStatus;
    private ChannelBoostsController.CanApplyBoost canApplyBoost;

    private void showPremiumBlockedToast() {
        if (isGroup) {
            if (boostsStatus != null && canApplyBoost != null) {
                LimitReachedBottomSheet.openBoostsForRemoveRestrictions(fragmentForLimit(), boostsStatus, canApplyBoost, dialogId, true);
                return;
            }
            if (storyViewer != null) {
                storyViewer.setOverlayVisible(true);
            }
            MessagesController.getInstance(currentAccount).getBoostsController().getBoostsStats(dialogId, boostsStatus -> {
                if (boostsStatus == null) {
                    if (storyViewer != null) {
                        storyViewer.setOverlayVisible(false);
                    }
                    return;
                }
                this.boostsStatus = boostsStatus;
                MessagesController.getInstance(currentAccount).getBoostsController().userCanBoostChannel(dialogId, boostsStatus, canApplyBoost -> {
                    this.canApplyBoost = canApplyBoost;
                    LimitReachedBottomSheet.openBoostsForRemoveRestrictions(fragmentForLimit(), boostsStatus, canApplyBoost, dialogId, true);
                    if (storyViewer != null) {
                        storyViewer.setOverlayVisible(false);
                    }
                });
            });
            return;
        }
        AndroidUtilities.shakeViewSpring(chatActivityEnterView, shiftDp = -shiftDp);
        BotWebViewVibrationEffect.APP_ERROR.vibrate();
        String username = "";
        if (dialogId >= 0) {
            username = UserObject.getUserName(MessagesController.getInstance(currentAccount).getUser(dialogId));
        }
        Bulletin bulletin;
        if (MessagesController.getInstance(currentAccount).premiumFeaturesBlocked()) {
            bulletin = BulletinFactory.of(storyContainer, resourcesProvider)
                    .createSimpleBulletin(R.raw.star_premium_2, AndroidUtilities.replaceTags(LocaleController.formatString(R.string.UserBlockedRepliesNonPremium, username)));
        } else {
            bulletin = BulletinFactory.of(storyContainer, resourcesProvider)
                .createSimpleBulletin(R.raw.star_premium_2, AndroidUtilities.replaceTags(LocaleController.formatString(R.string.UserBlockedRepliesNonPremium, username)), getString(R.string.UserBlockedNonPremiumButton), () -> {
                    if (storyViewer != null) {
                        storyViewer.presentFragment(new PremiumPreviewFragment("noncontacts"));
                    }
                });
        }
        bulletin.show();
    }

    private void updateSpeedItem(boolean isFinal) {
        if (speedItem == null || speedLayout == null) return;
        if (speedItem.getVisibility() != View.VISIBLE) {
            return;
        }
        if (isFinal) {
            if (Math.abs(StoryViewer.currentSpeed - 0.2f) < 0.05f) {
                speedItem.setSubtext(getString(R.string.VideoSpeedVerySlow));
            } else if (Math.abs(StoryViewer.currentSpeed - 0.5f) < 0.05f) {
                speedItem.setSubtext(getString(R.string.VideoSpeedSlow));
            } else if (Math.abs(StoryViewer.currentSpeed - 1.0f) < 0.05f) {
                speedItem.setSubtext(getString(R.string.VideoSpeedNormal));
            } else if (Math.abs(StoryViewer.currentSpeed - 1.5f) < 0.05f) {
                speedItem.setSubtext(getString(R.string.VideoSpeedFast));
            } else if (Math.abs(StoryViewer.currentSpeed - 2f) < 0.05f) {
                speedItem.setSubtext(getString(R.string.VideoSpeedVeryFast));
            } else {
                speedItem.setSubtext(LocaleController.formatString(R.string.VideoSpeedCustom, SpeedIconDrawable.formatNumber(StoryViewer.currentSpeed) + "x"));
            }
        }
        speedLayout.update(StoryViewer.currentSpeed, isFinal);
    }

    private void createEnterView() {
        Theme.ResourcesProvider emojiResourceProvider = new WrappedResourceProvider(resourcesProvider) {
            @Override
            public void appendColors() {
                sparseIntArray.put(Theme.key_chat_emojiPanelBackground, ColorUtils.setAlphaComponent(Color.WHITE, 30));
            }
        };
        chatActivityEnterView = new ChatActivityEnterView(AndroidUtilities.findActivity(getContext()), this, null, true, emojiResourceProvider) {

            @Override
            public boolean dispatchTouchEvent(MotionEvent ev) {
                if (!isEnabled()) {
                    AndroidUtilities.rectTmp.set(0, 0, getWidth() + (premiumBlockedText2 != null ? 1.5f * attachLayoutPaddingTranslationX : 0), getHeight());
                    boolean hit = AndroidUtilities.rectTmp.contains(ev.getX(), ev.getY());
                    if (ev.getAction() == MotionEvent.ACTION_DOWN) {
                        if (hit && premiumBlockedText2 != null) {
                            premiumBlockedText2.setPressed(true);
                        }
                    } else if (ev.getAction() == MotionEvent.ACTION_UP) {
                        if (premiumBlockedText2 != null) {
                            if (hit && premiumBlockedText2.isPressed()) {
                                showPremiumBlockedToast();
                            }
                            premiumBlockedText2.setPressed(false);
                        }
                    } else if (ev.getAction() == MotionEvent.ACTION_CANCEL) {
                        if (premiumBlockedText2 != null) {
                            premiumBlockedText2.setPressed(false);
                        }
                    }
                    return premiumBlockedText2 != null && premiumBlockedText2.isPressed();
                }
                return super.dispatchTouchEvent(ev);
            }

            @Override
            public void setHorizontalPadding(float padding, float progress, boolean allowShare) {
                float leftPadding = -padding * (1f - progress);
                if (premiumBlockedText != null) {
                    premiumBlockedText.setTranslationX(-leftPadding);
                }
                super.setHorizontalPadding(padding, progress, allowShare);
            }

            private Animator messageEditTextAnimator;
            private int chatActivityEnterViewAnimateFromTop;
            int lastContentViewHeight;
            int messageEditTextPredrawHeigth;
            int messageEditTextPredrawScrollY;

            @Override
            protected boolean showConfirmAlert(Runnable onConfirmed) {
                return applyMessageToChat(onConfirmed);
            }

            public void checkAnimation() {
                int t = getBackgroundTop();
                if (chatActivityEnterViewAnimateFromTop != 0 && t != chatActivityEnterViewAnimateFromTop) {
                    int dy = animatedTop + chatActivityEnterViewAnimateFromTop - t;
                    animatedTop = dy;
                    forceUpdateOffsets = true;
                    if (changeBoundAnimator != null) {
                        changeBoundAnimator.removeAllListeners();
                        changeBoundAnimator.cancel();
                    }

                    if (topView != null && topView.getVisibility() == View.VISIBLE) {
                        topView.setTranslationY(animatedTop + (1f - topViewEnterProgress) * topView.getLayoutParams().height);
                        if (topLineView != null) {
                            topLineView.setTranslationY(animatedTop);
                        }
                    }

                    PeerStoriesView.this.invalidate();
                    changeBoundAnimator = ValueAnimator.ofFloat(dy, 0);
                    changeBoundAnimator.addUpdateListener(a -> {
                        float top = (float) a.getAnimatedValue();
                        animatedTop = (int) top;
                        forceUpdateOffsets = true;
                        PeerStoriesView.this.invalidate();
                        invalidate();
                    });
                    changeBoundAnimator.addListener(new AnimatorListenerAdapter() {
                        @Override
                        public void onAnimationEnd(Animator animation) {
                            PeerStoriesView.this.invalidate();
                            animatedTop = 0;
                            forceUpdateOffsets = true;
                            if (topView != null && topView.getVisibility() == View.VISIBLE) {
                                topView.setTranslationY(animatedTop + (1f - topViewEnterProgress) * topView.getLayoutParams().height);
                                if (topLineView != null) {
                                    topLineView.setTranslationY(animatedTop);
                                }
                            }
                            changeBoundAnimator = null;
                        }
                    });
                    changeBoundAnimator.setDuration(ChatListItemAnimator.DEFAULT_DURATION);
                    changeBoundAnimator.setInterpolator(ChatListItemAnimator.DEFAULT_INTERPOLATOR);
                    changeBoundAnimator.start();
                    chatActivityEnterViewAnimateFromTop = 0;
                }
                if (shouldAnimateEditTextWithBounds) {
                    float dy = (messageEditTextPredrawHeigth - messageEditText.getMeasuredHeight()) + (messageEditTextPredrawScrollY - messageEditText.getScrollY());
                    messageEditText.setOffsetY(messageEditText.getOffsetY() - dy);
                    ValueAnimator a = ValueAnimator.ofFloat(messageEditText.getOffsetY(), 0);
                    a.addUpdateListener(animation -> messageEditText.setOffsetY((float) animation.getAnimatedValue()));
                    if (messageEditTextAnimator != null) {
                        messageEditTextAnimator.cancel();
                    }
                    messageEditTextAnimator = a;
                    a.setDuration(ChatListItemAnimator.DEFAULT_DURATION);
                    a.setInterpolator(ChatListItemAnimator.DEFAULT_INTERPOLATOR);
                    a.start();
                    shouldAnimateEditTextWithBounds = false;
                }
                lastContentViewHeight = getMeasuredHeight();
            }

            @Override
            protected void onLineCountChanged(int oldLineCount, int newLineCount) {
                if (chatActivityEnterView != null) {
                    shouldAnimateEditTextWithBounds = true;
                    messageEditTextPredrawHeigth = messageEditText.getMeasuredHeight();
                    messageEditTextPredrawScrollY = messageEditText.getScrollY();
                    invalidate();
                    PeerStoriesView.this.invalidate();
                    chatActivityEnterViewAnimateFromTop = chatActivityEnterView.getBackgroundTop();
                }
            }

            @Override
            protected void updateRecordInterface(int recordState, boolean animated) {
                super.updateRecordInterface(recordState, animated);
                checkRecording();
            }

            @Override
            protected void isRecordingStateChanged() {
                super.isRecordingStateChanged();
                checkRecording();
            }

            private void checkRecording() {
                final boolean wasRecording = isRecording;
                isRecording = chatActivityEnterView.isRecordingAudioVideo() || chatActivityEnterView.seekbarVisible() || (recordedAudioPanel != null && recordedAudioPanel.getVisibility() == View.VISIBLE);
                if (wasRecording != isRecording) {
                    if (isActive) {
                        delegate.setIsRecording(isRecording);
                    }
                    invalidate();
                    storyContainer.invalidate();
                }
            }

            @Override
            public void extendActionMode(Menu menu) {
                ChatActivity.fillActionModeMenu(menu, null, false);
            }

            @Override
            protected boolean sendMessageInternal(boolean notify, int scheduleDate, long payStars, boolean allowConfirm) {
                if (MessagesController.getInstance(currentAccount).isFrozen()) {
                    AccountFrozenAlert.show(currentAccount);
                    return false;
                }
                return super.sendMessageInternal(notify, scheduleDate, payStars, allowConfirm);
            }
        };
        chatActivityEnterView.getEditField().useAnimatedTextDrawable();
        chatActivityEnterView.setOverrideKeyboardAnimation(true);
        chatActivityEnterView.setClipChildren(false);
        chatActivityEnterView.setDelegate(new ChatActivityEnterView.ChatActivityEnterViewDelegate() {
            @Override
            public void onMessageSend(CharSequence message, boolean notify, int scheduleDate, long payStars) {
                if (isRecording) {
                    AndroidUtilities.runOnUIThread(() -> {
                        afterMessageSend(payStars <= 0);
                    }, 200);
                } else {
                    afterMessageSend(payStars <= 0);
                }
            }

            @Override
            public void needSendTyping() {

            }

            @Override
            public void onTextChanged(CharSequence text, boolean bigChange, boolean fromDraft) {
                if (mentionContainer == null) {
                    createMentionsContainer();
                }
                if (mentionContainer.getAdapter() != null) {
                    mentionContainer.setDialogId(dialogId);
                    mentionContainer.getAdapter().setUserOrChat(MessagesController.getInstance(currentAccount).getUser(dialogId), MessagesController.getInstance(currentAccount).getChat(-dialogId));
                    mentionContainer.getAdapter().searchUsernameOrHashtag(text, chatActivityEnterView.getCursorPosition(), null, false, false);
                }
                invalidate();
            }

            @Override
            public void onTextSelectionChanged(int start, int end) {

            }

            @Override
            public void onTextSpansChanged(CharSequence text) {

            }

            @Override
            public void onAttachButtonHidden() {

            }

            @Override
            public void onAttachButtonShow() {

            }

            @Override
            public void onWindowSizeChanged(int size) {

            }

            @Override
            public void onStickersTab(boolean opened) {

            }

            @Override
            public void onMessageEditEnd(boolean loading) {

            }

            @Override
            public void didPressAttachButton() {
                openAttachMenu();
            }

            @Override
            public void needStartRecordVideo(int state, boolean notify, int scheduleDate, int ttl, long effectId, long stars) {
                checkInstantCameraView();
                if (instantCameraView != null) {
                    if (state == 0) {
                        instantCameraView.showCamera(false);
                    } else if (state == 1 || state == 3 || state == 4) {
                        instantCameraView.send(state, notify, scheduleDate, ttl, effectId, stars);
                    } else if (state == 2 || state == 5) {
                        instantCameraView.cancel(state == 2);
                    }
                }
            }

            @Override
            public void toggleVideoRecordingPause() {
                if (instantCameraView != null) {
                    instantCameraView.togglePause();
                }
            }

            @Override
            public boolean isVideoRecordingPaused() {
                return instantCameraView != null && instantCameraView.isPaused();
            }

            @Override
            public void needChangeVideoPreviewState(int state, float seekProgress) {
                if (instantCameraView != null) {
                    instantCameraView.changeVideoPreviewState(state, seekProgress);
                }
            }

            @Override
            public void onSwitchRecordMode(boolean video) {

            }

            @Override
            public void onPreAudioVideoRecord() {

            }

            @Override
            public void needStartRecordAudio(int state) {

            }

            @Override
            public void needShowMediaBanHint() {
                if (isGroup) {
                    showPremiumBlockedToast();
                    return;
                }
                if (mediaBanTooltip == null) {
                    mediaBanTooltip = new HintView(getContext(), 9, resourcesProvider);
                    mediaBanTooltip.setVisibility(View.GONE);
                    addView(mediaBanTooltip, LayoutHelper.createFrame(LayoutHelper.WRAP_CONTENT, LayoutHelper.WRAP_CONTENT, Gravity.LEFT | Gravity.TOP, 10, 0, 10, 0));
                }
                String title;
                if (dialogId >= 0) {
                    title = UserObject.getFirstName(MessagesController.getInstance(currentAccount).getUser(dialogId));
                } else {
                    TLRPC.Chat chat = MessagesController.getInstance(currentAccount).getChat(-dialogId);
                    title = chat != null ? chat.title : "";
                }
                mediaBanTooltip.setText(AndroidUtilities.replaceTags(LocaleController.formatString(chatActivityEnterView.isInVideoMode() ? R.string.VideoMessagesRestrictedByPrivacy : R.string.VoiceMessagesRestrictedByPrivacy, title)));
                mediaBanTooltip.showForView(chatActivityEnterView.getAudioVideoButtonContainer(), true);
            }

            @Override
            public void onStickersExpandedChange() {
                requestLayout();
            }

            @Override
            public void onUpdateSlowModeButton(View button, boolean show, CharSequence time) {

            }

            @Override
            public void onSendLongClick() {

            }

            @Override
            public void onAudioVideoInterfaceUpdated() {

            }

            @Override
            public TL_stories.StoryItem getReplyToStory() {
                return currentStory.storyItem;
            }

            @Override
            public boolean onceVoiceAvailable() {
                TLRPC.User user = null;
                if (dialogId >= 0) {
                    user = MessagesController.getInstance(currentAccount).getUser(dialogId);
                } else {
                    return false;
                }
                return user != null && !UserObject.isUserSelf(user) && !user.bot;
            }
        });
        setDelegate(chatActivityEnterView);
        chatActivityEnterView.shouldDrawBackground = false;
        chatActivityEnterView.shouldDrawRecordedAudioPanelInParent = true;
        chatActivityEnterView.setAllowStickersAndGifs(true, true, true);
        chatActivityEnterView.updateColors();
        chatActivityEnterView.isStories = true;
        addView(chatActivityEnterView, LayoutHelper.createFrame(LayoutHelper.MATCH_PARENT, LayoutHelper.WRAP_CONTENT, Gravity.LEFT | Gravity.BOTTOM, 0, 0, 0, 0));

        chatActivityEnterView.recordingGuid = classGuid;
        playerSharedScope.viewsToInvalidate.add(storyContainer);
        playerSharedScope.viewsToInvalidate.add(PeerStoriesView.this);
        if (attachedToWindow) {
            chatActivityEnterView.onResume();
        }
        checkStealthMode(false);

        if (isBotsPreview()) {
            chatActivityEnterView.setVisibility(View.GONE);
        }

        reactionsContainerIndex = getChildCount();
    }

    private void createMentionsContainer() {
        mentionContainer = new MentionsContainerView(getContext(), dialogId, 0, storyViewer.fragment, PeerStoriesView.this, resourcesProvider) {
            @Override
            public void drawRoundRect(Canvas canvas, Rect rect, float radius) {
                bitmapShaderTools.setBounds(getX(), -getY(), getX() + getMeasuredWidth(), -getY() + getMeasuredHeight());
                AndroidUtilities.rectTmp.set(rect);
                AndroidUtilities.rectTmp.offset(0, 0);
                canvas.drawRoundRect(AndroidUtilities.rectTmp, radius, radius, bitmapShaderTools.paint);
                canvas.drawRoundRect(AndroidUtilities.rectTmp, radius, radius, inputBackgroundPaint);
                if (AndroidUtilities.rectTmp.top < getMeasuredHeight() - 1) {
                    canvas.drawRect(0, getMeasuredHeight(), getMeasuredWidth(), getMeasuredHeight() - 1, resourcesProvider.getPaint(Theme.key_paint_divider));
                }
            }
            @Override
            protected boolean isStories() {
                return true;
            }
        };
        mentionContainer.withDelegate(new MentionsContainerView.Delegate() {
            @Override
            public void onStickerSelected(TLRPC.TL_document document, String query, Object parent) {
                AlertsCreator.ensurePaidMessageConfirmation(currentAccount, dialogId, 1, payStars -> {
                    SendMessagesHelper.getInstance(currentAccount).sendSticker(document, query, dialogId, null, null, currentStory.storyItem, null, null, true, 0, false, parent, null, 0, payStars, chatActivityEnterView.getSendMonoForumPeerId(), chatActivityEnterView.getSendMessageSuggestionParams());
                    chatActivityEnterView.addStickerToRecent(document);
                    chatActivityEnterView.setFieldText("");
                    afterMessageSend(payStars <= 0);
                });
            }

            @Override
            public void replaceText(int start, int len, CharSequence replacingString, boolean allowShort) {
                chatActivityEnterView.replaceWithText(start, len, replacingString, allowShort);
            }

            @Override
            public Paint.FontMetricsInt getFontMetrics() {
                return chatActivityEnterView.getEditField().getPaint().getFontMetricsInt();
            }

            @Override
            public void addEmojiToRecent(String code) {
                chatActivityEnterView.addEmojiToRecent(code);
            }

            @Override
            public void sendBotInlineResult(TLRPC.BotInlineResult result, boolean notify, int scheduleDate) {
                AlertsCreator.ensurePaidMessageConfirmation(currentAccount, dialogId, 1, payStars -> {
                    long uid = mentionContainer.getAdapter().getContextBotId();
                    HashMap<String, String> params = new HashMap<>();
                    params.put("id", result.id);
                    params.put("query_id", "" + result.query_id);
                    params.put("bot", "" + uid);
                    params.put("bot_name", mentionContainer.getAdapter().getContextBotName());
                    SendMessagesHelper.prepareSendingBotContextResult(storyViewer.fragment, getAccountInstance(), result, params, dialogId, null, null, currentStory.storyItem, null, notify, scheduleDate, null, 0, payStars);
                    chatActivityEnterView.setFieldText("");
                    afterMessageSend(payStars <= 0);
                    MediaDataController.getInstance(currentAccount).increaseInlineRating(uid);
                });
            }
        });
        addView(mentionContainer, LayoutHelper.createFrame(LayoutHelper.MATCH_PARENT, LayoutHelper.MATCH_PARENT, Gravity.LEFT | Gravity.BOTTOM));
    }

    private boolean applyMessageToChat(Runnable runnable) {
        if (MessagesController.getInstance(currentAccount).isFrozen()) {
            AccountFrozenAlert.show(currentAccount);
            return true;
        }
        if (SharedConfig.stealthModeSendMessageConfirm > 0 && stealthModeIsActive) {
            SharedConfig.stealthModeSendMessageConfirm--;
            SharedConfig.updateStealthModeSendMessageConfirm(SharedConfig.stealthModeSendMessageConfirm);
            AlertDialog alertDialog = new AlertDialog(getContext(), 0, resourcesProvider);
            alertDialog.setTitle(getString(R.string.StealthModeConfirmTitle));
            alertDialog.setMessage(getString(R.string.StealthModeConfirmMessage));
            alertDialog.setPositiveButton(getString(R.string.Proceed), (dialog, which) -> {
                runnable.run();
            });
            alertDialog.setNegativeButton(getString(R.string.Cancel), (dialog, which) -> dialog.dismiss());
            alertDialog.show();
        } else {
            runnable.run();
        }
        return true;
    }

    private void saveToGallery() {
        if (currentStory.storyItem == null && currentStory.uploadingStory == null) {
            return;
        }
        if (currentStory.storyItem instanceof TL_stories.TL_storyItemSkipped) {
            return;
        }
        File f = currentStory.getPath();
        boolean isVideo = currentStory.isVideo();
        if (f != null && f.exists()) {
            MediaController.saveFile(f.toString(), getContext(), isVideo ? 1 : 0, null, null, uri -> {
                BulletinFactory.createSaveToGalleryBulletin(storyContainer, isVideo, resourcesProvider).show();
            });
        } else {
            showDownloadAlert();
        }
    }

    private void showDownloadAlert() {
        AlertDialog.Builder builder = new AlertDialog.Builder(getContext(), resourcesProvider);
        builder.setTitle(getString(R.string.AppName));
        builder.setPositiveButton(getString(R.string.OK), null);
        //  boolean alreadyDownloading = currentMessageObject != null && currentMessageObject.isVideo() && FileLoader.getInstance(currentMessageObject.currentAccount).isLoadingFile(currentFileNames[0]);
//        if (alreadyDownloading) {
//            builder.setMessage(LocaleController.getString(R.string.PleaseStreamDownload));
//        } else {
        builder.setMessage(getString(R.string.PleaseDownload));
        // }
        delegate.showDialog(builder.create());
    }

    private void openAttachMenu() {
        if (chatActivityEnterView == null) {
            return;
        }
        createChatAttachView();
        chatAttachAlert.getPhotoLayout().loadGalleryPhotos();
        if (Build.VERSION.SDK_INT == 21 || Build.VERSION.SDK_INT == 22) {
            chatActivityEnterView.closeKeyboard();
        }
        chatAttachAlert.setMaxSelectedPhotos(-1, true);
        chatAttachAlert.setDialogId(dialogId);
        chatAttachAlert.init();
        chatAttachAlert.getCommentView().setText(chatActivityEnterView.getFieldText());
        delegate.showDialog(chatAttachAlert);
    }

    private void createChatAttachView() {
        if (chatAttachAlert == null) {
            chatAttachAlert = new ChatAttachAlert(getContext(), null, false, false, true, resourcesProvider) {
                @Override
                public void onDismissAnimationStart() {
                    if (chatAttachAlert != null) {
                        chatAttachAlert.setFocusable(false);
                    }
                    if (chatActivityEnterView != null && chatActivityEnterView.getEditField() != null) {
                        chatActivityEnterView.getEditField().requestFocus();
                    }
                }
            };
            chatAttachAlert.setDelegate(new ChatAttachAlert.ChatAttachViewDelegate() {

                @Override
                public void didPressedButton(int button, boolean arg, boolean notify, int scheduleDate, long effectId, boolean invertMedia, boolean forceDocument, long payStars) {
                    if (!storyViewer.isShowing) {
                        return;
                    }
                    TL_stories.StoryItem storyItem = currentStory.storyItem;
                    if (storyItem == null || storyItem instanceof TL_stories.TL_storyItemSkipped) {
                        return;
                    }
                    if (button == 8 || button == 7 || button == 4 && !chatAttachAlert.getPhotoLayout().getSelectedPhotos().isEmpty()) {
                        if (button != 8) {
                            chatAttachAlert.dismiss(true);
                        }
                        HashMap<Object, Object> selectedPhotos = chatAttachAlert.getPhotoLayout().getSelectedPhotos();
                        ArrayList<Object> selectedPhotosOrder = chatAttachAlert.getPhotoLayout().getSelectedPhotosOrder();
                        if (!selectedPhotos.isEmpty()) {
                            for (int i = 0; i < Math.ceil(selectedPhotos.size() / 10f); ++i) {
                                int count = Math.min(10, selectedPhotos.size() - (i * 10));
                                ArrayList<SendMessagesHelper.SendingMediaInfo> photos = new ArrayList<>();
                                for (int a = 0; a < count; a++) {
                                    if (i * 10 + a >= selectedPhotosOrder.size()) {
                                        continue;
                                    }
                                    MediaController.PhotoEntry photoEntry = (MediaController.PhotoEntry) selectedPhotos.get(selectedPhotosOrder.get(i * 10 + a));

                                    SendMessagesHelper.SendingMediaInfo info = new SendMessagesHelper.SendingMediaInfo();
                                    if (!photoEntry.isVideo && photoEntry.imagePath != null) {
                                        info.path = photoEntry.imagePath;
                                    } else if (photoEntry.path != null) {
                                        info.path = photoEntry.path;
                                    }
                                    info.thumbPath = photoEntry.thumbPath;
                                    info.coverPath = photoEntry.coverPath;
                                    info.isVideo = photoEntry.isVideo;
                                    info.caption = photoEntry.caption != null ? photoEntry.caption.toString() : null;
                                    info.entities = photoEntry.entities;
                                    info.masks = photoEntry.stickers;
                                    info.ttl = photoEntry.ttl;
                                    info.videoEditedInfo = photoEntry.editedInfo;
                                    info.canDeleteAfter = photoEntry.canDeleteAfter;
                                    info.updateStickersOrder = SendMessagesHelper.checkUpdateStickersOrder(photoEntry.caption);
                                    info.hasMediaSpoilers = photoEntry.hasSpoiler;
                                    photos.add(info);
                                    photoEntry.reset();
                                }
                                boolean updateStickersOrder = false;
                                if (i == 0) {
                                    updateStickersOrder = photos.get(0).updateStickersOrder;
                                }
                                SendMessagesHelper.prepareSendingMedia(getAccountInstance(), photos, dialogId, null, null, storyItem, null, button == 4 || forceDocument, arg, null, notify, scheduleDate, 0, updateStickersOrder, null, null, 0, 0, false, 0, chatActivityEnterView.getSendMonoForumPeerId(), chatActivityEnterView.getSendMessageSuggestionParams());
                            }
                            chatActivityEnterView.setFieldText("");
                            afterMessageSend(payStars <= 0);
                        }
//                        if (scheduleDate != 0) {
//                            if (scheduledMessagesCount == -1) {
//                                scheduledMessagesCount = 0;
//                            }
//                            scheduledMessagesCount += selectedPhotos.size();
//                            updateScheduledInterface(true);
//                        }
                        return;
                    } else if (chatAttachAlert != null) {
                        chatAttachAlert.dismissWithButtonClick(button);
                    }
                    // processSelectedAttach(button);
                }

                @Override
                public View getRevealView() {
                    return chatActivityEnterView.getAttachButton();
                }

                @Override
                public void onCameraOpened() {
                    chatActivityEnterView.closeKeyboard();
                }

                @Override
                public void doOnIdle(Runnable runnable) {
                    NotificationCenter.getInstance(currentAccount).doOnIdle(runnable);
                }

                @Override
                public void sendAudio(ArrayList<MessageObject> audios, CharSequence caption, boolean notify, int scheduleDate, long effectId, boolean invertMedia, long payStars) {
                    TL_stories.StoryItem storyItem = currentStory.storyItem;
                    if (storyItem == null || storyItem instanceof TL_stories.TL_storyItemSkipped) {
                        return;
                    }
                    SendMessagesHelper.prepareSendingAudioDocuments(getAccountInstance(), audios, caption != null ? caption : null, dialogId, null, null, storyItem, notify, scheduleDate, null, null, 0, effectId, invertMedia, payStars);
                    afterMessageSend(payStars <= 0);
                }

                @Override
                public boolean needEnterComment() {
                    return needEnterText();
                }
            });
            chatAttachAlert.getPhotoLayout().loadGalleryPhotos();
            chatAttachAlert.setAllowEnterCaption(true);
            chatAttachAlert.init();
            chatAttachAlert.setDocumentsDelegate(new ChatAttachAlertDocumentLayout.DocumentSelectActivityDelegate() {
                @Override
                public void didSelectFiles(ArrayList<String> files, String caption, ArrayList<MessageObject> fmessages, boolean notify, int scheduleDate, long effectId, boolean invertMedia, long payStars) {
                    TL_stories.StoryItem storyItem = currentStory.storyItem;
                    if (storyItem == null || storyItem instanceof TL_stories.TL_storyItemSkipped) {
                        return;
                    }
                    SendMessagesHelper.prepareSendingDocuments(getAccountInstance(), files, files, null, caption, null, dialogId, null, null, storyItem, null, null, notify, scheduleDate, null, null, 0, 0, false, payStars);
                    afterMessageSend(payStars <= 0);
                }

                @Override
                public void startDocumentSelectActivity() {
                    try {
                        Intent photoPickerIntent = new Intent(Intent.ACTION_GET_CONTENT);
                        if (Build.VERSION.SDK_INT >= 18) {
                            photoPickerIntent.putExtra(Intent.EXTRA_ALLOW_MULTIPLE, true);
                        }
                        photoPickerIntent.setType("*/*");
                        storyViewer.startActivityForResult(photoPickerIntent, 21);
                    } catch (Exception e) {
                        FileLog.e(e);
                    }
                }
            });
            chatAttachAlert.getCommentView().setText(chatActivityEnterView.getFieldText());
        }
    }

    private void tryToOpenRepostStory() {
        if (!MessagesController.getInstance(currentAccount).storiesEnabled()) {
            return;
        }
        File f = currentStory.getPath();
        if (f != null && f.exists()) {
            if (shareAlert != null) {
                shareAlert.dismiss();
            }
            AndroidUtilities.runOnUIThread(PeerStoriesView.this::openRepostStory, 120);
        } else {
            showDownloadAlert();
        }
    }

    private void shareStory(boolean internal) {
        if (currentStory.storyItem != null && storyViewer.fragment != null) {
            TL_stories.StoryItem storyItem = currentStory.storyItem;
            String link = currentStory.createLink();
            if (internal) {
                Theme.ResourcesProvider shareResourceProvider = new WrappedResourceProvider(resourcesProvider) {
                    @Override
                    public void appendColors() {
                        sparseIntArray.put(Theme.key_chat_emojiPanelBackground, ColorUtils.blendARGB(Color.BLACK, Color.WHITE, 0.2f));
                        sparseIntArray.put(Theme.key_chat_messagePanelIcons, ColorUtils.blendARGB(Color.BLACK, Color.WHITE, 0.5f));
                    }
                };
                TLRPC.Chat chat = isChannel ? MessagesController.getInstance(currentAccount).getChat(-dialogId) : null;
                final boolean canRepost = !DISABLE_STORY_REPOSTING && MessagesController.getInstance(currentAccount).storiesEnabled() && (!isChannel && !UserObject.isService(dialogId) || ChatObject.isPublic(chat));
                shareAlert = new ShareAlert(storyViewer.fragment.getContext(), null, null, link, null, false, link, null, false, false, canRepost, null, shareResourceProvider) {

                    @Override
                    public void dismissInternal() {
                        super.dismissInternal();
                        shareAlert = null;
                    }

                    @Override
                    protected void onShareStory(View cell) {
                        tryToOpenRepostStory();
                    }

                    @Override
                    protected void onSend(LongSparseArray<TLRPC.Dialog> dids, int count, TLRPC.TL_forumTopic topic, boolean showToast) {
                        if (!showToast) return;
                        super.onSend(dids, count, topic, showToast);
                        BulletinFactory bulletinFactory = BulletinFactory.of(storyContainer, resourcesProvider);
                        if (bulletinFactory != null) {
                            if (dids.size() == 1) {
                                long did = dids.keyAt(0);
                                if (did == UserConfig.getInstance(currentAccount).clientUserId) {
                                    bulletinFactory.createSimpleBulletin(R.raw.saved_messages, AndroidUtilities.replaceTags(LocaleController.formatString(R.string.StorySharedToSavedMessages)), Bulletin.DURATION_PROLONG).hideAfterBottomSheet(false).show();
                                } else if (did < 0) {
                                    TLRPC.Chat chat = MessagesController.getInstance(currentAccount).getChat(-did);
                                    bulletinFactory.createSimpleBulletin(R.raw.forward, AndroidUtilities.replaceTags(LocaleController.formatString(R.string.StorySharedTo, topic != null ? topic.title : chat.title)), Bulletin.DURATION_PROLONG).hideAfterBottomSheet(false).show();
                                } else {
                                    TLRPC.User user = MessagesController.getInstance(currentAccount).getUser(did);
                                    bulletinFactory.createSimpleBulletin(R.raw.forward, AndroidUtilities.replaceTags(LocaleController.formatString(R.string.StorySharedTo, user.first_name)), Bulletin.DURATION_PROLONG).hideAfterBottomSheet(false).show();
                                }
                            } else {
                                bulletinFactory.createSimpleBulletin(R.raw.forward, AndroidUtilities.replaceTags(LocaleController.formatPluralString("StorySharedToManyChats", dids.size(), dids.size()))).hideAfterBottomSheet(false).show();
                            }
                            try {
                                performHapticFeedback(HapticFeedbackConstants.KEYBOARD_TAP);
                            } catch (Exception ignored) {}
                        }
                    }
                };
                shareAlert.forceDarkThemeForHint = true;
                currentStory.storyItem.dialogId = dialogId;
                shareAlert.setStoryToShare(currentStory.storyItem);
                shareAlert.setDelegate(new ShareAlert.ShareAlertDelegate() {
                    @Override
                    public boolean didCopy() {
                        onLinkCopied();
                        return true;
                    }
                });
                delegate.showDialog(shareAlert);
            } else {
                Intent intent = new Intent(Intent.ACTION_SEND);
                intent.setType("text/plain");
                intent.putExtra(Intent.EXTRA_TEXT, link);
                LaunchActivity.instance.startActivityForResult(Intent.createChooser(intent, getString(R.string.StickersShare)), 500);
            }
        }
    }

    private void openRepostStory() {
        Activity activity = AndroidUtilities.findActivity(getContext());
        if (activity == null) {
            return;
        }
        Runnable openRepost = () -> {
            StoryRecorder editor = StoryRecorder.getInstance(activity, currentAccount);
            long time = 0;
            if (playerSharedScope != null && playerSharedScope.player != null) {
                time = playerSharedScope.player.currentPosition;
            }
            StoryEntry entry = StoryEntry.repostStoryItem(currentStory.getPath(), currentStory.storyItem);
            editor.openForward(StoryRecorder.SourceView.fromStoryViewer(storyViewer), entry, time, true);
            editor.setOnFullyOpenListener(() -> {
                editOpened = true;
                setActive(false);
            });
            editor.setOnPrepareCloseListener((t, close, sent, did) -> {
                if (sent) {
                    DialogStoriesCell.StoryCell cell = null;
                    DialogStoriesCell storiesCell = null;
                    if (storyViewer.fragment != null) {
                        INavigationLayout layout = storyViewer.fragment.getParentLayout();
                        if (layout != null) {
                            List<BaseFragment> fragmentList = layout.getFragmentStack();
                            ArrayList<BaseFragment> toClose = new ArrayList<>();
                            for (int i = fragmentList.size() - 1; i >= 0; --i) {
                                BaseFragment fragment = fragmentList.get(i);
                                if (fragment instanceof DialogsActivity) {
                                    DialogsActivity dialogsActivity = (DialogsActivity) fragment;
                                    dialogsActivity.closeSearching();
                                    storiesCell = dialogsActivity.dialogStoriesCell;
                                    if (storiesCell != null) {
                                        cell = storiesCell.findStoryCell(did);
                                    }
                                    for (int j = 0; j < toClose.size(); ++j) {
                                        layout.removeFragmentFromStack(toClose.get(j));
                                    }
                                    break;
                                }
                                toClose.add(fragment);
                            }
                        }
                    }
                    if (storyViewer.fragment != null) {
                        storyViewer.fragment.clearSheets();
                    }
                    storyViewer.instantClose();
                    editOpened = false;
                    final DialogStoriesCell.StoryCell finalCell = cell;
                    if (storiesCell != null && storiesCell.scrollTo(did)) {
                        final DialogStoriesCell finalStoriesCell = storiesCell;
                        storiesCell.afterNextLayout(() -> {
                            DialogStoriesCell.StoryCell cell2 = finalCell;
                            if (cell2 == null) {
                                cell2 = finalStoriesCell.findStoryCell(did);
                            }
                            editor.replaceSourceView(StoryRecorder.SourceView.fromStoryCell(cell2));
                            close.run();
                        });
                    } else {
                        editor.replaceSourceView(StoryRecorder.SourceView.fromStoryCell(finalCell));
                        AndroidUtilities.runOnUIThread(close, 400);
                    }
                    return;
                }
                final long start = System.currentTimeMillis();
                if (playerSharedScope != null && playerSharedScope.player == null) {
                    delegate.setPopupIsVisible(false);
                    setActive(true);
                    editOpened = false;
                    onImageReceiverThumbLoaded = () -> {
                        AndroidUtilities.cancelRunOnUIThread(close);
                        AndroidUtilities.runOnUIThread(close);
                    };
                    if (sent) {
                        updatePosition();
                    }
                    AndroidUtilities.runOnUIThread(close, 400);
                    return;
                }
                playerSharedScope.firstFrameRendered = playerSharedScope.player.firstFrameRendered = false;
                playerSharedScope.player.setOnReadyListener(() -> {
                    AndroidUtilities.cancelRunOnUIThread(close);
                    AndroidUtilities.runOnUIThread(close, Math.max(0, 32L - (System.currentTimeMillis() - start)));
                });
                delegate.setPopupIsVisible(false);
                if (muteIconView != null) {
                    muteIconView.setAnimation(sharedResources.muteDrawable);
                }
                if (videoDuration > 0 && t > videoDuration - 1400) {
                    t = 0L;
                }
                setActive(t, true);
                editOpened = false;
                AndroidUtilities.runOnUIThread(close, 400);
                if (sent) {
                    updatePosition();
                }
            });
        };
        if (!delegate.releasePlayer(openRepost)) {
            AndroidUtilities.runOnUIThread(openRepost, 80);
        }
    }

    private void onLinkCopied() {
        if (currentStory.storyItem == null) {
            return;
        }
        TL_stories.TL_stories_exportStoryLink exportStoryLink = new TL_stories.TL_stories_exportStoryLink();
        exportStoryLink.id = currentStory.storyItem.id;
        exportStoryLink.peer = MessagesController.getInstance(currentAccount).getInputPeer(dialogId);
        ConnectionsManager.getInstance(currentAccount).sendRequest(exportStoryLink, new RequestDelegate() {
            @Override
            public void run(TLObject response, TLRPC.TL_error error) {

            }
        });
    }

    public void setDay(long dialogId, ArrayList<Integer> day, int selectedPosition) {
        this.dialogId = dialogId;
        this.day = day;
        bindInternal(selectedPosition);
    }

    public void setDialogId(long dialogId, int selectedPosition) {
        if (this.dialogId != dialogId) {
            currentStory.clear();
        }
        this.dialogId = dialogId;
        this.day = null;
        bindInternal(selectedPosition);
        if (storyViewer.overrideUserStories != null) {
            storiesController.loadSkippedStories(storyViewer.overrideUserStories, true);
        } else {
            storiesController.loadSkippedStories(dialogId);
        }
    }

    private void bindInternal(int startFromPosition) {
        deletedPeer = false;
        forceUpdateOffsets = true;
        userCanSeeViews = false;
        isChannel = false;
        isGroup = false;
        if (dialogId >= 0) {
            isSelf = dialogId == UserConfig.getInstance(currentAccount).getClientUserId();
            final TLRPC.User user = MessagesController.getInstance(currentAccount).getUser(dialogId);
            final TL_account.RequirementToContact r = MessagesController.getInstance(currentAccount).isUserContactBlocked(dialogId);
            isPremiumBlocked = !UserConfig.getInstance(currentAccount).isPremium() && DialogObject.isPremiumBlocked(r);
            starsPriceBlocked = DialogObject.getMessagesStarsPrice(r);
            avatarDrawable.setInfo(currentAccount, user);
            headerView.backupImageView.getImageReceiver().setForUserOrChat(user, avatarDrawable);
            if (isSelf) {
                headerView.titleView.setText(getString(R.string.SelfStoryTitle));
                headerView.titleView.setRightDrawable(null);
            } else {
                if (user != null && user.verified) {
                    Drawable verifyDrawable = ContextCompat.getDrawable(getContext(), R.drawable.verified_profile).mutate();
                    verifyDrawable.setAlpha(255);
                    CombinedDrawable drawable = new CombinedDrawable(verifyDrawable, null);
                    drawable.setFullsize(true);
                    drawable.setCustomSize(AndroidUtilities.dp(16), AndroidUtilities.dp(16));
                    headerView.titleView.setRightDrawable(drawable);
                } else {
                    headerView.titleView.setRightDrawable(null);
                }
                if (user != null) {
                    CharSequence text = AndroidUtilities.removeDiacritics(ContactsController.formatName(user));
                    text = Emoji.replaceEmoji(text, headerView.titleView.getPaint().getFontMetricsInt(), false);
                    headerView.titleView.setText(text);
                } else {
                    headerView.titleView.setText(null);
                }
            }
        } else {
            isSelf = false;
            isChannel = true;

            if (storiesController.canEditStories(dialogId) || BuildVars.DEBUG_PRIVATE_VERSION) {
                userCanSeeViews = true;
            }
            TLRPC.Chat chat = MessagesController.getInstance(currentAccount).getChat(-dialogId);
            isGroup = !ChatObject.isChannelAndNotMegaGroup(chat);
            if (isGroup && MessagesController.getInstance(currentAccount).getChatFull(-dialogId) == null) {
                MessagesStorage.getInstance(currentAccount).loadChatInfo(-dialogId, true, new CountDownLatch(1), false, false);
            }
            isPremiumBlocked = isGroup && !ChatObject.canSendPlain(chat);
            starsPriceBlocked = MessagesController.getInstance(currentAccount).getSendPaidMessagesStars(dialogId);
            avatarDrawable.setInfo(currentAccount, chat);
            headerView.backupImageView.getImageReceiver().setForUserOrChat(chat, avatarDrawable);
            headerView.titleView.setText(AndroidUtilities.removeDiacritics(chat == null ? "" : chat.title));

            if (chat != null && chat.verified) {
                Drawable verifyDrawable = ContextCompat.getDrawable(getContext(), R.drawable.verified_profile).mutate();
                verifyDrawable.setAlpha(255);
                CombinedDrawable drawable = new CombinedDrawable(verifyDrawable, null);
                drawable.setFullsize(true);
                drawable.setCustomSize(AndroidUtilities.dp(16), AndroidUtilities.dp(16));
                headerView.titleView.setRightDrawable(drawable);
            } else {
                headerView.titleView.setRightDrawable(null);
            }
        }
        if (isActive && (isSelf || isChannel)) {
            storiesController.pollViewsForSelfStories(dialogId, true);
        }
        updateStoryItems();
        this.selectedPosition = startFromPosition;
        if (this.selectedPosition < 0) {
            this.selectedPosition = 0;
        }
        currentImageTime = 0;
        switchEventSent = false;
        boostsStatus = null;
        canApplyBoost = null;
        if (isChannel) {
            createSelfPeerView();
            if (chatActivityEnterView == null && isGroup) {
                createEnterView();
            }
            if (chatActivityEnterView != null) {
                TLRPC.Chat chat = MessagesController.getInstance(currentAccount).getChat(-dialogId);
                chatActivityEnterView.setVisibility(!isBotsPreview() && isGroup && (ChatObject.canSendPlain(chat) || ChatObject.isPossibleRemoveChatRestrictionsByBoosts(chat)) ? View.VISIBLE : View.GONE);
                chatActivityEnterView.getEditField().setText(storyViewer.getDraft(dialogId, currentStory.storyItem));
                chatActivityEnterView.setDialogId(dialogId, currentAccount);
                chatActivityEnterView.updateRecordButton(chat, null);
            }
            if (reactionsCounter == null) {
                reactionsCounter = new AnimatedTextView.AnimatedTextDrawable();
                reactionsCounter.setCallback(likeButtonContainer);
                reactionsCounter.setTextColor(resourcesProvider.getColor(Theme.key_windowBackgroundWhiteBlackText));
                reactionsCounter.setTextSize(AndroidUtilities.dp(14));
                reactionsCounterProgress = new AnimatedFloat(likeButtonContainer);
            }

            if (repostButtonContainer != null && repostCounter == null) {
                repostCounter = new AnimatedTextView.AnimatedTextDrawable();
                repostCounter.setCallback(repostButtonContainer);
                repostCounter.setTextColor(resourcesProvider.getColor(Theme.key_windowBackgroundWhiteBlackText));
                repostCounter.setTextSize(AndroidUtilities.dp(14));
                repostCounterProgress = new AnimatedFloat(repostButtonContainer);
            }

            if (startFromPosition == -1) {
                updateSelectedPosition();
            }
            updatePosition();
            count = getStoriesCount();
            storyContainer.invalidate();
            invalidate();
        } else if (isSelf) {
            createSelfPeerView();
            selfView.setVisibility(View.VISIBLE);
            if (chatActivityEnterView != null) {
                chatActivityEnterView.setVisibility(View.GONE);
            }
            if (startFromPosition == -1) {
                if (day != null) {
                    int index = day.indexOf(storyViewer.dayStoryId);
                    if (index < 0) {
                        if (!day.isEmpty()) {
                            if (storyViewer.dayStoryId > day.get(0)) {
                                index = 0;
                            } else if (storyViewer.dayStoryId < day.get(day.size() - 1)) {
                                index = day.size() - 1;
                            }
                        }
                    }
                    selectedPosition = Math.max(0, index);
                } else if (!uploadingStories.isEmpty()) {
                    selectedPosition = storyItems.size();
                } else {
                    for (int i = 0; i < storyItems.size(); i++) {
                        if (storyItems.get(i).justUploaded || storyItems.get(i).id > storiesController.dialogIdToMaxReadId.get(dialogId)) {
                            selectedPosition = i;
                            break;
                        }
                    }
                }
            }
            updatePosition();
            storyContainer.invalidate();
            invalidate();
        } else {
            if (chatActivityEnterView == null) {
                createEnterView();
            }
            if (isPremiumBlocked && premiumBlockedText == null) {
                createPremiumBlockedText();
            }
            if (premiumBlockedText != null) {
                if (isPremiumBlocked) {
                    updatePremiumBlockedText();
                }
                premiumBlockedText.setVisibility(isPremiumBlocked ? View.VISIBLE : View.GONE);
            }
            if (failView != null) {
                failView.setVisibility(View.GONE);
            }
            if (startFromPosition == -1) {
                updateSelectedPosition();
            }
            updatePosition();
            if (chatActivityEnterView != null) {
                chatActivityEnterView.setVisibility(isBotsPreview() || UserObject.isService(dialogId) ? View.GONE : View.VISIBLE);
                chatActivityEnterView.getEditField().setText(storyViewer.getDraft(dialogId, currentStory.storyItem));
                chatActivityEnterView.setDialogId(dialogId, currentAccount);
                TLRPC.UserFull userFull = MessagesController.getInstance(currentAccount).getUserFull(dialogId);
                if (userFull != null) {
                    chatActivityEnterView.updateRecordButton(null, userFull);
                } else {
                    TLRPC.User user = MessagesController.getInstance(currentAccount).getUser(dialogId);
                    MessagesController.getInstance(currentAccount).loadFullUser(user, classGuid, false);
                }
            }
            count = getStoriesCount();
            if (selfView != null) {
                selfView.setVisibility(View.GONE);
            }

            storyContainer.invalidate();
            invalidate();
        }
        checkStealthMode(false);
    }

    private void createUnsupportedContainer() {
        if (unsupportedContainer != null) {
            return;
        }
        FrameLayout frameLayout = new FrameLayout(getContext());

        LinearLayout linearLayout = new LinearLayout(getContext());
        linearLayout.setOrientation(LinearLayout.VERTICAL);

        TextView textView = new TextView(getContext());
        textView.setTypeface(AndroidUtilities.bold());
        textView.setGravity(Gravity.CENTER_HORIZONTAL);
        textView.setTextSize(TypedValue.COMPLEX_UNIT_DIP, 16);
        textView.setText(getString(R.string.StoryUnsupported));
        textView.setTextColor(Theme.getColor(Theme.key_windowBackgroundWhiteBlackText, resourcesProvider));

        TextView buttonTextView = new TextView(getContext());
        ScaleStateListAnimator.apply(buttonTextView);
        buttonTextView.setText(getString(R.string.AppUpdate));
        buttonTextView.setTextColor(Theme.getColor(Theme.key_featuredStickers_buttonText, resourcesProvider));
        buttonTextView.setPadding(AndroidUtilities.dp(16), AndroidUtilities.dp(12), AndroidUtilities.dp(16), AndroidUtilities.dp(12));
        buttonTextView.setGravity(Gravity.CENTER);
        buttonTextView.setTypeface(AndroidUtilities.bold());
        buttonTextView.setTextSize(TypedValue.COMPLEX_UNIT_DIP, 15);
        buttonTextView.setBackground(
                Theme.createSimpleSelectorRoundRectDrawable(dp(8),
                Theme.getColor(Theme.key_featuredStickers_addButton, resourcesProvider),
                ColorUtils.setAlphaComponent(Theme.getColor(Theme.key_featuredStickers_buttonText, resourcesProvider), 30))
        );
        buttonTextView.setOnClickListener(v -> {
//            if (ApplicationLoader.isStandaloneBuild()) {
//                if (LaunchActivity.instance != null) {
//                    LaunchActivity.instance.checkAppUpdate(true, null);
//                }
//            } else if (BuildVars.isHuaweiStoreApp()){
//                Browser.openUrl(getContext(), BuildVars.HUAWEI_STORE_URL);
//            } else {
//                Browser.openUrl(getContext(), BuildVars.PLAYSTORE_APP_URL);
//            }
            Browser.openUrl(getContext(), BuildVars.GITHUB_RELEASE_URL);
        });
        linearLayout.addView(textView, LayoutHelper.createLinear(LayoutHelper.MATCH_PARENT, LayoutHelper.WRAP_CONTENT));
        linearLayout.addView(buttonTextView, LayoutHelper.createLinear(LayoutHelper.MATCH_PARENT, LayoutHelper.WRAP_CONTENT, 0, 24, 0, 0));

        frameLayout.addView(linearLayout, LayoutHelper.createFrame(LayoutHelper.MATCH_PARENT, LayoutHelper.WRAP_CONTENT, Gravity.CENTER, 72, 0, 72, 0));
        storyContainer.addView(frameLayout);
        unsupportedContainer = frameLayout;
    }


    public void preloadMainImage(long dialogId) {
        if (this.dialogId == dialogId && day == null) {
            return;
        }
        this.dialogId = dialogId;
        updateStoryItems();
        updateSelectedPosition();
        updatePosition(true);
        if (storyViewer.overrideUserStories != null) {
            storiesController.loadSkippedStories(storyViewer.overrideUserStories, true);
        } else {
            storiesController.loadSkippedStories(dialogId);
        }
    }

    private void updateSelectedPosition() {
        if (day != null) {
            int offset = 0;
            if (uploadingStories != null && !uploadingStories.isEmpty()) {
                offset = uploadingStories.size();
                for (int i = 0; i < uploadingStories.size(); ++i) {
                    if (Long.hashCode(uploadingStories.get(i).random_id) == storyViewer.dayStoryId) {
                        selectedPosition = i;
                        return;
                    }
                }
            }
            int index = day.indexOf(storyViewer.dayStoryId);
            if (index < 0) {
                if (!day.isEmpty()) {
                    if (storyViewer.dayStoryId > day.get(0)) {
                        index = 0;
                    } else if (storyViewer.dayStoryId < day.get(day.size() - 1)) {
                        index = day.size() - 1;
                    }
                }
            }
            selectedPosition = offset + index;
        } else {
            selectedPosition = storyViewer.savedPositions.get(dialogId, -1);
            if (selectedPosition == -1) {
                if (!storyViewer.isSingleStory && userStories != null && userStories.max_read_id > 0) {
                    for (int i = 0; i < storyItems.size(); i++) {
                        if (storyItems.get(i).id > userStories.max_read_id) {
                            selectedPosition = i;
                            break;
                        }
                    }
                }
            }
        }
        if (selectedPosition == -1) {
            selectedPosition = 0;
        }
    }

    private void updateStoryItems() {
        storyItems.clear();
        if (storyViewer.isSingleStory) {
            storyItems.add(storyViewer.singleStory);
        } else if (day != null && storyViewer.storiesList != null) {
            if (storyViewer.storiesList instanceof StoriesController.BotPreviewsList) {
                uploadingStories.clear();
                ArrayList<StoriesController.UploadingStory> list = MessagesController.getInstance(currentAccount).getStoriesController().getUploadingStories(dialogId);
                final String lang_code = ((StoriesController.BotPreviewsList) storyViewer.storiesList).lang_code;
                if (list != null) {
                    for (int i = 0; i < list.size(); ++i) {
                        StoriesController.UploadingStory story = list.get(i);
                        if (story.entry != null && !story.entry.isEdit && TextUtils.equals(story.entry.botLang, lang_code)) {
                            uploadingStories.add(story);
                        }
                    }
                }
            }
            for (int id : day) {
                MessageObject messageObject = storyViewer.storiesList.findMessageObject(id);
                if (messageObject != null && messageObject.storyItem != null) {
                    storyItems.add(messageObject.storyItem);
                }
            }
        } else if (storyViewer.storiesList != null) {
            // TODO: actually load more stories
            for (int i = 0; i < storyViewer.storiesList.messageObjects.size(); ++i) {
                storyItems.add(storyViewer.storiesList.messageObjects.get(i).storyItem);
            }
        } else {
            if (storyViewer.overrideUserStories != null && DialogObject.getPeerDialogId(storyViewer.overrideUserStories.peer) == dialogId) {
                userStories = storyViewer.overrideUserStories;
            } else {
                userStories = storiesController.getStories(dialogId);
                if (userStories == null) {
                    userStories = storiesController.getStoriesFromFullPeer(dialogId);
                }
            }
            totalStoriesCount = 0;
            if (userStories != null) {
                totalStoriesCount = userStories.stories.size();
                storyItems.addAll(userStories.stories);
            }
            uploadingStories.clear();
            ArrayList<StoriesController.UploadingStory> list = storiesController.getUploadingStories(dialogId);
            if (list != null) {
                uploadingStories.addAll(list);
            }
        }
        count = getStoriesCount();
    }

    private void createSelfPeerView() {
        if (selfView != null) {
            return;
        }
        selfView = new FrameLayout(getContext()) {
            @Override
            protected void dispatchDraw(Canvas canvas) {
                if (selfAvatarsContainer.getVisibility() == View.VISIBLE) {
                    int w = (int) (selfStatusView.getX() + selfStatusView.getMeasuredWidth() - selfAvatarsContainer.getX() + AndroidUtilities.dp(10));
                    if (selfAvatarsContainer.getLayoutParams().width != w) {
                        selfAvatarsContainer.getLayoutParams().width = w;
                        selfAvatarsContainer.invalidate();
                        selfAvatarsContainer.requestLayout();
                    }
                }
                super.dispatchDraw(canvas);
            }
        };
        selfView.setClickable(true);
        addView(selfView, LayoutHelper.createFrame(LayoutHelper.MATCH_PARENT, 48, Gravity.TOP, 0, 0, 56 + 80, 0));

        selfAvatarsContainer = new View(getContext()) {

            LoadingDrawable loadingDrawable = new LoadingDrawable();
            AnimatedFloat animatedFloat = new AnimatedFloat(250, CubicBezierInterpolator.DEFAULT);

            @Override
            protected void onDraw(Canvas canvas) {
                super.onDraw(canvas);
                animatedFloat.setParent(this);
                animatedFloat.set(showViewsProgress ? 1f : 0, false);
                if (animatedFloat.get() != 0) {

                    if (animatedFloat.get() != 1f) {
                        canvas.saveLayerAlpha(0, 0, getLayoutParams().width, getMeasuredHeight(), (int) (animatedFloat.get() * 255), Canvas.ALL_SAVE_FLAG);
                    } else {
                        canvas.save();
                    }
                    AndroidUtilities.rectTmp.set(0, 0, getLayoutParams().width, getMeasuredHeight());
                    loadingDrawable.setBounds(AndroidUtilities.rectTmp);
                    loadingDrawable.setRadiiDp(24);
                    loadingDrawable.setColors(ColorUtils.setAlphaComponent(Color.WHITE, 20), ColorUtils.setAlphaComponent(Color.WHITE, 50), ColorUtils.setAlphaComponent(Color.WHITE, 50), ColorUtils.setAlphaComponent(Color.WHITE, 70));
                    loadingDrawable.draw(canvas);
                    invalidate();
                    canvas.restore();
                }
            }
        };
        selfAvatarsContainer.setOnClickListener(v -> {
            showUserViewsDialog();
        });
        selfView.addView(selfAvatarsContainer, LayoutHelper.createFrame(LayoutHelper.MATCH_PARENT, 32, 0, 9, 11, 0, 0));

        selfAvatarsView = new HwAvatarsImageView(getContext(), false);
        selfAvatarsView.setAvatarsTextSize(AndroidUtilities.dp(18));
        selfView.addView(selfAvatarsView, LayoutHelper.createFrame(LayoutHelper.MATCH_PARENT, 28, 0, 13, 13, 0, 0));

        selfStatusView = new TextView(getContext());
        selfStatusView.setTextSize(TypedValue.COMPLEX_UNIT_DIP, 14);
        selfStatusView.setTextColor(Color.WHITE);
        selfView.addView(selfStatusView, LayoutHelper.createFrame(LayoutHelper.WRAP_CONTENT, LayoutHelper.WRAP_CONTENT, 0, 0, 16, 0, 9));

        ImageView imageView = new ImageView(getContext());
        imageView.setImageDrawable(sharedResources.deleteDrawable);

//        int padding = AndroidUtilities.dp(12);
//        imageView.setPadding(padding, padding, padding, padding);
//        selfView.addView(imageView, LayoutHelper.createFrame(48, 48, Gravity.RIGHT | Gravity.CENTER_VERTICAL, 0, 0, 6, 0));
//        imageView.setOnClickListener(v -> {
//            deleteStory();
//        });


        selfAvatarsContainer.setBackground(Theme.createSimpleSelectorRoundRectDrawable(AndroidUtilities.dp(15), 0, ColorUtils.setAlphaComponent(Color.WHITE, 120)));
        imageView.setBackground(Theme.createCircleSelectorDrawable(ColorUtils.setAlphaComponent(Color.WHITE, 120), -AndroidUtilities.dp(2), -AndroidUtilities.dp(2)));
    }

    private void deleteStory() {
        AlertDialog.Builder builder = new AlertDialog.Builder(getContext(), resourcesProvider);
        builder.setTitle(getString(isBotsPreview() ? R.string.DeleteBotPreviewTitle : R.string.DeleteStoryTitle));
        builder.setMessage(getString(isBotsPreview() ? R.string.DeleteBotPreviewSubtitle : R.string.DeleteStorySubtitle));
        builder.setPositiveButton(getString(R.string.Delete), (dialog, which) -> {
            currentStory.cancelOrDelete();
            updateStoryItems();
            if (isActive && count == 0) {
                delegate.switchToNextAndRemoveCurrentPeer();
                return;
            }
            if (selectedPosition >= count) {
                selectedPosition = count - 1;
            } else if (selectedPosition < 0) {
                selectedPosition = 0;
            }
            updatePosition();
            if (storyViewer != null) {
                storyViewer.checkSelfStoriesView();
            }
        });
        builder.setNegativeButton(getString(R.string.Cancel), (dialog, which) -> {
            dialog.dismiss();
        });
        AlertDialog dialog = builder.create();
        delegate.showDialog(dialog);
        dialog.redPositive();
    }

    private void showUserViewsDialog() {
//        if (StoriesUtilities.hasExpiredViews(currentStory.storyItem)) {
//            performHapticFeedback(HapticFeedbackConstants.KEYBOARD_TAP);
//            BulletinFactory bulletinFactory = BulletinFactory.global();
//            if (bulletinFactory != null) {
//                bulletinFactory.createErrorBulletin(AndroidUtilities.replaceTags(LocaleController.getString(R.string.ExpiredViewsStub))).show();
//            }
//        } else {
            storyViewer.openViews();
        //}
    }

    @Override
    protected void onLayout(boolean changed, int left, int top, int right, int bottom) {
        super.onLayout(changed, left, top, right, bottom);
        sharedResources.topOverlayGradient.setBounds(0, 0, getMeasuredWidth(), AndroidUtilities.dp(72));
    }

    @Override
    protected void dispatchDraw(Canvas canvas) {
        updateViewOffsets();
        if (isChannel && reactionsCounter != null) {
            reactionsCounter.setBounds(0, 0, getMeasuredWidth(), AndroidUtilities.dp(40));
        }
        if (isChannel && repostCounter != null) {
            repostCounter.setBounds(0, 0, getMeasuredWidth(), AndroidUtilities.dp(40));
        }
        super.dispatchDraw(canvas);
        if (movingReaction) {
            float cX = bottomActionsLinearLayout.getX() + likeButtonContainer.getX() + likeButtonContainer.getMeasuredWidth() / 2f;
            float cY = bottomActionsLinearLayout.getY() + likeButtonContainer.getY() + likeButtonContainer.getMeasuredHeight() / 2f;
            int size = AndroidUtilities.dp(24);
            float finalX = AndroidUtilities.lerp(movingReactionFromX, cX - size / 2f, CubicBezierInterpolator.EASE_OUT.getInterpolation(movingReactionProgress));
            float finalY = AndroidUtilities.lerp(movingReactionFromY, cY - size / 2f, movingReactionProgress);
            int finalSize = AndroidUtilities.lerp(movingReactionFromSize, size, movingReactionProgress);
            if (drawAnimatedEmojiAsMovingReaction) {
                if (reactionMoveDrawable != null) {
                    reactionMoveDrawable.setBounds((int) finalX, (int) finalY, (int) (finalX + finalSize), (int) (finalY + finalSize));
                    reactionMoveDrawable.draw(canvas);
                }
            } else {
                reactionMoveImageReceiver.setImageCoords(finalX, finalY, finalSize, finalSize);
                reactionMoveImageReceiver.draw(canvas);
            }
        }
        if (drawReactionEffect) {
            float cX = bottomActionsLinearLayout.getX() + likeButtonContainer.getX() + likeButtonContainer.getMeasuredWidth() / 2f;
            float cY = bottomActionsLinearLayout.getY() + likeButtonContainer.getY() + likeButtonContainer.getMeasuredHeight() / 2f;
            int size = AndroidUtilities.dp(120);
            if (!drawAnimatedEmojiAsMovingReaction) {
                reactionEffectImageReceiver.setImageCoords(cX - size / 2f, cY - size / 2f, size, size);
                reactionEffectImageReceiver.draw(canvas);
                if (reactionEffectImageReceiver.getLottieAnimation() != null && reactionEffectImageReceiver.getLottieAnimation().isLastFrame()) {
                    drawReactionEffect = false;
                }
            } else {
                if (emojiReactionEffect != null) {
                   //emojiReactionEffect.setBounds(0, 0, size, size);
                    emojiReactionEffect.setBounds((int) (cX - size / 2f), (int) (cY - size / 2f), (int) (cX + size / 2f), (int) (cY + size / 2f));
                    emojiReactionEffect.draw(canvas);
                    if (emojiReactionEffect.isDone()) {
                        emojiReactionEffect.removeView(this);
                        emojiReactionEffect = null;
                        drawReactionEffect = false;
                    }
                } else {
                    drawReactionEffect = false;
                }
            }
        }
        if (chatActivityEnterView != null) {
            chatActivityEnterView.drawRecordedPannel(canvas);
        }
    }

    @Override
    protected void onAttachedToWindow() {
        super.onAttachedToWindow();
        attachedToWindow = true;
        imageReceiver.onAttachedToWindow();
        rightPreloadImageReceiver.onAttachedToWindow();
        leftPreloadImageReceiver.onAttachedToWindow();
        reactionEffectImageReceiver.onAttachedToWindow();
        reactionMoveImageReceiver.onAttachedToWindow();
        if (chatActivityEnterView != null) {
            chatActivityEnterView.onResume();
        }
        for (int i = 0; i < preloadReactionHolders.size(); i++) {
            preloadReactionHolders.get(i).onAttachedToWindow(true);
        }
       // sharedResources.muteDrawable.addView(muteIconView);
        NotificationCenter.getInstance(currentAccount).addObserver(this, NotificationCenter.chatInfoDidLoad);
        NotificationCenter.getInstance(currentAccount).addObserver(this, NotificationCenter.storiesUpdated);
        NotificationCenter.getInstance(currentAccount).addObserver(this, NotificationCenter.storyQualityUpdate);
        NotificationCenter.getInstance(currentAccount).addObserver(this, NotificationCenter.storiesListUpdated);
        NotificationCenter.getInstance(currentAccount).addObserver(this, NotificationCenter.stealthModeChanged);
        NotificationCenter.getInstance(currentAccount).addObserver(this, NotificationCenter.storiesLimitUpdate);
        NotificationCenter.getInstance(currentAccount).addObserver(this, NotificationCenter.userIsPremiumBlockedUpadted);
        NotificationCenter.getGlobalInstance().addObserver(this, NotificationCenter.emojiLoaded);
    }

    @Override
    protected void onDetachedFromWindow() {
        super.onDetachedFromWindow();
        attachedToWindow = false;
        imageReceiver.onDetachedFromWindow();
        rightPreloadImageReceiver.onDetachedFromWindow();
        leftPreloadImageReceiver.onDetachedFromWindow();
        reactionEffectImageReceiver.onDetachedFromWindow();
        reactionMoveImageReceiver.onDetachedFromWindow();
        if (chatActivityEnterView != null) {
            chatActivityEnterView.onPause();
        }
        if (reactionMoveDrawable != null) {
            reactionMoveDrawable.removeView(PeerStoriesView.this);
            reactionMoveDrawable = null;
        }
        if (emojiReactionEffect != null) {
            emojiReactionEffect.removeView(PeerStoriesView.this);
            emojiReactionEffect = null;
        }
        for (int i = 0; i < preloadReactionHolders.size(); i++) {
            preloadReactionHolders.get(i).onAttachedToWindow(false);
        }
        //sharedResources.muteDrawable.removeView(muteIconView);
        NotificationCenter.getInstance(currentAccount).removeObserver(this, NotificationCenter.chatInfoDidLoad);
        NotificationCenter.getInstance(currentAccount).removeObserver(this, NotificationCenter.storiesUpdated);
        NotificationCenter.getInstance(currentAccount).removeObserver(this, NotificationCenter.storyQualityUpdate);
        NotificationCenter.getInstance(currentAccount).removeObserver(this, NotificationCenter.storiesListUpdated);
        NotificationCenter.getInstance(currentAccount).removeObserver(this, NotificationCenter.stealthModeChanged);
        NotificationCenter.getInstance(currentAccount).removeObserver(this, NotificationCenter.storiesLimitUpdate);
        NotificationCenter.getInstance(currentAccount).removeObserver(this, NotificationCenter.userIsPremiumBlockedUpadted);
        NotificationCenter.getGlobalInstance().removeObserver(this, NotificationCenter.emojiLoaded);
    }

    @Override
    public void didReceivedNotification(int id, int account, Object... args) {
        if (id == NotificationCenter.storiesUpdated || id == NotificationCenter.storiesListUpdated && storyViewer.storiesList == args[0]) {
            if (delegate != null && delegate.isClosed()) {
                return;
            }
            if (isActive) {
                updateStoryItems();
                if (count == 0) {
                    if (!deletedPeer) {
                        deletedPeer = true;
                        delegate.switchToNextAndRemoveCurrentPeer();
                    }
                    return;
                }
                if (selectedPosition >= storyItems.size() + uploadingStories.size()) {
                    selectedPosition = storyItems.size() + uploadingStories.size() - 1;
                }
                updatePosition();
                if (isSelf || isChannel) {
                    updateUserViews(true);
                }
            }
            if (storyViewer.overrideUserStories != null) {
                storiesController.loadSkippedStories(storyViewer.overrideUserStories, true);
            } else if (dialogId != 0) {
                storiesController.loadSkippedStories(dialogId);
            }
            if (editStoryItem != null) {
                editStoryItem.animate().alpha(storiesController.hasUploadingStories(dialogId) && currentStory.isVideo && !SharedConfig.allowPreparingHevcPlayers() ? .5f : 1f).start();
            }
        } else if (id == NotificationCenter.storyQualityUpdate) {
            updatePosition();
        } else if (id == NotificationCenter.emojiLoaded) {
            storyCaptionView.captionTextview.invalidate();
        } else if (id == NotificationCenter.stealthModeChanged) {
            checkStealthMode(true);
        } else if (id == NotificationCenter.storiesLimitUpdate) {
            StoriesController.StoryLimit storyLimit = MessagesController.getInstance(currentAccount).getStoriesController().checkStoryLimit();
            if (storyLimit == null || !storyLimit.active(currentAccount) || delegate == null) {
                return;
            }
            if (!storyLimit.active(currentAccount)) {
                return;
            }
            final LimitReachedBottomSheet sheet = new LimitReachedBottomSheet(fragmentForLimit(), findActivity(), storyLimit.getLimitReachedType(), currentAccount, null);
            delegate.showDialog(sheet);
        } else if (id == NotificationCenter.userIsPremiumBlockedUpadted) {
            final TL_account.RequirementToContact r = MessagesController.getInstance(currentAccount).isUserContactBlocked(dialogId);
            final boolean newPremiumBlocked = dialogId >= 0 && !UserConfig.getInstance(currentAccount).isPremium() && DialogObject.isPremiumBlocked(r);
            if (isPremiumBlocked != newPremiumBlocked || starsPriceBlocked != DialogObject.getMessagesStarsPrice(r)) {
                isPremiumBlocked = newPremiumBlocked;
                starsPriceBlocked = DialogObject.getMessagesStarsPrice(r);
                updatePosition();
                checkStealthMode(true);
            }
        } else if (id == NotificationCenter.chatInfoDidLoad) {
            if (args[0] instanceof TLRPC.ChatFull) {
                TLRPC.ChatFull chatInfo = (TLRPC.ChatFull) args[0];
                if (dialogId == -chatInfo.id) {
                    updatePosition();
                }
            }
        }
    }

    Runnable updateStealthModeTimer = () -> checkStealthMode(true);

    private void checkStealthMode(boolean animated) {
        if (chatActivityEnterView == null || !isVisible || !attachedToWindow) {
            return;
        }
        AndroidUtilities.cancelRunOnUIThread(updateStealthModeTimer);
        final TL_stories.TL_storiesStealthMode stealthMode = storiesController.getStealthMode();
        chatActivityEnterView.updateSendButtonPaid();
        if (isPremiumBlocked) {
            stealthModeIsActive = false;
            chatActivityEnterView.setEnabled(false);
            chatActivityEnterView.setOverrideHint(" ", animated);
        } else if (starsPriceBlocked > 0) {
            stealthModeIsActive = false;
            chatActivityEnterView.setEnabled(true);
            chatActivityEnterView.setOverrideHint(StarsIntroActivity.replaceStars(LocaleController.formatString(R.string.TypeMessageForStars, LocaleController.formatNumber(starsPriceBlocked, ','))), animated);
        } else if (stealthMode != null && ConnectionsManager.getInstance(currentAccount).getCurrentTime() < stealthMode.active_until_date) {
            stealthModeIsActive = true;
            int time = stealthMode.active_until_date - ConnectionsManager.getInstance(currentAccount).getCurrentTime();
            int minutes = time / 60;
            int seconds = time % 60;
            String textToMeasure = LocaleController.formatString("StealthModeActiveHint", R.string.StealthModeActiveHintShort, String.format(Locale.US, "%02d:%02d", 99, 99));
            int w = (int) chatActivityEnterView.getEditField().getPaint().measureText(textToMeasure);
            chatActivityEnterView.setEnabled(true);
            if (w * 1.2f >= chatActivityEnterView.getEditField().getMeasuredWidth()) {
                chatActivityEnterView.setOverrideHint(LocaleController.formatString("StealthModeActiveHintShort", R.string.StealthModeActiveHintShort, ""), String.format(Locale.US, "%02d:%02d", minutes, seconds), animated);
            } else {
                chatActivityEnterView.setOverrideHint(LocaleController.formatString("StealthModeActiveHint", R.string.StealthModeActiveHint, String.format(Locale.US, "%02d:%02d", minutes, seconds)), animated);
            }
            AndroidUtilities.runOnUIThread(updateStealthModeTimer, 1000);
        } else {
            stealthModeIsActive = false;
            chatActivityEnterView.setEnabled(true);
            chatActivityEnterView.setOverrideHint(getString(isGroup ? R.string.ReplyToGroupStory : R.string.ReplyPrivately), animated);
        }
    }

    public void updatePosition() {
        updatePosition(false);
    }

    private void updatePosition(boolean preload) {
        if (storyItems.isEmpty() && uploadingStories.isEmpty()) {
            return;
        }
        forceUpdateOffsets = true;
        TL_stories.StoryItem oldStoryItem = currentStory.storyItem;
        StoriesController.UploadingStory oldUploadingStory = currentStory.uploadingStory;

        String filter = StoriesUtilities.getStoryImageFilter();

        lastNoThumb = false;
        unsupported = false;
        int position = selectedPosition;

        final boolean wasUploading = isUploading;
        final boolean wasEditing = isEditing;
        final boolean wasFailed = isFailed;

        final StoriesController.UploadingStory uploadingStory;
        final TL_stories.StoryItem storyItem;

        if (storyViewer != null && storyViewer.storiesList != null && storyViewer.storiesList.type == StoriesController.StoriesList.TYPE_BOTS) {
            uploadingStory = position >= 0 && position < uploadingStories.size() ? uploadingStories.get(position) : null;
            int p = position - uploadingStories.size();
            storyItem = p >= 0 && p < storyItems.size() ? storyItems.get(p) : null;
        } else {
            storyItem = position >= 0 && position < storyItems.size() ? storyItems.get(position) : null;
            int p = position - storyItems.size();
            uploadingStory = p >= 0 && p < uploadingStories.size() ? uploadingStories.get(p) : null;
        }

        currentStory.editingSourceItem = null;
        if (uploadingStory != null) {
            isUploading = true;
            isEditing = false;
            isFailed = uploadingStory.failed;
            isUploading = !isFailed;
            Drawable thumbDrawable = null;
            imageReceiver.setCrossfadeWithOldImage(false);
            imageReceiver.setCrossfadeDuration(ImageReceiver.DEFAULT_CROSSFADE_DURATION);
            if (uploadingStory.entry.thumbBitmap != null) {
                Bitmap blurredBitmap = Bitmap.createBitmap(uploadingStory.entry.thumbBitmap);
                Utilities.blurBitmap(blurredBitmap, 3, 1, blurredBitmap.getWidth(), blurredBitmap.getHeight(), blurredBitmap.getRowBytes());
                thumbDrawable = new BitmapDrawable(blurredBitmap);
            }
            if (uploadingStory.isVideo || uploadingStory.hadFailed) {
                imageReceiver.setImage(null, null, ImageLocation.getForPath(uploadingStory.firstFramePath), filter, null, null, thumbDrawable, 0, null, null, 0);
            } else {
                imageReceiver.setImage(null, null, ImageLocation.getForPath(uploadingStory.path), filter, null, null, thumbDrawable, 0, null, null, 0);
            }
            currentStory.set(uploadingStory);
            storyAreasView.set(null, StoryMediaAreasView.getMediaAreasFor(uploadingStory.entry), emojiAnimationsOverlay);
            allowShare = allowRepost = allowShareLink = false;
        } else {
            isUploading = false;
            isEditing = false;
            isFailed = false;
            if (storyItem == null) {
                storyViewer.close(true);
                return;
            }
            StoriesController.UploadingStory editingStory = storiesController.findEditingStory(dialogId, storyItem);
            if (editingStory != null) {
                isEditing = true;
                imageReceiver.setCrossfadeWithOldImage(false);
                imageReceiver.setCrossfadeDuration(onImageReceiverThumbLoaded == null ? ImageReceiver.DEFAULT_CROSSFADE_DURATION : 0);
                if (editingStory.isVideo) {
                    imageReceiver.setImage(null, null, ImageLocation.getForPath(editingStory.firstFramePath), filter, /*messageObject.strippedThumb*/null, 0, null, null, 0);
                } else {
                    imageReceiver.setImage(null, null, ImageLocation.getForPath(editingStory.firstFramePath), filter, /*messageObject.strippedThumb*/null, 0, null, null, 0);
                }
                currentStory.set(editingStory);
                storyAreasView.set(null, StoryMediaAreasView.getMediaAreasFor(editingStory.entry), emojiAnimationsOverlay);
                currentStory.editingSourceItem = storyItem;
                allowShare = allowRepost = allowShareLink = false;
            } else {
                boolean isVideo = storyItem.media != null && MessageObject.isVideoDocument(storyItem.media.getDocument());
                Drawable thumbDrawable = null;
                storyItem.dialogId = dialogId;
                imageReceiver.setCrossfadeWithOldImage(wasEditing);
                imageReceiver.setCrossfadeDuration(ImageReceiver.DEFAULT_CROSSFADE_DURATION);
                if (storyItem.media instanceof TLRPC.TL_messageMediaUnsupported) {
                    unsupported = true;
                } else if (storyItem.attachPath != null) {
                    if (storyItem.media == null) {
                        isVideo = storyItem.attachPath.toLowerCase().endsWith(".mp4");
                    }
                    if (isVideo) {
                        if (storyItem.media != null) {
                            thumbDrawable = ImageLoader.createStripedBitmap(storyItem.media.getDocument().thumbs);
                        }
                        if (storyItem.firstFramePath != null && ImageLoader.getInstance().isInMemCache(ImageLocation.getForPath(storyItem.firstFramePath).getKey(null, null, false) + "@" + filter, false)) {
                            imageReceiver.setImage(null, null, ImageLocation.getForPath(storyItem.firstFramePath), filter, null, null, thumbDrawable, 0, null, null, 0);
                        } else {
                            imageReceiver.setImage(null, null, ImageLocation.getForPath(storyItem.attachPath), filter + "_pframe", null, null, thumbDrawable, 0, null, null, 0);
                        }
                    } else {
                        TLRPC.Photo photo = storyItem.media != null ? storyItem.media.photo : null;
                        if (photo != null) {
                            thumbDrawable = ImageLoader.createStripedBitmap(photo.sizes);
                        }
                        if (wasEditing) {
                            imageReceiver.setImage(ImageLocation.getForPath(storyItem.attachPath), filter, ImageLocation.getForPath(storyItem.firstFramePath), filter, thumbDrawable, 0, null, null, 0);
                        } else {
                            imageReceiver.setImage(ImageLocation.getForPath(storyItem.attachPath), filter, null, null, thumbDrawable, 0, null, null, 0);
                        }
                    }
                } else {
                    if ((storyViewer.storiesList != null || storyViewer.isSingleStory) && storyViewer.transitionViewHolder != null && storyViewer.transitionViewHolder.storyImage != null && storyViewer.transitionViewHolder.storyId == storyItem.id) {
                        thumbDrawable = storyViewer.transitionViewHolder.storyImage.getDrawable();
                    }
                    storyItem.dialogId = dialogId;
                    if (isVideo) {
                        TLRPC.PhotoSize size = FileLoader.getClosestPhotoSizeWithSize(storyItem.media.getDocument().thumbs, 1000);
                        if (thumbDrawable == null) {
                            thumbDrawable = ImageLoader.createStripedBitmap(storyItem.media.getDocument().thumbs);
                        }
                        imageReceiver.setImage(null, null, ImageLocation.getForDocument(storyItem.media.getDocument()), filter + "_pframe", ImageLocation.getForDocument(size, storyItem.media.getDocument()), filter, thumbDrawable, 0, null, storyItem, 0);
                    } else {
                        TLRPC.Photo photo = storyItem.media != null ? storyItem.media.photo : null;
                        if (photo != null && photo.sizes != null) {
                            if (thumbDrawable == null) {
                                thumbDrawable = ImageLoader.createStripedBitmap(photo.sizes);
                            }
                            TLRPC.PhotoSize size = FileLoader.getClosestPhotoSizeWithSize(photo.sizes, Integer.MAX_VALUE);
                            TLRPC.PhotoSize thumbSize = FileLoader.getClosestPhotoSizeWithSize(photo.sizes, 800);
//                            if (thumbSize != size) {
//                                imageReceiver.setImage(null, null, ImageLocation.getForPhoto(size, photo), filter, ImageLocation.getForPhoto(thumbSize, photo), filter, thumbDrawable, 0, null, storyItem, 0);
//                            } else {
                                imageReceiver.setImage(null, null, ImageLocation.getForPhoto(size, photo), filter, null, null, thumbDrawable, 0, null, storyItem, 0);
                          //  }
                        } else {
                            imageReceiver.clearImage();
                        }
                    }
                }
                storyItem.dialogId = dialogId;
                storyAreasView.set(preload ? null : storyItem, emojiAnimationsOverlay);
                currentStory.set(storyItem);
                allowShare = allowShareLink = !unsupported && currentStory.storyItem != null && !(currentStory.storyItem instanceof TL_stories.TL_storyItemDeleted) && !(currentStory.storyItem instanceof TL_stories.TL_storyItemSkipped);
                if (allowShare) {
                    allowShare = currentStory.allowScreenshots() && currentStory.storyItem.isPublic;
                }
                if (allowShare) {
                    allowShare = currentStory.storyItem.pinned || !StoriesUtilities.isExpired(currentAccount, currentStory.storyItem);
                }
                allowRepost = allowShare;
                if (allowRepost && isChannel) {
                    final TLRPC.Chat chat = MessagesController.getInstance(currentAccount).getChat(-dialogId);
                    allowRepost = chat != null && ChatObject.isPublic(chat);
                }
                if (allowShareLink) {
                    if (isChannel) {
                        final TLRPC.Chat chat = MessagesController.getInstance(currentAccount).getChat(-dialogId);
                        allowShareLink = chat != null && ChatObject.getPublicUsername(chat) != null;
                    } else {
                        final TLRPC.User user = MessagesController.getInstance(currentAccount).getUser(dialogId);
                        allowShareLink = user != null && UserObject.getPublicUsername(user) != null && currentStory.storyItem.isPublic;
                    }
                }
                NotificationsController.getInstance(currentAccount).processReadStories(dialogId, storyItem.id);
            }
        }

        if (currentStory.storyItem != null && !preload) {
            storyViewer.dayStoryId = currentStory.storyItem.id;
        }

        storyViewer.storiesViewPager.checkAllowScreenshots();
        imageChanged = true;
        if (isSelf || isChannel) {
            updateUserViews(false);
        }

        final boolean sameId =
            getStoryId(currentStory.storyItem, currentStory.uploadingStory) == getStoryId(oldStoryItem, oldUploadingStory) ||
            oldUploadingStory != null && currentStory.storyItem != null && TextUtils.equals(oldUploadingStory.path, currentStory.storyItem.attachPath);
        boolean animateSubtitle = sameId && (isEditing != wasEditing || isUploading != wasUploading || isFailed != wasFailed);

        boolean storyChanged = false;
        if (!(
            oldUploadingStory != null && oldUploadingStory.path != null && oldUploadingStory.path.equals(currentStory.getLocalPath()) ||
            (oldStoryItem != null && currentStory.storyItem != null && oldStoryItem.id == currentStory.storyItem.id)
        )) {
            storyChanged = true;
            if (chatActivityEnterView != null) {
                if (oldStoryItem != null && !TextUtils.isEmpty(chatActivityEnterView.getEditField().getText())) {
                    storyViewer.saveDraft(oldStoryItem.dialogId, oldStoryItem, chatActivityEnterView.getEditField().getText());
                }
                chatActivityEnterView.getEditField().setText(storyViewer.getDraft(dialogId, currentStory.storyItem));
            }
            emojiAnimationsOverlay.clear();
            currentImageTime = 0;
            switchEventSent = false;

            if (currentStory.uploadingStory != null) {
                if (headerView.radialProgress != null) {
                    headerView.radialProgress.setProgress(currentStory.uploadingStory.progress, false);
                }
                headerView.backupImageView.invalidate();
            } else if (!animateSubtitle) {
                headerView.progressToUploading = 0;
            }
            Bulletin.hideVisible(storyContainer);
            storyCaptionView.reset();
            cancelWaiting();
        }

        if (storyChanged || oldUploadingStory != null && currentStory.uploadingStory == null) {
            headerView.setOnSubtitleClick(null);
            CharSequence subtitle = null;
            if (currentStory.uploadingStory != null) {
                if (currentStory.uploadingStory.failed) {
                    subtitle = getString(R.string.FailedToUploadStory);
                } else {
                    subtitle = StoriesUtilities.getUploadingStr(headerView.subtitleView[0], false, isEditing);
                }
            } else if (isBotsPreview()) {
                if (currentStory.storyItem == null || currentStory.storyItem.media == null) {
                    subtitle = "";
                } else if (currentStory.storyItem.media.document != null) {
                    subtitle = LocaleController.formatStoryDate(currentStory.storyItem.media.document.date);
                } else if (currentStory.storyItem.media.photo != null) {
                    subtitle = LocaleController.formatStoryDate(currentStory.storyItem.media.photo.date);
                } else {
                    subtitle = "";
                }
            } else if (currentStory.storyItem != null) {
                if (currentStory.storyItem.date == -1) {
                    subtitle = getString(R.string.CachedStory);
                } else if (currentStory.getReply() != null) {
                    StoryCaptionView.Reply reply = currentStory.getReply();

                    SpannableStringBuilder ssb = new SpannableStringBuilder();
                    SpannableString repostIcon = new SpannableString("r");
                    repostIcon.setSpan(new ColoredImageSpan(R.drawable.mini_repost_story), 0, repostIcon.length(), Spanned.SPAN_EXCLUSIVE_EXCLUSIVE);
                    ssb.append(repostIcon).append(" ");
                    if (reply.peerId != null) {
                        AvatarSpan avatar = new AvatarSpan(headerView.subtitleView[0], currentAccount, 15);
                        SpannableString avatarStr = new SpannableString("a");
                        avatarStr.setSpan(avatar, 0, 1, Spanned.SPAN_EXCLUSIVE_EXCLUSIVE);
                        ssb.append(avatarStr).append(" ");
                        if (reply.peerId > 0) {
                            TLRPC.User user = MessagesController.getInstance(currentAccount).getUser(reply.peerId);
                            avatar.setUser(user);
                            ssb.append(UserObject.getUserName(user));
                        } else {
                            TLRPC.Chat chat = MessagesController.getInstance(currentAccount).getChat(-reply.peerId);
                            avatar.setChat(chat);
                            if (chat != null) {
                                ssb.append(chat.title);
                            }
                        }
                    } else if (currentStory.storyItem.fwd_from.from_name != null) {
                        ssb.append(currentStory.storyItem.fwd_from.from_name);
                    }
                    headerView.setOnSubtitleClick(v -> {
                        if (reply.peerId != null) {
                            Bundle args = new Bundle();
                            if (reply.peerId >= 0) {
                                args.putLong("user_id", reply.peerId);
                            } else {
                                args.putLong("chat_id", -reply.peerId);
                            }
                            if (reply.isRepostMessage && reply.messageId != null) {
                                args.putInt("message_id", reply.messageId);
                                storyViewer.presentFragment(new ChatActivity(args));
                            } else {
                                storyViewer.presentFragment(new ProfileActivity(args));
                            }
                        } else {
                            BulletinFactory.of(storyContainer, resourcesProvider)
                                .createSimpleBulletin(R.raw.error, getString(R.string.StoryHidAccount))
                                .setTag(3)
                                .show(true);
                        }
                    });

                    SpannableString dot = new SpannableString(".");
                    DotDividerSpan dotDividerSpan = new DotDividerSpan();
                    dotDividerSpan.setTopPadding(AndroidUtilities.dp(1.5f));
                    dotDividerSpan.setSize(5);
                    dot.setSpan(dotDividerSpan, 0, dot.length(), Spanned.SPAN_EXCLUSIVE_EXCLUSIVE);

                    ssb.append(" ").append(dot).append(" ").append(LocaleController.formatShortDate(currentStory.storyItem.date));
                    subtitle = ssb;
                    animateSubtitle = false;
                } else if (isGroup && currentStory.storyItem != null && currentStory.storyItem.from_id != null) {
                    SpannableStringBuilder ssb = new SpannableStringBuilder();
                    AvatarSpan avatar = new AvatarSpan(headerView.subtitleView[0], currentAccount, 15);
                    SpannableString avatarStr = new SpannableString("a");
                    avatarStr.setSpan(avatar, 0, 1, Spanned.SPAN_EXCLUSIVE_EXCLUSIVE);
                    ssb.append(avatarStr).append(" ");
                    final long peerId = DialogObject.getPeerDialogId(currentStory.storyItem.from_id);
                    if (peerId > 0) {
                        TLRPC.User user = MessagesController.getInstance(currentAccount).getUser(peerId);
                        avatar.setUser(user);
                        ssb.append(UserObject.getUserName(user));
                    } else {
                        TLRPC.Chat chat = MessagesController.getInstance(currentAccount).getChat(-peerId);
                        avatar.setChat(chat);
                        if (chat != null) {
                            ssb.append(chat.title);
                        }
                    }
                    headerView.setOnSubtitleClick(v -> {
                        Bundle args = new Bundle();
                        if (peerId >= 0) {
                            args.putLong("user_id", peerId);
                        } else {
                            args.putLong("chat_id", -peerId);
                        }
                        storyViewer.presentFragment(new ProfileActivity(args));
                    });

                    SpannableString dot = new SpannableString(".");
                    DotDividerSpan dotDividerSpan = new DotDividerSpan();
                    dotDividerSpan.setTopPadding(AndroidUtilities.dp(1.5f));
                    dotDividerSpan.setSize(5);
                    dot.setSpan(dotDividerSpan, 0, dot.length(), Spanned.SPAN_EXCLUSIVE_EXCLUSIVE);

                    ssb.append(" ").append(dot).append(" ").append(LocaleController.formatShortDate(currentStory.storyItem.date));
                    subtitle = ssb;
                    animateSubtitle = false;
                } else {
                    CharSequence string = LocaleController.formatStoryDate(currentStory.storyItem.date);
                    if (currentStory.storyItem.edited) {
                        SpannableStringBuilder spannableStringBuilder = SpannableStringBuilder.valueOf(string);
                        DotDividerSpan dotDividerSpan = new DotDividerSpan();
                        dotDividerSpan.setTopPadding(AndroidUtilities.dp(1.5f));
                        dotDividerSpan.setSize(5);
                        spannableStringBuilder.append(" . ").setSpan(dotDividerSpan, spannableStringBuilder.length() - 2, spannableStringBuilder.length() - 1, 0);
                        spannableStringBuilder.append(getString(R.string.EditedMessage));
                        string = spannableStringBuilder;
                    }
                    subtitle = string;
                }
            }
            if (subtitle != null) {
                if (storyViewer != null && storyViewer.storiesList != null && currentStory.storyItem != null && storyViewer.storiesList.isPinned(currentStory.storyItem.id)) {
                    if (!(subtitle instanceof SpannableStringBuilder)) {
                        subtitle = new SpannableStringBuilder(subtitle);
                    }

                    SpannableString pin = new SpannableString("p ");
                    pin.setSpan(new ColoredImageSpan(R.drawable.msg_pin_mini), 0, 1, Spanned.SPAN_EXCLUSIVE_EXCLUSIVE);
                    ((SpannableStringBuilder) subtitle).insert(0, pin);
                }
                headerView.setSubtitle(subtitle, animateSubtitle);
            }
            if (privacyHint != null) {
                privacyHint.hide(false);
            }
            if (soundTooltip != null) {
                soundTooltip.hide(false);
            }
        }
        if (
            oldStoryItem != currentStory.storyItem ||
            oldUploadingStory != currentStory.uploadingStory ||
            currentStory.captionTranslated != (currentStory.storyItem != null && currentStory.storyItem.translated && currentStory.storyItem.translatedText != null && TextUtils.equals(currentStory.storyItem.translatedLng, TranslateAlert2.getToLanguage()))
        ) {
            currentStory.updateCaption();
        }
        if (currentStory.captionTranslated || oldStoryItem != currentStory.storyItem) {
            if (delegate != null) {
                delegate.setTranslating(false);
            }
        }

        if (unsupported) {
            createUnsupportedContainer();
            createReplyDisabledView();
            unsupportedContainer.setVisibility(View.VISIBLE);
            replyDisabledTextView.setVisibility(View.VISIBLE);
            allowShare = allowRepost = allowShareLink = false;
            if (chatActivityEnterView != null) {
                chatActivityEnterView.setVisibility(View.GONE);
            }
            if (selfView != null) {
                selfView.setVisibility(View.GONE);
            }
            if (bottomActionsLinearLayout != null) {
                bottomActionsLinearLayout.setVisibility(View.VISIBLE);
            }
        } else {
            TLRPC.Chat chat = dialogId < 0 ? MessagesController.getInstance(currentAccount).getChat(-dialogId) : null;
            if ((UserObject.isService(dialogId) || isBotsPreview()) && chatActivityEnterView != null) {
                chatActivityEnterView.setVisibility(View.GONE);
            } else if (!isSelf && (!isChannel || isGroup && (ChatObject.canSendPlain(chat) || ChatObject.isPossibleRemoveChatRestrictionsByBoosts(chat))) && chatActivityEnterView != null) {
                chatActivityEnterView.setVisibility(View.VISIBLE);
            }
            if (isPremiumBlocked && premiumBlockedText == null) {
                createPremiumBlockedText();
            }
            if (premiumBlockedText != null) {
                if (isPremiumBlocked) {
                    updatePremiumBlockedText();
                }
                premiumBlockedText.setVisibility(isPremiumBlocked ? View.VISIBLE : View.GONE);
            }
            if (chatActivityEnterView != null) {
                chatActivityEnterView.setEnabled(!isPremiumBlocked);
            }
            if (isSelf && selfView != null) {
                selfView.setVisibility(View.VISIBLE);
            }
            if (unsupportedContainer != null) {
                unsupportedContainer.setVisibility(View.GONE);
            }
            if (UserObject.isService(dialogId)) {
                createReplyDisabledView();
                replyDisabledTextView.setVisibility(View.VISIBLE);
            } else if (replyDisabledTextView != null) {
                replyDisabledTextView.setVisibility(View.GONE);
            }
            if (bottomActionsLinearLayout != null) {
                bottomActionsLinearLayout.setVisibility(isBotsPreview() ? View.GONE : View.VISIBLE);
            }
        }

        if ((currentStory.caption != null || currentStory.getReply() != null) && !unsupported) {
            storyCaptionView.captionTextview.setText(currentStory.caption, currentStory.getReply(), storyViewer.isTranslating && !currentStory.captionTranslated && currentStory.storyItem != null && currentStory.storyItem.translated, oldStoryItem == currentStory.storyItem);
            storyCaptionView.setVisibility(View.VISIBLE);
        } else {
            if (isActive) {
                delegate.setIsCaption(false);
                delegate.setIsCaptionPartVisible(isCaptionPartVisible = false);
            }
            storyCaptionView.setVisibility(View.GONE);
        }
        storyContainer.invalidate();
        if (delegate != null && isSelectedPeer()) {
            delegate.onPeerSelected(dialogId, selectedPosition);
        }
        if (isChannel) {
            shareButton.setVisibility(allowShare ? View.VISIBLE : View.INVISIBLE);
            if (repostButtonContainer != null) {
                repostButtonContainer.setVisibility(allowRepost ? View.VISIBLE : View.GONE);
            }
            likeButtonContainer.setVisibility(isFailed ? View.GONE : View.VISIBLE);
        } else {
            shareButton.setVisibility(allowShare ? View.VISIBLE : View.INVISIBLE);
            if (repostButtonContainer != null) {
                repostButtonContainer.setVisibility(View.GONE);
            }
            likeButtonContainer.setVisibility(isSelf ? View.GONE : View.VISIBLE);
            likeButtonContainer.getLayoutParams().width = AndroidUtilities.dp(40);
        }
        likeButtonContainer.requestLayout();
        storyViewer.savedPositions.append(dialogId, position);


        if (isActive) {
            requestVideoPlayer(0);
            updatePreloadImages();
            imageReceiver.bumpPriority();
        }

        listPosition = 0;
        if (storyViewer.storiesList != null && currentStory.storyItem != null) {
            int id = currentStory.storyItem.id;
            for (int i = 0; i < storyViewer.storiesList.messageObjects.size(); ++i) {
                MessageObject obj = storyViewer.storiesList.messageObjects.get(i);
                if (obj != null && obj.getId() == id) {
                    listPosition = i;
                    break;
                }
            }
        }
        linesPosition = selectedPosition;
        linesCount = count;
        if (storyViewer.reversed) {
            linesPosition = linesCount - 1 - linesPosition;
        }

        if (currentStory.isVideo()) {
            muteIconContainer.setVisibility(View.VISIBLE);
            muteIconViewAlpha = currentStory.hasSound() ? 1f : 0.5f;
            if (currentStory.hasSound()) {
                muteIconView.setVisibility(View.VISIBLE);
                noSoundIconView.setVisibility(View.GONE);
            } else {
                muteIconView.setVisibility(View.GONE);
                noSoundIconView.setVisibility(View.VISIBLE);
            }
            muteIconContainer.setAlpha(muteIconViewAlpha * (1f - outT));
        } else {
            muteIconContainer.setVisibility(View.GONE);
        }

        if (currentStory.uploadingStory != null) {
            privacyButton.set(isSelf, currentStory.uploadingStory, sameId && editedPrivacy);
        } else if (currentStory.storyItem != null) {
            privacyButton.set(isSelf, currentStory.storyItem, sameId && editedPrivacy);
        } else {
            privacyButton.set(isSelf, (TL_stories.StoryItem) null, sameId && editedPrivacy);
        }
        editedPrivacy = false;
        privacyButton.setTranslationX(muteIconContainer.getVisibility() == View.VISIBLE ? -AndroidUtilities.dp(44) : 0);
        if (storyChanged) {
            drawReactionEffect = false;
            if (currentStory.storyItem == null || currentStory.storyItem.sent_reaction == null) {
                storiesLikeButton.setReaction(null);
            } else {
                storiesLikeButton.setReaction(ReactionsLayoutInBubble.VisibleReaction.fromTL(currentStory.storyItem.sent_reaction));
            }
        }

        if (currentStory.uploadingStory != null && currentStory.uploadingStory.failed) {
            createFailView();
            failView.set(currentStory.uploadingStory.entry.error);
            failView.setVisibility(View.VISIBLE);
            if (failViewAnimator != null) {
                failViewAnimator.cancel();
                failViewAnimator = null;
            }
            if (sameId) {
                failViewAnimator = failView.animate().alpha(1f).setDuration(180).setInterpolator(CubicBezierInterpolator.EASE_OUT_QUINT);
                failViewAnimator.start();
            } else {
                failView.setAlpha(1f);
            }
        } else if (failView != null) {
            if (failViewAnimator != null) {
                failViewAnimator.cancel();
                failViewAnimator = null;
            }
            if (sameId && failView.getVisibility() == View.VISIBLE) {
                failViewAnimator = failView.animate().alpha(0f).setDuration(180).setInterpolator(CubicBezierInterpolator.EASE_OUT_QUINT).withEndAction(() -> failView.setVisibility(View.GONE));
                failViewAnimator.start();
            } else {
                failView.setAlpha(0f);
                failView.setVisibility(View.GONE);
            }
        }

        sharedResources.setIconMuted(!storyViewer.soundEnabled(), false);
        if (isActive && currentStory.storyItem != null) {
            FileLog.d("StoryViewer displayed story dialogId=" + dialogId + " storyId=" + currentStory.storyItem.id + " " + currentStory.getMediaDebugString());
        }
        if (isSelf) {
            SelfStoryViewsPage.preload(currentAccount, dialogId, currentStory.storyItem);
        }
        headerView.titleView.setPadding(0, 0, storyViewer.storiesList != null && storyViewer.storiesList.getCount() != linesCount ? AndroidUtilities.dp(56) : 0, 0);

        MessagesController.getInstance(currentAccount).getTranslateController().detectStoryLanguage(currentStory.storyItem);

        if (!preload && !isSelf && reactionsTooltipRunnable == null && !SharedConfig.storyReactionsLongPressHint && SharedConfig.storiesIntroShown) {
            AndroidUtilities.runOnUIThread(reactionsTooltipRunnable = () -> {
                if (!storyViewer.isShown()) {
                    return;
                }
                reactionsTooltipRunnable = null;
                if (reactionsLongpressTooltip == null) {
                    reactionsLongpressTooltip = new HintView2(getContext(), HintView2.DIRECTION_BOTTOM).setJoint(1, -22);
                    reactionsLongpressTooltip.setBgColor(ColorUtils.setAlphaComponent(ColorUtils.blendARGB(Color.BLACK, Color.WHITE, 0.13f), 240));
                    reactionsLongpressTooltip.setBounce(false);
                    reactionsLongpressTooltip.setText(getString(R.string.ReactionLongTapHint));
                    reactionsLongpressTooltip.setPadding(AndroidUtilities.dp(8), 0, AndroidUtilities.dp(8), AndroidUtilities.dp(1));
                    storyContainer.addView(reactionsLongpressTooltip, LayoutHelper.createFrame(LayoutHelper.MATCH_PARENT, LayoutHelper.WRAP_CONTENT, Gravity.RIGHT | Gravity.BOTTOM, 0, 0, 0, BIG_SCREEN ? 0 : 56));
                }
                reactionsLongpressTooltip.show();
                SharedConfig.setStoriesReactionsLongPressHintUsed(true);
            }, 500);
        }

        if ((soundTooltip == null || !soundTooltip.shown()) && currentStory.hasSound() && !storyViewer.soundEnabled() && MessagesController.getGlobalMainSettings().getInt("taptostorysoundhint", 0) < 2) {
            AndroidUtilities.cancelRunOnUIThread(showTapToSoundHint);
            AndroidUtilities.runOnUIThread(showTapToSoundHint, 250);
        }

        if (optionsIconView != null) {
            optionsIconView.setVisibility(isBotsPreview() && !isEditBotsPreview() && (currentStory == null || !currentStory.isVideo) ? View.GONE : View.VISIBLE);
        }
    }

    private boolean isEditBotsPreview() {
        if (!isBotsPreview()) return false;
        TLRPC.User bot = MessagesController.getInstance(currentAccount).getUser(storyViewer.storiesList.dialogId);
        return bot != null && bot.bot && bot.bot_can_edit;
    }

    private boolean isBotsPreview() {
        return (
            storyViewer != null &&
            storyViewer.storiesList != null &&
            storyViewer.storiesList.type == StoriesController.StoriesList.TYPE_BOTS
        );
    }

    private final Runnable showTapToSoundHint = () -> {
        showNoSoundHint(false);
        MessagesController.getGlobalMainSettings().edit().putInt("taptostorysoundhint", MessagesController.getGlobalMainSettings().getInt("taptostorysoundhint", 0) + 1).apply();
    };

    private void createReplyDisabledView() {
        if (replyDisabledTextView != null) {
            return;
        }
        replyDisabledTextView = new TextView(getContext()) {
            @Override
            public void setTranslationY(float translationY) {
                super.setTranslationY(translationY);
            }
        };
        replyDisabledTextView.setTextSize(TypedValue.COMPLEX_UNIT_DIP, 14);
        replyDisabledTextView.setTextColor(ColorUtils.blendARGB(Color.BLACK, Color.WHITE, 0.5f));
        replyDisabledTextView.setGravity(Gravity.LEFT | Gravity.CENTER_VERTICAL);
        replyDisabledTextView.setText(getString(R.string.StoryReplyDisabled));
        addView(replyDisabledTextView, LayoutHelper.createFrame(LayoutHelper.WRAP_CONTENT, 40, Gravity.LEFT, 16, 0, 16, 0));
    }

    ArrayList<Uri> uriesToPrepare = new ArrayList<>();
    ArrayList<TLRPC.Document> documentsToPrepare = new ArrayList<>();

    private void updatePreloadImages() {
        int maxWidth = Math.max(AndroidUtilities.getRealScreenSize().x, AndroidUtilities.getRealScreenSize().y);
        int filterSize = (int) (maxWidth / AndroidUtilities.density);
        String filter = filterSize + "_" + filterSize;

        uriesToPrepare.clear();
        documentsToPrepare.clear();
        for (int i = 0; i < preloadReactionHolders.size(); i++) {
            preloadReactionHolders.get(i).onAttachedToWindow(false);
        }
        preloadReactionHolders.clear();

        for (int i = 0; i < 2; i++) {
            int position = selectedPosition;
            ImageReceiver imageReceiver;
            if (i == 0) {
                position--;
                imageReceiver = leftPreloadImageReceiver;
                if (position < 0) {
                    imageReceiver.clearImage();
                    continue;
                }
            } else {
                position++;
                imageReceiver = rightPreloadImageReceiver;
                if (position >= getStoriesCount()) {
                    imageReceiver.clearImage();
                    continue;
                }
            }
            if (!uploadingStories.isEmpty() && position >= storyItems.size()) {
                position -= storyItems.size();
                StoriesController.UploadingStory uploadingStory = uploadingStories.get(position);
                setStoryImage(uploadingStory, imageReceiver, filter);
            } else {
                if (storyItems.isEmpty()) {
                    continue;
                }
                if (position < 0) {
                    position = 0;
                }
                if (position >= storyItems.size()) {
                    position = storyItems.size() - 1;
                }
                TL_stories.StoryItem storyItem = storyItems.get(position);
                storyItem.dialogId = dialogId;
                setStoryImage(storyItem, imageReceiver, filter);

                boolean isVideo = storyItem.media != null && MessageObject.isVideoDocument(storyItem.media.getDocument());
                if (isVideo) {
                    TLRPC.Document document = storyItem.media.getDocument();
                    if (storyItem.fileReference == 0) {
                        storyItem.fileReference = FileLoader.getInstance(currentAccount).getFileReference(storyItem);
                    }
                    String params = null;
                    try {
                        params = "?account=" + currentAccount +
                                "&id=" + document.id +
                                "&hash=" + document.access_hash +
                                "&dc=" + document.dc_id +
                                "&size=" + document.size +
                                "&mime=" + URLEncoder.encode(document.mime_type, "UTF-8") +
                                "&rid=" + storyItem.fileReference +
                                "&name=" + URLEncoder.encode(FileLoader.getDocumentFileName(document), "UTF-8") +
                                "&reference=" + Utilities.bytesToHex(document.file_reference != null ? document.file_reference : new byte[0]) +
                                "&sid=" + storyItem.id + "&did=" + storyItem.dialogId;
                        uriesToPrepare.add(Uri.parse("tg://" + FileLoader.getAttachFileName(document) + params));
                        documentsToPrepare.add(document);
                    } catch (UnsupportedEncodingException e) {
                        e.printStackTrace();
                    }
                }

                if (storyItem.media_areas != null) {
                    for (int k = 0; k < storyItem.media_areas.size(); k++) {
                        if (storyItem.media_areas.get(k) instanceof TL_stories.TL_mediaAreaSuggestedReaction) {
                            TL_stories.TL_mediaAreaSuggestedReaction reaction = (TL_stories.TL_mediaAreaSuggestedReaction) storyItem.media_areas.get(k);
                            ReactionImageHolder reactionImageHolder = new ReactionImageHolder(this);
                            reactionImageHolder.setVisibleReaction(ReactionsLayoutInBubble.VisibleReaction.fromTL(reaction.reaction));
                            reactionImageHolder.onAttachedToWindow(attachedToWindow);
                            preloadReactionHolders.add(reactionImageHolder);
                        }
                    }
                }
            }
        }
//        if (selfAvatarsContainer != null) {
//            selfAvatarsContainer.setEnabled(!StoriesUtilities.hasExpiredViews(currentStory.storyItem));
//        }
        delegate.preparePlayer(documentsToPrepare, uriesToPrepare);
    }

    private void setStoryImage(TL_stories.StoryItem storyItem, ImageReceiver imageReceiver, String filter) {
        StoriesController.UploadingStory editingStory = storiesController.findEditingStory(dialogId, storyItem);
        if (editingStory != null) {
            setStoryImage(editingStory, imageReceiver, filter);
            return;
        }
        boolean isVideo = storyItem.media != null && MessageObject.isVideoDocument(storyItem.media.getDocument());

        if (storyItem.attachPath != null) {
            if (storyItem.media == null) {
                isVideo = storyItem.attachPath.toLowerCase().endsWith(".mp4");
            }
            if (isVideo) {
                imageReceiver.setImage(ImageLocation.getForPath(storyItem.attachPath), filter + "_pframe", ImageLocation.getForPath(storyItem.firstFramePath), filter, null, null, /*messageObject.strippedThumb*/null, 0, null, null, 0);
            } else {
                imageReceiver.setImage(ImageLocation.getForPath(storyItem.attachPath), filter, null, null, /*messageObject.strippedThumb*/null, 0, null, null, 0);
            }
        } else {
            if (isVideo) {
                TLRPC.PhotoSize size = FileLoader.getClosestPhotoSizeWithSize(storyItem.media.getDocument().thumbs, 1000);
                imageReceiver.setImage(ImageLocation.getForDocument(storyItem.media.getDocument()), filter + "_pframe", ImageLocation.getForDocument(size, storyItem.media.getDocument()), filter, null, null, null, 0, null, storyItem, 0);
            } else {
                TLRPC.Photo photo = storyItem.media != null ? storyItem.media.photo : null;
                if (photo != null && photo.sizes != null) {
                    TLRPC.PhotoSize size = FileLoader.getClosestPhotoSizeWithSize(photo.sizes, Integer.MAX_VALUE);
                    TLRPC.PhotoSize thumbSize = FileLoader.getClosestPhotoSizeWithSize(photo.sizes, 800);
//                    if (thumbSize != size) {
//                        imageReceiver.setImage(ImageLocation.getForPhoto(size, photo), filter, ImageLocation.getForPhoto(thumbSize, photo), filter, null, null, null, 0, null, storyItem, 0);
//                    } else {
                        imageReceiver.setImage(null, null, ImageLocation.getForPhoto(size, photo), filter, null, null, null, 0, null, storyItem, 0);
                    //}
                } else {
                    imageReceiver.clearImage();
                }
            }
        }
    }

    private void setStoryImage(StoriesController.UploadingStory uploadingStory, ImageReceiver imageReceiver, String filter) {
        if (uploadingStory.isVideo) {
            imageReceiver.setImage(null, null, ImageLocation.getForPath(uploadingStory.firstFramePath), filter, null, null, null, 0, null, null, 0);
        } else {
            imageReceiver.setImage(ImageLocation.getForPath(uploadingStory.path), filter, null, null, null, 0, null, null, 0);
        }
    }

    private void cancelWaiting() {
        if (cancellableViews != null) {
            cancellableViews.run();
            cancellableViews = null;
        }
        showViewsProgress = false;
        if (isActive) {
            delegate.setIsWaiting(false);
        }
    }

    private void updateUserViews(boolean animated) {
        TL_stories.StoryItem storyItem = currentStory.storyItem;
        if (storyItem == null) {
            storyItem = currentStory.editingSourceItem;
        }
        if (!isChannel && !isSelf) {
            return;
        }
        if (storyItem != null) {
            if (isChannel) {
                if (storyItem.views == null) {
                    storyItem.views = new TL_stories.TL_storyViews();
                }
                if (storyItem.views.views_count <= 0) {
                    storyItem.views.views_count = 1;
                }
                if (repostCounter != null && storyItem.views.forwards_count > 0) {
                    repostCounter.setText(Integer.toString(storyItem.views.forwards_count), animated && repostCounterVisible);
                    repostCounterVisible = true;
                } else {
                    repostCounterVisible = false;
                }
                if (storyItem.views.reactions_count > 0) {
                    reactionsCounter.setText(Integer.toString(storyItem.views.reactions_count), animated && reactionsCounterVisible);
                    reactionsCounterVisible = true;
                } else {
                    reactionsCounterVisible = false;
                }
                if (!animated) {
                    reactionsCounterProgress.set(reactionsCounterVisible ? 1f : 0, true);
                    if (repostCounterProgress != null) {
                        repostCounterProgress.set(repostCounterVisible ? 1f : 0, true);
                    }
                }
                TLRPC.Chat chat = MessagesController.getInstance(currentAccount).getChat(-dialogId);
                if (!(isGroup && (ChatObject.canSendPlain(chat) || ChatObject.isPossibleRemoveChatRestrictionsByBoosts(chat))) && storyItem.views.views_count > 0) {
                    selfStatusView.setText(storyViewer.storiesList == null ? getString(R.string.NobodyViews) : getString(R.string.NobodyViewsArchived));
                    selfStatusView.setTranslationX(AndroidUtilities.dp(16));
                    SpannableStringBuilder stringBuilder = new SpannableStringBuilder();
                    stringBuilder.append("d  ");
                    ColoredImageSpan span = new ColoredImageSpan(R.drawable.filled_views);
                    stringBuilder.setSpan(span, stringBuilder.length() - 3, stringBuilder.length() - 2, 0);
                    stringBuilder.append(AndroidUtilities.formatWholeNumber(storyItem.views.views_count, 0));
                    selfStatusView.setText(stringBuilder);
                } else {
                    selfStatusView.setText("");
                }
                likeButtonContainer.getLayoutParams().width = (int) (AndroidUtilities.dp(40) + (reactionsCounterVisible ? (reactionsCounter.getAnimateToWidth() + AndroidUtilities.dp(4)) : 0));
                ((MarginLayoutParams) selfView.getLayoutParams()).rightMargin = AndroidUtilities.dp(40) + likeButtonContainer.getLayoutParams().width;
                if (repostButtonContainer != null) {
                    repostButtonContainer.getLayoutParams().width = (int) (AndroidUtilities.dp(40) + (repostCounterVisible ? (repostCounter.getAnimateToWidth() + AndroidUtilities.dp(4)) : 0));
                    ((MarginLayoutParams) selfView.getLayoutParams()).rightMargin += repostButtonContainer.getLayoutParams().width;
                    repostButtonContainer.requestLayout();
                }
                selfView.requestLayout();
                likeButtonContainer.requestLayout();
                selfAvatarsView.setVisibility(View.GONE);
                selfAvatarsContainer.setVisibility(View.GONE);
                storyAreasView.onStoryItemUpdated(currentStory.storyItem, animated);
            } else {
                if (storyItem.views != null && storyItem.views.views_count > 0) {
                    int avatarsCount = 0;
                    int k = 0;
                    for (int i = 0; i < storyItem.views.recent_viewers.size(); i++) {
                        TLObject object = MessagesController.getInstance(currentAccount).getUserOrChat(storyItem.views.recent_viewers.get(i));
                        if (object != null) {
                            selfAvatarsView.setObject(avatarsCount, currentAccount, object);
                            avatarsCount++;
                        }
                        if (avatarsCount >= 3) {
                            break;
                        }
                    }
                    k = avatarsCount;
                    while (avatarsCount < 3) {
                        selfAvatarsView.setObject(avatarsCount, currentAccount, null);
                        avatarsCount++;
                    }
                    selfAvatarsView.commitTransition(false);
                    SpannableStringBuilder spannableStringBuilder = new SpannableStringBuilder(LocaleController.formatPluralStringComma("Views", storyItem.views.views_count));
                    if (storyItem.views.reactions_count > 0) {
                        spannableStringBuilder.append("  d ");
                        ColoredImageSpan span = new ColoredImageSpan(R.drawable.mini_views_likes);
                        span.setOverrideColor(0xFFFF2E38);
                        span.setTopOffset(AndroidUtilities.dp(0.2f));
                        spannableStringBuilder.setSpan(span, spannableStringBuilder.length() - 2, spannableStringBuilder.length() - 1, 0);
                        spannableStringBuilder.append(String.valueOf(storyItem.views.reactions_count));
                    }
                    if (storyItem.views.forwards_count > 0) {
                        spannableStringBuilder.append("  d ");
                        ColoredImageSpan span = new ColoredImageSpan(R.drawable.mini_repost_story);
                        span.setOverrideColor(0xFF27E861);
                        span.setTopOffset(AndroidUtilities.dp(0.2f));
                        spannableStringBuilder.setSpan(span, spannableStringBuilder.length() - 2, spannableStringBuilder.length() - 1, 0);
                        spannableStringBuilder.append(String.valueOf(storyItem.views.forwards_count));
                    }
                    selfStatusView.setText(spannableStringBuilder);
                    if (k == 0) {
                        selfAvatarsView.setVisibility(View.GONE);
                        selfStatusView.setTranslationX(AndroidUtilities.dp(16));
                    } else {
                        selfAvatarsView.setVisibility(View.VISIBLE);
                        selfStatusView.setTranslationX(AndroidUtilities.dp(13) + AndroidUtilities.dp(24) + AndroidUtilities.dp(20) * (k - 1) + AndroidUtilities.dp(10));
                    }
                    selfAvatarsContainer.setVisibility(View.VISIBLE);
                } else {
                    selfStatusView.setText(storyViewer.storiesList == null ? getString(R.string.NobodyViews) : getString(R.string.NobodyViewsArchived));
                    selfStatusView.setTranslationX(AndroidUtilities.dp(16));
                    selfAvatarsView.setVisibility(View.GONE);
                    selfAvatarsContainer.setVisibility(View.GONE);
                }
                likeButtonContainer.getLayoutParams().width = AndroidUtilities.dp(40);
                bottomActionsLinearLayout.requestLayout();
            }
        } else {
            selfStatusView.setText("");
            selfAvatarsContainer.setVisibility(View.GONE);
            selfAvatarsView.setVisibility(View.GONE);
        }
    }

    private void requestVideoPlayer(long t) {
        if (isActive) {
            Uri uri = null;
            if (currentStory.isVideo()) {
                TLRPC.Document document = null;
                if (currentStory.getLocalPath() != null && new File(currentStory.getLocalPath()).exists()) {
                    uri = Uri.fromFile(new File(currentStory.getLocalPath()));
                    FileLog.d("StoryViewer requestVideoPlayer(" + t + "): playing from attachPath " + uri);
                    videoDuration = 0;
                } else if (currentStory.storyItem != null) {
                    currentStory.storyItem.dialogId = dialogId;
                    try {
                        document = currentStory.storyItem.media.getDocument();
                        if (currentStory.storyItem.fileReference == 0) {
                            currentStory.storyItem.fileReference = FileLoader.getInstance(currentAccount).getFileReference(currentStory.storyItem);
                        }
                        String params = "?account=" + currentAccount +
                                "&id=" + document.id +
                                "&hash=" + document.access_hash +
                                "&dc=" + document.dc_id +
                                "&size=" + document.size +
                                "&mime=" + URLEncoder.encode(document.mime_type, "UTF-8") +
                                "&rid=" + currentStory.storyItem.fileReference +
                                "&name=" + URLEncoder.encode(FileLoader.getDocumentFileName(document), "UTF-8") +
                                "&reference=" + Utilities.bytesToHex(document.file_reference != null ? document.file_reference : new byte[0]) +
                                "&sid=" + currentStory.storyItem.id + "&did=" + currentStory.storyItem.dialogId;
                        uri = Uri.parse("tg://" + FileLoader.getAttachFileName(document) + params);
                        FileLog.d("StoryViewer requestVideoPlayer(" + t + "): playing from " + uri);
                        videoDuration = (long) (MessageObject.getDocumentDuration(document) * 1000);
                    } catch (Exception exception) {
                        uri = null;
                    }
                }
                if (uri == null) {
                    FileLog.d("PeerStoriesView.requestVideoPlayer(" + t + "): playing from null?");
                }
                delegate.requestPlayer(document, uri, t, playerSharedScope);
                storyContainer.invalidate();
            } else {
                FileLog.d("PeerStoriesView.requestVideoPlayer(" + t + "): null, not a video");
                delegate.requestPlayer(null, null, 0, playerSharedScope);
                playerSharedScope.renderView = null;
                playerSharedScope.firstFrameRendered = false;
            }
        } else {
            playerSharedScope.renderView = null;
        }
//        imageReceiver.setImage(ImageLocation.getForPath(uploadingStory.path), ImageLoader.AUTOPLAY_FILTER, null, null, /*messageObject.strippedThumb*/null, 0, null, null, 0);
    }

    public boolean isSelectedPeer() {
        return false;
    }

    public boolean switchToNext(boolean forward) {
        if (storyViewer.reversed) {
            forward = !forward;
        }
        if (forward) {
            if (selectedPosition < getStoriesCount() - 1) {
                selectedPosition++;
                updatePosition();
                return true;
            }
        } else {
            if (selectedPosition > 0) {
                selectedPosition--;
                updatePosition();
                return true;
            }
        }
        return false;
    }

    public void setDelegate(Delegate delegate) {
        this.delegate = delegate;
    }

    public void drawPlayingBitmap(int w, int h, Canvas canvas) {
        if (playerSharedScope.renderView != null && playerSharedScope.surfaceView != null) {
            Bitmap surfaceBitmap = Bitmap.createBitmap(w, h, Bitmap.Config.ARGB_8888);
            if (android.os.Build.VERSION.SDK_INT >= android.os.Build.VERSION_CODES.N) {
                AndroidUtilities.getBitmapFromSurface(playerSharedScope.surfaceView, surfaceBitmap);
            }
            if (surfaceBitmap != null) {
                canvas.drawBitmap(surfaceBitmap, 0, 0, null);
            }
        } else if (playerSharedScope.renderView != null && playerSharedScope.textureView != null) {
            Bitmap textureBitmap = playerSharedScope.textureView.getBitmap(w, h);
            if (textureBitmap != null) {
                canvas.drawBitmap(textureBitmap, 0, 0, null);
            }
        } else {
            canvas.save();
            canvas.scale(w / (float) storyContainer.getMeasuredWidth(), h / (float) storyContainer.getMeasuredHeight());
            imageReceiver.draw(canvas);
            canvas.restore();
        }
    }

    public Bitmap getPlayingBitmap() {
        Bitmap bitmap = Bitmap.createBitmap(storyContainer.getWidth(), storyContainer.getHeight(), Bitmap.Config.ARGB_8888);
        drawPlayingBitmap(bitmap.getWidth(), bitmap.getHeight(), new Canvas(bitmap));
        return bitmap;
    }

    public void createBlurredBitmap(Canvas canvas, Bitmap bitmap) {
        drawPlayingBitmap(bitmap.getWidth(), bitmap.getHeight(), canvas);
        int color = AndroidUtilities.getDominantColor(bitmap);
        float brightness = AndroidUtilities.computePerceivedBrightness(color);
        if (brightness < 0.15f) {
            canvas.drawColor(ColorUtils.setAlphaComponent(Color.WHITE, (int) (255 * 0.4f)));
        }

        Utilities.blurBitmap(bitmap, 3, 1, bitmap.getWidth(), bitmap.getHeight(), bitmap.getRowBytes());
        Utilities.blurBitmap(bitmap, 3, 1, bitmap.getWidth(), bitmap.getHeight(), bitmap.getRowBytes());
    }

    public void stopPlaying(boolean stop) {
        if (stop) {
            imageReceiver.stopAnimation();
            imageReceiver.setAllowStartAnimation(false);
        } else {
            imageReceiver.startAnimation();
            imageReceiver.setAllowStartAnimation(true);
        }
    }

    public long getCurrentPeer() {
        return dialogId;
    }

    public ArrayList<Integer> getCurrentDay() {
        return day;
    }

    public void setPaused(boolean paused) {
        if (this.paused != paused) {
            this.paused = paused;
            stopPlaying(paused);
            lastDrawTime = 0;
            storyContainer.invalidate();
        }
    }

    public int getSelectedPosition() {
        return selectedPosition;
    }

    public boolean closeKeyboardOrEmoji() {
        if (likesReactionShowing) {
            if (likesReactionLayout.getReactionsWindow() != null) {
                if (realKeyboardHeight > 0) {
                    AndroidUtilities.hideKeyboard(likesReactionLayout.getReactionsWindow().windowView);
                } else {
                    likesReactionLayout.getReactionsWindow().dismiss();
                }
                return true;
            }
            showLikesReaction(false);
            return true;
        }
        if (storyAreasView != null) {
            storyAreasView.closeHint();
        }
        if (storyCaptionView.textSelectionHelper.isInSelectionMode()) {
            storyCaptionView.textSelectionHelper.clear(false);
            return true;
        }
        if (privacyHint != null) {
            privacyHint.hide();
        }
        if (soundTooltip != null) {
            soundTooltip.hide();
        }

        if (mediaBanTooltip != null) {
            mediaBanTooltip.hide(true);
        }
        if (storyEditCaptionView != null && storyEditCaptionView.onBackPressed()) {
            return true;
        } else if (popupMenu != null && popupMenu.isShowing()) {
            popupMenu.dismiss();
            return true;
        } else if (checkRecordLocked(false)) {
            return true;
        } else if (reactionsContainerLayout != null && reactionsContainerLayout.getReactionsWindow() != null && reactionsContainerLayout.getReactionsWindow().isShowing()) {
            reactionsContainerLayout.getReactionsWindow().dismiss();
            return true;
        } else if (chatActivityEnterView != null && chatActivityEnterView.isPopupShowing()) {
            if (realKeyboardHeight > 0) {
                AndroidUtilities.hideKeyboard(chatActivityEnterView.getEmojiView());
            } else {
                chatActivityEnterView.hidePopup(true, false);
            }
            return true;
        } else if (getKeyboardHeight() >= AndroidUtilities.dp(20)) {
            if (chatActivityEnterView != null) {
                storyViewer.saveDraft(dialogId, currentStory.storyItem, chatActivityEnterView.getEditText());
            }
            AndroidUtilities.hideKeyboard(chatActivityEnterView);
            return true;
        } else if (storyCaptionView.getVisibility() == View.VISIBLE && storyCaptionView.getProgressToBlackout() > 0) {
            storyCaptionView.collapse();
            inBlackoutMode = false;
            storyContainer.invalidate();
            return true;
        }
        return false;
    }

    public boolean findClickableView(ViewGroup container, float x, float y, boolean swipeToDissmiss) {
        if (container == null) {
            return false;
        }
        if (privacyHint != null && privacyHint.shown()) {
            return true;
        }
        if (soundTooltip != null && soundTooltip.shown()) {
            return true;
        }

        for (int i = 0; i < container.getChildCount(); i++) {
            View child = container.getChildAt(i);
            if (child.getVisibility() != View.VISIBLE) {
                continue;
            }
            if (child == storyCaptionView) {
                child.getHitRect(AndroidUtilities.rectTmp2);
                if (AndroidUtilities.rectTmp2.contains((int) x, (int) y) && storyCaptionView.allowInterceptTouchEvent(x, y - child.getTop())) {
                    return true;
                }
            }
            child.getHitRect(AndroidUtilities.rectTmp2);
            if (child == storyAreasView && !storyAreasView.hasSelected() && (x < dp(60) || x > container.getMeasuredWidth() - dp(60))) {
                if (storyAreasView.hasClickableViews(x, y)) {
                    return true;
                }
            } else if (keyboardVisible && child == chatActivityEnterView && y > AndroidUtilities.rectTmp2.top) {
                return true;
            } else if (!swipeToDissmiss && AndroidUtilities.rectTmp2.contains((int) x, (int) y) && (((child.isClickable() || child == reactionsContainerLayout) && child.isEnabled()) || (chatActivityEnterView != null && child == chatActivityEnterView.getRecordCircle()))) {
                return true;
            } else if (child.isEnabled() && child instanceof ViewGroup && findClickableView((ViewGroup) child, x - child.getX(), y - child.getY(), swipeToDissmiss)) {
                return true;
            }
        }
        return false;
    }

    public void setAccount(int currentAccount) {
        this.currentAccount = currentAccount;
        storiesController = MessagesController.getInstance(currentAccount).storiesController;
        emojiAnimationsOverlay.setAccount(currentAccount);
        if (reactionsContainerLayout != null) {
            reactionsContainerLayout.setCurrentAccount(currentAccount);
            reactionsContainerLayout.setMessage(null, null, true);
        }
        if (likesReactionLayout != null) {
            likesReactionLayout.setCurrentAccount(currentAccount);
        }
    }

    public boolean editOpened;

    public void setActive(boolean active) {
        setActive(0, active);
    }

    private static int activeCount;
    public void setActive(long t, boolean active) {
        if (isActive != active) {
            activeCount += active ? 1 : -1;
            isActive = active;

            if (isActive) {
                if (useSurfaceInViewPagerWorkAround()) {
                    delegate.setIsSwiping(true);
                    AndroidUtilities.cancelRunOnUIThread(allowDrawSurfaceRunnable);
                    AndroidUtilities.runOnUIThread(allowDrawSurfaceRunnable, 100);
                }
                requestVideoPlayer(t);
                updatePreloadImages();
                muteIconView.setAnimation(sharedResources.muteDrawable);
                isActive = true;
                headerView.backupImageView.getImageReceiver().setVisible(true, true);
                if (currentStory.storyItem != null) {
                    FileLog.d("StoryViewer displayed story dialogId=" + dialogId + " storyId=" + currentStory.storyItem.id + " " + currentStory.getMediaDebugString());
                }
            } else {
                cancelTextSelection();
                muteIconView.clearAnimationDrawable();
                viewsThumbImageReceiver = null;
                isLongPressed = false;
                progressToHideInterface.set(0, true);
                storyContainer.invalidate();
                invalidate();
                cancelWaiting();
                delegate.setIsRecording(false);

//                rightPreloadImageReceiver.clearImage();
//                leftPreloadImageReceiver.clearImage();
            }
            imageReceiver.setFileLoadingPriority(isActive ? FileLoader.PRIORITY_HIGH : FileLoader.PRIORITY_NORMAL_UP);
            leftPreloadImageReceiver.setFileLoadingPriority(isActive ? FileLoader.PRIORITY_NORMAL_UP : FileLoader.PRIORITY_LOW);
            rightPreloadImageReceiver.setFileLoadingPriority(isActive ? FileLoader.PRIORITY_NORMAL_UP : FileLoader.PRIORITY_LOW);
            if (isSelf || isChannel) {
                storiesController.pollViewsForSelfStories(dialogId, isActive);
            }
        }
    }

    public void progressToDismissUpdated() {
        if (BIG_SCREEN) {
            invalidate();
        }
    }

    public void reset() {
        headerView.backupImageView.getImageReceiver().setVisible(true, true);
        if (changeBoundAnimator != null) {
            chatActivityEnterView.reset();
            chatActivityEnterView.setAlpha(1f - outT);
        }
        if (reactionsContainerLayout != null) {
            reactionsContainerLayout.reset();
        }
        if (likesReactionLayout != null) {
            likesReactionLayout.reset();
        }
        if (instantCameraView != null) {
            AndroidUtilities.removeFromParent(instantCameraView);
            instantCameraView.hideCamera(true);
            instantCameraView = null;
        }
        setActive(false);
        setIsVisible(false);
        isLongPressed = false;
        progressToHideInterface.set(0, false);
        viewsThumbImageReceiver = null;
        messageSent = false;
        cancelTextSelection();
    }

    public void onActivityResult(int requestCode, int resultCode, Intent data) {
        if (resultCode == Activity.RESULT_OK) {
            if (requestCode == 0 || requestCode == 2) {
                createChatAttachView();
                if (chatAttachAlert != null) {
                    chatAttachAlert.getPhotoLayout().onActivityResultFragment(requestCode, data, null);
                }
            } else if (requestCode == 21) {
                if (data == null) {
                    showAttachmentError();
                    return;
                }
                if (data.getData() != null) {
                    sendUriAsDocument(data.getData());
                } else if (data.getClipData() != null) {
                    ClipData clipData = data.getClipData();
                    for (int i = 0; i < clipData.getItemCount(); i++) {
                        sendUriAsDocument(clipData.getItemAt(i).getUri());
                    }
                } else {
                    showAttachmentError();
                }
                if (chatAttachAlert != null) {
                    chatAttachAlert.dismiss();
                }
                afterMessageSend(true);
            }
        }
    }

    private void sendUriAsDocument(Uri uri) {
        if (uri == null) {
            return;
        }
        TL_stories.StoryItem storyItem = currentStory.storyItem;
        if (storyItem == null || storyItem instanceof TL_stories.TL_storyItemSkipped) {
            return;
        }
        String extractUriFrom = uri.toString();
        if (extractUriFrom.contains("com.google.android.apps.photos.contentprovider")) {
            try {
                String firstExtraction = extractUriFrom.split("/1/")[1];
                int index = firstExtraction.indexOf("/ACTUAL");
                if (index != -1) {
                    firstExtraction = firstExtraction.substring(0, index);
                    String secondExtraction = URLDecoder.decode(firstExtraction, "UTF-8");
                    uri = Uri.parse(secondExtraction);
                }
            } catch (Exception e) {
                FileLog.e(e);
            }
        }
        String tempPath = AndroidUtilities.getPath(uri);
        String originalPath = tempPath;
        boolean sendAsUri = false;
        if (!BuildVars.NO_SCOPED_STORAGE) {
            sendAsUri = true;
        } else if (tempPath == null) {
            originalPath = uri.toString();
            tempPath = MediaController.copyFileToCache(uri, "file");

            if (tempPath == null) {
                showAttachmentError();
                return;
            }
        }
        if (sendAsUri) {
            SendMessagesHelper.prepareSendingDocument(getAccountInstance(), null, null, uri, null, null, dialogId, null, null, storyItem, null, null, true, 0, null, null, 0, false);
        } else {
            SendMessagesHelper.prepareSendingDocument(getAccountInstance(), tempPath, originalPath, null, null, null, dialogId, null, null, storyItem, null, null, true, 0, null, null, 0, false);
        }
    }

    private void showAttachmentError() {
        BulletinFactory.of(storyContainer, resourcesProvider).createErrorBulletin(getString(R.string.UnsupportedAttachment), resourcesProvider).show();
    }

    public void setLongpressed(boolean isLongpressed) {
        if (isActive) {
            this.isLongPressed = isLongpressed;
            invalidate();
        }
    }

    public boolean showKeyboard() {
        if (chatActivityEnterView == null || replyDisabledTextView != null && replyDisabledTextView.getVisibility() == View.VISIBLE) {
            return false;
        }
        EditTextCaption editText = chatActivityEnterView.getEditField();
        if (editText == null) {
            return false;
        }
        editText.requestFocus();
        AndroidUtilities.showKeyboard(editText);
        return true;
    }

    public void checkPinchToZoom(MotionEvent ev) {
        pinchToZoomHelper.checkPinchToZoom(ev, storyContainer, null, null,  null,null);
    }


    public void setIsVisible(boolean visible) {
        if (this.isVisible == visible) {
            return;
        }
        isVisible = visible;
        if (visible) {
            imageReceiver.setCurrentAlpha(1f);
            checkStealthMode(false);
        }
    }

    public ArrayList<TL_stories.StoryItem> getStoryItems() {
        return storyItems;
    }

    public void selectPosition(int position) {
        if (selectedPosition != position) {
            selectedPosition = position;
            updatePosition();
        }
    }

    public void cancelTouch() {
        storyCaptionView.cancelTouch();
    }

    public void onActionDown(MotionEvent ev) {
        if (privacyHint != null && privacyHint.shown() && privacyButton != null &&
            !privacyHint.containsTouch(ev, getX() + storyContainer.getX() + privacyHint.getX(), getY() + storyContainer.getY() + privacyHint.getY()) &&
            !hitButton(privacyButton, ev)
        ) {
            privacyHint.hide();
        }
        if (soundTooltip != null && soundTooltip.shown() && muteIconContainer != null &&
            !soundTooltip.containsTouch(ev, getX() + storyContainer.getX() + soundTooltip.getX(), getY() + storyContainer.getY() + soundTooltip.getY()) &&
            !hitButton(muteIconContainer, ev)
        ) {
            soundTooltip.hide();
        }
    }

    private boolean hitButton(View v, MotionEvent e) {
        float ox = getX() + storyContainer.getX() + v.getX(), oy = getY() + storyContainer.getY() + v.getY();
        return (
            e.getX() >= ox && e.getX() <= ox + v.getWidth() &&
            e.getY() >= oy && e.getY() <= oy + v.getHeight()
        );
    }

    Runnable allowDrawSurfaceRunnable = new Runnable() {
        @Override
        public void run() {
            if (isActive && allowDrawSurface) {
                delegate.setIsSwiping(false);
            }
        }
    };

    public void setOffset(float position) {
        boolean allowDrawSurface = position == 0;
        if (this.allowDrawSurface != allowDrawSurface) {
            this.allowDrawSurface = allowDrawSurface;
            storyContainer.invalidate();
            if (isActive) {
                if (useSurfaceInViewPagerWorkAround()) {
                    if (allowDrawSurface) {
                        AndroidUtilities.cancelRunOnUIThread(allowDrawSurfaceRunnable);
                        AndroidUtilities.runOnUIThread(allowDrawSurfaceRunnable, 250);
                    } else {
                        AndroidUtilities.cancelRunOnUIThread(allowDrawSurfaceRunnable);
                        delegate.setIsSwiping(true);
                    }
                }
            }
        }
    }

    //surface can missing in view pager
    public boolean useSurfaceInViewPagerWorkAround() {
        return storyViewer.USE_SURFACE_VIEW && Build.VERSION.SDK_INT < 33;
    }

    public void showNoSoundHint(boolean nosound) {
        if (soundTooltip == null) {
            soundTooltip = new HintView2(getContext(), HintView2.DIRECTION_TOP).setJoint(1, -56);
            soundTooltip.setPadding(AndroidUtilities.dp(8), 0, AndroidUtilities.dp(8), 0);
            storyContainer.addView(soundTooltip, LayoutHelper.createFrame(LayoutHelper.MATCH_PARENT, LayoutHelper.WRAP_CONTENT, Gravity.FILL_HORIZONTAL | Gravity.TOP, 0, 52, 0, 0));
        }
        soundTooltip.setText(getString(nosound ? R.string.StoryNoSound : R.string.StoryTapToSound));
        soundTooltip.show();
    }

    public boolean checkTextSelectionEvent(MotionEvent ev) {
        if (storyCaptionView.textSelectionHelper.isInSelectionMode()) {
            float xOffset = getX();
            float yOffset = getY() + ((View) getParent()).getY();
            ev.offsetLocation(-xOffset, -yOffset);
            if (storyCaptionView.textSelectionHelper.getOverlayView(getContext()).onTouchEvent(ev)) {
                return true;
            } else {
                ev.offsetLocation(xOffset, yOffset);
            }
        }
        return false;
    }

    public void cancelTextSelection() {
        if (storyCaptionView.textSelectionHelper.isInSelectionMode()) {
            storyCaptionView.textSelectionHelper.clear();
        }
    }

    public boolean checkReactionEvent(MotionEvent ev) {
        if (likesReactionLayout != null) {
            View view = likesReactionLayout;
            float xOffset = getX();
            float yOffset = getY() + ((View) getParent()).getY();
            if (likesReactionLayout.getReactionsWindow() != null && likesReactionLayout.getReactionsWindow().windowView != null) {
                ev.offsetLocation(-xOffset, -yOffset - likesReactionLayout.getReactionsWindow().windowView.getTranslationY());
                likesReactionLayout.getReactionsWindow().windowView.dispatchTouchEvent(ev);
                return true;
            }
            view.getHitRect(AndroidUtilities.rectTmp2);

            AndroidUtilities.rectTmp2.offset((int) xOffset, (int) yOffset);
            if (ev.getAction() == MotionEvent.ACTION_DOWN && !AndroidUtilities.rectTmp2.contains((int) ev.getX(), (int) ev.getY())) {
                showLikesReaction(false);
                return true;
            } else {
                ev.offsetLocation(-AndroidUtilities.rectTmp2.left, -AndroidUtilities.rectTmp2.top);
                view.dispatchTouchEvent(ev);
                return true;
            }
        }
        return false;
    }

    public boolean viewsAllowed() {
        return isSelf || (isChannel && userCanSeeViews);
    }

    public static class PeerHeaderView extends FrameLayout {

        public BackupImageView backupImageView;
        public SimpleTextView titleView;
        private TextView[] subtitleView = new TextView[2];
        RadialProgress radialProgress;
        StoryItemHolder storyItemHolder;
        Paint radialProgressPaint;
        private float progressToUploading;

        private boolean uploading;
        private boolean uploadedTooFast;

        public PeerHeaderView(@NonNull Context context, StoryItemHolder holder) {
            super(context);
            this.storyItemHolder = holder;
            backupImageView = new BackupImageView(context) {
                @Override
                protected void onDraw(Canvas canvas) {
                    if (imageReceiver.getVisible()) {
                        AndroidUtilities.rectTmp.set(0, 0, getMeasuredWidth(), getMeasuredHeight());
                        drawUploadingProgress(canvas, AndroidUtilities.rectTmp, true, 1f);
                    }
                    super.onDraw(canvas);
                }
            };
            backupImageView.setRoundRadius(dp(16));
            addView(backupImageView, LayoutHelper.createFrame(32, 32, 0, 12, 2, 0, 0));
            setClipChildren(false);

            titleView = new SimpleTextView(context) {
                @Override
                protected void onMeasure(int widthMeasureSpec, int heightMeasureSpec) {
                    super.onMeasure(widthMeasureSpec, heightMeasureSpec);
                    setPivotY(getMeasuredHeight() / 2f);
                }
            };
            titleView.setTextSize(14);
            titleView.setTypeface(AndroidUtilities.bold());
            titleView.setMaxLines(1);
            titleView.setEllipsizeByGradient(dp(4));
            titleView.setPivotX(0);
          //  titleView.setSingleLine(true);
          //  titleView.setEllipsize(TextUtils.TruncateAt.END);
            NotificationCenter.listenEmojiLoading(titleView);
            addView(titleView, LayoutHelper.createFrame(LayoutHelper.WRAP_CONTENT, LayoutHelper.WRAP_CONTENT, 0, 54, 0, 86, 0));

            for (int a = 0; a < 2; ++a) {
                subtitleView[a] = new TextView(context);
                subtitleView[a].setTextSize(TypedValue.COMPLEX_UNIT_DIP, 12);
                subtitleView[a].setMaxLines(1);
                subtitleView[a].setSingleLine(true);
                subtitleView[a].setEllipsize(TextUtils.TruncateAt.MIDDLE);
                subtitleView[a].setTextColor(Color.WHITE);
                subtitleView[a].setPadding(dp(3), 0, dp(3), dp(1));
                addView(subtitleView[a], LayoutHelper.createFrame(LayoutHelper.WRAP_CONTENT, LayoutHelper.WRAP_CONTENT, 0, 51, 18, 83, 0));
            }

            titleView.setTextColor(Color.WHITE);
        }

        public void setSubtitle(CharSequence text) {
            setSubtitle(text, false);
        }

        public void setOnSubtitleClick(View.OnClickListener listener) {
            subtitleView[0].setOnClickListener(listener);
            subtitleView[0].setClickable(listener != null);
            subtitleView[0].setBackground(listener == null ? null : Theme.createSelectorDrawable(0x30ffffff, Theme.RIPPLE_MASK_ROUNDRECT_6DP));
        }

        private ValueAnimator subtitleAnimator;
        public void setSubtitle(CharSequence text, boolean animated) {
            if (subtitleAnimator != null) {
                subtitleAnimator.cancel();
                subtitleAnimator = null;
            }
            if (animated) {
                subtitleView[1].setOnClickListener(null);
                subtitleView[1].setText(subtitleView[0].getText());
                subtitleView[1].setVisibility(View.VISIBLE);
                subtitleView[1].setAlpha(1f);
                subtitleView[1].setTranslationY(0);
                subtitleView[0].setText(text);
                subtitleView[0].setVisibility(View.VISIBLE);
                subtitleView[0].setAlpha(0f);
                subtitleView[0].setTranslationY(-AndroidUtilities.dp(4));
                subtitleAnimator = ValueAnimator.ofFloat(0, 1);
                subtitleAnimator.addUpdateListener(anm -> {
                    float t = (float) anm.getAnimatedValue();
                    subtitleView[0].setAlpha(t);
                    subtitleView[0].setTranslationY((1f - t) * -AndroidUtilities.dp(4));
                    subtitleView[1].setAlpha(1f - t);
                    subtitleView[1].setTranslationY(t * AndroidUtilities.dp(4));
                });
                subtitleAnimator.addListener(new AnimatorListenerAdapter() {
                    @Override
                    public void onAnimationEnd(Animator animation) {
                        subtitleView[1].setVisibility(View.GONE);
                        subtitleView[0].setAlpha(1f);
                        subtitleView[0].setTranslationY(0);
                    }
                });
                subtitleAnimator.setInterpolator(CubicBezierInterpolator.EASE_OUT_QUINT);
                subtitleAnimator.setDuration(340);
                subtitleAnimator.start();
            } else {
                subtitleView[0].setVisibility(View.VISIBLE);
                subtitleView[0].setAlpha(1f);
                subtitleView[0].setText(text);
                subtitleView[1].setVisibility(View.GONE);
                subtitleView[1].setAlpha(0f);
            }
        }

        @Override
        public boolean dispatchTouchEvent(MotionEvent ev) {
            if (!isEnabled()) {
                return false;
            }
            return super.dispatchTouchEvent(ev);
        }

        public void drawUploadingProgress(Canvas canvas, RectF rect, boolean allowDraw, float progressToOpen) {
            if ((storyItemHolder != null && storyItemHolder.uploadingStory != null) || progressToUploading != 0) {
                float progress = 1f;
                final boolean disappearing;
                if (storyItemHolder != null && storyItemHolder.uploadingStory != null && !storyItemHolder.uploadingStory.failed) {
                    progressToUploading = 1f;
                    progress = storyItemHolder.uploadingStory.progress;
                    disappearing = false;
                    if (!uploading) {
                        uploading = true;
                    }
                } else {
                    disappearing = true;
                    if (uploading) {
                        uploading = false;
                        uploadedTooFast = radialProgress.getAnimatedProgress() < .2f;
                    }
                    if (!uploadedTooFast) {
                        progressToUploading = Utilities.clamp(progressToUploading - (1000f / AndroidUtilities.screenRefreshRate) / 300f, 1f, 0);
                    }
                }
                if (radialProgress == null) {
                    radialProgress = new RadialProgress(backupImageView);
                    radialProgress.setBackground(null, true, false);
                }
                radialProgress.setDiff(0);
                ImageReceiver imageReceiver = backupImageView.getImageReceiver();
                float offset = AndroidUtilities.dp(3) - AndroidUtilities.dp(6) * (1f - progressToUploading);
                radialProgress.setProgressRect(
                        (int) (rect.left - offset), (int) (rect.top - offset),
                        (int) (rect.right + offset), (int) (rect.bottom + offset)
                );
                radialProgress.setProgress(disappearing ? 1 : Utilities.clamp(progress, 1f, 0), true);
                if (uploadedTooFast && disappearing && radialProgress.getAnimatedProgress() >= .9f) {
                    progressToUploading = Utilities.clamp(progressToUploading - (1000f / AndroidUtilities.screenRefreshRate) / 300f, 1f, 0);
                }
                if (allowDraw) {
                    if (progressToOpen != 1f) {
                        Paint paint = StoriesUtilities.getUnreadCirclePaint(imageReceiver, false);
                        paint.setAlpha((int) (255 * progressToUploading));
                        radialProgress.setPaint(paint);
                        radialProgress.draw(canvas);
                    }
                    if (radialProgressPaint == null) {
                        radialProgressPaint = new Paint(Paint.ANTI_ALIAS_FLAG);
                        radialProgressPaint.setColor(Color.WHITE);
                        radialProgressPaint.setStrokeWidth(AndroidUtilities.dp(2));
                        radialProgressPaint.setStyle(Paint.Style.STROKE);
                        radialProgressPaint.setStrokeCap(Paint.Cap.ROUND);
                    }
                    radialProgressPaint.setAlpha((int) (255 * progressToOpen * progressToUploading));
                    radialProgress.setPaint(radialProgressPaint);
                    radialProgress.draw(canvas);
                }
            }
        }
    }

    public int getStoriesCount() {
        return uploadingStories.size() + Math.max(totalStoriesCount, storyItems.size());
    }

    public interface Delegate {
        void onPeerSelected(long dialogId, int position);

        void onCloseClick();

        void onCloseLongClick();

        void onEnterViewClick();

        void shouldSwitchToNext();

        void switchToNextAndRemoveCurrentPeer();

        void setHideEnterViewProgress(float v);

        void showDialog(Dialog dialog);

        void updatePeers();

        void requestAdjust(boolean b);

        void setKeyboardVisible(boolean keyboardVisible);

        void setAllowTouchesByViewPager(boolean b);

        void requestPlayer(TLRPC.Document document, Uri uri, long t, VideoPlayerSharedScope scope);

        boolean releasePlayer(Runnable whenReleased);

        boolean isClosed();

        float getProgressToDismiss();

        void setIsRecording(boolean recordingAudioVideo);

        void setIsWaiting(boolean b);

        int getKeyboardHeight();

        void setIsCaption(boolean b);

        void setIsCaptionPartVisible(boolean b);

        void setPopupIsVisible(boolean b);

        void setTranslating(boolean b);

        void setBulletinIsVisible(boolean b);

        void setIsInPinchToZoom(boolean b);

        void preparePlayer(ArrayList<TLRPC.Document> documents, ArrayList<Uri> uries);

        void setIsHintVisible(boolean visible);

        void setIsSwiping(boolean swiping);

        void setIsInSelectionMode(boolean selectionMode);

        void setIsLikesReaction(boolean show);
    }

    public class StoryItemHolder {
        public TL_stories.StoryItem storyItem = null;
        public StoriesController.UploadingStory uploadingStory = null;
        public TL_stories.StoryItem editingSourceItem;
        boolean skipped;
        private boolean isVideo;

        public boolean captionTranslated;
        public CharSequence caption;

        private StoryCaptionView.Reply reply;

        private String getMediaDebugString() {
            if (storyItem != null && storyItem.media != null) {
                if (storyItem.media.photo != null) {
                    return "photo#" + storyItem.media.photo.id + "at" + storyItem.media.photo.dc_id + "dc";
                } else if (storyItem.media.document != null) {
                    return "doc#" + storyItem.media.document.id + "at" + storyItem.media.document.dc_id + "dc";
                }
            } else if (uploadingStory != null) {
                return "uploading from " + uploadingStory.path;
            }
            return "unknown";
        }

        public StoryCaptionView.Reply getReply() {
            if (reply == null) {
                if (storyItem != null) {
                    reply = StoryCaptionView.Reply.from(currentAccount, storyItem);
                } else if (uploadingStory != null) {
                    reply = StoryCaptionView.Reply.from(uploadingStory);
                }
            }
            return reply;
        }

        public void updateCaption() {
            captionTranslated = false;
            if (currentStory.uploadingStory != null) {
                caption = currentStory.uploadingStory.entry.caption;
                caption = Emoji.replaceEmoji(caption, storyCaptionView.captionTextview.getPaint().getFontMetricsInt(), false);
                SpannableStringBuilder spannableStringBuilder = caption == null ? new SpannableStringBuilder() : SpannableStringBuilder.valueOf(caption);
                TLRPC.User user = MessagesController.getInstance(currentAccount).getUser(dialogId);
                if (dialogId < 0 || MessagesController.getInstance(currentAccount).storyEntitiesAllowed(user)) {
                    MessageObject.addLinks(true, spannableStringBuilder);
                }
            } else if (currentStory.storyItem != null) {
                if (currentStory.storyItem.translated && currentStory.storyItem.translatedText != null && TextUtils.equals(currentStory.storyItem.translatedLng, TranslateAlert2.getToLanguage())) {
                    captionTranslated = true;
                    TLRPC.TL_textWithEntities text = currentStory.storyItem.translatedText;
                    caption = text.text;
                    caption = Emoji.replaceEmoji(caption, storyCaptionView.captionTextview.getPaint().getFontMetricsInt(), false);
                    if (caption != null && text.entities != null) {
                        SpannableStringBuilder spannableStringBuilder = new SpannableStringBuilder(text.text);
                        spannableStringBuilder = SpannableStringBuilder.valueOf(MessageObject.replaceAnimatedEmoji(spannableStringBuilder, text.entities, storyCaptionView.captionTextview.getPaint().getFontMetricsInt(), false));
                        SpannableStringBuilder.valueOf(Emoji.replaceEmoji(spannableStringBuilder, storyCaptionView.captionTextview.getPaint().getFontMetricsInt(), false));
                        TLRPC.User user = MessagesController.getInstance(currentAccount).getUser(dialogId);
                        final boolean entitiesAllowed = dialogId < 0 || MessagesController.getInstance(currentAccount).storyEntitiesAllowed(user);
                        if (entitiesAllowed) {
                            MessageObject.addLinks(true, spannableStringBuilder);
                        }
                        MessageObject.addEntitiesToText(spannableStringBuilder, text.entities, false, true, true, false, entitiesAllowed ? MessageObject.ENTITIES_ALL : MessageObject.ENTITIES_ONLY_HASHTAGS);
                        caption = spannableStringBuilder;
                    }
                } else {
                    caption = currentStory.storyItem.caption;
                    caption = Emoji.replaceEmoji(caption, storyCaptionView.captionTextview.getPaint().getFontMetricsInt(), false);
                    if (caption != null && currentStory.storyItem.entities != null) {
                        SpannableStringBuilder spannableStringBuilder = new SpannableStringBuilder(currentStory.storyItem.caption);
                        spannableStringBuilder = SpannableStringBuilder.valueOf(MessageObject.replaceAnimatedEmoji(spannableStringBuilder, currentStory.storyItem.entities, storyCaptionView.captionTextview.getPaint().getFontMetricsInt(), false));
                        SpannableStringBuilder.valueOf(Emoji.replaceEmoji(spannableStringBuilder, storyCaptionView.captionTextview.getPaint().getFontMetricsInt(), false));
                        TLRPC.User user = MessagesController.getInstance(currentAccount).getUser(dialogId);
                        final boolean entitiesAllowed = dialogId < 0 || MessagesController.getInstance(currentAccount).storyEntitiesAllowed(user);
                        if (entitiesAllowed) {
                            MessageObject.addLinks(true, spannableStringBuilder);
                        }
                        MessageObject.addEntitiesToText(spannableStringBuilder, currentStory.storyItem.entities, false, true, true, false, entitiesAllowed ? MessageObject.ENTITIES_ALL : MessageObject.ENTITIES_ONLY_HASHTAGS);
                        caption = spannableStringBuilder;
                    }
                }
            }
        }

        void set(TL_stories.StoryItem storyItem) {
            this.storyItem = storyItem;
            this.reply = null;
            this.uploadingStory = null;
            skipped = storyItem instanceof TL_stories.TL_storyItemSkipped;
            isVideo = isVideoInternal();
        }

        private boolean isVideoInternal() {
            if (uploadingStory != null) {
                return uploadingStory.isVideo;
            }
            if (storyItem != null && storyItem.media != null && storyItem.media.getDocument() != null) {
                final TLRPC.Document document = storyItem.media.getDocument();
                if (MessageObject.isVideoDocument(document)) {
                    return true;
                }
                if ("video/mp4".equals(document.mime_type)) {
                    return true;
                }
                return false;
            }
            if (storyItem != null && storyItem.media == null && storyItem.attachPath != null) {
                return storyItem.attachPath.toLowerCase().endsWith(".mp4");
            }
            return false;
        }

        void set(StoriesController.UploadingStory uploadingStory) {
            this.uploadingStory = uploadingStory;
            this.reply = null;
            this.storyItem = null;
            skipped = false;
            isVideo = isVideoInternal();
        }

        public void clear() {
            this.uploadingStory = null;
            this.storyItem = null;
        }

        void cancelOrDelete() {
            if (storyItem instanceof StoriesController.BotPreview) {
                ((StoriesController.BotPreview) storyItem).list.delete(storyItem.media);
            } else if (storyItem != null) {
                storiesController.deleteStory(dialogId, storyItem);
            } else if (uploadingStory != null) {
                uploadingStory.cancel();
            }
        }

        public boolean isEmpty() {
            return false;
        }

        public void checkSendView() {
            TL_stories.PeerStories userStories = PeerStoriesView.this.userStories;
            if (userStories == null) {
                userStories = storiesController.getStories(dialogId);
                if (userStories == null) {
                    TLRPC.UserFull userFull = MessagesController.getInstance(currentAccount).getUserFull(dialogId);
                    if (userFull != null) {
                        userStories = userFull.stories;
                    }
                }
            }
            if (isActive && this.storyItem != null && userStories != null && ((!StoriesUtilities.hasExpiredViews(storyItem) && (this.storyItem.id > userStories.max_read_id || this.storyItem.id > storiesController.dialogIdToMaxReadId.get(dialogId, 0))) || isSelf)) {
                if (storyViewer.overrideUserStories != null) {
                    if (storiesController.markStoryAsRead(storyViewer.overrideUserStories, storyItem, true)) {
                        storyViewer.unreadStateChanged = true;
                    }
                } else {
                    if (storiesController.markStoryAsRead(dialogId, storyItem)) {
                        storyViewer.unreadStateChanged = true;
                    }
                }
            } else if (isActive && this.storyItem != null && storyViewer.storiesList != null) {
                if (storyViewer.storiesList.markAsRead(this.storyItem.id)) {
                    storyViewer.unreadStateChanged = true;
                }
            }
        }

        public String getLocalPath() {
            if (storyItem != null) {
                return storyItem.attachPath;
            } else if (uploadingStory != null) {
                return null;//uploadingStory.path;
            }
            return null;
        }

        boolean isVideo() {
            return isVideo;
        }

        boolean hasSound() {
            if (!isVideo) {
                return false;
            }
            TLRPC.Document document;
            if (storyItem != null && storyItem.media != null && (document = storyItem.media.getDocument()) != null) {
                for (int i = 0; i < document.attributes.size(); i++) {
                    TLRPC.DocumentAttribute attribute = document.attributes.get(i);
                    if (attribute instanceof TLRPC.TL_documentAttributeVideo && attribute.nosound) {
                        return false;
                    }
                }
                return true;
            } else if (uploadingStory != null) {
                return !uploadingStory.entry.muted;
            }
            return true;
        }

        public String createLink() {
            if (currentStory.storyItem == null) {
                return null;
            }
            if (dialogId > 0) {
                TLRPC.User user = MessagesController.getInstance(currentAccount).getUser(dialogId);
                if (UserObject.getPublicUsername(user) == null) {
                    return null;
                }
                return String.format(Locale.US, "https://t.me/%1$s/s/%2$s", UserObject.getPublicUsername(user), currentStory.storyItem.id);
            } else {
                TLRPC.Chat chat = MessagesController.getInstance(currentAccount).getChat(-dialogId);
                if (ChatObject.getPublicUsername(chat) == null) {
                    return null;
                }
                return String.format(Locale.US, "https://t.me/%1$s/s/%2$s", ChatObject.getPublicUsername(chat), currentStory.storyItem.id);
            }
        }

        public File getPath() {
            if (getLocalPath() != null) {
                return new File(getLocalPath());
            }
            if (storyItem != null) {
                if (storyItem.media != null && storyItem.media.getDocument() != null) {
                    return FileLoader.getInstance(currentAccount).getPathToAttach(storyItem.media.getDocument());
                } else if (storyItem.media != null && storyItem.media.photo != null) {
                    TLRPC.PhotoSize size = FileLoader.getClosestPhotoSizeWithSize(storyItem.media.photo.sizes, Integer.MAX_VALUE);
                    File file = FileLoader.getInstance(currentAccount).getPathToAttach(size, true);
                    if (!file.exists()) {
                        file = FileLoader.getInstance(currentAccount).getPathToAttach(size, false);
                    }
                    return file;
                }
            }
            return null;
        }

        public boolean forCloseFriends() {
            if (uploadingStory != null) {
                if (uploadingStory.entry.privacy != null) {
                    return uploadingStory.entry.privacy.isCloseFriends();
                } else if (uploadingStory.entry.privacyRules != null) {
                    for (int i = 0; i < uploadingStory.entry.privacyRules.size(); ++i) {
                        if (uploadingStory.entry.privacyRules.get(i) instanceof TLRPC.TL_inputPrivacyValueAllowCloseFriends) {
                            return true;
                        }
                    }
                    return false;
                }
            }
            return storyItem != null && storyItem.close_friends;
        }

        public boolean allowScreenshots() {
            if (uploadingStory != null) {
                return uploadingStory.entry.allowScreenshots;
            }
            if (storyItem != null) {
                if (storyItem.noforwards) {
                    return false;
                }
                if (storyItem.pinned) {
                    final long did = storyItem.dialogId;
                    final TLRPC.Chat chat = MessagesController.getInstance(currentAccount).getChat(-did);
                    if (chat != null && chat.noforwards) {
                        return false;
                    }
                }
            }
            return true;
        }
    }

    public static int getStoryId(TL_stories.StoryItem storyItem, StoriesController.UploadingStory uploadingStory) {
        if (storyItem != null) {
            return storyItem.id;
        } else if (uploadingStory != null && uploadingStory.entry != null) {
            return uploadingStory.entry.editStoryId;
        } else {
            return 0;
        }
    }

    @Override
    protected void onMeasure(int widthMeasureSpec, int heightMeasureSpec) {
        if (storyViewer.ATTACH_TO_FRAGMENT) {
            FrameLayout.LayoutParams layoutParams = (LayoutParams) getLayoutParams();
            layoutParams.topMargin = AndroidUtilities.statusBarHeight;
        }
        FrameLayout.LayoutParams layoutParams;
        if (isActive && shareAlert == null) {
            realKeyboardHeight = delegate.getKeyboardHeight();
        } else {
            realKeyboardHeight = 0;
        }
        int heightWithKeyboard;
        if (storyViewer.ATTACH_TO_FRAGMENT) {
            heightWithKeyboard = MeasureSpec.getSize(heightMeasureSpec);
        } else {
            heightWithKeyboard = MeasureSpec.getSize(heightMeasureSpec) + realKeyboardHeight;
        }
        int width = MeasureSpec.getSize(widthMeasureSpec);
        int viewPagerHeight;
        if (heightWithKeyboard > (int) (16f * width / 9f)) {
            viewPagerHeight = (int) (16f * width / 9f);
            if (viewPagerHeight > heightWithKeyboard) {
                viewPagerHeight = heightWithKeyboard;
            }
        } else {
            viewPagerHeight = heightWithKeyboard;
        }
        if (realKeyboardHeight < AndroidUtilities.dp(20)) {
            realKeyboardHeight = 0;
        }
        int keyboardHeight = realKeyboardHeight;
        if (likesReactionLayout != null && likesReactionLayout.getReactionsWindow() != null && likesReactionLayout.getReactionsWindow().isShowing()) {
            likesReactionLayout.getReactionsWindow().windowView.animate().translationY(-realKeyboardHeight)
                    .setDuration(AdjustPanLayoutHelper.keyboardDuration)
                    .setInterpolator(AdjustPanLayoutHelper.keyboardInterpolator)
                    .start();
            keyboardHeight = 0;
        } else {
            if (chatActivityEnterView != null && (chatActivityEnterView.isPopupShowing() || chatActivityEnterView.isWaitingForKeyboard())) {
                if (chatActivityEnterView.getEmojiView().getMeasuredHeight() == 0) {
                    keyboardHeight = chatActivityEnterView.getEmojiPadding();
                } else if (chatActivityEnterView.isStickersExpanded()) {
                    chatActivityEnterView.checkStickresExpandHeight();
                    keyboardHeight = chatActivityEnterView.getStickersExpandedHeight();
                } else {
                    keyboardHeight = chatActivityEnterView.getVisibleEmojiPadding();
                }
            }
        }
        boolean keyboardVisibleOld = keyboardVisible;
        if (lastKeyboardHeight != keyboardHeight) {
            keyboardVisible = false;
            if (keyboardHeight > 0 && isActive) {
                keyboardVisible = true;
                messageSent = false;
                lastOpenedKeyboardHeight = keyboardHeight;
                checkReactionsLayout();
                ReactionsEffectOverlay.dismissAll();
            } else {
                if (chatActivityEnterView != null) {
                    storyViewer.saveDraft(dialogId, currentStory.storyItem, chatActivityEnterView.getEditText());
                }
            }
            if (keyboardVisible && mentionContainer != null) {
                mentionContainer.setVisibility(View.VISIBLE);
            }
            if (!keyboardVisible && reactionsContainerLayout != null) {
                reactionsContainerLayout.reset();
            }
            headerView.setEnabled(!keyboardVisible);
            optionsIconView.setEnabled(!keyboardVisible);
            if (chatActivityEnterView != null) {
                chatActivityEnterView.checkReactionsButton(!keyboardVisible);
            }
            if (isActive && keyboardVisible) {
                delegate.setKeyboardVisible(true);
            }
            lastKeyboardHeight = keyboardHeight;
            if (keyboardAnimator != null) {
                keyboardAnimator.cancel();
            }
            notificationsLocker.lock();
            keyboardAnimator = ValueAnimator.ofFloat(animatingKeyboardHeight, keyboardHeight);
            keyboardAnimator.addUpdateListener(animation -> {
                animatingKeyboardHeight = (float) animation.getAnimatedValue();
                invalidate();
            });
            keyboardAnimator.addListener(new AnimatorListenerAdapter() {
                @Override
                public void onAnimationEnd(Animator animation) {
                    super.onAnimationEnd(animation);
                    notificationsLocker.unlock();
                    animatingKeyboardHeight = lastKeyboardHeight;
                    if (chatActivityEnterView != null) {
                        chatActivityEnterView.onOverrideAnimationEnd();
                    }
                    if (isActive && !keyboardVisible) {
                        delegate.setKeyboardVisible(false);
                    }
                    if (!keyboardVisible && mentionContainer != null) {
                        mentionContainer.setVisibility(View.GONE);
                    }
                    forceUpdateOffsets = true;
                    invalidate();
                }
            });
            if (keyboardVisible) {
                keyboardAnimator.setDuration(AdjustPanLayoutHelper.keyboardDuration);
                keyboardAnimator.setInterpolator(AdjustPanLayoutHelper.keyboardInterpolator);
                storyViewer.cancelSwipeToReply();
            } else {
                keyboardAnimator.setDuration(500);
                keyboardAnimator.setInterpolator(CubicBezierInterpolator.EASE_OUT_QUINT);
            }

            keyboardAnimator.start();

            if (keyboardVisible != keyboardVisibleOld) {
                if (keyboardVisible) {
                    createBlurredBitmap(bitmapShaderTools.getCanvas(), bitmapShaderTools.getBitmap());
                } else {
                    if (chatActivityEnterView != null) {
                        chatActivityEnterView.getEditField().clearFocus();
                    }
                }
                animateKeyboardOpening = true;
            } else {
                animateKeyboardOpening = false;
            }
        }
        if (chatActivityEnterView != null && chatActivityEnterView.getEmojiView() != null) {
            layoutParams = (LayoutParams) chatActivityEnterView.getEmojiView().getLayoutParams();
            layoutParams.gravity = Gravity.BOTTOM;
        }
        layoutParams = (LayoutParams) storyContainer.getLayoutParams();
        layoutParams.height = viewPagerHeight;
        BIG_SCREEN = heightWithKeyboard - viewPagerHeight > AndroidUtilities.dp(64);
        int top = layoutParams.topMargin = (heightWithKeyboard - (viewPagerHeight + (BIG_SCREEN ? AndroidUtilities.dp(64) : 0))) >> 1;
        if (BIG_SCREEN) {
            enterViewBottomOffset = -top + heightWithKeyboard - viewPagerHeight - AndroidUtilities.dp(64);
        } else {
            enterViewBottomOffset = -top + heightWithKeyboard - viewPagerHeight;
        }
        if (BIG_SCREEN != wasBigScreen) {
            storyContainer.setLayoutParams(layoutParams);
        }
        if (selfView != null) {
            layoutParams = (LayoutParams) selfView.getLayoutParams();
            if (BIG_SCREEN) {
                layoutParams.topMargin = top + viewPagerHeight + AndroidUtilities.dp(8);
            } else {
                layoutParams.topMargin = top + viewPagerHeight - AndroidUtilities.dp(48);
            }
        }

        if (replyDisabledTextView != null) {
            layoutParams = (LayoutParams) replyDisabledTextView.getLayoutParams();
            if (!BIG_SCREEN) {
                replyDisabledTextView.setTextColor(ColorUtils.setAlphaComponent(Color.WHITE, (int) (255 * 0.75f)));
                layoutParams.topMargin = top + viewPagerHeight - AndroidUtilities.dp(12) - AndroidUtilities.dp(40);
            } else {
                replyDisabledTextView.setTextColor(ColorUtils.blendARGB(Color.BLACK, Color.WHITE, 0.5f));
                layoutParams.topMargin = top + viewPagerHeight + AndroidUtilities.dp(12);
            }
        }
        if (instantCameraView != null) {
            layoutParams = (LayoutParams) instantCameraView.getLayoutParams();
            if (keyboardHeight == 0) {
                layoutParams.bottomMargin = heightWithKeyboard - (top + viewPagerHeight - AndroidUtilities.dp(64));
            } else {
                layoutParams.bottomMargin = keyboardHeight + AndroidUtilities.dp(64);
            }
        }

        if (!BIG_SCREEN) {
            ((LayoutParams) bottomActionsLinearLayout.getLayoutParams()).topMargin = top + viewPagerHeight - AndroidUtilities.dp(12) - AndroidUtilities.dp(40);
            int bottomPadding = isSelf ? AndroidUtilities.dp(40) : AndroidUtilities.dp(56);
            ((LayoutParams) storyCaptionView.getLayoutParams()).bottomMargin = bottomPadding;
            if (wasBigScreen != BIG_SCREEN) {
                storyCaptionView.setLayoutParams((LayoutParams) storyCaptionView.getLayoutParams());
            }
            storyCaptionView.blackoutBottomOffset = bottomPadding;
        } else {
            ((LayoutParams) bottomActionsLinearLayout.getLayoutParams()).topMargin = top + viewPagerHeight + AndroidUtilities.dp(12);
            ((LayoutParams) storyCaptionView.getLayoutParams()).bottomMargin = AndroidUtilities.dp(8);
            if (wasBigScreen != BIG_SCREEN) {
                storyCaptionView.setLayoutParams((LayoutParams) storyCaptionView.getLayoutParams());
            }
            storyCaptionView.blackoutBottomOffset = AndroidUtilities.dp(8);
        }

        forceUpdateOffsets = true;

        float headerRightMargin = AndroidUtilities.dp(8) + AndroidUtilities.dp(40);
//        if (closeFriendsBadge.getVisibility() == View.VISIBLE) {
//            headerRightMargin += AndroidUtilities.dp(40);
//        }
        if (privacyButton.getVisibility() == View.VISIBLE) {
            headerRightMargin += AndroidUtilities.dp(60);
        }
        if (muteIconContainer.getVisibility() == View.VISIBLE) {
            headerRightMargin += AndroidUtilities.dp(40);
        }
        layoutParams = (LayoutParams) headerView.titleView.getLayoutParams();
        if (layoutParams.rightMargin != headerRightMargin) {
            layoutParams.rightMargin = (int) headerRightMargin;
            layoutParams = (LayoutParams) headerView.subtitleView[0].getLayoutParams();
            layoutParams.rightMargin = (int) headerRightMargin;
            layoutParams = (LayoutParams) headerView.subtitleView[1].getLayoutParams();
            layoutParams.rightMargin = (int) headerRightMargin;
            headerView.forceLayout();
        }
        super.onMeasure(widthMeasureSpec, MeasureSpec.makeMeasureSpec(heightWithKeyboard, MeasureSpec.EXACTLY));
        wasBigScreen = BIG_SCREEN;
    }


    @Override
    protected void onSizeChanged(int w, int h, int oldw, int oldh) {
        super.onSizeChanged(w, h, oldw, oldh);
        progressToKeyboard = -1;
        forceUpdateOffsets = true;
        invalidate();
    }

    AnimatedFloat progressToRecording = new AnimatedFloat(this);
    AnimatedFloat progressToTextA = new AnimatedFloat(this);
    AnimatedFloat progressToStickerExpanded = new AnimatedFloat(this);
    float progressToReply;

    private void updateViewOffsets() {
        float progressToDismissLocal = delegate.getProgressToDismiss();
        float progressToKeyboardLocal;
        progressToHideInterface.set(isLongPressed ? 1f : 0);

        if (lastOpenedKeyboardHeight != 0 && animateKeyboardOpening) {
            progressToKeyboardLocal = MathUtils.clamp(animatingKeyboardHeight / lastOpenedKeyboardHeight, 0, 1f);
        } else {
            progressToKeyboardLocal = keyboardVisible ? 1f : 0;
        }
        float progressToRecord = progressToRecording.get();
        float progressToText = progressToTextA.get();
        float progressToStickerExpandedLocal = progressToStickerExpanded.get();
        progressToRecording.set(isRecording ? 1f : 0);
        if (!messageSent) {
            progressToTextA.set(chatActivityEnterView != null && !TextUtils.isEmpty(chatActivityEnterView.getFieldText()) ? 1f : 0);
        }
        progressToStickerExpanded.set(chatActivityEnterView != null && chatActivityEnterView.isStickersExpanded() ? 1f : 0);
        if (chatActivityEnterView != null) {
            chatActivityEnterView.checkAnimation();
        }
        boolean popupVisible = chatActivityEnterView != null && chatActivityEnterView.isPopupShowing();
        float hideInterfaceAlpha = getHideInterfaceAlpha();
        if (BIG_SCREEN) {
            inputBackgroundPaint.setColor(ColorUtils.blendARGB(
                    ColorUtils.blendARGB(Color.BLACK, Color.WHITE, 0.13f),
                    ColorUtils.setAlphaComponent(Color.BLACK, 170),
                    progressToKeyboard
            ));
            inputBackgroundPaint.setAlpha((int) (inputBackgroundPaint.getAlpha() * (1f - progressToDismiss) * hideInterfaceAlpha * (1f - outT)));
        } else {
            inputBackgroundPaint.setColor(ColorUtils.setAlphaComponent(Color.BLACK, (int) (140 * hideInterfaceAlpha * (1f - outT))));
        }
        if (
            forceUpdateOffsets ||
            progressToReply != storyViewer.swipeToReplyProgress ||
            progressToHideInterface.get() != prevToHideProgress ||
            lastAnimatingKeyboardHeight != animatingKeyboardHeight ||
            progressToKeyboardLocal != progressToKeyboard ||
            progressToDismissLocal != progressToDismiss ||
            progressToRecord != progressToRecording.get() ||
            popupVisible ||
            progressToStickerExpandedLocal != progressToStickerExpanded.get() ||
            progressToText != progressToTextA.get()
        ) {
            forceUpdateOffsets = false;
            lastAnimatingKeyboardHeight = animatingKeyboardHeight;
            if (progressToHideInterface.get() != prevToHideProgress) {
                storyContainer.invalidate();
            }
            if (progressToDismissLocal != 0) {
                //fix jittering caption shadow
                storyContainer.setLayerType(LAYER_TYPE_HARDWARE, null);
            } else {
                storyContainer.setLayerType(LAYER_TYPE_NONE, null);
            }
            prevToHideProgress = progressToHideInterface.get();
            progressToDismiss = progressToDismissLocal;
            progressToKeyboard = progressToKeyboardLocal;
            progressToReply = storyViewer.swipeToReplyProgress;
        } else {
            return;
        }

        if (reactionsContainerLayout != null) {
            reactionsContainerLayout.setVisibility(progressToKeyboard > 0 ? View.VISIBLE : View.GONE);
        }
        for (int i = 0; i < getChildCount(); i++) {
            View child = getChildAt(i);

            if (child.getVisibility() != View.VISIBLE || child == selfView || child.getTag(R.id.parent_tag) != null || child == storyCaptionView.textSelectionHelper.getOverlayView(getContext())) {
                if (child == selfView) {
                    if (BIG_SCREEN) {
                        child.setAlpha((1f - progressToDismiss) * hideInterfaceAlpha * (1f - outT));
                    } else {
                        child.setAlpha(hideInterfaceAlpha * (1f - outT));
                    }
                }
                continue;
            }
            if (chatActivityEnterView != null && child == chatActivityEnterView.getEmojiView()) {
                child.setTranslationY(chatActivityEnterView.getEmojiView().getMeasuredHeight() - animatingKeyboardHeight);
            } else if (child instanceof HintView) {
                HintView hintView = (HintView) child;
                hintView.updatePosition();
            } else if (child != instantCameraView && child != storyContainer && child != shareButton && child != bottomActionsLinearLayout && child != repostButtonContainer && child != mediaBanTooltip && child != likeButtonContainer && (likesReactionLayout == null || likesReactionLayout.getReactionsWindow() == null || child != likesReactionLayout.getReactionsWindow().windowView)) {
                float alpha;
                float translationY = -enterViewBottomOffset * (1f - progressToKeyboard) - animatingKeyboardHeight - AndroidUtilities.dp(8) * (1f - progressToKeyboard) - AndroidUtilities.dp(20) * storyViewer.swipeToReplyProgress;
                if (BIG_SCREEN) {
                    alpha = (1f - progressToDismiss) * hideInterfaceAlpha;
                } else {
                    alpha = 1f * hideInterfaceAlpha;
                }
                if (child == replyDisabledTextView) {
                    translationY = - AndroidUtilities.dp(20) * storyViewer.swipeToReplyProgress;
                }
                if (child == mentionContainer) {
                    translationY -= chatActivityEnterView.getMeasuredHeight() - chatActivityEnterView.getAnimatedTop();
                    alpha = progressToKeyboard;
                    child.invalidate();
                }
                if (child == reactionsContainerLayout) {
                    float finalProgress = progressToKeyboard * (1f - progressToRecording.get()) * (1f - progressToStickerExpandedLocal) * (1f - progressToTextA.get());
                    float finalAlpha = finalProgress * alpha * 1f;
                    if (child.getAlpha() != 0 && finalAlpha == 0) {
                        reactionsContainerLayout.reset();
                    }
                    child.setAlpha(finalAlpha);
                    float s = 0.8f + 0.2f * finalProgress;
                    child.setScaleX(s);
                    child.setScaleY(s);
                } else {
                    child.setTranslationY(translationY);
                    if (chatActivityEnterView == null || child != chatActivityEnterView.controlsView) {
                        child.setAlpha(alpha);
                    }
                }
            }
        }
        shareButton.setAlpha(hideInterfaceAlpha * (1f - progressToDismissLocal) * (1f - outT));
        likeButtonContainer.setAlpha(hideInterfaceAlpha * (1f - progressToDismissLocal) * (1f - outT));
        if (repostButtonContainer != null) {
            repostButtonContainer.setAlpha(hideInterfaceAlpha * (1f - progressToDismissLocal) * (1f - outT));
        }

        for (int i = 0; i < storyContainer.getChildCount(); i++) {
            View child = storyContainer.getChildAt(i);
            if (child == null) {
                continue;
            }
            if (child == headerView || child == optionsIconView || child == muteIconContainer || child == selfView || child == storyCaptionView || child == privacyButton) {
                float alpha = 1f;
                if (child == muteIconContainer) {
                    alpha = muteIconViewAlpha;
                }
                if (child == storyCaptionView) {
                    boolean hideCaptionWithInterface = hideCaptionWithInterface();
                    child.setAlpha(alpha * (hideCaptionWithInterface ? hideInterfaceAlpha : 1f) * (1f - outT));
                } else {
                    child.setAlpha(alpha * hideInterfaceAlpha * (1f - outT));
                }
            } else {
                child.setAlpha(hideInterfaceAlpha);
            }
        }
        if (chatActivityEnterView != null) {
            chatActivityEnterView.setHorizontalPadding(AndroidUtilities.dp(10), progressToKeyboard, allowShare || isGroup);
            if (chatActivityEnterView.getEmojiView() != null) {
                chatActivityEnterView.getEmojiView().setAlpha(progressToKeyboard);
            }
        }
    }

    private boolean hideCaptionWithInterface() {
        return true;//storyCaptionView.getProgressToBlackout() == 0;;
    }

    private float getHideInterfaceAlpha() {
        return (1f - progressToHideInterface.get()) * (1f - storyViewer.getProgressToSelfViews());
    }

    @Override
    protected boolean drawChild(Canvas canvas, View child, long drawingTime) {
        if (child == mentionContainer) {
            canvas.save();
            float bottom = mentionContainer.getY() + mentionContainer.getMeasuredHeight();
            canvas.clipRect(0, mentionContainer.getY(), getMeasuredWidth(), bottom);
            boolean rez = super.drawChild(canvas, child, drawingTime);
            canvas.restore();
            return rez;
        } else if (child == chatActivityEnterView) {
            sharedResources.rect1.set(0,
                    chatActivityEnterView.getY() + chatActivityEnterView.getAnimatedTop(),
                    getMeasuredWidth() + AndroidUtilities.dp(20),
                    getMeasuredHeight()
            );
            float rightOffset = dp(40);
            if (allowShare) {
                rightOffset += dp(SHARE_BUTTON_OFFSET);
            }
            if (allowRepost && isChannel) {
                rightOffset += dp(SHARE_BUTTON_OFFSET);
            }
            if (likeButtonContainer != null && likeButtonContainer.getVisibility() == View.VISIBLE) {
                rightOffset -= dp(40);
                rightOffset += likeButtonContainer.getLayoutParams().width;
            }
            sharedResources.rect2.set(
                    dp(10),
                    (chatActivityEnterView.getBottom() - dp(48) + chatActivityEnterView.getTranslationY() + dp(2)),
                    getMeasuredWidth() - dp(10) - rightOffset,
                    (chatActivityEnterView.getY() + chatActivityEnterView.getMeasuredHeight() - dp(2))
            );
            if (chatActivityEnterView.getMeasuredHeight() > AndroidUtilities.dp(50)) {
                chatActivityEnterView.getEditField().setTranslationY((1f - progressToKeyboard) * (chatActivityEnterView.getMeasuredHeight() - AndroidUtilities.dp(50)));
            } else {
                chatActivityEnterView.getEditField().setTranslationY(0);
            }
            float radius = AndroidUtilities.dp(50) / 2f * (1f - progressToKeyboard);
            bitmapShaderTools.setBounds(0, 0, getMeasuredWidth(), getMeasuredHeight());
            AndroidUtilities.lerp(sharedResources.rect2, sharedResources.rect1, progressToKeyboard, sharedResources.finalRect);
            if (progressToKeyboard > 0) {
                bitmapShaderTools.paint.setAlpha((int) (255 * progressToKeyboard));
                canvas.drawRoundRect(sharedResources.finalRect, radius, radius, bitmapShaderTools.paint);
            }
            canvas.drawRoundRect(sharedResources.finalRect, radius, radius, inputBackgroundPaint);
            if (progressToKeyboard < 0.5f) {
                canvas.save();
                canvas.clipRect(sharedResources.finalRect);
                boolean rez = super.drawChild(canvas, child, drawingTime);
                canvas.restore();
                return rez;
            }
        } else if (chatActivityEnterView != null && chatActivityEnterView.isPopupView(child)) {
            canvas.save();
            canvas.clipRect(sharedResources.finalRect);
            boolean res = super.drawChild(canvas, child, drawingTime);
            canvas.restore();
            return res;
        } else if (child == reactionsContainerLayout && chatActivityEnterView != null) {
            child.setTranslationY(-reactionsContainerLayout.getMeasuredHeight() + (chatActivityEnterView.getY() + chatActivityEnterView.getAnimatedTop()) - AndroidUtilities.dp(18));
            if (progressToKeyboard > 0) {
                sharedResources.dimPaint.setAlpha((int) (125 * progressToKeyboard));
                canvas.drawRect(0, 0, getMeasuredWidth(), chatActivityEnterView.getY() + chatActivityEnterView.getAnimatedTop(), sharedResources.dimPaint);
            }
        } else if (child == likesReactionLayout) {
            child.setTranslationY(-(likesReactionLayout.getMeasuredHeight() - likesReactionLayout.getPaddingBottom()) + likeButtonContainer.getY() + bottomActionsLinearLayout.getY() - AndroidUtilities.dp(18));
//            if (progressToKeyboard > 0) {
//                sharedResources.dimPaint.setAlpha((int) (125 * progressToKeyboard));
//                canvas.drawRect(0, 0, getMeasuredWidth(), chatActivityEnterView.getY() + chatActivityEnterView.getAnimatedTop(), sharedResources.dimPaint);
//            }
        }
        return super.drawChild(canvas, child, drawingTime);
    }

    private void checkInstantCameraView() {
        if (instantCameraView != null) {
            return;
        }

        instantCameraView = new InstantCameraView(getContext(), new InstantCameraView.Delegate() {
            @Override
            public View getFragmentView() {
                return PeerStoriesView.this;
            }

            @Override
            public void sendMedia(MediaController.PhotoEntry photoEntry, VideoEditedInfo videoEditedInfo, boolean notify, int scheduleDate, boolean forceDocument, long stars) {
                if (photoEntry == null) {
                    return;
                }
                TL_stories.StoryItem storyItem = currentStory.storyItem;
                if (storyItem == null || storyItem instanceof TL_stories.TL_storyItemSkipped) {
                    return;
                }
                storyItem.dialogId = dialogId;
                if (photoEntry.isVideo) {
                    if (videoEditedInfo != null) {
                        SendMessagesHelper.prepareSendingVideo(getAccountInstance(), photoEntry.path, videoEditedInfo, null, null, dialogId, null, null, storyItem, null, photoEntry.entities, photoEntry.ttl, null, notify, scheduleDate, forceDocument, photoEntry.hasSpoiler, photoEntry.caption, null, 0, 0, stars);
                    } else {
                        SendMessagesHelper.prepareSendingVideo(getAccountInstance(), photoEntry.path, null, null, null, dialogId, null, null, storyItem, null, photoEntry.entities, photoEntry.ttl, null, notify, scheduleDate, forceDocument, photoEntry.hasSpoiler, photoEntry.caption, null, 0, 0, stars);
                    }
                } else {
                    if (photoEntry.imagePath != null) {
                        SendMessagesHelper.prepareSendingPhoto(getAccountInstance(), photoEntry.imagePath, photoEntry.thumbPath, null, dialogId, null, null, storyItem, null, photoEntry.entities, photoEntry.stickers, null, photoEntry.ttl, null, videoEditedInfo, notify, scheduleDate, 0, forceDocument, photoEntry.caption, null, 0, 0, stars);
                    } else if (photoEntry.path != null) {
                        SendMessagesHelper.prepareSendingPhoto(getAccountInstance(), photoEntry.path, photoEntry.thumbPath, null, dialogId, null, null, storyItem, null, photoEntry.entities, photoEntry.stickers, null, photoEntry.ttl, null, videoEditedInfo, notify, scheduleDate, 0, forceDocument, photoEntry.caption, null, 0, 0, stars);
                    }
                }
                afterMessageSend(stars <= 0);
            }

            @Override
            public Activity getParentActivity() {
                return AndroidUtilities.findActivity(getContext());
            }

            @Override
            public int getClassGuid() {
                return classGuid;
            }

            @Override
            public long getDialogId() {
                return dialogId;
            }

        }, resourcesProvider);
        instantCameraView.drawBlur = false;
        int i = Math.min(indexOfChild(chatActivityEnterView.getRecordCircle()), indexOfChild(chatActivityEnterView.controlsView));
        addView(instantCameraView, i, LayoutHelper.createFrame(LayoutHelper.MATCH_PARENT, LayoutHelper.MATCH_PARENT, Gravity.LEFT | Gravity.TOP));
    }

    private void afterMessageSend(boolean withBulletin) {
        if (instantCameraView != null) {
            instantCameraView.resetCameraFile();
            instantCameraView.cancel(false);
        }
        storyViewer.clearDraft(dialogId, currentStory.storyItem);
        messageSent = true;
        storyViewer.closeKeyboardOrEmoji();
        if (withBulletin) {
            BulletinFactory bulletinFactory = BulletinFactory.of(storyContainer, resourcesProvider);
            if (bulletinFactory != null) {
                bulletinFactory.createSimpleBulletin(R.raw.forward, getString(R.string.MessageSent), getString(R.string.ViewInChat), Bulletin.DURATION_PROLONG, this::openChat).hideAfterBottomSheet(false).show(false);
            }
        }
        MessagesController.getInstance(currentAccount).ensureMessagesLoaded(dialogId, 0, null);
    }

    private void openChat() {
        Bundle bundle = new Bundle();
        if (dialogId < 0) {
            bundle.putLong("chat_id", -dialogId);
        } else {
            bundle.putLong("user_id", dialogId);
        }
        TLRPC.Dialog dialog = MessagesController.getInstance(currentAccount).getDialog(dialogId);
        if (dialog != null) {
            bundle.putInt("message_id", dialog.top_message);
        }
        ChatActivity chatActivity = new ChatActivity(bundle);
        storyViewer.presentFragment(chatActivity);
    }

    private AccountInstance getAccountInstance() {
        return AccountInstance.getInstance(currentAccount);
    }

    public static class VideoPlayerSharedScope {
        StoryViewer.VideoPlayerHolder player;
        SurfaceView surfaceView;
        View renderView;
        TextureView textureView;
        boolean firstFrameRendered;
        ArrayList<View> viewsToInvalidate = new ArrayList<>();

        public void invalidate() {
            for (int i = 0; i < viewsToInvalidate.size(); i++) {
                viewsToInvalidate.get(i).invalidate();
            }
        }

        public boolean isBuffering() {
            return player != null && player.isBuffering();
        }
    }

    void checkReactionsLayout() {
        if (reactionsContainerLayout == null) {
            reactionsContainerLayout = new ReactionsContainerLayout(ReactionsContainerLayout.TYPE_STORY, LaunchActivity.getLastFragment(), getContext(), currentAccount, new WrappedResourceProvider(resourcesProvider) {
                @Override
                public void appendColors() {
                    sparseIntArray.put(Theme.key_chat_emojiPanelBackground, ColorUtils.setAlphaComponent(Color.WHITE, 30));
                }
            });
            reactionsContainerLayout.setHint(getString(isGroup ? R.string.StoryGroupReactionsHint : R.string.StoryReactionsHint));
            reactionsContainerLayout.skipEnterAnimation = true;
            addView(reactionsContainerLayout, reactionsContainerIndex, LayoutHelper.createFrame(LayoutHelper.WRAP_CONTENT, 52 + 20, Gravity.TOP | Gravity.CENTER_HORIZONTAL, 0, 0, 0, 64));
            reactionsContainerLayout.setDelegate(new ReactionsContainerLayout.ReactionsContainerDelegate() {
                @Override
                public void onReactionClicked(View view, ReactionsLayoutInBubble.VisibleReaction visibleReaction, boolean longpress, boolean addToRecent) {
                    onReactionClickedInternal(view, visibleReaction, longpress, addToRecent, !longpress);
                }

                void onReactionClickedInternal(View view, ReactionsLayoutInBubble.VisibleReaction visibleReaction, boolean longpress, boolean addToRecent, boolean allowConfirm) {
                    if (allowConfirm && applyMessageToChat(() -> {
                            onReactionClickedInternal(view, visibleReaction, longpress, addToRecent, false);
                        })) {
                        return;
                    }
                    AlertsCreator.ensurePaidMessageConfirmation(currentAccount, dialogId, 1, payStars -> {
                        ReactionsEffectOverlay effectOverlay;
                        if (longpress && visibleReaction.emojicon != null) {
                            try {
                                performHapticFeedback(HapticFeedbackConstants.LONG_PRESS);
                            } catch (Exception ignored) {}
                            effectOverlay = new ReactionsEffectOverlay(
                                    view.getContext(), null,
                                    reactionsContainerLayout, null,
                                    view, getMeasuredWidth() / 2f, getMeasuredHeight() / 2f,
                                    visibleReaction, currentAccount,
                                    ReactionsEffectOverlay.LONG_ANIMATION, true);
                        } else {
                            effectOverlay = new ReactionsEffectOverlay(
                                    view.getContext(), null,
                                    reactionsContainerLayout, null,
                                    view, getMeasuredWidth() / 2f, getMeasuredHeight() / 2f,
                                    visibleReaction, currentAccount,
                                    ReactionsEffectOverlay.ONLY_MOVE_ANIMATION, true);
                        }
                        ReactionsEffectOverlay.currentOverlay = effectOverlay;
                        effectOverlay.windowView.setTag(R.id.parent_tag, 1);
                        addView(effectOverlay.windowView);
                        effectOverlay.started = true;
                        effectOverlay.startTime = System.currentTimeMillis();
                        TLRPC.Document document;
                        if (visibleReaction.emojicon != null) {
                            document = MediaDataController.getInstance(currentAccount).getEmojiAnimatedSticker(visibleReaction.emojicon);
                            SendMessagesHelper.SendMessageParams params = SendMessagesHelper.SendMessageParams.of(visibleReaction.emojicon, dialogId);
                            params.replyToStoryItem = currentStory.storyItem;
                            params.payStars = payStars;
                            SendMessagesHelper.getInstance(currentAccount).sendMessage(params);
                        } else {
                            document = AnimatedEmojiDrawable.findDocument(currentAccount, visibleReaction.documentId);
                            String emoticon = MessageObject.findAnimatedEmojiEmoticon(document, null);
                            if (emoticon == null) {
                                if (reactionsContainerLayout.getReactionsWindow() != null) {
                                    reactionsContainerLayout.getReactionsWindow().dismissWithAlpha();
                                }
                                closeKeyboardOrEmoji();
                                return;
                            }
                            SendMessagesHelper.SendMessageParams params = SendMessagesHelper.SendMessageParams.of(emoticon, dialogId);
                            params.entities = new ArrayList<>();
                            TLRPC.TL_messageEntityCustomEmoji customEmojiEntitiy = new TLRPC.TL_messageEntityCustomEmoji();
                            customEmojiEntitiy.document_id = visibleReaction.documentId;
                            customEmojiEntitiy.offset = 0;
                            customEmojiEntitiy.length = emoticon.length();
                            params.entities.add(customEmojiEntitiy);
                            params.replyToStoryItem = currentStory.storyItem;
                            params.payStars = payStars;
                            SendMessagesHelper.getInstance(currentAccount).sendMessage(params);
                        }

                        if (payStars <= 0) {
                            BulletinFactory.of(storyContainer, resourcesProvider).createEmojiBulletin(document,
                                getString(R.string.ReactionSent),
                                getString(R.string.ViewInChat),
                                () -> openChat()
                            ).setDuration(Bulletin.DURATION_PROLONG).show();
                        }
                        if (reactionsContainerLayout.getReactionsWindow() != null) {
                            reactionsContainerLayout.getReactionsWindow().dismissWithAlpha();
                        }
                        closeKeyboardOrEmoji();
                    });
                }

                @Override
                public void hideMenu() {

                }

                @Override
                public void drawRoundRect(Canvas canvas, RectF rect, float radius, float offsetX, float offsetY, int alpha, boolean isWindow) {
                    bitmapShaderTools.setBounds(-offsetX, -offsetY,
                            -offsetX + getMeasuredWidth(),
                            -offsetY + getMeasuredHeight());
                    if (radius > 0) {
                        canvas.drawRoundRect(rect, radius, radius, bitmapShaderTools.paint);
                        canvas.drawRoundRect(rect, radius, radius, inputBackgroundPaint);
                    } else {
                        canvas.drawRect(rect, bitmapShaderTools.paint);
                        canvas.drawRect(rect, inputBackgroundPaint);
                    }
                }

                @Override
                public boolean needEnterText() {
                    return PeerStoriesView.this.needEnterText();
                }

                @Override
                public void onEmojiWindowDismissed() {
                    delegate.requestAdjust(false);
                }
            });
            reactionsContainerLayout.setMessage(null, null, true);
        }
        reactionsContainerLayout.setFragment(LaunchActivity.getLastFragment());
        reactionsContainerLayout.setHint(getString(isGroup ? R.string.StoryGroupReactionsHint : R.string.StoryReactionsHint));
    }

    void checkReactionsLayoutForLike() {
        if (likesReactionLayout == null) {
            likesReactionLayout = new ReactionsContainerLayout(ReactionsContainerLayout.TYPE_STORY_LIKES, LaunchActivity.getLastFragment(), getContext(), currentAccount, new WrappedResourceProvider(resourcesProvider) {
                @Override
                public void appendColors() {
                    sparseIntArray.put(Theme.key_chat_emojiPanelBackground, ColorUtils.setAlphaComponent(Color.WHITE, 30));
                }
            });
            likesReactionLayout.setPadding(0, 0, 0, AndroidUtilities.dp(22));

            addView(likesReactionLayout, getChildCount() - 1, LayoutHelper.createFrame(LayoutHelper.WRAP_CONTENT, 52 + 22, Gravity.TOP | Gravity.RIGHT, 0, 0, 12, 64));
            likesReactionLayout.setVisibility(View.GONE);
            likesReactionLayout.setDelegate(new ReactionsContainerLayout.ReactionsContainerDelegate() {
                @Override
                public void onReactionClicked(View view, ReactionsLayoutInBubble.VisibleReaction visibleReaction, boolean longpress, boolean addToRecent) {
                    Runnable runnable = () -> {
                        movingReaction = true;
                        boolean[] effectStarted = {false};
                        View oldLikeButton = storiesLikeButton;
                        oldLikeButton.animate().alpha(0).scaleX(0.8f).scaleY(0.8f).setListener(new AnimatorListenerAdapter() {
                            @Override
                            public void onAnimationEnd(Animator animation) {
                                AndroidUtilities.removeFromParent(oldLikeButton);
                            }
                        }).setDuration(150).start();
                        int padding = dp(8);
                        storiesLikeButton = new StoriesLikeButton(getContext(), sharedResources);
                        storiesLikeButton.setPadding(padding, padding, padding, padding);
                        likeButtonContainer.addView(storiesLikeButton, LayoutHelper.createFrame(40, 40, Gravity.LEFT));

                        if (reactionMoveDrawable != null) {
                            reactionMoveDrawable.removeView(PeerStoriesView.this);
                            reactionMoveDrawable = null;
                        }
                        if (emojiReactionEffect != null) {
                            emojiReactionEffect.removeView(PeerStoriesView.this);
                            emojiReactionEffect = null;
                        }
                        drawAnimatedEmojiAsMovingReaction = false;
                        if (visibleReaction.documentId != 0) {
                            drawAnimatedEmojiAsMovingReaction = true;
                            reactionMoveDrawable = new AnimatedEmojiDrawable(AnimatedEmojiDrawable.CACHE_TYPE_KEYBOARD, currentAccount, visibleReaction.documentId);
                            reactionMoveDrawable.addView(PeerStoriesView.this);
                        } else if (visibleReaction.emojicon != null) {
                            TLRPC.TL_availableReaction availableReaction = MediaDataController.getInstance(currentAccount).getReactionsMap().get(visibleReaction.emojicon);
                            if (availableReaction != null) {
                                TLRPC.Document document = availableReaction.select_animation;//availableReaction.appear_animation;
                                reactionMoveImageReceiver.setImage(null, null, ImageLocation.getForDocument(document), "60_60", null, null, null, 0, null, null, 0);
                                document = availableReaction.around_animation;
                                String filer = ReactionsEffectOverlay.getFilterForAroundAnimation();
                                reactionEffectImageReceiver.setImage(ImageLocation.getForDocument(document), filer, null, null, null, 0);
                                if (reactionEffectImageReceiver.getLottieAnimation() != null) {
                                    reactionEffectImageReceiver.getLottieAnimation().setCurrentFrame(0, false, true);
                                }
                            }
                        }
                        storiesLikeButton.setReaction(visibleReaction);
                        if (isChannel && currentStory.storyItem.sent_reaction == null) {
                            if (currentStory.storyItem.views == null) {
                                currentStory.storyItem.views = new TL_stories.TL_storyViews();
                            }
                            currentStory.storyItem.views.reactions_count++;
                            ReactionsUtils.applyForStoryViews(null, currentStory.storyItem.sent_reaction, currentStory.storyItem.views);
                            updateUserViews(true);
                        }
                        if (visibleReaction.documentId != 0 && storiesLikeButton.emojiDrawable != null) {
                            emojiReactionEffect = AnimatedEmojiEffect.createFrom(storiesLikeButton.emojiDrawable, false, true);
                            emojiReactionEffect.setView(PeerStoriesView.this);
                        }
                        storiesController.setStoryReaction(dialogId, currentStory.storyItem, visibleReaction);
                        int[] childCoords = new int[2];
                        view.getLocationInWindow(childCoords);
                        int[] parentCoords = new int[2];
                        PeerStoriesView.this.getLocationInWindow(parentCoords);
                        movingReactionFromX = (int) childCoords[0] - parentCoords[0];
                        movingReactionFromY = (int) childCoords[1] - parentCoords[1];
                        movingReactionFromSize = view.getMeasuredHeight();

                        ValueAnimator animator = ValueAnimator.ofFloat(0, 1);
                        movingReactionProgress = 0;
                        PeerStoriesView.this.invalidate();
                        StoriesLikeButton storiesLikeButtonFinal = storiesLikeButton;
                        storiesLikeButtonFinal.setAllowDrawReaction(false);
                        storiesLikeButtonFinal.prepareAnimateReaction(visibleReaction);
                        animator.addUpdateListener(animation -> {
                            movingReactionProgress = (float) animator.getAnimatedValue();
                            PeerStoriesView.this.invalidate();
                            if (movingReactionProgress > 0.8f && !effectStarted[0]) {
                                effectStarted[0] = true;
                                drawReactionEffect = true;
                                try {
                                    performHapticFeedback(HapticFeedbackConstants.KEYBOARD_TAP);
                                } catch (Exception ignored) {}
                            }
                        });
                        animator.addListener(new AnimatorListenerAdapter() {
                            @Override
                            public void onAnimationEnd(Animator animation) {
                                movingReaction = false;
                                movingReactionProgress = 1f;
                                PeerStoriesView.this.invalidate();
                                if (!effectStarted[0]) {
                                    effectStarted[0] = true;
                                    drawReactionEffect = true;
                                    try {
                                        performHapticFeedback(HapticFeedbackConstants.KEYBOARD_TAP);
                                    } catch (Exception ignored) {}
                                }
                                storiesLikeButtonFinal.setAllowDrawReaction(true);
                                storiesLikeButtonFinal.animateVisibleReaction();

                                if (reactionMoveDrawable != null) {
                                    reactionMoveDrawable.removeView(PeerStoriesView.this);
                                    reactionMoveDrawable = null;
                                }
                            }
                        });
                        animator.setDuration(220);
                        animator.start();
                        showLikesReaction(false);
                    };
                    if (!longpress) {
                        applyMessageToChat(runnable);
                    } else {
                        runnable.run();
                    }
                }

                @Override
                public boolean needEnterText() {
                    delegate.requestAdjust(false);
                    return false;
                }
            });
            likesReactionLayout.setMessage(null, null, true);
        } else {
            bringChildToFront(likesReactionLayout);
            likesReactionLayout.reset();
        }
        likesReactionLayout.setFragment(LaunchActivity.getLastFragment());
    }

    public boolean needEnterText() {
        if (chatActivityEnterView == null) {
            return false;
        }
        boolean keyboardVisible = chatActivityEnterView.isKeyboardVisible();
        if (keyboardVisible) {
            chatActivityEnterView.showEmojiView();
        }
        AndroidUtilities.runOnUIThread(() -> {
            delegate.requestAdjust(true);
        }, 300);

        return keyboardVisible;
    }

    public void setViewsThumbImageReceiver(float alpha, float scale, float pivotY, SelfStoriesPreviewView.ImageHolder viewsThumbImageReceiver) {
        this.viewsThumbAlpha = alpha;
        this.viewsThumbScale = 1f / scale;
        this.viewsThumbPivotY = pivotY;
        if (this.viewsThumbImageReceiver == viewsThumbImageReceiver) {
            return;
        }
        this.viewsThumbImageReceiver = viewsThumbImageReceiver;
        if (viewsThumbImageReceiver != null && viewsThumbImageReceiver.receiver.getBitmap() != null) {
            imageReceiver.updateStaticDrawableThump(viewsThumbImageReceiver.receiver.getBitmap().copy(Bitmap.Config.ARGB_8888, false));
        }
    }

    public static class SharedResources {

        public final Paint barPaint;
        public final Paint selectedBarPaint;
        private final Paint gradientBackgroundPaint;
        private final Drawable topOverlayGradient;
        private final Drawable bottomOverlayGradient;
        public final Drawable imageBackgroundDrawable;
        public final BitmapShaderTools bitmapShaderTools = new BitmapShaderTools();

        private final RectF rect1 = new RectF();
        private final RectF rect2 = new RectF();
        private final RectF finalRect = new RectF();
        private final Paint dimPaint = new Paint();
        public Drawable shareDrawable;
        public Drawable repostDrawable;
        public Drawable likeDrawable;
        public Drawable likeDrawableFilled;
        public Drawable optionsDrawable;
        public Drawable deleteDrawable;
        public RLottieDrawable noSoundDrawable;
       // public ReplaceableIconDrawable muteDrawable;
        public RLottieDrawable muteDrawable;

        SharedResources(Context context) {
            shareDrawable = ContextCompat.getDrawable(context, R.drawable.media_share);
            likeDrawable = ContextCompat.getDrawable(context, R.drawable.media_like);
            repostDrawable = ContextCompat.getDrawable(context, R.drawable.media_repost);
            likeDrawableFilled = ContextCompat.getDrawable(context, R.drawable.media_like_active);
            likeDrawableFilled.setColorFilter(new PorterDuffColorFilter(0xFFFF2E38, PorterDuff.Mode.MULTIPLY));
            optionsDrawable = ContextCompat.getDrawable(context, R.drawable.media_more);
            deleteDrawable = ContextCompat.getDrawable(context, R.drawable.msg_delete);
            muteDrawable = new RLottieDrawable(R.raw.media_mute_unmute, "media_mute_unmute", AndroidUtilities.dp(28), AndroidUtilities.dp(28), true, null);
           // muteDrawable = new ReplaceableIconDrawable(context);
            noSoundDrawable = new RLottieDrawable(R.raw.media_mute_unmute, "media_mute_unmute", AndroidUtilities.dp(28), AndroidUtilities.dp(28), true, null);
            noSoundDrawable.setCurrentFrame(20, false, true);
            noSoundDrawable.stop();
          //  muteDrawable = new CrossOutDrawable(context, R.drawable.msg_unmute, -1);
            //muteDrawable.setOffsets(-AndroidUtilities.dp(1), AndroidUtilities.dp(0), -AndroidUtilities.dp(1));
            barPaint = new Paint(Paint.ANTI_ALIAS_FLAG);
            barPaint.setColor(0x55ffffff);
            selectedBarPaint = new Paint(Paint.ANTI_ALIAS_FLAG);
            selectedBarPaint.setColor(0xffffffff);

            int gradientColor = ColorUtils.setAlphaComponent(Color.BLACK, (int) (255 * 0.4f));
            topOverlayGradient = ContextCompat.getDrawable(context, R.drawable.shadow_story_top);
            bottomOverlayGradient = ContextCompat.getDrawable(context, R.drawable.shadow_story_bottom);//new GradientDrawable(GradientDrawable.Orientation.TOP_BOTTOM, new int[]{0, gradientColor});
          //  bottomOverlayGradient.setShape(GradientDrawable.RECTANGLE);

            gradientBackgroundPaint = new Paint();
            gradientBackgroundPaint.setColor(gradientColor);

            imageBackgroundDrawable = new ColorDrawable(ColorUtils.blendARGB(Color.BLACK, Color.WHITE, 0.1f));
        }

        public void setIconMuted(boolean muted, boolean animated) {
            if (!animated) {
                muteDrawable.setCurrentFrame(muted ? 20 : 0, false);
                muteDrawable.setCustomEndFrame(muted ? 20 : 0);
                return;
            }
            if (muted) {
                if (muteDrawable.getCurrentFrame() > 20) {
                    muteDrawable.setCurrentFrame(0, false);
                }
                muteDrawable.setCustomEndFrame(20);
                muteDrawable.start();
            } else {
                if (muteDrawable.getCurrentFrame() == 0 || muteDrawable.getCurrentFrame() >= 43) {
                    return;
                }
                muteDrawable.setCustomEndFrame(43);
                muteDrawable.start();
            }
        }
    }

    private boolean editedPrivacy;
    private void editPrivacy(StoryPrivacyBottomSheet.StoryPrivacy currentPrivacy, TL_stories.StoryItem storyItem) {
        delegate.showDialog(new StoryPrivacyBottomSheet(getContext(), storyItem.pinned ? Integer.MAX_VALUE : storyItem.expire_date - storyItem.date, resourcesProvider)
            .setValue(currentPrivacy)
            .enableSharing(false)
//            .allowSmallChats(false)
            .isEdit(true)
            .whenSelectedRules((privacy, a, b, sendAs, whenDone) -> {
                TL_stories.TL_stories_editStory editStory = new TL_stories.TL_stories_editStory();
                editStory.peer = MessagesController.getInstance(currentAccount).getInputPeer(storyItem.dialogId);
                editStory.id = storyItem.id;
                editStory.flags |= 4;
                editStory.privacy_rules = privacy.rules;
                ConnectionsManager.getInstance(currentAccount).sendRequest(editStory, (response, error) -> AndroidUtilities.runOnUIThread(() -> {
                    if (whenDone != null) {
                        whenDone.run();
                    }
                    if (error == null || "STORY_NOT_MODIFIED".equals(error.text)) {

                        storyItem.parsedPrivacy = privacy;
                        storyItem.privacy = privacy.toValue();
                        storyItem.close_friends = privacy.type == StoryPrivacyBottomSheet.TYPE_CLOSE_FRIENDS;
                        storyItem.contacts = privacy.type == StoryPrivacyBottomSheet.TYPE_CONTACTS;
                        storyItem.selected_contacts = privacy.type == StoryPrivacyBottomSheet.TYPE_SELECTED_CONTACTS;
                        MessagesController.getInstance(currentAccount).getStoriesController().updateStoryItem(storyItem.dialogId, storyItem, true, true);
                        editedPrivacy = true;

                        if (privacy.type == StoryPrivacyBottomSheet.TYPE_EVERYONE) {
                            BulletinFactory.of(storyContainer, resourcesProvider).createSimpleBulletin(R.raw.contact_check, getString("StorySharedToEveryone")).show();
                        } else if (privacy.type == StoryPrivacyBottomSheet.TYPE_CLOSE_FRIENDS) {
                            BulletinFactory.of(storyContainer, resourcesProvider).createSimpleBulletin(R.raw.contact_check, getString("StorySharedToCloseFriends")).show();
                        } else if (privacy.type == StoryPrivacyBottomSheet.TYPE_CONTACTS) {
                            if (privacy.selectedUserIds.isEmpty()) {
                                BulletinFactory.of(storyContainer, resourcesProvider).createSimpleBulletin(R.raw.contact_check, getString("StorySharedToAllContacts")).show();
                            } else {
                                BulletinFactory.of(storyContainer, resourcesProvider).createSimpleBulletin(R.raw.contact_check, LocaleController.formatPluralString("StorySharedToAllContactsExcluded", privacy.selectedUserIds.size())).show();
                            }
                        } else if (privacy.type == StoryPrivacyBottomSheet.TYPE_SELECTED_CONTACTS) {
                            HashSet<Long> userIds = new HashSet<>();
                            userIds.addAll(privacy.selectedUserIds);
                            for (ArrayList<Long> ids : privacy.selectedUserIdsByGroup.values()) {
                                userIds.addAll(ids);
                            }
                            BulletinFactory.of(storyContainer, resourcesProvider).createSimpleBulletin(R.raw.contact_check, LocaleController.formatPluralString("StorySharedToContacts", userIds.size())).show();
                        }
                    } else {
                        BulletinFactory.of(storyContainer, resourcesProvider).createSimpleBulletin(R.raw.error, getString(R.string.UnknownError)).show();
                    }

                    updatePosition();
                }));
            }, false));
    }

    public boolean checkRecordLocked(boolean forceCloseOnDiscard) {
        if (chatActivityEnterView != null && chatActivityEnterView.isRecordLocked()) {
            AlertDialog.Builder builder = new AlertDialog.Builder(getContext(), resourcesProvider);
            if (chatActivityEnterView.isInVideoMode()) {
                builder.setTitle(getString(R.string.DiscardVideoMessageTitle));
                builder.setMessage(getString(R.string.DiscardVideoMessageDescription));
            } else {
                builder.setTitle(getString(R.string.DiscardVoiceMessageTitle));
                builder.setMessage(getString(R.string.DiscardVoiceMessageDescription));
            }
            builder.setPositiveButton(getString(R.string.DiscardVoiceMessageAction), (dialog, which) -> {
                if (chatActivityEnterView != null) {
                    if (forceCloseOnDiscard) {
                        storyViewer.close(true);
                    } else {
                        chatActivityEnterView.cancelRecordingAudioVideo();
                    }
                }
            });
            builder.setNegativeButton(getString(R.string.Continue), null);
            delegate.showDialog(builder.create());
            return true;
        }
        return false;
    }

    private ValueAnimator outAnimator;
    private float outT;
    public void animateOut(boolean out) {
        if (outAnimator != null) {
            outAnimator.cancel();
        }
        outAnimator = ValueAnimator.ofFloat(outT, out ? 1 : 0);
        outAnimator.addUpdateListener(anm -> {
            outT = (float) anm.getAnimatedValue();
            headerView.setTranslationY(-AndroidUtilities.dp(8) * outT);
            headerView.setAlpha(1f - outT);
            optionsIconView.setTranslationY(-AndroidUtilities.dp(8) * outT);
            optionsIconView.setAlpha(1f - outT);
            muteIconContainer.setTranslationY(-AndroidUtilities.dp(8) * outT);
            muteIconContainer.setAlpha(muteIconViewAlpha * (1f - outT));
            if (selfView != null) {
                selfView.setTranslationY(AndroidUtilities.dp(8) * outT);
                selfView.setAlpha(1f - outT);
            }
            if (privacyButton != null) {
                privacyButton.setTranslationY(-AndroidUtilities.dp(8) * outT);
                privacyButton.setAlpha(1f - outT);
            }
            storyCaptionView.setAlpha(1f - outT);
            final float progressToDismissLocal = delegate == null ? 0 : delegate.getProgressToDismiss();
            final float hideInterfaceAlpha = getHideInterfaceAlpha();
            if (likeButtonContainer != null) {
                likeButtonContainer.setAlpha(hideInterfaceAlpha * (1f - progressToDismissLocal) * (1f - outT));
            }
            if (shareButton != null) {
                shareButton.setAlpha(hideInterfaceAlpha * (1f - progressToDismissLocal) * (1f - outT));
            }
            if (repostButtonContainer != null) {
                repostButtonContainer.setAlpha(hideInterfaceAlpha * (1f - progressToDismissLocal) * (1f - outT));
            }
            if (chatActivityEnterView != null) {
                chatActivityEnterView.setAlpha(1f - outT);
                invalidate();
            }
            storyContainer.invalidate();
        });
        outAnimator.addListener(new AnimatorListenerAdapter() {
            @Override
            public void onAnimationEnd(Animator animation) {
                outT = out ? 1 : 0;
                headerView.setTranslationY(-AndroidUtilities.dp(8) * outT);
                headerView.setAlpha(1f - outT);
                optionsIconView.setTranslationY(-AndroidUtilities.dp(8) * outT);
                optionsIconView.setAlpha(1f - outT);
                muteIconContainer.setTranslationY(-AndroidUtilities.dp(8) * outT);
                muteIconContainer.setAlpha(muteIconViewAlpha * (1f - outT));
                if (selfView != null) {
                    selfView.setTranslationY(AndroidUtilities.dp(8) * outT);
                    selfView.setAlpha(1f - outT);
                }
                if (privacyButton != null) {
                    privacyButton.setTranslationY(-AndroidUtilities.dp(8) * outT);
                    privacyButton.setAlpha(1f - outT);
                }
                storyCaptionView.setAlpha(1f - outT);
                final float progressToDismissLocal = delegate == null ? 0 : delegate.getProgressToDismiss();
                final float hideInterfaceAlpha = getHideInterfaceAlpha();
                if (likeButtonContainer != null) {
                    likeButtonContainer.setAlpha(hideInterfaceAlpha * (1f - progressToDismissLocal) * (1f - outT));
                }
                if (shareButton != null) {
                    shareButton.setAlpha(hideInterfaceAlpha * (1f - progressToDismissLocal) * (1f - outT));
                }
                if (repostButtonContainer != null) {
                    repostButtonContainer.setAlpha(hideInterfaceAlpha * (1f - progressToDismissLocal) * (1f - outT));
                }
                if (chatActivityEnterView != null) {
                    chatActivityEnterView.setAlpha(1f - outT);
                    invalidate();
                }
                storyContainer.invalidate();
            }
        });
        outAnimator.setDuration(420);
        outAnimator.setInterpolator(CubicBezierInterpolator.EASE_OUT_QUINT);
        outAnimator.start();
    }

    public int getListPosition() {
        return listPosition;
    }

    public StoriesController getStoriesController() {
        return MessagesController.getInstance(currentAccount)
                .getStoriesController();
    }
}<|MERGE_RESOLUTION|>--- conflicted
+++ resolved
@@ -1779,15 +1779,9 @@
                             createQualityItem(popupLayout);
                         }
 
-<<<<<<< HEAD
                         if (!unsupported && (allowShare || true)) {
                             if (UserConfig.getInstance(currentAccount).isPremium() || true) {
-                                ActionBarMenuItem.addItem(popupLayout, R.drawable.msg_gallery, LocaleController.getString(R.string.SaveToGallery), false, resourcesProvider).setOnClickListener(v -> {
-=======
-                        if (!unsupported && allowShare) {
-                            if (UserConfig.getInstance(currentAccount).isPremium()) {
                                 ActionBarMenuItem.addItem(popupLayout, R.drawable.msg_gallery, getString(R.string.SaveToGallery), false, resourcesProvider).setOnClickListener(v -> {
->>>>>>> 72922d74
                                     saveToGallery();
                                     if (popupMenu != null) {
                                         popupMenu.dismiss();
@@ -2088,13 +2082,8 @@
 
     private void createQualityItem(ActionBarPopupWindow.ActionBarPopupWindowLayout popupLayout) {
         final boolean qualityFull = MessagesController.getInstance(currentAccount).storyQualityFull;
-<<<<<<< HEAD
         if (UserConfig.getInstance(currentAccount).isPremium() || true) {
-            ActionBarMenuItem.addItem(popupLayout, qualityFull ? R.drawable.menu_quality_sd : R.drawable.menu_quality_hd, LocaleController.getString(qualityFull ? R.string.StoryQualityDecrease : R.string.StoryQualityIncrease), false, resourcesProvider).setOnClickListener(v -> {
-=======
-        if (UserConfig.getInstance(currentAccount).isPremium()) {
             ActionBarMenuItem.addItem(popupLayout, qualityFull ? R.drawable.menu_quality_sd : R.drawable.menu_quality_hd, getString(qualityFull ? R.string.StoryQualityDecrease : R.string.StoryQualityIncrease), false, resourcesProvider).setOnClickListener(v -> {
->>>>>>> 72922d74
                 final boolean newQualityFull = !qualityFull;
                 MessagesController.getInstance(currentAccount).setStoryQuality(newQualityFull);
                 BulletinFactory.of(storyContainer, resourcesProvider)
