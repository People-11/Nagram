package org.telegram.ui.Stories;

import android.content.Intent;
import android.content.SharedPreferences;
import android.text.TextUtils;
import android.util.Log;
import android.util.SparseArray;
import android.webkit.MimeTypeMap;

import androidx.annotation.NonNull;
import androidx.annotation.Nullable;
import androidx.collection.LongSparseArray;

import com.google.android.exoplayer2.util.Consumer;

import org.telegram.SQLite.SQLiteCursor;
import org.telegram.SQLite.SQLiteDatabase;
import org.telegram.SQLite.SQLitePreparedStatement;
import org.telegram.messenger.AccountInstance;
import org.telegram.messenger.AndroidUtilities;
import org.telegram.messenger.ApplicationLoader;
import org.telegram.messenger.BuildVars;
import org.telegram.messenger.DialogObject;
import org.telegram.messenger.DownloadController;
import org.telegram.messenger.FileLoader;
import org.telegram.messenger.FileLog;
import org.telegram.messenger.ImageLocation;
import org.telegram.messenger.LocaleController;
import org.telegram.messenger.MediaController;
import org.telegram.messenger.MediaDataController;
import org.telegram.messenger.MessageObject;
import org.telegram.messenger.MessagesController;
import org.telegram.messenger.MessagesStorage;
import org.telegram.messenger.NotificationCenter;
import org.telegram.messenger.NotificationsController;
import org.telegram.messenger.R;
import org.telegram.messenger.SendMessagesHelper;
import org.telegram.messenger.UserConfig;
import org.telegram.messenger.UserObject;
import org.telegram.messenger.Utilities;
import org.telegram.messenger.VideoEditedInfo;
import org.telegram.messenger.support.LongSparseIntArray;
import org.telegram.tgnet.ConnectionsManager;
import org.telegram.tgnet.NativeByteBuffer;
import org.telegram.tgnet.RequestDelegate;
import org.telegram.tgnet.SerializedData;
import org.telegram.tgnet.TLObject;
import org.telegram.tgnet.TLRPC;
import org.telegram.ui.ActionBar.EmojiThemes;
import org.telegram.ui.Components.Bulletin;
import org.telegram.ui.Components.Premium.LimitReachedBottomSheet;
import org.telegram.ui.Components.Reactions.ReactionsLayoutInBubble;
import org.telegram.ui.Stories.recorder.DraftsController;
import org.telegram.ui.Stories.recorder.StoryEntry;
import org.telegram.ui.Stories.recorder.StoryPrivacyBottomSheet;
import org.telegram.ui.Stories.recorder.StoryUploadingService;

import java.io.File;
import java.util.ArrayList;
import java.util.Arrays;
import java.util.Calendar;
import java.util.Collection;
import java.util.Collections;
import java.util.Comparator;
import java.util.HashMap;
import java.util.HashSet;
import java.util.Iterator;
import java.util.List;
import java.util.Locale;
import java.util.Objects;
import java.util.Set;
import java.util.SortedSet;
import java.util.TreeSet;

import xyz.nextalone.nagram.NaConfig;

public class StoriesController {

    public final static int STATE_READ = 0;
    public final static int STATE_UNREAD = 1;
    public final static int STATE_UNREAD_CLOSE_FRIEND = 2;

    private final int currentAccount;
    private final ArrayList<UploadingStory> uploadingStories = new ArrayList<>();
    private final ArrayList<UploadingStory> uploadingAndEditingStories = new ArrayList<>();
    private final HashMap<Integer, UploadingStory> editingStories = new HashMap<>();
    public LongSparseIntArray dialogIdToMaxReadId = new LongSparseIntArray();

    TLRPC.TL_userStories currentUserStories;

    private ArrayList<TLRPC.TL_userStories> dialogListStories = new ArrayList<>();
    private ArrayList<TLRPC.TL_userStories> hiddenListStories = new ArrayList<>();
    private LongSparseArray<TLRPC.TL_userStories> allStoriesMap = new LongSparseArray();
    private LongSparseIntArray loadingDialogsStories = new LongSparseIntArray();
    StoriesStorage storiesStorage;
    SharedPreferences mainSettings;
    final ViewsForSelfStoriesRequester pollingViewsForSelfStoriesRequester;

    public final static Comparator<TLRPC.StoryItem> storiesComparator = Comparator.comparingInt(o -> o.date);

    //load all stories once and manage they by updates
    //reload only if user get diffToLong
    boolean allStoriesLoaded;
    boolean allHiddenStoriesLoaded;
    boolean loadingFromDatabase;
    String state = "";
    boolean hasMore;
    private boolean loadingFromServer;
    private boolean loadingFromServerHidden;
    private boolean storiesReadLoaded;
    private int totalStoriesCount;
    private int totalStoriesCountHidden;

    private final DraftsController draftsController;


    public SparseArray<SelfStoryViewsPage.ViewsModel> selfViewsModel = new SparseArray<>();
    private String stateHidden;
    private boolean hasMoreHidden = true;
    private boolean firstLoad = true;
    private TLRPC.TL_storiesStealthMode stealthMode;

    public StoriesController(int currentAccount) {
        this.currentAccount = currentAccount;
        storiesStorage = new StoriesStorage(currentAccount);
        mainSettings = MessagesController.getInstance(currentAccount).getMainSettings();
        state = mainSettings.getString("last_stories_state", "");
        stateHidden = mainSettings.getString("last_stories_state_hidden", "");
        totalStoriesCountHidden = mainSettings.getInt("total_stores_hidden", 0);
        totalStoriesCount = mainSettings.getInt("total_stores", 0);
        storiesReadLoaded = mainSettings.getBoolean("read_loaded", false);
        stealthMode = readStealthMode(mainSettings.getString("stories_stealth_mode", null));
        pollingViewsForSelfStoriesRequester = new ViewsForSelfStoriesRequester(this, currentAccount);
        storiesStorage.getMaxReadIds(longSparseIntArray -> dialogIdToMaxReadId = longSparseIntArray);

        sortStoriesRunnable = () -> {
            sortDialogStories(dialogListStories);
            sortDialogStories(hiddenListStories);
            NotificationCenter.getInstance(currentAccount).postNotificationName(NotificationCenter.storiesUpdated);
        };

        draftsController = new DraftsController(currentAccount);
    }

    private TLRPC.TL_storiesStealthMode readStealthMode(String string) {
        if (string == null) {
            return null;
        }
        SerializedData serializedData = new SerializedData(Utilities.hexToBytes(string));
        try {
            TLRPC.TL_storiesStealthMode storiesStealthMode = TLRPC.TL_storiesStealthMode.TLdeserialize(serializedData, serializedData.readInt32(true), true);

            return storiesStealthMode;
        } catch (Throwable e) {
            FileLog.e(e);
        }
        return null;
    }

    private void writeStealthMode(TLRPC.TL_storiesStealthMode mode) {
        SharedPreferences.Editor editor = MessagesController.getInstance(currentAccount).getMainSettings().edit();
        if (mode == null) {
            editor.remove("stories_stealth_mode").apply();
            return;
        }
        SerializedData data = new SerializedData(mode.getObjectSize());
        mode.serializeToStream(data);
        editor.putString("stories_stealth_mode", Utilities.bytesToHex(data.toByteArray())).apply();
    }

    public void loadAllStories() {
        if (!firstLoad) {
            loadStories();
            loadStoriesRead();
        }
    }

    private void loadStoriesRead() {
        if (storiesReadLoaded) {
            return;
        }
        TLRPC.TL_stories_getAllReadUserStories allReadUserStories = new TLRPC.TL_stories_getAllReadUserStories();
        ConnectionsManager.getInstance(currentAccount).sendRequest(allReadUserStories, (response, error) -> {
            TLRPC.Updates updates = (TLRPC.Updates) response;
            if (updates == null) {
                return;
            }
            MessagesController.getInstance(currentAccount).processUpdateArray(updates.updates, updates.users, updates.chats, false, updates.date);
            AndroidUtilities.runOnUIThread(() -> {
                storiesReadLoaded = true;
                mainSettings.edit().putBoolean("read_loaded", true).apply();
            });
        });
    }

    private void sortDialogStories(ArrayList<TLRPC.TL_userStories> list) {
        fixDeletedAndNonContactsStories(list);
        Collections.sort(list, userStoriesComparator);
    }

    private void fixDeletedAndNonContactsStories(ArrayList<TLRPC.TL_userStories> list) {
        for (int k = 0; k < list.size(); k++) {
            TLRPC.TL_userStories userStories = list.get(k);
            TLRPC.User user = MessagesController.getInstance(currentAccount).getUser(userStories.user_id);
            boolean removed = false;
            if (user != null && !isContactOrService(user)) {
                list.remove(k);
                k--;
                removed = true;
            }
            for (int i = 0; i < userStories.stories.size(); i++) {
                if (userStories.stories.get(i) instanceof TLRPC.TL_storyItemDeleted) {
                    userStories.stories.remove(i);
                    i--;
                }
            }
            if (!removed && userStories.stories.isEmpty()) {
                list.remove(k);
                k--;
            }
        }
    }

    @NonNull
    public DraftsController getDraftsController() {
        return draftsController;
    }

    public boolean hasStories(long dialogId) {
<<<<<<< HEAD
        if (NaConfig.INSTANCE.getDisableStories().Bool()) return false;
=======
        if (getSelfUserId() == dialogId && hasUploadingStories()) {
            return true;
        }
>>>>>>> 702839a8
        TLRPC.TL_userStories stories = allStoriesMap.get(dialogId);
        return stories != null && !stories.stories.isEmpty();
    }

    public boolean hasStories() {
        if (NaConfig.INSTANCE.getDisableStories().Bool()) return false;
        return (dialogListStories != null && dialogListStories.size() > 0) || hasSelfStories();
    }

    public void loadStories() {
        if (firstLoad) {
            loadingFromDatabase = true;
            storiesStorage.getAllStories(allStories -> {
                loadingFromDatabase = false;
                if (allStories != null) {
                    processAllStoriesResponse(allStories, false, true, false);
                    loadFromServer(false);
                    loadFromServer(true);
                } else {
                    cleanup();
                    loadStories();
                }
            });
        } else {
            loadFromServer(false);
            loadFromServer(true);
        }
        firstLoad = false;
    }

    public void loadHiddenStories() {
        if (hasMoreHidden) {
            loadFromServer(true);
        }
    }

    public void toggleHidden(long dialogId, boolean hide, boolean request, boolean notify) {
        ArrayList<TLRPC.TL_userStories> removeFrom;
        ArrayList<TLRPC.TL_userStories> insertTo;
        boolean remove = true;
        if (hide) {
          //  remove = true;
            removeFrom = dialogListStories;
            insertTo = hiddenListStories;
        } else {
            removeFrom = hiddenListStories;
            insertTo = dialogListStories;
        }

        TLRPC.TL_userStories removed = null;
        for (int i = 0; i < removeFrom.size(); i++) {
            if (removeFrom.get(i).user_id == dialogId) {
                if (remove) {
                    removed = removeFrom.remove(i);
                } else {
                    removed = removeFrom.get(i);
                }
                break;
            }
        }
        if (removed != null) {
            boolean found = false;
            for (int i = 0; i < insertTo.size(); i++) {
                if (insertTo.get(i).user_id == dialogId) {
                    found = true;
                    break;
                }
            }
            if (!found) {
                insertTo.add(0, removed);
                AndroidUtilities.cancelRunOnUIThread(sortStoriesRunnable);
                sortStoriesRunnable.run();
            }
        }
        if (notify) {
            NotificationCenter.getInstance(currentAccount).postNotificationName(NotificationCenter.storiesUpdated);
        }
        MessagesController.getInstance(currentAccount).checkArchiveFolder();
        if (request) {
            TLRPC.User user = MessagesController.getInstance(currentAccount).getUser(dialogId);
            user.stories_hidden = hide;
            MessagesStorage.getInstance(currentAccount).putUsersAndChats(Collections.singletonList(user), null, false, true);
            MessagesController.getInstance(currentAccount).putUser(user, false);
            TLRPC.TL_contacts_toggleStoriesHidden req = new TLRPC.TL_contacts_toggleStoriesHidden();
            req.id = MessagesController.getInstance(currentAccount).getInputUser(dialogId);
            req.hidden = hide;
            ConnectionsManager.getInstance(currentAccount).sendRequest(req, (response, error) -> {
            });
        }
    }

    private void loadFromServer(boolean hidden) {
        if ((hidden && loadingFromServerHidden) || (!hidden && loadingFromServer) || loadingFromDatabase) {
            return;
        }
        if (hidden) {
            loadingFromServerHidden = true;
        } else {
            loadingFromServer = true;
        }
        TLRPC.TL_stories_getAllStories req = new TLRPC.TL_stories_getAllStories();
        String state = hidden ? stateHidden : this.state;
        boolean hasMore = hidden ? hasMoreHidden : this.hasMore;
        if (!TextUtils.isEmpty(state)) {
            req.state = state;
            req.flags |= 1;
        }
        boolean isNext = false;
        if (hasMore && !TextUtils.isEmpty(state)) {
            isNext = req.next = true;
        }
        req.include_hidden = hidden;
        boolean finalIsNext = isNext;
        ConnectionsManager.getInstance(currentAccount).sendRequest(req, (response, error) -> AndroidUtilities.runOnUIThread(() -> {
            if (hidden) {
                loadingFromServerHidden = false;
            } else {
                loadingFromServer = false;
            }
            FileLog.d("StoriesController loaded stories from server state=" + req.state + " more=" + req.next + "  " + response);
            if (response instanceof TLRPC.TL_stories_allStories) {
                TLRPC.TL_stories_allStories storiesResponse = (TLRPC.TL_stories_allStories) response;
                MessagesStorage.getInstance(currentAccount).putUsersAndChats(storiesResponse.users, null, true, true);
                if (!hidden) {
                    this.totalStoriesCount = ((TLRPC.TL_stories_allStories) response).count;
                    this.hasMore = ((TLRPC.TL_stories_allStories) response).has_more;
                    this.state = storiesResponse.state;
                    mainSettings.edit().putString("last_stories_state", this.state)
                            .putBoolean("last_stories_has_more", this.hasMore)
                            .putInt("total_stores", this.totalStoriesCount)
                            .apply();
                } else {
                    this.totalStoriesCountHidden = ((TLRPC.TL_stories_allStories) response).count;
                    this.hasMoreHidden = ((TLRPC.TL_stories_allStories) response).has_more;
                    this.stateHidden = storiesResponse.state;
                    mainSettings.edit().putString("last_stories_state_hidden", this.stateHidden)
                            .putBoolean("last_stories_has_more_hidden", this.hasMoreHidden)
                            .putInt("total_stores_hidden", this.totalStoriesCountHidden)
                            .apply();
                }
                processAllStoriesResponse(storiesResponse, hidden, false, finalIsNext);
            } else if (response instanceof TLRPC.TL_stories_allStoriesNotModified) {
                if (!hidden) {
                    this.hasMore = mainSettings.getBoolean("last_stories_has_more", false);
                    this.state = ((TLRPC.TL_stories_allStoriesNotModified) response).state;
                    mainSettings.edit().putString("last_stories_state", this.state).apply();
                } else {
                    this.hasMoreHidden = mainSettings.getBoolean("last_stories_has_more_hidden", false);
                    this.stateHidden = ((TLRPC.TL_stories_allStoriesNotModified) response).state;
                    mainSettings.edit().putString("last_stories_state_hidden", this.stateHidden).apply();
                }
                boolean hasMoreLocal = hidden ? hasMoreHidden : this.hasMore;
                if (hasMoreLocal) {
                    NotificationCenter.getInstance(currentAccount).postNotificationName(NotificationCenter.storiesUpdated);
                }
            }
        }));
    }

    private void processAllStoriesResponse(TLRPC.TL_stories_allStories storiesResponse, boolean hidden, boolean fromCache, boolean isNext) {
        if (!isNext) {
            if (!hidden) {
                //allStoriesMap.clear();
                dialogListStories.clear();
            } else {
                hiddenListStories.clear();
            }
        }
        if (BuildVars.LOGS_ENABLED) {
            StringBuilder builder = new StringBuilder();
            for (int i = 0; i < storiesResponse.user_stories.size(); i++) {
                if (builder.length() != 0) {
                    builder.append(", ");
                }
                builder.append(storiesResponse.user_stories.get(i).user_id);
            }
            FileLog.d("StoriesController cache=" + fromCache + " hidden=" + hidden + " processAllStoriesResponse {" + builder + "}");
        }
        MessagesController.getInstance(currentAccount).putUsers(storiesResponse.users, fromCache);

        for (int i = 0; i < storiesResponse.user_stories.size(); i++) {
            TLRPC.TL_userStories userStories = storiesResponse.user_stories.get(i);
            for (int j = 0; j < userStories.stories.size(); j++) {
                if (userStories.stories.get(j) instanceof TLRPC.TL_storyItemDeleted) {
                    NotificationsController.getInstance(currentAccount).processDeleteStory(userStories.user_id, userStories.stories.get(j).id);
                    userStories.stories.remove(j);
                    j--;
                }
            }
            if (!userStories.stories.isEmpty()) {
                allStoriesMap.put(userStories.user_id, userStories);
                for (int k = 0; k < 2; k++) {
                    ArrayList<TLRPC.TL_userStories> storiesList = k == 0 ? hiddenListStories : dialogListStories;
                    for (int j = 0; j < storiesList.size(); j++) {
                        if (storiesList.get(j).user_id == userStories.user_id) {
                            storiesList.remove(j);
                            break;
                        }
                    }
                }
                TLRPC.User user = MessagesController.getInstance(currentAccount).getUser(userStories.user_id);
                if (user == null) {
                    continue;
                }
                if (user.stories_hidden) {
                    addUserToHiddenList(userStories);
                } else {
                    dialogListStories.add(userStories);
                    preloadUserStories(userStories);
                }
            } else {
                allStoriesMap.remove(userStories.user_id);
            }
        }
        if (!fromCache) {
            storiesStorage.saveAllStories(storiesResponse.user_stories, isNext, hidden, () -> {
//                if (!hidden) {
//                    FileLog.d("StoriesController all stories loaded");
//                    allStoriesLoaded = true;
//                    mainSettings.edit().putBoolean("stories_loaded", true).apply();
//                } else {
//                    FileLog.d("StoriesController all hidden stories loaded");
//                    allHiddenStoriesLoaded = true;
//                    mainSettings.edit().putBoolean("stories_loaded_hidden", true).apply();
//                }
            });
        }
        sortUserStories();
    }

    private void addUserToHiddenList(TLRPC.TL_userStories userStories) {
        boolean found = false;
        if (userStories.user_id == UserConfig.getInstance(currentAccount).getClientUserId()) {
            return;
        }
        for (int i = 0; i < hiddenListStories.size(); i++) {
            if (hiddenListStories.get(i).user_id == userStories.user_id) {
                found = true;
            }
        }
        if (!found) {
            hiddenListStories.add(userStories);
        }
        MessagesController.getInstance(currentAccount).checkArchiveFolder();
    }

    private void sortUserStories() {
        AndroidUtilities.cancelRunOnUIThread(sortStoriesRunnable);
        sortStoriesRunnable.run();
    }

    public void preloadUserStories(TLRPC.TL_userStories userStories) {
        int preloadPosition = 0;
        for (int i = 0; i < userStories.stories.size(); i++) {
            if (userStories.stories.get(i).id > userStories.max_read_id) {
                preloadPosition = i;
                break;
            }
        }
        if (userStories.stories.isEmpty()) {
            return;
        }
        preloadStory(userStories.user_id, userStories.stories.get(preloadPosition));
        if (preloadPosition > 0) {
            preloadStory(userStories.user_id, userStories.stories.get(preloadPosition - 1));
        }
        if (preloadPosition < userStories.stories.size() - 1) {
            preloadStory(userStories.user_id, userStories.stories.get(preloadPosition + 1));
        }
    }

    private void preloadStory(long dialogId, TLRPC.StoryItem storyItem) {
        if (storyItem.attachPath != null) {
            return;
        }
        boolean canPreloadStories = DownloadController.getInstance(currentAccount).canPreloadStories();
        if (!canPreloadStories) {
            return;
        }
        boolean isVideo = storyItem.media != null && MessageObject.isVideoDocument(storyItem.media.document);
        storyItem.dialogId = dialogId;
        if (isVideo) {
            TLRPC.PhotoSize size = FileLoader.getClosestPhotoSizeWithSize(storyItem.media.document.thumbs, 1000);
            FileLoader.getInstance(currentAccount).loadFile(storyItem.media.document, storyItem, FileLoader.PRIORITY_LOW, 1);
            FileLoader.getInstance(currentAccount).loadFile(ImageLocation.getForDocument(size, storyItem.media.document), storyItem, "jpg", FileLoader.PRIORITY_LOW, 1);
        } else {
            TLRPC.Photo photo = storyItem.media == null ? null : storyItem.media.photo;
            if (photo != null && photo.sizes != null) {
                TLRPC.PhotoSize size = FileLoader.getClosestPhotoSizeWithSize(photo.sizes, Integer.MAX_VALUE);
                FileLoader.getInstance(currentAccount).loadFile(ImageLocation.getForPhoto(size, photo), storyItem, "jpg", FileLoader.PRIORITY_LOW, 1);
            }
        }
    }

    public void uploadStory(StoryEntry entry, boolean count) {
        UploadingStory uploadingStory = new UploadingStory(entry);
        if (count) {
            if (entry.isEdit) {
                editingStories.put(entry.editStoryId, uploadingStory);
            } else {
                uploadingStories.add(uploadingStory);
            }
            uploadingAndEditingStories.add(uploadingStory);
        }
        uploadingStory.start();
        NotificationCenter.getInstance(currentAccount).postNotificationName(NotificationCenter.storiesUpdated);
    }

    public void putUploadingDrafts(ArrayList<StoryEntry> entries) {
        for (StoryEntry entry : entries) {
            uploadingStories.add(new UploadingStory(entry));
        }
        NotificationCenter.getInstance(currentAccount).postNotificationName(NotificationCenter.storiesUpdated);
    }

    public ArrayList<TLRPC.TL_userStories> getDialogListStories() {
        return dialogListStories;
    }

    public TLRPC.TL_userStories getStories(long peerId) {
        return allStoriesMap.get(peerId);
    }

    public ArrayList<UploadingStory> getUploadingStories() {
        return uploadingStories;
    }

    public boolean isLastUploadingFailed() {
        if (uploadingStories.isEmpty()) {
            return false;
        }
        return uploadingStories.get(uploadingStories.size() - 1).failed;
    }

    public ArrayList<UploadingStory> getUploadingAndEditingStories() {
        return uploadingAndEditingStories;
    }

    public int getMyStoriesCount() {
        int count = uploadingAndEditingStories.size();
        TLRPC.TL_userStories userStories = getStories(getSelfUserId());
        if (userStories != null && userStories.stories != null) {
            count += userStories.stories.size();
        }
        return count;
    }

    public UploadingStory findEditingStory(TLRPC.StoryItem storyItem) {
        if (storyItem == null || storyItem.dialogId != getSelfUserId()) {
            return null;
        }
        return editingStories.get(storyItem.id);
    }

    public UploadingStory getEditingStory() {
        if (editingStories.isEmpty()) {
            return null;
        }
        Collection<UploadingStory> values = editingStories.values();
        if (values.isEmpty()) {
            return null;
        }
        return values.iterator().next();
    }

    private void applyNewStories(TLRPC.TL_userStories stories) {
        allStoriesMap.put(stories.user_id, stories);
        if (stories.user_id != UserConfig.getInstance(UserConfig.selectedAccount).clientUserId) {
            TLRPC.User user = MessagesController.getInstance(currentAccount).getUser(stories.user_id);
            applyToList(stories);
            if (user != null && !user.stories_hidden) {
                preloadUserStories(stories);
            }
        }
        FileLog.d("StoriesController applyNewStories " + stories.user_id);
        updateStoriesInLists(stories.user_id, stories.stories);
    }

    public static TLRPC.StoryItem applyStoryUpdate(TLRPC.StoryItem oldStoryItem, TLRPC.StoryItem newStoryItem) {
        if (newStoryItem == null) {
            return oldStoryItem;
        }
        if (oldStoryItem == null) {
            return newStoryItem;
        }
        if (newStoryItem.min) {
            oldStoryItem.pinned = newStoryItem.pinned;
            oldStoryItem.isPublic = newStoryItem.isPublic;
            oldStoryItem.close_friends = newStoryItem.close_friends;
            if (newStoryItem.date != 0) {
                oldStoryItem.date = newStoryItem.date;
            }
            if (newStoryItem.expire_date != 0) {
                oldStoryItem.expire_date = newStoryItem.expire_date;
            }
            oldStoryItem.caption = newStoryItem.caption;
            oldStoryItem.entities = newStoryItem.entities;
            if (newStoryItem.media != null) {
                oldStoryItem.media = newStoryItem.media;
            }
            // privacy and views shouldn't be copied when min=true
            return oldStoryItem;
        }
        return newStoryItem;
    }

    public void processUpdate(TLRPC.TL_updateStory updateStory) {
        //stage queue
        if (updateStory.story == null) {
            return;
        }
        TLRPC.User user = MessagesController.getInstance(currentAccount).getUser(updateStory.user_id);
        if (user != null && (isContactOrService(user) || user.self)) {
            storiesStorage.processUpdate(updateStory);
        }
        AndroidUtilities.runOnUIThread(() -> {
            TLRPC.TL_userStories currentUserStory = allStoriesMap.get(updateStory.user_id);
            FileLog.d("StoriesController update stories for user " + updateStory.user_id);
            updateStoriesInLists(updateStory.user_id, Collections.singletonList(updateStory.story));

            ArrayList<TLRPC.StoryItem> newStoryItems = new ArrayList<>();
            int oldStoriesCount = totalStoriesCount;
            long dialogId = updateStory.user_id;
            boolean notify = false;
            if (currentUserStory != null) {
                boolean changed = false;
                TLRPC.StoryItem newStory = updateStory.story;
                if (newStory instanceof TLRPC.TL_storyItemDeleted) {
                    NotificationsController.getInstance(currentAccount).processDeleteStory(dialogId, newStory.id);
                }
                boolean found = false;
                for (int i = 0; i < currentUserStory.stories.size(); i++) {
                    if (currentUserStory.stories.get(i).id == newStory.id) {
                        found = true;
                        if (newStory instanceof TLRPC.TL_storyItemDeleted) {
                            currentUserStory.stories.remove(i);
                            FileLog.d("StoriesController remove story id=" + newStory.id);
                            changed = true;
                        } else {
                            TLRPC.StoryItem oldStory = currentUserStory.stories.get(i);
                            newStory = applyStoryUpdate(oldStory, newStory);
                            newStoryItems.add(newStory);
                            currentUserStory.stories.set(i, newStory);
                            if (newStory.attachPath == null) {
                                newStory.attachPath = oldStory.attachPath;
                            }
                            if (newStory.firstFramePath == null) {
                                newStory.firstFramePath = oldStory.firstFramePath;
                            }
                            FileLog.d("StoriesController update story id=" + newStory.id);
                        }
                        break;
                    }
                }
                if (!found) {
                    if (newStory instanceof TLRPC.TL_storyItemDeleted) {
                        FileLog.d("StoriesController can't add new story DELETED");
                        return;
                    }
                    if (StoriesUtilities.isExpired(currentAccount, newStory)) {
                        FileLog.d("StoriesController can't add new story isExpired");
                        return;
                    }
                    if (user == null || (!user.self && !isContactOrService(user))) {
                        FileLog.d("StoriesController can't add new story user is not contact");
                        return;
                    }
                    newStoryItems.add(newStory);
                    changed = true;
                    currentUserStory.stories.add(newStory);
                    FileLog.d("StoriesController add new story id=" + newStory.id + " total stories count " + currentUserStory.stories.size());
                    preloadStory(dialogId, newStory);
                    notify = true;
                    applyToList(currentUserStory);
                }
                if (changed) {
                    if (currentUserStory.stories.isEmpty()) {
                        dialogListStories.remove(currentUserStory);
                        hiddenListStories.remove(currentUserStory);
                        allStoriesMap.remove(currentUserStory.user_id);
                        totalStoriesCount--;
                    } else {
                        Collections.sort(currentUserStory.stories, storiesComparator);
                    }
                    notify = true;
                }
            } else {
                if (updateStory.story instanceof TLRPC.TL_storyItemDeleted) {
                    FileLog.d("StoriesController can't add user " + updateStory.user_id + " with new story DELETED");
                    return;
                }
                if (StoriesUtilities.isExpired(currentAccount, updateStory.story)) {
                    FileLog.d("StoriesController can't add user " + updateStory.user_id + " with new story isExpired");
                    return;
                }
                if (user == null || (!user.self && !isContactOrService(user))) {
                    FileLog.d("StoriesController can't add user cause is not contact");
                    return;
                }
                currentUserStory = new TLRPC.TL_userStories();
                currentUserStory.user_id = updateStory.user_id;
                currentUserStory.stories.add(updateStory.story);
                FileLog.d("StoriesController add new user with story id=" + updateStory.story.id);
                applyNewStories(currentUserStory);
                notify = true;
                totalStoriesCount++;
                loadAllStoriesForDialog(updateStory.user_id);
            }
            if (oldStoriesCount != totalStoriesCount) {
                mainSettings.edit().putInt("total_stores", totalStoriesCount).apply();
            }
            fixDeletedAndNonContactsStories(dialogListStories);
            fixDeletedAndNonContactsStories(hiddenListStories);
            if (notify) {
                NotificationCenter.getInstance(currentAccount).postNotificationName(NotificationCenter.storiesUpdated);
            }
            MessagesController.getInstance(currentAccount).checkArchiveFolder();
        });
    }

    private boolean isContactOrService(TLRPC.User user) {
        return user != null && (user.contact || user.id == MessagesController.getInstance(currentAccount).storiesChangelogUserId);
    }

    private void applyToList(TLRPC.TL_userStories currentUserStory) {
        TLRPC.User user = MessagesController.getInstance(currentAccount).getUser(currentUserStory.user_id);
        if (user == null) {
            FileLog.d("StoriesController can't apply story user == null");
            return;
        }
        boolean found = false;
        for (int i = 0; i < dialogListStories.size(); i++) {
            if (dialogListStories.get(i).user_id == currentUserStory.user_id) {
                dialogListStories.remove(i);
                found = true;
                break;
            }
        }
        for (int i = 0; i < hiddenListStories.size(); i++) {
            if (hiddenListStories.get(i).user_id == currentUserStory.user_id) {
                hiddenListStories.remove(i);
                found = true;
                break;
            }
        }
        if (BuildVars.LOGS_ENABLED) {
            FileLog.d("StoriesController move user stories to first " + "hidden=" + user.stories_hidden + " did=" + currentUserStory.user_id);
        }
        if (user.stories_hidden) {
            hiddenListStories.add(0, currentUserStory);
        } else {
            dialogListStories.add(0, currentUserStory);
        }

        if (!found) {
            loadAllStoriesForDialog(currentUserStory.user_id);
        }
        MessagesController.getInstance(currentAccount).checkArchiveFolder();
    }

    HashSet<Long> allStoriesLoading = new HashSet<>();

    private void loadAllStoriesForDialog(long user_id) {
        if (allStoriesLoading.contains(user_id)) {
            return;
        }
        allStoriesLoading.add(user_id);
        FileLog.d("StoriesController loadAllStoriesForDialog " + user_id);
        TLRPC.TL_stories_getUserStories userStories = new TLRPC.TL_stories_getUserStories();
        userStories.user_id = MessagesController.getInstance(currentAccount).getInputUser(user_id);
        ConnectionsManager.getInstance(currentAccount).sendRequest(userStories, (response, error) -> AndroidUtilities.runOnUIThread(() -> {
            allStoriesLoading.remove(user_id);
            if (response == null) {
                return;
            }
            TLRPC.TL_stories_userStories stories_userStories = (TLRPC.TL_stories_userStories) response;
            MessagesController.getInstance(currentAccount).putUsers(stories_userStories.users, false);
            TLRPC.User user = MessagesController.getInstance(currentAccount).getUser(user_id);
            TLRPC.TL_userStories stories = stories_userStories.stories;
            allStoriesMap.put(stories.user_id, stories);
            if (user != null && (isContactOrService(user) || user.self)) {
                applyToList(stories);
                storiesStorage.putUserStories(stories);
            }

            FileLog.d("StoriesController processAllStoriesResponse dialogId=" + user_id + " overwrite stories " + stories_userStories.stories.stories.size());
            NotificationCenter.getInstance(currentAccount).postNotificationName(NotificationCenter.storiesUpdated);
        }));
    }

    public boolean hasSelfStories() {
        TLRPC.TL_userStories storyItem = allStoriesMap.get(UserConfig.getInstance(currentAccount).clientUserId);
        if (storyItem != null && !storyItem.stories.isEmpty()) {
            return true;
        }
        if (!uploadingStories.isEmpty()) {
            return true;
        }
        return false;
    }

    public int getSelfStoriesCount() {
        int count = 0;
        TLRPC.TL_userStories storyItem = allStoriesMap.get(UserConfig.getInstance(currentAccount).clientUserId);
        if (storyItem != null) {
            count += storyItem.stories.size();
        }
        count += uploadingStories.size();
        return count;
    }

    public void deleteStory(TLRPC.StoryItem storyItem) {
        if (storyItem == null || storyItem instanceof TLRPC.TL_storyItemDeleted) {
            return;
        }
        TLRPC.TL_userStories stories = allStoriesMap.get(getSelfUserId());
        if (stories != null) {
            for (int i = 0; i < stories.stories.size(); i++) {
                if (stories.stories.get(i).id == storyItem.id) {
                    stories.stories.remove(i);
                    if (stories.stories.size() == 0) {
                        allStoriesMap.remove(getSelfUserId());
                        dialogListStories.remove(stories);
                        hiddenListStories.remove(stories);
                    }
                    break;
                }
            }
        }
        TLRPC.TL_stories_deleteStories req = new TLRPC.TL_stories_deleteStories();
        req.id.add(storyItem.id);
        ConnectionsManager.getInstance(currentAccount).sendRequest(req, (response, error) -> {
            if (error == null) {
                AndroidUtilities.runOnUIThread(this::invalidateStoryLimit);
            }
        });
        storiesStorage.deleteStory(getSelfUserId(), storyItem.id);
        NotificationCenter.getInstance(currentAccount).postNotificationName(NotificationCenter.storiesUpdated);
        MessagesController.getInstance(currentAccount).checkArchiveFolder();
        updateDeletedStoriesInLists(getSelfUserId(), Arrays.asList(storyItem));
    }

    public void deleteStories(ArrayList<TLRPC.StoryItem> storyItems) {
        if (storyItems == null) {
            return;
        }
        TLRPC.TL_stories_deleteStories req = new TLRPC.TL_stories_deleteStories();
        TLRPC.TL_userStories stories = allStoriesMap.get(getSelfUserId());
        for (int i = 0; i < storyItems.size(); ++i) {
            TLRPC.StoryItem storyItem = storyItems.get(i);
            if (storyItem instanceof TLRPC.TL_storyItemDeleted) {
                continue;
            }
            if (stories != null) {
                for (int j = 0; j < stories.stories.size(); j++) {
                    if (stories.stories.get(j).id == storyItem.id) {
                        stories.stories.remove(j);
                        if (stories.stories.isEmpty()) {
                            allStoriesMap.remove(getSelfUserId());
                        }
                        break;
                    }
                }
            }
            req.id.add(storyItem.id);
        }
        ConnectionsManager.getInstance(currentAccount).sendRequest(req, (response, error) -> {
            AndroidUtilities.runOnUIThread(this::invalidateStoryLimit);
        });
        updateDeletedStoriesInLists(getSelfUserId(), storyItems);
        storiesStorage.deleteStories(getSelfUserId(), req.id);
        NotificationCenter.getInstance(currentAccount).postNotificationName(NotificationCenter.storiesUpdated);
    }

    public void updateStoriesPinned(ArrayList<TLRPC.StoryItem> storyItems, boolean pinned, Utilities.Callback<Boolean> whenDone) {
        TLRPC.TL_stories_togglePinned req = new TLRPC.TL_stories_togglePinned();
        for (int i = 0; i < storyItems.size(); ++i) {
            TLRPC.StoryItem storyItem = storyItems.get(i);
            if (storyItem instanceof TLRPC.TL_storyItemDeleted) {
                continue;
            }
            storyItem.pinned = pinned;
            // todo: do update stories in one go in database
            req.id.add(storyItem.id);
        }
        FileLog.d("StoriesController updateStoriesPinned");
        updateStoriesInLists(getSelfUserId(), storyItems);
        req.pinned = pinned;
        ConnectionsManager.getInstance(currentAccount).sendRequest(req, (response, error) -> AndroidUtilities.runOnUIThread(() -> {
            if (whenDone != null) {
                whenDone.run(error == null);
            }
        }));
    }

    private long getSelfUserId() {
        return UserConfig.getInstance(currentAccount).getClientUserId();
    }

    public void updateStoryItem(long dialogId, TLRPC.StoryItem storyItem) {
        FileLog.d("StoriesController updateStoryItem " + dialogId + " " + (storyItem == null ? "null" : storyItem.id + "@" + storyItem.dialogId));
        storiesStorage.updateStoryItem(dialogId, storyItem);
        updateStoriesInLists(dialogId, Collections.singletonList(storyItem));
    }

    public boolean markStoryAsRead(long dialogId, TLRPC.StoryItem storyItem) {
        TLRPC.TL_userStories userStories = getStories(dialogId);
        if (userStories == null) {
            TLRPC.UserFull userFull = MessagesController.getInstance(currentAccount).getUserFull(dialogId);
            if (userFull != null) {
                userStories = userFull.stories;
            }
        }
        return markStoryAsRead(userStories, storyItem, false);
    }

    public boolean markStoryAsRead(TLRPC.TL_userStories userStories, TLRPC.StoryItem storyItem, boolean profile) {
        if (storyItem == null || userStories == null) {
            return false;
        }
        final long dialogId = userStories.user_id;
        if (dialogId == UserConfig.getInstance(currentAccount).getClientUserId()) {
            storyItem.justUploaded = false;
        }
        int currentReadId = dialogIdToMaxReadId.get(dialogId);
        int newReadId = Math.max(userStories.max_read_id, Math.max(currentReadId, storyItem.id));
        NotificationsController.getInstance(currentAccount).processReadStories(dialogId, newReadId);
        userStories.max_read_id = newReadId;
        dialogIdToMaxReadId.put(dialogId, newReadId);
        if (newReadId > currentReadId) {
            if (!profile) {
                storiesStorage.updateMaxReadId(dialogId, newReadId);
            }
            TLRPC.TL_stories_readStories req = new TLRPC.TL_stories_readStories();
            req.user_id = MessagesController.getInstance(currentAccount).getInputUser(dialogId);
            req.max_id = storyItem.id;
            if (NaConfig.INSTANCE.getDisableSendReadStories().Bool()) return true;
            ConnectionsManager.getInstance(currentAccount).sendRequest(req, (response, error) -> {});
            return true;
        }
        return false;
    }

    public void markStoriesAsReadFromServer(long dialogId, int maxStoryId) {
        //stage queue
        AndroidUtilities.runOnUIThread(() -> {
            int maxStoryReadId = Math.max(dialogIdToMaxReadId.get(dialogId, 0), maxStoryId);
            dialogIdToMaxReadId.put(dialogId, maxStoryReadId);
            storiesStorage.updateMaxReadId(dialogId, maxStoryReadId);
            TLRPC.TL_userStories userStories = getStories(dialogId);
            if (userStories == null) {
                return;
            }
            if (maxStoryId > userStories.max_read_id) {
                userStories.max_read_id = maxStoryId;
                Collections.sort(dialogListStories, userStoriesComparator);
                NotificationCenter.getInstance(currentAccount).postNotificationName(NotificationCenter.storiesUpdated);
            }
        });
    }

    public boolean hasUnreadStories(long dialogId) {
        TLRPC.TL_userStories userStories = allStoriesMap.get(dialogId);
        if (userStories == null) {
            return false;
        }
        if (dialogId == UserConfig.getInstance(currentAccount).getClientUserId()) {
            if (!uploadingStories.isEmpty()) {
                return true;
            }
        }
        for (int i = 0; i < userStories.stories.size(); i++) {
//            if (userStories.stories.get(i).justUploaded) {
//                return true;
//            }
            if (userStories.stories.get(i).id > userStories.max_read_id) {
                return true;
            }
        }
        return false;
    }

    public int getUnreadState(long dialogId) {
        return getUnreadState(dialogId, 0);
    }

    public int getUnreadState(long dialogId, int storyId) {
        TLRPC.TL_userStories userStories = allStoriesMap.get(dialogId);
        if (userStories == null) {
            TLRPC.UserFull user = MessagesController.getInstance(currentAccount).getUserFull(dialogId);
            if (user != null) {
                userStories = user.stories;
            }
        }
        if (userStories == null) {
            return STATE_READ;
        }
        if (dialogId == UserConfig.getInstance(currentAccount).getClientUserId()) {
            if (!uploadingStories.isEmpty()) {
                return STATE_UNREAD;
            }
        }
        boolean hasUnread = false;
        int maxReadId = Math.max(userStories.max_read_id, dialogIdToMaxReadId.get(dialogId, 0));
        for (int i = 0; i < userStories.stories.size(); i++) {
            if ((storyId == 0 || userStories.stories.get(i).id == storyId) && userStories.stories.get(i).id > maxReadId) {
                hasUnread = true;
                if (userStories.stories.get(i).close_friends) {
                    return STATE_UNREAD_CLOSE_FRIEND;
                }
            }
        }
        if (hasUnread) {
            return STATE_UNREAD;
        }

        return STATE_READ;
    }

    public boolean hasUploadingStories() {
        return !uploadingStories.isEmpty() || !editingStories.isEmpty();
    }

    public void cleanup() {
        allStoriesLoaded = false;
        allHiddenStoriesLoaded = false;
        storiesReadLoaded = false;
        stateHidden = "";
        state = "";
        mainSettings.edit()
                .putBoolean("stories_loaded", false)
                .remove("last_stories_state")
                .putBoolean("stories_loaded_hidden", false)
                .remove("last_stories_state_hidden")
                .putBoolean("read_loaded", false)
                .apply();
        AndroidUtilities.runOnUIThread(draftsController::cleanup);

        loadStories();
        loadStoriesRead();
    }

    public void pollViewsForSelfStories(boolean start) {
        pollingViewsForSelfStoriesRequester.start(start);
    }

    HashSet<Long> loadingAllStories = new HashSet<>();

    void loadSkippedStories(long dialogId) {
        loadSkippedStories(getStories(dialogId), false);
    }

    void loadSkippedStories(TLRPC.TL_userStories userStories, boolean profile) {
        if (userStories == null) {
            return;
        }
        final long dialogId = userStories.user_id;
        final long key = dialogId * (profile ? -1 : 1);
        if (loadingAllStories.contains(key)) {
            return;
        }
        ArrayList<Integer> storyIdsToLoad = null;
        if (userStories != null) {
            for (int i = 0; i < userStories.stories.size(); i++) {
                if (userStories.stories.get(i) instanceof TLRPC.TL_storyItemSkipped) {
                    if (storyIdsToLoad == null) {
                        storyIdsToLoad = new ArrayList<>();
                    }
                    storyIdsToLoad.add(userStories.stories.get(i).id);
                }
            }
            if (storyIdsToLoad != null) {
                loadingAllStories.add(key);
                TLRPC.TL_stories_getStoriesByID stories = new TLRPC.TL_stories_getStoriesByID();
                stories.id = storyIdsToLoad;
                stories.user_id = MessagesController.getInstance(currentAccount).getInputUser(dialogId);
                ConnectionsManager.getInstance(currentAccount).sendRequest(stories, (response, error) -> AndroidUtilities.runOnUIThread(() -> {
                    loadingAllStories.remove(key);
                    TLRPC.TL_userStories userStories2 = profile ? userStories : getStories(dialogId);
                    if (userStories2 == null) {
                        return;
                    }
                    if (response instanceof TLRPC.TL_stories_stories) {
                        TLRPC.TL_stories_stories res = (TLRPC.TL_stories_stories) response;
                        for (int i = 0; i < res.stories.size(); i++) {
                            for (int j = 0; j < userStories2.stories.size(); j++) {
                                if (userStories2.stories.get(j).id == res.stories.get(i).id) {
                                    userStories2.stories.set(j, res.stories.get(i));
                                    preloadStory(dialogId, res.stories.get(i));
                                }
                            }
                        }
                        if (!profile) {
                            storiesStorage.updateStories(userStories2);
                        }
                    }
                    NotificationCenter.getInstance(currentAccount).postNotificationName(NotificationCenter.storiesUpdated);
                }));
            }
        }
    }

    public void loadNextStories(boolean hidden) {
        if (hasMore) {
            loadFromServer(hidden);
        }
    }

    public void fillMessagesWithStories(LongSparseArray<ArrayList<MessageObject>> messagesWithUnknownStories, Runnable callback, int classGuid) {
        storiesStorage.fillMessagesWithStories(messagesWithUnknownStories, callback, classGuid);
    }

    LongSparseArray<TLRPC.StoryItem> resolvedStories = new LongSparseArray<>();

    public void resolveStoryLink(long peerId, int storyId, Consumer<TLRPC.StoryItem> consumer) {
        TLRPC.TL_userStories userStoriesLocal = getStories(peerId);
        if (userStoriesLocal != null) {
            for (int i = 0; i < userStoriesLocal.stories.size(); i++) {
                if (userStoriesLocal.stories.get(i).id == storyId && !(userStoriesLocal.stories.get(i) instanceof TLRPC.TL_storyItemSkipped)) {
                    consumer.accept(userStoriesLocal.stories.get(i));
                    return;
                }
            }
        }
        long hash = peerId + storyId << 12;
        TLRPC.StoryItem storyItem = resolvedStories.get(hash);
        if (storyItem != null) {
            consumer.accept(storyItem);
            return;
        }
        TLRPC.TL_stories_getStoriesByID stories = new TLRPC.TL_stories_getStoriesByID();
        stories.id.add(storyId);
        stories.user_id = MessagesController.getInstance(currentAccount).getInputUser(peerId);
        ConnectionsManager.getInstance(currentAccount).sendRequest(stories, new RequestDelegate() {
            @Override
            public void run(TLObject res, TLRPC.TL_error error) {
                AndroidUtilities.runOnUIThread(() -> {
                    TLRPC.StoryItem storyItem = null;
                    if (res != null) {
                        TLRPC.TL_stories_stories response = (TLRPC.TL_stories_stories) res;
                        if (response.stories.size() > 0) {
                            storyItem = response.stories.get(0);
                            resolvedStories.put(hash, storyItem);
                        }
                    }
                    consumer.accept(storyItem);
                });
            }
        });
    }

    public ArrayList<TLRPC.TL_userStories> getHiddenList() {
        return hiddenListStories;
    }

    public int getUnreadStoriesCount(long dialogId) {
        TLRPC.TL_userStories userStories = allStoriesMap.get(dialogId);
        for (int i = 0; i < userStories.stories.size(); i++) {
            if (userStories.max_read_id < userStories.stories.get(i).id) {
                return  userStories.stories.size() - i;
            }
        }
        return 0;
    }

    public int getTotalStoriesCount(boolean hidden) {
        if (hidden) {
            return hasMoreHidden ? Math.max(1, totalStoriesCountHidden) : hiddenListStories.size();
        } else {
            return hasMore ? Math.max(1, totalStoriesCount) : dialogListStories.size();
        }
    }

    public void putStories(long dialogId, TLRPC.TL_userStories stories) {
        allStoriesMap.put(dialogId, stories);
        TLRPC.User user = MessagesController.getInstance(currentAccount).getUser(dialogId);
        if (isContactOrService(user) || user.self) {
            storiesStorage.putUserStories(stories);
            applyToList(stories);
        }
    }

    public void setLoading(long dialogId, boolean loading) {
        if (loading) {
            loadingDialogsStories.put(dialogId, 1);
        } else {
            loadingDialogsStories.delete(dialogId);
        }
    }

    public boolean isLoading(long dialogId) {
        return loadingDialogsStories.get(dialogId, 0) == 1;
    }

    public void removeContact(long dialogId) {
        for (int i = 0; i < dialogListStories.size(); i++) {
            if (dialogListStories.get(i).user_id == dialogId) {
                dialogListStories.remove(i);
                break;
            }
        }
        for (int i = 0; i < hiddenListStories.size(); i++) {
            if (hiddenListStories.get(i).user_id == dialogId) {
                hiddenListStories.remove(i);
                break;
            }
        }
        storiesStorage.deleteAllUserStories(dialogId);
        MessagesController.getInstance(currentAccount).checkArchiveFolder();
        NotificationCenter.getInstance(currentAccount).postNotificationName(NotificationCenter.storiesUpdated);
    }

    public StoriesStorage getStoriesStorage() {
        return storiesStorage;
    }

    public boolean hasHiddenStories() {
        return !hiddenListStories.isEmpty();
    }

    public void checkExpiredStories() {
        checkExpireStories(dialogListStories);
        checkExpireStories(hiddenListStories);
    }

    private void checkExpireStories(ArrayList<TLRPC.TL_userStories> dialogListStories) {
        boolean notify = false;
        for (int k = 0; k < dialogListStories.size(); k++) {
            TLRPC.TL_userStories stories = dialogListStories.get(k);
            for (int i = 0; i < stories.stories.size(); i++) {
                if (StoriesUtilities.isExpired(currentAccount, stories.stories.get(i))) {
                    stories.stories.remove(i);
                    i--;
                }
            }
            if (stories.stories.isEmpty()) {
                allStoriesMap.remove(stories.user_id);
                dialogListStories.remove(stories);
                notify = true;
            }
        }
        if (notify) {
            NotificationCenter.getInstance(currentAccount).postNotificationName(NotificationCenter.storiesUpdated);
        }
    }

    public void checkExpiredStories(long dialogId) {
        TLRPC.TL_userStories userStories = getStories(dialogId);
        if (userStories == null) {
            return;
        }
        for (int i = 0; i < userStories.stories.size(); i++) {
            if (StoriesUtilities.isExpired(currentAccount, userStories.stories.get(i))) {
                userStories.stories.remove(i);
                i--;
            }
        }
        if (userStories.stories.isEmpty()) {
            dialogListStories.remove(userStories);
            hiddenListStories.remove(userStories);
            NotificationCenter.getInstance(currentAccount).postNotificationName(NotificationCenter.storiesUpdated);
        }
    }

    public boolean hasLoadingStories() {
        return loadingDialogsStories.size() > 0;
    }

    public TLRPC.TL_storiesStealthMode getStealthMode() {
        return stealthMode;
    }

    public void setStealthMode(TLRPC.TL_storiesStealthMode stealthMode) {
        this.stealthMode = stealthMode;
        NotificationCenter.getInstance(currentAccount).postNotificationName(NotificationCenter.stealthModeChanged);
        writeStealthMode(stealthMode);
    }

    public void setStoryReaction(long dialogId, TLRPC.StoryItem storyItem, ReactionsLayoutInBubble.VisibleReaction visibleReaction) {
        if (storyItem == null) {
            return;
        }
        TLRPC.TL_stories_sendReaction req = new TLRPC.TL_stories_sendReaction();
        req.story_id = storyItem.id;
        req.user_id = MessagesController.getInstance(currentAccount).getInputUser(dialogId);
        if (visibleReaction == null) {
            req.reaction = new TLRPC.TL_reactionEmpty();
           // req.flags |= 1;
            storyItem.flags &= ~32768;
            storyItem.sent_reaction = null;
        } else if (visibleReaction.documentId != 0) {
            TLRPC.TL_reactionCustomEmoji reactionCustomEmoji = new TLRPC.TL_reactionCustomEmoji();
            reactionCustomEmoji.document_id = visibleReaction.documentId;
            req.reaction = reactionCustomEmoji;
           // req.flags |= 1;
            storyItem.flags |= 32768;
            storyItem.sent_reaction = reactionCustomEmoji;
        } else if (visibleReaction.emojicon != null) {
            TLRPC.TL_reactionEmoji reactionEmoji = new TLRPC.TL_reactionEmoji();
            reactionEmoji.emoticon = visibleReaction.emojicon;
            req.reaction = reactionEmoji;
            storyItem.flags |= 32768;
            storyItem.sent_reaction = reactionEmoji;
        }
        updateStoryItem(dialogId, storyItem);
        ConnectionsManager.getInstance(currentAccount).sendRequest(req, (response, error) -> {

        });
    }

    public void updateStoryReaction(long dialogId, int storyId, TLRPC.Reaction reaction) {
        TLRPC.StoryItem storyItem = findStory(dialogId, storyId);
        if (storyItem != null) {
            storyItem.sent_reaction = reaction;
            if (storyItem.sent_reaction != null) {
                storyItem.flags |= 32768;
            } else {
                storyItem.flags &= ~32768;
            }
            updateStoryItem(dialogId, storyItem);
        }
    }

    private TLRPC.StoryItem findStory(long dialogId, int storyId) {
        TLRPC.TL_userStories stories = allStoriesMap.get(dialogId);
        if (stories != null) {
            for (int i = 0; i < stories.stories.size(); i++) {
                if (stories.stories.get(i).id == storyId) {
                    return stories.stories.get(i);
                }
            }
        }
        return null;
    }

    public void onPremiumChanged() {
        selfViewsModel.clear();
    }

    public class UploadingStory implements NotificationCenter.NotificationCenterDelegate {

        public final long random_id;
        public final boolean edit;

        final StoryEntry entry;
        private boolean entryDestroyed;
        String path;
        String firstFramePath;
        float progress;
        float convertingProgress, uploadProgress;
        boolean ready;
        boolean isVideo;

        boolean canceled;
        private int currentRequest;
        private long firstSecondSize = -1;
        private long duration;

        private MessageObject messageObject;
        private VideoEditedInfo info;
        private boolean putMessages;
        private boolean isCloseFriends;

        public boolean hadFailed;
        public boolean failed;

        public UploadingStory(StoryEntry entry) {
            this.entry = entry;
            random_id = Utilities.random.nextLong();
            edit = entry.isEdit;
            if (entry.uploadThumbFile != null) {
                this.firstFramePath = entry.uploadThumbFile.getAbsolutePath();
            }
            failed = hadFailed = entry.isError;
        }

        private void startForeground() {
            Intent intent = new Intent(ApplicationLoader.applicationContext, StoryUploadingService.class);
            intent.putExtra("path", path);
            intent.putExtra("currentAccount", currentAccount);
            try {
                ApplicationLoader.applicationContext.startService(intent);
            } catch (Throwable e) {
                FileLog.e(e);
            }
        }

        public void start() {
            if (entry.isEdit && !entry.editedMedia) {
                sendUploadedRequest(null);
                return;
            }
            isCloseFriends = entry.privacy != null && entry.privacy.isCloseFriends();
            NotificationCenter.getInstance(currentAccount).addObserver(this, NotificationCenter.fileUploaded);
            NotificationCenter.getInstance(currentAccount).addObserver(this, NotificationCenter.fileUploadFailed);
            NotificationCenter.getInstance(currentAccount).addObserver(this, NotificationCenter.fileUploadProgressChanged);
            NotificationCenter.getInstance(currentAccount).addObserver(this, NotificationCenter.filePreparingFailed);
            NotificationCenter.getInstance(currentAccount).addObserver(this, NotificationCenter.filePreparingStarted);
            NotificationCenter.getInstance(currentAccount).addObserver(this, NotificationCenter.fileNewChunkAvailable);
            if (isVideo = entry.wouldBeVideo()) {
                TLRPC.TL_message message = new TLRPC.TL_message();
                message.id = 1;
                path = message.attachPath = StoryEntry.makeCacheFile(currentAccount, true).getAbsolutePath();
                messageObject = new MessageObject(currentAccount, message, (MessageObject) null, false, false);
                entry.getVideoEditedInfo(info -> {
                    this.info = info;
                    messageObject.videoEditedInfo = info;
                    duration = info.estimatedDuration / 1000L;
                    if (messageObject.videoEditedInfo.needConvert()) {
                        MediaController.getInstance().scheduleVideoConvert(messageObject, false, false);
                    } else {
                        boolean rename = new File(messageObject.videoEditedInfo.originalPath).renameTo(new File(path));
                        if (rename) {
                            FileLoader.getInstance(currentAccount).uploadFile(path, false, false, ConnectionsManager.FileTypeVideo);
                        }
                    }
                });
            } else {
                final File destFile = StoryEntry.makeCacheFile(currentAccount, false);
                path = destFile.getAbsolutePath();
                Utilities.themeQueue.postRunnable(() -> {
                    entry.buildPhoto(destFile);
                    AndroidUtilities.runOnUIThread(() -> {
                        ready = true;
                        upload();
                    });
                });
            }
            startForeground();
        }

        public void tryAgain() {
            failed = false;
            entryDestroyed = false;
            progress = 0;
            uploadProgress = 0;
            convertingProgress = 0;
            if (path != null) {
                try {
                    new File(path).delete();
                    path = null;
                } catch (Exception ignore) {}
            }
            start();
        }

        private void upload() {
            if (entry.shareUserIds != null) {
                putMessages();
            } else {
                FileLoader.getInstance(currentAccount).uploadFile(path, false, !entry.isVideo, isVideo ? Math.max(1, (int) (info != null ? info.estimatedSize : 0)) : 0, entry.isVideo ? ConnectionsManager.FileTypeVideo : ConnectionsManager.FileTypePhoto, true);
            }
        }

        public void cleanup() {
            NotificationCenter.getInstance(currentAccount).removeObserver(this, NotificationCenter.fileUploaded);
            NotificationCenter.getInstance(currentAccount).removeObserver(this, NotificationCenter.fileUploadFailed);
            NotificationCenter.getInstance(currentAccount).removeObserver(this, NotificationCenter.fileUploadProgressChanged);
            NotificationCenter.getInstance(currentAccount).removeObserver(this, NotificationCenter.filePreparingFailed);
            NotificationCenter.getInstance(currentAccount).removeObserver(this, NotificationCenter.filePreparingStarted);
            NotificationCenter.getInstance(currentAccount).removeObserver(this, NotificationCenter.fileNewChunkAvailable);
            if (!failed) {
                uploadingStories.remove(UploadingStory.this);
            }
            uploadingAndEditingStories.remove(UploadingStory.this);
            if (edit) {
                editingStories.remove(entry.editStoryId);
            }
            NotificationCenter.getInstance(currentAccount).postNotificationName(NotificationCenter.storiesUpdated);
            if (entry != null && !entry.isEditSaved && !entryDestroyed) {
                entry.destroy(false);
                entryDestroyed = true;
            }
            NotificationCenter.getGlobalInstance().postNotificationName(NotificationCenter.uploadStoryEnd, path);
        }

        @Override
        public void didReceivedNotification(int id, int account, Object... args) {
            if (id == NotificationCenter.filePreparingStarted) {
                if (args[0] == messageObject) {
                    this.path = (String) args[1];
                    upload();
                }
            } else if (id == NotificationCenter.fileNewChunkAvailable) {
                if (args[0] == messageObject) {
                    String finalPath = (String) args[1];
                    long availableSize = (Long) args[2];
                    long finalSize = (Long) args[3];
                    convertingProgress = (float) args[4];
                    progress = convertingProgress * .3f + uploadProgress * .7f;
                    NotificationCenter.getInstance(currentAccount).postNotificationName(NotificationCenter.uploadStoryProgress, path, progress);

                    if (firstSecondSize < 0 && convertingProgress * duration >= 1000) {
                        firstSecondSize = availableSize;
                    }

                    FileLoader.getInstance(currentAccount).checkUploadNewDataAvailable(finalPath, false, Math.max(1, availableSize), finalSize, convertingProgress);

                    if (finalSize > 0) {
                        if (firstSecondSize < 0) {
                            firstSecondSize = finalSize;
                        }
                        ready = true;
                    }
                }
            } else if (id == NotificationCenter.filePreparingFailed) {
                if (args[0] == messageObject) {
                    if (!edit) {
                        entry.isError = true;
                        entry.error = new TLRPC.TL_error();
                        entry.error.code = 400;
                        entry.error.text = "FILE_PREPARE_FAILED";
                        entryDestroyed = true;
                        hadFailed = failed = true;
                        getDraftsController().edit(entry);
                    }
                    cleanup();
                }
            } else if (id == NotificationCenter.fileUploaded) {
                String location = (String) args[0];
                if (path != null && location.equals(path)) {
                    TLRPC.InputFile uploadedFile = (TLRPC.InputFile) args[1];
                    sendUploadedRequest(uploadedFile);
                }
            } else if (id == NotificationCenter.fileUploadFailed) {
                String location = (String) args[0];
                if (path != null && location.equals(path)) {
                    NotificationCenter.getGlobalInstance().postNotificationName(NotificationCenter.showBulletin, Bulletin.TYPE_ERROR, LocaleController.getString("StoryUploadError", R.string.StoryUploadError));
                    cleanup();
                }
            } else if (id == NotificationCenter.fileUploadProgressChanged) {
                String location = (String) args[0];
                if (location.equals(path)) {
                    Long loadedSize = (Long) args[1];
                    Long totalSize = (Long) args[2];
                    uploadProgress = Math.min(1f, loadedSize / (float) totalSize);
                    progress = convertingProgress * .3f + uploadProgress * .7f;
                    NotificationCenter.getInstance(currentAccount).postNotificationName(NotificationCenter.uploadStoryProgress, path, progress);
                }
            }
        }

        private void sendUploadedRequest(TLRPC.InputFile uploadedFile) {
            if (canceled) {
                return;
            }
            if (entry.shareUserIds != null) {
                return;
            }

            TLRPC.InputMedia media = null;
            if (uploadedFile != null) {
                if (entry.wouldBeVideo()) {
                    TLRPC.TL_inputMediaUploadedDocument inputMediaVideo = new TLRPC.TL_inputMediaUploadedDocument();
                    inputMediaVideo.file = uploadedFile;
                    TLRPC.TL_documentAttributeVideo attributeVideo = new TLRPC.TL_documentAttributeVideo();
                    SendMessagesHelper.fillVideoAttribute(path, attributeVideo, null);
                    attributeVideo.supports_streaming = true;
                    attributeVideo.flags |= 4;
                    attributeVideo.preload_prefix_size = (int) firstSecondSize;
                    inputMediaVideo.attributes.add(attributeVideo);
                    if (entry.stickers != null && (!entry.stickers.isEmpty() || entry.editStickers != null && !entry.editStickers.isEmpty())) {
                        inputMediaVideo.flags |= 1;
                        inputMediaVideo.stickers = new ArrayList<>(entry.stickers);
                        if (entry.editStickers != null) {
                            inputMediaVideo.stickers.addAll(entry.editStickers);
                        }
                        inputMediaVideo.attributes.add(new TLRPC.TL_documentAttributeHasStickers());
                    }
                    media = inputMediaVideo;
                    media.nosound_video = entry.muted || !entry.isVideo;
                    media.mime_type = "video/mp4";
                } else {
                    TLRPC.TL_inputMediaUploadedPhoto inputMediaPhoto = new TLRPC.TL_inputMediaUploadedPhoto();
                    inputMediaPhoto.file = uploadedFile;
                    media = inputMediaPhoto;
                    MimeTypeMap myMime = MimeTypeMap.getSingleton();
                    String ext = "txt";
                    int idx = path.lastIndexOf('.');
                    if (idx != -1) {
                        ext = path.substring(idx + 1).toLowerCase();
                    }
                    String mimeType = myMime.getMimeTypeFromExtension(ext);
                    media.mime_type = mimeType;
                    if (entry.stickers != null && (!entry.stickers.isEmpty() || entry.editStickers != null && !entry.editStickers.isEmpty())) {
                        inputMediaPhoto.flags |= 1;
                        if (entry.editStickers != null) {
                            inputMediaPhoto.stickers.addAll(entry.editStickers);
                        }
                        inputMediaPhoto.stickers = new ArrayList<>(entry.stickers);
                    }
                }
            }
            TLObject req;

            final int captionLimit = UserConfig.getInstance(currentAccount).isPremium() ? MessagesController.getInstance(currentAccount).storyCaptionLengthLimitPremium : MessagesController.getInstance(currentAccount).storyCaptionLengthLimitDefault;
            if (edit) {
                TLRPC.TL_stories_editStory editStory = new TLRPC.TL_stories_editStory();
                editStory.id = entry.editStoryId;

                if (media != null && entry.editedMedia) {
                    editStory.flags |= 1;
                    editStory.media = media;
                }

                if (entry.editedCaption && entry.caption != null) {
                    editStory.flags |= 2;
                    CharSequence[] caption = new CharSequence[]{ entry.caption };
                    if (caption[0].length() > captionLimit) {
                        caption[0] = caption[0].subSequence(0, captionLimit);
                    }
                    if (MessagesController.getInstance(currentAccount).storyEntitiesAllowed()) {
                        editStory.entities = MediaDataController.getInstance(currentAccount).getEntities(caption, true);
                    } else {
                        editStory.entities.clear();
                    }
                    if (caption[0].length() > captionLimit) {
                        caption[0] = caption[0].subSequence(0, captionLimit);
                    }
                    editStory.caption = caption[0].toString();
                }

                if (entry.editedPrivacy) {
                    editStory.flags |= 4;
                    editStory.privacy_rules.addAll(entry.privacyRules);
                }

                if (entry.editedMediaAreas != null) {
                    editStory.media_areas.addAll(entry.editedMediaAreas);
                }
                if (entry.mediaEntities != null) {
                    for (int i = 0; i < entry.mediaEntities.size(); ++i) {
                        VideoEditedInfo.MediaEntity mediaEntity = entry.mediaEntities.get(i);
                        if (mediaEntity.mediaArea != null) {
                            editStory.media_areas.add(mediaEntity.mediaArea);
                        }
                    }
                }
                if (!editStory.media_areas.isEmpty()) {
                    editStory.flags |= 8;
                }

                req = editStory;
            } else {
                TLRPC.TL_stories_sendStory sendStory = new TLRPC.TL_stories_sendStory();
                sendStory.random_id = random_id;
                sendStory.media = media;
                sendStory.privacy_rules.addAll(entry.privacyRules);
                sendStory.pinned = entry.pinned;
                sendStory.noforwards = !entry.allowScreenshots;

                if (entry.caption != null) {
                    sendStory.flags |= 3;
                    CharSequence[] caption = new CharSequence[]{ entry.caption };
                    if (caption[0].length() > captionLimit) {
                        caption[0] = caption[0].subSequence(0, captionLimit);
                    }
                    if (MessagesController.getInstance(currentAccount).storyEntitiesAllowed()) {
                        sendStory.entities = MediaDataController.getInstance(currentAccount).getEntities(caption, true);
                    } else {
                        sendStory.entities.clear();
                    }
                    if (caption[0].length() > captionLimit) {
                        caption[0] = caption[0].subSequence(0, captionLimit);
                    }
                    sendStory.caption = caption[0].toString();
                }

                if (entry.period == Integer.MAX_VALUE) {
                    sendStory.pinned = true;
                } else {
                    sendStory.flags |= 8;
                    sendStory.period = entry.period;
                }

                if (entry.mediaEntities != null) {
                    for (int i = 0; i < entry.mediaEntities.size(); ++i) {
                        VideoEditedInfo.MediaEntity mediaEntity = entry.mediaEntities.get(i);
                        if (mediaEntity.mediaArea != null) {
                            sendStory.media_areas.add(mediaEntity.mediaArea);
                        }
                    }
                    if (!sendStory.media_areas.isEmpty()) {
                        sendStory.flags |= 32;
                    }
                }

                req = sendStory;
            }

            final RequestDelegate requestDelegate = (response, error) -> {
                if (response != null) {
                    failed = false;
                    TLRPC.Updates updates = (TLRPC.Updates) response;
                    int storyId = 0;
                    TLRPC.StoryItem storyItem = null;
                    for (int i = 0; i < updates.updates.size(); i++) {
                        if (updates.updates.get(i) instanceof TLRPC.TL_updateStory) {
                            TLRPC.TL_updateStory updateStory = (TLRPC.TL_updateStory) updates.updates.get(i);
                            updateStory.story.attachPath = path;
                            updateStory.story.firstFramePath = firstFramePath;
                            updateStory.story.justUploaded = !edit;
                            storyId = updateStory.story.id;
                            if (storyItem == null) {
                                storyItem = updateStory.story;
                            } else {
                                storyItem.media = updateStory.story.media;
                            }
                        }
                        if (updates.updates.get(i) instanceof TLRPC.TL_updateStoryID) {
                            TLRPC.TL_updateStoryID updateStory = (TLRPC.TL_updateStoryID) updates.updates.get(i);
                            if (storyItem == null) {
                                storyItem = new TLRPC.TL_storyItem();
                                storyItem.date = ConnectionsManager.getInstance(currentAccount).getCurrentTime();
                                storyItem.expire_date = storyItem.date + (entry.period == Integer.MAX_VALUE ? 86400 : entry.period);
                                storyItem.parsedPrivacy = null;
                                storyItem.privacy = StoryPrivacyBottomSheet.StoryPrivacy.toOutput(entry.privacyRules);
                                storyItem.pinned = entry.period == Integer.MAX_VALUE;
                                storyItem.dialogId = UserConfig.getInstance(currentAccount).clientUserId;
                                storyItem.attachPath = path;
                                storyItem.firstFramePath = firstFramePath;
                                storyItem.id = updateStory.id;
                                storyItem.justUploaded = !edit;
                            }
                        }
                    }
                    final long did = UserConfig.getInstance(currentAccount).clientUserId;
                    if (canceled) {
                        TLRPC.TL_stories_deleteStories stories_deleteStory = new TLRPC.TL_stories_deleteStories();
                        stories_deleteStory.id.add(storyId);
                        ConnectionsManager.getInstance(currentAccount).sendRequest(stories_deleteStory, (response1, error1) -> {
                            AndroidUtilities.runOnUIThread(StoriesController.this::invalidateStoryLimit);
                        });
                    } else {
                        if ((storyId == 0 || edit) && storyItem != null) {
                            TLRPC.TL_updateStory tl_updateStory = new TLRPC.TL_updateStory();
                            tl_updateStory.user_id = did;
                            tl_updateStory.story = storyItem;
                            AndroidUtilities.runOnUIThread(() -> {
                                MessagesController.getInstance(currentAccount).getStoriesController().processUpdate(tl_updateStory);
                            });
                        }
                        final TLRPC.StoryItem storyItemFinal = storyItem;
                        AndroidUtilities.runOnUIThread(() -> {
                            entryDestroyed = true;
                            if (entry.isError) {
                                getDraftsController().delete(entry);
                            }
                            entry.isError = false;
                            entry.error = null;
                            getDraftsController().saveForEdit(entry, did, storyItemFinal);
                            if (!edit) {
                                invalidateStoryLimit();
                            }
                        });
                        MessagesController.getInstance(currentAccount).processUpdateArray(updates.updates, updates.users, updates.chats, false, updates.date);
                    }
                } else if (error != null && !edit) {
                    AndroidUtilities.runOnUIThread(() -> {
                        entry.isError = true;
                        if (checkStoryError(error)) {
                            entry.error = null;
                        } else {
                            entry.error = error;
                        }
                        entryDestroyed = true;
                        hadFailed = failed = true;
                        getDraftsController().edit(entry);
                    });
                }

                AndroidUtilities.runOnUIThread(this::cleanup);
            };

            if (BuildVars.DEBUG_PRIVATE_VERSION && !edit && entry.caption != null && entry.caption.toString().contains("#failtest") && !hadFailed) {
                TLRPC.TL_error error = new TLRPC.TL_error();
                error.code = 400;
                error.text = "FORCED_TO_FAIL";
                requestDelegate.run(null, error);
            } else {
                currentRequest = ConnectionsManager.getInstance(currentAccount).sendRequest(req, requestDelegate);
            }
        }

        private void putMessages() {
            if (entry.shareUserIds == null || putMessages) {
                return;
            }
            final int count = entry.shareUserIds.size();
            String caption = entry.caption == null ? null : entry.caption.toString();
            ArrayList<TLRPC.MessageEntity> captionEntities = entry.caption == null ? null : MediaDataController.getInstance(currentAccount).getEntities(new CharSequence[]{entry.caption}, true);
            for (int i = 0; i < count; ++i) {
                long userId = entry.shareUserIds.get(i);
                if (entry.wouldBeVideo()) {
                    SendMessagesHelper.prepareSendingVideo(AccountInstance.getInstance(currentAccount), path, null, userId, null, null, null, captionEntities, 0, null, !entry.silent, entry.scheduleDate, false, false, caption);
                } else {
                    SendMessagesHelper.prepareSendingPhoto(AccountInstance.getInstance(currentAccount), path, null, null, userId, null, null, null, captionEntities, null, null, 0, null, null, !entry.silent, entry.scheduleDate, false, caption  /* TODO: */);
                }
            }
            putMessages = true;
        }

        public void cancel() {
            if (failed) {
                getDraftsController().delete(entry);
                uploadingStories.remove(UploadingStory.this);
            }
            canceled = true;
            if (entry.wouldBeVideo()) {
                MediaController.getInstance().cancelVideoConvert(messageObject);
            }
            FileLoader.getInstance(currentAccount).cancelFileUpload(path, false);
            if (currentRequest >= 0) {
                ConnectionsManager.getInstance(currentAccount).cancelRequest(currentRequest, true);
            }
            cleanup();
        }

        public boolean isCloseFriends() {
            return isCloseFriends;
        }
    }

    private final HashMap<Long, StoriesList>[] storiesLists = new HashMap[2];

    @Nullable
    public StoriesList getStoriesList(long userId, int type) {
        return getStoriesList(userId, type, true);
    }

    @Nullable
    private StoriesList getStoriesList(long userId, int type, boolean createIfNotExist) {
        if (type == StoriesList.TYPE_ARCHIVE && userId != getSelfUserId()) {
            return null;
        }
        if (storiesLists[type] == null) {
            storiesLists[type] = new HashMap<>();
        }
        StoriesList list = storiesLists[type].get(userId);
        if (list == null && createIfNotExist) {
            storiesLists[type].put(userId, list = new StoriesList(currentAccount, userId, type, this::destroyStoryList));
        }
        return list;
    }

    private static String storyItemIds(List<TLRPC.StoryItem> storyItems) {
        try {
            if (storyItems == null) {
                return "null";
            }
            String s = "";
            for (int i = 0; i < storyItems.size(); ++i) {
                if (i > 0) s += ", ";
                s += storyItems.get(i).id + "@" + storyItems.get(i).dialogId;
            }
            return s;
        } catch (Exception e) {
            return "err";
        }
    }

    private static String storyItemMessageIds(List<MessageObject> storyItems) {
        try {
            if (storyItems == null) {
                return "null";
            }
            String s = "";
            for (int i = 0; i < storyItems.size(); ++i) {
                if (i > 0) s += ", ";
                TLRPC.StoryItem storyItem = storyItems.get(i).storyItem;
                if (storyItem == null) {
                    s += "null";
                } else
                    s += storyItem.id + "@" + storyItem.dialogId;
            }
            return s;
        } catch (Exception e) {
            return "err";
        }
    }

    public void updateStoriesInLists(long userId, List<TLRPC.StoryItem> storyItems) {
        FileLog.d("updateStoriesInLists " + userId + " storyItems[" + storyItems.size() + "] {" + storyItemIds(storyItems) + "}");
        StoriesList pinned = getStoriesList(userId, StoriesList.TYPE_PINNED, false);
        StoriesList archived = getStoriesList(userId, StoriesList.TYPE_ARCHIVE, false);
        if (pinned != null) {
            pinned.updateStories(storyItems);
        }
        if (archived != null) {
            archived.updateStories(storyItems);
        }
    }

    public void updateDeletedStoriesInLists(long userId, List<TLRPC.StoryItem> storyItems) {
        FileLog.d("updateDeletedStoriesInLists " + userId + " storyItems[" + storyItems.size() + "] {" + storyItemIds(storyItems) + "}");
        StoriesList pinned = getStoriesList(userId, StoriesList.TYPE_PINNED, false);
        StoriesList archived = getStoriesList(userId, StoriesList.TYPE_ARCHIVE, false);
        if (pinned != null) {
            pinned.updateDeletedStories(storyItems);
        }
        if (archived != null) {
            archived.updateDeletedStories(storyItems);
        }
    }

    public void destroyStoryList(StoriesList list) {
        if (storiesLists[list.type] != null) {
            storiesLists[list.type].remove(list.userId);
        }
    }

    public static class StoriesList {

        private static HashMap<Integer, Long> lastLoadTime;

        private int maxLinkId = 0;
        private final ArrayList<Integer> links = new ArrayList<>();
        public int link() {
            final int id = maxLinkId++;
            links.add(id);
            AndroidUtilities.cancelRunOnUIThread(destroyRunnable);
            return id;
        }
        public void unlink(int id) {
            links.remove((Integer) id);
            if (links.isEmpty()) {
                AndroidUtilities.cancelRunOnUIThread(destroyRunnable);
                AndroidUtilities.runOnUIThread(destroyRunnable, 1000 * 60 * 5);
            }
        }

        public static final int TYPE_PINNED = 0;
        public static final int TYPE_ARCHIVE = 1;

        public final int currentAccount;
        public final long userId;
        public final int type;

        public final HashMap<Long, TreeSet<Integer>> groupedByDay = new HashMap<>();

        public final ArrayList<MessageObject> messageObjects = new ArrayList<>();
        private final HashMap<Integer, MessageObject> messageObjectsMap = new HashMap<>();

        private final SortedSet<Integer> cachedObjects = new TreeSet<>(Comparator.reverseOrder());
        private final SortedSet<Integer> loadedObjects = new TreeSet<>(Comparator.reverseOrder());

        private boolean showPhotos = true;
        private boolean showVideos = true;

        public void updateFilters(boolean photos, boolean videos) {
            this.showPhotos = photos;
            this.showVideos = videos;
            this.fill(true);
        }

        public boolean isOnlyCache() {
            return loadedObjects.isEmpty() && canLoad();
        }

        public boolean showPhotos() {
            return showPhotos;
        }

        public boolean showVideos() {
            return showVideos;
        }

        private final ArrayList<MessageObject> tempArr = new ArrayList<>();

        private final Runnable notify = () -> {
            NotificationCenter.getInstance(StoriesList.this.currentAccount).postNotificationName(NotificationCenter.storiesListUpdated, StoriesList.this);
        };

        public void fill(boolean notify) {
            fill(this.messageObjects, showPhotos, showVideos);
            if (notify) {
                AndroidUtilities.cancelRunOnUIThread(this.notify);
                AndroidUtilities.runOnUIThread(this.notify);
            }
        }

        private void fill(ArrayList<MessageObject> arrayList, boolean showPhotos, boolean showVideos) {
            tempArr.clear();
            int minId = Integer.MAX_VALUE;
            for (int id : loadedObjects) {
                MessageObject msg = messageObjectsMap.get(id);
                if (filter(msg, showPhotos, showVideos)) {
                    tempArr.add(msg);
                }
                if (id < minId) {
                    minId = id;
                }
            }
            if (!done) {
                Iterator<Integer> i = cachedObjects.iterator();
                while (i.hasNext() && (totalCount == -1 || tempArr.size() < totalCount)) {
                    int id = i.next();
                    if (minId == Integer.MAX_VALUE || id < minId) {
                        MessageObject msg = messageObjectsMap.get(id);
                        if (filter(msg, showPhotos, showVideos)) {
                            tempArr.add(msg);
                        }
                    }
                }
            }
            arrayList.clear();
            arrayList.addAll(tempArr);
        }

        private boolean filter(MessageObject msg, boolean photos, boolean videos) {
            return msg != null && msg.isStory() && (photos && msg.isPhoto() || videos && msg.isVideo() || msg.storyItem.media instanceof TLRPC.TL_messageMediaUnsupported);
        }

        private boolean done;
        private int totalCount = -1;
        private boolean preloading, loading;
        private boolean invalidateAfterPreload;
        private boolean error;
        private Runnable destroyRunnable;

        private Utilities.CallbackReturn<Integer, Boolean> toLoad;

        private StoriesList(int currentAccount, long userId, int type, Utilities.Callback<StoriesList> destroy) {
            this.currentAccount = currentAccount;
            this.userId = userId;
            this.type = type;
            this.destroyRunnable = () -> destroy.run(this);

            preloadCache();
        }

        private void preloadCache() {
            if (preloading || loading || error) {
                return;
            }

            preloading = true;
            final MessagesStorage storage = MessagesStorage.getInstance(currentAccount);
            storage.getStorageQueue().postRunnable(() -> {
                SQLiteCursor cursor = null;
                HashSet<Long> loadUserIds = new HashSet<>();
                ArrayList<MessageObject> cacheResult = new ArrayList<>();
                final ArrayList<TLRPC.User> loadedUsers = new ArrayList<>();
                try {
                    SQLiteDatabase database = storage.getDatabase();
                    if (type == TYPE_PINNED) {
                        cursor = database.queryFinalized(String.format(Locale.US, "SELECT data FROM profile_stories WHERE dialog_id = %d ORDER BY story_id DESC", userId));
                    } else {
                        cursor = database.queryFinalized("SELECT data FROM archived_stories ORDER BY story_id DESC");
                    }
                    while (cursor.next()) {
                        NativeByteBuffer data = cursor.byteBufferValue(0);
                        if (data != null) {
                            TLRPC.StoryItem storyItem = TLRPC.StoryItem.TLdeserialize(data, data.readInt32(true), true);
                            storyItem.dialogId = userId;
                            storyItem.messageId = storyItem.id;
                            MessageObject msg = new MessageObject(currentAccount, storyItem);
                            for (TLRPC.PrivacyRule rule : storyItem.privacy) {
                                if (rule instanceof TLRPC.TL_privacyValueDisallowUsers) {
                                    loadUserIds.addAll(((TLRPC.TL_privacyValueDisallowUsers) rule).users);
                                } else if (rule instanceof TLRPC.TL_privacyValueAllowUsers) {
                                    loadUserIds.addAll(((TLRPC.TL_privacyValueAllowUsers) rule).users);
                                }
                            }
                            msg.generateThumbs(false);
                            cacheResult.add(msg);
                            data.reuse();
                        }
                    }
                    cursor.dispose();

                    if (!loadUserIds.isEmpty()) {
                        storage.getUsersInternal(TextUtils.join(",", loadUserIds), loadedUsers);
                    }
                } catch (Throwable e) {
                    storage.checkSQLException(e);
                } finally {
                    if (cursor != null) {
                        cursor.dispose();
                        cursor = null;
                    }
                }

                AndroidUtilities.runOnUIThread(() -> {
                    FileLog.d("StoriesList "+type+"{"+userId+"} preloadCache {" + storyItemMessageIds(cacheResult) + "}");
                    preloading = false;
                    MessagesController.getInstance(currentAccount).putUsers(loadedUsers, true);
                    if (invalidateAfterPreload) {
                        invalidateAfterPreload = false;
                        toLoad = null;
                        invalidateCache();
                        return;
                    }

                    cachedObjects.clear();
                    for (int i = 0; i < cacheResult.size(); ++i) {
                        pushObject(cacheResult.get(i), true);
                    }
                    fill(false);

                    if (toLoad != null) {
                        toLoad.run(0);
                        toLoad = null;
                    }

                    NotificationCenter.getInstance(currentAccount).postNotificationName(NotificationCenter.storiesListUpdated, StoriesList.this);
                });
            });
        }

        private void pushObject(MessageObject messageObject, boolean cachedOrLoaded) {
            if (messageObject == null) {
                return;
            }
            messageObjectsMap.put(messageObject.getId(), messageObject);
            (cachedOrLoaded ? cachedObjects : loadedObjects).add(messageObject.getId());

            long id = day(messageObject);
            TreeSet<Integer> group = groupedByDay.get(id);
            if (group == null) {
                groupedByDay.put(id, group = new TreeSet<>(Comparator.reverseOrder()));
            }
            group.add(messageObject.getId());
        }

        private boolean removeObject(int storyId, boolean removeFromCache) {
            MessageObject messageObject = messageObjectsMap.remove(storyId);
            if (removeFromCache) {
                cachedObjects.remove(storyId);
            }
            loadedObjects.remove(storyId);
            if (messageObject != null) {
                long id = day(messageObject);
                SortedSet<Integer> group = groupedByDay.get(id);
                if (group != null) {
                    group.remove(storyId);
                    if (group.isEmpty()) {
                        groupedByDay.remove(id);
                    }
                }
                return true;
            }
            return false;
        }

        public static long day(MessageObject messageObject) {
            if (messageObject == null) {
                return 0;
            }
            final long date = messageObject.messageOwner.date;
            Calendar calendar = Calendar.getInstance();
            calendar.setTimeInMillis(date * 1000L);
            final int year = calendar.get(Calendar.YEAR);
            final int month = calendar.get(Calendar.MONTH);
            final int day = calendar.get(Calendar.DAY_OF_MONTH);
            return year * 10000L + month * 100L + day;
        }

        public SortedSet<Integer> getStoryDayGroup(MessageObject messageObject) {
            return groupedByDay.get(day(messageObject));
        }

        public ArrayList<ArrayList<Integer>> getDays() {
            final ArrayList<Long> keys = new ArrayList<>(groupedByDay.keySet());
            Collections.sort(keys, (a, b) -> (int) (b - a));
            final ArrayList<ArrayList<Integer>> days = new ArrayList<>();
            for (Long key : keys) {
                TreeSet<Integer> storyIds = groupedByDay.get(key);
                if (storyIds != null) {
                    days.add(new ArrayList<>(storyIds));
                }
            }
            return days;
        }

        public void invalidateCache() {
            if (preloading) {
                invalidateAfterPreload = true;
                return;
            }

            resetCanLoad();

            final MessagesStorage storage = MessagesStorage.getInstance(currentAccount);
            storage.getStorageQueue().postRunnable(() -> {
                try {
                    SQLiteDatabase database = storage.getDatabase();
                    if (type == TYPE_PINNED) {
                        database.executeFast(String.format(Locale.US, "DELETE FROM profile_stories WHERE dialog_id = %d", userId)).stepThis().dispose();
                    } else if (type == TYPE_ARCHIVE) {
                        database.executeFast("DELETE FROM archived_stories").stepThis().dispose();
                    }
                } catch (Throwable e) {
                    storage.checkSQLException(e);
                }

                AndroidUtilities.runOnUIThread(() -> {
                    cachedObjects.clear();
                    fill(true);
                });
            });
        }

        private boolean saving;

        private void saveCache() {
            if (saving) {
                return;
            }
            saving = true;
            final MessagesStorage storage = MessagesStorage.getInstance(currentAccount);
            storage.getStorageQueue().postRunnable(() -> {
                SQLitePreparedStatement state = null;
                ArrayList<MessageObject> toSave = new ArrayList<>();
                fill(toSave, true, true);
                FileLog.d("StoriesList "+type+"{"+userId+"} saveCache {" + storyItemMessageIds(toSave) + "}");
                try {
                    SQLiteDatabase database = storage.getDatabase();
                    if (type == TYPE_PINNED) {
                        database.executeFast(String.format(Locale.US, "DELETE FROM profile_stories WHERE dialog_id = %d", userId)).stepThis().dispose();
                        state = database.executeFast("REPLACE INTO profile_stories VALUES(?, ?, ?)");
                    } else {
                        database.executeFast("DELETE FROM archived_stories").stepThis().dispose();
                        state = database.executeFast("REPLACE INTO archived_stories VALUES(?, ?)");
                    }

                    for (int i = 0; i < toSave.size(); ++i) {
                        MessageObject messageObject = toSave.get(i);
                        TLRPC.StoryItem storyItem = messageObject.storyItem;
                        if (storyItem == null) {
                            continue;
                        }

                        NativeByteBuffer data = new NativeByteBuffer(storyItem.getObjectSize());
                        storyItem.serializeToStream(data);

                        state.requery();
                        if (type == TYPE_PINNED) {
                            state.bindLong(1, userId);
                            state.bindInteger(2, storyItem.id);
                            state.bindByteBuffer(3, data);
                        } else {
                            state.bindInteger(1, storyItem.id);
                            state.bindByteBuffer(2, data);
                        }
                        state.step();
                        data.reuse();
                    }
                } catch (Throwable e) {
                    storage.checkSQLException(e);
                } finally {
                    if (state != null) {
                        state.dispose();
                        state = null;
                    }
                }

                AndroidUtilities.runOnUIThread(() -> {
                    saving = false;
                });
            });
        }

        private boolean canLoad() {
            if (lastLoadTime == null) {
                return true;
            }
            final int key = Objects.hash(currentAccount, type, userId);
            Long time = lastLoadTime.get(key);
            if (time == null) {
                return true;
            }
            return System.currentTimeMillis() - time > 1000L * 60 * 2;
        }

        private void resetCanLoad() {
            if (lastLoadTime != null) {
                lastLoadTime.remove(Objects.hash(currentAccount, type, userId));
            }
        }

        public boolean load(boolean force, final int count) {
            if (loading || (done || error || !canLoad()) && !force) {
                return false;
            }
            if (preloading) {
                toLoad = i -> load(force, count);
                return false;
            }

            final int offset_id;
            TLObject request;
            if (type == TYPE_PINNED) {
                TLRPC.TL_stories_getPinnedStories req = new TLRPC.TL_stories_getPinnedStories();
                req.user_id = MessagesController.getInstance(currentAccount).getInputUser(userId);
                if (!loadedObjects.isEmpty()) {
                    req.offset_id = offset_id = loadedObjects.last();
                } else {
                    offset_id = -1;
                }
                req.limit = count;
                request = req;
            } else {
                TLRPC.TL_stories_getStoriesArchive req = new TLRPC.TL_stories_getStoriesArchive();
                if (!loadedObjects.isEmpty()) {
                    req.offset_id = offset_id = loadedObjects.last();
                } else {
                    offset_id = -1;
                }
                req.limit = count;
                request = req;
            }
            FileLog.d("StoriesList " + type + "{"+userId+"} load");

            loading = true;
            ConnectionsManager.getInstance(currentAccount).sendRequest(request, (response, err) -> {
                if (response instanceof TLRPC.TL_stories_stories) {
                    ArrayList<MessageObject> newMessageObjects = new ArrayList<>();
                    TLRPC.TL_stories_stories stories = (TLRPC.TL_stories_stories) response;
                    for (int i = 0; i < stories.stories.size(); ++i) {
                        TLRPC.StoryItem storyItem = stories.stories.get(i);
                        newMessageObjects.add(toMessageObject(storyItem));
                    }
                    AndroidUtilities.runOnUIThread(() -> {
                        FileLog.d("StoriesList " + type + "{"+userId+"} loaded {" + storyItemMessageIds(newMessageObjects) + "}");

                        MessagesController.getInstance(currentAccount).putUsers(stories.users, false);
                        loading = false;

                        totalCount = stories.count;
                        for (int i = 0; i < newMessageObjects.size(); ++i) {
                            pushObject(newMessageObjects.get(i), false);
                        }
                        done = loadedObjects.size() >= totalCount;
                        if (!done) {
                            final int loadedFromId = offset_id == -1 ? loadedObjects.first() : offset_id;
                            final int loadedToId = !loadedObjects.isEmpty() ? loadedObjects.last() : 0;
                            Iterator<Integer> i = cachedObjects.iterator();
                            while (i.hasNext()) {
                                int cachedId = i.next();
                                if (!loadedObjects.contains(cachedId) && cachedId >= loadedFromId && cachedId <= loadedToId) {
                                    i.remove();
                                    removeObject(cachedId, false);
                                }
                            }
                        } else {
                            Iterator<Integer> i = cachedObjects.iterator();
                            while (i.hasNext()) {
                                int cachedId = i.next();
                                if (!loadedObjects.contains(cachedId)) {
                                    i.remove();
                                    removeObject(cachedId, false);
                                }
                            }
                        }
                        fill(true);

                        if (done) {
                            if (lastLoadTime == null) {
                                lastLoadTime = new HashMap<>();
                            }
                            lastLoadTime.put(Objects.hash(currentAccount, type, userId), System.currentTimeMillis());
                        } else {
                            resetCanLoad();
                        }

                        saveCache();
                    });
                } else {
                    AndroidUtilities.runOnUIThread(() -> {
                        loading = false;
                        error = true;

                        NotificationCenter.getInstance(currentAccount).postNotificationName(NotificationCenter.storiesListUpdated, StoriesList.this, false);
                    });
                }
            });
            return true;
        }

//        public void invalidate() {
//            resetCanLoad();
//            final int wasCount = messageObjects.size();
//            messageObjectsMap.clear();
//            loadedObjects.clear();
//            cachedObjects.clear();
//            invalidateCache();
//            done = false;
//            error = false;
//            load(true, Utilities.clamp(wasCount, 50, 10));
//        }

        public void updateDeletedStories(List<TLRPC.StoryItem> storyItems) {
            FileLog.d("StoriesList " + type + "{"+userId+"} updateDeletedStories {" + storyItemIds(storyItems) + "}");
            if (storyItems == null) {
                return;
            }
            boolean changed = false;
            for (int i = 0; i < storyItems.size(); ++i) {
                TLRPC.StoryItem storyItem = storyItems.get(i);
                if (storyItem == null) {
                    continue;
                }
                boolean contains = loadedObjects.contains(storyItem.id) || cachedObjects.contains(storyItem.id);
                if (contains) {
                    changed = true;
                    loadedObjects.remove(storyItem.id);
                    cachedObjects.remove(storyItem.id);
                    if (totalCount != -1) {
                        totalCount--;
                    }
                }
                removeObject(storyItem.id, true);
            }
            if (changed) {
                fill(true);
                saveCache();
            }
        }

        public void updateStories(List<TLRPC.StoryItem> storyItems) {
            FileLog.d("StoriesList " + type + "{"+userId+"} updateStories {" + storyItemIds(storyItems) + "}");
            if (storyItems == null) {
                return;
            }
            boolean changed = false;
            for (int i = 0; i < storyItems.size(); ++i) {
                TLRPC.StoryItem storyItem = storyItems.get(i);
                if (storyItem == null) {
                    continue;
                }
                boolean contains = loadedObjects.contains(storyItem.id) || cachedObjects.contains(storyItem.id);
                boolean shouldContain = type == TYPE_ARCHIVE ? true : storyItem.pinned;
                if (storyItem instanceof TLRPC.TL_storyItemDeleted) {
                    shouldContain = false;
                }
                if (contains != shouldContain) {
                    changed = true;
                    if (!shouldContain) {
                        FileLog.d("StoriesList remove story " + storyItem.id);
                        removeObject(storyItem.id, true);
                        if (totalCount != -1) {
                            totalCount--;
                        }
                    } else {
                        FileLog.d("StoriesList put story " + storyItem.id);
                        pushObject(toMessageObject(storyItem), false);
                        if (totalCount != -1) {
                            totalCount++;
                        }
                    }
                } else if (contains && shouldContain) {
                    MessageObject messageObject = messageObjectsMap.get(storyItem.id);
                    if (messageObject == null || !equal(messageObject.storyItem, storyItem)) {
                        FileLog.d("StoriesList update story " + storyItem.id);
                        messageObjectsMap.put(storyItem.id, toMessageObject(storyItem));
                        changed = true;
                    }
                }
            }
            if (changed) {
                fill(true);
                saveCache();
            }
        }

        public MessageObject findMessageObject(int storyId) {
            return messageObjectsMap.get(storyId);
        }

        public boolean equal(TLRPC.StoryItem a, TLRPC.StoryItem b) {
            if (a == null && b == null) {
                return true;
            }
            if ((a == null) != (b == null)) {
                return false;
            }
            return (
                a == b ||
                a.id == b.id &&
                a.media == b.media &&
                TextUtils.equals(a.caption, b.caption)
            );
        }

        private MessageObject toMessageObject(TLRPC.StoryItem storyItem) {
            storyItem.dialogId = userId;
            storyItem.messageId = storyItem.id;
            MessageObject msg = new MessageObject(currentAccount, storyItem);
            msg.generateThumbs(false);
            return msg;
        }

        public boolean isLoading() {
            return preloading || loading;
        }

        public boolean isFull() {
            return done;
        }

        public boolean isError() {
            return error;
        }

        public int getLoadedCount() {
            return loadedObjects.size();
        }

        public int getCount() {
            if (showVideos && showPhotos) {
                if (totalCount < 0) {
                    return messageObjects.size();
                }
                return Math.max(messageObjects.size(), totalCount);
            } else {
                return messageObjects.size();
            }
        }
    }

    private final Comparator<TLRPC.TL_userStories> userStoriesComparator = (o1, o2) -> {
        boolean hasUnread1 = hasUnreadStories(o1.user_id);
        boolean hasUnread2 = hasUnreadStories(o2.user_id);
        if (hasUnread1 == hasUnread2) {
            int service1 = UserObject.isService(o1.user_id) ? 1 : 0;
            int service2 = UserObject.isService(o2.user_id) ? 1 : 0;
            if (service1 == service2) {
                int i1 = isPremium(o1.user_id) ? 1 : 0;
                int i2 = isPremium(o2.user_id) ? 1 : 0;
                if (i1 == i2) {
                    int date1 = o1.stories.isEmpty() ? 0 : o1.stories.get(o1.stories.size() - 1).date;
                    int date2 = o2.stories.isEmpty() ? 0 : o2.stories.get(o2.stories.size() - 1).date;
                    return date2 - date1;
                } else {
                    return i2 - i1;
                }
            } else {
                return service2 - service1;
            }
        } else {
            int i1 = hasUnread1 ? 1 : 0;
            int i2 = hasUnread2 ? 1 : 0;
            return i2 - i1;
        }
    };

    private boolean isPremium(long uid) {
        TLRPC.User user = MessagesController.getInstance(currentAccount).getUser(uid);
        if (user == null) {
            return false;
        }
        return user.premium;
    }

    final Runnable sortStoriesRunnable;

    public void scheduleSort() {
        AndroidUtilities.cancelRunOnUIThread(sortStoriesRunnable);
        sortStoriesRunnable.run();
       // AndroidUtilities.runOnUIThread(sortStoriesRunnable, 2000);
    }

    public boolean hasOnlySelfStories() {
        return hasSelfStories() && (getDialogListStories().isEmpty() || (getDialogListStories().size() == 1 && getDialogListStories().get(0).user_id == UserConfig.getInstance(currentAccount).clientUserId));
    }

    public void sortHiddenStories() {
        sortDialogStories(hiddenListStories);
        NotificationCenter.getInstance(currentAccount).postNotificationName(NotificationCenter.storiesUpdated);
    }


    public HashSet<Long> blocklist = new HashSet<>();
    private LongSparseArray<Boolean> blockedOverride = new LongSparseArray<>();

    private int blocklistCount;
    public boolean blocklistFull = false;
    private boolean blocklistLoadingReset = false;
    private boolean blocklistLoading = false;
    private int blocklistReqId;
    private long lastBlocklistRequested = 0;

    public void loadBlocklistAtFirst() {
        if (lastBlocklistRequested == 0)
            loadBlocklist(false);
    }

    public void loadBlocklist(boolean reset) {
        if (blocklistLoading) {
            if (reset && !blocklistLoadingReset) {
                ConnectionsManager.getInstance(currentAccount).cancelRequest(blocklistReqId, true);
                blocklistReqId = 0;
                blocklistLoading = blocklistLoadingReset = false;
            } else {
                return;
            }
        }

        if (reset && (System.currentTimeMillis() - lastBlocklistRequested) < 1000 * 60 * 30) {
            return;
        }

        if (!reset && blocklistFull) {
            return;
        }

        blocklistLoading = true;
        blocklistLoadingReset = reset;
        TLRPC.TL_contacts_getBlocked req = new TLRPC.TL_contacts_getBlocked();
        req.my_stories_from = true;
        if (reset) {
            req.offset = 0;
            req.limit = 100;
            blocklistFull = false;
        } else {
            req.offset = blocklist.size();
            req.limit = 25;
        }
        ConnectionsManager.getInstance(currentAccount).sendRequest(req, (response, err) -> AndroidUtilities.runOnUIThread(() -> {
            if (response instanceof TLRPC.TL_contacts_blocked) {
                TLRPC.TL_contacts_blocked res = (TLRPC.TL_contacts_blocked) response;
                MessagesController.getInstance(currentAccount).putUsers(res.users, false);
                MessagesController.getInstance(currentAccount).putChats(res.chats, false);

                blocklist.clear();
                for (TLRPC.TL_peerBlocked peer : res.blocked) {
                    long id = DialogObject.getPeerDialogId(peer.peer_id);
                    blocklist.add(id);
                }
                blocklistCount = Math.max(blocklist.size(), res.count);
                blocklistFull = true;
            } else if (response instanceof TLRPC.TL_contacts_blockedSlice) {
                TLRPC.TL_contacts_blockedSlice res = (TLRPC.TL_contacts_blockedSlice) response;
                MessagesController.getInstance(currentAccount).putUsers(res.users, false);
                MessagesController.getInstance(currentAccount).putChats(res.chats, false);

                for (TLRPC.TL_peerBlocked peer : res.blocked) {
                    long id = DialogObject.getPeerDialogId(peer.peer_id);
                    blocklist.add(id);
                }
                blocklistCount = res.count;
                blocklistFull = blocklist.size() >= blocklistCount;
            } else {
                return;
            }
            NotificationCenter.getInstance(currentAccount).postNotificationName(NotificationCenter.storiesBlocklistUpdate);
            blocklistLoading = false;
            lastBlocklistRequested = System.currentTimeMillis();
        }));
    }

    public int getBlocklistCount() {
        return blocklistCount;
    }

    public void updateBlockedUsers(HashSet<Long> ids, Runnable done) {
        TLRPC.TL_contacts_setBlocked req = new TLRPC.TL_contacts_setBlocked();
        req.my_stories_from = true;
        req.limit = blocklist.size();
        blocklistCount -= blocklist.size();
        if (blocklistCount < 0) {
            blocklistCount = 0;
        }
        blocklist.clear();
        for (long id : ids) {
            TLRPC.InputPeer inputPeer = MessagesController.getInstance(currentAccount).getInputPeer(id);
            if (inputPeer == null || inputPeer instanceof TLRPC.TL_inputPeerEmpty) {
                continue;
            }
            blocklist.add(id);
            req.id.add(inputPeer);
        }
        blocklistCount += blocklist.size();
        req.limit = Math.max(req.limit, blocklist.size());
        ConnectionsManager.getInstance(currentAccount).sendRequest(req, (res, err) -> AndroidUtilities.runOnUIThread(() -> {
            if (done != null) {
                done.run();
            }
        }));
    }

    public boolean isBlocked(TLRPC.TL_storyView storyView) {
        if (storyView == null) {
            return false;
        }
        if (blockedOverride.containsKey(storyView.user_id)) {
            return blockedOverride.get(storyView.user_id);
        }
        if (lastBlocklistRequested == 0) {
            return storyView.blocked_my_stories_from || storyView.blocked;
        }
        if (blocklist.contains(storyView.user_id)) {
            return true;
        }
        return storyView.blocked_my_stories_from || storyView.blocked;
    }

    public boolean isBlocked(long did) {
        if (blockedOverride.containsKey(did)) {
            return blockedOverride.get(did);
        }
        return blocklist.contains(did);
    }

    public void applyStoryViewsBlocked(TLRPC.TL_stories_storyViewsList res) {
        if (res == null || res.views == null) {
            return;
        }
        for (int i = 0; i < res.views.size(); ++i) {
            TLRPC.TL_storyView view = res.views.get(i);
            if (blockedOverride.containsKey(view.user_id)) {
                blockedOverride.put(view.user_id, view.blocked_my_stories_from);
            }
        }
    }

    public void updateBlockUser(long did, boolean block) {
        updateBlockUser(did, block, true);
    }

    public void updateBlockUser(long did, boolean block, boolean request) {
        TLRPC.InputPeer inputPeer = MessagesController.getInstance(currentAccount).getInputPeer(did);
        if (inputPeer == null || inputPeer instanceof TLRPC.TL_inputPeerEmpty) {
            return;
        }

        blockedOverride.put(did, block);
        if (blocklist.contains(did) != block) {
            if (block) {
                blocklist.add(did);
                blocklistCount++;
            } else {
                blocklist.remove(did);
                blocklistCount--;
            }
        }

        if (request) {
            TLObject req;
            if (block) {
                TLRPC.TL_contacts_block blockReq = new TLRPC.TL_contacts_block();
                blockReq.my_stories_from = true;
                blockReq.id = inputPeer;
                req = blockReq;
            } else {
                TLRPC.TL_contacts_unblock unblockReq = new TLRPC.TL_contacts_unblock();
                unblockReq.my_stories_from = true;
                unblockReq.id = inputPeer;
                req = unblockReq;
            }
            ConnectionsManager.getInstance(currentAccount).sendRequest(req, null);
        }

        NotificationCenter.getInstance(currentAccount).postNotificationName(NotificationCenter.storiesBlocklistUpdate);
    }

    private boolean storyLimitFetched;
    private StoryLimit storyLimitCached;

    public StoryLimit checkStoryLimit() {
        final int countLimit = UserConfig.getInstance(currentAccount).isPremium() ?
            MessagesController.getInstance(currentAccount).storyExpiringLimitPremium :
            MessagesController.getInstance(currentAccount).storyExpiringLimitDefault;

        if (getMyStoriesCount() >= countLimit) {
            return new StoryLimit(StoryLimit.LIMIT_COUNT, 0);
        }

        if (storyLimitFetched) {
            return storyLimitCached;
        }

        ConnectionsManager.getInstance(currentAccount).sendRequest(new TLRPC.TL_stories_canSendStory(), (res, err) -> AndroidUtilities.runOnUIThread(() -> {
            storyLimitFetched = true;
            if (res instanceof TLRPC.TL_boolTrue) {
                storyLimitCached = null;
                NotificationCenter.getInstance(currentAccount).postNotificationName(NotificationCenter.storiesLimitUpdate);
            } else {
                checkStoryError(err);
            }
        }), ConnectionsManager.RequestFlagDoNotWaitFloodWait);
        return null;
    }

    public boolean checkStoryError(TLRPC.TL_error err) {
        boolean limitUpdate = false;
        if (err != null && err.text != null) {
            if (err.text.startsWith("STORY_SEND_FLOOD_WEEKLY_")) {
                long until = 0;
                try {
                    until = Long.parseLong(err.text.substring("STORY_SEND_FLOOD_WEEKLY_".length()));
                } catch (Exception ignore) {}
                storyLimitCached = new StoryLimit(StoryLimit.LIMIT_WEEK, until);
                limitUpdate = true;
            } else if (err.text.startsWith("STORY_SEND_FLOOD_MONTHLY_")) {
                long until = 0;
                try {
                    until = Long.parseLong(err.text.substring("STORY_SEND_FLOOD_MONTHLY_".length()));
                } catch (Exception ignore) {}
                storyLimitCached = new StoryLimit(StoryLimit.LIMIT_MONTH, until);
                limitUpdate = true;
            } else if (err.text.equals("STORIES_TOO_MUCH")) {
                storyLimitCached = new StoryLimit(StoryLimit.LIMIT_COUNT, 0);
                limitUpdate = true;
            } else if (err.text.equals("PREMIUM_ACCOUNT_REQUIRED")) {
                MessagesController mc = MessagesController.getInstance(currentAccount);
                if ("enabled".equals(mc.storiesPosting)) {
                    mc.getMainSettings().edit().putString("storiesPosting", mc.storiesPosting = "premium").apply();
                    NotificationCenter.getInstance(currentAccount).postNotificationName(NotificationCenter.storiesEnabledUpdate);
                }
                limitUpdate = true;
            }
        }
        if (limitUpdate) {
            NotificationCenter.getInstance(currentAccount).postNotificationName(NotificationCenter.storiesLimitUpdate);
        }
        return limitUpdate;
    }

    public boolean hasStoryLimit() {
        StoryLimit storyLimit = checkStoryLimit();
        return storyLimit != null && storyLimit.active(currentAccount);
    }

    public void invalidateStoryLimit() {
        storyLimitFetched = false;
        storyLimitCached = null;
    }

    public static class StoryLimit {

        public static final int LIMIT_COUNT = 1;
        public static final int LIMIT_WEEK = 2;
        public static final int LIMIT_MONTH = 3;

        public int type;
        public long until;

        public StoryLimit(int type, long until) {
            this.type = type;
            this.until = until;
        }

        public int getLimitReachedType() {
            switch (type) {
                case LIMIT_WEEK:
                    return LimitReachedBottomSheet.TYPE_STORIES_WEEK;
                case LIMIT_MONTH:
                    return LimitReachedBottomSheet.TYPE_STORIES_MONTH;
                default:
                case LIMIT_COUNT:
                    return LimitReachedBottomSheet.TYPE_STORIES_COUNT;
            }
        }

        public boolean active(int currentAccount) {
            switch (type) {
                case LIMIT_WEEK:
                case LIMIT_MONTH:
                    return ConnectionsManager.getInstance(currentAccount).getCurrentTime() < until;
                case LIMIT_COUNT:
                default:
                    return true;
            }
        }
    }
}<|MERGE_RESOLUTION|>--- conflicted
+++ resolved
@@ -227,13 +227,10 @@
     }
 
     public boolean hasStories(long dialogId) {
-<<<<<<< HEAD
         if (NaConfig.INSTANCE.getDisableStories().Bool()) return false;
-=======
         if (getSelfUserId() == dialogId && hasUploadingStories()) {
             return true;
         }
->>>>>>> 702839a8
         TLRPC.TL_userStories stories = allStoriesMap.get(dialogId);
         return stories != null && !stories.stories.isEmpty();
     }
