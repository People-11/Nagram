package org.telegram.ui.Stories;

import android.content.Intent;
import android.content.SharedPreferences;
import android.os.Bundle;
import android.text.TextUtils;
import android.util.SparseArray;
import android.webkit.MimeTypeMap;

import androidx.annotation.NonNull;
import androidx.annotation.Nullable;
import androidx.collection.LongSparseArray;

import com.google.android.exoplayer2.util.Consumer;

import org.telegram.SQLite.SQLiteCursor;
import org.telegram.SQLite.SQLiteDatabase;
import org.telegram.SQLite.SQLitePreparedStatement;
import org.telegram.messenger.AccountInstance;
import org.telegram.messenger.AndroidUtilities;
import org.telegram.messenger.ApplicationLoader;
import org.telegram.messenger.BuildVars;
import org.telegram.messenger.ChatObject;
import org.telegram.messenger.DialogObject;
import org.telegram.messenger.DownloadController;
import org.telegram.messenger.FileLoader;
import org.telegram.messenger.FileLog;
import org.telegram.messenger.ImageLocation;
import org.telegram.messenger.LocaleController;
import org.telegram.messenger.MediaController;
import org.telegram.messenger.MediaDataController;
import org.telegram.messenger.MessageObject;
import org.telegram.messenger.MessagesController;
import org.telegram.messenger.MessagesStorage;
import org.telegram.messenger.NotificationCenter;
import org.telegram.messenger.NotificationsController;
import org.telegram.messenger.R;
import org.telegram.messenger.SendMessagesHelper;
import org.telegram.messenger.UserConfig;
import org.telegram.messenger.UserObject;
import org.telegram.messenger.Utilities;
import org.telegram.messenger.VideoEditedInfo;
import org.telegram.messenger.support.LongSparseIntArray;
import org.telegram.tgnet.ConnectionsManager;
import org.telegram.tgnet.NativeByteBuffer;
import org.telegram.tgnet.RequestDelegate;
import org.telegram.tgnet.SerializedData;
import org.telegram.tgnet.TLObject;
import org.telegram.tgnet.TLRPC;
import org.telegram.ui.ActionBar.BaseFragment;
import org.telegram.ui.ActionBar.Theme;
import org.telegram.ui.Components.Bulletin;
import org.telegram.ui.Components.BulletinFactory;
import org.telegram.ui.Components.Premium.LimitReachedBottomSheet;
import org.telegram.ui.Components.Reactions.ReactionsLayoutInBubble;
import org.telegram.ui.LaunchActivity;
import org.telegram.ui.StatisticActivity;
import org.telegram.ui.Stories.recorder.DraftsController;
import org.telegram.ui.Stories.recorder.StoryEntry;
import org.telegram.ui.Stories.recorder.StoryPrivacyBottomSheet;
import org.telegram.ui.Stories.recorder.StoryRecorder;
import org.telegram.ui.Stories.recorder.StoryUploadingService;

import java.io.File;
import java.util.ArrayList;
import java.util.Arrays;
import java.util.Calendar;
import java.util.Collection;
import java.util.Collections;
import java.util.Comparator;
import java.util.HashMap;
import java.util.HashSet;
import java.util.Iterator;
import java.util.List;
import java.util.Locale;
import java.util.Objects;
import java.util.SortedSet;
import java.util.TreeSet;

import xyz.nextalone.nagram.NaConfig;

public class StoriesController {

    public final static int STATE_READ = 0;
    public final static int STATE_UNREAD = 1;
    public final static int STATE_UNREAD_CLOSE_FRIEND = 2;

    private final int currentAccount;
    private final LongSparseArray<ArrayList<UploadingStory>> uploadingStoriesByDialogId = new LongSparseArray<>();
    private final LongSparseArray<ArrayList<UploadingStory>> uploadingAndEditingStories = new LongSparseArray<>();
    private final LongSparseArray<HashMap<Integer, UploadingStory>> editingStories = new LongSparseArray<>();
    public LongSparseIntArray dialogIdToMaxReadId = new LongSparseIntArray();

    TLRPC.PeerStories currentUserStories;

    private ArrayList<TLRPC.PeerStories> dialogListStories = new ArrayList<>();
    private ArrayList<TLRPC.PeerStories> hiddenListStories = new ArrayList<>();
    private LongSparseArray<TLRPC.PeerStories> allStoriesMap = new LongSparseArray();
    private LongSparseIntArray loadingDialogsStories = new LongSparseIntArray();
    StoriesStorage storiesStorage;
    SharedPreferences mainSettings;
    final LongSparseArray<ViewsForPeerStoriesRequester> pollingViewsForSelfStoriesRequester = new LongSparseArray<>();

    public final static Comparator<TLRPC.StoryItem> storiesComparator = Comparator.comparingInt(o -> o.date);

    //load all stories once and manage they by updates
    //reload only if user get diffToLong
    boolean allStoriesLoaded;
    boolean allHiddenStoriesLoaded;
    boolean loadingFromDatabase;
    String state = "";
    boolean hasMore;
    private boolean loadingFromServer;
    private boolean loadingFromServerHidden;
    private boolean storiesReadLoaded;
    private int totalStoriesCount;
    private int totalStoriesCountHidden;

    private final DraftsController draftsController;


    public SparseArray<SelfStoryViewsPage.ViewsModel> selfViewsModel = new SparseArray<>();
    private String stateHidden;
    private boolean hasMoreHidden = true;
    private boolean firstLoad = true;
    private TLRPC.TL_storiesStealthMode stealthMode;

    public StoriesController(int currentAccount) {
        this.currentAccount = currentAccount;
        storiesStorage = new StoriesStorage(currentAccount);
        mainSettings = MessagesController.getInstance(currentAccount).getMainSettings();
        state = mainSettings.getString("last_stories_state", "");
        stateHidden = mainSettings.getString("last_stories_state_hidden", "");
        totalStoriesCountHidden = mainSettings.getInt("total_stores_hidden", 0);
        totalStoriesCount = mainSettings.getInt("total_stores", 0);
        storiesReadLoaded = mainSettings.getBoolean("read_loaded", false);
        stealthMode = readStealthMode(mainSettings.getString("stories_stealth_mode", null));
        storiesStorage.getMaxReadIds(longSparseIntArray -> dialogIdToMaxReadId = longSparseIntArray);

        sortStoriesRunnable = () -> {
            sortDialogStories(dialogListStories);
            sortDialogStories(hiddenListStories);
            NotificationCenter.getInstance(currentAccount).postNotificationName(NotificationCenter.storiesUpdated);
        };

        draftsController = new DraftsController(currentAccount);
    }

    private TLRPC.TL_storiesStealthMode readStealthMode(String string) {
        if (string == null) {
            return null;
        }
        SerializedData serializedData = new SerializedData(Utilities.hexToBytes(string));
        try {
            TLRPC.TL_storiesStealthMode storiesStealthMode = TLRPC.TL_storiesStealthMode.TLdeserialize(serializedData, serializedData.readInt32(true), true);

            return storiesStealthMode;
        } catch (Throwable e) {
            FileLog.e(e);
        }
        return null;
    }

    private void writeStealthMode(TLRPC.TL_storiesStealthMode mode) {
        SharedPreferences.Editor editor = MessagesController.getInstance(currentAccount).getMainSettings().edit();
        if (mode == null) {
            editor.remove("stories_stealth_mode").apply();
            return;
        }
        SerializedData data = new SerializedData(mode.getObjectSize());
        mode.serializeToStream(data);
        editor.putString("stories_stealth_mode", Utilities.bytesToHex(data.toByteArray())).apply();
    }

    public void loadAllStories() {
        if (!firstLoad) {
            loadStories();
            loadStoriesRead();
        }
    }

    private void loadStoriesRead() {
        if (storiesReadLoaded) {
            return;
        }
        TLRPC.TL_stories_getAllReadPeerStories allReadUserStories = new TLRPC.TL_stories_getAllReadPeerStories();
        ConnectionsManager.getInstance(currentAccount).sendRequest(allReadUserStories, (response, error) -> {
            TLRPC.Updates updates = (TLRPC.Updates) response;
            if (updates == null) {
                return;
            }
            MessagesController.getInstance(currentAccount).processUpdateArray(updates.updates, updates.users, updates.chats, false, updates.date);
            AndroidUtilities.runOnUIThread(() -> {
                storiesReadLoaded = true;
                mainSettings.edit().putBoolean("read_loaded", true).apply();
            });
        });
    }

    private void sortDialogStories(ArrayList<TLRPC.PeerStories> list) {
        fixDeletedAndNonContactsStories(list);
        Collections.sort(list, peerStoriesComparator);
    }

    private void fixDeletedAndNonContactsStories(ArrayList<TLRPC.PeerStories> list) {
        for (int k = 0; k < list.size(); k++) {
            TLRPC.PeerStories userStories = list.get(k);
            long dialogId = DialogObject.getPeerDialogId(userStories.peer);
            boolean removed = false;
            if (dialogId > 0) {
                TLRPC.User user = MessagesController.getInstance(currentAccount).getUser(dialogId);
                if (user != null && !isContactOrService(user)) {
                    list.remove(k);
                    k--;
                    removed = true;
                }
            }
            for (int i = 0; i < userStories.stories.size(); i++) {
                if (userStories.stories.get(i) instanceof TLRPC.TL_storyItemDeleted) {
                    userStories.stories.remove(i);
                    i--;
                }
            }
            if (!removed && userStories.stories.isEmpty() && !hasUploadingStories(dialogId)) {
                list.remove(k);
                k--;
            }
        }
    }

    @NonNull
    public DraftsController getDraftsController() {
        return draftsController;
    }

    public boolean hasStories(long dialogId) {
<<<<<<< HEAD
        if (NaConfig.INSTANCE.getDisableStories().Bool()) return false;
        if (getSelfUserId() == dialogId && hasUploadingStories()) {
=======
        if (dialogId == 0) {
            return false;
        }
        if (hasUploadingStories(dialogId)) {
            return true;
        }
        if (isLastUploadingFailed(dialogId)) {
>>>>>>> 750eedfc
            return true;
        }
        TLRPC.PeerStories stories = allStoriesMap.get(dialogId);
        if (stories == null) {
            stories = getStoriesFromFullPeer(dialogId);
        }
        return stories != null && !stories.stories.isEmpty();
    }

    public TLRPC.PeerStories getStoriesFromFullPeer(long dialogId) {
        if (dialogId > 0) {
            TLRPC.UserFull userFull = MessagesController.getInstance(currentAccount).getUserFull(dialogId);
            return userFull == null ? null : userFull.stories;
        } else {
            TLRPC.ChatFull chatFull = MessagesController.getInstance(currentAccount).getChatFull(-dialogId);
            return chatFull == null ? null : chatFull.stories;
        }
    }

    public boolean hasStories() {
        if (NaConfig.INSTANCE.getDisableStories().Bool()) return false;
        return (dialogListStories != null && dialogListStories.size() > 0) || hasSelfStories();
    }

    public void loadStories() {
        if (firstLoad) {
            loadingFromDatabase = true;
            storiesStorage.getAllStories(allStories -> {
                loadingFromDatabase = false;
                if (allStories != null) {
                    processAllStoriesResponse(allStories, false, true, false);
                    loadFromServer(false);
                    loadFromServer(true);
                } else {
                    cleanup();
                    loadStories();
                }
            });
        } else {
            loadFromServer(false);
            loadFromServer(true);
        }
        firstLoad = false;
    }

    public void loadHiddenStories() {
        if (hasMoreHidden) {
            loadFromServer(true);
        }
    }

    public void toggleHidden(long dialogId, boolean hide, boolean request, boolean notify) {
        ArrayList<TLRPC.PeerStories> removeFrom;
        ArrayList<TLRPC.PeerStories> insertTo;
        boolean remove = true;
        if (hide) {
          //  remove = true;
            removeFrom = dialogListStories;
            insertTo = hiddenListStories;
        } else {
            removeFrom = hiddenListStories;
            insertTo = dialogListStories;
        }

        TLRPC.PeerStories removed = null;
        for (int i = 0; i < removeFrom.size(); i++) {
            if (DialogObject.getPeerDialogId(removeFrom.get(i).peer) == dialogId) {
                if (remove) {
                    removed = removeFrom.remove(i);
                } else {
                    removed = removeFrom.get(i);
                }
                break;
            }
        }
        if (removed != null) {
            boolean found = false;
            for (int i = 0; i < insertTo.size(); i++) {
                if (DialogObject.getPeerDialogId(insertTo.get(i).peer) == dialogId) {
                    found = true;
                    break;
                }
            }
            if (!found) {
                insertTo.add(0, removed);
                AndroidUtilities.cancelRunOnUIThread(sortStoriesRunnable);
                sortStoriesRunnable.run();
            }
        }
        if (notify) {
            NotificationCenter.getInstance(currentAccount).postNotificationName(NotificationCenter.storiesUpdated);
        }
        MessagesController.getInstance(currentAccount).checkArchiveFolder();
        if (request) {
            if (dialogId >= 0) {
                TLRPC.User user = MessagesController.getInstance(currentAccount).getUser(dialogId);
                user.stories_hidden = hide;
                MessagesStorage.getInstance(currentAccount).putUsersAndChats(Collections.singletonList(user), null, false, true);
                MessagesController.getInstance(currentAccount).putUser(user, false);
            } else {
                TLRPC.Chat chat = MessagesController.getInstance(currentAccount).getChat(-dialogId);
                chat.stories_hidden = hide;
                MessagesStorage.getInstance(currentAccount).putUsersAndChats(null, Collections.singletonList(chat), false, true);
                MessagesController.getInstance(currentAccount).putChat(chat, false);
            }
            TLRPC.TL_stories_togglePeerStoriesHidden req = new TLRPC.TL_stories_togglePeerStoriesHidden();
            req.peer = MessagesController.getInstance(currentAccount).getInputPeer(dialogId);
            req.hidden = hide;
            ConnectionsManager.getInstance(currentAccount).sendRequest(req, (response, error) -> {
            });
        }
    }

    private void loadFromServer(boolean hidden) {
        if ((hidden && loadingFromServerHidden) || (!hidden && loadingFromServer) || loadingFromDatabase) {
            return;
        }
        if (hidden) {
            loadingFromServerHidden = true;
        } else {
            loadingFromServer = true;
        }
        TLRPC.TL_stories_getAllStories req = new TLRPC.TL_stories_getAllStories();
        String state = hidden ? stateHidden : this.state;
        boolean hasMore = hidden ? hasMoreHidden : this.hasMore;
        if (!TextUtils.isEmpty(state)) {
            req.state = state;
            req.flags |= 1;
        }
        boolean isNext = false;
        if (hasMore && !TextUtils.isEmpty(state)) {
            isNext = req.next = true;
        }
        req.include_hidden = hidden;
        boolean finalIsNext = isNext;
        ConnectionsManager.getInstance(currentAccount).sendRequest(req, (response, error) -> AndroidUtilities.runOnUIThread(() -> {
            if (hidden) {
                loadingFromServerHidden = false;
            } else {
                loadingFromServer = false;
            }
            FileLog.d("StoriesController loaded stories from server state=" + req.state + " more=" + req.next + "  " + response);
            if (response instanceof TLRPC.TL_stories_allStories) {
                TLRPC.TL_stories_allStories storiesResponse = (TLRPC.TL_stories_allStories) response;
                MessagesStorage.getInstance(currentAccount).putUsersAndChats(storiesResponse.users, null, true, true);
                if (!hidden) {
                    this.totalStoriesCount = ((TLRPC.TL_stories_allStories) response).count;
                    this.hasMore = ((TLRPC.TL_stories_allStories) response).has_more;
                    this.state = storiesResponse.state;
                    mainSettings.edit().putString("last_stories_state", this.state)
                            .putBoolean("last_stories_has_more", this.hasMore)
                            .putInt("total_stores", this.totalStoriesCount)
                            .apply();
                } else {
                    this.totalStoriesCountHidden = ((TLRPC.TL_stories_allStories) response).count;
                    this.hasMoreHidden = ((TLRPC.TL_stories_allStories) response).has_more;
                    this.stateHidden = storiesResponse.state;
                    mainSettings.edit().putString("last_stories_state_hidden", this.stateHidden)
                            .putBoolean("last_stories_has_more_hidden", this.hasMoreHidden)
                            .putInt("total_stores_hidden", this.totalStoriesCountHidden)
                            .apply();
                }
                processAllStoriesResponse(storiesResponse, hidden, false, finalIsNext);
            } else if (response instanceof TLRPC.TL_stories_allStoriesNotModified) {
                if (!hidden) {
                    this.hasMore = mainSettings.getBoolean("last_stories_has_more", false);
                    this.state = ((TLRPC.TL_stories_allStoriesNotModified) response).state;
                    mainSettings.edit().putString("last_stories_state", this.state).apply();
                } else {
                    this.hasMoreHidden = mainSettings.getBoolean("last_stories_has_more_hidden", false);
                    this.stateHidden = ((TLRPC.TL_stories_allStoriesNotModified) response).state;
                    mainSettings.edit().putString("last_stories_state_hidden", this.stateHidden).apply();
                }
                boolean hasMoreLocal = hidden ? hasMoreHidden : this.hasMore;
                if (hasMoreLocal) {
                    NotificationCenter.getInstance(currentAccount).postNotificationName(NotificationCenter.storiesUpdated);
                }
            }
        }));
    }

    private void processAllStoriesResponse(TLRPC.TL_stories_allStories storiesResponse, boolean hidden, boolean fromCache, boolean isNext) {
        if (!isNext) {
            if (!hidden) {
                //allStoriesMap.clear();
                dialogListStories.clear();
            } else {
                hiddenListStories.clear();
            }
        }
        if (BuildVars.LOGS_ENABLED) {
            StringBuilder builder = new StringBuilder();
            for (int i = 0; i < storiesResponse.peer_stories.size(); i++) {
                if (builder.length() != 0) {
                    builder.append(", ");
                }
                long dialogId = DialogObject.getPeerDialogId(storiesResponse.peer_stories.get(i).peer);
                builder.append(dialogId);
            }
            FileLog.d("StoriesController cache=" + fromCache + " hidden=" + hidden + " processAllStoriesResponse {" + builder + "}");
        }
        MessagesController.getInstance(currentAccount).putUsers(storiesResponse.users, fromCache);
        MessagesController.getInstance(currentAccount).putChats(storiesResponse.chats, fromCache);

        for (int i = 0; i < storiesResponse.peer_stories.size(); i++) {
            TLRPC.PeerStories userStories = storiesResponse.peer_stories.get(i);
            long dialogId = DialogObject.getPeerDialogId(userStories.peer);
            for (int j = 0; j < userStories.stories.size(); j++) {
                if (userStories.stories.get(j) instanceof TLRPC.TL_storyItemDeleted) {
                    NotificationsController.getInstance(currentAccount).processDeleteStory(dialogId, userStories.stories.get(j).id);
                    userStories.stories.remove(j);
                    j--;
                }
            }
            if (!userStories.stories.isEmpty()) {
                allStoriesMap.put(dialogId, userStories);
                for (int k = 0; k < 2; k++) {
                    ArrayList<TLRPC.PeerStories> storiesList = k == 0 ? hiddenListStories : dialogListStories;
                    for (int j = 0; j < storiesList.size(); j++) {
                        if (DialogObject.getPeerDialogId(storiesList.get(j).peer) == dialogId) {
                            storiesList.remove(j);
                            break;
                        }
                    }
                }
                if (dialogId > 0) {
                    TLRPC.User user = MessagesController.getInstance(currentAccount).getUser(dialogId);
                    if (user == null) {
                        continue;
                    }
                    if (user.stories_hidden) {
                        addUserToHiddenList(userStories);
                    } else {
                        dialogListStories.add(userStories);
                        preloadUserStories(userStories);
                    }
                } else {
                    TLRPC.Chat chat = MessagesController.getInstance(currentAccount).getChat(-dialogId);
                    if (chat == null) {
                        continue;
                    }
                    if (chat.stories_hidden) {
                        addUserToHiddenList(userStories);
                    } else {
                        dialogListStories.add(userStories);
                        preloadUserStories(userStories);
                    }
                }
            } else {
                allStoriesMap.remove(dialogId);
            }
        }
        if (!fromCache) {
            storiesStorage.saveAllStories(storiesResponse.peer_stories, isNext, hidden, () -> {
//                if (!hidden) {
//                    FileLog.d("StoriesController all stories loaded");
//                    allStoriesLoaded = true;
//                    mainSettings.edit().putBoolean("stories_loaded", true).apply();
//                } else {
//                    FileLog.d("StoriesController all hidden stories loaded");
//                    allHiddenStoriesLoaded = true;
//                    mainSettings.edit().putBoolean("stories_loaded_hidden", true).apply();
//                }
            });
        }
        sortUserStories();
    }

    private void addUserToHiddenList(TLRPC.PeerStories userStories) {
        boolean found = false;
        long dialogId = DialogObject.getPeerDialogId(userStories.peer);
        if (dialogId == UserConfig.getInstance(currentAccount).getClientUserId()) {
            return;
        }
        for (int i = 0; i < hiddenListStories.size(); i++) {
            if (DialogObject.getPeerDialogId(hiddenListStories.get(i).peer) == dialogId) {
                found = true;
            }
        }
        if (!found) {
            hiddenListStories.add(userStories);
        }
        MessagesController.getInstance(currentAccount).checkArchiveFolder();
    }

    private void sortUserStories() {
        AndroidUtilities.cancelRunOnUIThread(sortStoriesRunnable);
        sortStoriesRunnable.run();
    }

    public void preloadUserStories(TLRPC.PeerStories userStories) {
        int preloadPosition = 0;
        for (int i = 0; i < userStories.stories.size(); i++) {
            if (userStories.stories.get(i).id > userStories.max_read_id) {
                preloadPosition = i;
                break;
            }
        }
        if (userStories.stories.isEmpty()) {
            return;
        }
        long dialogId = DialogObject.getPeerDialogId(userStories.peer);
        preloadStory(dialogId, userStories.stories.get(preloadPosition));
        if (preloadPosition > 0) {
            preloadStory(dialogId, userStories.stories.get(preloadPosition - 1));
        }
        if (preloadPosition < userStories.stories.size() - 1) {
            preloadStory(dialogId, userStories.stories.get(preloadPosition + 1));
        }
    }

    private void preloadStory(long dialogId, TLRPC.StoryItem storyItem) {
        if (storyItem.attachPath != null) {
            return;
        }
        boolean canPreloadStories = DownloadController.getInstance(currentAccount).canPreloadStories();
        if (!canPreloadStories) {
            return;
        }
        boolean isVideo = storyItem.media != null && MessageObject.isVideoDocument(storyItem.media.document);
        storyItem.dialogId = dialogId;
        if (isVideo) {
            TLRPC.PhotoSize size = FileLoader.getClosestPhotoSizeWithSize(storyItem.media.document.thumbs, 1000);
            FileLoader.getInstance(currentAccount).loadFile(storyItem.media.document, storyItem, FileLoader.PRIORITY_LOW, 1);
            FileLoader.getInstance(currentAccount).loadFile(ImageLocation.getForDocument(size, storyItem.media.document), storyItem, "jpg", FileLoader.PRIORITY_LOW, 1);
        } else {
            TLRPC.Photo photo = storyItem.media == null ? null : storyItem.media.photo;
            if (photo != null && photo.sizes != null) {
                TLRPC.PhotoSize size = FileLoader.getClosestPhotoSizeWithSize(photo.sizes, Integer.MAX_VALUE);
                FileLoader.getInstance(currentAccount).loadFile(ImageLocation.getForPhoto(size, photo), storyItem, "jpg", FileLoader.PRIORITY_LOW, 1);
            }
        }
    }

    public void uploadStory(StoryEntry entry, boolean count) {
        UploadingStory uploadingStory = new UploadingStory(entry);
        if (count) {
            long dialogId = uploadingStory.dialogId;
            if (entry.isEdit) {
                HashMap<Integer, UploadingStory> editigStoriesMap = editingStories.get(dialogId);
                if (editigStoriesMap == null) {
                    editigStoriesMap = new HashMap<>();
                    editingStories.put(dialogId, editigStoriesMap);
                }
                editigStoriesMap.put(entry.editStoryId, uploadingStory);
            } else {
                addUploadingStoryToList(dialogId, uploadingStory, uploadingStoriesByDialogId);
            }
            addUploadingStoryToList(dialogId, uploadingStory, uploadingAndEditingStories);
            if (dialogId != UserConfig.getInstance(currentAccount).clientUserId) {
                boolean found = false;
                for (int i = 0; i < dialogListStories.size(); i++) {
                    if (DialogObject.getPeerDialogId(dialogListStories.get(i).peer) == dialogId) {
                        found = true;
                        TLRPC.PeerStories peerStories = dialogListStories.remove(i);
                        dialogListStories.add(0, peerStories);
                        break;
                    }
                }
                if (!found) {
                    for (int i = 0; i < hiddenListStories.size(); i++) {
                        if (DialogObject.getPeerDialogId(hiddenListStories.get(i).peer) == dialogId) {
                            found = true;
                            TLRPC.PeerStories peerStories = hiddenListStories.remove(i);
                            hiddenListStories.add(0, peerStories);
                            break;
                        }
                    }
                }
                if (!found) {
                    TLRPC.PeerStories peerStories = new TLRPC.TL_peerStories();
                    peerStories.peer = MessagesController.getInstance(currentAccount).getPeer(dialogId);
                    allStoriesMap.put(dialogId, peerStories);
                    dialogListStories.add(0, peerStories);
                    loadAllStoriesForDialog(dialogId);
                }
            }
        }
        uploadingStory.start();
        NotificationCenter.getInstance(currentAccount).postNotificationName(NotificationCenter.storiesUpdated);
    }

    private void addUploadingStoryToList(long dialogId, UploadingStory uploadingStory, LongSparseArray<ArrayList<UploadingStory>> sparseArray) {
        ArrayList<StoriesController.UploadingStory> arrayList = sparseArray.get(dialogId);
        if (arrayList == null) {
            arrayList = new ArrayList<>();
            sparseArray.put(dialogId, arrayList);
        }
        arrayList.add(uploadingStory);
    }

    public void putUploadingDrafts(ArrayList<StoryEntry> entries) {
        for (StoryEntry entry : entries) {
            UploadingStory uploadingStory = new UploadingStory(entry);
            long dialogId = uploadingStory.dialogId;
            addUploadingStoryToList(dialogId, uploadingStory, uploadingStoriesByDialogId);
        }
        NotificationCenter.getInstance(currentAccount).postNotificationName(NotificationCenter.storiesUpdated);
    }

    public ArrayList<TLRPC.PeerStories> getDialogListStories() {
        return dialogListStories;
    }

    public TLRPC.PeerStories getStories(long peerId) {
        return allStoriesMap.get(peerId);
    }

    public ArrayList<UploadingStory> getUploadingStories(long dialogId) {
        return uploadingStoriesByDialogId.get(dialogId);
    }

    public boolean isLastUploadingFailed(long dialogId) {
        ArrayList<UploadingStory> uploadingStories = uploadingStoriesByDialogId.get(dialogId);
        if (uploadingStories != null && !uploadingStories.isEmpty()) {
            return uploadingStories.get(uploadingStories.size() - 1).failed;
        }
        return false;
    }

    public ArrayList<UploadingStory> getUploadingAndEditingStories(long dialogId) {
        return uploadingAndEditingStories.get(dialogId);
    }

    public int getMyStoriesCount() {
        int count = uploadingAndEditingStories.size();
        TLRPC.PeerStories userStories = getStories(getSelfUserId());
        if (userStories != null && userStories.stories != null) {
            count += userStories.stories.size();
        }
        return count;
    }

    public UploadingStory findEditingStory(long dialogId, TLRPC.StoryItem storyItem) {
        if (storyItem == null) {
            return null;
        }
        HashMap<Integer, UploadingStory> editingStoriesMap = editingStories.get(dialogId);
        if (editingStoriesMap == null || editingStoriesMap.isEmpty()) {
            return null;
        }
        return editingStoriesMap.get(storyItem.id);
    }

    public UploadingStory getEditingStory(long dialogId) {
        HashMap<Integer, UploadingStory> editingStoriesMap = editingStories.get(dialogId);
        if (editingStoriesMap == null || editingStoriesMap.isEmpty()) {
            return null;
        }
        Collection<UploadingStory> values = editingStoriesMap.values();
        if (values.isEmpty()) {
            return null;
        }
        return values.iterator().next();
    }

    private void applyNewStories(TLRPC.PeerStories stories) {
        long dialogId = DialogObject.getPeerDialogId(stories.peer);
        allStoriesMap.put(dialogId, stories);
        if (dialogId != UserConfig.getInstance(UserConfig.selectedAccount).clientUserId) {
            TLRPC.User user = MessagesController.getInstance(currentAccount).getUser(dialogId);
            applyToList(stories);
            if (user != null && !user.stories_hidden) {
                preloadUserStories(stories);
            }
        }
        FileLog.d("StoriesController applyNewStories " + dialogId);
        updateStoriesInLists(dialogId, stories.stories);
    }

    public static TLRPC.StoryItem applyStoryUpdate(TLRPC.StoryItem oldStoryItem, TLRPC.StoryItem newStoryItem) {
        if (newStoryItem == null) {
            return oldStoryItem;
        }
        if (oldStoryItem == null) {
            return newStoryItem;
        }
        if (newStoryItem.min) {
            oldStoryItem.pinned = newStoryItem.pinned;
            oldStoryItem.isPublic = newStoryItem.isPublic;
            oldStoryItem.close_friends = newStoryItem.close_friends;
            if (newStoryItem.date != 0) {
                oldStoryItem.date = newStoryItem.date;
            }
            if (newStoryItem.expire_date != 0) {
                oldStoryItem.expire_date = newStoryItem.expire_date;
            }
            oldStoryItem.caption = newStoryItem.caption;
            oldStoryItem.entities = newStoryItem.entities;
            if (newStoryItem.media != null) {
                oldStoryItem.media = newStoryItem.media;
            }
            // privacy and views shouldn't be copied when min=true
            return oldStoryItem;
        }
        return newStoryItem;
    }

    public void processUpdate(TLRPC.TL_updateStory updateStory) {
        //stage queue
        if (updateStory.story == null) {
            return;
        }
        long dialogId = DialogObject.getPeerDialogId(updateStory.peer);
        if (dialogId == 0) {
            FileLog.d("StoriesController can't update story dialogId == 0");
            return;
        }
        TLRPC.User user = null;
        if (dialogId > 0) {
            user = MessagesController.getInstance(currentAccount).getUser(dialogId);
            if (user != null && (isContactOrService(user) || user.self)) {
                storiesStorage.processUpdate(updateStory);
            }
        } else {
            storiesStorage.processUpdate(updateStory);
        }
        TLRPC.User finalUser = user;
        AndroidUtilities.runOnUIThread(() -> {
            TLRPC.PeerStories currentUserStory = allStoriesMap.get(dialogId);
            FileLog.d("StoriesController update stories for dialog " + dialogId);
            updateStoriesInLists(dialogId, Collections.singletonList(updateStory.story));

            ArrayList<TLRPC.StoryItem> newStoryItems = new ArrayList<>();
            int oldStoriesCount = totalStoriesCount;
            boolean notify = false;
            if (currentUserStory != null) {
                boolean changed = false;
                TLRPC.StoryItem newStory = updateStory.story;
                if (newStory instanceof TLRPC.TL_storyItemDeleted) {
                    NotificationsController.getInstance(currentAccount).processDeleteStory(dialogId, newStory.id);
                }
                boolean found = false;
                for (int i = 0; i < currentUserStory.stories.size(); i++) {
                    if (currentUserStory.stories.get(i).id == newStory.id) {
                        found = true;
                        if (newStory instanceof TLRPC.TL_storyItemDeleted) {
                            currentUserStory.stories.remove(i);
                            FileLog.d("StoriesController remove story id=" + newStory.id);
                            changed = true;
                        } else {
                            TLRPC.StoryItem oldStory = currentUserStory.stories.get(i);
                            newStory = applyStoryUpdate(oldStory, newStory);
                            newStoryItems.add(newStory);
                            currentUserStory.stories.set(i, newStory);
                            if (newStory.attachPath == null) {
                                newStory.attachPath = oldStory.attachPath;
                            }
                            if (newStory.firstFramePath == null) {
                                newStory.firstFramePath = oldStory.firstFramePath;
                            }
                            FileLog.d("StoriesController update story id=" + newStory.id);
                        }
                        break;
                    }
                }
                if (!found) {
                    if (newStory instanceof TLRPC.TL_storyItemDeleted) {
                        FileLog.d("StoriesController can't add new story DELETED");
                        return;
                    }
                    if (StoriesUtilities.isExpired(currentAccount, newStory)) {
                        FileLog.d("StoriesController can't add new story isExpired");
                        return;
                    }
                    if (dialogId > 0 && (finalUser == null || (!finalUser.self && !isContactOrService(finalUser)))) {
                        FileLog.d("StoriesController can't add new story user is not contact");
                        return;
                    }
                    newStoryItems.add(newStory);
                    changed = true;
                    currentUserStory.stories.add(newStory);
                    FileLog.d("StoriesController add new story id=" + newStory.id + " total stories count " + currentUserStory.stories.size());
                    preloadStory(dialogId, newStory);
                    notify = true;
                    applyToList(currentUserStory);
                }
                if (changed) {
                    if (currentUserStory.stories.isEmpty() && !hasUploadingStories(dialogId)) {
                        dialogListStories.remove(currentUserStory);
                        hiddenListStories.remove(currentUserStory);
                        allStoriesMap.remove(DialogObject.getPeerDialogId(currentUserStory.peer));
                        totalStoriesCount--;
                    } else {
                        Collections.sort(currentUserStory.stories, storiesComparator);
                    }
                    notify = true;
                }
            } else {
                if (updateStory.story instanceof TLRPC.TL_storyItemDeleted) {
                    FileLog.d("StoriesController can't add user " + dialogId + " with new story DELETED");
                    return;
                }
                if (StoriesUtilities.isExpired(currentAccount, updateStory.story)) {
                    FileLog.d("StoriesController can't add user " + dialogId + " with new story isExpired");
                    return;
                }
                if (dialogId > 0 && (finalUser == null || (!finalUser.self && !isContactOrService(finalUser)))) {
                    FileLog.d("StoriesController can't add user cause is not contact");
                    return;
                }
                currentUserStory = new TLRPC.TL_peerStories();
                currentUserStory.peer = updateStory.peer;
                currentUserStory.stories.add(updateStory.story);
                FileLog.d("StoriesController add new user with story id=" + updateStory.story.id);
                applyNewStories(currentUserStory);
                notify = true;
                totalStoriesCount++;
                loadAllStoriesForDialog(dialogId);
            }
            if (oldStoriesCount != totalStoriesCount) {
                mainSettings.edit().putInt("total_stores", totalStoriesCount).apply();
            }
            fixDeletedAndNonContactsStories(dialogListStories);
            fixDeletedAndNonContactsStories(hiddenListStories);
            if (notify) {
                NotificationCenter.getInstance(currentAccount).postNotificationName(NotificationCenter.storiesUpdated);
            }
            MessagesController.getInstance(currentAccount).checkArchiveFolder();
        });
    }

    private boolean isContactOrService(TLRPC.User user) {
        return user != null && (user.contact || user.id == MessagesController.getInstance(currentAccount).storiesChangelogUserId);
    }

    private void applyToList(TLRPC.PeerStories currentUserStory) {
        long dialogId = DialogObject.getPeerDialogId(currentUserStory.peer);
        TLRPC.User user = null;
        TLRPC.Chat chat = null;
        if (dialogId > 0) {
            user = MessagesController.getInstance(currentAccount).getUser(dialogId);
            if (user == null) {
                FileLog.d("StoriesController can't apply story user == null");
                return;
            }
        } else {
            chat = MessagesController.getInstance(currentAccount).getChat(-dialogId);
            if (chat == null) {
                FileLog.d("StoriesController can't apply story chat == null");
                return;
            }
        }
        boolean found = false;
        for (int i = 0; i < dialogListStories.size(); i++) {
            if (DialogObject.getPeerDialogId(dialogListStories.get(i).peer) == dialogId) {
                dialogListStories.remove(i);
                found = true;
                break;
            }
        }
        for (int i = 0; i < hiddenListStories.size(); i++) {
            if (DialogObject.getPeerDialogId(hiddenListStories.get(i).peer) == dialogId) {
                hiddenListStories.remove(i);
                found = true;
                break;
            }
        }
        boolean hidden = (user != null && user.stories_hidden) || (chat != null && chat.stories_hidden);
        if (BuildVars.LOGS_ENABLED) {
            FileLog.d("StoriesController move user stories to first " + "hidden=" + hidden + " did=" + dialogId);
        }
        if (hidden) {
            hiddenListStories.add(0, currentUserStory);
        } else {
            dialogListStories.add(0, currentUserStory);
        }

        if (!found) {
            loadAllStoriesForDialog(dialogId);
        }
        MessagesController.getInstance(currentAccount).checkArchiveFolder();
    }

    HashSet<Long> allStoriesLoading = new HashSet<>();

    private void loadAllStoriesForDialog(long user_id) {
        if (allStoriesLoading.contains(user_id)) {
            return;
        }
        allStoriesLoading.add(user_id);
        FileLog.d("StoriesController loadAllStoriesForDialog " + user_id);
        TLRPC.TL_stories_getPeerStories userStories = new TLRPC.TL_stories_getPeerStories();
        userStories.peer = MessagesController.getInstance(currentAccount).getInputPeer(user_id);
        ConnectionsManager.getInstance(currentAccount).sendRequest(userStories, (response, error) -> AndroidUtilities.runOnUIThread(() -> {
            allStoriesLoading.remove(user_id);
            if (response == null) {
                return;
            }
            TLRPC.TL_stories_peerStories stories_userStories = (TLRPC.TL_stories_peerStories) response;
            MessagesController.getInstance(currentAccount).putUsers(stories_userStories.users, false);
            TLRPC.User user = MessagesController.getInstance(currentAccount).getUser(user_id);
            TLRPC.PeerStories stories = stories_userStories.stories;
            long dialogId = DialogObject.getPeerDialogId(stories.peer);
            allStoriesMap.put(dialogId, stories);
            if (user != null && (isContactOrService(user) || user.self)) {
                applyToList(stories);
                storiesStorage.putPeerStories(stories);
            }

            FileLog.d("StoriesController processAllStoriesResponse dialogId=" + user_id + " overwrite stories " + stories_userStories.stories.stories.size());
            NotificationCenter.getInstance(currentAccount).postNotificationName(NotificationCenter.storiesUpdated);
        }));
    }

    public boolean hasSelfStories() {
        long clientUserId = UserConfig.getInstance(currentAccount).clientUserId;
        TLRPC.PeerStories storyItem = allStoriesMap.get(clientUserId);
        if (storyItem != null && !storyItem.stories.isEmpty()) {
            return true;
        }
        if (!Utilities.isNullOrEmpty(uploadingStoriesByDialogId.get(clientUserId))) {
            return true;
        }
        return false;
    }

    public int getSelfStoriesCount() {
        int count = 0;
        TLRPC.PeerStories storyItem = allStoriesMap.get(UserConfig.getInstance(currentAccount).clientUserId);
        if (storyItem != null) {
            count += storyItem.stories.size();
        }
        count += uploadingStoriesByDialogId.size();
        return count;
    }

    public void deleteStory(long dialogId, TLRPC.StoryItem storyItem) {
        if (storyItem == null || storyItem instanceof TLRPC.TL_storyItemDeleted) {
            return;
        }
        for (int k = 0; k < 2; k++) {
            TLRPC.PeerStories stories = null;
            TLRPC.UserFull userFull = null;
            TLRPC.ChatFull chatFull = null;
            if (k == 0) {
                stories = allStoriesMap.get(dialogId);
            } else {
                if (dialogId >= 0) {
                    userFull = MessagesController.getInstance(currentAccount).getUserFull(dialogId);
                    if (userFull != null) {
                        stories = userFull.stories;
                    }
                } else {
                    chatFull = MessagesController.getInstance(currentAccount).getChatFull(-dialogId);
                    if (chatFull != null) {
                        stories = chatFull.stories;
                    }
                }
            }

            if (stories != null) {
                for (int i = 0; i < stories.stories.size(); i++) {
                    if (stories.stories.get(i).id == storyItem.id) {
                        stories.stories.remove(i);
                        if (stories.stories.size() == 0 && !hasUploadingStories(dialogId)) {
                            allStoriesMap.remove(dialogId);
                            dialogListStories.remove(stories);
                            hiddenListStories.remove(stories);
                        }
                        break;
                    }
                }
            }
            if (chatFull != null) {
                MessagesStorage.getInstance(currentAccount).updateChatInfo(chatFull, false);
            }
            if (userFull != null) {
                MessagesStorage.getInstance(currentAccount).updateUserInfo(userFull, false);
            }
        }
        TLRPC.TL_stories_deleteStories req = new TLRPC.TL_stories_deleteStories();
        req.peer = MessagesController.getInstance(currentAccount).getInputPeer(dialogId);
        req.id.add(storyItem.id);
        ConnectionsManager.getInstance(currentAccount).sendRequest(req, (response, error) -> {
            if (error == null) {
                AndroidUtilities.runOnUIThread(this::invalidateStoryLimit);
            }
        });
        storiesStorage.deleteStory(dialogId, storyItem.id);
        NotificationCenter.getInstance(currentAccount).postNotificationName(NotificationCenter.storiesUpdated);
        MessagesController.getInstance(currentAccount).checkArchiveFolder();
        updateDeletedStoriesInLists(dialogId, Arrays.asList(storyItem));
    }

    public void deleteStories(ArrayList<TLRPC.StoryItem> storyItems) {
        if (storyItems == null) {
            return;
        }
        TLRPC.TL_stories_deleteStories req = new TLRPC.TL_stories_deleteStories();
        TLRPC.PeerStories stories = allStoriesMap.get(getSelfUserId());
        for (int i = 0; i < storyItems.size(); ++i) {
            TLRPC.StoryItem storyItem = storyItems.get(i);
            if (storyItem instanceof TLRPC.TL_storyItemDeleted) {
                continue;
            }
            if (stories != null) {
                for (int j = 0; j < stories.stories.size(); j++) {
                    if (stories.stories.get(j).id == storyItem.id) {
                        stories.stories.remove(j);
                        if (stories.stories.isEmpty()) {
                            allStoriesMap.remove(getSelfUserId());
                        }
                        break;
                    }
                }
            }
            req.id.add(storyItem.id);
        }
        ConnectionsManager.getInstance(currentAccount).sendRequest(req, (response, error) -> {
            AndroidUtilities.runOnUIThread(this::invalidateStoryLimit);
        });
        updateDeletedStoriesInLists(getSelfUserId(), storyItems);
        storiesStorage.deleteStories(getSelfUserId(), req.id);
        NotificationCenter.getInstance(currentAccount).postNotificationName(NotificationCenter.storiesUpdated);
    }

    public void updateStoriesPinned(long dialogId, ArrayList<TLRPC.StoryItem> storyItems, boolean pinned, Utilities.Callback<Boolean> whenDone) {
        TLRPC.TL_stories_togglePinned req = new TLRPC.TL_stories_togglePinned();
        TLRPC.PeerStories peerStories = getStories(dialogId);
        for (int i = 0; i < storyItems.size(); ++i) {
            TLRPC.StoryItem storyItem = storyItems.get(i);
            if (storyItem instanceof TLRPC.TL_storyItemDeleted) {
                continue;
            }
            storyItem.pinned = pinned;
            // todo: do update stories in one go in database
            req.id.add(storyItem.id);
            if (peerStories != null) {
                for (int j = 0; j < peerStories.stories.size(); j++) {
                    if (peerStories.stories.get(j).id == storyItem.id) {
                        peerStories.stories.get(j).pinned = pinned;
                        storiesStorage.updateStoryItem(dialogId, storyItem);
                    }
                }
            }
        }
        FileLog.d("StoriesController updateStoriesPinned");
        updateStoriesInLists(dialogId, storyItems);

        req.pinned = pinned;
        req.peer = MessagesController.getInstance(currentAccount).getInputPeer(dialogId);
        ConnectionsManager.getInstance(currentAccount).sendRequest(req, (response, error) -> AndroidUtilities.runOnUIThread(() -> {
            if (whenDone != null) {
                whenDone.run(error == null);
            }
        }));
    }

    private long getSelfUserId() {
        return UserConfig.getInstance(currentAccount).getClientUserId();
    }

    public void updateStoryItem(long dialogId, TLRPC.StoryItem storyItem) {
        FileLog.d("StoriesController updateStoryItem " + dialogId + " " + (storyItem == null ? "null" : storyItem.id + "@" + storyItem.dialogId));
        storiesStorage.updateStoryItem(dialogId, storyItem);
        updateStoriesInLists(dialogId, Collections.singletonList(storyItem));
    }

    public boolean markStoryAsRead(long dialogId, TLRPC.StoryItem storyItem) {
        TLRPC.PeerStories userStories = getStories(dialogId);
        if (userStories == null) {
            userStories = getStoriesFromFullPeer(dialogId);
        }
        return markStoryAsRead(userStories, storyItem, false);
    }

    public boolean markStoryAsRead(TLRPC.PeerStories userStories, TLRPC.StoryItem storyItem, boolean profile) {
        if (storyItem == null || userStories == null) {
            return false;
        }
        final long dialogId = DialogObject.getPeerDialogId(userStories.peer);
        if (storyItem.justUploaded) {
            storyItem.justUploaded = false;
        }
        int currentReadId = dialogIdToMaxReadId.get(dialogId);
        int newReadId = Math.max(userStories.max_read_id, Math.max(currentReadId, storyItem.id));
        NotificationsController.getInstance(currentAccount).processReadStories(dialogId, newReadId);
        userStories.max_read_id = newReadId;
        dialogIdToMaxReadId.put(dialogId, newReadId);
        if (newReadId > currentReadId) {
            if (!profile) {
                storiesStorage.updateMaxReadId(dialogId, newReadId);
            }
            TLRPC.TL_stories_readStories req = new TLRPC.TL_stories_readStories();
            req.peer = MessagesController.getInstance(currentAccount).getInputPeer(dialogId);
            req.max_id = storyItem.id;
            if (NaConfig.INSTANCE.getDisableSendReadStories().Bool()) return true;
            ConnectionsManager.getInstance(currentAccount).sendRequest(req, (response, error) -> {});
            return true;
        }
        return false;
    }

    public void markStoriesAsReadFromServer(long dialogId, int maxStoryId) {
        //stage queue
        AndroidUtilities.runOnUIThread(() -> {
            int maxStoryReadId = Math.max(dialogIdToMaxReadId.get(dialogId, 0), maxStoryId);
            dialogIdToMaxReadId.put(dialogId, maxStoryReadId);
            storiesStorage.updateMaxReadId(dialogId, maxStoryReadId);
            TLRPC.PeerStories userStories = getStories(dialogId);
            if (userStories == null) {
                return;
            }
            if (maxStoryId > userStories.max_read_id) {
                userStories.max_read_id = maxStoryId;
                Collections.sort(dialogListStories, peerStoriesComparator);
                NotificationCenter.getInstance(currentAccount).postNotificationName(NotificationCenter.storiesUpdated);
            }
        });
    }

    public boolean hasUnreadStories(long dialogId) {
        TLRPC.PeerStories userStories = allStoriesMap.get(dialogId);
        if (userStories == null) {
            return false;
        }
        if (dialogId == UserConfig.getInstance(currentAccount).getClientUserId()) {
            if (!Utilities.isNullOrEmpty(uploadingStoriesByDialogId.get(dialogId))) {
                return true;
            }
        }
        for (int i = 0; i < userStories.stories.size(); i++) {
//            if (userStories.stories.get(i).justUploaded) {
//                return true;
//            }
            if (userStories.stories.get(i).id > userStories.max_read_id) {
                return true;
            }
        }
        return false;
    }

    public int getUnreadState(long dialogId) {
        return getUnreadState(dialogId, 0);
    }

    public int getUnreadState(long dialogId, int storyId) {
        if (dialogId == 0) {
            return STATE_READ;
        }
        TLRPC.PeerStories peerStories = allStoriesMap.get(dialogId);
        if (peerStories == null) {
            peerStories = getStoriesFromFullPeer(dialogId);
        }
        if (peerStories == null) {
            return STATE_READ;
        }
        if (dialogId == UserConfig.getInstance(currentAccount).getClientUserId()) {
            if (!Utilities.isNullOrEmpty(uploadingStoriesByDialogId.get(dialogId))) {
                return STATE_UNREAD;
            }
        }
        boolean hasUnread = false;
        int maxReadId = Math.max(peerStories.max_read_id, dialogIdToMaxReadId.get(dialogId, 0));
        for (int i = 0; i < peerStories.stories.size(); i++) {
            if ((storyId == 0 || peerStories.stories.get(i).id == storyId) && peerStories.stories.get(i).id > maxReadId) {
                hasUnread = true;
                if (peerStories.stories.get(i).close_friends) {
                    return STATE_UNREAD_CLOSE_FRIEND;
                }
            }
        }
        if (isLastUploadingFailed(dialogId)) {
            return STATE_READ;
        }
        if (hasUnread) {
            return STATE_UNREAD;
        }

        return STATE_READ;
    }

    public boolean hasUploadingStories(long dialogId) {
        ArrayList<UploadingStory> uploadingStories = uploadingStoriesByDialogId.get(dialogId);
        HashMap<Integer, UploadingStory> editingStoriesMap = editingStories.get(dialogId);
        return (uploadingStories != null && !uploadingStories.isEmpty()) || (editingStoriesMap != null && !editingStoriesMap.isEmpty());
    }

    public void cleanup() {
        allStoriesLoaded = false;
        allHiddenStoriesLoaded = false;
        storiesReadLoaded = false;
        stateHidden = "";
        state = "";
        mainSettings.edit()
                .putBoolean("stories_loaded", false)
                .remove("last_stories_state")
                .putBoolean("stories_loaded_hidden", false)
                .remove("last_stories_state_hidden")
                .putBoolean("read_loaded", false)
                .apply();
        AndroidUtilities.runOnUIThread(draftsController::cleanup);

        loadStories();
        loadStoriesRead();
    }

    public void pollViewsForSelfStories(long dialogId, boolean start) {
        ViewsForPeerStoriesRequester requester = pollingViewsForSelfStoriesRequester.get(dialogId);
        if (requester == null) {
            requester = new ViewsForPeerStoriesRequester(this, dialogId, currentAccount);
            pollingViewsForSelfStoriesRequester.put(dialogId, requester);
        }
        requester.start(start);
    }

    public void stopAllPollers() {
        for (int i = 0; i < pollingViewsForSelfStoriesRequester.size(); i++) {
            pollingViewsForSelfStoriesRequester.valueAt(i).start(false);
        }
    }

    HashSet<Long> loadingAllStories = new HashSet<>();

    void loadSkippedStories(long dialogId) {
        loadSkippedStories(getStories(dialogId), false);
    }

    void loadSkippedStories(TLRPC.PeerStories userStories, boolean profile) {
        if (userStories == null) {
            return;
        }
        final long dialogId = DialogObject.getPeerDialogId(userStories.peer);
        final long key = dialogId * (profile ? -1 : 1);
        if (loadingAllStories.contains(key)) {
            return;
        }
        ArrayList<Integer> storyIdsToLoad = null;
        if (userStories != null) {
            for (int i = 0; i < userStories.stories.size(); i++) {
                if (userStories.stories.get(i) instanceof TLRPC.TL_storyItemSkipped) {
                    if (storyIdsToLoad == null) {
                        storyIdsToLoad = new ArrayList<>();
                    }
                    storyIdsToLoad.add(userStories.stories.get(i).id);
                }
            }
            if (storyIdsToLoad != null) {
                loadingAllStories.add(key);
                TLRPC.TL_stories_getStoriesByID stories = new TLRPC.TL_stories_getStoriesByID();
                stories.id = storyIdsToLoad;
                stories.peer = MessagesController.getInstance(currentAccount).getInputPeer(dialogId);
                ConnectionsManager.getInstance(currentAccount).sendRequest(stories, (response, error) -> AndroidUtilities.runOnUIThread(() -> {
                    loadingAllStories.remove(key);
                    TLRPC.PeerStories userStories2 = profile ? userStories : getStories(dialogId);
                    if (userStories2 == null) {
                        return;
                    }
                    if (response instanceof TLRPC.TL_stories_stories) {
                        TLRPC.TL_stories_stories res = (TLRPC.TL_stories_stories) response;
                        for (int i = 0; i < res.stories.size(); i++) {
                            for (int j = 0; j < userStories2.stories.size(); j++) {
                                if (userStories2.stories.get(j).id == res.stories.get(i).id) {
                                    userStories2.stories.set(j, res.stories.get(i));
                                    preloadStory(dialogId, res.stories.get(i));
                                }
                            }
                        }
                        if (!profile) {
                            storiesStorage.updateStories(userStories2);
                        }
                    }
                    NotificationCenter.getInstance(currentAccount).postNotificationName(NotificationCenter.storiesUpdated);
                }));
            }
        }
    }

    public void loadNextStories(boolean hidden) {
        if (hasMore) {
            loadFromServer(hidden);
        }
    }

    public void fillMessagesWithStories(LongSparseArray<ArrayList<MessageObject>> messagesWithUnknownStories, Runnable callback, int classGuid) {
        storiesStorage.fillMessagesWithStories(messagesWithUnknownStories, callback, classGuid);
    }

    LongSparseArray<TLRPC.StoryItem> resolvedStories = new LongSparseArray<>();

    public void resolveStoryLink(long peerId, int storyId, Consumer<TLRPC.StoryItem> consumer) {
        TLRPC.PeerStories userStoriesLocal = getStories(peerId);
        if (userStoriesLocal != null) {
            for (int i = 0; i < userStoriesLocal.stories.size(); i++) {
                if (userStoriesLocal.stories.get(i).id == storyId && !(userStoriesLocal.stories.get(i) instanceof TLRPC.TL_storyItemSkipped)) {
                    consumer.accept(userStoriesLocal.stories.get(i));
                    return;
                }
            }
        }
        long hash = peerId + storyId << 12;
        TLRPC.StoryItem storyItem = resolvedStories.get(hash);
        if (storyItem != null) {
            consumer.accept(storyItem);
            return;
        }
        TLRPC.TL_stories_getStoriesByID stories = new TLRPC.TL_stories_getStoriesByID();
        stories.id.add(storyId);
        stories.peer = MessagesController.getInstance(currentAccount).getInputPeer(peerId);
        ConnectionsManager.getInstance(currentAccount).sendRequest(stories, new RequestDelegate() {
            @Override
            public void run(TLObject res, TLRPC.TL_error error) {
                AndroidUtilities.runOnUIThread(() -> {
                    TLRPC.StoryItem storyItem = null;
                    if (res != null) {
                        TLRPC.TL_stories_stories response = (TLRPC.TL_stories_stories) res;
                        if (response.stories.size() > 0) {
                            storyItem = response.stories.get(0);
                            resolvedStories.put(hash, storyItem);
                        }
                    }
                    consumer.accept(storyItem);
                });
            }
        });
    }

    public ArrayList<TLRPC.PeerStories> getHiddenList() {
        return hiddenListStories;
    }

    public int getUnreadStoriesCount(long dialogId) {
        TLRPC.PeerStories userStories = allStoriesMap.get(dialogId);
        for (int i = 0; i < userStories.stories.size(); i++) {
            if (userStories.max_read_id < userStories.stories.get(i).id) {
                return  userStories.stories.size() - i;
            }
        }
        return 0;
    }

    public int getTotalStoriesCount(boolean hidden) {
        if (hidden) {
            return hasMoreHidden ? Math.max(1, totalStoriesCountHidden) : hiddenListStories.size();
        } else {
            return hasMore ? Math.max(1, totalStoriesCount) : dialogListStories.size();
        }
    }

    public void putStories(long dialogId, TLRPC.PeerStories stories) {
        allStoriesMap.put(dialogId, stories);
        if (dialogId > 0) {
            TLRPC.User user = MessagesController.getInstance(currentAccount).getUser(dialogId);
            if (isContactOrService(user) || user.self) {
                storiesStorage.putPeerStories(stories);
                applyToList(stories);
            }
        } else {
            TLRPC.Chat chat = MessagesController.getInstance(currentAccount).getChat(-dialogId);
            if (ChatObject.isInChat(chat)) {
                storiesStorage.putPeerStories(stories);
                applyToList(stories);
            }
        }
    }

    public void setLoading(long dialogId, boolean loading) {
        if (loading) {
            loadingDialogsStories.put(dialogId, 1);
        } else {
            loadingDialogsStories.delete(dialogId);
        }
    }

    public boolean isLoading(long dialogId) {
        return loadingDialogsStories.get(dialogId, 0) == 1;
    }

    public void removeContact(long dialogId) {
        for (int i = 0; i < dialogListStories.size(); i++) {
            if (DialogObject.getPeerDialogId(dialogListStories.get(i).peer) == dialogId) {
                dialogListStories.remove(i);
                break;
            }
        }
        for (int i = 0; i < hiddenListStories.size(); i++) {
            if (DialogObject.getPeerDialogId(hiddenListStories.get(i).peer) == dialogId) {
                hiddenListStories.remove(i);
                break;
            }
        }
        storiesStorage.deleteAllUserStories(dialogId);
        MessagesController.getInstance(currentAccount).checkArchiveFolder();
        NotificationCenter.getInstance(currentAccount).postNotificationName(NotificationCenter.storiesUpdated);
    }

    public StoriesStorage getStoriesStorage() {
        return storiesStorage;
    }

    public boolean hasHiddenStories() {
        return !hiddenListStories.isEmpty();
    }

    public void checkExpiredStories() {
        checkExpireStories(dialogListStories);
        checkExpireStories(hiddenListStories);
    }

    private void checkExpireStories(ArrayList<TLRPC.PeerStories> dialogListStories) {
        boolean notify = false;
        for (int k = 0; k < dialogListStories.size(); k++) {
            TLRPC.PeerStories stories = dialogListStories.get(k);
            long dialogId = DialogObject.getPeerDialogId(stories.peer);
            for (int i = 0; i < stories.stories.size(); i++) {
                if (StoriesUtilities.isExpired(currentAccount, stories.stories.get(i))) {
                    stories.stories.remove(i);
                    i--;
                }
            }
            if (stories.stories.isEmpty() && !hasUploadingStories(dialogId)) {
                allStoriesMap.remove(dialogId);
                dialogListStories.remove(stories);
                notify = true;
            }
        }
        if (notify) {
            NotificationCenter.getInstance(currentAccount).postNotificationName(NotificationCenter.storiesUpdated);
        }
    }

    public void checkExpiredStories(long dialogId) {
        TLRPC.PeerStories userStories = getStories(dialogId);
        if (userStories == null) {
            return;
        }
        for (int i = 0; i < userStories.stories.size(); i++) {
            if (StoriesUtilities.isExpired(currentAccount, userStories.stories.get(i))) {
                userStories.stories.remove(i);
                i--;
            }
        }
        if (userStories.stories.isEmpty() && !hasUnreadStories(dialogId)) {
            dialogListStories.remove(userStories);
            hiddenListStories.remove(userStories);
            NotificationCenter.getInstance(currentAccount).postNotificationName(NotificationCenter.storiesUpdated);
        }
    }

    public boolean hasLoadingStories() {
        return loadingDialogsStories.size() > 0;
    }

    public TLRPC.TL_storiesStealthMode getStealthMode() {
        return stealthMode;
    }

    public void setStealthMode(TLRPC.TL_storiesStealthMode stealthMode) {
        this.stealthMode = stealthMode;
        NotificationCenter.getInstance(currentAccount).postNotificationName(NotificationCenter.stealthModeChanged);
        writeStealthMode(stealthMode);
    }

    public void setStoryReaction(long dialogId, TLRPC.StoryItem storyItem, ReactionsLayoutInBubble.VisibleReaction visibleReaction) {
        if (storyItem == null) {
            return;
        }
        TLRPC.TL_stories_sendReaction req = new TLRPC.TL_stories_sendReaction();
        req.story_id = storyItem.id;
        req.peer = MessagesController.getInstance(currentAccount).getInputPeer(dialogId);
        if (visibleReaction == null) {
            req.reaction = new TLRPC.TL_reactionEmpty();
           // req.flags |= 1;
            storyItem.flags &= ~32768;
            storyItem.sent_reaction = null;
        } else if (visibleReaction.documentId != 0) {
            TLRPC.TL_reactionCustomEmoji reactionCustomEmoji = new TLRPC.TL_reactionCustomEmoji();
            reactionCustomEmoji.document_id = visibleReaction.documentId;
            req.reaction = reactionCustomEmoji;
           // req.flags |= 1;
            storyItem.flags |= 32768;
            storyItem.sent_reaction = reactionCustomEmoji;
        } else if (visibleReaction.emojicon != null) {
            TLRPC.TL_reactionEmoji reactionEmoji = new TLRPC.TL_reactionEmoji();
            reactionEmoji.emoticon = visibleReaction.emojicon;
            req.reaction = reactionEmoji;
            storyItem.flags |= 32768;
            storyItem.sent_reaction = reactionEmoji;
        }
        updateStoryItem(dialogId, storyItem);
        ConnectionsManager.getInstance(currentAccount).sendRequest(req, (response, error) -> {

        });
    }

    public void updateStoryReaction(long dialogId, int storyId, TLRPC.Reaction reaction) {
        TLRPC.StoryItem storyItem = findStory(dialogId, storyId);
        if (storyItem != null) {
            storyItem.sent_reaction = reaction;
            if (storyItem.sent_reaction != null) {
                storyItem.flags |= 32768;
            } else {
                storyItem.flags &= ~32768;
            }
            updateStoryItem(dialogId, storyItem);
        }
    }

    private TLRPC.StoryItem findStory(long dialogId, int storyId) {
        TLRPC.PeerStories stories = allStoriesMap.get(dialogId);
        if (stories != null) {
            for (int i = 0; i < stories.stories.size(); i++) {
                if (stories.stories.get(i).id == storyId) {
                    return stories.stories.get(i);
                }
            }
        }
        return null;
    }

    public void onPremiumChanged() {
        selfViewsModel.clear();
    }

    public class UploadingStory implements NotificationCenter.NotificationCenterDelegate {

        public final long random_id;
        public final boolean edit;

        final StoryEntry entry;
        private boolean entryDestroyed;
        String path;
        String firstFramePath;
        float progress;
        float convertingProgress, uploadProgress;
        boolean ready;
        boolean isVideo;

        boolean canceled;
        private int currentRequest;
        private long firstSecondSize = -1;
        private long duration;

        private MessageObject messageObject;
        private VideoEditedInfo info;
        private boolean putMessages;
        private boolean isCloseFriends;

        public boolean hadFailed;
        public boolean failed;
        long dialogId;

        public UploadingStory(StoryEntry entry) {
            this.entry = entry;
            random_id = Utilities.random.nextLong();
            edit = entry.isEdit;
            if (entry.uploadThumbFile != null) {
                this.firstFramePath = entry.uploadThumbFile.getAbsolutePath();
            }
            failed = hadFailed = entry.isError;

            if (entry.isEdit) {
                dialogId = entry.editStoryPeerId;
            } else {
                if (entry.peer == null || entry.peer instanceof TLRPC.TL_inputPeerSelf) {
                    dialogId = UserConfig.getInstance(currentAccount).clientUserId;
                } else {
                    dialogId = DialogObject.getPeerDialogId(entry.peer);
                }
            }
        }

        private void startForeground() {
            Intent intent = new Intent(ApplicationLoader.applicationContext, StoryUploadingService.class);
            intent.putExtra("path", path);
            intent.putExtra("currentAccount", currentAccount);
            try {
                ApplicationLoader.applicationContext.startService(intent);
            } catch (Throwable e) {
                FileLog.e(e);
            }
        }

        public void start() {
            if (entry.isEdit && !entry.editedMedia) {
                sendUploadedRequest(null);
                return;
            }
            isCloseFriends = entry.privacy != null && entry.privacy.isCloseFriends();
            NotificationCenter.getInstance(currentAccount).addObserver(this, NotificationCenter.fileUploaded);
            NotificationCenter.getInstance(currentAccount).addObserver(this, NotificationCenter.fileUploadFailed);
            NotificationCenter.getInstance(currentAccount).addObserver(this, NotificationCenter.fileUploadProgressChanged);
            NotificationCenter.getInstance(currentAccount).addObserver(this, NotificationCenter.filePreparingFailed);
            NotificationCenter.getInstance(currentAccount).addObserver(this, NotificationCenter.filePreparingStarted);
            NotificationCenter.getInstance(currentAccount).addObserver(this, NotificationCenter.fileNewChunkAvailable);
            if (isVideo = entry.wouldBeVideo()) {
                TLRPC.TL_message message = new TLRPC.TL_message();
                message.id = 1;
                path = message.attachPath = StoryEntry.makeCacheFile(currentAccount, true).getAbsolutePath();
                messageObject = new MessageObject(currentAccount, message, (MessageObject) null, false, false);
                entry.getVideoEditedInfo(info -> {
                    this.info = info;
                    messageObject.videoEditedInfo = info;
                    duration = info.estimatedDuration / 1000L;
                    if (messageObject.videoEditedInfo.needConvert()) {
                        MediaController.getInstance().scheduleVideoConvert(messageObject, false, false);
                    } else {
                        boolean rename = new File(messageObject.videoEditedInfo.originalPath).renameTo(new File(path));
                        if (rename) {
                            FileLoader.getInstance(currentAccount).uploadFile(path, false, false, ConnectionsManager.FileTypeVideo);
                        }
                    }
                });
            } else {
                final File destFile = StoryEntry.makeCacheFile(currentAccount, false);
                path = destFile.getAbsolutePath();
                Utilities.themeQueue.postRunnable(() -> {
                    entry.buildPhoto(destFile);
                    AndroidUtilities.runOnUIThread(() -> {
                        ready = true;
                        upload();
                    });
                });
            }
            startForeground();
        }

        public void tryAgain() {
            failed = false;
            entryDestroyed = false;
            progress = 0;
            uploadProgress = 0;
            convertingProgress = 0;
            if (path != null) {
                try {
                    new File(path).delete();
                    path = null;
                } catch (Exception ignore) {}
            }
            start();
        }

        private void upload() {
            if (entry.shareUserIds != null) {
                putMessages();
            } else {
                FileLoader.getInstance(currentAccount).uploadFile(path, false, !entry.isVideo, isVideo ? Math.max(1, (int) (info != null ? info.estimatedSize : 0)) : 0, entry.isVideo ? ConnectionsManager.FileTypeVideo : ConnectionsManager.FileTypePhoto, true);
            }
        }

        public void cleanup() {
            NotificationCenter.getInstance(currentAccount).removeObserver(this, NotificationCenter.fileUploaded);
            NotificationCenter.getInstance(currentAccount).removeObserver(this, NotificationCenter.fileUploadFailed);
            NotificationCenter.getInstance(currentAccount).removeObserver(this, NotificationCenter.fileUploadProgressChanged);
            NotificationCenter.getInstance(currentAccount).removeObserver(this, NotificationCenter.filePreparingFailed);
            NotificationCenter.getInstance(currentAccount).removeObserver(this, NotificationCenter.filePreparingStarted);
            NotificationCenter.getInstance(currentAccount).removeObserver(this, NotificationCenter.fileNewChunkAvailable);
            if (!failed) {
                ArrayList<UploadingStory> list = uploadingStoriesByDialogId.get(dialogId);
                if (list != null) {
                    list.remove(UploadingStory.this);
                }
            }
            ArrayList<UploadingStory> list = uploadingAndEditingStories.get(dialogId);
            if (list != null) {
                list.remove(UploadingStory.this);
            }
            if (edit) {
                HashMap<Integer, UploadingStory> map = editingStories.get(dialogId);
                if (map != null) {
                    map.remove(entry.editStoryId);
                }
            }
            NotificationCenter.getInstance(currentAccount).postNotificationName(NotificationCenter.storiesUpdated);
            if (entry != null && !entry.isEditSaved && !entryDestroyed) {
                entry.destroy(false);
                entryDestroyed = true;
            }
            NotificationCenter.getGlobalInstance().postNotificationName(NotificationCenter.uploadStoryEnd, path);
        }

        @Override
        public void didReceivedNotification(int id, int account, Object... args) {
            if (id == NotificationCenter.filePreparingStarted) {
                if (args[0] == messageObject) {
                    this.path = (String) args[1];
                    upload();
                }
            } else if (id == NotificationCenter.fileNewChunkAvailable) {
                if (args[0] == messageObject) {
                    String finalPath = (String) args[1];
                    long availableSize = (Long) args[2];
                    long finalSize = (Long) args[3];
                    convertingProgress = (float) args[4];
                    progress = convertingProgress * .3f + uploadProgress * .7f;
                    NotificationCenter.getInstance(currentAccount).postNotificationName(NotificationCenter.uploadStoryProgress, path, progress);

                    if (firstSecondSize < 0 && convertingProgress * duration >= 1000) {
                        firstSecondSize = availableSize;
                    }

                    FileLoader.getInstance(currentAccount).checkUploadNewDataAvailable(finalPath, false, Math.max(1, availableSize), finalSize, convertingProgress);

                    if (finalSize > 0) {
                        if (firstSecondSize < 0) {
                            firstSecondSize = finalSize;
                        }
                        ready = true;
                    }
                }
            } else if (id == NotificationCenter.filePreparingFailed) {
                if (args[0] == messageObject) {
                    if (!edit) {
                        entry.isError = true;
                        entry.error = new TLRPC.TL_error();
                        entry.error.code = 400;
                        entry.error.text = "FILE_PREPARE_FAILED";
                        entryDestroyed = true;
                        hadFailed = failed = true;
                        getDraftsController().edit(entry);
                    }
                    cleanup();
                }
            } else if (id == NotificationCenter.fileUploaded) {
                String location = (String) args[0];
                if (path != null && location.equals(path)) {
                    TLRPC.InputFile uploadedFile = (TLRPC.InputFile) args[1];
                    sendUploadedRequest(uploadedFile);
                }
            } else if (id == NotificationCenter.fileUploadFailed) {
                String location = (String) args[0];
                if (path != null && location.equals(path)) {
                    NotificationCenter.getGlobalInstance().postNotificationName(NotificationCenter.showBulletin, Bulletin.TYPE_ERROR, LocaleController.getString("StoryUploadError", R.string.StoryUploadError));
                    cleanup();
                }
            } else if (id == NotificationCenter.fileUploadProgressChanged) {
                String location = (String) args[0];
                if (location.equals(path)) {
                    Long loadedSize = (Long) args[1];
                    Long totalSize = (Long) args[2];
                    uploadProgress = Math.min(1f, loadedSize / (float) totalSize);
                    progress = convertingProgress * .3f + uploadProgress * .7f;
                    NotificationCenter.getInstance(currentAccount).postNotificationName(NotificationCenter.uploadStoryProgress, path, progress);
                }
            }
        }

        private void sendUploadedRequest(TLRPC.InputFile uploadedFile) {
            if (canceled) {
                return;
            }
            if (entry.shareUserIds != null) {
                return;
            }

            TLRPC.InputMedia media = null;
            if (uploadedFile != null) {
                if (entry.wouldBeVideo()) {
                    TLRPC.TL_inputMediaUploadedDocument inputMediaVideo = new TLRPC.TL_inputMediaUploadedDocument();
                    inputMediaVideo.file = uploadedFile;
                    TLRPC.TL_documentAttributeVideo attributeVideo = new TLRPC.TL_documentAttributeVideo();
                    SendMessagesHelper.fillVideoAttribute(path, attributeVideo, null);
                    attributeVideo.supports_streaming = true;
                    attributeVideo.flags |= 4;
                    attributeVideo.preload_prefix_size = (int) firstSecondSize;
                    inputMediaVideo.attributes.add(attributeVideo);
                    if (entry.stickers != null && (!entry.stickers.isEmpty() || entry.editStickers != null && !entry.editStickers.isEmpty())) {
                        inputMediaVideo.flags |= 1;
                        inputMediaVideo.stickers = new ArrayList<>(entry.stickers);
                        if (entry.editStickers != null) {
                            inputMediaVideo.stickers.addAll(entry.editStickers);
                        }
                        inputMediaVideo.attributes.add(new TLRPC.TL_documentAttributeHasStickers());
                    }
                    media = inputMediaVideo;
                    media.nosound_video = entry.audioPath == null && (entry.muted || !entry.isVideo);
                    media.mime_type = "video/mp4";
                } else {
                    TLRPC.TL_inputMediaUploadedPhoto inputMediaPhoto = new TLRPC.TL_inputMediaUploadedPhoto();
                    inputMediaPhoto.file = uploadedFile;
                    media = inputMediaPhoto;
                    MimeTypeMap myMime = MimeTypeMap.getSingleton();
                    String ext = "txt";
                    int idx = path.lastIndexOf('.');
                    if (idx != -1) {
                        ext = path.substring(idx + 1).toLowerCase();
                    }
                    String mimeType = myMime.getMimeTypeFromExtension(ext);
                    media.mime_type = mimeType;
                    if (entry.stickers != null && (!entry.stickers.isEmpty() || entry.editStickers != null && !entry.editStickers.isEmpty())) {
                        inputMediaPhoto.flags |= 1;
                        if (entry.editStickers != null) {
                            inputMediaPhoto.stickers.addAll(entry.editStickers);
                        }
                        inputMediaPhoto.stickers = new ArrayList<>(entry.stickers);
                    }
                }
            }
            TLObject req;

            final int captionLimit = UserConfig.getInstance(currentAccount).isPremium() ? MessagesController.getInstance(currentAccount).storyCaptionLengthLimitPremium : MessagesController.getInstance(currentAccount).storyCaptionLengthLimitDefault;
            if (edit) {
                TLRPC.TL_stories_editStory editStory = new TLRPC.TL_stories_editStory();
                editStory.id = entry.editStoryId;
                editStory.peer = MessagesController.getInstance(currentAccount).getInputPeer(dialogId);

                if (media != null && entry.editedMedia) {
                    editStory.flags |= 1;
                    editStory.media = media;
                }

                if (entry.editedCaption && entry.caption != null) {
                    editStory.flags |= 2;
                    CharSequence[] caption = new CharSequence[]{ entry.caption };
                    if (caption[0].length() > captionLimit) {
                        caption[0] = caption[0].subSequence(0, captionLimit);
                    }
                    if (MessagesController.getInstance(currentAccount).storyEntitiesAllowed()) {
                        editStory.entities = MediaDataController.getInstance(currentAccount).getEntities(caption, true);
                    } else {
                        editStory.entities.clear();
                    }
                    if (caption[0].length() > captionLimit) {
                        caption[0] = caption[0].subSequence(0, captionLimit);
                    }
                    editStory.caption = caption[0].toString();
                }

                if (entry.editedPrivacy) {
                    editStory.flags |= 4;
                    editStory.privacy_rules.addAll(entry.privacyRules);
                }

                if (entry.editedMediaAreas != null) {
                    editStory.media_areas.addAll(entry.editedMediaAreas);
                }
                if (entry.mediaEntities != null) {
                    for (int i = 0; i < entry.mediaEntities.size(); ++i) {
                        VideoEditedInfo.MediaEntity mediaEntity = entry.mediaEntities.get(i);
                        if (mediaEntity.mediaArea != null) {
                            editStory.media_areas.add(mediaEntity.mediaArea);
                        }
                    }
                }
                if (!editStory.media_areas.isEmpty()) {
                    editStory.flags |= 8;
                }

                req = editStory;
            } else {
                TLRPC.TL_stories_sendStory sendStory = new TLRPC.TL_stories_sendStory();
                sendStory.random_id = random_id;
                sendStory.peer = MessagesController.getInstance(currentAccount).getInputPeer(dialogId);
                sendStory.media = media;
                sendStory.privacy_rules.addAll(entry.privacyRules);
                sendStory.pinned = entry.pinned;
                sendStory.noforwards = !entry.allowScreenshots;

                if (entry.caption != null) {
                    sendStory.flags |= 3;
                    CharSequence[] caption = new CharSequence[]{ entry.caption };
                    if (caption[0].length() > captionLimit) {
                        caption[0] = caption[0].subSequence(0, captionLimit);
                    }
                    if (MessagesController.getInstance(currentAccount).storyEntitiesAllowed()) {
                        sendStory.entities = MediaDataController.getInstance(currentAccount).getEntities(caption, true);
                    } else {
                        sendStory.entities.clear();
                    }
                    if (caption[0].length() > captionLimit) {
                        caption[0] = caption[0].subSequence(0, captionLimit);
                    }
                    sendStory.caption = caption[0].toString();
                }

                if (entry.period == Integer.MAX_VALUE) {
                    sendStory.pinned = true;
                } else {
                    sendStory.flags |= 8;
                    sendStory.period = entry.period;
                }

                if (entry.mediaEntities != null) {
                    for (int i = 0; i < entry.mediaEntities.size(); ++i) {
                        VideoEditedInfo.MediaEntity mediaEntity = entry.mediaEntities.get(i);
                        if (mediaEntity.mediaArea != null) {
                            sendStory.media_areas.add(mediaEntity.mediaArea);
                        }
                    }
                    if (!sendStory.media_areas.isEmpty()) {
                        sendStory.flags |= 32;
                    }
                }

                req = sendStory;
            }

            final RequestDelegate requestDelegate = (response, error) -> {
                if (response != null) {
                    failed = false;
                    TLRPC.Updates updates = (TLRPC.Updates) response;
                    int storyId = 0;
                    TLRPC.StoryItem storyItem = null;
                    for (int i = 0; i < updates.updates.size(); i++) {
                        if (updates.updates.get(i) instanceof TLRPC.TL_updateStory) {
                            TLRPC.TL_updateStory updateStory = (TLRPC.TL_updateStory) updates.updates.get(i);
                            updateStory.story.attachPath = path;
                            updateStory.story.firstFramePath = firstFramePath;
                            updateStory.story.justUploaded = !edit;
                            storyId = updateStory.story.id;
                            if (storyItem == null) {
                                storyItem = updateStory.story;
                            } else {
                                storyItem.media = updateStory.story.media;
                            }
                        }
                        if (updates.updates.get(i) instanceof TLRPC.TL_updateStoryID) {
                            TLRPC.TL_updateStoryID updateStory = (TLRPC.TL_updateStoryID) updates.updates.get(i);
                            if (storyItem == null) {
                                storyItem = new TLRPC.TL_storyItem();
                                storyItem.date = ConnectionsManager.getInstance(currentAccount).getCurrentTime();
                                storyItem.expire_date = storyItem.date + (entry.period == Integer.MAX_VALUE ? 86400 : entry.period);
                                storyItem.parsedPrivacy = null;
                                storyItem.privacy = StoryPrivacyBottomSheet.StoryPrivacy.toOutput(entry.privacyRules);
                                storyItem.pinned = entry.period == Integer.MAX_VALUE;
                                storyItem.dialogId = UserConfig.getInstance(currentAccount).clientUserId;
                                storyItem.attachPath = path;
                                storyItem.firstFramePath = firstFramePath;
                                storyItem.id = updateStory.id;
                                storyItem.justUploaded = !edit;
                            }
                        }
                    }
                    final long did = dialogId;
                    if (canceled) {
                        TLRPC.TL_stories_deleteStories stories_deleteStory = new TLRPC.TL_stories_deleteStories();
                        stories_deleteStory.id.add(storyId);
                        ConnectionsManager.getInstance(currentAccount).sendRequest(stories_deleteStory, (response1, error1) -> {
                            AndroidUtilities.runOnUIThread(StoriesController.this::invalidateStoryLimit);
                        });
                    } else {
                        if ((storyId == 0 || edit) && storyItem != null) {
                            TLRPC.TL_updateStory tl_updateStory = new TLRPC.TL_updateStory();
                            tl_updateStory.peer = MessagesController.getInstance(currentAccount).getPeer(did);
                            tl_updateStory.story = storyItem;
                            AndroidUtilities.runOnUIThread(() -> {
                                MessagesController.getInstance(currentAccount).getStoriesController().processUpdate(tl_updateStory);
                            });
                        }
                        final TLRPC.StoryItem storyItemFinal = storyItem;
                        if (storyItemFinal.media != null && storyItemFinal.attachPath != null) {
                            if (storyItemFinal.media.document != null) {
                                FileLoader.getInstance(currentAccount).setLocalPathTo(storyItemFinal.media.document, storyItemFinal.attachPath);
                            } else if (storyItemFinal.media.photo != null) {
                                TLRPC.Photo photo = storyItemFinal.media.photo;
                                TLRPC.PhotoSize size = FileLoader.getClosestPhotoSizeWithSize(photo.sizes, Integer.MAX_VALUE);
                                FileLoader.getInstance(currentAccount).setLocalPathTo(size, storyItemFinal.attachPath);
                            }
                        }
                        AndroidUtilities.runOnUIThread(() -> {
                            entryDestroyed = true;
                            if (entry.isError) {
                                getDraftsController().delete(entry);
                            }
                            entry.isError = false;
                            entry.error = null;
                            getDraftsController().saveForEdit(entry, did, storyItemFinal);
                            if (!edit) {
                                invalidateStoryLimit();
                            }
                        });
                        MessagesController.getInstance(currentAccount).processUpdateArray(updates.updates, updates.users, updates.chats, false, updates.date);
                    }
                } else if (error != null && !edit) {
                    AndroidUtilities.runOnUIThread(() -> {
                        entry.isError = true;
                        if (checkStoryError(error)) {
                            entry.error = null;
                        } else {
                            entry.error = error;
                        }
                        entryDestroyed = true;
                        hadFailed = failed = true;
                        getDraftsController().edit(entry);
                    });
                }

                AndroidUtilities.runOnUIThread(this::cleanup);
            };

            if (BuildVars.DEBUG_PRIVATE_VERSION && !edit && entry.caption != null && entry.caption.toString().contains("#failtest") && !hadFailed) {
                TLRPC.TL_error error = new TLRPC.TL_error();
                error.code = 400;
                error.text = "FORCED_TO_FAIL";
                requestDelegate.run(null, error);
            } else {
                currentRequest = ConnectionsManager.getInstance(currentAccount).sendRequest(req, requestDelegate);
            }
        }

        private void putMessages() {
            if (entry.shareUserIds == null || putMessages) {
                return;
            }
            final int count = entry.shareUserIds.size();
            String caption = entry.caption == null ? null : entry.caption.toString();
            ArrayList<TLRPC.MessageEntity> captionEntities = entry.caption == null ? null : MediaDataController.getInstance(currentAccount).getEntities(new CharSequence[]{entry.caption}, true);
            for (int i = 0; i < count; ++i) {
                long userId = entry.shareUserIds.get(i);
                if (entry.wouldBeVideo()) {
                    SendMessagesHelper.prepareSendingVideo(AccountInstance.getInstance(currentAccount), path, null, userId, null, null, null, captionEntities, 0, null, !entry.silent, entry.scheduleDate, false, false, caption);
                } else {
                    SendMessagesHelper.prepareSendingPhoto(AccountInstance.getInstance(currentAccount), path, null, null, userId, null, null, null, captionEntities, null, null, 0, null, null, !entry.silent, entry.scheduleDate, false, caption  /* TODO: */);
                }
            }
            putMessages = true;
        }

        public void cancel() {
            if (failed) {
                getDraftsController().delete(entry);
                uploadingStoriesByDialogId.get(dialogId).remove(UploadingStory.this);
            }
            canceled = true;
            if (entry.wouldBeVideo()) {
                MediaController.getInstance().cancelVideoConvert(messageObject);
            }
            FileLoader.getInstance(currentAccount).cancelFileUpload(path, false);
            if (currentRequest >= 0) {
                ConnectionsManager.getInstance(currentAccount).cancelRequest(currentRequest, true);
            }
            cleanup();
        }

        public boolean isCloseFriends() {
            return isCloseFriends;
        }
    }

    private final HashMap<Long, StoriesList>[] storiesLists = new HashMap[2];

    @Nullable
    public StoriesList getStoriesList(long dialogId, int type) {
        return getStoriesList(dialogId, type, true);
    }

    @Nullable
    private StoriesList getStoriesList(long dialogId, int type, boolean createIfNotExist) {
        if (storiesLists[type] == null) {
            storiesLists[type] = new HashMap<>();
        }
        StoriesList list = storiesLists[type].get(dialogId);
        if (list == null && createIfNotExist) {
            storiesLists[type].put(dialogId, list = new StoriesList(currentAccount, dialogId, type, this::destroyStoryList));
        }
        return list;
    }

    private static String storyItemIds(List<TLRPC.StoryItem> storyItems) {
        try {
            if (storyItems == null) {
                return "null";
            }
            String s = "";
            for (int i = 0; i < storyItems.size(); ++i) {
                if (i > 0) s += ", ";
                s += storyItems.get(i).id + "@" + storyItems.get(i).dialogId;
            }
            return s;
        } catch (Exception e) {
            return "err";
        }
    }

    private static String storyItemMessageIds(List<MessageObject> storyItems) {
        try {
            if (storyItems == null) {
                return "null";
            }
            String s = "";
            for (int i = 0; i < storyItems.size(); ++i) {
                if (i > 0) s += ", ";
                TLRPC.StoryItem storyItem = storyItems.get(i).storyItem;
                if (storyItem == null) {
                    s += "null";
                } else
                    s += storyItem.id + "@" + storyItem.dialogId;
            }
            return s;
        } catch (Exception e) {
            return "err";
        }
    }

    public void updateStoriesInLists(long dialogId, List<TLRPC.StoryItem> storyItems) {
        FileLog.d("updateStoriesInLists " + dialogId + " storyItems[" + storyItems.size() + "] {" + storyItemIds(storyItems) + "}");
        StoriesList pinned = getStoriesList(dialogId, StoriesList.TYPE_PINNED, false);
        StoriesList archived = getStoriesList(dialogId, StoriesList.TYPE_ARCHIVE, false);
        if (pinned != null) {
            pinned.updateStories(storyItems);
        }
        if (archived != null) {
            archived.updateStories(storyItems);
        }
    }

    public void updateDeletedStoriesInLists(long dialogId, List<TLRPC.StoryItem> storyItems) {
        FileLog.d("updateDeletedStoriesInLists " + dialogId + " storyItems[" + storyItems.size() + "] {" + storyItemIds(storyItems) + "}");
        StoriesList pinned = getStoriesList(dialogId, StoriesList.TYPE_PINNED, false);
        StoriesList archived = getStoriesList(dialogId, StoriesList.TYPE_ARCHIVE, false);
        if (pinned != null) {
            pinned.updateDeletedStories(storyItems);
        }
        if (archived != null) {
            archived.updateDeletedStories(storyItems);
        }
    }

    public void destroyStoryList(StoriesList list) {
        if (storiesLists[list.type] != null) {
            storiesLists[list.type].remove(list.dialogId);
        }
    }

    public static class StoriesList {

        private static HashMap<Integer, Long> lastLoadTime;

        private int maxLinkId = 0;
        private final ArrayList<Integer> links = new ArrayList<>();
        public int link() {
            final int id = maxLinkId++;
            links.add(id);
            AndroidUtilities.cancelRunOnUIThread(destroyRunnable);
            return id;
        }
        public void unlink(int id) {
            links.remove((Integer) id);
            if (links.isEmpty()) {
                AndroidUtilities.cancelRunOnUIThread(destroyRunnable);
                AndroidUtilities.runOnUIThread(destroyRunnable, 1000 * 60 * 5);
            }
        }

        public static final int TYPE_PINNED = 0;
        public static final int TYPE_ARCHIVE = 1;

        public final int currentAccount;
        public final long dialogId;
        public final int type;

        public final HashMap<Long, TreeSet<Integer>> groupedByDay = new HashMap<>();

        public final ArrayList<MessageObject> messageObjects = new ArrayList<>();
        private final HashMap<Integer, MessageObject> messageObjectsMap = new HashMap<>();

        private final SortedSet<Integer> cachedObjects = new TreeSet<>(Comparator.reverseOrder());
        private final SortedSet<Integer> loadedObjects = new TreeSet<>(Comparator.reverseOrder());

        private boolean showPhotos = true;
        private boolean showVideos = true;

        public void updateFilters(boolean photos, boolean videos) {
            this.showPhotos = photos;
            this.showVideos = videos;
            this.fill(true);
        }

        public boolean isOnlyCache() {
            return loadedObjects.isEmpty() && canLoad();
        }

        public boolean showPhotos() {
            return showPhotos;
        }

        public boolean showVideos() {
            return showVideos;
        }

        private final ArrayList<MessageObject> tempArr = new ArrayList<>();

        private final Runnable notify = () -> {
            NotificationCenter.getInstance(StoriesList.this.currentAccount).postNotificationName(NotificationCenter.storiesListUpdated, StoriesList.this);
        };

        public void fill(boolean notify) {
            fill(this.messageObjects, showPhotos, showVideos);
            if (notify) {
                AndroidUtilities.cancelRunOnUIThread(this.notify);
                AndroidUtilities.runOnUIThread(this.notify);
            }
        }

        private void fill(ArrayList<MessageObject> arrayList, boolean showPhotos, boolean showVideos) {
            tempArr.clear();
            int minId = Integer.MAX_VALUE;
            for (int id : loadedObjects) {
                MessageObject msg = messageObjectsMap.get(id);
                if (filter(msg, showPhotos, showVideos)) {
                    tempArr.add(msg);
                }
                if (id < minId) {
                    minId = id;
                }
            }
            if (!done) {
                Iterator<Integer> i = cachedObjects.iterator();
                while (i.hasNext() && (totalCount == -1 || tempArr.size() < totalCount)) {
                    int id = i.next();
                    if (minId == Integer.MAX_VALUE || id < minId) {
                        MessageObject msg = messageObjectsMap.get(id);
                        if (filter(msg, showPhotos, showVideos)) {
                            tempArr.add(msg);
                        }
                    }
                }
            }
            arrayList.clear();
            arrayList.addAll(tempArr);
        }

        private boolean filter(MessageObject msg, boolean photos, boolean videos) {
            return msg != null && msg.isStory() && (photos && msg.isPhoto() || videos && msg.isVideo() || msg.storyItem.media instanceof TLRPC.TL_messageMediaUnsupported);
        }

        private boolean done;
        private int totalCount = -1;
        private boolean preloading, loading;
        private boolean invalidateAfterPreload;
        private boolean error;
        private Runnable destroyRunnable;

        private Utilities.CallbackReturn<Integer, Boolean> toLoad;

        private StoriesList(int currentAccount, long dialogId, int type, Utilities.Callback<StoriesList> destroy) {
            this.currentAccount = currentAccount;
            this.dialogId = dialogId;
            this.type = type;
            this.destroyRunnable = () -> destroy.run(this);

            preloadCache();
        }

        private void preloadCache() {
            if (preloading || loading || error) {
                return;
            }

            preloading = true;
            final MessagesStorage storage = MessagesStorage.getInstance(currentAccount);
            storage.getStorageQueue().postRunnable(() -> {
                SQLiteCursor cursor = null;
                HashSet<Long> loadUserIds = new HashSet<>();
                ArrayList<MessageObject> cacheResult = new ArrayList<>();
                final ArrayList<TLRPC.User> loadedUsers = new ArrayList<>();
                try {
                    SQLiteDatabase database = storage.getDatabase();
                    cursor = database.queryFinalized(String.format(Locale.US, "SELECT data FROM profile_stories WHERE dialog_id = %d AND type = %d ORDER BY story_id DESC", dialogId, type));
                    while (cursor.next()) {
                        NativeByteBuffer data = cursor.byteBufferValue(0);
                        if (data != null) {
                            TLRPC.StoryItem storyItem = TLRPC.StoryItem.TLdeserialize(data, data.readInt32(true), true);
                            storyItem.dialogId = dialogId;
                            storyItem.messageId = storyItem.id;
                            MessageObject msg = new MessageObject(currentAccount, storyItem);
                            for (TLRPC.PrivacyRule rule : storyItem.privacy) {
                                if (rule instanceof TLRPC.TL_privacyValueDisallowUsers) {
                                    loadUserIds.addAll(((TLRPC.TL_privacyValueDisallowUsers) rule).users);
                                } else if (rule instanceof TLRPC.TL_privacyValueAllowUsers) {
                                    loadUserIds.addAll(((TLRPC.TL_privacyValueAllowUsers) rule).users);
                                }
                            }
                            msg.generateThumbs(false);
                            cacheResult.add(msg);
                            data.reuse();
                        }
                    }
                    cursor.dispose();

                    if (!loadUserIds.isEmpty()) {
                        storage.getUsersInternal(TextUtils.join(",", loadUserIds), loadedUsers);
                    }
                } catch (Throwable e) {
                    storage.checkSQLException(e);
                } finally {
                    if (cursor != null) {
                        cursor.dispose();
                        cursor = null;
                    }
                }

                AndroidUtilities.runOnUIThread(() -> {
                    FileLog.d("StoriesList "+type+"{"+ dialogId +"} preloadCache {" + storyItemMessageIds(cacheResult) + "}");
                    preloading = false;
                    MessagesController.getInstance(currentAccount).putUsers(loadedUsers, true);
                    if (invalidateAfterPreload) {
                        invalidateAfterPreload = false;
                        toLoad = null;
                        invalidateCache();
                        return;
                    }

                    cachedObjects.clear();
                    for (int i = 0; i < cacheResult.size(); ++i) {
                        pushObject(cacheResult.get(i), true);
                    }
                    fill(false);

                    if (toLoad != null) {
                        toLoad.run(0);
                        toLoad = null;
                    }

                    NotificationCenter.getInstance(currentAccount).postNotificationName(NotificationCenter.storiesListUpdated, StoriesList.this);
                });
            });
        }

        private void pushObject(MessageObject messageObject, boolean cachedOrLoaded) {
            if (messageObject == null) {
                return;
            }
            messageObjectsMap.put(messageObject.getId(), messageObject);
            (cachedOrLoaded ? cachedObjects : loadedObjects).add(messageObject.getId());

            long id = day(messageObject);
            TreeSet<Integer> group = groupedByDay.get(id);
            if (group == null) {
                groupedByDay.put(id, group = new TreeSet<>(Comparator.reverseOrder()));
            }
            group.add(messageObject.getId());
        }

        private boolean removeObject(int storyId, boolean removeFromCache) {
            MessageObject messageObject = messageObjectsMap.remove(storyId);
            if (removeFromCache) {
                cachedObjects.remove(storyId);
            }
            loadedObjects.remove(storyId);
            if (messageObject != null) {
                long id = day(messageObject);
                SortedSet<Integer> group = groupedByDay.get(id);
                if (group != null) {
                    group.remove(storyId);
                    if (group.isEmpty()) {
                        groupedByDay.remove(id);
                    }
                }
                return true;
            }
            return false;
        }

        public static long day(MessageObject messageObject) {
            if (messageObject == null) {
                return 0;
            }
            final long date = messageObject.messageOwner.date;
            Calendar calendar = Calendar.getInstance();
            calendar.setTimeInMillis(date * 1000L);
            final int year = calendar.get(Calendar.YEAR);
            final int month = calendar.get(Calendar.MONTH);
            final int day = calendar.get(Calendar.DAY_OF_MONTH);
            return year * 10000L + month * 100L + day;
        }

        public SortedSet<Integer> getStoryDayGroup(MessageObject messageObject) {
            return groupedByDay.get(day(messageObject));
        }

        public ArrayList<ArrayList<Integer>> getDays() {
            final ArrayList<Long> keys = new ArrayList<>(groupedByDay.keySet());
            Collections.sort(keys, (a, b) -> (int) (b - a));
            final ArrayList<ArrayList<Integer>> days = new ArrayList<>();
            for (Long key : keys) {
                TreeSet<Integer> storyIds = groupedByDay.get(key);
                if (storyIds != null) {
                    days.add(new ArrayList<>(storyIds));
                }
            }
            return days;
        }

        public void invalidateCache() {
            if (preloading) {
                invalidateAfterPreload = true;
                return;
            }

            resetCanLoad();

            final MessagesStorage storage = MessagesStorage.getInstance(currentAccount);
            storage.getStorageQueue().postRunnable(() -> {
                try {
                    SQLiteDatabase database = storage.getDatabase();
                    database.executeFast(String.format(Locale.US, "DELETE FROM profile_stories WHERE dialog_id = %d AND type = %d", dialogId, type)).stepThis().dispose();
                } catch (Throwable e) {
                    storage.checkSQLException(e);
                }

                AndroidUtilities.runOnUIThread(() -> {
                    cachedObjects.clear();
                    fill(true);
                });
            });
        }

        private boolean saving;

        private void saveCache() {
            if (saving) {
                return;
            }
            saving = true;
            final MessagesStorage storage = MessagesStorage.getInstance(currentAccount);
            storage.getStorageQueue().postRunnable(() -> {
                SQLitePreparedStatement state = null;
                ArrayList<MessageObject> toSave = new ArrayList<>();
                fill(toSave, true, true);
                FileLog.d("StoriesList " + type + "{"+ dialogId +"} saveCache {" + storyItemMessageIds(toSave) + "}");
                try {
                    SQLiteDatabase database = storage.getDatabase();
                    database.executeFast(String.format(Locale.US, "DELETE FROM profile_stories WHERE dialog_id = %d AND type = %d", dialogId, type)).stepThis().dispose();
                    state = database.executeFast("REPLACE INTO profile_stories VALUES(?, ?, ?, ?)");

                    for (int i = 0; i < toSave.size(); ++i) {
                        MessageObject messageObject = toSave.get(i);
                        TLRPC.StoryItem storyItem = messageObject.storyItem;
                        if (storyItem == null) {
                            continue;
                        }

                        NativeByteBuffer data = new NativeByteBuffer(storyItem.getObjectSize());
                        storyItem.serializeToStream(data);

                        state.requery();
                        state.bindLong(1, dialogId);
                        state.bindInteger(2, storyItem.id);
                        state.bindByteBuffer(3, data);
                        state.bindInteger(4, type);
                        state.step();
                        data.reuse();
                    }
                } catch (Throwable e) {
                    storage.checkSQLException(e);
                } finally {
                    if (state != null) {
                        state.dispose();
                        state = null;
                    }
                }

                AndroidUtilities.runOnUIThread(() -> {
                    saving = false;
                });
            });
        }

        private boolean canLoad() {
            if (lastLoadTime == null) {
                return true;
            }
            final int key = Objects.hash(currentAccount, type, dialogId);
            Long time = lastLoadTime.get(key);
            if (time == null) {
                return true;
            }
            return System.currentTimeMillis() - time > 1000L * 60 * 2;
        }

        private void resetCanLoad() {
            if (lastLoadTime != null) {
                lastLoadTime.remove(Objects.hash(currentAccount, type, dialogId));
            }
        }

        public boolean load(boolean force, final int count) {
            if (loading || (done || error || !canLoad()) && !force) {
                return false;
            }
            if (preloading) {
                toLoad = i -> load(force, count);
                return false;
            }

            final int offset_id;
            TLObject request;
            if (type == TYPE_PINNED) {
                TLRPC.TL_stories_getPinnedStories req = new TLRPC.TL_stories_getPinnedStories();
                req.peer = MessagesController.getInstance(currentAccount).getInputPeer(dialogId);
                if (!loadedObjects.isEmpty()) {
                    req.offset_id = offset_id = loadedObjects.last();
                } else {
                    offset_id = -1;
                }
                req.limit = count;
                request = req;
            } else {
                TLRPC.TL_stories_getStoriesArchive req = new TLRPC.TL_stories_getStoriesArchive();
                req.peer = MessagesController.getInstance(currentAccount).getInputPeer(dialogId);
                if (!loadedObjects.isEmpty()) {
                    req.offset_id = offset_id = loadedObjects.last();
                } else {
                    offset_id = -1;
                }
                req.limit = count;
                request = req;
            }
            FileLog.d("StoriesList " + type + "{"+ dialogId +"} load");

            loading = true;
            ConnectionsManager.getInstance(currentAccount).sendRequest(request, (response, err) -> {
                if (response instanceof TLRPC.TL_stories_stories) {
                    ArrayList<MessageObject> newMessageObjects = new ArrayList<>();
                    TLRPC.TL_stories_stories stories = (TLRPC.TL_stories_stories) response;
                    for (int i = 0; i < stories.stories.size(); ++i) {
                        TLRPC.StoryItem storyItem = stories.stories.get(i);
                        newMessageObjects.add(toMessageObject(storyItem));
                    }
                    AndroidUtilities.runOnUIThread(() -> {
                        FileLog.d("StoriesList " + type + "{"+ dialogId +"} loaded {" + storyItemMessageIds(newMessageObjects) + "}");

                        MessagesController.getInstance(currentAccount).putUsers(stories.users, false);
                        loading = false;

                        totalCount = stories.count;
                        for (int i = 0; i < newMessageObjects.size(); ++i) {
                            pushObject(newMessageObjects.get(i), false);
                        }
                        done = loadedObjects.size() >= totalCount;
                        if (!done) {
                            final int loadedFromId = offset_id == -1 ? loadedObjects.first() : offset_id;
                            final int loadedToId = !loadedObjects.isEmpty() ? loadedObjects.last() : 0;
                            Iterator<Integer> i = cachedObjects.iterator();
                            while (i.hasNext()) {
                                int cachedId = i.next();
                                if (!loadedObjects.contains(cachedId) && cachedId >= loadedFromId && cachedId <= loadedToId) {
                                    i.remove();
                                    removeObject(cachedId, false);
                                }
                            }
                        } else {
                            Iterator<Integer> i = cachedObjects.iterator();
                            while (i.hasNext()) {
                                int cachedId = i.next();
                                if (!loadedObjects.contains(cachedId)) {
                                    i.remove();
                                    removeObject(cachedId, false);
                                }
                            }
                        }
                        fill(true);

                        if (done) {
                            if (lastLoadTime == null) {
                                lastLoadTime = new HashMap<>();
                            }
                            lastLoadTime.put(Objects.hash(currentAccount, type, dialogId), System.currentTimeMillis());
                        } else {
                            resetCanLoad();
                        }

                        saveCache();
                    });
                } else {
                    AndroidUtilities.runOnUIThread(() -> {
                        loading = false;
                        error = true;

                        NotificationCenter.getInstance(currentAccount).postNotificationName(NotificationCenter.storiesListUpdated, StoriesList.this, false);
                    });
                }
            });
            return true;
        }

//        public void invalidate() {
//            resetCanLoad();
//            final int wasCount = messageObjects.size();
//            messageObjectsMap.clear();
//            loadedObjects.clear();
//            cachedObjects.clear();
//            invalidateCache();
//            done = false;
//            error = false;
//            load(true, Utilities.clamp(wasCount, 50, 10));
//        }

        public void updateDeletedStories(List<TLRPC.StoryItem> storyItems) {
            FileLog.d("StoriesList " + type + "{"+ dialogId +"} updateDeletedStories {" + storyItemIds(storyItems) + "}");
            if (storyItems == null) {
                return;
            }
            boolean changed = false;
            for (int i = 0; i < storyItems.size(); ++i) {
                TLRPC.StoryItem storyItem = storyItems.get(i);
                if (storyItem == null) {
                    continue;
                }
                boolean contains = loadedObjects.contains(storyItem.id) || cachedObjects.contains(storyItem.id);
                if (contains) {
                    changed = true;
                    loadedObjects.remove(storyItem.id);
                    cachedObjects.remove(storyItem.id);
                    if (totalCount != -1) {
                        totalCount--;
                    }
                }
                removeObject(storyItem.id, true);
            }
            if (changed) {
                fill(true);
                saveCache();
            }
        }

        public void updateStories(List<TLRPC.StoryItem> storyItems) {
            FileLog.d("StoriesList " + type + "{"+ dialogId +"} updateStories {" + storyItemIds(storyItems) + "}");
            if (storyItems == null) {
                return;
            }
            boolean changed = false;
            for (int i = 0; i < storyItems.size(); ++i) {
                TLRPC.StoryItem storyItem = storyItems.get(i);
                if (storyItem == null) {
                    continue;
                }
                boolean contains = loadedObjects.contains(storyItem.id) || cachedObjects.contains(storyItem.id);
                boolean shouldContain = type == TYPE_ARCHIVE ? true : storyItem.pinned;
                if (storyItem instanceof TLRPC.TL_storyItemDeleted) {
                    shouldContain = false;
                }
                if (contains != shouldContain) {
                    changed = true;
                    if (!shouldContain) {
                        FileLog.d("StoriesList remove story " + storyItem.id);
                        removeObject(storyItem.id, true);
                        if (totalCount != -1) {
                            totalCount--;
                        }
                    } else {
                        FileLog.d("StoriesList put story " + storyItem.id);
                        pushObject(toMessageObject(storyItem), false);
                        if (totalCount != -1) {
                            totalCount++;
                        }
                    }
                } else if (contains && shouldContain) {
                    MessageObject messageObject = messageObjectsMap.get(storyItem.id);
                    if (messageObject == null || !equal(messageObject.storyItem, storyItem)) {
                        FileLog.d("StoriesList update story " + storyItem.id);
                        messageObjectsMap.put(storyItem.id, toMessageObject(storyItem));
                        changed = true;
                    }
                }
            }
            if (changed) {
                fill(true);
                saveCache();
            }
        }

        public MessageObject findMessageObject(int storyId) {
            return messageObjectsMap.get(storyId);
        }

        public boolean equal(TLRPC.StoryItem a, TLRPC.StoryItem b) {
            if (a == null && b == null) {
                return true;
            }
            if ((a == null) != (b == null)) {
                return false;
            }
            return (
                a == b ||
                a.id == b.id &&
                a.media == b.media &&
                TextUtils.equals(a.caption, b.caption)
            );
        }

        private MessageObject toMessageObject(TLRPC.StoryItem storyItem) {
            storyItem.dialogId = dialogId;
            storyItem.messageId = storyItem.id;
            MessageObject msg = new MessageObject(currentAccount, storyItem);
            msg.generateThumbs(false);
            return msg;
        }

        public boolean isLoading() {
            return preloading || loading;
        }

        public boolean isFull() {
            return done;
        }

        public boolean isError() {
            return error;
        }

        public int getLoadedCount() {
            return loadedObjects.size();
        }

        public int getCount() {
            if (showVideos && showPhotos) {
                if (totalCount < 0) {
                    return messageObjects.size();
                }
                return Math.max(messageObjects.size(), totalCount);
            } else {
                return messageObjects.size();
            }
        }
    }

    private final Comparator<TLRPC.PeerStories> peerStoriesComparator = (o1, o2) -> {
        long dialogId1 = DialogObject.getPeerDialogId(o1.peer);
        long dialogId2 = DialogObject.getPeerDialogId(o2.peer);
        boolean hasUploading1 = hasUploadingStories(dialogId1);
        boolean hasUploading2 = hasUploadingStories(dialogId2);
        boolean hasUnread1 = hasUnreadStories(dialogId1);
        boolean hasUnread2 = hasUnreadStories(dialogId2);
        if (hasUploading1 == hasUploading2) {
            if (hasUnread1 == hasUnread2) {
                int service1 = UserObject.isService(dialogId1) ? 1 : 0;
                int service2 = UserObject.isService(dialogId2) ? 1 : 0;
                if (service1 == service2) {
                    int i1 = isPremium(dialogId1) ? 1 : 0;
                    int i2 = isPremium(dialogId2) ? 1 : 0;
                    if (i1 == i2) {
                        int date1 = o1.stories.isEmpty() ? 0 : o1.stories.get(o1.stories.size() - 1).date;
                        int date2 = o2.stories.isEmpty() ? 0 : o2.stories.get(o2.stories.size() - 1).date;
                        return date2 - date1;
                    } else {
                        return i2 - i1;
                    }
                } else {
                    return service2 - service1;
                }
            } else {
                int i1 = hasUnread1 ? 1 : 0;
                int i2 = hasUnread2 ? 1 : 0;
                return i2 - i1;
            }
        } else {
            int i1 = hasUploading1 ? 1 : 0;
            int i2 = hasUploading2 ? 1 : 0;
            return i2 - i1;
        }
    };

    private boolean isPremium(long uid) {
        TLRPC.User user = MessagesController.getInstance(currentAccount).getUser(uid);
        if (user == null) {
            return false;
        }
        return user.premium;
    }

    final Runnable sortStoriesRunnable;

    public void scheduleSort() {
        AndroidUtilities.cancelRunOnUIThread(sortStoriesRunnable);
        sortStoriesRunnable.run();
       // AndroidUtilities.runOnUIThread(sortStoriesRunnable, 2000);
    }

    public boolean hasOnlySelfStories() {
        return hasSelfStories() && (getDialogListStories().isEmpty() || (getDialogListStories().size() == 1 && DialogObject.getPeerDialogId(getDialogListStories().get(0).peer) == UserConfig.getInstance(currentAccount).clientUserId));
    }

    public void sortHiddenStories() {
        sortDialogStories(hiddenListStories);
        NotificationCenter.getInstance(currentAccount).postNotificationName(NotificationCenter.storiesUpdated);
    }


    public HashSet<Long> blocklist = new HashSet<>();
    private LongSparseArray<Boolean> blockedOverride = new LongSparseArray<>();

    private int blocklistCount;
    public boolean blocklistFull = false;
    private boolean blocklistLoadingReset = false;
    private boolean blocklistLoading = false;
    private int blocklistReqId;
    private long lastBlocklistRequested = 0;

    public void loadBlocklistAtFirst() {
        if (lastBlocklistRequested == 0)
            loadBlocklist(false);
    }

    public void loadBlocklist(boolean reset) {
        if (blocklistLoading) {
            if (reset && !blocklistLoadingReset) {
                ConnectionsManager.getInstance(currentAccount).cancelRequest(blocklistReqId, true);
                blocklistReqId = 0;
                blocklistLoading = blocklistLoadingReset = false;
            } else {
                return;
            }
        }

        if (reset && (System.currentTimeMillis() - lastBlocklistRequested) < 1000 * 60 * 30) {
            return;
        }

        if (!reset && blocklistFull) {
            return;
        }

        blocklistLoading = true;
        blocklistLoadingReset = reset;
        TLRPC.TL_contacts_getBlocked req = new TLRPC.TL_contacts_getBlocked();
        req.my_stories_from = true;
        if (reset) {
            req.offset = 0;
            req.limit = 100;
            blocklistFull = false;
        } else {
            req.offset = blocklist.size();
            req.limit = 25;
        }
        ConnectionsManager.getInstance(currentAccount).sendRequest(req, (response, err) -> AndroidUtilities.runOnUIThread(() -> {
            if (response instanceof TLRPC.TL_contacts_blocked) {
                TLRPC.TL_contacts_blocked res = (TLRPC.TL_contacts_blocked) response;
                MessagesController.getInstance(currentAccount).putUsers(res.users, false);
                MessagesController.getInstance(currentAccount).putChats(res.chats, false);

                blocklist.clear();
                for (TLRPC.TL_peerBlocked peer : res.blocked) {
                    long id = DialogObject.getPeerDialogId(peer.peer_id);
                    blocklist.add(id);
                }
                blocklistCount = Math.max(blocklist.size(), res.count);
                blocklistFull = true;
            } else if (response instanceof TLRPC.TL_contacts_blockedSlice) {
                TLRPC.TL_contacts_blockedSlice res = (TLRPC.TL_contacts_blockedSlice) response;
                MessagesController.getInstance(currentAccount).putUsers(res.users, false);
                MessagesController.getInstance(currentAccount).putChats(res.chats, false);

                for (TLRPC.TL_peerBlocked peer : res.blocked) {
                    long id = DialogObject.getPeerDialogId(peer.peer_id);
                    blocklist.add(id);
                }
                blocklistCount = res.count;
                blocklistFull = blocklist.size() >= blocklistCount;
            } else {
                return;
            }
            NotificationCenter.getInstance(currentAccount).postNotificationName(NotificationCenter.storiesBlocklistUpdate);
            blocklistLoading = false;
            lastBlocklistRequested = System.currentTimeMillis();
        }));
    }

    public int getBlocklistCount() {
        return blocklistCount;
    }

    public void updateBlockedUsers(HashSet<Long> ids, Runnable done) {
        TLRPC.TL_contacts_setBlocked req = new TLRPC.TL_contacts_setBlocked();
        req.my_stories_from = true;
        req.limit = blocklist.size();
        blocklistCount -= blocklist.size();
        if (blocklistCount < 0) {
            blocklistCount = 0;
        }
        blocklist.clear();
        for (long id : ids) {
            TLRPC.InputPeer inputPeer = MessagesController.getInstance(currentAccount).getInputPeer(id);
            if (inputPeer == null || inputPeer instanceof TLRPC.TL_inputPeerEmpty) {
                continue;
            }
            blocklist.add(id);
            req.id.add(inputPeer);
        }
        blocklistCount += blocklist.size();
        req.limit = Math.max(req.limit, blocklist.size());
        ConnectionsManager.getInstance(currentAccount).sendRequest(req, (res, err) -> AndroidUtilities.runOnUIThread(() -> {
            if (done != null) {
                done.run();
            }
        }));
    }

    public boolean isBlocked(TLRPC.TL_storyView storyView) {
        if (storyView == null) {
            return false;
        }
        if (blockedOverride.containsKey(storyView.user_id)) {
            return blockedOverride.get(storyView.user_id);
        }
        if (lastBlocklistRequested == 0) {
            return storyView.blocked_my_stories_from || storyView.blocked;
        }
        if (blocklist.contains(storyView.user_id)) {
            return true;
        }
        return storyView.blocked_my_stories_from || storyView.blocked;
    }

    public boolean isBlocked(long did) {
        if (blockedOverride.containsKey(did)) {
            return blockedOverride.get(did);
        }
        return blocklist.contains(did);
    }

    public void applyStoryViewsBlocked(TLRPC.TL_stories_storyViewsList res) {
        if (res == null || res.views == null) {
            return;
        }
        for (int i = 0; i < res.views.size(); ++i) {
            TLRPC.TL_storyView view = res.views.get(i);
            if (blockedOverride.containsKey(view.user_id)) {
                blockedOverride.put(view.user_id, view.blocked_my_stories_from);
            }
        }
    }

    public void updateBlockUser(long did, boolean block) {
        updateBlockUser(did, block, true);
    }

    public void updateBlockUser(long did, boolean block, boolean request) {
        TLRPC.InputPeer inputPeer = MessagesController.getInstance(currentAccount).getInputPeer(did);
        if (inputPeer == null || inputPeer instanceof TLRPC.TL_inputPeerEmpty) {
            return;
        }

        blockedOverride.put(did, block);
        if (blocklist.contains(did) != block) {
            if (block) {
                blocklist.add(did);
                blocklistCount++;
            } else {
                blocklist.remove(did);
                blocklistCount--;
            }
        }

        if (request) {
            TLObject req;
            if (block) {
                TLRPC.TL_contacts_block blockReq = new TLRPC.TL_contacts_block();
                blockReq.my_stories_from = true;
                blockReq.id = inputPeer;
                req = blockReq;
            } else {
                TLRPC.TL_contacts_unblock unblockReq = new TLRPC.TL_contacts_unblock();
                unblockReq.my_stories_from = true;
                unblockReq.id = inputPeer;
                req = unblockReq;
            }
            ConnectionsManager.getInstance(currentAccount).sendRequest(req, null);
        }

        NotificationCenter.getInstance(currentAccount).postNotificationName(NotificationCenter.storiesBlocklistUpdate);
    }

    private boolean storyLimitFetched;
    private StoryLimit storyLimitCached;

    public StoryLimit checkStoryLimit() {
        final int countLimit = UserConfig.getInstance(currentAccount).isPremium() ?
            MessagesController.getInstance(currentAccount).storyExpiringLimitPremium :
            MessagesController.getInstance(currentAccount).storyExpiringLimitDefault;

        if (getMyStoriesCount() >= countLimit) {
            return new StoryLimit(StoryLimit.LIMIT_COUNT, 0);
        }

        if (storyLimitFetched) {
            return storyLimitCached;
        }

        TLRPC.TL_stories_canSendStory tl_stories_canSendStory = new TLRPC.TL_stories_canSendStory();
        tl_stories_canSendStory.peer = MessagesController.getInstance(currentAccount).getInputPeer(UserConfig.getInstance(currentAccount).getClientUserId());
        ConnectionsManager.getInstance(currentAccount).sendRequest(tl_stories_canSendStory, (res, err) -> AndroidUtilities.runOnUIThread(() -> {
            storyLimitFetched = true;
            if (res instanceof TLRPC.TL_boolTrue) {
                storyLimitCached = null;
                NotificationCenter.getInstance(currentAccount).postNotificationName(NotificationCenter.storiesLimitUpdate);
            } else {
                checkStoryError(err);
            }
        }), ConnectionsManager.RequestFlagDoNotWaitFloodWait);
        return null;
    }

    public void canSendStoryFor(long dialogId, Consumer<Boolean> consumer, boolean showLimitsBottomSheet, Theme.ResourcesProvider resourcesProvider) {
        TLRPC.TL_stories_canSendStory tl_stories_canSendStory = new TLRPC.TL_stories_canSendStory();
        tl_stories_canSendStory.peer = MessagesController.getInstance(currentAccount).getInputPeer(dialogId);
        ConnectionsManager.getInstance(currentAccount).sendRequest(tl_stories_canSendStory, (res, err) -> AndroidUtilities.runOnUIThread(() -> {
            if (err != null) {
                if (err.text.contains("BOOSTS_REQUIRED")) {
                    if (showLimitsBottomSheet) {
                        MessagesController messagesController = MessagesController.getInstance(currentAccount);
                        messagesController.getBoostsController().getBoostsStats(dialogId, boostsStatus -> {
                            if (boostsStatus == null) {
                                consumer.accept(false);
                                return;
                            }
                            BaseFragment lastFragment = LaunchActivity.getLastFragment();
                            LimitReachedBottomSheet limitReachedBottomSheet = new LimitReachedBottomSheet(lastFragment, lastFragment.getContext(), LimitReachedBottomSheet.TYPE_BOOSTS_FOR_POSTING, currentAccount, resourcesProvider);
                            limitReachedBottomSheet.setBoostsStats(boostsStatus, false);
                            limitReachedBottomSheet.setDialogId(dialogId);
                            if (canPostStories(dialogId)) {
                                limitReachedBottomSheet.showStatisticButtonInLink(() -> {
                                    TLRPC.Chat chat = MessagesController.getInstance(currentAccount).getChat(-dialogId);
                                    Bundle args = new Bundle();
                                    args.putLong("chat_id", -dialogId);
                                    args.putBoolean("is_megagroup", chat.megagroup);
                                    args.putBoolean("start_from_boosts", true);
                                    args.putBoolean("only_boosts", true);
                                    StatisticActivity fragment = new StatisticActivity(args);
                                    BaseFragment lastFragment1 = LaunchActivity.getLastFragment();
                                    if (lastFragment1 != null) {
                                        if (StoryRecorder.isVisible()) {
                                            BaseFragment.BottomSheetParams params = new BaseFragment.BottomSheetParams();
                                            params.transitionFromLeft = true;
                                            lastFragment1.showAsSheet(fragment, params);
                                        } else {
                                            lastFragment1.presentFragment(fragment);
                                        }
                                    }
                                });
                            }
                            limitReachedBottomSheet.show();
                            consumer.accept(false);
                        });
                    } else {
                        consumer.accept(false);
                    }
                } else {
                    BulletinFactory bulletinFactory = BulletinFactory.global();
                    if (bulletinFactory != null) {
                        bulletinFactory.createErrorBulletin(err.text);
                    }
                    consumer.accept(false);
                }
            } else {
                consumer.accept(true);
            }
        }), ConnectionsManager.RequestFlagDoNotWaitFloodWait);
    }

    public boolean checkStoryError(TLRPC.TL_error err) {
        boolean limitUpdate = false;
        if (err != null && err.text != null) {
            if (err.text.startsWith("STORY_SEND_FLOOD_WEEKLY_")) {
                long until = 0;
                try {
                    until = Long.parseLong(err.text.substring("STORY_SEND_FLOOD_WEEKLY_".length()));
                } catch (Exception ignore) {}
                storyLimitCached = new StoryLimit(StoryLimit.LIMIT_WEEK, until);
                limitUpdate = true;
            } else if (err.text.startsWith("STORY_SEND_FLOOD_MONTHLY_")) {
                long until = 0;
                try {
                    until = Long.parseLong(err.text.substring("STORY_SEND_FLOOD_MONTHLY_".length()));
                } catch (Exception ignore) {}
                storyLimitCached = new StoryLimit(StoryLimit.LIMIT_MONTH, until);
                limitUpdate = true;
            } else if (err.text.equals("STORIES_TOO_MUCH")) {
                storyLimitCached = new StoryLimit(StoryLimit.LIMIT_COUNT, 0);
                limitUpdate = true;
            } else if (err.text.equals("PREMIUM_ACCOUNT_REQUIRED")) {
                MessagesController mc = MessagesController.getInstance(currentAccount);
                if ("enabled".equals(mc.storiesPosting)) {
                    mc.getMainSettings().edit().putString("storiesPosting", mc.storiesPosting = "premium").apply();
                    NotificationCenter.getInstance(currentAccount).postNotificationName(NotificationCenter.storiesEnabledUpdate);
                }
                limitUpdate = true;
            }
        }
        if (limitUpdate) {
            NotificationCenter.getInstance(currentAccount).postNotificationName(NotificationCenter.storiesLimitUpdate);
        }
        return limitUpdate;
    }

    public boolean hasStoryLimit() {
        StoryLimit storyLimit = checkStoryLimit();
        return storyLimit != null && storyLimit.active(currentAccount);
    }

    public void invalidateStoryLimit() {
        storyLimitFetched = false;
        storyLimitCached = null;
    }

    public static class StoryLimit {

        public static final int LIMIT_COUNT = 1;
        public static final int LIMIT_WEEK = 2;
        public static final int LIMIT_MONTH = 3;

        public int type;
        public long until;

        public StoryLimit(int type, long until) {
            this.type = type;
            this.until = until;
        }

        public int getLimitReachedType() {
            switch (type) {
                case LIMIT_WEEK:
                    return LimitReachedBottomSheet.TYPE_STORIES_WEEK;
                case LIMIT_MONTH:
                    return LimitReachedBottomSheet.TYPE_STORIES_MONTH;
                default:
                case LIMIT_COUNT:
                    return LimitReachedBottomSheet.TYPE_STORIES_COUNT;
            }
        }

        public boolean active(int currentAccount) {
            switch (type) {
                case LIMIT_WEEK:
                case LIMIT_MONTH:
                    return ConnectionsManager.getInstance(currentAccount).getCurrentTime() < until;
                case LIMIT_COUNT:
                default:
                    return true;
            }
        }
    }

    public final ArrayList<TLRPC.InputPeer> sendAs = new ArrayList<>();
    { sendAs.add(new TLRPC.TL_inputPeerSelf()); }
    private boolean loadingSendAs = false;
    private boolean loadedSendAs = false;

    public void loadSendAs() {
        if (loadingSendAs || loadedSendAs) {
            return;
        }
        loadingSendAs = true;
        ConnectionsManager.getInstance(currentAccount).sendRequest(new TLRPC.TL_stories_getChatsToSend(), (res, err) -> AndroidUtilities.runOnUIThread(() -> {
            sendAs.clear();
            sendAs.add(new TLRPC.TL_inputPeerSelf());
            if (res instanceof TLRPC.TL_messages_chats) {
                ArrayList<TLRPC.Chat> chats = ((TLRPC.TL_messages_chats) res).chats;
                MessagesController.getInstance(currentAccount).putChats(chats, false);
                for (TLRPC.Chat chat : chats) {
                    TLRPC.InputPeer peer = MessagesController.getInputPeer(chat);
                    sendAs.add(peer);
                }
            }
            loadingSendAs = false;
            loadedSendAs = true;
            NotificationCenter.getInstance(currentAccount).postNotificationName(NotificationCenter.storiesSendAsUpdate);
        }));
    }

    private void invalidateSendAsList() {
        // when channel gets deleted or something else happens...
        loadedSendAs = false;
    }

    public boolean canEditStories(long dialogId) {
        if (dialogId < 0) {
            TLRPC.Chat chat = MessagesController.getInstance(currentAccount).getChat(-dialogId);
            if (chat == null) {
                return false;
            }
            return chat.creator || chat.admin_rights != null && chat.admin_rights.edit_stories;
        }
        return false;
    }

    public boolean canPostStories(long dialogId) {
        if (dialogId < 0) {
            TLRPC.Chat chat = MessagesController.getInstance(currentAccount).getChat(-dialogId);
            if (chat == null) {
                return false;
            }
            return chat.creator || chat.admin_rights != null && chat.admin_rights.post_stories;
        }
        return false;
    }

    public boolean canEditStory(TLRPC.StoryItem storyItem) {
        if (storyItem == null) {
            return false;
        }
        if (storyItem.dialogId == getSelfUserId()) {
            return false;
        }
        if (storyItem.dialogId < 0) {
            TLRPC.Chat chat = MessagesController.getInstance(currentAccount).getChat(-storyItem.dialogId);
            if (chat == null) {
                return false;
            }
            if (chat.creator) {
                return true;
            }
            if (storyItem.out && chat.admin_rights != null && (chat.admin_rights.post_stories || chat.admin_rights.edit_stories)) {
                return true;
            }
            if (!storyItem.out && chat.admin_rights != null && chat.admin_rights.edit_stories) {
                return true;
            }
        }
        return false;
    }

    public boolean canDeleteStory(TLRPC.StoryItem storyItem) {
        if (storyItem == null) {
            return false;
        }
        if (storyItem.dialogId == getSelfUserId()) {
            return false;
        }
        if (storyItem.dialogId < 0) {
            TLRPC.Chat chat = MessagesController.getInstance(currentAccount).getChat(-storyItem.dialogId);
            if (chat == null) {
                return false;
            }
            if (chat.creator) {
                return true;
            }
            if (storyItem.out && chat.admin_rights != null && (chat.admin_rights.post_stories || chat.admin_rights.delete_stories)) {
                return true;
            }
            if (!storyItem.out && chat.admin_rights != null && chat.admin_rights.delete_stories) {
                return true;
            }
        }
        return false;
    }
}<|MERGE_RESOLUTION|>--- conflicted
+++ resolved
@@ -234,10 +234,7 @@
     }
 
     public boolean hasStories(long dialogId) {
-<<<<<<< HEAD
         if (NaConfig.INSTANCE.getDisableStories().Bool()) return false;
-        if (getSelfUserId() == dialogId && hasUploadingStories()) {
-=======
         if (dialogId == 0) {
             return false;
         }
@@ -245,7 +242,6 @@
             return true;
         }
         if (isLastUploadingFailed(dialogId)) {
->>>>>>> 750eedfc
             return true;
         }
         TLRPC.PeerStories stories = allStoriesMap.get(dialogId);
