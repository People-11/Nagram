/*
 * This is the source code of Telegram for Android v. 5.x.x.
 * It is licensed under GNU GPL v. 2 or later.
 * You should have received a copy of the license in this archive (see LICENSE).
 *
 * Copyright Nikolai Kudashov, 2013-2018.
 */

package org.telegram.ui;

import android.Manifest;
import android.annotation.SuppressLint;
import android.app.Activity;
import android.content.Context;
import android.content.DialogInterface;
import android.content.Intent;
import android.content.pm.PackageManager;
import android.graphics.Canvas;
import android.os.Build;
import android.text.SpannableStringBuilder;
import android.text.Spanned;
import android.text.TextUtils;
import android.view.MotionEvent;
import android.view.View;
import android.view.ViewGroup;
import android.widget.FrameLayout;
import android.widget.LinearLayout;
import android.widget.TextView;

import androidx.annotation.NonNull;
import androidx.annotation.Nullable;
import androidx.collection.LongSparseArray;
import androidx.recyclerview.widget.DefaultItemAnimator;
import androidx.recyclerview.widget.DiffUtil;
import androidx.recyclerview.widget.ItemTouchHelper;
import androidx.recyclerview.widget.LinearLayoutManager;
import androidx.recyclerview.widget.ListUpdateCallback;
import androidx.recyclerview.widget.RecyclerView;

import com.google.gson.Gson;
import com.google.gson.JsonObject;
import com.google.gson.internal.Streams;
import com.google.gson.stream.JsonWriter;

import org.telegram.messenger.AndroidUtilities;
import org.telegram.messenger.ApplicationLoader;
import org.telegram.messenger.FileLog;
import org.telegram.messenger.LocaleController;
import org.telegram.messenger.MediaDataController;
import org.telegram.messenger.MessagesController;
import org.telegram.messenger.NotificationCenter;
import org.telegram.messenger.R;
import org.telegram.messenger.SendMessagesHelper;
import org.telegram.messenger.SharedConfig;
import org.telegram.tgnet.ConnectionsManager;
import org.telegram.tgnet.TLRPC;
import org.telegram.ui.ActionBar.ActionBar;
import org.telegram.ui.ActionBar.ActionBarMenu;
import org.telegram.ui.ActionBar.ActionBarMenuItem;
import org.telegram.ui.ActionBar.AlertDialog;
import org.telegram.ui.ActionBar.BackDrawable;
import org.telegram.ui.ActionBar.BaseFragment;
import org.telegram.ui.ActionBar.Theme;
import org.telegram.ui.ActionBar.ThemeDescription;
import org.telegram.ui.Cells.RadioColorCell;
import org.telegram.ui.Cells.ShadowSectionCell;
import org.telegram.ui.Cells.StickerSetCell;
import org.telegram.ui.Cells.TextCheckCell;
import org.telegram.ui.Cells.TextInfoPrivacyCell;
import org.telegram.ui.Cells.TextSettingsCell;
import org.telegram.ui.Components.Bulletin;
import org.telegram.ui.Components.BulletinFactory;
import org.telegram.ui.Components.LayoutHelper;
import org.telegram.ui.Components.NumberTextView;
import org.telegram.ui.Components.RecyclerListView;
import org.telegram.ui.Components.ReorderingBulletinLayout;
import org.telegram.ui.Components.ReorderingHintDrawable;
import org.telegram.ui.Components.ShareAlert;
import org.telegram.ui.Components.StickersAlert;
import org.telegram.ui.Components.TrendingStickersAlert;
import org.telegram.ui.Components.TrendingStickersLayout;
import org.telegram.ui.Components.URLSpanNoUnderline;

import java.io.File;
import java.io.IOException;
import java.io.StringWriter;
import java.util.ArrayList;
import java.util.Date;
import java.util.List;
import java.util.Locale;
import java.util.concurrent.atomic.AtomicBoolean;
import java.util.concurrent.atomic.AtomicReference;

import kotlin.Unit;
import tw.nekomimi.nekogram.BottomBuilder;
import tw.nekomimi.nekogram.NekoConfig;
import tw.nekomimi.nekogram.NekoXConfig;
import tw.nekomimi.nekogram.PinnedStickerHelper;
import tw.nekomimi.nekogram.utils.AlertUtil;
import tw.nekomimi.nekogram.utils.FileUtil;
import tw.nekomimi.nekogram.utils.ShareUtil;
import tw.nekomimi.nekogram.utils.StickersUtil;
import tw.nekomimi.nekogram.utils.UIUtil;

public class StickersActivity extends BaseFragment implements NotificationCenter.NotificationCenterDelegate {

    private static final int MENU_ARCHIVE = 0;
    private static final int MENU_DELETE = 1;
<<<<<<< HEAD
    private static final int MENU_EXPORT = 5;
    private static final int MENU_TOGGLE_PIN = 100;

=======
    private static final int MENU_SHARE = 2;
>>>>>>> 368822d2

    private RecyclerListView listView;
    private ListAdapter listAdapter;
    @SuppressWarnings("FieldCanBeLocal")
    private LinearLayoutManager layoutManager;
    private DefaultItemAnimator itemAnimator;
    private ItemTouchHelper itemTouchHelper;
    private NumberTextView selectedCountTextView;
    private TrendingStickersAlert trendingStickersAlert;

    private ActionBarMenuItem exportMenuItem;
    private ActionBarMenuItem archiveMenuItem;
    private ActionBarMenuItem deleteMenuItem;
    private ActionBarMenuItem shareMenuItem;

    private int activeReorderingRequests;
    private boolean needReorder;
    private final int currentType;

    private int suggestRow;
    private int loopRow;
    private int loopInfoRow;
    private int featuredRow;
    private int stickersBotInfo;
    private int masksRow;
    private int masksInfoRow;
    private int archivedRow;
    private int archivedInfoRow;
    private int stickersStartRow;
    private int stickersEndRow;
    private int stickersShadowRow;
    private int rowCount;

    public class TouchHelperCallback extends ItemTouchHelper.Callback {

        @Override
        public boolean isLongPressDragEnabled() {
            return listAdapter.hasSelected();
        }

        @Override
        public int getMovementFlags(RecyclerView recyclerView, RecyclerView.ViewHolder viewHolder) {
            if (viewHolder.getItemViewType() != 0) {
                return makeMovementFlags(0, 0);
            }
            return makeMovementFlags(ItemTouchHelper.UP | ItemTouchHelper.DOWN, 0);
        }

        @Override
        public boolean onMove(RecyclerView recyclerView, RecyclerView.ViewHolder source, RecyclerView.ViewHolder target) {
            if (source.getItemViewType() != target.getItemViewType()) {
                return false;
            }
            if (NekoConfig.enableStickerPin && currentType == MediaDataController.TYPE_IMAGE) {
                int from = source.getAdapterPosition();
                int to = target.getAdapterPosition();
                if (from < stickersStartRow + listAdapter.pinnedStickersCount) {
                    // drag a pinned sticker
                    if (to >= stickersStartRow + listAdapter.pinnedStickersCount) {// to a unpinned sticker
                        return false;
                    }
                } else {
                    // drag a unpinned sticker
                    if (to < stickersStartRow + listAdapter.pinnedStickersCount) {
                        // to a pinned sticker
                        return false;
                    } else {
                        // to a unpinned sticker, like normal
                        listAdapter.swapElements(from, to);
                        return true;
                    }
                }
                // pinned to pinned
                if (from == to)
                    return false;
                int index1 = from - stickersStartRow;
                int index2 = to - stickersStartRow;
                PinnedStickerHelper.getInstance(currentAccount).swap(index1, index2);
                listAdapter.swapElements(from, to);
            } else
                listAdapter.swapElements(source.getAdapterPosition(), target.getAdapterPosition());
            return true;
        }

        @Override
        public void onChildDraw(Canvas c, RecyclerView recyclerView, RecyclerView.ViewHolder viewHolder, float dX, float dY, int actionState, boolean isCurrentlyActive) {
            super.onChildDraw(c, recyclerView, viewHolder, dX, dY, actionState, isCurrentlyActive);
        }

        @Override
        public void onSelectedChanged(RecyclerView.ViewHolder viewHolder, int actionState) {
            if (actionState == ItemTouchHelper.ACTION_STATE_IDLE) {
                sendReorder();
            } else {
                listView.cancelClickRunnables(false);
                viewHolder.itemView.setPressed(true);
            }
            super.onSelectedChanged(viewHolder, actionState);
        }

        @Override
        public void onSwiped(RecyclerView.ViewHolder viewHolder, int direction) {

        }

        @Override
        public void clearView(RecyclerView recyclerView, RecyclerView.ViewHolder viewHolder) {
            super.clearView(recyclerView, viewHolder);
            viewHolder.itemView.setPressed(false);
        }
    }

    public StickersActivity(int type) {
        super();
        currentType = type;
    }

    private File stickersFile;

    public StickersActivity(File stickersFile) {
        this(MediaDataController.TYPE_IMAGE);
        this.stickersFile = stickersFile;
    }

    @Override
    public boolean onFragmentCreate() {
        super.onFragmentCreate();
        MediaDataController.getInstance(currentAccount).checkStickers(currentType);
        if (currentType == MediaDataController.TYPE_IMAGE) {
            MediaDataController.getInstance(currentAccount).checkFeaturedStickers();
            MediaDataController.getInstance(currentAccount).checkStickers(MediaDataController.TYPE_MASK);
        }
        NotificationCenter.getInstance(currentAccount).addObserver(this, NotificationCenter.stickersDidLoad);
        NotificationCenter.getInstance(currentAccount).addObserver(this, NotificationCenter.archivedStickersCountDidLoad);
        NotificationCenter.getInstance(currentAccount).addObserver(this, NotificationCenter.featuredStickersDidLoad);
        updateRows();
        return true;
    }

    @Override
    public void onFragmentDestroy() {
        super.onFragmentDestroy();
        NotificationCenter.getInstance(currentAccount).removeObserver(this, NotificationCenter.stickersDidLoad);
        NotificationCenter.getInstance(currentAccount).removeObserver(this, NotificationCenter.archivedStickersCountDidLoad);
        NotificationCenter.getInstance(currentAccount).removeObserver(this, NotificationCenter.featuredStickersDidLoad);
    }

    private int menu_other = 2;
    private int menu_export = 3;
    private int menu_import = 4;

    @Override
    public View createView(Context context) {
        actionBar.setBackButtonDrawable(new BackDrawable(false));
        actionBar.setAllowOverlayTitle(true);
        if (currentType == MediaDataController.TYPE_IMAGE) {
            actionBar.setTitle(LocaleController.getString("StickersName", R.string.StickersName));
        } else {
            actionBar.setTitle(LocaleController.getString("Masks", R.string.Masks));
        }
        actionBar.setActionBarMenuOnItemClick(new ActionBar.ActionBarMenuOnItemClick() {
            @Override
            public void onItemClick(int id) {
                if (id == -1) {
                    if (onBackPressed()) {
                        finishFragment();
                    }
<<<<<<< HEAD
                } else if (id == MENU_EXPORT || id == MENU_ARCHIVE || id == MENU_DELETE) {
=======
                } else if (id == MENU_ARCHIVE || id == MENU_DELETE || id == MENU_SHARE) {
>>>>>>> 368822d2
                    if (!needReorder) {
                        if (activeReorderingRequests == 0) {
                            listAdapter.processSelectionMenu(id);
                        }
                    } else {
                        sendReorder();
                    }
                } else if (id == menu_export) {
                    exportStickers();
                } else if (id == menu_import) {
                    try {
                        if (Build.VERSION.SDK_INT >= 23 && getParentActivity().checkSelfPermission(Manifest.permission.READ_EXTERNAL_STORAGE) != PackageManager.PERMISSION_GRANTED) {
                            getParentActivity().requestPermissions(new String[]{Manifest.permission.READ_EXTERNAL_STORAGE}, 4);
                            return;
                        }
                    } catch (Throwable ignore) {
                    }
                    DocumentSelectActivity fragment = new DocumentSelectActivity(false);
                    fragment.setMaxSelectedFiles(1);
                    fragment.setAllowPhoto(false);
                    fragment.setDelegate(new DocumentSelectActivity.DocumentSelectActivityDelegate() {
                        @Override
                        public void didSelectFiles(DocumentSelectActivity activity, ArrayList<String> files, String caption, boolean notify, int scheduleDate) {
                            activity.finishFragment();
                            processStickersFile(new File(files.get(0)), false);
                        }

                        @Override
                        public void didSelectPhotos(ArrayList<SendMessagesHelper.SendingMediaInfo> photos, boolean notify, int scheduleDate) {
                        }

                        @Override
                        public void startDocumentSelectActivity() {
                        }
                    });
                    presentFragment(fragment);
                }
            }
        });

        ActionBarMenu menu = actionBar.createMenu();

        ActionBarMenuItem otherItem = menu.addItem(menu_other, R.drawable.ic_ab_other);

        otherItem.addSubItem(menu_export, R.drawable.baseline_file_download_24, LocaleController.getString("ExportStickers", R.string.ExportStickers));
        otherItem.addSubItem(menu_import, R.drawable.baseline_playlist_add_24, LocaleController.getString("ImportStickersX", R.string.ImportStickersX));

        final ActionBarMenu actionMode = actionBar.createActionMode();
        selectedCountTextView = new NumberTextView(actionMode.getContext());
        selectedCountTextView.setTextSize(18);
        selectedCountTextView.setTypeface(AndroidUtilities.getTypeface("fonts/rmedium.ttf"));
        selectedCountTextView.setTextColor(Theme.getColor(Theme.key_actionBarActionModeDefaultIcon));
        actionMode.addView(selectedCountTextView, LayoutHelper.createLinear(0, LayoutHelper.MATCH_PARENT, 1.0f, 72, 0, 0, 0));
        selectedCountTextView.setOnTouchListener((v, event) -> true);

<<<<<<< HEAD
        exportMenuItem = actionMode.addItemWithWidth(MENU_EXPORT, R.drawable.baseline_file_download_24, AndroidUtilities.dp(54));
        archiveMenuItem = actionMode.addItemWithWidth(MENU_ARCHIVE, R.drawable.baseline_archive_24, AndroidUtilities.dp(54));
        deleteMenuItem = actionMode.addItemWithWidth(MENU_DELETE, R.drawable.baseline_delete_24, AndroidUtilities.dp(54));
=======
        shareMenuItem = actionMode.addItemWithWidth(MENU_SHARE, R.drawable.msg_share, AndroidUtilities.dp(54));
        archiveMenuItem = actionMode.addItemWithWidth(MENU_ARCHIVE, R.drawable.msg_archive, AndroidUtilities.dp(54));
        deleteMenuItem = actionMode.addItemWithWidth(MENU_DELETE, R.drawable.msg_delete, AndroidUtilities.dp(54));
>>>>>>> 368822d2


        listAdapter = new ListAdapter(context, MediaDataController.getInstance(currentAccount).getStickerSets(currentType));

        fragmentView = new FrameLayout(context);
        FrameLayout frameLayout = (FrameLayout) fragmentView;
        frameLayout.setBackgroundColor(Theme.getColor(Theme.key_windowBackgroundGray));

        listView = new RecyclerListView(context);
        listView.setFocusable(true);
        listView.setTag(7);
        layoutManager = new LinearLayoutManager(context) {
            @Override
            public boolean supportsPredictiveItemAnimations() {
                return false;
            }

            @Override
            protected void calculateExtraLayoutSpace(@NonNull RecyclerView.State state, @NonNull int[] extraLayoutSpace) {
                extraLayoutSpace[1] = listView.getHeight();
            }
        };
        layoutManager.setOrientation(LinearLayoutManager.VERTICAL);
        listView.setLayoutManager(layoutManager);
        itemTouchHelper = new ItemTouchHelper(new TouchHelperCallback());
        itemTouchHelper.attachToRecyclerView(listView);
        itemAnimator = (DefaultItemAnimator) listView.getItemAnimator();
        itemAnimator.setSupportsChangeAnimations(false);

        frameLayout.addView(listView, LayoutHelper.createFrame(LayoutHelper.MATCH_PARENT, LayoutHelper.MATCH_PARENT));
        listView.setAdapter(listAdapter);
        listView.setOnItemClickListener((view, position) -> {
            if (position >= stickersStartRow && position < stickersEndRow && getParentActivity() != null) {
                if (!listAdapter.hasSelected()) {
                    final TLRPC.TL_messages_stickerSet stickerSet = listAdapter.stickerSets.get(position - stickersStartRow);
                    ArrayList<TLRPC.Document> stickers = stickerSet.documents;
                    if (stickers == null || stickers.isEmpty()) {
                        return;
                    }
                    showDialog(new StickersAlert(getParentActivity(), StickersActivity.this, null, stickerSet, null));
                } else {
                    listAdapter.toggleSelected(position);
                }
            } else if (position == featuredRow) {
                final TrendingStickersLayout.Delegate trendingDelegate = new TrendingStickersLayout.Delegate() {
                    @Override
                    public void onStickerSetAdd(TLRPC.StickerSetCovered stickerSet, boolean primary) {
                        MediaDataController.getInstance(currentAccount).toggleStickerSet(getParentActivity(), stickerSet, 2, StickersActivity.this, false, false);
                    }

                    @Override
                    public void onStickerSetRemove(TLRPC.StickerSetCovered stickerSet) {
                        MediaDataController.getInstance(currentAccount).toggleStickerSet(getParentActivity(), stickerSet, 0, StickersActivity.this, false, false);
                    }
                };
                trendingStickersAlert = new TrendingStickersAlert(context, this, new TrendingStickersLayout(context, trendingDelegate));
                trendingStickersAlert.show();
            } else if (position == archivedRow) {
                presentFragment(new ArchivedStickersActivity(currentType));
            } else if (position == masksRow) {
                presentFragment(new StickersActivity(MediaDataController.TYPE_MASK));
            } else if (position == suggestRow) {
                if (getParentActivity() == null) {
                    return;
                }
                AlertDialog.Builder builder = new AlertDialog.Builder(getParentActivity());
                builder.setTitle(LocaleController.getString("SuggestStickers", R.string.SuggestStickers));
                String[] items = new String[]{
                        LocaleController.getString("SuggestStickersAll", R.string.SuggestStickersAll),
                        LocaleController.getString("SuggestStickersInstalled", R.string.SuggestStickersInstalled),
                        LocaleController.getString("SuggestStickersNone", R.string.SuggestStickersNone),
                };

                final LinearLayout linearLayout = new LinearLayout(getParentActivity());
                linearLayout.setOrientation(LinearLayout.VERTICAL);
                builder.setView(linearLayout);

                for (int a = 0; a < items.length; a++) {
                    RadioColorCell cell = new RadioColorCell(getParentActivity());
                    cell.setPadding(AndroidUtilities.dp(4), 0, AndroidUtilities.dp(4), 0);
                    cell.setTag(a);
                    cell.setCheckColor(Theme.getColor(Theme.key_radioBackground), Theme.getColor(Theme.key_dialogRadioBackgroundChecked));
                    cell.setTextAndValue(items[a], SharedConfig.suggestStickers == a);
                    linearLayout.addView(cell);
                    cell.setOnClickListener(v -> {
                        Integer which = (Integer) v.getTag();
                        SharedConfig.setSuggestStickers(which);
                        listAdapter.notifyItemChanged(suggestRow);
                        builder.getDismissRunnable().run();
                    });
                }
                showDialog(builder.create());
            } else if (position == loopRow) {
                SharedConfig.toggleLoopStickers();
                listAdapter.notifyItemChanged(loopRow, ListAdapter.UPDATE_LOOP_STICKERS);
            }
        });
        listView.setOnItemLongClickListener((view, position) -> {
            if (!listAdapter.hasSelected() && position >= stickersStartRow && position < stickersEndRow) {
                listAdapter.toggleSelected(position);
                return true;
            } else {
                return false;
            }
        });

        if (stickersFile != null) {

            processStickersFile(stickersFile, true);
            stickersFile = null;

        }

        return fragmentView;
    }

    public void processStickersFile(File file, boolean exitOnFail) {

        if (!file.isFile() || !file.getName().endsWith("nekox-stickers.json")) {

            showError("not a stickers file", exitOnFail);

            return;

        } else if (file.length() > 3 * 1024 * 1024L) {

            showError("file too large", exitOnFail);

            return;

        }

        AlertDialog pro = new AlertDialog(getParentActivity(), 1);
        pro.show();

        UIUtil.runOnIoDispatcher(() -> {

            JsonObject stickerObj = new Gson().fromJson(FileUtil.readUtf8String(file), JsonObject.class);

            StickersUtil.importStickers(stickerObj, this, pro);

            UIUtil.runOnUIThread(() -> {

                pro.dismiss();

                MediaDataController.getInstance(currentAccount).checkStickers(currentType);
                updateRows();

            });

        });


    }

    private void showError(String msg, boolean exitOnFail) {

        AlertUtil.showSimpleAlert(getParentActivity(), LocaleController.getString("InvalidStickersFile", R.string.InvalidStickersFile) + msg, (__) -> {

            if (exitOnFail) finishFragment();

            return Unit.INSTANCE;

        });

    }

    public void exportStickers() {

        BottomBuilder builder = new BottomBuilder(getParentActivity());

        builder.addTitle(LocaleController.getString("ExportStickers", R.string.ExportStickers), true);

        AtomicBoolean exportSets = new AtomicBoolean(true);
        AtomicBoolean exportArchived = new AtomicBoolean(true);

        final AtomicReference<TextView> exportButton = new AtomicReference<>();

        builder.addCheckItems(new String[]{
                LocaleController.getString("StickerSets", R.string.StickerSets),
                LocaleController.getString("ArchivedStickers", R.string.ArchivedStickers)
        }, (__) -> true, false, (index, text, cell, isChecked) -> {

            if (index == 0) {
                exportSets.set(isChecked);
            } else {
                exportArchived.set(isChecked);
            }

            exportButton.get().setEnabled(exportSets.get() || exportArchived.get());

            return Unit.INSTANCE;

        });

        builder.addCancelButton();

        exportButton.set(builder.addButton(LocaleController.getString("Export", R.string.ExportStickers), (it) -> {

            exportStickersFinal(exportSets.get(), exportArchived.get());

            return Unit.INSTANCE;

        }));

        builder.show();

    }

    public void exportStickersFinal(boolean exportSets, boolean exportArchived) {

        AlertDialog pro = new AlertDialog(getParentActivity(), 3);

        pro.setCanCacnel(false);

        pro.show();

        UIUtil.runOnIoDispatcher(() -> {

            Activity ctx = getParentActivity();

            JsonObject exportObj = StickersUtil.exportStickers(currentAccount, exportSets, exportArchived);

            File cacheFile = new File(ApplicationLoader.applicationContext.getCacheDir(), new Date().toLocaleString() + ".nekox-stickers.json");

            StringWriter stringWriter = new StringWriter();
            JsonWriter jsonWriter = new JsonWriter(stringWriter);
            jsonWriter.setLenient(true);
            jsonWriter.setIndent("    ");
            try {
                Streams.write(exportObj, jsonWriter);
            } catch (IOException e) {
            }

            FileUtil.writeUtf8String(stringWriter.toString(), cacheFile);

            UIUtil.runOnUIThread(() -> {

                pro.dismiss();

                ShareUtil.shareFile(ctx, cacheFile);

            });

        });

    }

    @Override
    public boolean onBackPressed() {
        if (listAdapter.hasSelected()) {
            listAdapter.clearSelected();
            return false;
        }
        return super.onBackPressed();
    }

    @Override
    public void didReceivedNotification(int id, int account, Object... args) {
        if (id == NotificationCenter.stickersDidLoad) {
            final int type = (int) args[0];
            if (type == currentType) {
                updateRows();
            } else if (currentType == MediaDataController.TYPE_IMAGE && type == MediaDataController.TYPE_MASK) {
                listAdapter.notifyItemChanged(masksRow);
            }
        } else if (id == NotificationCenter.featuredStickersDidLoad) {
            if (listAdapter != null) {
                listAdapter.notifyItemChanged(0);
            }
        } else if (id == NotificationCenter.archivedStickersCountDidLoad) {
            if ((Integer) args[0] == currentType) {
                updateRows();
            }
        }
    }

    private void sendReorder() {
        if (!needReorder) {
            return;
        }
        MediaDataController.getInstance(currentAccount).calcNewHash(currentType);
        needReorder = false;
        activeReorderingRequests++;
        TLRPC.TL_messages_reorderStickerSets req = new TLRPC.TL_messages_reorderStickerSets();
        req.masks = currentType == MediaDataController.TYPE_MASK;
        for (int a = 0; a < listAdapter.stickerSets.size(); a++) {
            req.order.add(listAdapter.stickerSets.get(a).set.id);
        }
        ConnectionsManager.getInstance(currentAccount).sendRequest(req, (response, error) -> AndroidUtilities.runOnUIThread(() -> activeReorderingRequests--));
        NotificationCenter.getInstance(currentAccount).postNotificationName(NotificationCenter.stickersDidLoad, currentType);
    }

    private void updateRows() {
        final MediaDataController mediaDataController = MediaDataController.getInstance(currentAccount);
        final List<TLRPC.TL_messages_stickerSet> newList = mediaDataController.getStickerSets(currentType);

        if (MediaDataController.TYPE_IMAGE == currentType && NekoConfig.enableStickerPin) {
            PinnedStickerHelper.getInstance(currentAccount).reorderPinnedStickers(newList);
        }

        DiffUtil.DiffResult diffResult = null;

        if (listAdapter != null) {
            if (!isPaused) {
                diffResult = DiffUtil.calculateDiff(new DiffUtil.Callback() {

                    final List<TLRPC.TL_messages_stickerSet> oldList = listAdapter.stickerSets;

                    @Override
                    public int getOldListSize() {
                        return oldList.size();
                    }

                    @Override
                    public int getNewListSize() {
                        return newList.size();
                    }

                    @Override
                    public boolean areItemsTheSame(int oldItemPosition, int newItemPosition) {
                        return oldList.get(oldItemPosition).set.id == newList.get(newItemPosition).set.id;
                    }

                    @Override
                    public boolean areContentsTheSame(int oldItemPosition, int newItemPosition) {
                        final TLRPC.StickerSet oldSet = oldList.get(oldItemPosition).set;
                        final TLRPC.StickerSet newSet = newList.get(newItemPosition).set;
                        return TextUtils.equals(oldSet.title, newSet.title) && oldSet.count == newSet.count;
                    }
                });
            }
            listAdapter.setStickerSets(newList, false); // NekoX: dont reorder here
        }

        rowCount = 0;

        if (currentType == MediaDataController.TYPE_IMAGE) {
            suggestRow = rowCount++;
            loopRow = rowCount++;
            loopInfoRow = rowCount++;
            featuredRow = -1;
        } else {
            suggestRow = -1;
            loopRow = -1;
            loopInfoRow = -1;
            featuredRow = -1;
        }

        if (mediaDataController.getArchivedStickersCount(currentType) != 0) {
            final boolean inserted = archivedRow == -1;

            archivedRow = rowCount++;
            archivedInfoRow = currentType == MediaDataController.TYPE_MASK ? rowCount++ : -1;

            if (listAdapter != null && inserted) {
                listAdapter.notifyItemRangeInserted(archivedRow, archivedInfoRow != -1 ? 2 : 1);
            }
        } else {
            final int oldArchivedRow = archivedRow;
            final int oldArchivedInfoRow = archivedInfoRow;

            archivedRow = -1;
            archivedInfoRow = -1;

            if (listAdapter != null && oldArchivedRow != -1) {
                listAdapter.notifyItemRangeRemoved(oldArchivedRow, oldArchivedInfoRow != -1 ? 2 : 1);
            }
        }

        if (currentType == MediaDataController.TYPE_IMAGE) {
            masksRow = rowCount++;
            stickersBotInfo = rowCount++;
        } else {
            masksRow = -1;
            stickersBotInfo = -1;
        }

        final int stickerSetsCount = newList.size();
        if (stickerSetsCount > 0) {
            stickersStartRow = rowCount;
            rowCount += stickerSetsCount;
            stickersEndRow = rowCount;

            if (currentType != MediaDataController.TYPE_MASK) {
                stickersShadowRow = rowCount++;
                masksInfoRow = -1;
            } else {
                masksInfoRow = rowCount++;
                stickersShadowRow = -1;
            }
        } else {
            stickersStartRow = -1;
            stickersEndRow = -1;
            stickersShadowRow = -1;
            masksInfoRow = -1;
        }

        if (listAdapter != null) {
            if (diffResult != null) {
                final int startRow = stickersStartRow >= 0 ? stickersStartRow : rowCount;
                listAdapter.notifyItemRangeChanged(0, startRow);
                diffResult.dispatchUpdatesTo(new ListUpdateCallback() {
                    @Override
                    public void onInserted(int position, int count) {
                        listAdapter.notifyItemRangeInserted(startRow + position, count);
                    }

                    @Override
                    public void onRemoved(int position, int count) {
                        listAdapter.notifyItemRangeRemoved(startRow + position, count);
                    }

                    @Override
                    public void onMoved(int fromPosition, int toPosition) {
                    }

                    @Override
                    public void onChanged(int position, int count, @Nullable Object payload) {
                        listAdapter.notifyItemRangeChanged(startRow + position, count);
                    }
                });
            }
        }
    }

    @Override
    public void onResume() {
        super.onResume();
        if (listAdapter != null) {
            listAdapter.notifyDataSetChanged();
        }
    }

    private class ListAdapter extends RecyclerListView.SelectionAdapter {

        public static final int UPDATE_LOOP_STICKERS = 0;
        public static final int UPDATE_SELECTION = 1;
        public static final int UPDATE_REORDERABLE = 2;
        public static final int UPDATE_DIVIDER = 3;

        private final LongSparseArray<Boolean> selectedItems = new LongSparseArray<>();
        private final List<TLRPC.TL_messages_stickerSet> stickerSets = new ArrayList<>();

        private Context mContext;

        private int pinnedStickersCount = 0; // to count how many stickers are pinned, used in notifyItemMoved, need to be updated when pin/unpin

        public ListAdapter(Context context, List<TLRPC.TL_messages_stickerSet> stickerSets) {
            mContext = context;
            List<TLRPC.TL_messages_stickerSet> temp = new ArrayList<>(stickerSets);
            if (MediaDataController.TYPE_IMAGE == currentType && NekoConfig.enableStickerPin) {
                if (PinnedStickerHelper.getInstance(currentAccount).reorderPinnedStickers(stickerSets)) {
                    // Sync is needed
//                    AndroidUtilities.runOnUIThread(() -> {
//                        needReorder = true;
//                        sendReorder();
//                    }, 400);
                    PinnedStickerHelper.getInstance(currentAccount).sendOrderSync(stickerSets);
                }
                this.pinnedStickersCount = PinnedStickerHelper.getInstance(currentAccount).pinnedList.size();
            }
            this.stickerSets.addAll(stickerSets);
        }

        public void setStickerSets(List<TLRPC.TL_messages_stickerSet> stickerSets) {
            this.stickerSets.clear();
//            if (MediaDataController.TYPE_IMAGE == currentType && NekoConfig.enableStickerPin) {
//                pinnedStickersCount = PinnedStickerHelper.getInstance(currentAccount).reorderPinnedStickers(stickerSets);
//            }
            this.stickerSets.addAll(stickerSets);
            this.pinnedStickersCount = PinnedStickerHelper.getInstance(currentAccount).pinnedList.size();
        }

        public void setStickerSets(List<TLRPC.TL_messages_stickerSet> stickerSets, boolean nekoxReorder) {
            this.stickerSets.clear();
            this.stickerSets.addAll(stickerSets);
        }

        @Override
        public int getItemCount() {
            return rowCount;
        }

        @Override
        public long getItemId(int i) {
            if (i >= stickersStartRow && i < stickersEndRow) {
                return stickerSets.get(i - stickersStartRow).set.id;
            } else if (i == suggestRow || i == loopInfoRow || i == archivedRow || i == archivedInfoRow || i == featuredRow || i == stickersBotInfo || i == masksRow) {
                return Integer.MIN_VALUE;
            }
            return i;
        }

        private void processSelectionMenu(int which) {
<<<<<<< HEAD
            if (which == MENU_EXPORT || which == MENU_ARCHIVE || which == MENU_DELETE) {
=======
            if (which == MENU_SHARE) {
                StringBuilder stringBuilder = new StringBuilder();
                for (int i = 0, size = stickerSets.size(); i < size; i++) {
                    final TLRPC.TL_messages_stickerSet stickerSet = stickerSets.get(i);
                    if (selectedItems.get(stickerSet.set.id, false)) {
                        if (stringBuilder.length() != 0) {
                            stringBuilder.append("\n");
                        }
                        stringBuilder.append(getLinkForSet(stickerSet));
                    }
                }
                String link = stringBuilder.toString();
                ShareAlert shareAlert = ShareAlert.createShareAlert(fragmentView.getContext(), null, link, false, link, false);
                shareAlert.setDelegate(new ShareAlert.ShareAlertDelegate() {
                    @Override
                    public void didShare() {
                        clearSelected();
                    }

                    @Override
                    public boolean didCopy() {
                        clearSelected();
                        return true;
                    }
                });
                shareAlert.show();
            } else if (which == MENU_ARCHIVE || which == MENU_DELETE) {
>>>>>>> 368822d2
                final ArrayList<TLRPC.StickerSet> stickerSetList = new ArrayList<>(selectedItems.size());

                for (int i = 0, size = stickerSets.size(); i < size; i++) {
                    final TLRPC.StickerSet stickerSet = stickerSets.get(i).set;
                    if (selectedItems.get(stickerSet.id, false)) {
                        stickerSetList.add(stickerSet);
                    }
                }

                if (which == MENU_EXPORT) {

                    AlertDialog pro = new AlertDialog(getParentActivity(), 3);
                    pro.setCanCacnel(false);
                    pro.show();

                    UIUtil.runOnIoDispatcher(() -> {

                        JsonObject exportObj = StickersUtil.exportStickers(stickerSetList);

                        File cacheFile = new File(ApplicationLoader.applicationContext.getCacheDir(), new Date().toLocaleString() + ".nekox-stickers.json");

                        StringWriter stringWriter = new StringWriter();
                        JsonWriter jsonWriter = new JsonWriter(stringWriter);
                        jsonWriter.setLenient(true);
                        jsonWriter.setIndent("    ");
                        try {
                            Streams.write(exportObj, jsonWriter);
                        } catch (IOException e) {
                        }

                        FileUtil.writeUtf8String(stringWriter.toString(), cacheFile);

                        UIUtil.runOnUIThread(() -> {
                            pro.dismiss();
                            ShareUtil.shareFile(getParentActivity(), cacheFile);
                        });

                    });

                }

                final int count = stickerSetList.size();

                switch (count) {
                    case 0:
                        break;
                    case 1:
                        for (int i = 0, size = stickerSets.size(); i < size; i++) {
                            final TLRPC.TL_messages_stickerSet stickerSet = stickerSets.get(i);
                            if (selectedItems.get(stickerSet.set.id, false)) {
                                processSelectionOption(which, stickerSet);
                                break;
                            }
                        }
                        listAdapter.clearSelected();
                        break;
                    default:
                        final AlertDialog.Builder builder = new AlertDialog.Builder(getParentActivity());

                        final String buttonText;
                        if (which == MENU_DELETE) {
                            builder.setTitle(LocaleController.formatString("DeleteStickerSetsAlertTitle", R.string.DeleteStickerSetsAlertTitle, LocaleController.formatPluralString("StickerSets", count)));
                            builder.setMessage(LocaleController.formatString("DeleteStickersAlertMessage", R.string.DeleteStickersAlertMessage, count));
                            buttonText = LocaleController.getString("Delete", R.string.Delete);
                        } else {
                            builder.setTitle(LocaleController.formatString("ArchiveStickerSetsAlertTitle", R.string.ArchiveStickerSetsAlertTitle, LocaleController.formatPluralString("StickerSets", count)));
                            builder.setMessage(LocaleController.formatString("ArchiveStickersAlertMessage", R.string.ArchiveStickersAlertMessage, count));
                            buttonText = LocaleController.getString("Archive", R.string.Archive);
                        }
                        builder.setPositiveButton(buttonText, (dialog, which1) -> {
                            listAdapter.clearSelected();
                            MediaDataController.getInstance(currentAccount).toggleStickerSets(stickerSetList, currentType, which == MENU_DELETE ? 0 : 1, StickersActivity.this, true);
                        });
                        builder.setNegativeButton(LocaleController.getString("Cancel", R.string.Cancel), null);

                        final AlertDialog dialog = builder.create();
                        showDialog(dialog);
                        if (which == MENU_DELETE) {
                            final TextView button = (TextView) dialog.getButton(DialogInterface.BUTTON_POSITIVE);
                            if (button != null) {
                                button.setTextColor(Theme.getColor(Theme.key_dialogTextRed2));
                            }
                        }
                        break;
                }
            }
        }

        private void processSelectionOption(int which, TLRPC.TL_messages_stickerSet stickerSet) {
            if (which == MENU_ARCHIVE) {
                MediaDataController.getInstance(currentAccount).toggleStickerSet(getParentActivity(), stickerSet, !stickerSet.set.archived ? 1 : 2, StickersActivity.this, true, true);
                if (NekoConfig.enableStickerPin && currentType == MediaDataController.TYPE_IMAGE) {
                    // Sticker will be removed from local list in toggleStickerSet
                    pinnedStickersCount--;
                    setStickerSetCellPinnedMarkVisibility(stickerSet.set.id, false);
                }
            } else if (which == MENU_DELETE) {
                MediaDataController.getInstance(currentAccount).toggleStickerSet(getParentActivity(), stickerSet, 0, StickersActivity.this, true, true);
                if (NekoConfig.enableStickerPin && currentType == MediaDataController.TYPE_IMAGE) {
                    pinnedStickersCount--;
                    setStickerSetCellPinnedMarkVisibility(stickerSet.set.id, false);
                }
            } else if (which == 2) {
                try {
                    Intent intent = new Intent(Intent.ACTION_SEND);
                    intent.setType("text/plain");
                    intent.putExtra(Intent.EXTRA_TEXT, getLinkForSet(stickerSet));
                    getParentActivity().startActivityForResult(Intent.createChooser(intent, LocaleController.getString("StickersShare", R.string.StickersShare)), 500);
                } catch (Exception e) {
                    FileLog.e(e);
                }
            } else if (which == 3) {
                try {
                    android.content.ClipboardManager clipboard = (android.content.ClipboardManager) ApplicationLoader.applicationContext.getSystemService(Context.CLIPBOARD_SERVICE);
                    android.content.ClipData clip = android.content.ClipData.newPlainText("label", String.format(Locale.US, "https://" + MessagesController.getInstance(currentAccount).linkPrefix + "/addstickers/%s", stickerSet.set.short_name));
                    clipboard.setPrimaryClip(clip);
                    BulletinFactory.createCopyLinkBulletin(StickersActivity.this).show();
                } catch (Exception e) {
                    FileLog.e(e);
                }
            } else if (which == 4) {
                final int index = stickerSets.indexOf(stickerSet);
                if (index >= 0) {
                    listAdapter.toggleSelected(stickersStartRow + index);
                }
            } else if (which == MENU_TOGGLE_PIN && NekoConfig.enableStickerPin && currentType == MediaDataController.TYPE_IMAGE) {
                final PinnedStickerHelper ins = PinnedStickerHelper.getInstance(currentAccount);
                final MediaDataController mediaDataController = MediaDataController.getInstance(currentAccount);
                if (ins.isPinned(stickerSet.set.id)) {
                    // unpin
                    ins.removePinnedStickerLocal(stickerSet.set.id);
                    pinnedStickersCount--;
                    setStickerSetCellPinnedMarkVisibility(stickerSet.set.id, false);
                    moveElements(stickersStartRow + this.stickerSets.indexOf(stickerSet), stickersStartRow + pinnedStickersCount);
                    // use swapElements and native notifier and observer to make pin/unpin work like a simple move, sync works perfectly
                } else {
                    // pin
                    ins.pinNewSticker(stickerSet.set.id);
                    pinnedStickersCount++;
                    setStickerSetCellPinnedMarkVisibility(stickerSet.set.id, true);
                    moveElements(stickersStartRow + this.stickerSets.indexOf(stickerSet), stickersStartRow);
                }
                needReorder = true;
                sendReorder();
            }
        }

        @Nullable
        private StickerSetCell setStickerSetCellPinnedMarkVisibility(long id, boolean visible) {
            for (int i = 0; i < listView.getChildCount(); i++) {
                View view = listView.getChildAt(i);
                if (view instanceof StickerSetCell) {
                    if (((StickerSetCell) view).getStickersSet().set.id == id)
                        ((StickerSetCell) view).setPinnedMarkVisibility(visible);
                }
            }
            return null;
        }

        @Override
        public void onBindViewHolder(RecyclerView.ViewHolder holder, int position) {
            switch (holder.getItemViewType()) {
                case 0:
                    int row = position - stickersStartRow;
                    final StickerSetCell stickerSetCell = (StickerSetCell) holder.itemView;
                    stickerSetCell.setStickersSet(stickerSets.get(row), row != stickerSets.size() - 1);
                    stickerSetCell.setChecked(selectedItems.get(getItemId(position), false), false);
                    stickerSetCell.setReorderable(hasSelected(), false);
                    break;
                case 1:
                    final TextInfoPrivacyCell infoPrivacyCell = (TextInfoPrivacyCell) holder.itemView;
                    if (position == stickersBotInfo) {
                        infoPrivacyCell.setText(addStickersBotSpan(LocaleController.getString("StickersBotInfo", R.string.StickersBotInfo)));
                    } else if (position == archivedInfoRow) {
                        if (currentType == MediaDataController.TYPE_IMAGE) {
                            infoPrivacyCell.setText(LocaleController.getString("ArchivedStickersInfo", R.string.ArchivedStickersInfo));
                        } else {
                            infoPrivacyCell.setText(LocaleController.getString("ArchivedMasksInfo", R.string.ArchivedMasksInfo));
                        }
                    } else if (position == loopInfoRow) {
                        infoPrivacyCell.setText(LocaleController.getString("LoopAnimatedStickersInfo", R.string.LoopAnimatedStickersInfo));
                    } else if (position == masksInfoRow) {
                        infoPrivacyCell.setText(LocaleController.getString("MasksInfo", R.string.MasksInfo));
                    }
                    break;
                case 2:
                    final TextSettingsCell settingsCell = (TextSettingsCell) holder.itemView;
                    if (position == featuredRow) {
                        final int count = MediaDataController.getInstance(currentAccount).getFeaturedStickerSets().size();
                        settingsCell.setTextAndValue(LocaleController.getString("FeaturedStickers", R.string.FeaturedStickers), count > 0 ? Integer.toString(count) : "", true);
                    } else if (position == archivedRow) {
                        final int count = MediaDataController.getInstance(currentAccount).getArchivedStickersCount(currentType);
                        final String value = count > 0 ? Integer.toString(count) : "";
                        if (currentType == MediaDataController.TYPE_IMAGE) {
                            settingsCell.setTextAndValue(LocaleController.getString("ArchivedStickers", R.string.ArchivedStickers), value, true);
                        } else {
                            settingsCell.setTextAndValue(LocaleController.getString("ArchivedMasks", R.string.ArchivedMasks), value, true);
                        }
                    } else if (position == masksRow) {
                        final int type = MediaDataController.TYPE_MASK;
                        final MediaDataController mediaDataController = MediaDataController.getInstance(currentAccount);
                        final int count = mediaDataController.getStickerSets(type).size() + mediaDataController.getArchivedStickersCount(type);
                        settingsCell.setTextAndValue(LocaleController.getString("Masks", R.string.Masks), count > 0 ? Integer.toString(count) : "", false);
                    } else if (position == suggestRow) {
                        String value;
                        switch (SharedConfig.suggestStickers) {
                            case 0:
                                value = LocaleController.getString("SuggestStickersAll", R.string.SuggestStickersAll);
                                break;
                            case 1:
                                value = LocaleController.getString("SuggestStickersInstalled", R.string.SuggestStickersInstalled);
                                break;
                            case 2:
                            default:
                                value = LocaleController.getString("SuggestStickersNone", R.string.SuggestStickersNone);
                                break;
                        }
                        settingsCell.setTextAndValue(LocaleController.getString("SuggestStickers", R.string.SuggestStickers), value, true);
                    }
                    break;
                case 3:
                    if (position == stickersShadowRow) {
                        holder.itemView.setBackgroundDrawable(Theme.getThemedDrawable(mContext, R.drawable.greydivider_bottom, Theme.key_windowBackgroundGrayShadow));
                    }
                    break;
                case 4:
                    if (position == loopRow) {
                        TextCheckCell cell = (TextCheckCell) holder.itemView;
                        cell.setTextAndCheck(LocaleController.getString("LoopAnimatedStickers", R.string.LoopAnimatedStickers), SharedConfig.loopStickers, true);
                    }
                    break;
            }
        }

        @Override
        public void onBindViewHolder(@NonNull RecyclerView.ViewHolder holder, int position, @NonNull List payloads) {
            if (payloads.isEmpty()) {
                onBindViewHolder(holder, position);
            } else {
                switch (holder.getItemViewType()) {
                    case 0:
                        if (position >= stickersStartRow && position < stickersEndRow) {
                            final StickerSetCell stickerSetCell = (StickerSetCell) holder.itemView;
                            if (payloads.contains(UPDATE_SELECTION)) {
                                stickerSetCell.setChecked(selectedItems.get(getItemId(position), false));
                            }
                            if (payloads.contains(UPDATE_REORDERABLE)) {
                                stickerSetCell.setReorderable(hasSelected());
                            }
                            if (payloads.contains(UPDATE_DIVIDER)) {
                                stickerSetCell.setNeedDivider(position - stickersStartRow != stickerSets.size() - 1);
                            }
                        }
                        break;
                    case 4:
                        if (payloads.contains(UPDATE_LOOP_STICKERS) && position == loopRow) {
                            ((TextCheckCell) holder.itemView).setChecked(SharedConfig.loopStickers);
                        }
                        break;
                }
            }
        }

        @Override
        public boolean isEnabled(RecyclerView.ViewHolder holder) {
            int type = holder.getItemViewType();
            return type == 0 || type == 2 || type == 4;
        }

        @Override
        @SuppressLint("ClickableViewAccessibility")
        public RecyclerView.ViewHolder onCreateViewHolder(ViewGroup parent, int viewType) {
            View view = null;
            switch (viewType) {
                case 0:
                    view = new StickerSetCell(mContext, 1);
                    view.setBackgroundColor(Theme.getColor(Theme.key_windowBackgroundWhite));
                    final StickerSetCell stickerSetCell = (StickerSetCell) view;
                    stickerSetCell.setOnReorderButtonTouchListener((v, event) -> {
                        if (event.getAction() == MotionEvent.ACTION_DOWN) {
                            itemTouchHelper.startDrag(listView.getChildViewHolder(stickerSetCell));
                        }
                        return false;
                    });
                    stickerSetCell.setOnOptionsClick(v -> {
                        StickerSetCell cell = (StickerSetCell) v.getParent();
                        final TLRPC.TL_messages_stickerSet stickerSet = cell.getStickersSet();
                        AlertDialog.Builder builder = new AlertDialog.Builder(getParentActivity());
                        builder.setTitle(stickerSet.set.title);
                        final int[] options;
                        final CharSequence[] items;
                        final int[] icons;
                        if (stickerSet.set.official) {
                            options = new int[]{MENU_ARCHIVE, 4};
                            items = new CharSequence[]{
                                    LocaleController.getString("StickersHide", R.string.StickersHide),
                                    LocaleController.getString("StickersReorder", R.string.StickersReorder)
                            };
                            icons = new int[]{R.drawable.baseline_archive_24, R.drawable.msg_reorder};
                        } else {
                            if (NekoConfig.enableStickerPin && currentType == MediaDataController.TYPE_IMAGE) {
                                options = new int[]{MENU_ARCHIVE, 3, 4, 2, MENU_DELETE, MENU_TOGGLE_PIN};
                                items = new CharSequence[]{
                                        LocaleController.getString("StickersHide", R.string.StickersHide),
                                        LocaleController.getString("StickersCopy", R.string.StickersCopy),
                                        LocaleController.getString("StickersReorder", R.string.StickersReorder),
                                        LocaleController.getString("StickersShare", R.string.StickersShare),
                                        LocaleController.getString("StickersRemove", R.string.StickersRemove),
                                        PinnedStickerHelper.getInstance(currentAccount).isPinned(stickerSet.set.id) ?
                                                LocaleController.getString("UnpinSticker", R.string.UnpinSticker) :
                                                LocaleController.getString("PinSticker", R.string.PinSticker)
                                };
                                icons = new int[]{
                                        R.drawable.baseline_archive_24,
                                        R.drawable.baseline_link_24,
                                        R.drawable.msg_reorder,
                                        R.drawable.baseline_forward_24,
                                        R.drawable.baseline_delete_24,
                                        R.drawable.deproko_baseline_pin_24
                                };
                            } else {
                                options = new int[]{MENU_ARCHIVE, 3, 4, 2, MENU_DELETE};
                                items = new CharSequence[]{
                                        LocaleController.getString("StickersHide", R.string.StickersHide),
                                        LocaleController.getString("StickersCopy", R.string.StickersCopy),
                                        LocaleController.getString("StickersReorder", R.string.StickersReorder),
                                        LocaleController.getString("StickersShare", R.string.StickersShare),
                                        LocaleController.getString("StickersRemove", R.string.StickersRemove)
                                };
                                icons = new int[]{
                                        R.drawable.baseline_archive_24,
                                        R.drawable.baseline_link_24,
                                        R.drawable.msg_reorder,
                                        R.drawable.baseline_forward_24,
                                        R.drawable.baseline_delete_24
                                };
                            }
                        }
                        builder.setItems(items, icons, (dialog, which) -> processSelectionOption(options[which], stickerSet));

                        final AlertDialog dialog = builder.create();
                        showDialog(dialog);

                        if (options[options.length - 1] == MENU_DELETE) {
                            dialog.setItemColor(items.length - 1, Theme.getColor(Theme.key_dialogTextRed2), Theme.getColor(Theme.key_dialogRedIcon));
                        }
                    });
                    break;
                case 1:
                    view = new TextInfoPrivacyCell(mContext);
                    view.setBackgroundDrawable(Theme.getThemedDrawable(mContext, R.drawable.greydivider_bottom, Theme.key_windowBackgroundGrayShadow));
                    break;
                case 2:
                    view = new TextSettingsCell(mContext);
                    view.setBackgroundColor(Theme.getColor(Theme.key_windowBackgroundWhite));
                    break;
                case 3:
                    view = new ShadowSectionCell(mContext);
                    break;
                case 4:
                    view = new TextCheckCell(mContext);
                    view.setBackgroundColor(Theme.getColor(Theme.key_windowBackgroundWhite));
                    break;
            }
            view.setLayoutParams(new RecyclerView.LayoutParams(RecyclerView.LayoutParams.MATCH_PARENT, RecyclerView.LayoutParams.WRAP_CONTENT));
            return new RecyclerListView.Holder(view);
        }

        @Override
        public int getItemViewType(int i) {
            if (i >= stickersStartRow && i < stickersEndRow) {
                return 0;
            } else if (i == stickersBotInfo || i == archivedInfoRow || i == loopInfoRow || i == masksInfoRow) {
                return 1;
            } else if (i == featuredRow || i == archivedRow || i == masksRow || i == suggestRow) {
                return 2;
            } else if (i == stickersShadowRow) {
                return 3;
            } else if (i == loopRow) {
                return 4;
            }
            return 0;
        }

        public void swapElements(int fromIndex, int toIndex) {
            if (fromIndex != toIndex) {
                needReorder = true;
            }

            final MediaDataController mediaDataController = MediaDataController.getInstance(currentAccount);

            final int index1 = fromIndex - stickersStartRow;
            final int index2 = toIndex - stickersStartRow;

            swapListElements(stickerSets, index1, index2);
            swapListElements(mediaDataController.getStickerSets(currentType), index1, index2);

            notifyItemMoved(fromIndex, toIndex);

            if (fromIndex == stickersEndRow - 1 || toIndex == stickersEndRow - 1) {
                notifyItemRangeChanged(fromIndex, UPDATE_DIVIDER);
                notifyItemRangeChanged(toIndex, UPDATE_DIVIDER);
            }
        }

        private void moveElements(int fromIndex, int toIndex) {

            final int index1 = fromIndex - stickersStartRow;
            final int index2 = toIndex - stickersStartRow;

            moveListElements(stickerSets, index1, index2);
            moveListElements(MediaDataController.getInstance(currentAccount).getStickerSets(currentType), index1, index2);

            notifyItemMoved(fromIndex, toIndex);
            if (fromIndex == stickersEndRow - 1 || toIndex == stickersEndRow - 1) {
                notifyItemRangeChanged(fromIndex, UPDATE_DIVIDER);
                notifyItemRangeChanged(toIndex, UPDATE_DIVIDER);
            }
        }

        /**
         * Move element(index1) to specific index
         *
         * @param index2 index when the element(index1) is removed
         */
        private void moveListElements(List<TLRPC.TL_messages_stickerSet> stickerSets, int index1, int index2) {
            final TLRPC.TL_messages_stickerSet temp = stickerSets.get(index1);
            stickerSets.remove(index1);
            stickerSets.add(index2, temp);
        }

        private void swapListElements(List<TLRPC.TL_messages_stickerSet> list, int index1, int index2) {
            final TLRPC.TL_messages_stickerSet set1 = list.get(index1);
            list.set(index1, list.get(index2));
            list.set(index2, set1);
        }

        public void toggleSelected(int position) {
            final long id = getItemId(position);
            selectedItems.put(id, !selectedItems.get(id, false));
            notifyItemChanged(position, UPDATE_SELECTION);
            checkActionMode();
        }

        public void clearSelected() {
            selectedItems.clear();
            notifyStickersItemsChanged(UPDATE_SELECTION);
            checkActionMode();
        }

        public boolean hasSelected() {
            return selectedItems.indexOfValue(true) != -1;
        }

        public int getSelectedCount() {
            int count = 0;
            for (int i = 0, size = selectedItems.size(); i < size; i++) {
                if (selectedItems.valueAt(i)) {
                    count++;
                }
            }
            return count;
        }

        private void checkActionMode() {
            final int selectedCount = listAdapter.getSelectedCount();
            final boolean actionModeShowed = actionBar.isActionModeShowed();
            if (selectedCount > 0) {
                checkActionModeIcons();
                selectedCountTextView.setNumber(selectedCount, actionModeShowed);
                if (!actionModeShowed) {
                    actionBar.showActionMode();
                    notifyStickersItemsChanged(UPDATE_REORDERABLE);
                    if (!SharedConfig.stickersReorderingHintUsed) {
                        SharedConfig.setStickersReorderingHintUsed(true);
                        final String stickersReorderHint = LocaleController.getString("StickersReorderHint", R.string.StickersReorderHint);
                        Bulletin.make(parentLayout, new ReorderingBulletinLayout(mContext, stickersReorderHint), ReorderingHintDrawable.DURATION * 2 + 250).show();
                    }
                }
            } else if (actionModeShowed) {
                actionBar.hideActionMode();
                notifyStickersItemsChanged(UPDATE_REORDERABLE);
            }
        }

        private void checkActionModeIcons() {
            if (hasSelected()) {
                boolean canDelete = true;
                for (int i = 0, size = stickerSets.size(); i < size; i++) {
                    if (selectedItems.get(stickerSets.get(i).set.id, false)) {
                        if (stickerSets.get(i).set.official) {
                            canDelete = false;
                            break;
                        }
                    }
                }
                final int visibility = canDelete ? View.VISIBLE : View.GONE;
                if (deleteMenuItem.getVisibility() != visibility) {
                    deleteMenuItem.setVisibility(visibility);
                }
            }
        }

        private void notifyStickersItemsChanged(Object payload) {
            notifyItemRangeChanged(stickersStartRow, stickersEndRow - stickersStartRow, payload);
        }

        private CharSequence addStickersBotSpan(String text) {
            final String botName = "@stickers";
            final int index = text.indexOf(botName);
            if (index != -1) {
                try {
                    SpannableStringBuilder stringBuilder = new SpannableStringBuilder(text);
                    URLSpanNoUnderline urlSpan = new URLSpanNoUnderline("@stickers") {
                        @Override
                        public void onClick(View widget) {
                            MessagesController.getInstance(currentAccount).openByUserName("stickers", StickersActivity.this, 3);
                        }
                    };
                    stringBuilder.setSpan(urlSpan, index, index + botName.length(), Spanned.SPAN_INCLUSIVE_INCLUSIVE);
                    return stringBuilder;
                } catch (Exception e) {
                    FileLog.e(e);
                    return text;
                }
            } else {
                return text;
            }
        }
    }

    private String getLinkForSet(TLRPC.TL_messages_stickerSet stickerSet) {
        return String.format(Locale.US, "https://" + MessagesController.getInstance(currentAccount).linkPrefix + "/addstickers/%s", stickerSet.set.short_name);
    }

    @Override
    public ArrayList<ThemeDescription> getThemeDescriptions() {
        ArrayList<ThemeDescription> themeDescriptions = new ArrayList<>();

        themeDescriptions.add(new ThemeDescription(listView, ThemeDescription.FLAG_CELLBACKGROUNDCOLOR, new Class[]{StickerSetCell.class, TextSettingsCell.class, TextCheckCell.class}, null, null, null, Theme.key_windowBackgroundWhite));
        themeDescriptions.add(new ThemeDescription(fragmentView, ThemeDescription.FLAG_BACKGROUND, null, null, null, null, Theme.key_windowBackgroundGray));

        themeDescriptions.add(new ThemeDescription(actionBar, ThemeDescription.FLAG_BACKGROUND, null, null, null, null, Theme.key_actionBarDefault));
        themeDescriptions.add(new ThemeDescription(listView, ThemeDescription.FLAG_LISTGLOWCOLOR, null, null, null, null, Theme.key_actionBarDefault));
        themeDescriptions.add(new ThemeDescription(actionBar, ThemeDescription.FLAG_AB_ITEMSCOLOR, null, null, null, null, Theme.key_actionBarDefaultIcon));
        themeDescriptions.add(new ThemeDescription(actionBar, ThemeDescription.FLAG_AB_TITLECOLOR, null, null, null, null, Theme.key_actionBarDefaultTitle));
        themeDescriptions.add(new ThemeDescription(actionBar, ThemeDescription.FLAG_AB_SELECTORCOLOR, null, null, null, null, Theme.key_actionBarDefaultSelector));

        themeDescriptions.add(new ThemeDescription(actionBar, ThemeDescription.FLAG_AB_AM_ITEMSCOLOR, null, null, null, null, Theme.key_actionBarActionModeDefaultIcon));
        themeDescriptions.add(new ThemeDescription(actionBar, ThemeDescription.FLAG_AB_AM_BACKGROUND, null, null, null, null, Theme.key_actionBarActionModeDefault));
        themeDescriptions.add(new ThemeDescription(actionBar, ThemeDescription.FLAG_AB_AM_TOPBACKGROUND, null, null, null, null, Theme.key_actionBarActionModeDefaultTop));
        themeDescriptions.add(new ThemeDescription(actionBar, ThemeDescription.FLAG_AB_AM_SELECTORCOLOR, null, null, null, null, Theme.key_actionBarActionModeDefaultSelector));
        themeDescriptions.add(new ThemeDescription(selectedCountTextView, ThemeDescription.FLAG_TEXTCOLOR, null, null, null, null, Theme.key_actionBarActionModeDefaultIcon));

        themeDescriptions.add(new ThemeDescription(listView, ThemeDescription.FLAG_SELECTOR, null, null, null, null, Theme.key_listSelector));

        themeDescriptions.add(new ThemeDescription(listView, 0, new Class[]{View.class}, Theme.dividerPaint, null, null, Theme.key_divider));

        themeDescriptions.add(new ThemeDescription(listView, 0, new Class[]{TextCheckCell.class}, new String[]{"textView"}, null, null, null, Theme.key_windowBackgroundWhiteBlackText));
        themeDescriptions.add(new ThemeDescription(listView, 0, new Class[]{TextCheckCell.class}, new String[]{"checkBox"}, null, null, null, Theme.key_switchTrack));
        themeDescriptions.add(new ThemeDescription(listView, 0, new Class[]{TextCheckCell.class}, new String[]{"checkBox"}, null, null, null, Theme.key_switchTrackChecked));

        themeDescriptions.add(new ThemeDescription(listView, ThemeDescription.FLAG_BACKGROUNDFILTER, new Class[]{TextInfoPrivacyCell.class}, null, null, null, Theme.key_windowBackgroundGrayShadow));
        themeDescriptions.add(new ThemeDescription(listView, 0, new Class[]{TextInfoPrivacyCell.class}, new String[]{"textView"}, null, null, null, Theme.key_windowBackgroundWhiteGrayText4));
        themeDescriptions.add(new ThemeDescription(listView, ThemeDescription.FLAG_LINKCOLOR, new Class[]{TextInfoPrivacyCell.class}, new String[]{"textView"}, null, null, null, Theme.key_windowBackgroundWhiteLinkText));

        themeDescriptions.add(new ThemeDescription(listView, 0, new Class[]{TextSettingsCell.class}, new String[]{"textView"}, null, null, null, Theme.key_windowBackgroundWhiteBlackText));
        themeDescriptions.add(new ThemeDescription(listView, 0, new Class[]{TextSettingsCell.class}, new String[]{"valueTextView"}, null, null, null, Theme.key_windowBackgroundWhiteValueText));

        themeDescriptions.add(new ThemeDescription(listView, ThemeDescription.FLAG_BACKGROUNDFILTER, new Class[]{ShadowSectionCell.class}, null, null, null, Theme.key_windowBackgroundGrayShadow));

        themeDescriptions.add(new ThemeDescription(listView, 0, new Class[]{StickerSetCell.class}, new String[]{"textView"}, null, null, null, Theme.key_windowBackgroundWhiteBlackText));
        themeDescriptions.add(new ThemeDescription(listView, 0, new Class[]{StickerSetCell.class}, new String[]{"valueTextView"}, null, null, null, Theme.key_windowBackgroundWhiteGrayText2));
        themeDescriptions.add(new ThemeDescription(listView, ThemeDescription.FLAG_USEBACKGROUNDDRAWABLE | ThemeDescription.FLAG_DRAWABLESELECTEDSTATE, new Class[]{StickerSetCell.class}, new String[]{"optionsButton"}, null, null, null, Theme.key_stickers_menuSelector));
        themeDescriptions.add(new ThemeDescription(listView, 0, new Class[]{StickerSetCell.class}, new String[]{"optionsButton"}, null, null, null, Theme.key_stickers_menu));
        themeDescriptions.add(new ThemeDescription(listView, 0, new Class[]{StickerSetCell.class}, new String[]{"reorderButton"}, null, null, null, Theme.key_stickers_menu));
        themeDescriptions.add(new ThemeDescription(listView, ThemeDescription.FLAG_CHECKBOX, new Class[]{StickerSetCell.class}, new String[]{"checkBox"}, null, null, null, Theme.key_windowBackgroundWhite));
        themeDescriptions.add(new ThemeDescription(listView, ThemeDescription.FLAG_CHECKBOXCHECK, new Class[]{StickerSetCell.class}, new String[]{"checkBox"}, null, null, null, Theme.key_checkboxCheck));

        if (trendingStickersAlert != null) {
            themeDescriptions.addAll(trendingStickersAlert.getThemeDescriptions());
        }

        return themeDescriptions;
    }
}<|MERGE_RESOLUTION|>--- conflicted
+++ resolved
@@ -106,13 +106,10 @@
 
     private static final int MENU_ARCHIVE = 0;
     private static final int MENU_DELETE = 1;
-<<<<<<< HEAD
+    private static final int MENU_SHARE = 2;
     private static final int MENU_EXPORT = 5;
     private static final int MENU_TOGGLE_PIN = 100;
 
-=======
-    private static final int MENU_SHARE = 2;
->>>>>>> 368822d2
 
     private RecyclerListView listView;
     private ListAdapter listAdapter;
@@ -280,11 +277,7 @@
                     if (onBackPressed()) {
                         finishFragment();
                     }
-<<<<<<< HEAD
-                } else if (id == MENU_EXPORT || id == MENU_ARCHIVE || id == MENU_DELETE) {
-=======
-                } else if (id == MENU_ARCHIVE || id == MENU_DELETE || id == MENU_SHARE) {
->>>>>>> 368822d2
+                } else if (id == MENU_EXPORT || id == MENU_ARCHIVE || id == MENU_DELETE || id == MENU_SHARE) {
                     if (!needReorder) {
                         if (activeReorderingRequests == 0) {
                             listAdapter.processSelectionMenu(id);
@@ -340,15 +333,10 @@
         actionMode.addView(selectedCountTextView, LayoutHelper.createLinear(0, LayoutHelper.MATCH_PARENT, 1.0f, 72, 0, 0, 0));
         selectedCountTextView.setOnTouchListener((v, event) -> true);
 
-<<<<<<< HEAD
+        shareMenuItem = actionMode.addItemWithWidth(MENU_SHARE, R.drawable.msg_share, AndroidUtilities.dp(54));
         exportMenuItem = actionMode.addItemWithWidth(MENU_EXPORT, R.drawable.baseline_file_download_24, AndroidUtilities.dp(54));
         archiveMenuItem = actionMode.addItemWithWidth(MENU_ARCHIVE, R.drawable.baseline_archive_24, AndroidUtilities.dp(54));
         deleteMenuItem = actionMode.addItemWithWidth(MENU_DELETE, R.drawable.baseline_delete_24, AndroidUtilities.dp(54));
-=======
-        shareMenuItem = actionMode.addItemWithWidth(MENU_SHARE, R.drawable.msg_share, AndroidUtilities.dp(54));
-        archiveMenuItem = actionMode.addItemWithWidth(MENU_ARCHIVE, R.drawable.msg_archive, AndroidUtilities.dp(54));
-        deleteMenuItem = actionMode.addItemWithWidth(MENU_DELETE, R.drawable.msg_delete, AndroidUtilities.dp(54));
->>>>>>> 368822d2
 
 
         listAdapter = new ListAdapter(context, MediaDataController.getInstance(currentAccount).getStickerSets(currentType));
@@ -844,9 +832,6 @@
         }
 
         private void processSelectionMenu(int which) {
-<<<<<<< HEAD
-            if (which == MENU_EXPORT || which == MENU_ARCHIVE || which == MENU_DELETE) {
-=======
             if (which == MENU_SHARE) {
                 StringBuilder stringBuilder = new StringBuilder();
                 for (int i = 0, size = stickerSets.size(); i < size; i++) {
@@ -873,8 +858,7 @@
                     }
                 });
                 shareAlert.show();
-            } else if (which == MENU_ARCHIVE || which == MENU_DELETE) {
->>>>>>> 368822d2
+            } else if (which == MENU_EXPORT || which == MENU_ARCHIVE || which == MENU_DELETE) {
                 final ArrayList<TLRPC.StickerSet> stickerSetList = new ArrayList<>(selectedItems.size());
 
                 for (int i = 0, size = stickerSets.size(); i < size; i++) {
