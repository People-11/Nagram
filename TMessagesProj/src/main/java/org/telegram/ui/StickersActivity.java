--- conflicted
+++ resolved
@@ -16,11 +16,8 @@
 import android.content.Intent;
 import android.content.pm.PackageManager;
 import android.graphics.Canvas;
-<<<<<<< HEAD
 import android.os.Build;
-=======
 import android.graphics.drawable.Drawable;
->>>>>>> 43fe75b4
 import android.text.SpannableStringBuilder;
 import android.text.Spanned;
 import android.text.TextUtils;
@@ -112,12 +109,9 @@
 import java.io.IOException;
 import java.io.StringWriter;
 import java.util.ArrayList;
-<<<<<<< HEAD
-import java.util.Date;
-=======
 import java.util.Collections;
 import java.util.Comparator;
->>>>>>> 43fe75b4
+import java.util.Date;
 import java.util.List;
 import java.util.Locale;
 import java.util.concurrent.atomic.AtomicBoolean;
@@ -407,16 +401,11 @@
         selectedCountTextView.setOnTouchListener((v, event) -> true);
 
         shareMenuItem = actionMode.addItemWithWidth(MENU_SHARE, R.drawable.msg_share, AndroidUtilities.dp(54));
-<<<<<<< HEAD
         exportMenuItem = actionMode.addItemWithWidth(MENU_EXPORT, R.drawable.baseline_file_download_24, AndroidUtilities.dp(54));
-        archiveMenuItem = actionMode.addItemWithWidth(MENU_ARCHIVE, R.drawable.baseline_archive_24, AndroidUtilities.dp(54));
+        if (currentType != MediaDataController.TYPE_EMOJIPACKS) {
+            archiveMenuItem = actionMode.addItemWithWidth(MENU_ARCHIVE, R.drawable.baseline_archive_24, AndroidUtilities.dp(54));
+        }
         deleteMenuItem = actionMode.addItemWithWidth(MENU_DELETE, R.drawable.baseline_delete_24, AndroidUtilities.dp(54));
-=======
-        if (currentType != MediaDataController.TYPE_EMOJIPACKS) {
-            archiveMenuItem = actionMode.addItemWithWidth(MENU_ARCHIVE, R.drawable.msg_archive, AndroidUtilities.dp(54));
-        }
-        deleteMenuItem = actionMode.addItemWithWidth(MENU_DELETE, R.drawable.msg_delete, AndroidUtilities.dp(54));
->>>>>>> 43fe75b4
 
         ArrayList<TLRPC.TL_messages_stickerSet> sets = new ArrayList<>(MessagesController.getInstance(currentAccount).filterPremiumStickers(MediaDataController.getInstance(currentAccount).getStickerSets(currentType)));
         List<TLRPC.StickerSetCovered> featured = getFeaturedSets();
@@ -771,16 +760,11 @@
             featuredStickerSets = featuredStickerSets.subList(0, 3);
             truncatedFeaturedStickers = true;
         }
-<<<<<<< HEAD
-        List<TLRPC.StickerSetCovered> featuredStickersList = featuredStickerSets;
+        List<TLRPC.StickerSetCovered> featuredStickersList = new ArrayList<>(featuredStickerSets);
 
         if (MediaDataController.TYPE_IMAGE == currentType && NekoConfig.enableStickerPin.Bool()) {
             PinnedStickerHelper.getInstance(currentAccount).reorderPinnedStickers(newList);
         }
-
-=======
-        List<TLRPC.StickerSetCovered> featuredStickersList = new ArrayList<>(featuredStickerSets);
->>>>>>> 43fe75b4
         DiffUtil.DiffResult diffResult = null;
         DiffUtil.DiffResult featuredDiffResult = null;
 
