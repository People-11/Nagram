--- conflicted
+++ resolved
@@ -37,22 +37,28 @@
 import androidx.recyclerview.widget.ListUpdateCallback;
 import androidx.recyclerview.widget.RecyclerView;
 
-<<<<<<< HEAD
 import com.google.gson.Gson;
 import com.google.gson.JsonObject;
 import com.google.gson.internal.Streams;
 import com.google.gson.stream.JsonWriter;
 
-import org.telegram.messenger.AndroidUtilities;
-import org.telegram.messenger.ApplicationLoader;
-import org.telegram.messenger.FileLog;
-=======
+import androidx.annotation.NonNull;
+import androidx.annotation.Nullable;
+import androidx.collection.LongSparseArray;
+import androidx.recyclerview.widget.DefaultItemAnimator;
+import androidx.recyclerview.widget.DiffUtil;
+import androidx.recyclerview.widget.ItemTouchHelper;
+import androidx.recyclerview.widget.LinearLayoutManager;
+import androidx.recyclerview.widget.ListUpdateCallback;
+import androidx.recyclerview.widget.RecyclerView;
+
 import org.telegram.messenger.AndroidUtilities;
 import org.telegram.messenger.ApplicationLoader;
 import org.telegram.messenger.DocumentObject;
 import org.telegram.messenger.FileLog;
 import org.telegram.messenger.ImageLocation;
->>>>>>> 4a95c2fc
+import org.telegram.messenger.ApplicationLoader;
+import org.telegram.messenger.FileLog;
 import org.telegram.messenger.LocaleController;
 import org.telegram.messenger.MediaDataController;
 import org.telegram.messenger.MessagesController;
@@ -100,7 +106,6 @@
 import java.util.Date;
 import java.util.List;
 import java.util.Locale;
-<<<<<<< HEAD
 import java.util.concurrent.atomic.AtomicBoolean;
 import java.util.concurrent.atomic.AtomicReference;
 
@@ -113,8 +118,6 @@
 import tw.nekomimi.nekogram.utils.ShareUtil;
 import tw.nekomimi.nekogram.utils.StickersUtil;
 import tw.nekomimi.nekogram.utils.UIUtil;
-=======
->>>>>>> 4a95c2fc
 
 public class StickersActivity extends BaseFragment implements NotificationCenter.NotificationCenterDelegate {
 
@@ -281,14 +284,11 @@
         NotificationCenter.getInstance(currentAccount).removeObserver(this, NotificationCenter.featuredStickersDidLoad);
     }
 
-<<<<<<< HEAD
     private int menu_other = 2;
     private int menu_export = 3;
     private int menu_import = 4;
 
-=======
     @SuppressLint("ClickableViewAccessibility")
->>>>>>> 4a95c2fc
     @Override
     public View createView(Context context) {
         actionBar.setBackButtonDrawable(new BackDrawable(false));
@@ -546,7 +546,6 @@
 
         BottomBuilder builder = new BottomBuilder(getParentActivity());
 
-<<<<<<< HEAD
         builder.addTitle(LocaleController.getString("ExportStickers", R.string.ExportStickers), true);
 
         AtomicBoolean exportSets = new AtomicBoolean(true);
@@ -613,19 +612,12 @@
             FileUtil.writeUtf8String(stringWriter.toString(), cacheFile);
 
             UIUtil.runOnUIThread(() -> {
-
                 pro.dismiss();
-
                 ShareUtil.shareFile(ctx, cacheFile);
-
             });
-
         });
-
-    }
-
-=======
->>>>>>> 4a95c2fc
+    }
+
     @Override
     public boolean onBackPressed() {
         if (listAdapter.hasSelected()) {
@@ -743,12 +735,8 @@
                     }
                 });
             }
-<<<<<<< HEAD
             listAdapter.setStickerSets(newList, false); // NekoX: dont reorder here
-=======
-            listAdapter.setStickerSets(newList);
             listAdapter.setFeaturedStickerSets(featuredStickersList);
->>>>>>> 4a95c2fc
         }
 
         rowCount = 0;
@@ -758,10 +746,6 @@
             largeEmojiRow = rowCount++;
             loopRow = rowCount++;
             loopInfoRow = rowCount++;
-<<<<<<< HEAD
-            featuredRow = -1;
-=======
->>>>>>> 4a95c2fc
         } else {
             suggestRow = -1;
             largeEmojiRow = -1;
@@ -935,10 +919,9 @@
 
         private Context mContext;
 
-<<<<<<< HEAD
         private int pinnedStickersCount = 0; // to count how many stickers are pinned, used in notifyItemMoved, need to be updated when pin/unpin
 
-        public ListAdapter(Context context, List<TLRPC.TL_messages_stickerSet> stickerSets) {
+        public ListAdapter(Context context, List<TLRPC.TL_messages_stickerSet> stickerSets, List<TLRPC.StickerSetCovered> featuredStickerSets) {
             mContext = context;
             List<TLRPC.TL_messages_stickerSet> temp = new ArrayList<>(stickerSets);
             if (MediaDataController.TYPE_IMAGE == currentType && NekoConfig.enableStickerPin.Bool()) {
@@ -953,10 +936,6 @@
                 this.pinnedStickersCount = PinnedStickerHelper.getInstance(currentAccount).pinnedList.size();
             }
             this.stickerSets.addAll(stickerSets);
-=======
-        public ListAdapter(Context context, List<TLRPC.TL_messages_stickerSet> stickerSets, List<TLRPC.StickerSetCovered> featuredStickerSets) {
-            mContext = context;
-            setStickerSets(stickerSets);
             if (featuredStickerSets.size() > 3) {
                 setFeaturedStickerSets(featuredStickerSets.subList(0, 3));
             } else {
@@ -972,7 +951,6 @@
             if (isListeningForFeaturedUpdate) {
                 isListeningForFeaturedUpdate = false;
             }
->>>>>>> 4a95c2fc
         }
 
         public void setStickerSets(List<TLRPC.TL_messages_stickerSet> stickerSets) {
@@ -1036,13 +1014,8 @@
                     }
                 });
                 shareAlert.show();
-<<<<<<< HEAD
             } else if (which == MENU_EXPORT || which == MENU_ARCHIVE || which == MENU_DELETE) {
-                final ArrayList<TLRPC.StickerSet> stickerSetList = new ArrayList<>(selectedItems.size());
-=======
-            } else if (which == MENU_ARCHIVE || which == MENU_DELETE) {
                 ArrayList<TLRPC.StickerSet> stickerSetList = new ArrayList<>(selectedItems.size());
->>>>>>> 4a95c2fc
 
                 for (int i = 0, size = stickerSets.size(); i < size; i++) {
                     TLRPC.StickerSet stickerSet = stickerSets.get(i).set;
@@ -1051,7 +1024,6 @@
                     }
                 }
 
-<<<<<<< HEAD
                 if (which == MENU_EXPORT) {
 
                     AlertDialog pro = new AlertDialog(getParentActivity(), 3);
@@ -1084,10 +1056,7 @@
 
                 }
 
-                final int count = stickerSetList.size();
-=======
                 int count = stickerSetList.size();
->>>>>>> 4a95c2fc
 
                 switch (count) {
                     case 0:
