--- conflicted
+++ resolved
@@ -344,15 +344,9 @@
                 items.add(ItemInner.asLink(invites.get(i)));
             }
             items.add(ItemInner.asShadow(
-<<<<<<< HEAD
-                    filter != null && filter.isChatlist() ?
-                            LocaleController.getString("FilterInviteLinksHintNew", R.string.FilterInviteLinksHintNew) :
-                            LocaleController.getString("FilterInviteLinksHint", R.string.FilterInviteLinksHint)
-=======
                 filter != null && filter.isChatlist() ?
                     LocaleController.getString(R.string.FilterInviteLinksHintNew) :
                     LocaleController.getString(R.string.FilterInviteLinksHint)
->>>>>>> 1e891826
             ));
         }
 
@@ -779,45 +773,9 @@
             return;
         }
         int flags = newFilterFlags & MessagesController.DIALOG_FILTER_FLAG_ALL_CHATS;
-<<<<<<< HEAD
         var result = FolderIconHelper.getEmoticonFromFlags(flags);
         String newName = result.first;
         String newEmoticon = result.second;
-=======
-        String newName = "";
-        if ((flags & MessagesController.DIALOG_FILTER_FLAG_ALL_CHATS) == MessagesController.DIALOG_FILTER_FLAG_ALL_CHATS) {
-            if ((newFilterFlags & MessagesController.DIALOG_FILTER_FLAG_EXCLUDE_READ) != 0) {
-                newName = LocaleController.getString(R.string.FilterNameUnread);
-            } else if ((newFilterFlags & MessagesController.DIALOG_FILTER_FLAG_EXCLUDE_MUTED) != 0) {
-                newName = LocaleController.getString(R.string.FilterNameNonMuted);
-            }
-        } else if ((flags & MessagesController.DIALOG_FILTER_FLAG_CONTACTS) != 0) {
-            flags &=~ MessagesController.DIALOG_FILTER_FLAG_CONTACTS;
-            if (flags == 0) {
-                newName = LocaleController.getString(R.string.FilterContacts);
-            }
-        } else if ((flags & MessagesController.DIALOG_FILTER_FLAG_NON_CONTACTS) != 0) {
-            flags &=~ MessagesController.DIALOG_FILTER_FLAG_NON_CONTACTS;
-            if (flags == 0) {
-                newName = LocaleController.getString(R.string.FilterNonContacts);
-            }
-        } else if ((flags & MessagesController.DIALOG_FILTER_FLAG_GROUPS) != 0) {
-            flags &=~ MessagesController.DIALOG_FILTER_FLAG_GROUPS;
-            if (flags == 0) {
-                newName = LocaleController.getString(R.string.FilterGroups);
-            }
-        } else if ((flags & MessagesController.DIALOG_FILTER_FLAG_BOTS) != 0) {
-            flags &=~ MessagesController.DIALOG_FILTER_FLAG_BOTS;
-            if (flags == 0) {
-                newName = LocaleController.getString(R.string.FilterBots);
-            }
-        } else if ((flags & MessagesController.DIALOG_FILTER_FLAG_CHANNELS) != 0) {
-            flags &=~ MessagesController.DIALOG_FILTER_FLAG_CHANNELS;
-            if (flags == 0) {
-                newName = LocaleController.getString(R.string.FilterChannels);
-            }
-        }
->>>>>>> 1e891826
         if (newName != null && newName.length() > MAX_NAME_LENGTH) {
             newName = "";
         }
@@ -2007,15 +1965,9 @@
         public void onInitializeAccessibilityNodeInfo(AccessibilityNodeInfo info) {
             super.onInitializeAccessibilityNodeInfo(info);
             info.setContentDescription(
-<<<<<<< HEAD
-                    (lastInvite != null && !TextUtils.isEmpty(lastInvite.title) ? lastInvite.title + "\n " : "") +
-                            LocaleController.getString("InviteLink", R.string.InviteLink) + ", " + subtitleTextView.getText() +
-                            (lastInvite != null && TextUtils.isEmpty(lastInvite.title) ? "\n\n" + lastInvite.url : "")
-=======
                 (lastInvite != null && !TextUtils.isEmpty(lastInvite.title) ? lastInvite.title + "\n " : "") +
                 LocaleController.getString(R.string.InviteLink) + ", " + subtitleTextView.getText() +
                 (lastInvite != null && TextUtils.isEmpty(lastInvite.title) ? "\n\n" + lastInvite.url : "")
->>>>>>> 1e891826
             );
         }
     }
@@ -2178,19 +2130,11 @@
             showedUpdateBulletin = true;
             showBulletinOnResume = () -> {
                 BulletinFactory.of(this).createSimpleBulletin(
-<<<<<<< HEAD
-                        add ? R.raw.folder_in : R.raw.folder_out,
-                        add ?
-                                LocaleController.formatPluralString("FolderLinkAddedChats", count) :
-                                LocaleController.formatPluralString("FolderLinkRemovedChats", count),
-                        LocaleController.getString("FolderLinkChatlistUpdate", R.string.FolderLinkChatlistUpdate)
-=======
                     add ? R.raw.folder_in : R.raw.folder_out,
                     add ?
                         LocaleController.formatPluralString("FolderLinkAddedChats", count) :
                         LocaleController.formatPluralString("FolderLinkRemovedChats", count),
                     LocaleController.getString(R.string.FolderLinkChatlistUpdate)
->>>>>>> 1e891826
                 ).setDuration(Bulletin.DURATION_PROLONG).show();
             };
             if (getLayoutContainer() != null) {
@@ -2488,13 +2432,8 @@
 
                 subtitleView = new TextView(context);
                 subtitleView.setText(invites.isEmpty() ?
-<<<<<<< HEAD
-                        LocaleController.getString("FolderLinkShareSubtitleEmpty", R.string.FolderLinkShareSubtitleEmpty) :
-                        LocaleController.getString("FolderLinkShareSubtitle", R.string.FolderLinkShareSubtitle)
-=======
                     LocaleController.getString(R.string.FolderLinkShareSubtitleEmpty) :
                     LocaleController.getString(R.string.FolderLinkShareSubtitle)
->>>>>>> 1e891826
                 );
                 subtitleView.setLines(2);
                 subtitleView.setGravity(Gravity.CENTER_HORIZONTAL);
