--- conflicted
+++ resolved
@@ -781,13 +781,10 @@
             newName = "";
         }
         newFilterName = newName;
-<<<<<<< HEAD
-        newFilterEmoticon = newEmoticon;
-=======
         if (folderTagsHeader != null) {
             folderTagsHeader.setPreviewText((newFilterName == null ? "" : newFilterName).toUpperCase(), false);
         }
->>>>>>> d62d2ed5
+        newFilterEmoticon = newEmoticon;
         RecyclerView.ViewHolder holder = listView.findViewHolderForAdapterPosition(nameRow);
         if (holder != null) {
             adapter.onViewAttachedToWindow(holder);
@@ -875,11 +872,7 @@
     }
 
     private void save(boolean progress, Runnable after) {
-<<<<<<< HEAD
-        saveFilterToServer(filter, newFilterFlags, newFilterEmoticon, newFilterName, newAlwaysShow, newNeverShow, newPinned, creatingNew, false, hasUserChanged, true, progress, this, () -> {
-=======
-        saveFilterToServer(filter, newFilterFlags, newFilterName, newFilterColor, newAlwaysShow, newNeverShow, newPinned, creatingNew, false, hasUserChanged, true, progress, this, () -> {
->>>>>>> d62d2ed5
+        saveFilterToServer(filter, newFilterFlags, newFilterEmoticon, newFilterName, newFilterColor, newAlwaysShow, newNeverShow, newPinned, creatingNew, false, hasUserChanged, true, progress, this, () -> {
 
             hasUserChanged = false;
             creatingNew = false;
@@ -894,11 +887,7 @@
         });
     }
 
-<<<<<<< HEAD
-    private static void processAddFilter(MessagesController.DialogFilter filter, int newFilterFlags, String newFilterEmoticon, String newFilterName, ArrayList<Long> newAlwaysShow, ArrayList<Long> newNeverShow, boolean creatingNew, boolean atBegin, boolean hasUserChanged, boolean resetUnreadCounter, BaseFragment fragment, Runnable onFinish) {
-=======
-    private static void processAddFilter(MessagesController.DialogFilter filter, int newFilterFlags, String newFilterName, int newFilterColor, ArrayList<Long> newAlwaysShow, ArrayList<Long> newNeverShow, boolean creatingNew, boolean atBegin, boolean hasUserChanged, boolean resetUnreadCounter, BaseFragment fragment, Runnable onFinish) {
->>>>>>> d62d2ed5
+    private static void processAddFilter(MessagesController.DialogFilter filter, int newFilterFlags, String newFilterEmoticon, String newFilterName, int newFilterColor, ArrayList<Long> newAlwaysShow, ArrayList<Long> newNeverShow, boolean creatingNew, boolean atBegin, boolean hasUserChanged, boolean resetUnreadCounter, BaseFragment fragment, Runnable onFinish) {
         if (filter.flags != newFilterFlags || hasUserChanged) {
             filter.pendingUnreadCount = -1;
             if (resetUnreadCounter) {
@@ -907,11 +896,8 @@
         }
         filter.flags = newFilterFlags;
         filter.name = newFilterName;
-<<<<<<< HEAD
         filter.emoticon = newFilterEmoticon;
-=======
         filter.color = newFilterColor;
->>>>>>> d62d2ed5
         filter.neverShow = newNeverShow;
         filter.alwaysShow = newAlwaysShow;
         if (creatingNew) {
@@ -933,11 +919,7 @@
         }
     }
 
-<<<<<<< HEAD
-    public static void saveFilterToServer(MessagesController.DialogFilter filter, int newFilterFlags, String newFilterEmoticon, String newFilterName, ArrayList<Long> newAlwaysShow, ArrayList<Long> newNeverShow, LongSparseIntArray newPinned, boolean creatingNew, boolean atBegin, boolean hasUserChanged, boolean resetUnreadCounter, boolean progress, BaseFragment fragment, Runnable onFinish) {
-=======
-    public static void saveFilterToServer(MessagesController.DialogFilter filter, int newFilterFlags, String newFilterName, int newFilterColor, ArrayList<Long> newAlwaysShow, ArrayList<Long> newNeverShow, LongSparseIntArray newPinned, boolean creatingNew, boolean atBegin, boolean hasUserChanged, boolean resetUnreadCounter, boolean progress, BaseFragment fragment, Runnable onFinish) {
->>>>>>> d62d2ed5
+    public static void saveFilterToServer(MessagesController.DialogFilter filter, int newFilterFlags, String newFilterEmoticon, String newFilterName, int newFilterColor, ArrayList<Long> newAlwaysShow, ArrayList<Long> newNeverShow, LongSparseIntArray newPinned, boolean creatingNew, boolean atBegin, boolean hasUserChanged, boolean resetUnreadCounter, boolean progress, BaseFragment fragment, Runnable onFinish) {
         if (fragment == null || fragment.getParentActivity() == null) {
             return;
         }
@@ -963,18 +945,16 @@
         req.filter.exclude_archived = (newFilterFlags & MessagesController.DIALOG_FILTER_FLAG_EXCLUDE_ARCHIVED) != 0;
         req.filter.id = filter.id;
         req.filter.title = newFilterName;
-<<<<<<< HEAD
         if (newFilterEmoticon != null) {
             req.filter.emoticon = newFilterEmoticon;
             req.filter.flags |= 33554432;
-=======
+        }
         if (newFilterColor < 0) {
             req.filter.flags &=~ 134217728;
             req.filter.color = 0;
         } else {
             req.filter.flags |= 134217728;
             req.filter.color = newFilterColor;
->>>>>>> d62d2ed5
         }
         MessagesController messagesController = fragment.getMessagesController();
         ArrayList<Long> pinArray = new ArrayList<>();
@@ -1051,21 +1031,13 @@
                 } catch (Exception e) {
                     FileLog.e(e);
                 }
-<<<<<<< HEAD
-                processAddFilter(filter, newFilterFlags, newFilterEmoticon, newFilterName, newAlwaysShow, newNeverShow, creatingNew, atBegin, hasUserChanged, resetUnreadCounter, fragment, onFinish);
-=======
-                processAddFilter(filter, newFilterFlags, newFilterName, newFilterColor, newAlwaysShow, newNeverShow, creatingNew, atBegin, hasUserChanged, resetUnreadCounter, fragment, onFinish);
->>>>>>> d62d2ed5
+                processAddFilter(filter, newFilterFlags, newFilterEmoticon, newFilterName, newFilterColor, newAlwaysShow, newNeverShow, creatingNew, atBegin, hasUserChanged, resetUnreadCounter, fragment, onFinish);
             } else if (onFinish != null) {
                 onFinish.run();
             }
         }));
         if (!progress) {
-<<<<<<< HEAD
-            processAddFilter(filter, newFilterFlags, newFilterEmoticon, newFilterName, newAlwaysShow, newNeverShow, creatingNew, atBegin, hasUserChanged, resetUnreadCounter, fragment, null);
-=======
-            processAddFilter(filter, newFilterFlags, newFilterName, newFilterColor, newAlwaysShow, newNeverShow, creatingNew, atBegin, hasUserChanged, resetUnreadCounter, fragment, null);
->>>>>>> d62d2ed5
+            processAddFilter(filter, newFilterFlags, newFilterEmoticon, newFilterName, newFilterColor, newAlwaysShow, newNeverShow, creatingNew, atBegin, hasUserChanged, resetUnreadCounter, fragment, null);
         }
     }
 
@@ -1294,18 +1266,11 @@
         public boolean isEnabled(RecyclerView.ViewHolder holder) {
             int type = holder.getItemViewType();
             return (
-<<<<<<< HEAD
-                    type != VIEW_TYPE_SHADOW &&
-                            type != VIEW_TYPE_HEADER &&
-                            type != VIEW_TYPE_EDIT &&
-                            type != VIEW_TYPE_HINT
-=======
                 type != VIEW_TYPE_SHADOW &&
                 type != VIEW_TYPE_HEADER &&
                 type != VIEW_TYPE_EDIT &&
                 type != VIEW_TYPE_HINT &&
                 type != VIEW_TYPE_HEADER_COLOR_PREVIEW
->>>>>>> d62d2ed5
             );
         }
 
@@ -1533,11 +1498,10 @@
                     createLinkCell.setDivider(divider);
                     break;
                 }
-<<<<<<< HEAD
                 case VIEW_TYPE_EDIT: {
                     PollEditTextCell cell = (PollEditTextCell) holder.itemView;
                     cell.setIcon(FolderIconHelper.getTabIcon(newFilterEmoticon), newFilterEmoticon);
-=======
+                }
                 case VIEW_TYPE_HEADER_COLOR_PREVIEW: {
                     folderTagsHeader = (HeaderCellColorPreview) holder.itemView;
                     folderTagsHeader.setPreviewText((newFilterName == null ? "" : newFilterName).toUpperCase(), false);
@@ -1560,7 +1524,6 @@
                         }
                         checkDoneButton(true);
                     });
->>>>>>> d62d2ed5
                     break;
                 }
             }
