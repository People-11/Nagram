--- conflicted
+++ resolved
@@ -525,13 +525,8 @@
                 req.title = "";
                 getConnectionsManager().sendRequest(req, (res, err) -> AndroidUtilities.runOnUIThread(() -> {
                     if (
-<<<<<<< HEAD
-                            processErrors(err, FilterCreateActivity.this, BulletinFactory.of(FilterCreateActivity.this)) &&
-                                    res instanceof TLRPC.TL_chatlists_exportedChatlistInvite
-=======
                         processErrors(err, FilterCreateActivity.this, BulletinFactory.of(FilterCreateActivity.this)) &&
                         res instanceof TL_chatlists.TL_chatlists_exportedChatlistInvite
->>>>>>> b4dbcd16
                     ) {
                         FilterCreateActivity.hideNew(0);
 
@@ -2420,13 +2415,8 @@
                 req.title = "";
                 getBaseFragment().getConnectionsManager().sendRequest(req, (res, err) -> AndroidUtilities.runOnUIThread(() -> {
                     if (
-<<<<<<< HEAD
-                            processErrors(err, getBaseFragment(), BulletinFactory.of(bulletinContainer, null)) &&
-                                    res instanceof TLRPC.TL_chatlists_exportedChatlistInvite
-=======
                         processErrors(err, getBaseFragment(), BulletinFactory.of(bulletinContainer, null)) &&
                         res instanceof TL_chatlists.TL_chatlists_exportedChatlistInvite
->>>>>>> b4dbcd16
                     ) {
                         FilterCreateActivity.hideNew(0);
                         dismiss();
