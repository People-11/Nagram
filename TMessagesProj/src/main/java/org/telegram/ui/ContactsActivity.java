--- conflicted
+++ resolved
@@ -627,13 +627,8 @@
                 drawable = combinedDrawable;
             }
             floatingButton.setBackgroundDrawable(drawable);
-<<<<<<< HEAD
             floatingButton.setColorFilter(new PorterDuffColorFilter(Theme.getColor(Theme.key_chats_actionIcon), PorterDuff.Mode.SRC_IN));
-            floatingButton.setImageResource(R.drawable.add_contact_new);
-=======
-            floatingButton.setColorFilter(new PorterDuffColorFilter(Theme.getColor(Theme.key_chats_actionIcon), PorterDuff.Mode.MULTIPLY));
             floatingButton.setAnimation(R.raw.write_contacts_fab_icon, 52, 52);
->>>>>>> d52b2c92
             floatingButtonContainer.setContentDescription(LocaleController.getString("CreateNewContact", R.string.CreateNewContact));
             if (Build.VERSION.SDK_INT >= 21) {
                 StateListAnimator animator = new StateListAnimator();
