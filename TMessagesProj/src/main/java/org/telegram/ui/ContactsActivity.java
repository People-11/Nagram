--- conflicted
+++ resolved
@@ -629,15 +629,10 @@
                 drawable = combinedDrawable;
             }
             floatingButton.setBackgroundDrawable(drawable);
-<<<<<<< HEAD
             floatingButton.setColorFilter(new PorterDuffColorFilter(Theme.getColor(Theme.key_chats_actionIcon), PorterDuff.Mode.SRC_IN));
-            floatingButton.setAnimation(R.raw.write_contacts_fab_icon, 52, 52);
-=======
-            floatingButton.setColorFilter(new PorterDuffColorFilter(Theme.getColor(Theme.key_chats_actionIcon), PorterDuff.Mode.MULTIPLY));
             SharedPreferences preferences = MessagesController.getGlobalMainSettings();
             boolean configAnimationsEnabled = preferences.getBoolean("view_animations", true);
             floatingButton.setAnimation(configAnimationsEnabled ? R.raw.write_contacts_fab_icon : R.raw.write_contacts_fab_icon_reverse, 52, 52);
->>>>>>> d0e2266d
             floatingButtonContainer.setContentDescription(LocaleController.getString("CreateNewContact", R.string.CreateNewContact));
             if (Build.VERSION.SDK_INT >= 21) {
                 StateListAnimator animator = new StateListAnimator();
