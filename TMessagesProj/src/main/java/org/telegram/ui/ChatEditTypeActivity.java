--- conflicted
+++ resolved
@@ -73,17 +73,10 @@
     private LinearLayout linkContainer;
     private LinearLayout publicContainer;
     private LinearLayout privateContainer;
-<<<<<<< HEAD
-    private TextBlockCell privateTextView;
-    private TextSettingsCell copyCell;
-    private TextSettingsCell revokeCell;
-    private TextSettingsCell shareCell;
-    private TextSettingsCell shareQRCell;
-=======
     private LinkActionView permanentLinkView;
     //    private TextCell manageLinksTextView;
     //  private TextInfoPrivacyCell manageLinksInfoCell;
->>>>>>> eb94e31b
+    private TextSettingsCell shareQRCell;
     private ShadowSectionCell sectionCell2;
     private TextInfoPrivacyCell infoCell;
     private TextSettingsCell textCell;
