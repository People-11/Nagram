/*
 * This is the source code of Telegram for Android v. 5.x.x.
 * It is licensed under GNU GPL v. 2 or later.
 * You should have received a copy of the license in this archive (see LICENSE).
 *
 * Copyright Nikolai Kudashov, 2013-2018.
 */

package org.telegram.ui;

import android.content.Context;
import android.graphics.Rect;
import android.text.Editable;
import android.text.InputType;
import android.text.TextUtils;
import android.text.TextWatcher;
import android.util.TypedValue;
import android.view.View;
import android.view.ViewGroup;
import android.view.inputmethod.EditorInfo;
import android.widget.LinearLayout;
import android.widget.ScrollView;
import android.widget.Toast;

import org.telegram.messenger.AndroidUtilities;
import org.telegram.messenger.ChatObject;
import org.telegram.messenger.LocaleController;
import org.telegram.messenger.MessagesController;
import org.telegram.messenger.NotificationCenter;
import org.telegram.messenger.R;
import org.telegram.tgnet.ConnectionsManager;
import org.telegram.tgnet.TLRPC;
import org.telegram.ui.ActionBar.ActionBar;
import org.telegram.ui.ActionBar.ActionBarMenu;
import org.telegram.ui.ActionBar.ActionBarMenuItem;
import org.telegram.ui.ActionBar.AlertDialog;
import org.telegram.ui.ActionBar.BaseFragment;
import org.telegram.ui.ActionBar.Theme;
import org.telegram.ui.ActionBar.ThemeDescription;
import org.telegram.ui.Cells.AdminedChannelCell;
import org.telegram.ui.Cells.HeaderCell;
import org.telegram.ui.Cells.LoadingCell;
import org.telegram.ui.Cells.RadioButtonCell;
import org.telegram.ui.Cells.ShadowSectionCell;
import org.telegram.ui.Cells.TextCell;
import org.telegram.ui.Cells.TextCheckCell;
import org.telegram.ui.Cells.TextInfoPrivacyCell;
import org.telegram.ui.Cells.TextSettingsCell;
import org.telegram.ui.Components.EditTextBoldCursor;
import org.telegram.ui.Components.InviteLinkBottomSheet;
import org.telegram.ui.Components.LayoutHelper;
import org.telegram.ui.Components.LinkActionView;

import java.util.ArrayList;
import java.util.HashMap;
import java.util.concurrent.CountDownLatch;

import tw.nekomimi.nekogram.utils.ProxyUtil;
import tw.nekomimi.nekogram.utils.VibrateUtil;

public class ChatEditTypeActivity extends BaseFragment implements NotificationCenter.NotificationCenterDelegate {

    private EditTextBoldCursor usernameTextView;
    private EditTextBoldCursor editText;

    private TextInfoPrivacyCell typeInfoCell;
    private HeaderCell headerCell;
    private HeaderCell headerCell2;
    private TextInfoPrivacyCell checkTextView;
    private LinearLayout linearLayout;
    private ActionBarMenuItem doneButton;

    private LinearLayout linearLayoutTypeContainer;
    private RadioButtonCell radioButtonCell1;
    private RadioButtonCell radioButtonCell2;
    private LinearLayout adminnedChannelsLayout;
    private LinearLayout linkContainer;
    private LinearLayout publicContainer;
    private LinearLayout privateContainer;
    private LinkActionView permanentLinkView;
    private TextCell manageLinksTextView;
    private TextInfoPrivacyCell manageLinksInfoCell;
    private ShadowSectionCell sectionCell2;
    private TextInfoPrivacyCell infoCell;
    private TextSettingsCell textCell;
    private TextSettingsCell textCell2;

    // Saving content restrictions block
    private LinearLayout saveContainer;
    private HeaderCell saveHeaderCell;
    private TextCheckCell saveRestrictCell;
    private TextInfoPrivacyCell saveRestrictInfoCell;

    private boolean isPrivate;

    private TLRPC.Chat currentChat;
    private TLRPC.ChatFull info;
    private long chatId;
    private boolean isChannel;
    private boolean isSaveRestricted;

    private boolean canCreatePublic = true;
    private boolean loadingAdminedChannels;
    private ShadowSectionCell adminedInfoCell;
    private ArrayList<AdminedChannelCell> adminedChannelCells = new ArrayList<>();
    private LoadingCell loadingAdminedCell;

    private int checkReqId;
    private String lastCheckName;
    private Runnable checkRunnable;
    private boolean lastNameAvailable;
    private boolean loadingInvite;
    private TLRPC.TL_chatInviteExported invite;

    private boolean ignoreTextChanges;

    private boolean isForcePublic;
    HashMap<Long, TLRPC.User> usersMap = new HashMap<>();

    private final static int done_button = 1;
    private InviteLinkBottomSheet inviteLinkBottomSheet;

    public ChatEditTypeActivity(long id, boolean forcePublic) {
        chatId = id;
        isForcePublic = forcePublic;
    }

    @Override
    public boolean onFragmentCreate() {
        currentChat = getMessagesController().getChat(chatId);
        if (currentChat == null) {
            currentChat = getMessagesStorage().getChatSync(chatId);
            if (currentChat != null) {
                getMessagesController().putChat(currentChat, true);
            } else {
                return false;
            }
            if (info == null) {
                info = getMessagesStorage().loadChatInfo(chatId, ChatObject.isChannel(currentChat), new CountDownLatch(1), false, false);
                if (info == null) {
                    return false;
                }
            }
        }
        isPrivate = !isForcePublic && TextUtils.isEmpty(currentChat.username);
        isChannel = ChatObject.isChannel(currentChat) && !currentChat.megagroup;
<<<<<<< HEAD
        isSaveRestricted = /*isPrivate && */currentChat.noforwards;
=======
        isSaveRestricted = currentChat.noforwards;
>>>>>>> c1c2ebaf
        if (isForcePublic && TextUtils.isEmpty(currentChat.username) || isPrivate && currentChat.creator) {
            TLRPC.TL_channels_checkUsername req = new TLRPC.TL_channels_checkUsername();
            req.username = "1";
            req.channel = new TLRPC.TL_inputChannelEmpty();
            getConnectionsManager().sendRequest(req, (response, error) -> AndroidUtilities.runOnUIThread(() -> {
                canCreatePublic = error == null || !error.text.equals("CHANNELS_ADMIN_PUBLIC_TOO_MUCH");
                if (!canCreatePublic) {
                    loadAdminedChannels();
                }
            }));
        }
        if (isPrivate && info != null) {
            getMessagesController().loadFullChat(chatId, classGuid, true);
        }
        getNotificationCenter().addObserver(this, NotificationCenter.chatInfoDidLoad);
        return super.onFragmentCreate();
    }

    @Override
    public void onFragmentDestroy() {
        super.onFragmentDestroy();
        getNotificationCenter().removeObserver(this, NotificationCenter.chatInfoDidLoad);
        AndroidUtilities.removeAdjustResize(getParentActivity(), classGuid);
    }

    @Override
    public void onResume() {
        super.onResume();
        AndroidUtilities.requestAdjustResize(getParentActivity(), classGuid);
        if (textCell2 != null && info != null) {
            if (info.stickerset != null) {
                textCell2.setTextAndValue(LocaleController.getString("GroupStickers", R.string.GroupStickers), info.stickerset.title, false);
            } else {
                textCell2.setText(LocaleController.getString("GroupStickers", R.string.GroupStickers), false);
            }
        }
        if (info != null) {
            invite = info.exported_invite;
            permanentLinkView.setLink(invite == null ? null : invite.link);
            permanentLinkView.loadUsers(invite, chatId);
        }
    }

    @Override
    protected void onBecomeFullyVisible() {
        super.onBecomeFullyVisible();
        if (isForcePublic && usernameTextView != null) {
            usernameTextView.requestFocus();
            AndroidUtilities.showKeyboard(usernameTextView);
        }
    }

    @Override
    public View createView(Context context) {
        actionBar.setBackButtonImage(R.drawable.ic_ab_back);
        actionBar.setAllowOverlayTitle(true);

        actionBar.setActionBarMenuOnItemClick(new ActionBar.ActionBarMenuOnItemClick() {
            @Override
            public void onItemClick(int id) {
                if (id == -1) {
                    finishFragment();
                } else if (id == done_button) {
                    processDone();
                }
            }
        });

        ActionBarMenu menu = actionBar.createMenu();
        doneButton = menu.addItemWithWidth(done_button, R.drawable.ic_done, AndroidUtilities.dp(56), LocaleController.getString("Done", R.string.Done));

        fragmentView = new ScrollView(context) {
            @Override
            public boolean requestChildRectangleOnScreen(View child, Rect rectangle, boolean immediate) {
                rectangle.bottom += AndroidUtilities.dp(60);
                return super.requestChildRectangleOnScreen(child, rectangle, immediate);
            }
        };
        fragmentView.setBackgroundColor(Theme.getColor(Theme.key_windowBackgroundGray));
        ScrollView scrollView = (ScrollView) fragmentView;
        scrollView.setFillViewport(true);
        linearLayout = new LinearLayout(context);
        scrollView.addView(linearLayout, new ScrollView.LayoutParams(ViewGroup.LayoutParams.MATCH_PARENT, ViewGroup.LayoutParams.WRAP_CONTENT));

        linearLayout.setOrientation(LinearLayout.VERTICAL);

        if (isForcePublic) {
            actionBar.setTitle(LocaleController.getString("TypeLocationGroup", R.string.TypeLocationGroup));
        } else if (isChannel) {
            actionBar.setTitle(LocaleController.getString("ChannelSettingsTitle", R.string.ChannelSettingsTitle));
        } else {
            actionBar.setTitle(LocaleController.getString("GroupSettingsTitle", R.string.GroupSettingsTitle));
        }

        linearLayoutTypeContainer = new LinearLayout(context);
        linearLayoutTypeContainer.setOrientation(LinearLayout.VERTICAL);
        linearLayoutTypeContainer.setBackgroundColor(Theme.getColor(Theme.key_windowBackgroundWhite));
        linearLayout.addView(linearLayoutTypeContainer, LayoutHelper.createLinear(LayoutHelper.MATCH_PARENT, LayoutHelper.WRAP_CONTENT));

        headerCell2 = new HeaderCell(context, 23);
        headerCell2.setHeight(46);
        if (isChannel) {
            headerCell2.setText(LocaleController.getString("ChannelTypeHeader", R.string.ChannelTypeHeader));
        } else {
            headerCell2.setText(LocaleController.getString("GroupTypeHeader", R.string.GroupTypeHeader));
        }
        linearLayoutTypeContainer.addView(headerCell2);

        radioButtonCell2 = new RadioButtonCell(context);
        radioButtonCell2.setBackgroundDrawable(Theme.getSelectorDrawable(false));
        if (isChannel) {
            radioButtonCell2.setTextAndValueAndCheck(LocaleController.getString("ChannelPrivate", R.string.ChannelPrivate), LocaleController.getString("ChannelPrivateInfo", R.string.ChannelPrivateInfo), false, isPrivate);
        } else {
            radioButtonCell2.setTextAndValueAndCheck(LocaleController.getString("MegaPrivate", R.string.MegaPrivate), LocaleController.getString("MegaPrivateInfo", R.string.MegaPrivateInfo), false, isPrivate);
        }
        linearLayoutTypeContainer.addView(radioButtonCell2, LayoutHelper.createLinear(LayoutHelper.MATCH_PARENT, LayoutHelper.WRAP_CONTENT));
        radioButtonCell2.setOnClickListener(v -> {
            if (isPrivate) {
                return;
            }
            isPrivate = true;
            updatePrivatePublic();
        });

        radioButtonCell1 = new RadioButtonCell(context);
        radioButtonCell1.setBackgroundDrawable(Theme.getSelectorDrawable(false));
        if (isChannel) {
            radioButtonCell1.setTextAndValueAndCheck(LocaleController.getString("ChannelPublic", R.string.ChannelPublic), LocaleController.getString("ChannelPublicInfo", R.string.ChannelPublicInfo), false, !isPrivate);
        } else {
            radioButtonCell1.setTextAndValueAndCheck(LocaleController.getString("MegaPublic", R.string.MegaPublic), LocaleController.getString("MegaPublicInfo", R.string.MegaPublicInfo), false, !isPrivate);
        }
        linearLayoutTypeContainer.addView(radioButtonCell1, LayoutHelper.createLinear(LayoutHelper.MATCH_PARENT, LayoutHelper.WRAP_CONTENT));
        radioButtonCell1.setOnClickListener(v -> {
            if (!isPrivate) {
                return;
            }
            isPrivate = false;
            updatePrivatePublic();
        });

        sectionCell2 = new ShadowSectionCell(context);
        linearLayout.addView(sectionCell2, LayoutHelper.createLinear(LayoutHelper.MATCH_PARENT, LayoutHelper.WRAP_CONTENT));

        if (isForcePublic) {
            radioButtonCell2.setVisibility(View.GONE);
            radioButtonCell1.setVisibility(View.GONE);
            sectionCell2.setVisibility(View.GONE);
            headerCell2.setVisibility(View.GONE);
        }

        linkContainer = new LinearLayout(context);
        linkContainer.setOrientation(LinearLayout.VERTICAL);
        linkContainer.setBackgroundColor(Theme.getColor(Theme.key_windowBackgroundWhite));
        linearLayout.addView(linkContainer, LayoutHelper.createLinear(LayoutHelper.MATCH_PARENT, LayoutHelper.WRAP_CONTENT));

        headerCell = new HeaderCell(context, 23);
        linkContainer.addView(headerCell);

        publicContainer = new LinearLayout(context);
        publicContainer.setOrientation(LinearLayout.HORIZONTAL);
        linkContainer.addView(publicContainer, LayoutHelper.createLinear(LayoutHelper.MATCH_PARENT, 36, 23, 7, 23, 0));

        editText = new EditTextBoldCursor(context);
        editText.setText(getMessagesController().linkPrefix + "/");
        editText.setTextSize(TypedValue.COMPLEX_UNIT_DIP, 18);
        editText.setHintTextColor(Theme.getColor(Theme.key_windowBackgroundWhiteHintText));
        editText.setTextColor(Theme.getColor(Theme.key_windowBackgroundWhiteBlackText));
        editText.setMaxLines(1);
        editText.setLines(1);
        editText.setEnabled(false);
        editText.setBackgroundDrawable(null);
        editText.setPadding(0, 0, 0, 0);
        editText.setSingleLine(true);
        editText.setInputType(InputType.TYPE_TEXT_FLAG_MULTI_LINE | InputType.TYPE_TEXT_FLAG_AUTO_CORRECT);
        editText.setImeOptions(EditorInfo.IME_ACTION_DONE);
        publicContainer.addView(editText, LayoutHelper.createLinear(LayoutHelper.WRAP_CONTENT, 36));

        usernameTextView = new EditTextBoldCursor(context);
        usernameTextView.setTextSize(TypedValue.COMPLEX_UNIT_DIP, 18);
        usernameTextView.setHintTextColor(Theme.getColor(Theme.key_windowBackgroundWhiteHintText));
        usernameTextView.setTextColor(Theme.getColor(Theme.key_windowBackgroundWhiteBlackText));
        usernameTextView.setMaxLines(1);
        usernameTextView.setLines(1);
        usernameTextView.setBackgroundDrawable(null);
        usernameTextView.setPadding(0, 0, 0, 0);
        usernameTextView.setSingleLine(true);
        usernameTextView.setInputType(InputType.TYPE_TEXT_VARIATION_EMAIL_ADDRESS | InputType.TYPE_TEXT_FLAG_MULTI_LINE | InputType.TYPE_TEXT_FLAG_AUTO_CORRECT);
        usernameTextView.setImeOptions(EditorInfo.IME_ACTION_DONE);
        usernameTextView.setHint(LocaleController.getString("ChannelUsernamePlaceholder", R.string.ChannelUsernamePlaceholder));
        usernameTextView.setCursorColor(Theme.getColor(Theme.key_windowBackgroundWhiteBlackText));
        usernameTextView.setCursorSize(AndroidUtilities.dp(20));
        usernameTextView.setCursorWidth(1.5f);
        publicContainer.addView(usernameTextView, LayoutHelper.createLinear(LayoutHelper.MATCH_PARENT, 36));
        usernameTextView.addTextChangedListener(new TextWatcher() {
            @Override
            public void beforeTextChanged(CharSequence charSequence, int i, int i2, int i3) {

            }

            @Override
            public void onTextChanged(CharSequence charSequence, int i, int i2, int i3) {
                if (ignoreTextChanges) {
                    return;
                }
                checkUserName(usernameTextView.getText().toString());
            }

            @Override
            public void afterTextChanged(Editable editable) {
                checkDoneButton();
            }
        });

        privateContainer = new LinearLayout(context);
        privateContainer.setOrientation(LinearLayout.VERTICAL);
        linkContainer.addView(privateContainer, LayoutHelper.createLinear(LayoutHelper.MATCH_PARENT, LayoutHelper.WRAP_CONTENT));

        permanentLinkView = new LinkActionView(context, this, null, chatId, true, ChatObject.isChannel(currentChat));
        permanentLinkView.setDelegate(new LinkActionView.Delegate() {
            @Override
            public void revokeLink() {
                ChatEditTypeActivity.this.generateLink(true);
            }

            @Override
            public void showUsersForPermanentLink() {
                inviteLinkBottomSheet = new InviteLinkBottomSheet(context, invite, info, usersMap, ChatEditTypeActivity.this, chatId, true, ChatObject.isChannel(currentChat));
                inviteLinkBottomSheet.show();
            }
        });
        permanentLinkView.setUsers(0, null);
        privateContainer.addView(permanentLinkView);

        checkTextView = new TextInfoPrivacyCell(context);
        checkTextView.setBackgroundDrawable(Theme.getThemedDrawable(context, R.drawable.greydivider_bottom, Theme.key_windowBackgroundGrayShadow));
        checkTextView.setBottomPadding(6);
        linearLayout.addView(checkTextView, LayoutHelper.createLinear(LayoutHelper.WRAP_CONTENT, LayoutHelper.WRAP_CONTENT));

        typeInfoCell = new TextInfoPrivacyCell(context);
        linearLayout.addView(typeInfoCell, LayoutHelper.createLinear(LayoutHelper.MATCH_PARENT, LayoutHelper.WRAP_CONTENT));

        loadingAdminedCell = new LoadingCell(context);
        linearLayout.addView(loadingAdminedCell, LayoutHelper.createLinear(LayoutHelper.MATCH_PARENT, LayoutHelper.WRAP_CONTENT));

        adminnedChannelsLayout = new LinearLayout(context);
        adminnedChannelsLayout.setBackgroundColor(Theme.getColor(Theme.key_windowBackgroundWhite));
        adminnedChannelsLayout.setOrientation(LinearLayout.VERTICAL);
        linearLayout.addView(adminnedChannelsLayout, LayoutHelper.createLinear(LayoutHelper.MATCH_PARENT, LayoutHelper.WRAP_CONTENT));

        adminedInfoCell = new ShadowSectionCell(context);
        linearLayout.addView(adminedInfoCell, LayoutHelper.createLinear(LayoutHelper.MATCH_PARENT, LayoutHelper.WRAP_CONTENT));


        manageLinksTextView = new TextCell(context);
        manageLinksTextView.setBackgroundDrawable(Theme.getSelectorDrawable(true));
        manageLinksTextView.setTextAndIcon(LocaleController.getString("ManageInviteLinks", R.string.ManageInviteLinks), R.drawable.actions_link, false);
        manageLinksTextView.setOnClickListener(v -> {
            ManageLinksActivity fragment = new ManageLinksActivity(chatId, 0, 0);
            fragment.setInfo(info, invite);
            presentFragment(fragment);
        });
        linearLayout.addView(manageLinksTextView, LayoutHelper.createLinear(LayoutHelper.MATCH_PARENT, LayoutHelper.WRAP_CONTENT));

        manageLinksInfoCell = new TextInfoPrivacyCell(context);
        linearLayout.addView(manageLinksInfoCell, LayoutHelper.createLinear(LayoutHelper.MATCH_PARENT, LayoutHelper.WRAP_CONTENT));

        saveContainer = new LinearLayout(context);
        saveContainer.setOrientation(LinearLayout.VERTICAL);
        linearLayout.addView(saveContainer);

        saveHeaderCell = new HeaderCell(context, 23);
        saveHeaderCell.setHeight(46);
        saveHeaderCell.setText(LocaleController.getString("SavingContentTitle", R.string.SavingContentTitle));
        saveHeaderCell.setBackgroundDrawable(Theme.getSelectorDrawable(true));
        saveContainer.addView(saveHeaderCell, LayoutHelper.createLinear(LayoutHelper.MATCH_PARENT, LayoutHelper.WRAP_CONTENT));
        saveRestrictCell = new TextCheckCell(context);
        saveRestrictCell.setBackgroundDrawable(Theme.getSelectorDrawable(true));
        saveRestrictCell.setTextAndCheck(LocaleController.getString("RestrictSavingContent", R.string.RestrictSavingContent), isSaveRestricted, false);
        saveRestrictCell.setOnClickListener(v -> {
            isSaveRestricted = !isSaveRestricted;
            ((TextCheckCell) v).setChecked(isSaveRestricted);
        });
        saveContainer.addView(saveRestrictCell, LayoutHelper.createLinear(LayoutHelper.MATCH_PARENT, LayoutHelper.WRAP_CONTENT));
        saveRestrictInfoCell = new TextInfoPrivacyCell(context);
        if (isChannel && !ChatObject.isMegagroup(currentChat)) {
            saveRestrictInfoCell.setText(LocaleController.getString("RestrictSavingContentInfoChannel", R.string.RestrictSavingContentInfoChannel));
        } else {
            saveRestrictInfoCell.setText(LocaleController.getString("RestrictSavingContentInfoGroup", R.string.RestrictSavingContentInfoGroup));
        }

        saveContainer.addView(saveRestrictInfoCell, LayoutHelper.createLinear(LayoutHelper.MATCH_PARENT, LayoutHelper.WRAP_CONTENT));

        if (!isPrivate && currentChat.username != null) {
            ignoreTextChanges = true;
            usernameTextView.setText(currentChat.username);
            usernameTextView.setSelection(currentChat.username.length());
            ignoreTextChanges = false;
        }
        updatePrivatePublic();

        return fragmentView;
    }

    @Override
    public void didReceivedNotification(int id, int account, Object... args) {
        if (id == NotificationCenter.chatInfoDidLoad) {
            TLRPC.ChatFull chatFull = (TLRPC.ChatFull) args[0];
            if (chatFull.id == chatId) {
                info = chatFull;
                invite = chatFull.exported_invite;
                updatePrivatePublic();
            }
        }
    }

    public void setInfo(TLRPC.ChatFull chatFull) {
        info = chatFull;
        if (chatFull != null) {
            if (chatFull.exported_invite != null) {
                invite = chatFull.exported_invite;
            } else {
                generateLink(false);
            }
        }
    }

    private void processDone() {
<<<<<<< HEAD
        if (/*isPrivate && */currentChat.noforwards != isSaveRestricted) {
=======
        if (currentChat.noforwards != isSaveRestricted) {
>>>>>>> c1c2ebaf
            getMessagesController().toggleChatNoForwards(chatId, currentChat.noforwards = isSaveRestricted);
        }
        if (trySetUsername()) {
            finishFragment();
        }
    }

    private boolean trySetUsername() {
        if (getParentActivity() == null) {
            return false;
        }
        if (!isPrivate && ((currentChat.username == null && usernameTextView.length() != 0) || (currentChat.username != null && !currentChat.username.equalsIgnoreCase(usernameTextView.getText().toString())))) {
            if (usernameTextView.length() != 0 && !lastNameAvailable) {
                VibrateUtil.vibrate();
                AndroidUtilities.shakeView(checkTextView, 2, 0);
                return false;
            }
        }

        String oldUserName = currentChat.username != null ? currentChat.username : "";
        String newUserName = isPrivate ? "" : usernameTextView.getText().toString();
        if (!oldUserName.equals(newUserName)) {
            if (!ChatObject.isChannel(currentChat)) {
                getMessagesController().convertToMegaGroup(getParentActivity(), chatId, this, param -> {
                    if (param != 0) {
                        chatId = param;
                        currentChat = getMessagesController().getChat(param);
                        processDone();
                    }
                });
                return false;
            } else {
                getMessagesController().updateChannelUserName(chatId, newUserName);
                currentChat.username = newUserName;
            }
        }
        return true;
    }

    private void loadAdminedChannels() {
        if (loadingAdminedChannels || adminnedChannelsLayout == null) {
            return;
        }
        loadingAdminedChannels = true;
        updatePrivatePublic();
        TLRPC.TL_channels_getAdminedPublicChannels req = new TLRPC.TL_channels_getAdminedPublicChannels();
        getConnectionsManager().sendRequest(req, (response, error) -> AndroidUtilities.runOnUIThread(() -> {
            loadingAdminedChannels = false;
            if (response != null) {
                if (getParentActivity() == null) {
                    return;
                }
                for (int a = 0; a < adminedChannelCells.size(); a++) {
                    linearLayout.removeView(adminedChannelCells.get(a));
                }
                adminedChannelCells.clear();
                TLRPC.TL_messages_chats res = (TLRPC.TL_messages_chats) response;

                for (int a = 0; a < res.chats.size(); a++) {
                    AdminedChannelCell adminedChannelCell = new AdminedChannelCell(getParentActivity(), view -> {
                        AdminedChannelCell cell = (AdminedChannelCell) view.getParent();
                        final TLRPC.Chat channel = cell.getCurrentChannel();
                        AlertDialog.Builder builder = new AlertDialog.Builder(getParentActivity());
                        builder.setTitle(LocaleController.getString("AppName", R.string.AppName));
                        if (isChannel) {
                            builder.setMessage(AndroidUtilities.replaceTags(LocaleController.formatString("RevokeLinkAlertChannel", R.string.RevokeLinkAlertChannel, getMessagesController().linkPrefix + "/" + channel.username, channel.title)));
                        } else {
                            builder.setMessage(AndroidUtilities.replaceTags(LocaleController.formatString("RevokeLinkAlert", R.string.RevokeLinkAlert, getMessagesController().linkPrefix + "/" + channel.username, channel.title)));
                        }
                        builder.setNegativeButton(LocaleController.getString("Cancel", R.string.Cancel), null);
                        builder.setPositiveButton(LocaleController.getString("RevokeButton", R.string.RevokeButton), (dialogInterface, i) -> {
                            TLRPC.TL_channels_updateUsername req1 = new TLRPC.TL_channels_updateUsername();
                            req1.channel = MessagesController.getInputChannel(channel);
                            req1.username = "";
                            getConnectionsManager().sendRequest(req1, (response1, error1) -> {
                                if (response1 instanceof TLRPC.TL_boolTrue) {
                                    AndroidUtilities.runOnUIThread(() -> {
                                        canCreatePublic = true;
                                        if (usernameTextView.length() > 0) {
                                            checkUserName(usernameTextView.getText().toString());
                                        }
                                        updatePrivatePublic();
                                    });
                                }
                            }, ConnectionsManager.RequestFlagInvokeAfter);
                        });
                        showDialog(builder.create());
                    });
                    adminedChannelCell.setChannel(res.chats.get(a), a == res.chats.size() - 1);
                    adminedChannelCells.add(adminedChannelCell);
                    adminnedChannelsLayout.addView(adminedChannelCell, LayoutHelper.createLinear(LayoutHelper.MATCH_PARENT, 72));
                }
                updatePrivatePublic();
            }
        }));
    }

    private void updatePrivatePublic() {
        if (sectionCell2 == null) {
            return;
        }
        if (!isPrivate && !canCreatePublic) {
            typeInfoCell.setText(LocaleController.getString("ChangePublicLimitReached", R.string.ChangePublicLimitReached));
            typeInfoCell.setTag(Theme.key_windowBackgroundWhiteRedText4);
            typeInfoCell.setTextColor(Theme.getColor(Theme.key_windowBackgroundWhiteRedText4));
            linkContainer.setVisibility(View.GONE);
            checkTextView.setVisibility(View.GONE);
            sectionCell2.setVisibility(View.GONE);
            adminedInfoCell.setVisibility(View.VISIBLE);
            if (loadingAdminedChannels) {
                loadingAdminedCell.setVisibility(View.VISIBLE);
                adminnedChannelsLayout.setVisibility(View.GONE);
                typeInfoCell.setBackgroundDrawable(checkTextView.getVisibility() == View.VISIBLE ? null : Theme.getThemedDrawable(typeInfoCell.getContext(), R.drawable.greydivider_bottom, Theme.key_windowBackgroundGrayShadow));
                adminedInfoCell.setBackgroundDrawable(null);
            } else {
                adminedInfoCell.setBackgroundDrawable(Theme.getThemedDrawable(adminedInfoCell.getContext(), R.drawable.greydivider_bottom, Theme.key_windowBackgroundGrayShadow));
                typeInfoCell.setBackgroundDrawable(Theme.getThemedDrawable(typeInfoCell.getContext(), R.drawable.greydivider_top, Theme.key_windowBackgroundGrayShadow));
                loadingAdminedCell.setVisibility(View.GONE);
                adminnedChannelsLayout.setVisibility(View.VISIBLE);
            }
        } else {
            typeInfoCell.setTag(Theme.key_windowBackgroundWhiteGrayText4);
            typeInfoCell.setTextColor(Theme.getColor(Theme.key_windowBackgroundWhiteGrayText4));
            if (isForcePublic) {
                sectionCell2.setVisibility(View.GONE);
            } else {
                sectionCell2.setVisibility(View.VISIBLE);
            }
            adminedInfoCell.setVisibility(View.GONE);
            typeInfoCell.setBackgroundDrawable(Theme.getThemedDrawable(typeInfoCell.getContext(), R.drawable.greydivider_bottom, Theme.key_windowBackgroundGrayShadow));
            adminnedChannelsLayout.setVisibility(View.GONE);
            linkContainer.setVisibility(View.VISIBLE);
            loadingAdminedCell.setVisibility(View.GONE);
            if (isChannel) {
                typeInfoCell.setText(isPrivate ? LocaleController.getString("ChannelPrivateLinkHelp", R.string.ChannelPrivateLinkHelp) : LocaleController.getString("ChannelUsernameHelp", R.string.ChannelUsernameHelp));
                headerCell.setText(isPrivate ? LocaleController.getString("ChannelInviteLinkTitle", R.string.ChannelInviteLinkTitle) : LocaleController.getString("ChannelLinkTitle", R.string.ChannelLinkTitle));
            } else {
                typeInfoCell.setText(isPrivate ? LocaleController.getString("MegaPrivateLinkHelp", R.string.MegaPrivateLinkHelp) : LocaleController.getString("MegaUsernameHelp", R.string.MegaUsernameHelp));
                headerCell.setText(isPrivate ? LocaleController.getString("ChannelInviteLinkTitle", R.string.ChannelInviteLinkTitle) : LocaleController.getString("ChannelLinkTitle", R.string.ChannelLinkTitle));
            }
            publicContainer.setVisibility(isPrivate ? View.GONE : View.VISIBLE);
            privateContainer.setVisibility(isPrivate ? View.VISIBLE : View.GONE);
<<<<<<< HEAD
            //saveContainer.setVisibility(isPrivate ? View.VISIBLE : View.GONE);
=======
            saveContainer.setVisibility(View.VISIBLE);
>>>>>>> c1c2ebaf
            manageLinksTextView.setVisibility(View.VISIBLE);
            manageLinksInfoCell.setVisibility(View.VISIBLE);
            linkContainer.setPadding(0, 0, 0, isPrivate ? 0 : AndroidUtilities.dp(7));
            permanentLinkView.setLink(invite != null ? invite.link : null);
            permanentLinkView.loadUsers(invite, chatId);
            checkTextView.setVisibility(!isPrivate && checkTextView.length() != 0 ? View.VISIBLE : View.GONE);
            if (isPrivate) {
                typeInfoCell.setBackgroundDrawable(Theme.getThemedDrawable(typeInfoCell.getContext(), R.drawable.greydivider, Theme.key_windowBackgroundGrayShadow));
                manageLinksInfoCell.setBackground(Theme.getThemedDrawable(typeInfoCell.getContext(), R.drawable.greydivider_bottom, Theme.key_windowBackgroundGrayShadow));
                manageLinksInfoCell.setText(LocaleController.getString("ManageLinksInfoHelp", R.string.ManageLinksInfoHelp));
            } else {
                typeInfoCell.setBackgroundDrawable(checkTextView.getVisibility() == View.VISIBLE ? null : Theme.getThemedDrawable(typeInfoCell.getContext(), R.drawable.greydivider_bottom, Theme.key_windowBackgroundGrayShadow));
            }
        }
        radioButtonCell1.setChecked(!isPrivate, true);
        radioButtonCell2.setChecked(isPrivate, true);
        usernameTextView.clearFocus();
        checkDoneButton();
    }

    private void checkDoneButton() {
        if (isPrivate || usernameTextView.length() > 0) {
            doneButton.setEnabled(true);
            doneButton.setAlpha(1.0f);
        } else {
            doneButton.setEnabled(false);
            doneButton.setAlpha(0.5f);
        }
    }

    private boolean checkUserName(final String name) {
        if (name != null && name.length() > 0) {
            checkTextView.setVisibility(View.VISIBLE);
        } else {
            checkTextView.setVisibility(View.GONE);
        }
        typeInfoCell.setBackgroundDrawable(checkTextView.getVisibility() == View.VISIBLE ? null : Theme.getThemedDrawable(typeInfoCell.getContext(), R.drawable.greydivider_bottom, Theme.key_windowBackgroundGrayShadow));
        if (checkRunnable != null) {
            AndroidUtilities.cancelRunOnUIThread(checkRunnable);
            checkRunnable = null;
            lastCheckName = null;
            if (checkReqId != 0) {
                getConnectionsManager().cancelRequest(checkReqId, true);
            }
        }
        lastNameAvailable = false;
        if (name != null) {
            if (name.startsWith("_") || name.endsWith("_")) {
                checkTextView.setText(LocaleController.getString("LinkInvalid", R.string.LinkInvalid));
                checkTextView.setTextColor(Theme.key_windowBackgroundWhiteRedText4);
                return false;
            }
            for (int a = 0; a < name.length(); a++) {
                char ch = name.charAt(a);
                if (a == 0 && ch >= '0' && ch <= '9') {
                    if (isChannel) {
                        checkTextView.setText(LocaleController.getString("LinkInvalidStartNumber", R.string.LinkInvalidStartNumber));
                    } else {
                        checkTextView.setText(LocaleController.getString("LinkInvalidStartNumberMega", R.string.LinkInvalidStartNumberMega));
                    }
                    checkTextView.setTextColor(Theme.key_windowBackgroundWhiteRedText4);
                    return false;
                }
                if (!(ch >= '0' && ch <= '9' || ch >= 'a' && ch <= 'z' || ch >= 'A' && ch <= 'Z' || ch == '_')) {
                    checkTextView.setText(LocaleController.getString("LinkInvalid", R.string.LinkInvalid));
                    checkTextView.setTextColor(Theme.key_windowBackgroundWhiteRedText4);
                    return false;
                }
            }
        }
        if (name == null || name.length() < 5) {
            if (isChannel) {
                checkTextView.setText(LocaleController.getString("LinkInvalidShort", R.string.LinkInvalidShort));
            } else {
                checkTextView.setText(LocaleController.getString("LinkInvalidShortMega", R.string.LinkInvalidShortMega));
            }
            checkTextView.setTextColor(Theme.key_windowBackgroundWhiteRedText4);
            return false;
        }
        if (name.length() > 32) {
            checkTextView.setText(LocaleController.getString("LinkInvalidLong", R.string.LinkInvalidLong));
            checkTextView.setTextColor(Theme.key_windowBackgroundWhiteRedText4);
            return false;
        }

        checkTextView.setText(LocaleController.getString("LinkChecking", R.string.LinkChecking));
        checkTextView.setTextColor(Theme.key_windowBackgroundWhiteGrayText8);
        lastCheckName = name;
        checkRunnable = () -> {
            TLRPC.TL_channels_checkUsername req = new TLRPC.TL_channels_checkUsername();
            req.username = name;
            req.channel = getMessagesController().getInputChannel(chatId);
            checkReqId = getConnectionsManager().sendRequest(req, (response, error) -> AndroidUtilities.runOnUIThread(() -> {
                checkReqId = 0;
                if (lastCheckName != null && lastCheckName.equals(name)) {
                    if (error == null && response instanceof TLRPC.TL_boolTrue) {
                        checkTextView.setText(LocaleController.formatString("LinkAvailable", R.string.LinkAvailable, name));
                        checkTextView.setTextColor(Theme.key_windowBackgroundWhiteGreenText);
                        lastNameAvailable = true;
                    } else {
                        if (error != null && error.text.equals("CHANNELS_ADMIN_PUBLIC_TOO_MUCH")) {
                            canCreatePublic = false;
                            loadAdminedChannels();
                        } else {
                            checkTextView.setText(LocaleController.getString("LinkInUse", R.string.LinkInUse));
                        }
                        checkTextView.setTextColor(Theme.key_windowBackgroundWhiteRedText4);
                        lastNameAvailable = false;
                    }
                }
            }), ConnectionsManager.RequestFlagFailOnServerErrors);
        };
        AndroidUtilities.runOnUIThread(checkRunnable, 300);
        return true;
    }

    private void generateLink(final boolean newRequest) {
        loadingInvite = true;
        TLRPC.TL_messages_exportChatInvite req = new TLRPC.TL_messages_exportChatInvite();
        req.legacy_revoke_permanent = true;
        req.peer = getMessagesController().getInputPeer(-chatId);
        final int reqId = getConnectionsManager().sendRequest(req, (response, error) -> AndroidUtilities.runOnUIThread(() -> {
            if (error == null) {
                invite = (TLRPC.TL_chatInviteExported) response;
                if (info != null) {
                    info.exported_invite = invite;
                }
                if (newRequest) {
                    if (getParentActivity() == null) {
                        return;
                    }
                    AlertDialog.Builder builder = new AlertDialog.Builder(getParentActivity());
                    builder.setMessage(LocaleController.getString("RevokeAlertNewLink", R.string.RevokeAlertNewLink));
                    builder.setTitle(LocaleController.getString("RevokeLink", R.string.RevokeLink));
                    builder.setNegativeButton(LocaleController.getString("OK", R.string.OK), null);
                    showDialog(builder.create());
                }
            }
            loadingInvite = false;
            if (permanentLinkView != null) {
                permanentLinkView.setLink(invite != null ? invite.link : null);
                permanentLinkView.loadUsers(invite, chatId);
            }
        }));
        getConnectionsManager().bindRequestToGuid(reqId, classGuid);
    }

    @Override
    public ArrayList<ThemeDescription> getThemeDescriptions() {
        ArrayList<ThemeDescription> themeDescriptions = new ArrayList<>();
        ThemeDescription.ThemeDescriptionDelegate cellDelegate = () -> {
            if (adminnedChannelsLayout != null) {
                int count = adminnedChannelsLayout.getChildCount();
                for (int a = 0; a < count; a++) {
                    View child = adminnedChannelsLayout.getChildAt(a);
                    if (child instanceof AdminedChannelCell) {
                        ((AdminedChannelCell) child).update();
                    }
                }
            }

            permanentLinkView.updateColors();
            manageLinksTextView.setBackgroundDrawable(Theme.getSelectorDrawable(true));
            if (inviteLinkBottomSheet != null) {
                inviteLinkBottomSheet.updateColors();
            }
        };

        themeDescriptions.add(new ThemeDescription(fragmentView, ThemeDescription.FLAG_BACKGROUND, null, null, null, null, Theme.key_windowBackgroundGray));

        themeDescriptions.add(new ThemeDescription(actionBar, ThemeDescription.FLAG_BACKGROUND, null, null, null, null, Theme.key_actionBarDefault));
        themeDescriptions.add(new ThemeDescription(actionBar, ThemeDescription.FLAG_AB_ITEMSCOLOR, null, null, null, null, Theme.key_actionBarDefaultIcon));
        themeDescriptions.add(new ThemeDescription(actionBar, ThemeDescription.FLAG_AB_TITLECOLOR, null, null, null, null, Theme.key_actionBarDefaultTitle));
        themeDescriptions.add(new ThemeDescription(actionBar, ThemeDescription.FLAG_AB_SELECTORCOLOR, null, null, null, null, Theme.key_actionBarDefaultSelector));

        themeDescriptions.add(new ThemeDescription(sectionCell2, ThemeDescription.FLAG_BACKGROUNDFILTER, new Class[]{ShadowSectionCell.class}, null, null, null, Theme.key_windowBackgroundGrayShadow));

        themeDescriptions.add(new ThemeDescription(infoCell, ThemeDescription.FLAG_BACKGROUNDFILTER, new Class[]{TextInfoPrivacyCell.class}, null, null, null, Theme.key_windowBackgroundGrayShadow));
        themeDescriptions.add(new ThemeDescription(infoCell, 0, new Class[]{TextInfoPrivacyCell.class}, new String[]{"textView"}, null, null, null, Theme.key_windowBackgroundWhiteGrayText4));

        themeDescriptions.add(new ThemeDescription(textCell, ThemeDescription.FLAG_SELECTOR, null, null, null, null, Theme.key_listSelector));
        themeDescriptions.add(new ThemeDescription(textCell, ThemeDescription.FLAG_TEXTCOLOR, new Class[]{TextSettingsCell.class}, new String[]{"textView"}, null, null, null, Theme.key_windowBackgroundWhiteRedText5));
        themeDescriptions.add(new ThemeDescription(textCell2, ThemeDescription.FLAG_SELECTOR, null, null, null, null, Theme.key_listSelector));
        themeDescriptions.add(new ThemeDescription(textCell2, ThemeDescription.FLAG_TEXTCOLOR, new Class[]{TextSettingsCell.class}, new String[]{"textView"}, null, null, null, Theme.key_windowBackgroundWhiteBlackText));

        themeDescriptions.add(new ThemeDescription(usernameTextView, ThemeDescription.FLAG_TEXTCOLOR, null, null, null, null, Theme.key_windowBackgroundWhiteBlackText));
        themeDescriptions.add(new ThemeDescription(usernameTextView, ThemeDescription.FLAG_HINTTEXTCOLOR, null, null, null, null, Theme.key_windowBackgroundWhiteHintText));

        themeDescriptions.add(new ThemeDescription(linearLayoutTypeContainer, ThemeDescription.FLAG_BACKGROUND, null, null, null, null, Theme.key_windowBackgroundWhite));
        themeDescriptions.add(new ThemeDescription(linkContainer, ThemeDescription.FLAG_BACKGROUND, null, null, null, null, Theme.key_windowBackgroundWhite));
        themeDescriptions.add(new ThemeDescription(headerCell, 0, new Class[]{HeaderCell.class}, new String[]{"textView"}, null, null, null, Theme.key_windowBackgroundWhiteBlueHeader));
        themeDescriptions.add(new ThemeDescription(headerCell2, 0, new Class[]{HeaderCell.class}, new String[]{"textView"}, null, null, null, Theme.key_windowBackgroundWhiteBlueHeader));
        themeDescriptions.add(new ThemeDescription(saveHeaderCell, 0, new Class[]{HeaderCell.class}, new String[]{"textView"}, null, null, null, Theme.key_windowBackgroundWhiteBlueHeader));
        themeDescriptions.add(new ThemeDescription(editText, ThemeDescription.FLAG_TEXTCOLOR, null, null, null, null, Theme.key_windowBackgroundWhiteBlackText));
        themeDescriptions.add(new ThemeDescription(editText, ThemeDescription.FLAG_HINTTEXTCOLOR, null, null, null, null, Theme.key_windowBackgroundWhiteHintText));

        themeDescriptions.add(new ThemeDescription(saveRestrictCell, ThemeDescription.FLAG_SELECTOR, null, null, null, null, Theme.key_listSelector));
        themeDescriptions.add(new ThemeDescription(saveRestrictCell, 0, new Class[]{TextCheckCell.class}, new String[]{"textView"}, null, null, null, Theme.key_windowBackgroundWhiteBlackText));
        themeDescriptions.add(new ThemeDescription(saveRestrictCell, 0, new Class[]{TextCheckCell.class}, new String[]{"checkBox"}, null, null, null, Theme.key_switchTrack));
        themeDescriptions.add(new ThemeDescription(saveRestrictCell, 0, new Class[]{TextCheckCell.class}, new String[]{"checkBox"}, null, null, null, Theme.key_switchTrackChecked));

        themeDescriptions.add(new ThemeDescription(checkTextView, ThemeDescription.FLAG_CHECKTAG, new Class[]{TextInfoPrivacyCell.class}, new String[]{"textView"}, null, null, null, Theme.key_windowBackgroundWhiteRedText4));
        themeDescriptions.add(new ThemeDescription(checkTextView, ThemeDescription.FLAG_CHECKTAG, new Class[]{TextInfoPrivacyCell.class}, new String[]{"textView"}, null, null, null, Theme.key_windowBackgroundWhiteGrayText8));
        themeDescriptions.add(new ThemeDescription(checkTextView, ThemeDescription.FLAG_CHECKTAG, new Class[]{TextInfoPrivacyCell.class}, new String[]{"textView"}, null, null, null, Theme.key_windowBackgroundWhiteGreenText));

        themeDescriptions.add(new ThemeDescription(typeInfoCell, ThemeDescription.FLAG_BACKGROUNDFILTER, new Class[]{TextInfoPrivacyCell.class}, null, null, null, Theme.key_windowBackgroundGrayShadow));
        themeDescriptions.add(new ThemeDescription(typeInfoCell, ThemeDescription.FLAG_CHECKTAG, new Class[]{TextInfoPrivacyCell.class}, new String[]{"textView"}, null, null, null, Theme.key_windowBackgroundWhiteGrayText4));
        themeDescriptions.add(new ThemeDescription(typeInfoCell, ThemeDescription.FLAG_CHECKTAG, new Class[]{TextInfoPrivacyCell.class}, new String[]{"textView"}, null, null, null, Theme.key_windowBackgroundWhiteRedText4));

        themeDescriptions.add(new ThemeDescription(manageLinksInfoCell, ThemeDescription.FLAG_BACKGROUNDFILTER, new Class[]{TextInfoPrivacyCell.class}, null, null, null, Theme.key_windowBackgroundGrayShadow));
        themeDescriptions.add(new ThemeDescription(manageLinksInfoCell, ThemeDescription.FLAG_CHECKTAG, new Class[]{TextInfoPrivacyCell.class}, new String[]{"textView"}, null, null, null, Theme.key_windowBackgroundWhiteGrayText4));
        themeDescriptions.add(new ThemeDescription(manageLinksInfoCell, ThemeDescription.FLAG_CHECKTAG, new Class[]{TextInfoPrivacyCell.class}, new String[]{"textView"}, null, null, null, Theme.key_windowBackgroundWhiteRedText4));

        themeDescriptions.add(new ThemeDescription(saveRestrictInfoCell, ThemeDescription.FLAG_BACKGROUNDFILTER, new Class[]{TextInfoPrivacyCell.class}, null, null, null, Theme.key_windowBackgroundGrayShadow));
        themeDescriptions.add(new ThemeDescription(saveRestrictInfoCell, ThemeDescription.FLAG_CHECKTAG, new Class[]{TextInfoPrivacyCell.class}, new String[]{"textView"}, null, null, null, Theme.key_windowBackgroundWhiteGrayText4));
        themeDescriptions.add(new ThemeDescription(saveRestrictInfoCell, ThemeDescription.FLAG_CHECKTAG, new Class[]{TextInfoPrivacyCell.class}, new String[]{"textView"}, null, null, null, Theme.key_windowBackgroundWhiteRedText4));

        themeDescriptions.add(new ThemeDescription(adminedInfoCell, ThemeDescription.FLAG_BACKGROUNDFILTER, new Class[]{TextInfoPrivacyCell.class}, null, null, null, Theme.key_windowBackgroundGrayShadow));
        themeDescriptions.add(new ThemeDescription(adminnedChannelsLayout, ThemeDescription.FLAG_BACKGROUND, null, null, null, null, Theme.key_windowBackgroundWhite));
        themeDescriptions.add(new ThemeDescription(loadingAdminedCell, 0, new Class[]{LoadingCell.class}, new String[]{"progressBar"}, null, null, null, Theme.key_progressCircle));
        themeDescriptions.add(new ThemeDescription(radioButtonCell1, ThemeDescription.FLAG_SELECTOR, null, null, null, null, Theme.key_listSelector));
        themeDescriptions.add(new ThemeDescription(radioButtonCell1, ThemeDescription.FLAG_CHECKBOX, new Class[]{RadioButtonCell.class}, new String[]{"radioButton"}, null, null, null, Theme.key_radioBackground));
        themeDescriptions.add(new ThemeDescription(radioButtonCell1, ThemeDescription.FLAG_CHECKBOXCHECK, new Class[]{RadioButtonCell.class}, new String[]{"radioButton"}, null, null, null, Theme.key_radioBackgroundChecked));
        themeDescriptions.add(new ThemeDescription(radioButtonCell1, ThemeDescription.FLAG_TEXTCOLOR, new Class[]{RadioButtonCell.class}, new String[]{"textView"}, null, null, null, Theme.key_windowBackgroundWhiteBlackText));
        themeDescriptions.add(new ThemeDescription(radioButtonCell1, ThemeDescription.FLAG_TEXTCOLOR, new Class[]{RadioButtonCell.class}, new String[]{"valueTextView"}, null, null, null, Theme.key_windowBackgroundWhiteGrayText2));
        themeDescriptions.add(new ThemeDescription(radioButtonCell2, ThemeDescription.FLAG_SELECTOR, null, null, null, null, Theme.key_listSelector));
        themeDescriptions.add(new ThemeDescription(radioButtonCell2, ThemeDescription.FLAG_CHECKBOX, new Class[]{RadioButtonCell.class}, new String[]{"radioButton"}, null, null, null, Theme.key_radioBackground));
        themeDescriptions.add(new ThemeDescription(radioButtonCell2, ThemeDescription.FLAG_CHECKBOXCHECK, new Class[]{RadioButtonCell.class}, new String[]{"radioButton"}, null, null, null, Theme.key_radioBackgroundChecked));
        themeDescriptions.add(new ThemeDescription(radioButtonCell2, ThemeDescription.FLAG_TEXTCOLOR, new Class[]{RadioButtonCell.class}, new String[]{"textView"}, null, null, null, Theme.key_windowBackgroundWhiteBlackText));
        themeDescriptions.add(new ThemeDescription(radioButtonCell2, ThemeDescription.FLAG_TEXTCOLOR, new Class[]{RadioButtonCell.class}, new String[]{"valueTextView"}, null, null, null, Theme.key_windowBackgroundWhiteGrayText2));

        themeDescriptions.add(new ThemeDescription(adminnedChannelsLayout, ThemeDescription.FLAG_TEXTCOLOR, new Class[]{AdminedChannelCell.class}, new String[]{"nameTextView"}, null, null, null, Theme.key_windowBackgroundWhiteBlackText));
        themeDescriptions.add(new ThemeDescription(adminnedChannelsLayout, ThemeDescription.FLAG_TEXTCOLOR, new Class[]{AdminedChannelCell.class}, new String[]{"statusTextView"}, null, null, null, Theme.key_windowBackgroundWhiteGrayText));
        themeDescriptions.add(new ThemeDescription(adminnedChannelsLayout, ThemeDescription.FLAG_LINKCOLOR, new Class[]{AdminedChannelCell.class}, new String[]{"statusTextView"}, null, null, null, Theme.key_windowBackgroundWhiteLinkText));
        themeDescriptions.add(new ThemeDescription(adminnedChannelsLayout, ThemeDescription.FLAG_IMAGECOLOR, new Class[]{AdminedChannelCell.class}, new String[]{"deleteButton"}, null, null, null, Theme.key_windowBackgroundWhiteGrayText));
        themeDescriptions.add(new ThemeDescription(null, 0, null, null, Theme.avatarDrawables, cellDelegate, Theme.key_avatar_text));
        themeDescriptions.add(new ThemeDescription(null, 0, null, null, null, cellDelegate, Theme.key_avatar_backgroundRed));
        themeDescriptions.add(new ThemeDescription(null, 0, null, null, null, cellDelegate, Theme.key_avatar_backgroundOrange));
        themeDescriptions.add(new ThemeDescription(null, 0, null, null, null, cellDelegate, Theme.key_avatar_backgroundViolet));
        themeDescriptions.add(new ThemeDescription(null, 0, null, null, null, cellDelegate, Theme.key_avatar_backgroundGreen));
        themeDescriptions.add(new ThemeDescription(null, 0, null, null, null, cellDelegate, Theme.key_avatar_backgroundCyan));
        themeDescriptions.add(new ThemeDescription(null, 0, null, null, null, cellDelegate, Theme.key_avatar_backgroundBlue));
        themeDescriptions.add(new ThemeDescription(null, 0, null, null, null, cellDelegate, Theme.key_avatar_backgroundPink));

        themeDescriptions.add(new ThemeDescription(manageLinksTextView, ThemeDescription.FLAG_SELECTOR, null, null, null, null, Theme.key_listSelector));
        themeDescriptions.add(new ThemeDescription(manageLinksTextView, ThemeDescription.FLAG_TEXTCOLOR, new Class[]{TextCell.class}, new String[]{"textView"}, null, null, null, Theme.key_windowBackgroundWhiteBlackText));
        themeDescriptions.add(new ThemeDescription(manageLinksTextView, 0, new Class[]{TextCell.class}, new String[]{"imageView"}, null, null, null, Theme.key_windowBackgroundWhiteGrayIcon));


        return themeDescriptions;
    }
}<|MERGE_RESOLUTION|>--- conflicted
+++ resolved
@@ -144,11 +144,7 @@
         }
         isPrivate = !isForcePublic && TextUtils.isEmpty(currentChat.username);
         isChannel = ChatObject.isChannel(currentChat) && !currentChat.megagroup;
-<<<<<<< HEAD
-        isSaveRestricted = /*isPrivate && */currentChat.noforwards;
-=======
         isSaveRestricted = currentChat.noforwards;
->>>>>>> c1c2ebaf
         if (isForcePublic && TextUtils.isEmpty(currentChat.username) || isPrivate && currentChat.creator) {
             TLRPC.TL_channels_checkUsername req = new TLRPC.TL_channels_checkUsername();
             req.username = "1";
@@ -476,11 +472,7 @@
     }
 
     private void processDone() {
-<<<<<<< HEAD
-        if (/*isPrivate && */currentChat.noforwards != isSaveRestricted) {
-=======
         if (currentChat.noforwards != isSaveRestricted) {
->>>>>>> c1c2ebaf
             getMessagesController().toggleChatNoForwards(chatId, currentChat.noforwards = isSaveRestricted);
         }
         if (trySetUsername()) {
@@ -623,11 +615,7 @@
             }
             publicContainer.setVisibility(isPrivate ? View.GONE : View.VISIBLE);
             privateContainer.setVisibility(isPrivate ? View.VISIBLE : View.GONE);
-<<<<<<< HEAD
-            //saveContainer.setVisibility(isPrivate ? View.VISIBLE : View.GONE);
-=======
-            saveContainer.setVisibility(View.VISIBLE);
->>>>>>> c1c2ebaf
+            //saveContainer.setVisibility(View.VISIBLE);
             manageLinksTextView.setVisibility(View.VISIBLE);
             manageLinksInfoCell.setVisibility(View.VISIBLE);
             linkContainer.setPadding(0, 0, 0, isPrivate ? 0 : AndroidUtilities.dp(7));
