--- conflicted
+++ resolved
@@ -74,14 +74,9 @@
     private LinearLayout publicContainer;
     private LinearLayout privateContainer;
     private LinkActionView permanentLinkView;
-<<<<<<< HEAD
-    //    private TextCell manageLinksTextView;
-    //  private TextInfoPrivacyCell manageLinksInfoCell;
-    private TextSettingsCell shareQRCell;
-=======
     private TextCell manageLinksTextView;
     private TextInfoPrivacyCell manageLinksInfoCell;
->>>>>>> 31b58013
+    private TextSettingsCell shareQRCell;
     private ShadowSectionCell sectionCell2;
     private TextInfoPrivacyCell infoCell;
     private TextSettingsCell textCell;
