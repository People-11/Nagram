--- conflicted
+++ resolved
@@ -90,12 +90,7 @@
 import org.telegram.ui.Components.BackgroundGradientDrawable;
 import org.telegram.ui.Components.BackupImageView;
 import org.telegram.ui.Components.CubicBezierInterpolator;
-<<<<<<< HEAD
-import org.telegram.ui.Components.EmojiTextView;
-import org.telegram.ui.Components.HintView;
-=======
 import org.telegram.ui.Components.HideViewAfterAnimation;
->>>>>>> a746a072
 import org.telegram.ui.Components.LayoutHelper;
 import org.telegram.ui.Components.voip.AcceptDeclineView;
 import org.telegram.ui.Components.voip.EmojiRationalLayout;
@@ -968,13 +963,8 @@
         callingUserPhotoViewMini.setImage(ImageLocation.getForUserOrChat(callingUser, ImageLocation.TYPE_BIG), null, avatarDrawable, callingUser);
         callingUserPhotoViewMini.setRoundRadius(AndroidUtilities.dp(135) / 2);
 
-<<<<<<< HEAD
-        callingUserTitle = new EmojiTextView(context);
-        callingUserTitle.setTextSize(TypedValue.COMPLEX_UNIT_DIP, 24);
-=======
         callingUserTitle = new TextView(context);
         callingUserTitle.setTextSize(TypedValue.COMPLEX_UNIT_DIP, 28);
->>>>>>> a746a072
         CharSequence name = ContactsController.formatName(callingUser.first_name, callingUser.last_name);
         name = Emoji.replaceEmoji(name, callingUserTitle.getPaint().getFontMetricsInt(), AndroidUtilities.dp(20), false);
         callingUserTitle.setText(name);
