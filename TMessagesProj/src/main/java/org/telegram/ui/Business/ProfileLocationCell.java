--- conflicted
+++ resolved
@@ -88,12 +88,8 @@
         if (value != null) {
             textView1.setText(value.address);
             if (value.geo_point != null) {
-<<<<<<< HEAD
-                imageReceiver.setImage(AndroidUtilities.formapMapUrl(false, value.geo_point.lat, value.geo_point._long, dp(44), dp(44), false, 15), "44_44", thumbDrawable, null, 0);
-=======
                 final int scale = Math.min(2, (int) Math.ceil(AndroidUtilities.density));
                 imageReceiver.setImage(ImageLocation.getForWebFile(WebFile.createWithGeoPoint(value.geo_point, dp(44), dp(44), 15, scale)), "44_44", thumbDrawable, 0, null, null, 0);
->>>>>>> a906f12a
             } else {
                 imageReceiver.setImageBitmap((Drawable) null);
             }
