package org.telegram.ui.Business;

import static org.telegram.messenger.AndroidUtilities.dp;
import static org.telegram.messenger.LocaleController.getString;

import android.app.Activity;
import android.content.Context;
import android.graphics.Canvas;
import android.graphics.PorterDuff;
import android.graphics.PorterDuffColorFilter;
import android.graphics.drawable.Drawable;
import android.location.Address;
import android.location.Geocoder;
import android.text.Editable;
import android.text.InputFilter;
import android.text.InputType;
import android.text.Spanned;
import android.text.TextUtils;
import android.text.TextWatcher;
import android.util.TypedValue;
import android.view.Gravity;
import android.view.MotionEvent;
import android.view.View;
import android.view.inputmethod.EditorInfo;
import android.widget.FrameLayout;
import android.widget.LinearLayout;

import androidx.annotation.NonNull;

import org.checkerframework.checker.units.qual.A;
import org.telegram.messenger.AndroidUtilities;
import org.telegram.messenger.ApplicationLoader;
import org.telegram.messenger.BotWebViewVibrationEffect;
import org.telegram.messenger.DocumentObject;
import org.telegram.messenger.FileLog;
import org.telegram.messenger.ImageLocation;
import org.telegram.messenger.ImageReceiver;
import org.telegram.messenger.LocaleController;
import org.telegram.messenger.NotificationCenter;
import org.telegram.messenger.R;
import org.telegram.messenger.SvgHelper;
import org.telegram.messenger.UserConfig;
import org.telegram.messenger.Utilities;
import org.telegram.messenger.WebFile;
import org.telegram.tgnet.TLRPC;
import org.telegram.tgnet.tl.TL_stories;
import org.telegram.ui.ActionBar.ActionBar;
import org.telegram.ui.ActionBar.ActionBarMenuItem;
import org.telegram.ui.ActionBar.AlertDialog;
import org.telegram.ui.ActionBar.BaseFragment;
import org.telegram.ui.ActionBar.Theme;
import org.telegram.ui.ChatActivity;
import org.telegram.ui.Components.AnimatedColor;
import org.telegram.ui.Components.AnimatedTextView;
import org.telegram.ui.Components.AvatarDrawable;
import org.telegram.ui.Components.BackupImageView;
import org.telegram.ui.Components.BulletinFactory;
import org.telegram.ui.Components.ChatAttachAlert;
import org.telegram.ui.Components.ChatAttachAlertLocationLayout;
import org.telegram.ui.Components.CircularProgressDrawable;
import org.telegram.ui.Components.ClipRoundedDrawable;
import org.telegram.ui.Components.CrossfadeDrawable;
import org.telegram.ui.Components.CubicBezierInterpolator;
import org.telegram.ui.Components.EditTextBoldCursor;
import org.telegram.ui.Components.LayoutHelper;
import org.telegram.ui.Components.LoadingDrawable;
import org.telegram.ui.Components.Paint.Views.LocationView;
import org.telegram.ui.Components.UItem;
import org.telegram.ui.Components.UniversalAdapter;
import org.telegram.ui.Components.UniversalRecyclerView;
import org.telegram.ui.Stories.recorder.PaintView;

import java.util.ArrayList;
import java.util.List;

public class LocationActivity extends BaseFragment implements NotificationCenter.NotificationCenterDelegate {

    private UniversalRecyclerView listView;

    private static final int done_button = 1;
    private CrossfadeDrawable doneButtonDrawable;
    private ActionBarMenuItem doneButton;

    private boolean ignoreEditText;
    private FrameLayout editTextContainer;
    private EditTextBoldCursor editText;

    private FrameLayout mapPreviewContainer;
    private View mapMarker;
    private ClipRoundedDrawable mapLoadingDrawable;
    private BackupImageView mapPreview;

    final int MAX_NAME_LENGTH = 96;
    @Override
    public View createView(Context context) {
        actionBar.setBackButtonImage(R.drawable.ic_ab_back);
        actionBar.setAllowOverlayTitle(true);
        actionBar.setTitle(getString(R.string.BusinessLocation));
        actionBar.setActionBarMenuOnItemClick(new ActionBar.ActionBarMenuOnItemClick() {
            @Override
            public void onItemClick(int id) {
                if (id == -1) {
                    if (onBackPressed()) {
                        finishFragment();
                    }
                } else if (id == done_button) {
                    processDone();
                }
            }
        });

        Drawable checkmark = context.getResources().getDrawable(R.drawable.ic_ab_done).mutate();
        checkmark.setColorFilter(new PorterDuffColorFilter(Theme.getColor(Theme.key_actionBarDefaultIcon), PorterDuff.Mode.MULTIPLY));
        doneButtonDrawable = new CrossfadeDrawable(checkmark, new CircularProgressDrawable(Theme.getColor(Theme.key_actionBarDefaultIcon)));
        doneButton = actionBar.createMenu().addItemWithWidth(done_button, doneButtonDrawable, AndroidUtilities.dp(56), LocaleController.getString("Done", R.string.Done));
        checkDone(false);

        FrameLayout contentView = new FrameLayout(context);
        contentView.setBackgroundColor(Theme.getColor(Theme.key_windowBackgroundGray));

        editText = new EditTextBoldCursor(getContext()) {
            AnimatedColor limitColor = new AnimatedColor(this);
            private int limitCount;
            AnimatedTextView.AnimatedTextDrawable limit = new AnimatedTextView.AnimatedTextDrawable(false, true, true); {
                limit.setAnimationProperties(.2f, 0, 160, CubicBezierInterpolator.EASE_OUT_QUINT);
                limit.setTextSize(dp(15.33f));
                limit.setCallback(this);
                limit.setGravity(Gravity.RIGHT);
            }
            @Override
            protected boolean verifyDrawable(@NonNull Drawable who) {
                return who == limit || super.verifyDrawable(who);
            }
            @Override
            protected void onTextChanged(CharSequence text, int start, int lengthBefore, int lengthAfter) {
                super.onTextChanged(text, start, lengthBefore, lengthAfter);

                if (limit != null) {
                    limitCount = MAX_NAME_LENGTH - text.length();
                    limit.cancelAnimation();
                    limit.setText(limitCount > 12 ? "" : "" + limitCount);
                }
            }
            @Override
            protected void dispatchDraw(Canvas canvas) {
                super.dispatchDraw(canvas);
                limit.setTextColor(limitColor.set(Theme.getColor(limitCount < 0 ? Theme.key_text_RedRegular : Theme.key_dialogSearchHint, getResourceProvider())));
                limit.setBounds(getScrollX(), 0, getScrollX() + getWidth(), getHeight());
                limit.draw(canvas);
            }
        };
        editText.setTextSize(TypedValue.COMPLEX_UNIT_DIP, 17);
        editText.setHintTextColor(Theme.getColor(Theme.key_windowBackgroundWhiteHintText));
        editText.setTextColor(Theme.getColor(Theme.key_windowBackgroundWhiteBlackText));
        editText.setBackgroundDrawable(null);
        editText.setMaxLines(5);
        editText.setSingleLine(false);
        editText.setPadding(0, 0, dp(42), 0);
        editText.setGravity((LocaleController.isRTL ? Gravity.RIGHT : Gravity.LEFT) | Gravity.TOP);
        editText.setInputType(InputType.TYPE_TEXT_FLAG_CAP_SENTENCES | InputType.TYPE_CLASS_TEXT | InputType.TYPE_TEXT_FLAG_MULTI_LINE | InputType.TYPE_TEXT_FLAG_AUTO_CORRECT);
        editText.setHint(getString(R.string.BusinessLocationAddress));
        editText.setCursorColor(Theme.getColor(Theme.key_windowBackgroundWhiteBlackText));
        editText.setCursorSize(dp(19));
        editText.setCursorWidth(1.5f);
        editText.addTextChangedListener(new TextWatcher() {
            @Override
            public void beforeTextChanged(CharSequence charSequence, int i, int i2, int i3) {}
            @Override
            public void onTextChanged(CharSequence charSequence, int i, int i2, int i3) {}
            @Override
            public void afterTextChanged(Editable editable) {
                if (!ignoreEditText) {
                    mapAddress = false;
                    address = editable.toString();
                    checkDone(true);
                }
            }
        });
        editText.setFilters(new InputFilter[] {
                new InputFilter() {
                    @Override
                    public CharSequence filter(CharSequence source, int start, int end, Spanned dest, int dstart, int dend) {
                        if (source != null) {
                            String s = source.toString();
                            if (s.contains("\n")) {
                                return s.replaceAll("\n", "");
                            }
                        }
                        return null;
                    }
                }
        });
        editTextContainer = new FrameLayout(context);
        editTextContainer.addView(editText, LayoutHelper.createFrame(LayoutHelper.MATCH_PARENT, LayoutHelper.MATCH_PARENT, Gravity.TOP, 21, 15, 21, 15));
        editTextContainer.setBackgroundColor(getThemedColor(Theme.key_windowBackgroundWhite));
        if (editText != null) {
            ignoreEditText = true;
            editText.setText(address);
            editText.setSelection(editText.getText().length());
            ignoreEditText = false;
        }

//        mapLoadingDrawable = new LoadingDrawable(resourceProvider);
//        mapLoadingDrawable.setColors(
//            Theme.multAlpha(getThemedColor(Theme.key_windowBackgroundWhiteBlackText), .025f),
//            Theme.multAlpha(getThemedColor(Theme.key_windowBackgroundWhiteBlackText), Theme.isCurrentThemeDark() ? .25f : .12f)
//        );
        mapPreview = new BackupImageView(context) {
            @Override
            protected ImageReceiver createImageReciever() {
                return new ImageReceiver(this) {
                    @Override
                    protected boolean setImageBitmapByKey(Drawable drawable, String key, int type, boolean memCache, int guid) {
                        if (drawable != null && type != TYPE_THUMB) {
                            mapMarker.animate().alpha(1f).translationY(0).setInterpolator(CubicBezierInterpolator.EASE_OUT_BACK).setDuration(250).start();
                        }
                        return super.setImageBitmapByKey(drawable, key, type, memCache, guid);
                    }
                };
            }

            @Override
            protected void onMeasure(int widthMeasureSpec, int heightMeasureSpec) {
                super.onMeasure(MeasureSpec.makeMeasureSpec(MeasureSpec.getSize(widthMeasureSpec), MeasureSpec.EXACTLY), MeasureSpec.makeMeasureSpec(dp(240), MeasureSpec.EXACTLY));
            }
            @Override
            protected boolean verifyDrawable(@NonNull Drawable who) {
                return who == mapLoadingDrawable || super.verifyDrawable(who);
            }
        };
        SvgHelper.SvgDrawable svgThumb = DocumentObject.getSvgThumb(R.raw.map_placeholder, Theme.key_chat_outLocationIcon, .2f);
        svgThumb.setColorKey(Theme.key_windowBackgroundWhiteBlackText, getResourceProvider());
        svgThumb.setAspectCenter(true);
        svgThumb.setParent(mapPreview.getImageReceiver());
        mapLoadingDrawable = new ClipRoundedDrawable(svgThumb);
        mapLoadingDrawable.setCallback(mapPreview);
        mapPreview.setBackgroundColor(getThemedColor(Theme.key_windowBackgroundWhite));

        mapMarker = new View(context) {
            final Drawable pin = getContext().getResources().getDrawable(R.drawable.map_pin_photo).mutate();
            final AvatarDrawable avatarDrawable = new AvatarDrawable();
            final ImageReceiver avatarImage = new ImageReceiver(this);
            {
                avatarDrawable.setInfo(getUserConfig().getCurrentUser());
                avatarImage.setForUserOrChat(getUserConfig().getCurrentUser(), avatarDrawable);
            }
            @Override
            protected void dispatchDraw(Canvas canvas) {
                pin.setBounds(0, 0, dp(62), dp(85));
                pin.draw(canvas);
                avatarImage.setRoundRadius(dp(62));
                avatarImage.setImageCoords(dp(6), dp(6), dp(50), dp(50));
                avatarImage.draw(canvas);
            }
            @Override
            protected void onMeasure(int widthMeasureSpec, int heightMeasureSpec) {
                super.onMeasure(MeasureSpec.makeMeasureSpec(dp(62), MeasureSpec.EXACTLY), MeasureSpec.makeMeasureSpec(dp(85), MeasureSpec.EXACTLY));
            }
        };

        mapPreviewContainer = new FrameLayout(context);
        mapPreviewContainer.addView(mapPreview, LayoutHelper.createFrame(LayoutHelper.MATCH_PARENT, LayoutHelper.MATCH_PARENT));
        mapPreviewContainer.addView(mapMarker, LayoutHelper.createFrame(LayoutHelper.WRAP_CONTENT, LayoutHelper.WRAP_CONTENT, Gravity.CENTER, 0, -31, 0, 0));
        updateMapPreview();

        listView = new UniversalRecyclerView(this, this::fillItems, this::onClick, null);
        contentView.addView(listView, LayoutHelper.createFrame(LayoutHelper.MATCH_PARENT, LayoutHelper.MATCH_PARENT));

        setValue();

        return fragmentView = contentView;
    }

    @Override
    public boolean onFragmentCreate() {
        getNotificationCenter().addObserver(this, NotificationCenter.userInfoDidLoad);
        return super.onFragmentCreate();
    }

    @Override
    public void onFragmentDestroy() {
        getNotificationCenter().removeObserver(this, NotificationCenter.userInfoDidLoad);
        super.onFragmentDestroy();
    }

    @Override
    public void didReceivedNotification(int id, int account, Object... args) {
        if (id == NotificationCenter.userInfoDidLoad) {
            setValue();
        }
    }

    private boolean valueSet;
    private void setValue() {
        if (valueSet) return;

        final long selfId = getUserConfig().getClientUserId();
        TLRPC.UserFull userFull = getMessagesController().getUserFull(selfId);
        if (userFull == null) {
            getMessagesController().loadUserInfo(getUserConfig().getCurrentUser(), true, getClassGuid());
            return;
        }

        currentLocation = userFull.business_location;
        if (currentLocation != null) {
            geo = currentLocation.geo_point;
            address = currentLocation.address;
        } else {
            geo = null;
            address = "";
        }

        if (editText != null) {
            ignoreEditText = true;
            editText.setText(address);
            editText.setSelection(editText.getText().length());
            ignoreEditText = false;
        }
        updateMapPreview();
        if (listView != null && listView.adapter != null) {
            listView.adapter.update(true);
        }
        valueSet = true;
    }

    private void updateMapPreview() {
        if (mapMarker == null || mapPreview == null) return;
        if (geo != null) {
            mapMarker.setAlpha(0f);
            mapMarker.setTranslationY(-dp(12));
            final int w = (int) ((mapPreview.getMeasuredWidth() <= 0 ? AndroidUtilities.displaySize.x : mapPreview.getMeasuredWidth()) / AndroidUtilities.density);
            final int h = 240;
<<<<<<< HEAD
            String url = AndroidUtilities.formapMapUrl(false, geo.lat, geo._long, w, h, false, 15);
            mapPreview.setImage(url, w + "_" + h, mapLoadingDrawable);
=======
            final int scale = Math.min(2, (int) Math.ceil(AndroidUtilities.density));
            mapPreview.setImage(ImageLocation.getForWebFile(WebFile.createWithGeoPoint(geo.lat, geo._long, 0, scale * w, scale * h, 15, scale)), w + "_" + h, mapLoadingDrawable, 0, null);
>>>>>>> a906f12a
        } else {
            mapPreview.setImageBitmap(null);
        }
    }

    private TLRPC.TL_businessLocation currentLocation;
    private TLRPC.GeoPoint geo;
    private String address;
    private boolean mapAddress;

    public boolean hasChanges() {
        if ((geo != null || !TextUtils.isEmpty(address)) != (currentLocation != null)) {
            return true;
        }
        if ((geo != null || !TextUtils.isEmpty(address)) != (currentLocation != null && !(currentLocation.geo_point instanceof TLRPC.TL_geoPointEmpty))) {
            return true;
        }
        if (!TextUtils.equals(address, currentLocation != null ? currentLocation.address : "")) {
            return true;
        }
        if ((geo != null) != (currentLocation != null && currentLocation.geo_point != null)) {
            return true;
        }
        if (geo != null && (currentLocation == null || currentLocation.geo_point == null || !(currentLocation.geo_point instanceof TLRPC.TL_geoPointEmpty) && (geo.lat != currentLocation.geo_point.lat || geo._long != currentLocation.geo_point._long))) {
            return true;
        }
        return false;
    }

    private void checkDone(boolean animated) {
        if (doneButton == null) return;
        final boolean hasChanges = hasChanges();
        doneButton.setEnabled(hasChanges);
        if (animated) {
            doneButton.animate().alpha(hasChanges ? 1.0f : 0.0f).scaleX(hasChanges ? 1.0f : 0.0f).scaleY(hasChanges ? 1.0f : 0.0f).setDuration(180).start();
        } else {
            doneButton.setAlpha(hasChanges ? 1.0f : 0.0f);
            doneButton.setScaleX(hasChanges ? 1.0f : 0.0f);
            doneButton.setScaleY(hasChanges ? 1.0f : 0.0f);
        }
        if (listView != null && listView.adapter != null && clearVisible != (currentLocation != null && (geo != null || !TextUtils.isEmpty(address)))) {
            listView.adapter.update(true);
        }
    }

    private int shiftDp = -4;
    private void processDone() {
        if (doneButtonDrawable.getProgress() > 0f) return;

        final boolean empty = geo == null && TextUtils.isEmpty(address);
        if (!empty) {
            if (!hasChanges()) {
                finishFragment();
                return;
            }

            final String address = this.address == null ? "" : this.address.trim();
            if (TextUtils.isEmpty(address) || address.length() > MAX_NAME_LENGTH) {
                BotWebViewVibrationEffect.APP_ERROR.vibrate();
                AndroidUtilities.shakeViewSpring(editText, shiftDp = -shiftDp);
                return;
            }
        }

        doneButtonDrawable.animateToProgress(1f);
        TLRPC.UserFull userFull = getMessagesController().getUserFull(getUserConfig().getClientUserId());
        TLRPC.TL_account_updateBusinessLocation req = new TLRPC.TL_account_updateBusinessLocation();
        if (!empty) {
            if (geo != null) {
                req.flags |= 2;
                req.geo_point = new TLRPC.TL_inputGeoPoint();
                req.geo_point.lat = geo.lat;
                req.geo_point._long = geo._long;
            }
            req.flags |= 1;
            req.address = address;

            if (userFull != null) {
                userFull.flags2 |= 2;
                userFull.business_location = new TLRPC.TL_businessLocation();
                userFull.business_location.address = address;
                if (geo != null) {
                    userFull.business_location.flags |= 1;
                    userFull.business_location.geo_point = new TLRPC.TL_geoPoint();
                    userFull.business_location.geo_point.lat = geo.lat;
                    userFull.business_location.geo_point._long = geo._long;
                }
            }
        } else {
            if (userFull != null) {
                userFull.flags2 &=~ 2;
                userFull.business_location = null;
            }
        }

        getConnectionsManager().sendRequest(req, (res, err) -> AndroidUtilities.runOnUIThread(() -> {
            if (err != null) {
                doneButtonDrawable.animateToProgress(0f);
                BulletinFactory.showError(err);
            } else if (res instanceof TLRPC.TL_boolFalse) {
                doneButtonDrawable.animateToProgress(0f);
                BulletinFactory.of(this).createErrorBulletin(LocaleController.getString(R.string.UnknownError)).show();
            } else {
                finishFragment();
            }
        }));
        getMessagesStorage().updateUserInfo(userFull, false);
    }

    @Override
    public boolean onBackPressed() {
        final boolean empty = geo == null && TextUtils.isEmpty(address);
        if (hasChanges() && !empty) {
            AlertDialog.Builder builder = new AlertDialog.Builder(getParentActivity());
            builder.setTitle(LocaleController.getString(R.string.UnsavedChanges));
            builder.setMessage(LocaleController.getString(R.string.BusinessLocationUnsavedChanges));
            builder.setPositiveButton(LocaleController.getString("ApplyTheme", R.string.ApplyTheme), (dialogInterface, i) -> processDone());
            builder.setNegativeButton(LocaleController.getString("PassportDiscard", R.string.PassportDiscard), (dialog, which) -> finishFragment());
            showDialog(builder.create());
            return false;
        }
        return super.onBackPressed();
    }

    @Override
    public boolean isSwipeBackEnabled(MotionEvent event) {
        return !hasChanges();
    }

    private boolean clearVisible;
    private final int BUTTON_MAP = 1;
    private final int BUTTON_CLEAR = 2;

    private void fillItems(ArrayList<UItem> items, UniversalAdapter adapter) {
        items.add(UItem.asTopView(getString(R.string.BusinessLocationInfo), R.raw.biz_map));
        items.add(UItem.asCustom(editTextContainer));
        items.add(UItem.asShadow(null));
        items.add(UItem.asCheck(BUTTON_MAP, getString(R.string.BusinessLocationMap)).setChecked(geo != null));
        if (geo != null) {
            items.add(UItem.asCustom(mapPreviewContainer));
        }
        items.add(UItem.asShadow(null));
        if (clearVisible = (currentLocation != null && (geo != null || !TextUtils.isEmpty(address)))) {
            items.add(UItem.asButton(BUTTON_CLEAR, LocaleController.getString(R.string.BusinessLocationClear)).red());
            items.add(UItem.asShadow(null));
        }
        checkDone(true);
    }

    private void onClick(UItem item, View view, int position, float x, float y) {
        if (item.id == BUTTON_MAP || item.view == mapPreviewContainer) {
            if (geo == null || item.view == mapPreviewContainer) {
                showLocationAlert();
            } else {
                geo = null;
                listView.adapter.update(true);
            }
        } else if (item.id == BUTTON_CLEAR) {
            AlertDialog.Builder builder = new AlertDialog.Builder(getParentActivity());
            builder.setTitle(LocaleController.getString(R.string.BusinessLocationClearTitle));
            builder.setMessage(LocaleController.getString(R.string.BusinessLocationClearMessage));
            builder.setPositiveButton(LocaleController.getString(R.string.Remove), (di, w) -> {
                doneButtonDrawable.animateToProgress(1f);
                TLRPC.UserFull userFull = getMessagesController().getUserFull(getUserConfig().getClientUserId());
                TLRPC.TL_account_updateBusinessLocation req = new TLRPC.TL_account_updateBusinessLocation();
                if (userFull != null) {
                    userFull.business_location = null;
                    userFull.flags2 &=~ 2;
                }
                getConnectionsManager().sendRequest(req, (res, err) -> AndroidUtilities.runOnUIThread(() -> {
                    doneButtonDrawable.animateToProgress(0f);
                    if (err != null) {
                        BulletinFactory.showError(err);
                    } else if (res instanceof TLRPC.TL_boolFalse) {
                        BulletinFactory.of(this).createErrorBulletin(LocaleController.getString(R.string.UnknownError)).show();
                    } else {
                        finishFragment();
                    }
                }));
            });
            builder.setNegativeButton(LocaleController.getString(R.string.Cancel), null);
            showDialog(builder.create());
        }
    }

    private void showLocationAlert() {
        org.telegram.ui.LocationActivity fragment = new org.telegram.ui.LocationActivity(ChatAttachAlertLocationLayout.LOCATION_TYPE_BIZ);
        if (geo != null) {
            TLRPC.TL_channelLocation initialLocation = new TLRPC.TL_channelLocation();
            initialLocation.address = address;
            initialLocation.geo_point = geo;
            fragment.setInitialLocation(initialLocation);
        }
        fragment.setDelegate((location, live, notify, scheduleDate) -> {
            geo = location.geo;
            if (TextUtils.isEmpty(address) && !TextUtils.isEmpty(fragment.getAddressName()) || mapAddress) {
                mapAddress = true;
                address = fragment.getAddressName();
                if (address == null) address = "";
                if (editText != null) {
                    ignoreEditText = true;
                    editText.setText(address);
                    editText.setSelection(editText.getText().length());
                    ignoreEditText = false;
                }
            }
            updateMapPreview();
            listView.adapter.update(true);
            checkDone(true);
        });
        if (geo == null && !TextUtils.isEmpty(address)) {
            AlertDialog progressDialog = new AlertDialog(getContext(), AlertDialog.ALERT_TYPE_SPINNER);
            progressDialog.setCanCancel(false);
            progressDialog.showDelayed(200);
            Utilities.searchQueue.postRunnable(() -> {
                try {
                    Geocoder geocoder = new Geocoder(getContext(), LocaleController.getInstance().getCurrentLocale());
                    List<Address> addresses = geocoder.getFromLocationName(address, 1);
                    if (!addresses.isEmpty()) {
                        Address geoAddress = addresses.get(0);
                        TLRPC.TL_channelLocation initialLocation = new TLRPC.TL_channelLocation();
                        initialLocation.address = address;
                        initialLocation.geo_point = new TLRPC.TL_geoPoint();
                        initialLocation.geo_point.lat = geoAddress.getLatitude();
                        initialLocation.geo_point._long = geoAddress.getLongitude();
                        fragment.setInitialLocation(initialLocation);
                    }
                } catch (Exception e) {
                    FileLog.e(e);
                }
                AndroidUtilities.runOnUIThread(() -> {
                    progressDialog.dismiss();
                    presentFragment(fragment);
                });
            });
        } else {
            presentFragment(fragment);
        }
    }

}<|MERGE_RESOLUTION|>--- conflicted
+++ resolved
@@ -330,13 +330,8 @@
             mapMarker.setTranslationY(-dp(12));
             final int w = (int) ((mapPreview.getMeasuredWidth() <= 0 ? AndroidUtilities.displaySize.x : mapPreview.getMeasuredWidth()) / AndroidUtilities.density);
             final int h = 240;
-<<<<<<< HEAD
-            String url = AndroidUtilities.formapMapUrl(false, geo.lat, geo._long, w, h, false, 15);
-            mapPreview.setImage(url, w + "_" + h, mapLoadingDrawable);
-=======
             final int scale = Math.min(2, (int) Math.ceil(AndroidUtilities.density));
             mapPreview.setImage(ImageLocation.getForWebFile(WebFile.createWithGeoPoint(geo.lat, geo._long, 0, scale * w, scale * h, 15, scale)), w + "_" + h, mapLoadingDrawable, 0, null);
->>>>>>> a906f12a
         } else {
             mapPreview.setImageBitmap(null);
         }
