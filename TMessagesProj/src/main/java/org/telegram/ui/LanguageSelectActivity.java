--- conflicted
+++ resolved
@@ -411,224 +411,7 @@
         });
     }
 
-<<<<<<< HEAD
     // NekoX: Merge 8.4.1, remove TranslateSettings
-=======
-    private class TranslateSettings extends LinearLayout {
-        private SharedPreferences preferences;
-
-        private HeaderCell header;
-        private TextCheckCell showButtonCheck;
-        private TextSettingsCell doNotTranslateCell;
-        private TextInfoPrivacyCell info;
-        private TextInfoPrivacyCell info2;
-        private ValueAnimator doNotTranslateCellAnimation = null;
-//        private HeaderCell header2;
-
-        private SharedPreferences.OnSharedPreferenceChangeListener listener;
-
-//        private float HEIGHT_OPEN = 243;
-//        private float HEIGHT_CLOSED = HEIGHT_OPEN - 50;
-
-        public TranslateSettings(Context context) {
-            super(context);
-            setFocusable(false);
-
-            setOrientation(VERTICAL);
-
-            preferences = MessagesController.getGlobalMainSettings();
-
-            header = new HeaderCell(context);
-            header.setFocusable(true);
-            header.setBackgroundColor(Theme.getColor(Theme.key_windowBackgroundWhite));
-            header.setText(LocaleController.getString("TranslateMessages", R.string.TranslateMessages));
-            header.setContentDescription(LocaleController.getString("TranslateMessages", R.string.TranslateMessages));
-            addView(header, LayoutHelper.createLinear(LayoutHelper.MATCH_PARENT, LayoutHelper.WRAP_CONTENT));
-
-            boolean value = getValue();
-            showButtonCheck = new TextCheckCell(context);
-            showButtonCheck.setBackground(Theme.AdaptiveRipple.filledRect(Theme.getColor(Theme.key_windowBackgroundWhite)));
-            showButtonCheck.setTextAndCheck(
-                LocaleController.getString("ShowTranslateButton", R.string.ShowTranslateButton),
-                value,
-                value
-            );
-            showButtonCheck.setOnClickListener(e -> {
-                preferences.edit().putBoolean("translate_button", !getValue()).apply();
-                NotificationCenter.getInstance(currentAccount).postNotificationName(NotificationCenter.updateSearchSettings);
-            });
-            addView(showButtonCheck, LayoutHelper.createLinear(LayoutHelper.MATCH_PARENT, LayoutHelper.WRAP_CONTENT));
-
-            doNotTranslateCell = new TextSettingsCell(context);
-            doNotTranslateCell.setBackground(Theme.AdaptiveRipple.filledRect(Theme.getColor(Theme.key_windowBackgroundWhite)));
-            doNotTranslateCell.setOnClickListener(e -> {
-                presentFragment(new RestrictedLanguagesSelectActivity());
-                update();
-            });
-            doNotTranslateCell.setClickable(value && LanguageDetector.hasSupport());
-            doNotTranslateCell.setAlpha(value && LanguageDetector.hasSupport() ? 1f : 0f);
-            addView(doNotTranslateCell, LayoutHelper.createLinear(LayoutHelper.MATCH_PARENT, LayoutHelper.WRAP_CONTENT));
-
-            info = new TextInfoPrivacyCell(context);
-            info.setTopPadding(11);
-            info.setBottomPadding(16);
-            info.setFocusable(true);
-            info.setText(LocaleController.getString("TranslateMessagesInfo1", R.string.TranslateMessagesInfo1));
-            info.setContentDescription(LocaleController.getString("TranslateMessagesInfo1", R.string.TranslateMessagesInfo1));
-            addView(info, LayoutHelper.createLinear(LayoutHelper.MATCH_PARENT, LayoutHelper.WRAP_CONTENT));
-
-            info2 = new TextInfoPrivacyCell(context);
-            info2.setTopPadding(0);
-            info2.setBottomPadding(16);
-            info2.setFocusable(true);
-            info2.setText(LocaleController.getString("TranslateMessagesInfo2", R.string.TranslateMessagesInfo2));
-            info2.setContentDescription(LocaleController.getString("TranslateMessagesInfo2", R.string.TranslateMessagesInfo2));
-            info2.setAlpha(value ? 0f : 1f);
-            addView(info2, LayoutHelper.createLinear(LayoutHelper.MATCH_PARENT, LayoutHelper.WRAP_CONTENT));
-
-//            header2 = new HeaderCell(context);
-//            header2.setBackgroundColor(Theme.getColor(Theme.key_windowBackgroundWhite));
-//            header2.setText(LocaleController.getString("Language", R.string.Language));
-//            header2.setTranslationY(-Math.max(doNotTranslateCell.getHeight(), info2.getHeight()));
-//            addView(header2, LayoutHelper.createFrame(LayoutHelper.MATCH_PARENT, LayoutHelper.WRAP_CONTENT, Gravity.BOTTOM));
-
-//            setLayoutParams(new RecyclerView.LayoutParams(LayoutHelper.MATCH_PARENT, height()));
-            updateHeight();
-            update();
-        }
-
-        private boolean getValue() {
-            return preferences.getBoolean("translate_button", false);
-        }
-        private ArrayList<String> getRestrictedLanguages() {
-            String currentLang = LocaleController.getInstance().getCurrentLocaleInfo().pluralLangCode;
-            ArrayList<String> langCodes = new ArrayList<>(RestrictedLanguagesSelectActivity.getRestrictedLanguages());
-            if (!langCodes.contains(currentLang))
-                langCodes.add(currentLang);
-            return langCodes;
-        }
-
-        public void update() {
-            boolean value = getValue() && LanguageDetector.hasSupport();
-
-            showButtonCheck.setChecked(getValue());
-
-            if (doNotTranslateCellAnimation != null) {
-                doNotTranslateCellAnimation.cancel();
-            }
-
-            showButtonCheck.setDivider(value);
-            ArrayList<String> langCodes = getRestrictedLanguages();
-            String doNotTranslateCellValue = null;
-            if (langCodes.size() == 1) {
-                try {
-                    doNotTranslateCellValue = LocaleController.getInstance().getLanguageFromDict(langCodes.get(0)).name;
-                } catch (Exception e) {}
-            }
-            if (doNotTranslateCellValue == null)
-                doNotTranslateCellValue = String.format(LocaleController.getPluralString("Languages", getRestrictedLanguages().size()), getRestrictedLanguages().size());
-            doNotTranslateCell.setTextAndValue(LocaleController.getString("DoNotTranslate", R.string.DoNotTranslate), doNotTranslateCellValue, false);
-            doNotTranslateCell.setClickable(value);
-
-            info2.setVisibility(View.VISIBLE);
-            doNotTranslateCellAnimation = ValueAnimator.ofFloat(doNotTranslateCell.getAlpha(), value ? 1f : 0f);
-            doNotTranslateCellAnimation.setInterpolator(CubicBezierInterpolator.DEFAULT);
-            doNotTranslateCellAnimation.addUpdateListener(a -> {
-                float t = (float) a.getAnimatedValue();
-                doNotTranslateCell.setAlpha(t);
-                doNotTranslateCell.setTranslationY(-AndroidUtilities.dp(8) * (1f - t));
-                info.setTranslationY(-doNotTranslateCell.getHeight() * (1f - t));
-                info2.setAlpha(1f - t);
-                info2.setTranslationY(-doNotTranslateCell.getHeight() * (1f - t));
-//                header2.setTranslationY(-Math.max(doNotTranslateCell.getHeight(), info2.getHeight()));
-
-//                updateHeight();
-//                header2.setTranslationY(-doNotTranslateCell.getHeight());
-//                header2.setTranslationY(-doNotTranslateCell.getHeight() * (1f - t));
-
-//                ViewGroup.LayoutParams layoutParams = getLayoutParams();
-//                layoutParams.height = AndroidUtilities.dp(HEIGHT_CLOSED + (HEIGHT_OPEN - HEIGHT_CLOSED) * t);
-//                setLayoutParams(layoutParams);
-            });
-            doNotTranslateCellAnimation.addListener(new AnimatorListenerAdapter() {
-                @Override
-                public void onAnimationEnd(Animator animation) {
-                    super.onAnimationEnd(animation);
-                    if (doNotTranslateCell.getAlpha() > .5) {
-                        info2.setVisibility(View.GONE);
-                    } else {
-                        info2.setVisibility(View.VISIBLE);
-                    }
-                }
-            });
-            doNotTranslateCellAnimation.setDuration((long) (Math.abs(doNotTranslateCell.getAlpha() - (value ? 1f : 0f)) * 200));
-            doNotTranslateCellAnimation.start();
-
-//            updateHeight();
-        }
-
-        @Override
-        protected void onConfigurationChanged(Configuration newConfig) {
-            super.onConfigurationChanged(newConfig);
-            updateHeight();
-        }
-
-        @Override
-        protected void onLayout(boolean changed, int l, int t, int r, int b) {
-            updateHeight();
-            super.onLayout(changed, l, t, r, b);
-        }
-
-        void updateHeight() {
-            header.measure(MeasureSpec.makeMeasureSpec(AndroidUtilities.displaySize.x, MeasureSpec.EXACTLY), MeasureSpec.UNSPECIFIED);
-            showButtonCheck.measure(MeasureSpec.makeMeasureSpec(AndroidUtilities.displaySize.x, MeasureSpec.EXACTLY), MeasureSpec.UNSPECIFIED);
-            doNotTranslateCell.measure(MeasureSpec.makeMeasureSpec(AndroidUtilities.displaySize.x, MeasureSpec.EXACTLY), MeasureSpec.UNSPECIFIED);
-            info.measure(MeasureSpec.makeMeasureSpec(AndroidUtilities.displaySize.x, MeasureSpec.EXACTLY), MeasureSpec.UNSPECIFIED);
-            info2.measure(MeasureSpec.makeMeasureSpec(AndroidUtilities.displaySize.x, MeasureSpec.EXACTLY), MeasureSpec.UNSPECIFIED);
-
-            int newHeight = searching ? 0 : height();
-            if (getLayoutParams() == null) {
-                setLayoutParams(new RecyclerView.LayoutParams(LayoutHelper.MATCH_PARENT, newHeight));
-            } else if (getLayoutParams().height != newHeight) {
-                RecyclerView.LayoutParams lp = (RecyclerView.LayoutParams) getLayoutParams();
-                lp.height = newHeight;
-                setLayoutParams(lp);
-            }
-        }
-        int height() {
-            return Math.max(AndroidUtilities.dp(40), header.getMeasuredHeight()) +
-                   Math.max(AndroidUtilities.dp(50), showButtonCheck.getMeasuredHeight()) +
-                   Math.max(Math.max(AndroidUtilities.dp(50), doNotTranslateCell.getMeasuredHeight()), (info2.getMeasuredHeight() <= 0 ? AndroidUtilities.dp(51) : info2.getMeasuredHeight())) +
-                   (info.getMeasuredHeight() <= 0 ? AndroidUtilities.dp(62) : info.getMeasuredHeight());/* + header2.getHeight()*/
-        }
-
-        @Override
-        protected void onMeasure(int widthMeasureSpec, int heightMeasureSpec) {
-            super.onMeasure(widthMeasureSpec, heightMeasureSpec);
-            updateHeight();
-        }
-
-        @Override
-        protected void onAttachedToWindow() {
-            super.onAttachedToWindow();
-            update();
-            preferences.registerOnSharedPreferenceChangeListener(listener = new SharedPreferences.OnSharedPreferenceChangeListener() {
-                @Override
-                public void onSharedPreferenceChanged(SharedPreferences sharedPreferences, String s) {
-                    preferences = sharedPreferences;
-                    update();
-                }
-            });
-            updateHeight();
-        }
-
-        @Override
-        protected void onDetachedFromWindow() {
-            super.onDetachedFromWindow();
-            preferences.unregisterOnSharedPreferenceChangeListener(listener);
-        }
-    }
->>>>>>> 0e17caa7
 
     private class ListAdapter extends RecyclerListView.SelectionAdapter {
 
