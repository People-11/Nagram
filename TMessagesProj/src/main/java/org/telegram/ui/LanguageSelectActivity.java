--- conflicted
+++ resolved
@@ -177,8 +177,22 @@
             if (getParentActivity() == null || parentLayout == null || !(view instanceof LanguageCell)) {
                 return;
             }
+            boolean search = listView.getAdapter() == searchListViewAdapter;
+            if (!search) {
+                position -= 2;
+            }
             LanguageCell cell = (LanguageCell) view;
-            LocaleController.LocaleInfo localeInfo = cell.getCurrentLocale();
+            LocaleController.LocaleInfo localeInfo;
+            if (search) {
+                localeInfo = searchResult.get(position);
+            } else if (!unofficialLanguages.isEmpty() && position >= 0 && position < unofficialLanguages.size()) {
+                localeInfo = unofficialLanguages.get(position);
+            } else {
+                if (!unofficialLanguages.isEmpty()) {
+                    position -= unofficialLanguages.size() + 1;
+                }
+                localeInfo = sortedLanguages.get(position);
+            }
             if (localeInfo != null) {
                 if (localeInfo.toInstall) {
                     AlertsCreator.createLanguageAlert((LaunchActivity) getParentActivity(),localeInfo.pack,() -> {
@@ -186,63 +200,8 @@
                     }).show();
                     return;
                 }
-<<<<<<< HEAD
                 LocaleController.getInstance().applyLanguage(localeInfo, true, false, false, true, currentAccount, () -> {});
                 parentLayout.rebuildAllFragmentViews(false, false);
-=======
-                boolean search = listView.getAdapter() == searchListViewAdapter;
-                if (!search) {
-                    position -= 2;
-                }
-                LocaleController.LocaleInfo localeInfo;
-                if (search) {
-                    localeInfo = searchResult.get(position);
-                } else if (!unofficialLanguages.isEmpty() && position >= 0 && position < unofficialLanguages.size()) {
-                    localeInfo = unofficialLanguages.get(position);
-                } else {
-                    if (!unofficialLanguages.isEmpty()) {
-                        position -= unofficialLanguages.size() + 1;
-                    }
-                    localeInfo = sortedLanguages.get(position);
-                }
-                if (localeInfo != null) {
-                    LocaleController.LocaleInfo prevLocale = LocaleController.getInstance().getCurrentLocaleInfo();
-                    boolean sameLang = prevLocale == localeInfo;
-
-                    final AlertDialog progressDialog = new AlertDialog(getContext(), AlertDialog.ALERT_TYPE_SPINNER);
-                    int reqId = LocaleController.getInstance().applyLanguage(localeInfo, true, false, false, true, currentAccount, () -> {
-                        progressDialog.dismiss();
-                        if (!sameLang) {
-                            actionBar.closeSearchField();
-                            updateLanguage();
-                        }
-                    });
-                    if (reqId != 0) {
-                        progressDialog.setOnCancelListener(di -> {
-                            ConnectionsManager.getInstance(currentAccount).cancelRequest(reqId, true);
-                        });
-                    }
-
-                    String langCode = localeInfo.pluralLangCode,
-                            prevLangCode = prevLocale.pluralLangCode;
-                    SharedPreferences preferences = MessagesController.getGlobalMainSettings();
-                    HashSet<String> selectedLanguages = RestrictedLanguagesSelectActivity.getRestrictedLanguages();
-                    HashSet<String> newSelectedLanguages = new HashSet<String>(selectedLanguages);
-
-                    if (selectedLanguages.contains(langCode)) {
-                        newSelectedLanguages.removeIf(s -> s != null && s.equals(langCode));
-                        if (!selectedLanguages.contains(prevLangCode))
-                            newSelectedLanguages.add(prevLangCode);
-                    }
-                    preferences.edit().putStringSet("translate_button_restricted_languages", newSelectedLanguages).apply();
-
-                    if (!sameLang) {
-                        progressDialog.showDelayed(500);
-                    }
-                }
-            } catch (Exception e) {
-                FileLog.e(e);
->>>>>>> 3ccf875b
             }
             finishFragment();
         });
@@ -547,17 +506,12 @@
         public void onBindViewHolder(RecyclerView.ViewHolder holder, int position) {
             switch (holder.getItemViewType()) {
                 case 0: {
-<<<<<<< HEAD
+                    if (!search) {
+                        position -= 2;
+                    }
                     LanguageCell textSettingsCell = (LanguageCell) holder.itemView;
 //                    TextRadioCell textSettingsCell = (TextRadioCell) holder.itemView;
-                    LocaleController.LocaleInfo localeInfo;
-=======
-                    if (!search) {
-                        position -= 2;
-                    }
-                    TextRadioCell textSettingsCell = (TextRadioCell) holder.itemView;
                     LocaleController.LocaleInfo localeInfo = null;
->>>>>>> 3ccf875b
                     boolean last;
                     if (search) {
                         if (position >= 0 && position < searchResult.size()) {
@@ -576,19 +530,12 @@
                         }
                         last = position == sortedLanguages.size() - 1;
                     }
-<<<<<<< HEAD
-                    if (localeInfo.isLocal()) {
-                        textSettingsCell.setLanguage(LanguageSelectActivity.this, localeInfo, String.format("%1$s (%2$s)", localeInfo.name, LocaleController.getString("LanguageCustom", R.string.LanguageCustom)), !last);
-                    } else {
-                        textSettingsCell.setLanguage(LanguageSelectActivity.this, localeInfo, null, !last);
-=======
                     if (localeInfo != null) {
                         if (localeInfo.isLocal()) {
-                            textSettingsCell.setTextAndValueAndCheck(String.format("%1$s (%2$s)", localeInfo.name, LocaleController.getString("LanguageCustom", R.string.LanguageCustom)), localeInfo.nameEnglish, false, false, !last);
+                            textSettingsCell.setLanguage(LanguageSelectActivity.this, localeInfo, String.format("%1$s (%2$s)", localeInfo.name, LocaleController.getString("LanguageCustom", R.string.LanguageCustom)), !last);
                         } else {
-                            textSettingsCell.setTextAndValueAndCheck(localeInfo.name, localeInfo.nameEnglish, false, false, !last);
+                            textSettingsCell.setLanguage(LanguageSelectActivity.this, localeInfo, null, !last);
                         }
->>>>>>> 3ccf875b
                     }
                     textSettingsCell.setLanguageSelected(localeInfo == LocaleController.getInstance().getCurrentLocaleInfo(), true);
                     break;
