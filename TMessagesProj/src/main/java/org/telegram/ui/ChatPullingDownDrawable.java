--- conflicted
+++ resolved
@@ -330,15 +330,11 @@
         if ((progress >= 1f && lastProgress < 1f) || (progress < 1f && lastProgress == 1f)) {
             long time = System.currentTimeMillis();
             if (time - lastHapticTime > 100) {
-<<<<<<< HEAD
                 if (!NekoConfig.disableVibration.Bool()) {
-                    parent.performHapticFeedback(HapticFeedbackConstants.KEYBOARD_TAP, HapticFeedbackConstants.FLAG_IGNORE_GLOBAL_SETTING);
-                }
-=======
-                try {
-                    parent.performHapticFeedback(HapticFeedbackConstants.KEYBOARD_TAP, HapticFeedbackConstants.FLAG_IGNORE_GLOBAL_SETTING);
-                } catch (Exception ignored) {}
->>>>>>> eee720ef
+                    try {
+                        parent.performHapticFeedback(HapticFeedbackConstants.KEYBOARD_TAP, HapticFeedbackConstants.FLAG_IGNORE_GLOBAL_SETTING);
+                    } catch (Exception ignored) {}
+                }
                 lastHapticTime = time;
             }
             lastProgress = progress;
