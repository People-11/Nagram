--- conflicted
+++ resolved
@@ -48,13 +48,9 @@
 
 import java.util.ArrayList;
 
-<<<<<<< HEAD
 import tw.nekomimi.nekogram.NekoXConfig;
 
-public class ExternalActionActivity extends Activity implements ActionBarLayout.ActionBarLayoutDelegate {
-=======
 public class ExternalActionActivity extends Activity implements INavigationLayout.INavigationLayoutDelegate {
->>>>>>> 23118a4a
 
     private boolean finished;
     private static ArrayList<BaseFragment> mainFragmentsStack = new ArrayList<>();
