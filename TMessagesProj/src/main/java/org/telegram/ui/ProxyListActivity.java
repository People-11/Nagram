/*
 * This is the source code of Telegram for Android v. 5.x.x.
 * It is licensed under GNU GPL v. 2 or later.
 * You should have received a copy of the license in this archive (see LICENSE).
 *
 * Copyright Nikolai Kudashov, 2013-2018.
 */

package org.telegram.ui;

import android.Manifest;
import android.annotation.SuppressLint;
import android.animation.Animator;
import android.animation.AnimatorListenerAdapter;
import android.animation.ValueAnimator;
import android.app.Dialog;
import android.content.Context;
import android.content.Intent;
import android.content.DialogInterface;
import android.content.Intent;
import android.content.SharedPreferences;
import android.content.pm.PackageManager;
import android.graphics.Canvas;
import android.graphics.PorterDuff;
import android.graphics.PorterDuffColorFilter;
import android.graphics.drawable.Drawable;
import android.net.Uri;
import android.os.Build;
import android.os.SystemClock;
import android.text.SpannableStringBuilder;
import android.text.TextUtils;
import android.util.TypedValue;
import android.view.Gravity;
import android.view.View;
import android.view.ViewGroup;
import android.widget.FrameLayout;
import android.widget.ImageView;
import android.widget.TextView;

import androidx.annotation.NonNull;
import androidx.core.content.FileProvider;
import androidx.recyclerview.widget.DefaultItemAnimator;
import androidx.recyclerview.widget.LinearLayoutManager;
import androidx.recyclerview.widget.ListAdapter;
import androidx.recyclerview.widget.RecyclerView;

import com.v2ray.ang.V2RayConfig;

import org.json.JSONArray;
import org.json.JSONObject;
import androidx.annotation.NonNull;
import androidx.recyclerview.widget.DefaultItemAnimator;
import androidx.recyclerview.widget.ItemTouchHelper;
import androidx.recyclerview.widget.LinearLayoutManager;
import androidx.recyclerview.widget.RecyclerView;

import org.telegram.messenger.AndroidUtilities;
import org.telegram.messenger.ApplicationLoader;
import org.telegram.messenger.BuildConfig;
import org.telegram.messenger.BuildVars;
import org.telegram.messenger.DownloadController;
import org.telegram.messenger.FileLog;
import org.telegram.messenger.LocaleController;
import org.telegram.messenger.MessagesController;
import org.telegram.messenger.NotificationCenter;
import org.telegram.messenger.ProxyRotationController;
import org.telegram.messenger.R;
import org.telegram.messenger.SendMessagesHelper;
import org.telegram.messenger.SharedConfig;
import org.telegram.messenger.browser.Browser;
import org.telegram.tgnet.ConnectionsManager;
import org.telegram.ui.ActionBar.ActionBar;
import org.telegram.ui.ActionBar.ActionBarMenu;
import org.telegram.ui.ActionBar.ActionBarMenuItem;
import org.telegram.ui.ActionBar.AlertDialog;
import org.telegram.ui.ActionBar.BackDrawable;
import org.telegram.ui.ActionBar.BaseFragment;
import org.telegram.ui.ActionBar.Theme;
import org.telegram.ui.ActionBar.ThemeDescription;
import org.telegram.ui.Cells.HeaderCell;
import org.telegram.ui.Cells.ShadowSectionCell;
import org.telegram.ui.Cells.TextCheckCell;
import org.telegram.ui.Cells.TextInfoPrivacyCell;
import org.telegram.ui.Cells.TextSettingsCell;
import org.telegram.ui.Components.CheckBox2;
import org.telegram.ui.Components.CubicBezierInterpolator;
import org.telegram.ui.Components.LayoutHelper;
import org.telegram.ui.Components.NumberTextView;
import org.telegram.ui.Components.RecyclerListView;
<<<<<<< HEAD
import org.telegram.ui.Components.URLSpanNoUnderline;
=======
import org.telegram.ui.Components.SlideChooseView;
>>>>>>> 07a2c9a3

import java.io.File;
import java.io.IOException;
import java.util.ArrayList;
import java.util.Date;
import java.util.HashMap;
import java.util.LinkedHashMap;
import java.util.LinkedList;
import java.util.Collections;
import java.util.List;
import java.util.Map;
import java.util.TreeSet;
import java.util.concurrent.ExecutorService;
import java.util.concurrent.Executors;
import java.util.concurrent.atomic.AtomicBoolean;
import java.util.regex.Matcher;
import java.util.regex.Pattern;

import cn.hutool.core.thread.ThreadUtil;
import cn.hutool.core.util.StrUtil;
import kotlin.Unit;
import okhttp3.HttpUrl;
import tw.nekomimi.nekogram.ui.BottomBuilder;
import tw.nekomimi.nekogram.proxy.ShadowsocksRSettingsActivity;
import tw.nekomimi.nekogram.proxy.ShadowsocksSettingsActivity;
import tw.nekomimi.nekogram.proxy.SubSettingsActivity;
import tw.nekomimi.nekogram.proxy.TrojanSettingsActivity;
import tw.nekomimi.nekogram.proxy.VmessSettingsActivity;
import tw.nekomimi.nekogram.proxy.WsSettingsActivity;
import tw.nekomimi.nekogram.parts.ProxyChecksKt;
import tw.nekomimi.nekogram.proxy.SubInfo;
import tw.nekomimi.nekogram.proxy.SubManager;
import tw.nekomimi.nekogram.utils.AlertUtil;
import tw.nekomimi.nekogram.utils.FileUtil;
import tw.nekomimi.nekogram.utils.ProxyUtil;
import tw.nekomimi.nekogram.utils.UIUtil;
import tw.nekomimi.nekogram.NekoConfig;

public class ProxyListActivity extends BaseFragment implements NotificationCenter.NotificationCenterDelegate {
    private final static boolean IS_PROXY_ROTATION_AVAILABLE = true;
    private static final int MENU_DELETE = 0;
    private static final int MENU_SHARE = 1;

    private ListAdapter listAdapter;
    private RecyclerListView listView;
    @SuppressWarnings("FieldCanBeLocal")
    private LinearLayoutManager layoutManager;

    private int currentConnectionState;

    private boolean useProxySettings;
    private boolean useProxyForCalls;

    private int rowCount;
    private int useProxyRow;
<<<<<<< HEAD
    private int enablePublicProxyRow;
    private int useProxyDetailRow;
    private int connectionsHeaderRow;
    private int proxyStartRow;
    private int proxyEndRow;
    private int proxyDetailRow;
=======
    private int useProxyShadowRow;
    private int connectionsHeaderRow;
    private int proxyStartRow;
    private int proxyEndRow;
    private int proxyAddRow;
    private int proxyShadowRow;
>>>>>>> 07a2c9a3
    private int callsRow;
    private int rotationRow;
    private int rotationTimeoutRow;
    private int rotationTimeoutInfoRow;
    private int callsDetailRow;
    private int deleteAllRow;

    private ItemTouchHelper itemTouchHelper;
    private NumberTextView selectedCountTextView;
    private ActionBarMenuItem shareMenuItem;
    private ActionBarMenuItem deleteMenuItem;

    private List<SharedConfig.ProxyInfo> selectedItems = new ArrayList<>();
    private List<SharedConfig.ProxyInfo> proxyList = new ArrayList<>();
    private boolean wasCheckedAllList;

    private ActionBarMenuItem otherItem;

    public class TextDetailProxyCell extends FrameLayout {

        private TextView textView;
        private TextView valueTextView;
        private ImageView checkImageView;
        private SharedConfig.ProxyInfo currentInfo;
        private Drawable checkDrawable;

        private CheckBox2 checkBox;
        private boolean isSelected;
        private boolean isSelectionEnabled;

        private int color;
        private Pattern urlPattern;

        public TextDetailProxyCell(Context context) {
            super(context);

            textView = new TextView(context);
            textView.setTextColor(Theme.getColor(Theme.key_windowBackgroundWhiteBlackText));
            textView.setTextSize(TypedValue.COMPLEX_UNIT_DIP, 16);
            textView.setLines(1);
            textView.setMaxLines(1);
            textView.setSingleLine(true);
            textView.setEllipsize(TextUtils.TruncateAt.END);
            textView.setGravity((LocaleController.isRTL ? Gravity.RIGHT : Gravity.LEFT) | Gravity.CENTER_VERTICAL);
            addView(textView, LayoutHelper.createFrame(LayoutHelper.WRAP_CONTENT, LayoutHelper.WRAP_CONTENT, (LocaleController.isRTL ? Gravity.RIGHT : Gravity.LEFT) | Gravity.TOP, (LocaleController.isRTL ? 56 : 21), 10, (LocaleController.isRTL ? 21 : 56), 0));

            valueTextView = new TextView(context);
            valueTextView.setTextSize(TypedValue.COMPLEX_UNIT_DIP, 13);
            valueTextView.setGravity(LocaleController.isRTL ? Gravity.RIGHT : Gravity.LEFT);
            valueTextView.setLines(1);
            valueTextView.setMaxLines(1);
            valueTextView.setSingleLine(true);
            valueTextView.setCompoundDrawablePadding(AndroidUtilities.dp(6));
            valueTextView.setEllipsize(TextUtils.TruncateAt.END);
            valueTextView.setPadding(0, 0, 0, 0);
            addView(valueTextView, LayoutHelper.createFrame(LayoutHelper.WRAP_CONTENT, LayoutHelper.WRAP_CONTENT, (LocaleController.isRTL ? Gravity.RIGHT : Gravity.LEFT) | Gravity.TOP, (LocaleController.isRTL ? 56 : 21), 35, (LocaleController.isRTL ? 21 : 56), 0));

            checkImageView = new ImageView(context);
            checkImageView.setImageResource(R.drawable.msg_info);
            checkImageView.setColorFilter(new PorterDuffColorFilter(Theme.getColor(Theme.key_windowBackgroundWhiteGrayText3), PorterDuff.Mode.MULTIPLY));
            checkImageView.setScaleType(ImageView.ScaleType.CENTER);
            checkImageView.setContentDescription(LocaleController.getString("Edit", R.string.Edit));
            addView(checkImageView, LayoutHelper.createFrame(48, 48, (LocaleController.isRTL ? Gravity.LEFT : Gravity.RIGHT) | Gravity.TOP, 8, 8, 8, 0));
            checkImageView.setOnClickListener(v -> {
                SharedConfig.ProxyInfo info = currentInfo;
                if (info instanceof SharedConfig.VmessProxy) {
                    if (((SharedConfig.VmessProxy) info).bean.getConfigType() == V2RayConfig.EConfigType.Trojan) {
                        presentFragment(new TrojanSettingsActivity((SharedConfig.VmessProxy) info));
                    } else {
                        presentFragment(new VmessSettingsActivity((SharedConfig.VmessProxy) info));
                    }
                } else if (info instanceof SharedConfig.ShadowsocksProxy) {
                    if (Build.VERSION.SDK_INT >= Build.VERSION_CODES.LOLLIPOP) {
                        presentFragment(new ShadowsocksSettingsActivity((SharedConfig.ShadowsocksProxy) info));
                    }
                } else if (info instanceof SharedConfig.ShadowsocksRProxy) {
                    if (Build.VERSION.SDK_INT >= Build.VERSION_CODES.LOLLIPOP) {
                        presentFragment(new ShadowsocksRSettingsActivity((SharedConfig.ShadowsocksRProxy) info));
                    }
                } else if (info instanceof SharedConfig.WsProxy) {
                    presentFragment(new WsSettingsActivity((SharedConfig.WsProxy) info));
                } else {
                    presentFragment(new ProxySettingsActivity(info));
                }
            });

            checkBox = new CheckBox2(context, 21);
            checkBox.setColor(Theme.key_checkbox, Theme.key_radioBackground, Theme.key_checkboxCheck);
            checkBox.setDrawBackgroundAsArc(14);
            checkBox.setVisibility(GONE);
            addView(checkBox, LayoutHelper.createFrame(24, 24, (LocaleController.isRTL ? Gravity.RIGHT : Gravity.LEFT) | Gravity.CENTER_VERTICAL, 16, 0, 8, 0));

            setWillNotDraw(false);
        }

        @Override
        protected void onMeasure(int widthMeasureSpec, int heightMeasureSpec) {
            super.onMeasure(MeasureSpec.makeMeasureSpec(MeasureSpec.getSize(widthMeasureSpec), MeasureSpec.EXACTLY), MeasureSpec.makeMeasureSpec(AndroidUtilities.dp(64) + 1, MeasureSpec.EXACTLY));
        }

        @SuppressLint("SetTextI18n")
        public void setProxy(SharedConfig.ProxyInfo proxyInfo) {

            String title = proxyInfo.getTitle();

            SpannableStringBuilder stringBuilder = null;
            try {
                if (urlPattern == null) {
                    urlPattern = Pattern.compile("@[a-zA-Z\\d_]{1,32}");
                }
                Matcher matcher = urlPattern.matcher(title);
                while (matcher.find()) {
                    if (stringBuilder == null) {
                        stringBuilder = new SpannableStringBuilder(title);
                        textView.setMovementMethod(new AndroidUtilities.LinkMovementMethodMy());
                    }
                    int start = matcher.start();
                    int end = matcher.end();
                    if (title.charAt(start) != '@') {
                        start++;
                    }
                    URLSpanNoUnderline url = new URLSpanNoUnderline(title.subSequence(start + 1, end).toString()) {
                        @Override
                        public void onClick(View widget) {
                            MessagesController.getInstance(currentAccount).openByUserName(getURL(), ProxyListActivity.this, 1);
                        }
                    };
                    stringBuilder.setSpan(url, start, end, 0);
                }
            } catch (Exception e) {
                FileLog.e(e);
            }

            textView.setText(stringBuilder == null ? title : stringBuilder);
            currentInfo = proxyInfo;
        }

        public void updateStatus() {
            String colorKey;
            if (SharedConfig.currentProxy == currentInfo && useProxySettings) {
                if (currentConnectionState == ConnectionsManager.ConnectionStateConnected || currentConnectionState == ConnectionsManager.ConnectionStateUpdating) {
                    colorKey = Theme.key_windowBackgroundWhiteBlueText6;
                    if (currentInfo.ping != 0) {
                        valueTextView.setText(LocaleController.getString("Connected", R.string.Connected) + ", " + LocaleController.formatString("Ping", R.string.Ping, currentInfo.ping));
                    } else {
                        valueTextView.setText(LocaleController.getString("Connected", R.string.Connected));
                    }
                    if (!currentInfo.checking && !currentInfo.available) {
                        currentInfo.availableCheckTime = 0;
                    }
                } else {
                    colorKey = Theme.key_windowBackgroundWhiteGrayText2;
                    valueTextView.setText(LocaleController.getString("Connecting", R.string.Connecting));
                }
            } else {
                if (currentInfo.checking) {
                    valueTextView.setText(LocaleController.getString("Checking", R.string.Checking));
                    colorKey = Theme.key_windowBackgroundWhiteGrayText2;
                } else if (currentInfo.available) {
                    if (currentInfo.ping != 0) {
                        valueTextView.setText(LocaleController.getString("Available", R.string.Available) + ", " + LocaleController.formatString("Ping", R.string.Ping, currentInfo.ping));
                    } else {
                        valueTextView.setText(LocaleController.getString("Available", R.string.Available));
                    }
                    colorKey = Theme.key_windowBackgroundWhiteGreenText;
                } else {
                    valueTextView.setText(LocaleController.getString("Unavailable", R.string.Unavailable));
                    colorKey = Theme.key_windowBackgroundWhiteRedText4;
                }
            }
            color = Theme.getColor(colorKey);
            valueTextView.setTag(colorKey);
            valueTextView.setTextColor(color);
            if (checkDrawable != null) {
                checkDrawable.setColorFilter(new PorterDuffColorFilter(color, PorterDuff.Mode.SRC_IN));
            }

        }

        public void setSelectionEnabled(boolean enabled, boolean animated) {
            if (isSelectionEnabled == enabled && animated) {
                return;
            }
            isSelectionEnabled = enabled;

            float fromX = 0, toX = LocaleController.isRTL ? -AndroidUtilities.dp(32) : AndroidUtilities.dp(32);
            if (!animated) {
                float x = enabled ? toX : fromX;
                textView.setTranslationX(x);
                valueTextView.setTranslationX(x);
                checkImageView.setTranslationX(x);
                checkBox.setTranslationX((LocaleController.isRTL ? AndroidUtilities.dp(32) : -AndroidUtilities.dp(32)) + x);
                checkImageView.setVisibility(enabled ? GONE : VISIBLE);
                checkImageView.setAlpha(1f);
                checkImageView.setScaleX(1f);
                checkImageView.setScaleY(1f);
                checkBox.setVisibility(enabled ? VISIBLE : GONE);
                checkBox.setAlpha(1f);
                checkBox.setScaleX(1f);
                checkBox.setScaleY(1f);
            } else {
                ValueAnimator animator = ValueAnimator.ofFloat(enabled ? 0 : 1, enabled ? 1 : 0).setDuration(200);
                animator.setInterpolator(CubicBezierInterpolator.DEFAULT);
                animator.addUpdateListener(animation -> {
                    float val = (float) animation.getAnimatedValue();
                    float x = AndroidUtilities.lerp(fromX, toX, val);
                    textView.setTranslationX(x);
                    valueTextView.setTranslationX(x);
                    checkImageView.setTranslationX(x);
                    checkBox.setTranslationX((LocaleController.isRTL ? AndroidUtilities.dp(32) : -AndroidUtilities.dp(32)) + x);

                    float scale = 0.5f + val * 0.5f;
                    checkBox.setScaleX(scale);
                    checkBox.setScaleY(scale);
                    checkBox.setAlpha(val);

                    scale = 0.5f + (1f - val) * 0.5f;
                    checkImageView.setScaleX(scale);
                    checkImageView.setScaleY(scale);
                    checkImageView.setAlpha(1f - val);
                });
                animator.addListener(new AnimatorListenerAdapter() {
                    @Override
                    public void onAnimationStart(Animator animation) {
                        if (enabled) {
                            checkBox.setAlpha(0f);
                            checkBox.setVisibility(VISIBLE);
                        } else {
                            checkImageView.setAlpha(0f);
                            checkImageView.setVisibility(VISIBLE);
                        }
                    }

                    @Override
                    public void onAnimationEnd(Animator animation) {
                        if (enabled) {
                            checkImageView.setVisibility(GONE);
                        } else {
                            checkBox.setVisibility(GONE);
                        }
                    }
                });
                animator.start();
            }
        }

        public void setItemSelected(boolean selected, boolean animated) {
            if (selected == isSelected && animated) {
                return;
            }
            isSelected = selected;
            checkBox.setChecked(selected, animated);
        }

        public void setChecked(boolean checked) {
            if (checked) {
                if (checkDrawable == null) {
                    checkDrawable = getResources().getDrawable(R.drawable.proxy_check).mutate();
                }
                if (checkDrawable != null) {
                    checkDrawable.setColorFilter(new PorterDuffColorFilter(color, PorterDuff.Mode.SRC_IN));
                }
                if (LocaleController.isRTL) {
                    valueTextView.setCompoundDrawablesWithIntrinsicBounds(null, null, checkDrawable, null);
                } else {
                    valueTextView.setCompoundDrawablesWithIntrinsicBounds(checkDrawable, null, null, null);
                }
            } else {
                valueTextView.setCompoundDrawablesWithIntrinsicBounds(null, null, null, null);
            }
        }

        public void setValue(CharSequence value) {
            valueTextView.setText(value);
        }

        @Override
        protected void onAttachedToWindow() {
            super.onAttachedToWindow();
            updateStatus();
        }

        @Override
        protected void onDraw(Canvas canvas) {
            canvas.drawLine(0, getMeasuredHeight() - 1, getMeasuredWidth(), getMeasuredHeight() - 1, Theme.dividerPaint);
        }
    }

    public ProxyListActivity() {
    }

    private String alert;

    public ProxyListActivity(String alert) {
        this.alert = alert;
    }

    @Override
    public boolean onFragmentCreate() {
        super.onFragmentCreate();

        currentConnectionState = ConnectionsManager.getInstance(currentAccount).getConnectionState();

        NotificationCenter.getGlobalInstance().addObserver(this, NotificationCenter.proxyChangedByRotation);
        NotificationCenter.getGlobalInstance().addObserver(this, NotificationCenter.proxySettingsChanged);
        NotificationCenter.getGlobalInstance().addObserver(this, NotificationCenter.proxyCheckDone);
        NotificationCenter.getInstance(currentAccount).addObserver(this, NotificationCenter.didUpdateConnectionState);

        final SharedPreferences preferences = MessagesController.getGlobalMainSettings();
        useProxySettings = SharedConfig.proxyEnabled && !proxyList.isEmpty();
        useProxyForCalls = preferences.getBoolean("proxy_enabled_calls", false);

        updateRows(true);

        return true;
    }

    @Override
    public void onFragmentDestroy() {
        super.onFragmentDestroy();
        NotificationCenter.getGlobalInstance().removeObserver(this, NotificationCenter.proxyChangedByRotation);
        NotificationCenter.getGlobalInstance().removeObserver(this, NotificationCenter.proxySettingsChanged);
        NotificationCenter.getGlobalInstance().removeObserver(this, NotificationCenter.proxyCheckDone);
        NotificationCenter.getInstance(currentAccount).removeObserver(this, NotificationCenter.didUpdateConnectionState);

        if (currentCheck != null) currentCheck.shutdownNow();

    }

    private int menu_add = 1;
    private int menu_add_input_socks = 2;
    private int menu_add_input_telegram = 3;
    private int menu_add_input_vmess = 4;
    private int menu_add_input_ss = 7;
    private int menu_add_input_ssr = 8;
    private int menu_add_input_ws = 9;
    private int menu_add_input_rb = 17;

    private int menu_add_import_from_clipboard = 5;
    private int menu_add_scan_qr = 6;
    private int menu_other = 9;
    private int menu_retest_ping = 10;
    private int menu_reorder_by_ping = 11;
    private int menu_export_json = 12;
    private int menu_import_json = 13;
    private int menu_delete_all = 14;
    private int menu_delete_unavailable = 15;
    private int menu_sub = 16;

    public void processProxyList(ArrayList<String> files) {

        for (String proxyListFilePath : files) {

            File proxyListFile = new File(proxyListFilePath);

            processProxyListFile(getParentActivity(), proxyListFile);

        }

    }

    public static String processProxyListFile(Context ctx, File proxyListFile) {

        try {

            if (proxyListFile.length() > 2 * 1024 * 1024L) {

                throw new IllegalArgumentException("file too large.");

            }

            JSONObject proxyRootObject = new JSONObject(FileUtil.readUtf8String(proxyListFile));

            int version = proxyRootObject.optInt("nekox_proxy_list_version", 1);

            if (version == 1) {

                if (proxyRootObject.isNull("proxies")) {

                    throw new IllegalArgumentException("proxies array not found.");

                }

                JSONArray proxyArray = proxyRootObject.getJSONArray("proxies");

                if (proxyArray.length() == 0) {

                    throw new IllegalArgumentException("Empty proxy list.");

                }

                LinkedList<String> imported = new LinkedList<>();
                LinkedHashMap<String, String> errors = new LinkedHashMap<>();

                for (int index = 0; index < proxyArray.length(); index++) {

                    String proxyUrl = proxyArray.getString(index);

                    try {

                        imported.add(ProxyUtil.importInBackground(proxyUrl).getTitle());

                    } catch (Exception ex) {

                        errors.put(proxyUrl.length() < 15 ? proxyUrl : (proxyUrl.substring(0, 15) + "..."), ex.getMessage());

                    }

                }

                StringBuilder status = new StringBuilder();

                if (!imported.isEmpty()) {

                    status.append(LocaleController.getString("ImportedProxies", R.string.ImportedProxies));

                    for (String success : imported) {

                        status.append("\n").append(success);

                    }


                    if (!errors.isEmpty()) {

                        status.append("\n\n");

                    }

                }

                if (!errors.isEmpty()) {

                    status.append(LocaleController.getString("ErrorsInImport", R.string.ErrorsInImport));

                    for (Map.Entry<String, String> error : errors.entrySet()) {

                        status.append("\n").append(error.getKey()).append(": ").append(error.getValue());

                    }

                }

                if (imported.isEmpty()) {

                    AlertUtil.showSimpleAlert(ctx, status.toString());

                } else {

                    return status.toString();

                }

            } else {

                throw new IllegalArgumentException("invalid proxy list version " + version + ".");

            }

        } catch (Exception e) {

            AlertUtil.showSimpleAlert(ctx, LocaleController.getString("InvalidProxyFile", R.string.InvalidProxyFile) + proxyListFile.getPath() + "\n\n" + e.getMessage());

        }

        return null;

    }

    @Override
    public View createView(Context context) {
        actionBar.setBackButtonDrawable(new BackDrawable(false));
        actionBar.setAllowOverlayTitle(true);
        actionBar.setTitle(LocaleController.getString("ProxySettings", R.string.ProxySettings));
        if (AndroidUtilities.isTablet()) {
            actionBar.setOccupyStatusBar(false);
        }
        actionBar.setAllowOverlayTitle(false);
        actionBar.setActionBarMenuOnItemClick(new ActionBar.ActionBarMenuOnItemClick() {
            @Override
            public void onItemClick(int id) {
                if (id == -1) {
                    finishFragment();
                } else if (id == menu_retest_ping) {
                    checkProxyList(true);
                } else if (id == menu_reorder_by_ping) {
                    SharedConfig.proxyList = new LinkedList<>(new TreeSet<>(SharedConfig.getProxyList()));
                    SharedConfig.saveProxyList();
                    updateRows(true);
                } else if (id == menu_export_json) {
                    File cacheFile = new File(ApplicationLoader.applicationContext.getExternalCacheDir(), "Proxy-List-" + new Date().toLocaleString() + ".nekox.json");

                    try {

                        JSONObject listRoot = new JSONObject();

                        listRoot.put("nekox_proxy_list_version", 1);

                        JSONArray proxyArray = new JSONArray();

                        for (SharedConfig.ProxyInfo info : SharedConfig.getProxyList()) {

                            if (info.subId <= 1) {

                                continue;

                            }

                            proxyArray.put(info.toUrl());

                        }

                        if (proxyArray.length() == 0) {
                            AlertUtil.showSimpleAlert(getParentActivity(), LocaleController.getString("NoProxy", R.string.NoProxy));
                            return;
                        }

                        listRoot.put("proxies", proxyArray);

                        FileUtil.writeUtf8String(listRoot.toString(4), cacheFile);
                    } catch (Exception e) {
                        return;
                    }
                    Intent intent = new Intent(Intent.ACTION_SEND);
                    intent.setType("*/*");
                    if (Build.VERSION.SDK_INT >= 24) {
                        try {
                            intent.putExtra(Intent.EXTRA_STREAM, FileProvider.getUriForFile(getParentActivity(), BuildConfig.APPLICATION_ID + ".provider", cacheFile));
                            intent.setFlags(Intent.FLAG_GRANT_READ_URI_PERMISSION);
                        } catch (Exception ignore) {
                            intent.putExtra(Intent.EXTRA_STREAM, Uri.fromFile(cacheFile));
                        }
                    } else {
                        intent.putExtra(Intent.EXTRA_STREAM, Uri.fromFile(cacheFile));
                    }
                    getParentActivity().startActivityForResult(Intent.createChooser(intent, LocaleController.getString("ShareFile", R.string.ShareFile)), 500);
                } else if (id == menu_import_json) {
                    try {
                        if (Build.VERSION.SDK_INT >= 23 && getParentActivity().checkSelfPermission(Manifest.permission.READ_EXTERNAL_STORAGE) != PackageManager.PERMISSION_GRANTED) {

                            getParentActivity().requestPermissions(new String[]{Manifest.permission.READ_EXTERNAL_STORAGE}, 4);
                            return;
                        }
                    } catch (Throwable ignore) {
                    }
                    DocumentSelectActivity fragment = new DocumentSelectActivity(false);
                    fragment.setMaxSelectedFiles(-1);
                    fragment.setAllowPhoto(false);
                    fragment.setDelegate(new DocumentSelectActivity.DocumentSelectActivityDelegate() {

                        @Override
                        public void didSelectFiles(DocumentSelectActivity activity, ArrayList<String> files, String caption, boolean notify, int scheduleDate) {
                            activity.finishFragment();
                            processProxyList(files);
                        }

                        @Override
                        public void didSelectPhotos(ArrayList<SendMessagesHelper.SendingMediaInfo> photos, boolean notify, int scheduleDate) {
                        }

                        @Override
                        public void startDocumentSelectActivity() {
                        }
                    });
                    presentFragment(fragment);
                } else if (id == menu_delete_all) {
                    AlertUtil.showConfirm(getParentActivity(),
                            LocaleController.getString("DeleteAllServer", R.string.DeleteAllServer),
                            R.drawable.baseline_delete_24, LocaleController.getString("Delete", R.string.Delete),
                            true, () -> {
                                SharedConfig.deleteAllProxy();
                                updateRows(true);
                            });
                } else if (id == menu_delete_unavailable) {
                    AlertUtil.showConfirm(getParentActivity(),
                            LocaleController.getString("DeleteUnavailableServer", R.string.DeleteUnavailableServer),
                            R.drawable.baseline_delete_24, LocaleController.getString("Delete", R.string.Delete),
                            true, () -> {
                                deleteUnavailableProxy();
                            });
                } else if (id == menu_sub) {
                    showSubDialog();
                }
            }
        });

        ActionBarMenu menu = actionBar.createMenu();

        ActionBarMenuItem addItem = menu.addItem(menu_add, R.drawable.add);

        addItem.addSubItem(menu_add_import_from_clipboard, LocaleController.getString("ImportProxyFromClipboard", R.string.ImportProxyFromClipboard)).setOnClickListener((v) -> {

            ProxyUtil.importFromClipboard(getParentActivity());

        });

        addItem.addSubItem(menu_add_scan_qr, LocaleController.getString("ScanQRCode", R.string.ScanQRCode)).setOnClickListener((v) -> {

            if (Build.VERSION.SDK_INT >= 23) {
                if (getParentActivity().checkSelfPermission(Manifest.permission.CAMERA) != PackageManager.PERMISSION_GRANTED) {
                    getParentActivity().requestPermissions(new String[]{Manifest.permission.CAMERA}, 22);
                    return;
                }
            }

            CameraScanActivity.showAsSheet(this, new CameraScanActivity.CameraScanActivityDelegate() {

                @Override
                public void didFindQr(String text) {

                    try {
                        HttpUrl.parse(text);
                        Browser.openUrl(getParentActivity(), text);
                        return;
                    } catch (Exception ignored) {
                    }

                    AlertUtil.showCopyAlert(getParentActivity(), text);

                }

            });

        });

        addItem.addSubItem(menu_add_input_socks, LocaleController.getString("AddProxySocks5", R.string.AddProxySocks5)).setOnClickListener((v) -> presentFragment(new ProxySettingsActivity(0)));
        addItem.addSubItem(menu_add_input_telegram, LocaleController.getString("AddProxyTelegram", R.string.AddProxyTelegram)).setOnClickListener((v) -> presentFragment(new ProxySettingsActivity(1)));

        if (Build.VERSION.SDK_INT >= Build.VERSION_CODES.LOLLIPOP) {
            addItem.addSubItem(menu_add_input_ws, LocaleController.getString("AddProxyWs", R.string.AddProxyWs)).setOnClickListener((v) -> presentFragment(new WsSettingsActivity()));
        }

        if (!BuildVars.isMini) {

            addItem.addSubItem(menu_add_input_vmess, LocaleController.getString("AddProxyVmess", R.string.AddProxyVmess)).setOnClickListener((v) -> presentFragment(new VmessSettingsActivity()));
            addItem.addSubItem(menu_add_input_vmess, LocaleController.getString("AddProxyVmess", R.string.AddProxyTrojan)).setOnClickListener((v) -> presentFragment(new TrojanSettingsActivity()));
            if (Build.VERSION.SDK_INT >= Build.VERSION_CODES.LOLLIPOP) {
                addItem.addSubItem(menu_add_input_ss, LocaleController.getString("AddProxySS", R.string.AddProxySS)).setOnClickListener((v) -> presentFragment(new ShadowsocksSettingsActivity()));
                addItem.addSubItem(menu_add_input_ssr, LocaleController.getString("AddProxySSR", R.string.AddProxySSR)).setOnClickListener((v) -> presentFragment(new ShadowsocksRSettingsActivity()));
            }
            // addItem.addSubItem(menu_add_input_rb, LocaleController.getString("AddProxyRB", R.string.AddProxyRB)).setOnClickListener((v) -> presentFragment(new RelayBatonSettingsActivity()));

        }

        menu.addItem(menu_sub, R.drawable.msg_list);

        otherItem = menu.addItem(menu_other, R.drawable.ic_ab_other);
        otherItem.setContentDescription(LocaleController.getString("AccDescrMoreOptions", R.string.AccDescrMoreOptions));
        otherItem.addSubItem(menu_retest_ping, LocaleController.getString("RetestPing", R.string.RetestPing));
        otherItem.addSubItem(menu_reorder_by_ping, LocaleController.getString("ReorderByPing", R.string.ReorderByPing));
        otherItem.addSubItem(menu_delete_all, LocaleController.getString("DeleteAllServer", R.string.DeleteAllServer));
        otherItem.addSubItem(menu_delete_unavailable, LocaleController.getString("DeleteUnavailableServer", R.string.DeleteUnavailableServer));

        listAdapter = new ListAdapter(context);

        fragmentView = new FrameLayout(context);
        fragmentView.setBackgroundColor(Theme.getColor(Theme.key_windowBackgroundGray));
        FrameLayout frameLayout = (FrameLayout) fragmentView;

        listView = new RecyclerListView(context) {
            @Override
            protected void dispatchDraw(Canvas canvas) {
                drawSectionBackground(canvas, proxyStartRow, proxyEndRow, Theme.getColor(Theme.key_windowBackgroundWhite));
                super.dispatchDraw(canvas);
            }
        };
        ((DefaultItemAnimator) listView.getItemAnimator()).setDelayAnimations(false);
        ((DefaultItemAnimator) listView.getItemAnimator()).setTranslationInterpolator(CubicBezierInterpolator.DEFAULT);
        listView.setVerticalScrollBarEnabled(false);
        listView.setLayoutManager(layoutManager = new LinearLayoutManager(context, LinearLayoutManager.VERTICAL, false));
        frameLayout.addView(listView, LayoutHelper.createFrame(LayoutHelper.MATCH_PARENT, LayoutHelper.MATCH_PARENT, Gravity.TOP | Gravity.LEFT));
        listView.setAdapter(listAdapter);
        listView.setOnItemClickListener((view, position) -> {
            if (position == useProxyRow) {
                if (SharedConfig.currentProxy == null) {
                    if (!SharedConfig.proxyList.isEmpty()) {
                        SharedConfig.setCurrentProxy(SharedConfig.proxyList.get(0));
                    } else {
                        addProxy();
                        return;
                    }
                }
<<<<<<< HEAD
=======
                useProxySettings = !useProxySettings;
                updateRows(true);
>>>>>>> 07a2c9a3

                useProxySettings = !useProxySettings;

                TextCheckCell textCheckCell = (TextCheckCell) view;
                textCheckCell.setChecked(useProxySettings);

                NotificationCenter.getGlobalInstance().removeObserver(ProxyListActivity.this, NotificationCenter.proxySettingsChanged);
                SharedConfig.setProxyEnable(useProxySettings);
                NotificationCenter.getGlobalInstance().addObserver(ProxyListActivity.this, NotificationCenter.proxySettingsChanged);

                updateRows(true);
            } else if (position == enablePublicProxyRow) {
                final boolean enabled = NekoConfig.enablePublicProxy.toggleConfigBool();
                TextCheckCell cell = (TextCheckCell) view;
                cell.setChecked(enabled);
                UIUtil.runOnIoDispatcher(() -> {
                    SharedPreferences pref = MessagesController.getGlobalMainSettings();
                    for (SubInfo subInfo : SubManager.getSubList().find()) {
                        if (subInfo.id != SubManager.publicProxySubID) continue;
                        subInfo.enable = enabled;
                        if (enabled) {
                            try {
                                subInfo.proxies = subInfo.reloadProxies();
                                subInfo.lastFetch = System.currentTimeMillis();
                            } catch (Exception ignored) {
                            }
                        }
                        SubManager.getSubList().update(subInfo, true);
                        break;
                    }
<<<<<<< HEAD
                    // clear proxy id
                    useProxySettings = false;
                    SharedConfig.setCurrentProxy(null);
                    // reload list & UI
                    AndroidUtilities.runOnUIThread(() -> {
                        SharedConfig.reloadProxyList();
                        updateRows(true);
                    });
                });
=======
                }
            } else if (position == rotationRow) {
                SharedConfig.proxyRotationEnabled = !SharedConfig.proxyRotationEnabled;
                TextCheckCell textCheckCell = (TextCheckCell) view;
                textCheckCell.setChecked(SharedConfig.proxyRotationEnabled);
                SharedConfig.saveConfig();
>>>>>>> 07a2c9a3

                updateRows(true);
            } else if (position == callsRow) {
                useProxyForCalls = !useProxyForCalls;
                TextCheckCell textCheckCell = (TextCheckCell) view;
                textCheckCell.setChecked(useProxyForCalls);
                SharedPreferences.Editor editor = MessagesController.getGlobalMainSettings().edit();
                editor.putBoolean("proxy_enabled_calls", useProxyForCalls);
                editor.apply();
            } else if (position >= proxyStartRow && position < proxyEndRow) {
                if (!selectedItems.isEmpty()) {
                    listAdapter.toggleSelected(position);
                    return;
                }
                SharedConfig.ProxyInfo info = proxyList.get(position - proxyStartRow);
                useProxySettings = true;
                SharedConfig.setCurrentProxy(info);
                updateRows(true);
                RecyclerListView.Holder holder = (RecyclerListView.Holder) listView.findViewHolderForAdapterPosition(useProxyRow);
                if (holder != null) {
                    TextCheckCell textCheckCell = (TextCheckCell) holder.itemView;
                    textCheckCell.setChecked(true);
                }
<<<<<<< HEAD
=======
                ConnectionsManager.setProxySettings(useProxySettings, SharedConfig.currentProxy.address, SharedConfig.currentProxy.port, SharedConfig.currentProxy.username, SharedConfig.currentProxy.password, SharedConfig.currentProxy.secret);
            } else if (position == proxyAddRow) {
                presentFragment(new ProxySettingsActivity());
            } else if (position == deleteAllRow) {
                AlertDialog.Builder builder = new AlertDialog.Builder(getParentActivity());
                builder.setMessage(LocaleController.getString(R.string.DeleteAllProxiesConfirm));
                builder.setNegativeButton(LocaleController.getString("Cancel", R.string.Cancel), null);
                builder.setTitle(LocaleController.getString(R.string.DeleteProxyTitle));
                builder.setPositiveButton(LocaleController.getString(R.string.Delete), (dialog, which) -> {
                    for (SharedConfig.ProxyInfo info : proxyList) {
                        SharedConfig.deleteProxy(info);
                    }
                    useProxyForCalls = false;
                    useProxySettings = false;
                    NotificationCenter.getGlobalInstance().removeObserver(ProxyListActivity.this, NotificationCenter.proxySettingsChanged);
                    NotificationCenter.getGlobalInstance().postNotificationName(NotificationCenter.proxySettingsChanged);
                    NotificationCenter.getGlobalInstance().addObserver(ProxyListActivity.this, NotificationCenter.proxySettingsChanged);
                    updateRows(true);
                    if (listAdapter != null) {
                        listAdapter.notifyItemChanged(useProxyRow, ListAdapter.PAYLOAD_CHECKED_CHANGED);
                        listAdapter.notifyItemChanged(callsRow, ListAdapter.PAYLOAD_CHECKED_CHANGED);
                        listAdapter.clearSelected();
                    }
                });
                AlertDialog dialog = builder.create();
                showDialog(dialog);
                TextView button = (TextView) dialog.getButton(DialogInterface.BUTTON_POSITIVE);
                if (button != null) {
                    button.setTextColor(Theme.getColor(Theme.key_dialogTextRed));
                }
>>>>>>> 07a2c9a3
            }
        });
        listView.setOnItemLongClickListener((view, position) -> {
            if (position >= proxyStartRow && position < proxyEndRow) {
                final SharedConfig.ProxyInfo info = SharedConfig.proxyList.get(position - proxyStartRow);
                BottomBuilder builder = new BottomBuilder(context);
                builder.addItems(new String[]{

                        info.subId == 1 ? null : LocaleController.getString("EditProxy", R.string.EditProxy),
                        info.subId == 1 && info instanceof SharedConfig.WsProxy ? null : LocaleController.getString("ShareProxy", R.string.ShareProxy),
                        info.subId == 1 && info instanceof SharedConfig.WsProxy ? null : LocaleController.getString("ShareQRCode", R.string.ShareQRCode),
                        info.subId == 1 && info instanceof SharedConfig.WsProxy ? null : LocaleController.getString("CopyLink", R.string.CopyLink),
                        info.subId == 1 ? null : LocaleController.getString("ProxyDelete", R.string.ProxyDelete),
                        LocaleController.getString("Cancel", R.string.Cancel)

                }, new int[]{

                        R.drawable.group_edit,
                        R.drawable.baseline_share_24,
                        R.drawable.wallet_qr,
                        R.drawable.baseline_link_24,
                        R.drawable.baseline_delete_24,
                        R.drawable.baseline_cancel_24

                }, (i, text, cell) -> {

                    if (i == 0) {
                        if (info instanceof SharedConfig.VmessProxy) {
                            if (((SharedConfig.VmessProxy) info).bean.getConfigType() == V2RayConfig.EConfigType.Trojan) {
                                presentFragment(new TrojanSettingsActivity((SharedConfig.VmessProxy) info));
                            } else {
                                presentFragment(new VmessSettingsActivity((SharedConfig.VmessProxy) info));
                            }
                        } else if (info instanceof SharedConfig.ShadowsocksProxy) {
                            if (Build.VERSION.SDK_INT >= Build.VERSION_CODES.LOLLIPOP) {
                                presentFragment(new ShadowsocksSettingsActivity((SharedConfig.ShadowsocksProxy) info));
                            }
                        } else if (info instanceof SharedConfig.ShadowsocksRProxy) {
                            if (Build.VERSION.SDK_INT >= Build.VERSION_CODES.LOLLIPOP) {
                                presentFragment(new ShadowsocksRSettingsActivity((SharedConfig.ShadowsocksRProxy) info));
                            }
<<<<<<< HEAD
                        } else if (info instanceof SharedConfig.WsProxy) {
                            presentFragment(new WsSettingsActivity((SharedConfig.WsProxy) info));
                        } else {
                            presentFragment(new ProxySettingsActivity(info));
=======
                        });
                        AlertDialog dialog = builder.create();
                        showDialog(dialog);
                        TextView button = (TextView) dialog.getButton(DialogInterface.BUTTON_POSITIVE);
                        if (button != null) {
                            button.setTextColor(Theme.getColor(Theme.key_dialogTextRed));
                        }
                        break;
                    case MENU_SHARE:
                        StringBuilder links = new StringBuilder();
                        for (SharedConfig.ProxyInfo info : selectedItems) {
                            if (links.length() > 0) {
                                links.append("\n\n");
                            }
                            links.append(info.getLink());
                        }

                        Intent shareIntent = new Intent(Intent.ACTION_SEND);
                        shareIntent.setType("text/plain");
                        shareIntent.putExtra(Intent.EXTRA_TEXT, links.toString());
                        Intent chooserIntent = Intent.createChooser(shareIntent, LocaleController.getString(selectedItems.size() > 1 ? R.string.ShareLinks : R.string.ShareLink));
                        chooserIntent.setFlags(Intent.FLAG_ACTIVITY_NEW_TASK);
                        context.startActivity(chooserIntent);

                        if (listAdapter != null) {
                            listAdapter.clearSelected();
>>>>>>> 07a2c9a3
                        }
                    } else if (i == 1) {
                        ProxyUtil.shareProxy(getParentActivity(), info, 0);
                    } else if (i == 2) {
                        ProxyUtil.shareProxy(getParentActivity(), info, 2);
                    } else if (i == 3) {
                        ProxyUtil.shareProxy(getParentActivity(), info, 1);
                    } else if (i == 4) {
                        AlertUtil.showConfirm(getParentActivity(),
                                LocaleController.getString("DeleteProxy", R.string.DeleteProxy),
                                R.drawable.baseline_delete_24, LocaleController.getString("Delete", R.string.Delete),
                                true, () -> {

                                    SharedConfig.deleteProxy(info);
                                    if (SharedConfig.currentProxy == null) {
                                        SharedConfig.setProxyEnable(false);
                                    }
                                    NotificationCenter.getGlobalInstance().postNotificationName(NotificationCenter.proxySettingsChanged);
                                });
                    }
                    return Unit.INSTANCE;
                });
                showDialog(builder.create());
                return true;
            }
            return false;
        });

        if (alert != null) {
            AlertUtil.showSimpleAlert(context, alert);
            alert = null;
        }
        return fragmentView;
    }

    @Override
    public boolean onBackPressed() {
        if (!selectedItems.isEmpty()) {
            listAdapter.clearSelected();
            return false;
        }
        return true;
    }

    @SuppressLint("NewApi")
    private void addProxy() {
        BottomBuilder builder = new BottomBuilder(getParentActivity());
        builder.addItems(new String[]{

                LocaleController.getString("AddProxySocks5", R.string.AddProxySocks5),
                LocaleController.getString("AddProxyTelegram", R.string.AddProxyTelegram),
                LocaleController.getString("AddProxyWs", R.string.AddProxyWs),
                BuildVars.isMini ? null : LocaleController.getString("AddProxyVmess", R.string.AddProxyVmess),
                BuildVars.isMini ? null : LocaleController.getString("AddProxyTrojan", R.string.AddProxyTrojan),
                BuildVars.isMini || Build.VERSION.SDK_INT < Build.VERSION_CODES.LOLLIPOP ? null : LocaleController.getString("AddProxySS", R.string.AddProxySS),
                BuildVars.isMini || Build.VERSION.SDK_INT < Build.VERSION_CODES.LOLLIPOP ? null : LocaleController.getString("AddProxySSR", R.string.AddProxySSR),
                LocaleController.getString("ImportProxyFromClipboard", R.string.ImportProxyFromClipboard),
                LocaleController.getString("ScanQRCode", R.string.ScanQRCode)

        }, null, (i, t, c) -> {

            if (i == 0) {
                presentFragment(new ProxySettingsActivity(0));
            } else if (i == 1) {
                presentFragment(new ProxySettingsActivity(1));
            } else if (i == 2) {
                presentFragment(new WsSettingsActivity());
            } else if (i == 3) {
                presentFragment(new VmessSettingsActivity());
            } else if (i == 4) {
                presentFragment(new TrojanSettingsActivity());
            } else if (i == 5) {
                presentFragment(new ShadowsocksSettingsActivity());
            } else if (i == 6) {
                presentFragment(new ShadowsocksRSettingsActivity());
            } else if (i == 7) {
                ProxyUtil.importFromClipboard(getParentActivity());
            } else {

                if (Build.VERSION.SDK_INT >= 23) {
                    if (getParentActivity().checkSelfPermission(Manifest.permission.CAMERA) != PackageManager.PERMISSION_GRANTED) {
                        getParentActivity().requestPermissions(new String[]{Manifest.permission.CAMERA}, 22);
                        return Unit.INSTANCE;
                    }
                }

                CameraScanActivity.showAsSheet(this, new CameraScanActivity.CameraScanActivityDelegate() {

                    @Override
                    public void didFindQr(String text) {

                        try {
                            HttpUrl.parse(text);
                            Browser.openUrl(getParentActivity(), text);
                            return;
                        } catch (Exception ignored) {
                        }

                        AlertUtil.showCopyAlert(getParentActivity(), text);

                    }

                });
            }
            return Unit.INSTANCE;
        });
        builder.show();
    }

    private void updateRows(boolean notify) {
        proxyList = SharedConfig.getProxyList();
        rowCount = 0;
        useProxyRow = rowCount++;
<<<<<<< HEAD
=======
        if (useProxySettings && SharedConfig.currentProxy != null && SharedConfig.proxyList.size() > 1 && IS_PROXY_ROTATION_AVAILABLE) {
            rotationRow = rowCount++;
            if (SharedConfig.proxyRotationEnabled) {
                rotationTimeoutRow = rowCount++;
                rotationTimeoutInfoRow = rowCount++;
            } else {
                rotationTimeoutRow = -1;
                rotationTimeoutInfoRow = -1;
            }
        } else {
            rotationRow = -1;
            rotationTimeoutRow = -1;
            rotationTimeoutInfoRow = -1;
        }
        if (rotationTimeoutInfoRow == -1) {
            useProxyShadowRow = rowCount++;
        } else {
            useProxyShadowRow = -1;
        }
        connectionsHeaderRow = rowCount++;
>>>>>>> 07a2c9a3

        if (notify) {
            proxyList.clear();
            proxyList.addAll(SharedConfig.proxyList);

            boolean checking = false;
            if (!wasCheckedAllList) {
                for (SharedConfig.ProxyInfo info : proxyList) {
                    if (info.checking || info.availableCheckTime == 0) {
                        checking = true;
                        break;
                    }
                }
                if (!checking) {
                    wasCheckedAllList = true;
                }
            }

            boolean isChecking = checking;
            Collections.sort(proxyList, (o1, o2) -> {
                long bias1 = SharedConfig.currentProxy == o1 ? -200000 : 0;
                if (!o1.available) {
                    bias1 += 100000;
                }
                long bias2 = SharedConfig.currentProxy == o2 ? -200000 : 0;
                if (!o2.available) {
                    bias2 += 100000;
                }
                return Long.compare(isChecking && o1 != SharedConfig.currentProxy ? SharedConfig.proxyList.indexOf(o1) * 10000L : o1.ping + bias1,
                        isChecking && o2 != SharedConfig.currentProxy ? SharedConfig.proxyList.indexOf(o2) * 10000L : o2.ping + bias2);
            });
        }

        enablePublicProxyRow = rowCount++;
        if (!proxyList.isEmpty()) {
            useProxyDetailRow = rowCount++;
            connectionsHeaderRow = rowCount++;
            proxyStartRow = rowCount;
            rowCount += proxyList.size();
            proxyEndRow = rowCount;
        } else {
            useProxyDetailRow = -1;
            connectionsHeaderRow = -1;
            proxyStartRow = -1;
            proxyEndRow = -1;
        }
<<<<<<< HEAD
        proxyDetailRow = rowCount++;
=======
        proxyAddRow = rowCount++;
        proxyShadowRow = rowCount++;
>>>>>>> 07a2c9a3
        if (SharedConfig.currentProxy == null || SharedConfig.currentProxy.secret.isEmpty()) {
            boolean change = callsRow == -1;
            callsRow = rowCount++;
            callsDetailRow = rowCount++;
<<<<<<< HEAD
            UIUtil.runOnUIThread(() -> {
                if (!notify && change) {
                    listAdapter.notifyItemChanged(proxyDetailRow);
                    listAdapter.notifyItemRangeInserted(proxyDetailRow + 1, 2);
                }
            });
=======
            if (!notify && change) {
                listAdapter.notifyItemChanged(proxyShadowRow);
                listAdapter.notifyItemRangeInserted(proxyShadowRow + 1, 2);
            }
>>>>>>> 07a2c9a3
        } else {
            boolean change = callsRow != -1;
            callsRow = -1;
            callsDetailRow = -1;
            if (!notify && change) {
<<<<<<< HEAD
                UIUtil.runOnUIThread(() -> {
                    listAdapter.notifyItemChanged(proxyDetailRow);
                    listAdapter.notifyItemRangeRemoved(proxyDetailRow + 1, 2);
                });
=======
                listAdapter.notifyItemChanged(proxyShadowRow);
                listAdapter.notifyItemRangeRemoved(proxyShadowRow + 1, 2);
>>>>>>> 07a2c9a3
            }
        }
        if (proxyList.size() >= 10) {
            deleteAllRow = rowCount++;
        } else {
            deleteAllRow = -1;
        }
        checkProxyList(false);
        if (notify && listAdapter != null) {
            UIUtil.runOnUIThread(() -> {
                try {
                    listView.clearAnimation();
                    listView.getRecycledViewPool().clear();
                    listAdapter.notifyDataSetChanged();
                } catch (Exception e) {
                    FileLog.e(e);
                }
            });
        }
    }

    private ExecutorService currentCheck;

    private void checkProxyList(boolean force) {
        if (currentCheck == null) {
            currentCheck = Executors.newFixedThreadPool(3);
        }
        ProxyChecksKt.checkProxyList(this, force, currentCheck);
    }

    private void deleteUnavailableProxy() {
        for (SharedConfig.ProxyInfo info : SharedConfig.getProxyList()) {
            if (info.subId != 0) continue;
            checkSingleProxy(info, 1, () -> {
                deleteUnavailableProxy(info);
            });
        }
    }

    private void deleteUnavailableProxy(SharedConfig.ProxyInfo proxyInfo) {
        if (!proxyInfo.available) {
            SharedConfig.deleteProxy(proxyInfo);
            NotificationCenter.getGlobalInstance().postNotificationName(NotificationCenter.proxyCheckDone);
        }
    }

    public void checkSingleProxy(SharedConfig.ProxyInfo proxyInfo, int repeat, Runnable callback) {

        if (SharedConfig.activeAccounts.isEmpty() && proxyInfo instanceof SharedConfig.WsProxy) {
            proxyInfo.availableCheckTime = SystemClock.elapsedRealtime();
            proxyInfo.checking = false;
            proxyInfo.available = false;
            proxyInfo.ping = 0;
            callback.run();
            return;
        }

        UIUtil.runOnIoDispatcher(() -> {
            if (proxyInfo instanceof SharedConfig.ExternalSocks5Proxy && !((SharedConfig.ExternalSocks5Proxy) proxyInfo).isStarted()) {
                try {
                    ((SharedConfig.ExternalSocks5Proxy) proxyInfo).start();
                } catch (Exception e) {
                    FileLog.e(e);
                    AlertUtil.showToast(e);
                }
                ThreadUtil.sleep(233L);
            }
            proxyInfo.proxyCheckPingId = ConnectionsManager.getInstance(currentAccount).checkProxy(proxyInfo.address, proxyInfo.port, proxyInfo.username, proxyInfo.password, proxyInfo.secret, time -> AndroidUtilities.runOnUIThread(() -> {
                if (time == -1) {
                    if (repeat > 0) {
                        checkSingleProxy(proxyInfo, repeat - 1, callback);
                    } else {
                        proxyInfo.availableCheckTime = SystemClock.elapsedRealtime();
                        proxyInfo.checking = false;
                        proxyInfo.available = false;
                        proxyInfo.ping = 0;
                        if (proxyInfo instanceof SharedConfig.ExternalSocks5Proxy && proxyInfo != SharedConfig.currentProxy) {
                            ((SharedConfig.ExternalSocks5Proxy) proxyInfo).stop();
                        }
                        if (callback != null) {
                            UIUtil.runOnUIThread(callback);
                        }
                    }
                } else {
                    proxyInfo.availableCheckTime = SystemClock.elapsedRealtime();
                    proxyInfo.checking = false;
                    proxyInfo.ping = time;
                    proxyInfo.available = true;
                    if (proxyInfo instanceof SharedConfig.ExternalSocks5Proxy && proxyInfo != SharedConfig.currentProxy) {
                        ((SharedConfig.ExternalSocks5Proxy) proxyInfo).stop();
                    }
                    if (callback != null) {
                        UIUtil.runOnUIThread(callback);
                    }
                }
            }));
        });
    }

    private void showSubDialog() {
        BottomBuilder builder = new BottomBuilder(getParentActivity());
        builder.addTitle(LocaleController.getString("ProxySubscription", R.string.ProxySubscription));
        HashMap<SubInfo, Boolean> toChange = new HashMap<>();
        for (SubInfo sub : SubManager.getSubList().find()) {
            TextCheckCell subItem = builder.addCheckItem(sub.name, sub.enable, true, (it, target) -> {
                if (target == sub.enable) {
                    toChange.remove(sub);
                } else {
                    toChange.put(sub, target);
                }
                return Unit.INSTANCE;
            });

            subItem.setOnLongClickListener((it) -> {
                if (sub.internal) return false;
                builder.dismiss();
                presentFragment(new SubSettingsActivity(sub));
                return true;
            });

        }

        builder.addButton(LocaleController.getString("Add", R.string.Add), false, true, (it) -> {
            presentFragment(new SubSettingsActivity());
            return Unit.INSTANCE;
        });

        String updateStr = LocaleController.getString("Update", R.string.Update);
        updateStr = updateStr.toLowerCase();
        updateStr = StrUtil.upperFirst(updateStr);

        builder.addButton(updateStr, (it) -> {
            AlertDialog pro = AlertUtil.showProgress(getParentActivity(), LocaleController.getString("SubscriptionUpdating", R.string.SubscriptionUpdating));
            AtomicBoolean canceled = new AtomicBoolean();
            pro.setOnCancelListener((__) -> {
                canceled.set(true);
            });
            pro.show();

            UIUtil.runOnIoDispatcher(() -> {
                for (SubInfo subInfo : SubManager.getSubList().find()) {
                    if (!subInfo.enable) continue;
                    try {
                        subInfo.proxies = subInfo.reloadProxies();
                        subInfo.lastFetch = System.currentTimeMillis();
                    } catch (IOException allTriesFailed) {
                        if (canceled.get()) return;
                        AlertUtil.showSimpleAlert(getParentActivity(), "All tries failed: " + allTriesFailed.toString().trim());
                        continue;
                    }
                    SubManager.getSubList().update(subInfo, true);
                    if (canceled.get()) return;
                }
                SharedConfig.reloadProxyList();
                updateRows(true);
                UIUtil.runOnUIThread(pro::dismiss);
            });
            return Unit.INSTANCE;
        });

        builder.addButton(LocaleController.getString("OK", R.string.OK), (it) -> {
            if (!toChange.isEmpty()) {
                AlertDialog pro = AlertUtil.showProgress(getParentActivity());
                pro.setCanCancel(false);
                pro.show();

                UIUtil.runOnIoDispatcher(() -> {
                    for (Map.Entry<SubInfo, Boolean> toChangeE : toChange.entrySet()) {
                        toChangeE.getKey().enable = toChangeE.getValue();
                        SubManager.getSubList().update(toChangeE.getKey(), true);
                    }
                    SharedConfig.reloadProxyList();
                    UIUtil.runOnUIThread(() -> updateRows(true));
                    ThreadUtil.sleep(233L);
                    UIUtil.runOnUIThread(pro::dismiss);
                });
            }
            return Unit.INSTANCE;
        });
        builder.show();
    }

    @Override
    protected void onDialogDismiss(Dialog dialog) {
        DownloadController.getInstance(currentAccount).checkAutodownloadSettings();
    }

    @Override
    public void onResume() {
        super.onResume();
        updateRows(true);
    }

    @Override
    public void didReceivedNotification(int id, int account, Object... args) {
        if (id == NotificationCenter.proxyChangedByRotation) {
            listView.forAllChild(view -> {
                RecyclerView.ViewHolder holder = listView.getChildViewHolder(view);
                if (holder.itemView instanceof TextDetailProxyCell) {
                    TextDetailProxyCell cell = (TextDetailProxyCell) holder.itemView;
                    cell.setChecked(cell.currentInfo == SharedConfig.currentProxy);
                    cell.updateStatus();
                }
            });

            updateRows(false);
        } else if (id == NotificationCenter.proxySettingsChanged) {
            updateRows(true);
        } else if (id == NotificationCenter.didUpdateConnectionState) {
            int state = ConnectionsManager.getInstance(account).getConnectionState();
            if (currentConnectionState != state) {
                currentConnectionState = state;
                if (listView != null && SharedConfig.currentProxy != null) {
                    int idx = proxyList.indexOf(SharedConfig.currentProxy);
                    if (idx >= 0) {
                        RecyclerListView.Holder holder = (RecyclerListView.Holder) listView.findViewHolderForAdapterPosition(idx + proxyStartRow);
                        if (holder != null && holder.itemView instanceof TextDetailProxyCell) {
                            TextDetailProxyCell cell = (TextDetailProxyCell) holder.itemView;
                            cell.updateStatus();
                        }
                    }

                    if (currentConnectionState == ConnectionsManager.ConnectionStateConnected) {
                        updateRows(true);
                    }
                }
            }
        } else if (id == NotificationCenter.proxyCheckDone) {
            if (listView != null) {
                if (args.length == 0) {
                    updateRows(true);
                } else {
                    SharedConfig.ProxyInfo proxyInfo = (SharedConfig.ProxyInfo) args[0];
                    int idx = proxyList.indexOf(proxyInfo);
                    if (idx >= 0) {
                        RecyclerListView.Holder holder = (RecyclerListView.Holder) listView.findViewHolderForAdapterPosition(idx + proxyStartRow);
                        if (holder != null && holder.itemView instanceof TextDetailProxyCell) {
                            TextDetailProxyCell cell = (TextDetailProxyCell) holder.itemView;
                            cell.updateStatus();
                        }
                    }
                }

                boolean checking = false;
                if (!wasCheckedAllList) {
                    for (SharedConfig.ProxyInfo info : proxyList) {
                        if (info.checking || info.availableCheckTime == 0) {
                            checking = true;
                            break;
                        }
                    }
                    if (!checking) {
                        wasCheckedAllList = true;
                    }
                }
                if (!checking) {
                    updateRows(true);
                }
            }
        }
    }

    private class ListAdapter extends RecyclerListView.SelectionAdapter {
        private final static int VIEW_TYPE_SHADOW = 0,
            VIEW_TYPE_TEXT_SETTING = 1,
            VIEW_TYPE_HEADER = 2,
            VIEW_TYPE_TEXT_CHECK = 3,
            VIEW_TYPE_INFO = 4,
            VIEW_TYPE_PROXY_DETAIL = 5,
            VIEW_TYPE_SLIDE_CHOOSER = 6;

        public static final int PAYLOAD_CHECKED_CHANGED = 0;
        public static final int PAYLOAD_SELECTION_CHANGED = 1;
        public static final int PAYLOAD_SELECTION_MODE_CHANGED = 2;

        private Context mContext;

        public ListAdapter(Context context) {
            mContext = context;

            setHasStableIds(true);
        }

        public void toggleSelected(int position) {
            if (position < proxyStartRow || position >= proxyEndRow) {
                return;
            }
            SharedConfig.ProxyInfo info = proxyList.get(position - proxyStartRow);
            if (selectedItems.contains(info)) {
                selectedItems.remove(info);
            } else {
                selectedItems.add(info);
            }
            notifyItemChanged(position, PAYLOAD_SELECTION_CHANGED);
            checkActionMode();
        }

        public void clearSelected() {
            selectedItems.clear();
            notifyItemRangeChanged(proxyStartRow, proxyEndRow - proxyStartRow, PAYLOAD_SELECTION_CHANGED);
            checkActionMode();
        }

        private void checkActionMode() {
            int selectedCount = selectedItems.size();
            boolean actionModeShowed = actionBar.isActionModeShowed();
            if (selectedCount > 0) {
                selectedCountTextView.setNumber(selectedCount, actionModeShowed);
                if (!actionModeShowed) {
                    actionBar.showActionMode();
                    notifyItemRangeChanged(proxyStartRow, proxyEndRow - proxyStartRow, PAYLOAD_SELECTION_MODE_CHANGED);
                }
            } else if (actionModeShowed) {
                actionBar.hideActionMode();
                notifyItemRangeChanged(proxyStartRow, proxyEndRow - proxyStartRow, PAYLOAD_SELECTION_MODE_CHANGED);
            }
        }

        @Override
        public int getItemCount() {
            return rowCount;
        }

        @Override
        public void onBindViewHolder(RecyclerView.ViewHolder holder, int position) {
            switch (holder.getItemViewType()) {
                case VIEW_TYPE_SHADOW: {
                    if (position == proxyShadowRow && callsRow == -1) {
                        holder.itemView.setBackgroundDrawable(Theme.getThemedDrawable(mContext, R.drawable.greydivider_bottom, Theme.key_windowBackgroundGrayShadow));
                    } else {
                        holder.itemView.setBackgroundDrawable(Theme.getThemedDrawable(mContext, R.drawable.greydivider, Theme.key_windowBackgroundGrayShadow));
                    }
                    break;
                }
<<<<<<< HEAD
                case 2: {
=======
                case VIEW_TYPE_TEXT_SETTING: {
                    TextSettingsCell textCell = (TextSettingsCell) holder.itemView;
                    textCell.setTextColor(Theme.getColor(Theme.key_windowBackgroundWhiteBlackText));
                    if (position == proxyAddRow) {
                        textCell.setText(LocaleController.getString("AddProxy", R.string.AddProxy), deleteAllRow != -1);
                    } else if (position == deleteAllRow) {
                        textCell.setTextColor(Theme.getColor(Theme.key_windowBackgroundWhiteRedText4));
                        textCell.setText(LocaleController.getString(R.string.DeleteAllProxies), false);
                    }
                    break;
                }
                case VIEW_TYPE_HEADER: {
>>>>>>> 07a2c9a3
                    HeaderCell headerCell = (HeaderCell) holder.itemView;
                    if (position == connectionsHeaderRow) {
                        headerCell.setText(LocaleController.getString("ProxyConnections", R.string.ProxyConnections));
                    }
                    break;
                }
                case VIEW_TYPE_TEXT_CHECK: {
                    TextCheckCell checkCell = (TextCheckCell) holder.itemView;
                    if (position == useProxyRow) {
<<<<<<< HEAD
                        checkCell.setTextAndCheck(LocaleController.getString("UseProxySettings", R.string.UseProxySettings), useProxySettings, true);
                    } else if (position == callsRow) {
                        checkCell.setTextAndCheck(LocaleController.getString("UseProxyForCalls", R.string.UseProxyForCalls), useProxyForCalls, false);
                    } else if (position == enablePublicProxyRow) {
                        checkCell.setTextAndCheck(LocaleController.getString("enablePublicProxy", R.string.enablePublicProxy), NekoConfig.enablePublicProxy.Bool(), false);
=======
                        checkCell.setTextAndCheck(LocaleController.getString("UseProxySettings", R.string.UseProxySettings), useProxySettings, rotationRow != -1);
                    } else if (position == callsRow) {
                        checkCell.setTextAndCheck(LocaleController.getString("UseProxyForCalls", R.string.UseProxyForCalls), useProxyForCalls, false);
                    } else if (position == rotationRow) {
                        checkCell.setTextAndCheck(LocaleController.getString(R.string.UseProxyRotation), SharedConfig.proxyRotationEnabled, true);
>>>>>>> 07a2c9a3
                    }
                    break;
                }
                case VIEW_TYPE_INFO: {
                    TextInfoPrivacyCell cell = (TextInfoPrivacyCell) holder.itemView;
                    if (position == callsDetailRow) {
                        cell.setText(LocaleController.getString("UseProxyForCallsInfo", R.string.UseProxyForCallsInfo));
                        cell.setBackground(Theme.getThemedDrawable(mContext, R.drawable.greydivider_bottom, Theme.key_windowBackgroundGrayShadow));
                    } else if (position == rotationTimeoutInfoRow) {
                        cell.setText(LocaleController.getString(R.string.ProxyRotationTimeoutInfo));
                        cell.setBackground(Theme.getThemedDrawable(mContext, R.drawable.greydivider_bottom, Theme.key_windowBackgroundGrayShadow));
                    }
                    break;
                }
                case VIEW_TYPE_PROXY_DETAIL: {
                    TextDetailProxyCell cell = (TextDetailProxyCell) holder.itemView;
                    try {
                        SharedConfig.ProxyInfo info = proxyList.get(position - proxyStartRow);
                        cell.setProxy(info);
                        cell.setChecked(SharedConfig.currentProxy == info);
                    } catch (IndexOutOfBoundsException e) {
                    }
                    break;
                }
                case VIEW_TYPE_SLIDE_CHOOSER: {
                    if (position == rotationTimeoutRow) {
                        SlideChooseView chooseView = (SlideChooseView) holder.itemView;
                        ArrayList<Integer> options = new ArrayList<>(ProxyRotationController.ROTATION_TIMEOUTS);
                        String[] values = new String[options.size()];
                        for (int i = 0; i < options.size(); i++) {
                            values[i] = LocaleController.formatString(R.string.ProxyRotationTimeoutSeconds, options.get(i));
                        }
                        chooseView.setCallback(i -> {
                            SharedConfig.proxyRotationTimeout = i;
                            SharedConfig.saveConfig();
                        });
                        chooseView.setOptions(SharedConfig.proxyRotationTimeout, values);
                    }
                    break;
                }
            }
        }

        @SuppressWarnings("unchecked")
        @Override
        public void onBindViewHolder(@NonNull RecyclerView.ViewHolder holder, int position, @NonNull List payloads) {
            if (holder.getItemViewType() == VIEW_TYPE_PROXY_DETAIL && !payloads.isEmpty()) {
                TextDetailProxyCell cell = (TextDetailProxyCell) holder.itemView;
                if (payloads.contains(PAYLOAD_SELECTION_CHANGED)) {
                    cell.setItemSelected(selectedItems.contains(proxyList.get(position - proxyStartRow)), true);
                }
                if (payloads.contains(PAYLOAD_SELECTION_MODE_CHANGED)) {
                    cell.setSelectionEnabled(!selectedItems.isEmpty(), true);
                }
            } else if (holder.getItemViewType() == VIEW_TYPE_TEXT_CHECK && payloads.contains(PAYLOAD_CHECKED_CHANGED)) {
                TextCheckCell checkCell = (TextCheckCell) holder.itemView;
                if (position == useProxyRow) {
                    checkCell.setChecked(useProxySettings);
                } else if (position == callsRow) {
                    checkCell.setChecked(useProxyForCalls);
<<<<<<< HEAD
                } else if (position == enablePublicProxyRow) {
                    checkCell.setChecked(NekoConfig.enablePublicProxy.Bool());
=======
                } else if (position == rotationRow) {
                    checkCell.setChecked(SharedConfig.proxyRotationEnabled);
>>>>>>> 07a2c9a3
                }
            } else {
                super.onBindViewHolder(holder, position, payloads);
            }
        }

        @Override
        public void onViewAttachedToWindow(RecyclerView.ViewHolder holder) {
            int viewType = holder.getItemViewType();
            if (viewType == VIEW_TYPE_TEXT_CHECK) {
                TextCheckCell checkCell = (TextCheckCell) holder.itemView;
                int position = holder.getAdapterPosition();
                if (position == useProxyRow) {
                    checkCell.setChecked(useProxySettings);
                } else if (position == callsRow) {
                    checkCell.setChecked(useProxyForCalls);
<<<<<<< HEAD
                } else if (position == enablePublicProxyRow) {
                    checkCell.setChecked(NekoConfig.enablePublicProxy.Bool());
=======
                } else if (position == rotationRow) {
                    checkCell.setChecked(SharedConfig.proxyRotationEnabled);
>>>>>>> 07a2c9a3
                }
            }
        }

        @Override
        public boolean isEnabled(RecyclerView.ViewHolder holder) {
            int position = holder.getAdapterPosition();
<<<<<<< HEAD
            return position == useProxyRow || position == callsRow || position == enablePublicProxyRow || position == deleteAllRow || position >= proxyStartRow && position < proxyEndRow;
=======
            return position == useProxyRow || position == rotationRow || position == callsRow || position == proxyAddRow || position == deleteAllRow || position >= proxyStartRow && position < proxyEndRow;
>>>>>>> 07a2c9a3
        }

        @Override
        public RecyclerView.ViewHolder onCreateViewHolder(ViewGroup parent, int viewType) {
            View view;
            switch (viewType) {
                case VIEW_TYPE_SHADOW:
                    view = new ShadowSectionCell(mContext);
                    break;
                case VIEW_TYPE_TEXT_SETTING:
                    view = new TextSettingsCell(mContext);
                    view.setBackgroundColor(Theme.getColor(Theme.key_windowBackgroundWhite));
                    break;
                case VIEW_TYPE_HEADER:
                    view = new HeaderCell(mContext);
                    view.setBackgroundColor(Theme.getColor(Theme.key_windowBackgroundWhite));
                    break;
                case VIEW_TYPE_TEXT_CHECK:
                    view = new TextCheckCell(mContext);
                    view.setBackgroundColor(Theme.getColor(Theme.key_windowBackgroundWhite));
                    break;
                case VIEW_TYPE_INFO:
                    view = new TextInfoPrivacyCell(mContext);
                    view.setBackground(Theme.getThemedDrawable(mContext, R.drawable.greydivider, Theme.key_windowBackgroundGrayShadow));
                    break;
                case VIEW_TYPE_SLIDE_CHOOSER:
                    view = new SlideChooseView(mContext);
                    view.setBackgroundColor(Theme.getColor(Theme.key_windowBackgroundWhite));
                    break;
                case VIEW_TYPE_PROXY_DETAIL:
                default:
                    view = new TextDetailProxyCell(mContext);
                    view.setBackgroundColor(Theme.getColor(Theme.key_windowBackgroundWhite));
                    break;
            }
            view.setLayoutParams(new RecyclerView.LayoutParams(RecyclerView.LayoutParams.MATCH_PARENT, RecyclerView.LayoutParams.WRAP_CONTENT));
            return new RecyclerListView.Holder(view);
        }

        @Override
        public long getItemId(int position) {
            // Random stable ids, could be anything non-repeating
            if (position == useProxyShadowRow) {
                return -1;
            } else if (position == proxyShadowRow) {
                return -2;
//            } else if (position == proxyAddRow) {
//                return -3;
            } else if (position == useProxyRow) {
                return -4;
            } else if (position == callsRow) {
                return -5;
            } else if (position == connectionsHeaderRow) {
                return -6;
            } else if (position == deleteAllRow) {
                return -8;
            } else if (position == rotationRow) {
                return -9;
            } else if (position == rotationTimeoutRow) {
                return -10;
            } else if (position == rotationTimeoutInfoRow) {
                return -11;
            } else if (position >= proxyStartRow && position < proxyEndRow) {
                return proxyList.get(position - proxyStartRow).hashCode();
            } else {
                return -7;
            }
        }

        @Override
        public int getItemViewType(int position) {
<<<<<<< HEAD
            if (position == useProxyDetailRow || position == proxyDetailRow) {
                return 0;
            } else if (position == useProxyRow || position == callsRow || position == enablePublicProxyRow) {
                return 3;
=======
            if (position == useProxyShadowRow || position == proxyShadowRow) {
                return VIEW_TYPE_SHADOW;
            } else if (position == proxyAddRow || position == deleteAllRow) {
                return VIEW_TYPE_TEXT_SETTING;
            } else if (position == useProxyRow || position == rotationRow || position == callsRow) {
                return VIEW_TYPE_TEXT_CHECK;
>>>>>>> 07a2c9a3
            } else if (position == connectionsHeaderRow) {
                return VIEW_TYPE_HEADER;
            } else if (position == rotationTimeoutRow) {
                return VIEW_TYPE_SLIDE_CHOOSER;
            } else if (position >= proxyStartRow && position < proxyEndRow) {
                return VIEW_TYPE_PROXY_DETAIL;
            } else {
                return VIEW_TYPE_INFO;
            }
        }

    }

    @Override
    public ArrayList<ThemeDescription> getThemeDescriptions() {
        ArrayList<ThemeDescription> themeDescriptions = new ArrayList<>();

        themeDescriptions.add(new ThemeDescription(listView, ThemeDescription.FLAG_CELLBACKGROUNDCOLOR, new Class[]{TextSettingsCell.class, TextCheckCell.class, HeaderCell.class, TextDetailProxyCell.class}, null, null, null, Theme.key_windowBackgroundWhite));
        themeDescriptions.add(new ThemeDescription(fragmentView, ThemeDescription.FLAG_BACKGROUND, null, null, null, null, Theme.key_windowBackgroundGray));

        themeDescriptions.add(new ThemeDescription(actionBar, ThemeDescription.FLAG_BACKGROUND, null, null, null, null, Theme.key_actionBarDefault));
        themeDescriptions.add(new ThemeDescription(listView, ThemeDescription.FLAG_LISTGLOWCOLOR, null, null, null, null, Theme.key_actionBarDefault));
        themeDescriptions.add(new ThemeDescription(actionBar, ThemeDescription.FLAG_AB_ITEMSCOLOR, null, null, null, null, Theme.key_actionBarDefaultIcon));
        themeDescriptions.add(new ThemeDescription(actionBar, ThemeDescription.FLAG_AB_TITLECOLOR, null, null, null, null, Theme.key_actionBarDefaultTitle));
        themeDescriptions.add(new ThemeDescription(actionBar, ThemeDescription.FLAG_AB_SELECTORCOLOR, null, null, null, null, Theme.key_actionBarDefaultSelector));

        themeDescriptions.add(new ThemeDescription(listView, ThemeDescription.FLAG_SELECTOR, null, null, null, null, Theme.key_listSelector));

        themeDescriptions.add(new ThemeDescription(listView, 0, new Class[]{View.class}, Theme.dividerPaint, null, null, Theme.key_divider));

        themeDescriptions.add(new ThemeDescription(listView, ThemeDescription.FLAG_BACKGROUNDFILTER, new Class[]{ShadowSectionCell.class}, null, null, null, Theme.key_windowBackgroundGrayShadow));

        themeDescriptions.add(new ThemeDescription(listView, 0, new Class[]{TextSettingsCell.class}, new String[]{"textView"}, null, null, null, Theme.key_windowBackgroundWhiteBlackText));
        themeDescriptions.add(new ThemeDescription(listView, 0, new Class[]{TextSettingsCell.class}, new String[]{"valueTextView"}, null, null, null, Theme.key_windowBackgroundWhiteValueText));

        themeDescriptions.add(new ThemeDescription(listView, 0, new Class[]{TextDetailProxyCell.class}, new String[]{"textView"}, null, null, null, Theme.key_windowBackgroundWhiteBlackText));
        themeDescriptions.add(new ThemeDescription(listView, ThemeDescription.FLAG_TEXTCOLOR | ThemeDescription.FLAG_CHECKTAG | ThemeDescription.FLAG_IMAGECOLOR, new Class[]{TextDetailProxyCell.class}, new String[]{"valueTextView"}, null, null, null, Theme.key_windowBackgroundWhiteBlueText6));
        themeDescriptions.add(new ThemeDescription(listView, ThemeDescription.FLAG_TEXTCOLOR | ThemeDescription.FLAG_CHECKTAG | ThemeDescription.FLAG_IMAGECOLOR, new Class[]{TextDetailProxyCell.class}, new String[]{"valueTextView"}, null, null, null, Theme.key_windowBackgroundWhiteGrayText2));
        themeDescriptions.add(new ThemeDescription(listView, ThemeDescription.FLAG_TEXTCOLOR | ThemeDescription.FLAG_CHECKTAG | ThemeDescription.FLAG_IMAGECOLOR, new Class[]{TextDetailProxyCell.class}, new String[]{"valueTextView"}, null, null, null, Theme.key_windowBackgroundWhiteGreenText));
        themeDescriptions.add(new ThemeDescription(listView, ThemeDescription.FLAG_TEXTCOLOR | ThemeDescription.FLAG_CHECKTAG | ThemeDescription.FLAG_IMAGECOLOR, new Class[]{TextDetailProxyCell.class}, new String[]{"valueTextView"}, null, null, null, Theme.key_windowBackgroundWhiteRedText4));
        themeDescriptions.add(new ThemeDescription(listView, ThemeDescription.FLAG_IMAGECOLOR, new Class[]{TextDetailProxyCell.class}, new String[]{"checkImageView"}, null, null, null, Theme.key_windowBackgroundWhiteGrayText3));

        themeDescriptions.add(new ThemeDescription(listView, 0, new Class[]{HeaderCell.class}, new String[]{"textView"}, null, null, null, Theme.key_windowBackgroundWhiteBlueHeader));

        themeDescriptions.add(new ThemeDescription(listView, 0, new Class[]{TextCheckCell.class}, new String[]{"textView"}, null, null, null, Theme.key_windowBackgroundWhiteBlackText));
        themeDescriptions.add(new ThemeDescription(listView, 0, new Class[]{TextCheckCell.class}, new String[]{"valueTextView"}, null, null, null, Theme.key_windowBackgroundWhiteGrayText2));
        themeDescriptions.add(new ThemeDescription(listView, 0, new Class[]{TextCheckCell.class}, new String[]{"checkBox"}, null, null, null, Theme.key_switchTrack));
        themeDescriptions.add(new ThemeDescription(listView, 0, new Class[]{TextCheckCell.class}, new String[]{"checkBox"}, null, null, null, Theme.key_switchTrackChecked));

        themeDescriptions.add(new ThemeDescription(listView, ThemeDescription.FLAG_BACKGROUNDFILTER, new Class[]{TextInfoPrivacyCell.class}, null, null, null, Theme.key_windowBackgroundGrayShadow));
        themeDescriptions.add(new ThemeDescription(listView, 0, new Class[]{TextInfoPrivacyCell.class}, new String[]{"textView"}, null, null, null, Theme.key_windowBackgroundWhiteGrayText4));

        return themeDescriptions;
    }
}<|MERGE_RESOLUTION|>--- conflicted
+++ resolved
@@ -87,11 +87,8 @@
 import org.telegram.ui.Components.LayoutHelper;
 import org.telegram.ui.Components.NumberTextView;
 import org.telegram.ui.Components.RecyclerListView;
-<<<<<<< HEAD
+import org.telegram.ui.Components.SlideChooseView;
 import org.telegram.ui.Components.URLSpanNoUnderline;
-=======
-import org.telegram.ui.Components.SlideChooseView;
->>>>>>> 07a2c9a3
 
 import java.io.File;
 import java.io.IOException;
@@ -147,21 +144,13 @@
 
     private int rowCount;
     private int useProxyRow;
-<<<<<<< HEAD
     private int enablePublicProxyRow;
-    private int useProxyDetailRow;
-    private int connectionsHeaderRow;
-    private int proxyStartRow;
-    private int proxyEndRow;
-    private int proxyDetailRow;
-=======
     private int useProxyShadowRow;
     private int connectionsHeaderRow;
     private int proxyStartRow;
     private int proxyEndRow;
     private int proxyAddRow;
     private int proxyShadowRow;
->>>>>>> 07a2c9a3
     private int callsRow;
     private int rotationRow;
     private int rotationTimeoutRow;
@@ -844,13 +833,9 @@
                         return;
                     }
                 }
-<<<<<<< HEAD
-=======
+
                 useProxySettings = !useProxySettings;
                 updateRows(true);
->>>>>>> 07a2c9a3
-
-                useProxySettings = !useProxySettings;
 
                 TextCheckCell textCheckCell = (TextCheckCell) view;
                 textCheckCell.setChecked(useProxySettings);
@@ -879,7 +864,6 @@
                         SubManager.getSubList().update(subInfo, true);
                         break;
                     }
-<<<<<<< HEAD
                     // clear proxy id
                     useProxySettings = false;
                     SharedConfig.setCurrentProxy(null);
@@ -889,14 +873,13 @@
                         updateRows(true);
                     });
                 });
-=======
-                }
+
+                updateRows(true);
             } else if (position == rotationRow) {
                 SharedConfig.proxyRotationEnabled = !SharedConfig.proxyRotationEnabled;
                 TextCheckCell textCheckCell = (TextCheckCell) view;
                 textCheckCell.setChecked(SharedConfig.proxyRotationEnabled);
                 SharedConfig.saveConfig();
->>>>>>> 07a2c9a3
 
                 updateRows(true);
             } else if (position == callsRow) {
@@ -920,39 +903,6 @@
                     TextCheckCell textCheckCell = (TextCheckCell) holder.itemView;
                     textCheckCell.setChecked(true);
                 }
-<<<<<<< HEAD
-=======
-                ConnectionsManager.setProxySettings(useProxySettings, SharedConfig.currentProxy.address, SharedConfig.currentProxy.port, SharedConfig.currentProxy.username, SharedConfig.currentProxy.password, SharedConfig.currentProxy.secret);
-            } else if (position == proxyAddRow) {
-                presentFragment(new ProxySettingsActivity());
-            } else if (position == deleteAllRow) {
-                AlertDialog.Builder builder = new AlertDialog.Builder(getParentActivity());
-                builder.setMessage(LocaleController.getString(R.string.DeleteAllProxiesConfirm));
-                builder.setNegativeButton(LocaleController.getString("Cancel", R.string.Cancel), null);
-                builder.setTitle(LocaleController.getString(R.string.DeleteProxyTitle));
-                builder.setPositiveButton(LocaleController.getString(R.string.Delete), (dialog, which) -> {
-                    for (SharedConfig.ProxyInfo info : proxyList) {
-                        SharedConfig.deleteProxy(info);
-                    }
-                    useProxyForCalls = false;
-                    useProxySettings = false;
-                    NotificationCenter.getGlobalInstance().removeObserver(ProxyListActivity.this, NotificationCenter.proxySettingsChanged);
-                    NotificationCenter.getGlobalInstance().postNotificationName(NotificationCenter.proxySettingsChanged);
-                    NotificationCenter.getGlobalInstance().addObserver(ProxyListActivity.this, NotificationCenter.proxySettingsChanged);
-                    updateRows(true);
-                    if (listAdapter != null) {
-                        listAdapter.notifyItemChanged(useProxyRow, ListAdapter.PAYLOAD_CHECKED_CHANGED);
-                        listAdapter.notifyItemChanged(callsRow, ListAdapter.PAYLOAD_CHECKED_CHANGED);
-                        listAdapter.clearSelected();
-                    }
-                });
-                AlertDialog dialog = builder.create();
-                showDialog(dialog);
-                TextView button = (TextView) dialog.getButton(DialogInterface.BUTTON_POSITIVE);
-                if (button != null) {
-                    button.setTextColor(Theme.getColor(Theme.key_dialogTextRed));
-                }
->>>>>>> 07a2c9a3
             }
         });
         listView.setOnItemLongClickListener((view, position) -> {
@@ -994,39 +944,10 @@
                             if (Build.VERSION.SDK_INT >= Build.VERSION_CODES.LOLLIPOP) {
                                 presentFragment(new ShadowsocksRSettingsActivity((SharedConfig.ShadowsocksRProxy) info));
                             }
-<<<<<<< HEAD
                         } else if (info instanceof SharedConfig.WsProxy) {
                             presentFragment(new WsSettingsActivity((SharedConfig.WsProxy) info));
                         } else {
                             presentFragment(new ProxySettingsActivity(info));
-=======
-                        });
-                        AlertDialog dialog = builder.create();
-                        showDialog(dialog);
-                        TextView button = (TextView) dialog.getButton(DialogInterface.BUTTON_POSITIVE);
-                        if (button != null) {
-                            button.setTextColor(Theme.getColor(Theme.key_dialogTextRed));
-                        }
-                        break;
-                    case MENU_SHARE:
-                        StringBuilder links = new StringBuilder();
-                        for (SharedConfig.ProxyInfo info : selectedItems) {
-                            if (links.length() > 0) {
-                                links.append("\n\n");
-                            }
-                            links.append(info.getLink());
-                        }
-
-                        Intent shareIntent = new Intent(Intent.ACTION_SEND);
-                        shareIntent.setType("text/plain");
-                        shareIntent.putExtra(Intent.EXTRA_TEXT, links.toString());
-                        Intent chooserIntent = Intent.createChooser(shareIntent, LocaleController.getString(selectedItems.size() > 1 ? R.string.ShareLinks : R.string.ShareLink));
-                        chooserIntent.setFlags(Intent.FLAG_ACTIVITY_NEW_TASK);
-                        context.startActivity(chooserIntent);
-
-                        if (listAdapter != null) {
-                            listAdapter.clearSelected();
->>>>>>> 07a2c9a3
                         }
                     } else if (i == 1) {
                         ProxyUtil.shareProxy(getParentActivity(), info, 0);
@@ -1140,8 +1061,6 @@
         proxyList = SharedConfig.getProxyList();
         rowCount = 0;
         useProxyRow = rowCount++;
-<<<<<<< HEAD
-=======
         if (useProxySettings && SharedConfig.currentProxy != null && SharedConfig.proxyList.size() > 1 && IS_PROXY_ROTATION_AVAILABLE) {
             rotationRow = rowCount++;
             if (SharedConfig.proxyRotationEnabled) {
@@ -1162,7 +1081,6 @@
             useProxyShadowRow = -1;
         }
         connectionsHeaderRow = rowCount++;
->>>>>>> 07a2c9a3
 
         if (notify) {
             proxyList.clear();
@@ -1198,54 +1116,34 @@
 
         enablePublicProxyRow = rowCount++;
         if (!proxyList.isEmpty()) {
-            useProxyDetailRow = rowCount++;
-            connectionsHeaderRow = rowCount++;
             proxyStartRow = rowCount;
             rowCount += proxyList.size();
             proxyEndRow = rowCount;
         } else {
-            useProxyDetailRow = -1;
-            connectionsHeaderRow = -1;
             proxyStartRow = -1;
             proxyEndRow = -1;
         }
-<<<<<<< HEAD
-        proxyDetailRow = rowCount++;
-=======
         proxyAddRow = rowCount++;
         proxyShadowRow = rowCount++;
->>>>>>> 07a2c9a3
         if (SharedConfig.currentProxy == null || SharedConfig.currentProxy.secret.isEmpty()) {
             boolean change = callsRow == -1;
             callsRow = rowCount++;
             callsDetailRow = rowCount++;
-<<<<<<< HEAD
             UIUtil.runOnUIThread(() -> {
                 if (!notify && change) {
-                    listAdapter.notifyItemChanged(proxyDetailRow);
-                    listAdapter.notifyItemRangeInserted(proxyDetailRow + 1, 2);
+                    listAdapter.notifyItemChanged(proxyShadowRow);
+                    listAdapter.notifyItemRangeInserted(proxyShadowRow + 1, 2);
                 }
             });
-=======
-            if (!notify && change) {
-                listAdapter.notifyItemChanged(proxyShadowRow);
-                listAdapter.notifyItemRangeInserted(proxyShadowRow + 1, 2);
-            }
->>>>>>> 07a2c9a3
         } else {
             boolean change = callsRow != -1;
             callsRow = -1;
             callsDetailRow = -1;
             if (!notify && change) {
-<<<<<<< HEAD
                 UIUtil.runOnUIThread(() -> {
-                    listAdapter.notifyItemChanged(proxyDetailRow);
-                    listAdapter.notifyItemRangeRemoved(proxyDetailRow + 1, 2);
+                    listAdapter.notifyItemChanged(proxyShadowRow);
+                    listAdapter.notifyItemRangeRemoved(proxyShadowRow + 1, 2);
                 });
-=======
-                listAdapter.notifyItemChanged(proxyShadowRow);
-                listAdapter.notifyItemRangeRemoved(proxyShadowRow + 1, 2);
->>>>>>> 07a2c9a3
             }
         }
         if (proxyList.size() >= 10) {
@@ -1580,9 +1478,6 @@
                     }
                     break;
                 }
-<<<<<<< HEAD
-                case 2: {
-=======
                 case VIEW_TYPE_TEXT_SETTING: {
                     TextSettingsCell textCell = (TextSettingsCell) holder.itemView;
                     textCell.setTextColor(Theme.getColor(Theme.key_windowBackgroundWhiteBlackText));
@@ -1595,7 +1490,6 @@
                     break;
                 }
                 case VIEW_TYPE_HEADER: {
->>>>>>> 07a2c9a3
                     HeaderCell headerCell = (HeaderCell) holder.itemView;
                     if (position == connectionsHeaderRow) {
                         headerCell.setText(LocaleController.getString("ProxyConnections", R.string.ProxyConnections));
@@ -1605,19 +1499,13 @@
                 case VIEW_TYPE_TEXT_CHECK: {
                     TextCheckCell checkCell = (TextCheckCell) holder.itemView;
                     if (position == useProxyRow) {
-<<<<<<< HEAD
-                        checkCell.setTextAndCheck(LocaleController.getString("UseProxySettings", R.string.UseProxySettings), useProxySettings, true);
+                        checkCell.setTextAndCheck(LocaleController.getString("UseProxySettings", R.string.UseProxySettings), useProxySettings, rotationRow != -1);
                     } else if (position == callsRow) {
                         checkCell.setTextAndCheck(LocaleController.getString("UseProxyForCalls", R.string.UseProxyForCalls), useProxyForCalls, false);
                     } else if (position == enablePublicProxyRow) {
                         checkCell.setTextAndCheck(LocaleController.getString("enablePublicProxy", R.string.enablePublicProxy), NekoConfig.enablePublicProxy.Bool(), false);
-=======
-                        checkCell.setTextAndCheck(LocaleController.getString("UseProxySettings", R.string.UseProxySettings), useProxySettings, rotationRow != -1);
-                    } else if (position == callsRow) {
-                        checkCell.setTextAndCheck(LocaleController.getString("UseProxyForCalls", R.string.UseProxyForCalls), useProxyForCalls, false);
                     } else if (position == rotationRow) {
                         checkCell.setTextAndCheck(LocaleController.getString(R.string.UseProxyRotation), SharedConfig.proxyRotationEnabled, true);
->>>>>>> 07a2c9a3
                     }
                     break;
                 }
@@ -1678,13 +1566,10 @@
                     checkCell.setChecked(useProxySettings);
                 } else if (position == callsRow) {
                     checkCell.setChecked(useProxyForCalls);
-<<<<<<< HEAD
                 } else if (position == enablePublicProxyRow) {
                     checkCell.setChecked(NekoConfig.enablePublicProxy.Bool());
-=======
                 } else if (position == rotationRow) {
                     checkCell.setChecked(SharedConfig.proxyRotationEnabled);
->>>>>>> 07a2c9a3
                 }
             } else {
                 super.onBindViewHolder(holder, position, payloads);
@@ -1701,13 +1586,10 @@
                     checkCell.setChecked(useProxySettings);
                 } else if (position == callsRow) {
                     checkCell.setChecked(useProxyForCalls);
-<<<<<<< HEAD
                 } else if (position == enablePublicProxyRow) {
                     checkCell.setChecked(NekoConfig.enablePublicProxy.Bool());
-=======
                 } else if (position == rotationRow) {
                     checkCell.setChecked(SharedConfig.proxyRotationEnabled);
->>>>>>> 07a2c9a3
                 }
             }
         }
@@ -1715,11 +1597,7 @@
         @Override
         public boolean isEnabled(RecyclerView.ViewHolder holder) {
             int position = holder.getAdapterPosition();
-<<<<<<< HEAD
-            return position == useProxyRow || position == callsRow || position == enablePublicProxyRow || position == deleteAllRow || position >= proxyStartRow && position < proxyEndRow;
-=======
-            return position == useProxyRow || position == rotationRow || position == callsRow || position == proxyAddRow || position == deleteAllRow || position >= proxyStartRow && position < proxyEndRow;
->>>>>>> 07a2c9a3
+            return position == useProxyRow || position == rotationRow || position == callsRow || position == enablePublicProxyRow || position == deleteAllRow || position >= proxyStartRow && position < proxyEndRow;
         }
 
         @Override
@@ -1791,19 +1669,12 @@
 
         @Override
         public int getItemViewType(int position) {
-<<<<<<< HEAD
-            if (position == useProxyDetailRow || position == proxyDetailRow) {
-                return 0;
-            } else if (position == useProxyRow || position == callsRow || position == enablePublicProxyRow) {
-                return 3;
-=======
             if (position == useProxyShadowRow || position == proxyShadowRow) {
                 return VIEW_TYPE_SHADOW;
             } else if (position == proxyAddRow || position == deleteAllRow) {
                 return VIEW_TYPE_TEXT_SETTING;
-            } else if (position == useProxyRow || position == rotationRow || position == callsRow) {
+            } else if (position == useProxyRow || position == rotationRow || position == callsRow || position == enablePublicProxyRow) {
                 return VIEW_TYPE_TEXT_CHECK;
->>>>>>> 07a2c9a3
             } else if (position == connectionsHeaderRow) {
                 return VIEW_TYPE_HEADER;
             } else if (position == rotationTimeoutRow) {
