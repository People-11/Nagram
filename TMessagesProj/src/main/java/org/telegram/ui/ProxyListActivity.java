--- conflicted
+++ resolved
@@ -8,19 +8,15 @@
 
 package org.telegram.ui;
 
-<<<<<<< HEAD
 import android.Manifest;
 import android.annotation.SuppressLint;
-import android.app.Dialog;
-import android.content.Context;
-=======
 import android.animation.Animator;
 import android.animation.AnimatorListenerAdapter;
 import android.animation.ValueAnimator;
 import android.app.Dialog;
 import android.content.Context;
+import android.content.Intent;
 import android.content.DialogInterface;
->>>>>>> 1c03d75e
 import android.content.Intent;
 import android.content.SharedPreferences;
 import android.content.pm.PackageManager;
@@ -45,6 +41,7 @@
 import androidx.core.content.FileProvider;
 import androidx.recyclerview.widget.DefaultItemAnimator;
 import androidx.recyclerview.widget.LinearLayoutManager;
+import androidx.recyclerview.widget.ListAdapter;
 import androidx.recyclerview.widget.RecyclerView;
 
 import com.v2ray.ang.V2RayConfig;
@@ -94,14 +91,11 @@
 import java.io.File;
 import java.io.IOException;
 import java.util.ArrayList;
-<<<<<<< HEAD
 import java.util.Date;
 import java.util.HashMap;
 import java.util.LinkedHashMap;
 import java.util.LinkedList;
-=======
 import java.util.Collections;
->>>>>>> 1c03d75e
 import java.util.List;
 import java.util.Map;
 import java.util.TreeSet;
@@ -172,6 +166,7 @@
 
         private TextView textView;
         private TextView valueTextView;
+        private ImageView checkImageView;
         private SharedConfig.ProxyInfo currentInfo;
         private Drawable checkDrawable;
 
@@ -206,8 +201,6 @@
             valueTextView.setPadding(0, 0, 0, 0);
             addView(valueTextView, LayoutHelper.createFrame(LayoutHelper.WRAP_CONTENT, LayoutHelper.WRAP_CONTENT, (LocaleController.isRTL ? Gravity.RIGHT : Gravity.LEFT) | Gravity.TOP, (LocaleController.isRTL ? 56 : 21), 35, (LocaleController.isRTL ? 21 : 56), 0));
 
-<<<<<<< HEAD
-=======
             checkImageView = new ImageView(context);
             checkImageView.setImageResource(R.drawable.msg_info);
             checkImageView.setColorFilter(new PorterDuffColorFilter(Theme.getColor(Theme.key_windowBackgroundWhiteGrayText3), PorterDuff.Mode.MULTIPLY));
@@ -222,7 +215,6 @@
             checkBox.setVisibility(GONE);
             addView(checkBox, LayoutHelper.createFrame(24, 24, (LocaleController.isRTL ? Gravity.RIGHT : Gravity.LEFT) | Gravity.CENTER_VERTICAL, 16, 0, 8, 0));
 
->>>>>>> 1c03d75e
             setWillNotDraw(false);
         }
 
@@ -428,8 +420,6 @@
         this.alert = alert;
     }
 
-    private LinkedList<SharedConfig.ProxyInfo> proxyList = SharedConfig.getProxyList();
-
     @Override
     public boolean onFragmentCreate() {
         super.onFragmentCreate();
@@ -806,24 +796,8 @@
         listView.setOnItemClickListener((view, position) -> {
             if (position == useProxyRow) {
                 if (SharedConfig.currentProxy == null) {
-<<<<<<< HEAD
                     if (!SharedConfig.proxyList.isEmpty()) {
                         SharedConfig.setCurrentProxy(SharedConfig.proxyList.get(0));
-=======
-                    if (!proxyList.isEmpty()) {
-                        SharedConfig.currentProxy = proxyList.get(0);
-
-                        if (!useProxySettings) {
-                            SharedPreferences preferences = MessagesController.getGlobalMainSettings();
-                            SharedPreferences.Editor editor = MessagesController.getGlobalMainSettings().edit();
-                            editor.putString("proxy_ip", SharedConfig.currentProxy.address);
-                            editor.putString("proxy_pass", SharedConfig.currentProxy.password);
-                            editor.putString("proxy_user", SharedConfig.currentProxy.username);
-                            editor.putInt("proxy_port", SharedConfig.currentProxy.port);
-                            editor.putString("proxy_secret", SharedConfig.currentProxy.secret);
-                            editor.commit();
-                        }
->>>>>>> 1c03d75e
                     } else {
                         addProxy();
                         return;
@@ -877,13 +851,10 @@
                 editor.putBoolean("proxy_enabled_calls", useProxyForCalls);
                 editor.apply();
             } else if (position >= proxyStartRow && position < proxyEndRow) {
-<<<<<<< HEAD
-=======
                 if (!selectedItems.isEmpty()) {
                     listAdapter.toggleSelected(position);
                     return;
                 }
->>>>>>> 1c03d75e
                 SharedConfig.ProxyInfo info = proxyList.get(position - proxyStartRow);
                 useProxySettings = true;
                 SharedConfig.setCurrentProxy(info);
@@ -893,7 +864,6 @@
                     TextCheckCell textCheckCell = (TextCheckCell) holder.itemView;
                     textCheckCell.setChecked(true);
                 }
-<<<<<<< HEAD
             }
         });
         listView.setOnItemLongClickListener((view, position) -> {
@@ -958,55 +928,29 @@
                                     }
                                     NotificationCenter.getGlobalInstance().postNotificationName(NotificationCenter.proxySettingsChanged);
                                 });
-=======
-                ConnectionsManager.setProxySettings(useProxySettings, SharedConfig.currentProxy.address, SharedConfig.currentProxy.port, SharedConfig.currentProxy.username, SharedConfig.currentProxy.password, SharedConfig.currentProxy.secret);
-            } else if (position == proxyAddRow) {
-                presentFragment(new ProxySettingsActivity());
-            } else if (position == deleteAllRow) {
-                AlertDialog.Builder builder = new AlertDialog.Builder(getParentActivity());
-                builder.setMessage(LocaleController.getString(R.string.DeleteAllProxiesConfirm));
-                builder.setNegativeButton(LocaleController.getString("Cancel", R.string.Cancel), null);
-                builder.setTitle(LocaleController.getString(R.string.DeleteProxyTitle));
-                builder.setPositiveButton(LocaleController.getString(R.string.Delete), (dialog, which) -> {
-                    for (SharedConfig.ProxyInfo info : proxyList) {
-                        SharedConfig.deleteProxy(info);
-                    }
-                    useProxyForCalls = false;
-                    useProxySettings = false;
-                    NotificationCenter.getGlobalInstance().removeObserver(ProxyListActivity.this, NotificationCenter.proxySettingsChanged);
-                    NotificationCenter.getGlobalInstance().postNotificationName(NotificationCenter.proxySettingsChanged);
-                    NotificationCenter.getGlobalInstance().addObserver(ProxyListActivity.this, NotificationCenter.proxySettingsChanged);
-                    updateRows(true);
-                    if (listAdapter != null) {
-                        listAdapter.notifyItemChanged(useProxyRow, ListAdapter.PAYLOAD_CHECKED_CHANGED);
-                        listAdapter.notifyItemChanged(callsRow, ListAdapter.PAYLOAD_CHECKED_CHANGED);
-                        listAdapter.clearSelected();
->>>>>>> 1c03d75e
                     }
                     return Unit.INSTANCE;
                 });
-                AlertDialog dialog = builder.create();
-                showDialog(dialog);
-                TextView button = (TextView) dialog.getButton(DialogInterface.BUTTON_POSITIVE);
-                if (button != null) {
-                    button.setTextColor(Theme.getColor(Theme.key_dialogTextRed2));
-                }
-            }
-        });
-        listView.setOnItemLongClickListener((view, position) -> {
-            if (position >= proxyStartRow && position < proxyEndRow) {
-                listAdapter.toggleSelected(position);
+                showDialog(builder.create());
                 return true;
             }
             return false;
         });
 
-<<<<<<< HEAD
         if (alert != null) {
             AlertUtil.showSimpleAlert(context, alert);
             alert = null;
         }
         return fragmentView;
+    }
+
+    @Override
+    public boolean onBackPressed() {
+        if (!selectedItems.isEmpty()) {
+            listAdapter.clearSelected();
+            return false;
+        }
+        return true;
     }
 
     @SuppressLint("NewApi")
@@ -1072,110 +1016,12 @@
             return Unit.INSTANCE;
         });
         builder.show();
-=======
-        ActionBarMenu actionMode = actionBar.createActionMode();
-        selectedCountTextView = new NumberTextView(actionMode.getContext());
-        selectedCountTextView.setTextSize(18);
-        selectedCountTextView.setTypeface(AndroidUtilities.getTypeface("fonts/rmedium.ttf"));
-        selectedCountTextView.setTextColor(Theme.getColor(Theme.key_actionBarActionModeDefaultIcon));
-        actionMode.addView(selectedCountTextView, LayoutHelper.createLinear(0, LayoutHelper.MATCH_PARENT, 1.0f, 72, 0, 0, 0));
-        selectedCountTextView.setOnTouchListener((v, event) -> true);
-
-        shareMenuItem = actionMode.addItemWithWidth(MENU_SHARE, R.drawable.msg_share, AndroidUtilities.dp(54));
-        deleteMenuItem = actionMode.addItemWithWidth(MENU_DELETE, R.drawable.msg_delete, AndroidUtilities.dp(54));
-
-        actionBar.setActionBarMenuOnItemClick(new ActionBar.ActionBarMenuOnItemClick() {
-            @Override
-            public void onItemClick(int id) {
-                switch (id) {
-                    case -1:
-                        if (selectedItems.isEmpty()) {
-                            finishFragment();
-                        } else {
-                            listAdapter.clearSelected();
-                        }
-                        break;
-                    case MENU_DELETE:
-                        AlertDialog.Builder builder = new AlertDialog.Builder(getParentActivity());
-                        builder.setMessage(LocaleController.getString(selectedItems.size() > 1 ? R.string.DeleteProxyMultiConfirm : R.string.DeleteProxyConfirm));
-                        builder.setNegativeButton(LocaleController.getString("Cancel", R.string.Cancel), null);
-                        builder.setTitle(LocaleController.getString(R.string.DeleteProxyTitle));
-                        builder.setPositiveButton(LocaleController.getString(R.string.Delete), (dialog, which) -> {
-                            for (SharedConfig.ProxyInfo info : selectedItems) {
-                                SharedConfig.deleteProxy(info);
-                            }
-                            if (SharedConfig.currentProxy == null) {
-                                useProxyForCalls = false;
-                                useProxySettings = false;
-                            }
-                            NotificationCenter.getGlobalInstance().removeObserver(ProxyListActivity.this, NotificationCenter.proxySettingsChanged);
-                            NotificationCenter.getGlobalInstance().postNotificationName(NotificationCenter.proxySettingsChanged);
-                            NotificationCenter.getGlobalInstance().addObserver(ProxyListActivity.this, NotificationCenter.proxySettingsChanged);
-                            updateRows(true);
-                            if (listAdapter != null) {
-                                if (SharedConfig.currentProxy == null) {
-                                    listAdapter.notifyItemChanged(useProxyRow, ListAdapter.PAYLOAD_CHECKED_CHANGED);
-                                    listAdapter.notifyItemChanged(callsRow, ListAdapter.PAYLOAD_CHECKED_CHANGED);
-                                }
-                                listAdapter.clearSelected();
-                            }
-                        });
-                        AlertDialog dialog = builder.create();
-                        showDialog(dialog);
-                        TextView button = (TextView) dialog.getButton(DialogInterface.BUTTON_POSITIVE);
-                        if (button != null) {
-                            button.setTextColor(Theme.getColor(Theme.key_dialogTextRed2));
-                        }
-                        break;
-                    case MENU_SHARE:
-                        StringBuilder links = new StringBuilder();
-                        for (SharedConfig.ProxyInfo info : selectedItems) {
-                            if (links.length() > 0) {
-                                links.append("\n\n");
-                            }
-                            links.append(info.getLink());
-                        }
-
-                        Intent shareIntent = new Intent(Intent.ACTION_SEND);
-                        shareIntent.setType("text/plain");
-                        shareIntent.putExtra(Intent.EXTRA_TEXT, links.toString());
-                        Intent chooserIntent = Intent.createChooser(shareIntent, LocaleController.getString(selectedItems.size() > 1 ? R.string.ShareLinks : R.string.ShareLink));
-                        chooserIntent.setFlags(Intent.FLAG_ACTIVITY_NEW_TASK);
-                        context.startActivity(chooserIntent);
-
-                        if (listAdapter != null) {
-                            listAdapter.clearSelected();
-                        }
-                        break;
-                }
-            }
-        });
-
-        return fragmentView;
-    }
-
-    @Override
-    public boolean onBackPressed() {
-        if (!selectedItems.isEmpty()) {
-            listAdapter.clearSelected();
-            return false;
-        }
-        return true;
->>>>>>> 1c03d75e
     }
 
     private void updateRows(boolean notify) {
         proxyList = SharedConfig.getProxyList();
         rowCount = 0;
         useProxyRow = rowCount++;
-<<<<<<< HEAD
-        enablePublicProxyRow = rowCount++;
-        if (!proxyList.isEmpty()) {
-            useProxyDetailRow = rowCount++;
-            connectionsHeaderRow = rowCount++;
-=======
-        useProxyDetailRow = rowCount++;
-        connectionsHeaderRow = rowCount++;
 
         if (notify) {
             proxyList.clear();
@@ -1209,8 +1055,10 @@
             });
         }
 
+        enablePublicProxyRow = rowCount++;
         if (!proxyList.isEmpty()) {
->>>>>>> 1c03d75e
+            useProxyDetailRow = rowCount++;
+            connectionsHeaderRow = rowCount++;
             proxyStartRow = rowCount;
             rowCount += proxyList.size();
             proxyEndRow = rowCount;
@@ -1242,16 +1090,12 @@
                 });
             }
         }
-<<<<<<< HEAD
-        checkProxyList(false);
-=======
         if (proxyList.size() >= 10) {
             deleteAllRow = rowCount++;
         } else {
             deleteAllRow = -1;
         }
-        checkProxyList();
->>>>>>> 1c03d75e
+        checkProxyList(false);
         if (notify && listAdapter != null) {
             UIUtil.runOnUIThread(() -> {
                 try {
@@ -1290,7 +1134,6 @@
         }
     }
 
-<<<<<<< HEAD
     public void checkSingleProxy(SharedConfig.ProxyInfo proxyInfo, int repeat, Runnable callback) {
 
         if (SharedConfig.activeAccounts.isEmpty() && proxyInfo instanceof SharedConfig.WsProxy) {
@@ -1311,13 +1154,6 @@
                     AlertUtil.showToast(e);
                 }
                 ThreadUtil.sleep(233L);
-=======
-    private void checkProxyList() {
-        for (int a = 0, count = proxyList.size(); a < count; a++) {
-            final SharedConfig.ProxyInfo proxyInfo = proxyList.get(a);
-            if (proxyInfo.checking || SystemClock.elapsedRealtime() - proxyInfo.availableCheckTime < 2 * 60 * 1000) {
-                continue;
->>>>>>> 1c03d75e
             }
             proxyInfo.proxyCheckPingId = ConnectionsManager.getInstance(currentAccount).checkProxy(proxyInfo.address, proxyInfo.port, proxyInfo.username, proxyInfo.password, proxyInfo.secret, time -> AndroidUtilities.runOnUIThread(() -> {
                 if (time == -1) {
@@ -1470,7 +1306,6 @@
             }
         } else if (id == NotificationCenter.proxyCheckDone) {
             if (listView != null) {
-<<<<<<< HEAD
                 if (args.length == 0) {
                     updateRows(true);
                 } else {
@@ -1482,15 +1317,6 @@
                             TextDetailProxyCell cell = (TextDetailProxyCell) holder.itemView;
                             cell.updateStatus();
                         }
-=======
-                SharedConfig.ProxyInfo proxyInfo = (SharedConfig.ProxyInfo) args[0];
-                int idx = proxyList.indexOf(proxyInfo);
-                if (idx >= 0) {
-                    RecyclerListView.Holder holder = (RecyclerListView.Holder) listView.findViewHolderForAdapterPosition(idx + proxyStartRow);
-                    if (holder != null) {
-                        TextDetailProxyCell cell = (TextDetailProxyCell) holder.itemView;
-                        cell.updateStatus();
->>>>>>> 1c03d75e
                     }
                 }
 
@@ -1578,20 +1404,6 @@
                     }
                     break;
                 }
-<<<<<<< HEAD
-=======
-                case 1: {
-                    TextSettingsCell textCell = (TextSettingsCell) holder.itemView;
-                    textCell.setTextColor(Theme.getColor(Theme.key_windowBackgroundWhiteBlackText));
-                    if (position == proxyAddRow) {
-                        textCell.setText(LocaleController.getString("AddProxy", R.string.AddProxy), deleteAllRow != -1);
-                    } else if (position == deleteAllRow) {
-                        textCell.setTextColor(Theme.getColor(Theme.key_windowBackgroundWhiteRedText4));
-                        textCell.setText(LocaleController.getString(R.string.DeleteAllProxies), false);
-                    }
-                    break;
-                }
->>>>>>> 1c03d75e
                 case 2: {
                     HeaderCell headerCell = (HeaderCell) holder.itemView;
                     if (position == connectionsHeaderRow) {
@@ -1620,20 +1432,12 @@
                 }
                 case 5: {
                     TextDetailProxyCell cell = (TextDetailProxyCell) holder.itemView;
-<<<<<<< HEAD
                     try {
                         SharedConfig.ProxyInfo info = proxyList.get(position - proxyStartRow);
                         cell.setProxy(info);
                         cell.setChecked(SharedConfig.currentProxy == info);
                     } catch (IndexOutOfBoundsException e) {
                     }
-=======
-                    SharedConfig.ProxyInfo info = proxyList.get(position - proxyStartRow);
-                    cell.setProxy(info);
-                    cell.setChecked(SharedConfig.currentProxy == info);
-                    cell.setItemSelected(selectedItems.contains(proxyList.get(position - proxyStartRow)), false);
-                    cell.setSelectionEnabled(!selectedItems.isEmpty(), false);
->>>>>>> 1c03d75e
                     break;
                 }
             }
@@ -1683,11 +1487,7 @@
         @Override
         public boolean isEnabled(RecyclerView.ViewHolder holder) {
             int position = holder.getAdapterPosition();
-<<<<<<< HEAD
-            return position == useProxyRow || position == callsRow || position == enablePublicProxyRow || position >= proxyStartRow && position < proxyEndRow;
-=======
-            return position == useProxyRow || position == callsRow || position == proxyAddRow || position == deleteAllRow || position >= proxyStartRow && position < proxyEndRow;
->>>>>>> 1c03d75e
+            return position == useProxyRow || position == callsRow || position == enablePublicProxyRow || position == deleteAllRow || position >= proxyStartRow && position < proxyEndRow;
         }
 
         @Override
@@ -1730,8 +1530,8 @@
                 return -1;
             } else if (position == proxyDetailRow) {
                 return -2;
-            } else if (position == proxyAddRow) {
-                return -3;
+//            } else if (position == proxyAddRow) {
+//                return -3;
             } else if (position == useProxyRow) {
                 return -4;
             } else if (position == callsRow) {
@@ -1751,13 +1551,7 @@
         public int getItemViewType(int position) {
             if (position == useProxyDetailRow || position == proxyDetailRow) {
                 return 0;
-<<<<<<< HEAD
             } else if (position == useProxyRow || position == callsRow || position == enablePublicProxyRow) {
-=======
-            } else if (position == proxyAddRow || position == deleteAllRow) {
-                return 1;
-            } else if (position == useProxyRow || position == callsRow) {
->>>>>>> 1c03d75e
                 return 3;
             } else if (position == connectionsHeaderRow) {
                 return 2;
