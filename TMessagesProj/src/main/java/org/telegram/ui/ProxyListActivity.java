--- conflicted
+++ resolved
@@ -8,19 +8,14 @@
 
 package org.telegram.ui;
 
-<<<<<<< HEAD
 import android.Manifest;
 import android.annotation.SuppressLint;
 import android.app.Dialog;
 import android.content.Context;
-=======
 import android.animation.Animator;
 import android.animation.AnimatorListenerAdapter;
 import android.animation.ValueAnimator;
-import android.app.Dialog;
-import android.content.Context;
 import android.content.DialogInterface;
->>>>>>> 3ccf875b
 import android.content.Intent;
 import android.content.SharedPreferences;
 import android.content.pm.PackageManager;
@@ -94,14 +89,11 @@
 import java.io.File;
 import java.io.IOException;
 import java.util.ArrayList;
-<<<<<<< HEAD
+import java.util.Collections;
 import java.util.Date;
 import java.util.HashMap;
 import java.util.LinkedHashMap;
 import java.util.LinkedList;
-=======
-import java.util.Collections;
->>>>>>> 3ccf875b
 import java.util.List;
 import java.util.Map;
 import java.util.TreeSet;
@@ -156,18 +148,7 @@
     private int callsRow;
     private int callsDetailRow;
 
-<<<<<<< HEAD
     private ActionBarMenuItem otherItem;
-=======
-    private ItemTouchHelper itemTouchHelper;
-    private NumberTextView selectedCountTextView;
-    private ActionBarMenuItem shareMenuItem;
-    private ActionBarMenuItem deleteMenuItem;
-
-    private List<SharedConfig.ProxyInfo> selectedItems = new ArrayList<>();
-    private List<SharedConfig.ProxyInfo> proxyList = new ArrayList<>();
-    private boolean wasCheckedAllList;
->>>>>>> 3ccf875b
 
     public class TextDetailProxyCell extends FrameLayout {
 
@@ -175,10 +156,6 @@
         private TextView valueTextView;
         private SharedConfig.ProxyInfo currentInfo;
         private Drawable checkDrawable;
-
-        private CheckBox2 checkBox;
-        private boolean isSelected;
-        private boolean isSelectionEnabled;
 
         private int color;
         private Pattern urlPattern;
@@ -207,23 +184,6 @@
             valueTextView.setPadding(0, 0, 0, 0);
             addView(valueTextView, LayoutHelper.createFrame(LayoutHelper.WRAP_CONTENT, LayoutHelper.WRAP_CONTENT, (LocaleController.isRTL ? Gravity.RIGHT : Gravity.LEFT) | Gravity.TOP, (LocaleController.isRTL ? 56 : 21), 35, (LocaleController.isRTL ? 21 : 56), 0));
 
-<<<<<<< HEAD
-=======
-            checkImageView = new ImageView(context);
-            checkImageView.setImageResource(R.drawable.msg_info);
-            checkImageView.setColorFilter(new PorterDuffColorFilter(Theme.getColor(Theme.key_windowBackgroundWhiteGrayText3), PorterDuff.Mode.MULTIPLY));
-            checkImageView.setScaleType(ImageView.ScaleType.CENTER);
-            checkImageView.setContentDescription(LocaleController.getString("Edit", R.string.Edit));
-            addView(checkImageView, LayoutHelper.createFrame(48, 48, (LocaleController.isRTL ? Gravity.LEFT : Gravity.RIGHT) | Gravity.TOP, 8, 8, 8, 0));
-            checkImageView.setOnClickListener(v -> presentFragment(new ProxySettingsActivity(currentInfo)));
-
-            checkBox = new CheckBox2(context, 21);
-            checkBox.setColor(Theme.key_radioBackground, Theme.key_radioBackground, Theme.key_checkboxCheck);
-            checkBox.setDrawBackgroundAsArc(14);
-            checkBox.setVisibility(GONE);
-            addView(checkBox, LayoutHelper.createFrame(24, 24, (LocaleController.isRTL ? Gravity.RIGHT : Gravity.LEFT) | Gravity.CENTER_VERTICAL, 16, 0, 8, 0));
-
->>>>>>> 3ccf875b
             setWillNotDraw(false);
         }
 
@@ -309,81 +269,6 @@
                 checkDrawable.setColorFilter(new PorterDuffColorFilter(color, PorterDuff.Mode.SRC_IN));
             }
 
-        }
-
-        public void setSelectionEnabled(boolean enabled, boolean animated) {
-            if (isSelectionEnabled == enabled && animated) {
-                return;
-            }
-            isSelectionEnabled = enabled;
-
-            float fromX = 0, toX = LocaleController.isRTL ? -AndroidUtilities.dp(32) : AndroidUtilities.dp(32);
-            if (!animated) {
-                float x = enabled ? toX : fromX;
-                textView.setTranslationX(x);
-                valueTextView.setTranslationX(x);
-                checkImageView.setTranslationX(x);
-                checkBox.setTranslationX((LocaleController.isRTL ? AndroidUtilities.dp(32) : -AndroidUtilities.dp(32)) + x);
-                checkImageView.setVisibility(enabled ? GONE : VISIBLE);
-                checkImageView.setAlpha(1f);
-                checkImageView.setScaleX(1f);
-                checkImageView.setScaleY(1f);
-                checkBox.setVisibility(enabled ? VISIBLE : GONE);
-                checkBox.setAlpha(1f);
-                checkBox.setScaleX(1f);
-                checkBox.setScaleY(1f);
-            } else {
-                ValueAnimator animator = ValueAnimator.ofFloat(enabled ? 0 : 1, enabled ? 1 : 0).setDuration(200);
-                animator.setInterpolator(CubicBezierInterpolator.DEFAULT);
-                animator.addUpdateListener(animation -> {
-                    float val = (float) animation.getAnimatedValue();
-                    float x = AndroidUtilities.lerp(fromX, toX, val);
-                    textView.setTranslationX(x);
-                    valueTextView.setTranslationX(x);
-                    checkImageView.setTranslationX(x);
-                    checkBox.setTranslationX((LocaleController.isRTL ? AndroidUtilities.dp(32) : -AndroidUtilities.dp(32)) + x);
-
-                    float scale = 0.5f + val * 0.5f;
-                    checkBox.setScaleX(scale);
-                    checkBox.setScaleY(scale);
-                    checkBox.setAlpha(val);
-
-                    scale = 0.5f + (1f - val) * 0.5f;
-                    checkImageView.setScaleX(scale);
-                    checkImageView.setScaleY(scale);
-                    checkImageView.setAlpha(1f - val);
-                });
-                animator.addListener(new AnimatorListenerAdapter() {
-                    @Override
-                    public void onAnimationStart(Animator animation) {
-                        if (enabled) {
-                            checkBox.setAlpha(0f);
-                            checkBox.setVisibility(VISIBLE);
-                        } else {
-                            checkImageView.setAlpha(0f);
-                            checkImageView.setVisibility(VISIBLE);
-                        }
-                    }
-
-                    @Override
-                    public void onAnimationEnd(Animator animation) {
-                        if (enabled) {
-                            checkImageView.setVisibility(GONE);
-                        } else {
-                            checkBox.setVisibility(GONE);
-                        }
-                    }
-                });
-                animator.start();
-            }
-        }
-
-        public void setItemSelected(boolean selected, boolean animated) {
-            if (selected == isSelected && animated) {
-                return;
-            }
-            isSelected = selected;
-            checkBox.setChecked(selected, animated);
         }
 
         public void setChecked(boolean checked) {
@@ -737,7 +622,7 @@
                 }
             }
 
-            CameraScanActivity.showAsSheet(this, new CameraScanActivity.CameraScanActivityDelegate() {
+            CameraScanActivity.showAsSheet(this, false, CameraScanActivity.TYPE_QR, new CameraScanActivity.CameraScanActivityDelegate() {
 
                 @Override
                 public void didFindQr(String text) {
@@ -807,24 +692,8 @@
         listView.setOnItemClickListener((view, position) -> {
             if (position == useProxyRow) {
                 if (SharedConfig.currentProxy == null) {
-<<<<<<< HEAD
                     if (!SharedConfig.proxyList.isEmpty()) {
                         SharedConfig.setCurrentProxy(SharedConfig.proxyList.get(0));
-=======
-                    if (!proxyList.isEmpty()) {
-                        SharedConfig.currentProxy = proxyList.get(0);
-
-                        if (!useProxySettings) {
-                            SharedPreferences preferences = MessagesController.getGlobalMainSettings();
-                            SharedPreferences.Editor editor = MessagesController.getGlobalMainSettings().edit();
-                            editor.putString("proxy_ip", SharedConfig.currentProxy.address);
-                            editor.putString("proxy_pass", SharedConfig.currentProxy.password);
-                            editor.putString("proxy_user", SharedConfig.currentProxy.username);
-                            editor.putInt("proxy_port", SharedConfig.currentProxy.port);
-                            editor.putString("proxy_secret", SharedConfig.currentProxy.secret);
-                            editor.commit();
-                        }
->>>>>>> 3ccf875b
                     } else {
                         addProxy();
                         return;
@@ -878,13 +747,6 @@
                 editor.putBoolean("proxy_enabled_calls", useProxyForCalls);
                 editor.apply();
             } else if (position >= proxyStartRow && position < proxyEndRow) {
-<<<<<<< HEAD
-=======
-                if (!selectedItems.isEmpty()) {
-                    listAdapter.toggleSelected(position);
-                    return;
-                }
->>>>>>> 3ccf875b
                 SharedConfig.ProxyInfo info = proxyList.get(position - proxyStartRow);
                 useProxySettings = true;
                 SharedConfig.setCurrentProxy(info);
@@ -898,7 +760,6 @@
         });
         listView.setOnItemLongClickListener((view, position) -> {
             if (position >= proxyStartRow && position < proxyEndRow) {
-<<<<<<< HEAD
                 final SharedConfig.ProxyInfo info = SharedConfig.proxyList.get(position - proxyStartRow);
                 BottomBuilder builder = new BottomBuilder(context);
                 builder.addItems(new String[]{
@@ -963,15 +824,11 @@
                     return Unit.INSTANCE;
                 });
                 showDialog(builder.create());
-=======
-                listAdapter.toggleSelected(position);
->>>>>>> 3ccf875b
                 return true;
             }
             return false;
         });
 
-<<<<<<< HEAD
         if (alert != null) {
             AlertUtil.showSimpleAlert(context, alert);
             alert = null;
@@ -1021,7 +878,7 @@
                     }
                 }
 
-                CameraScanActivity.showAsSheet(this, new CameraScanActivity.CameraScanActivityDelegate() {
+                CameraScanActivity.showAsSheet(this, false, CameraScanActivity.TYPE_QR, new CameraScanActivity.CameraScanActivityDelegate() {
 
                     @Override
                     public void didFindQr(String text) {
@@ -1042,145 +899,16 @@
             return Unit.INSTANCE;
         });
         builder.show();
-=======
-        ActionBarMenu actionMode = actionBar.createActionMode();
-        selectedCountTextView = new NumberTextView(actionMode.getContext());
-        selectedCountTextView.setTextSize(18);
-        selectedCountTextView.setTypeface(AndroidUtilities.getTypeface("fonts/rmedium.ttf"));
-        selectedCountTextView.setTextColor(Theme.getColor(Theme.key_actionBarActionModeDefaultIcon));
-        actionMode.addView(selectedCountTextView, LayoutHelper.createLinear(0, LayoutHelper.MATCH_PARENT, 1.0f, 72, 0, 0, 0));
-        selectedCountTextView.setOnTouchListener((v, event) -> true);
-
-        shareMenuItem = actionMode.addItemWithWidth(MENU_SHARE, R.drawable.msg_share, AndroidUtilities.dp(54));
-        deleteMenuItem = actionMode.addItemWithWidth(MENU_DELETE, R.drawable.msg_delete, AndroidUtilities.dp(54));
-
-        actionBar.setActionBarMenuOnItemClick(new ActionBar.ActionBarMenuOnItemClick() {
-            @Override
-            public void onItemClick(int id) {
-                switch (id) {
-                    case -1:
-                        if (selectedItems.isEmpty()) {
-                            finishFragment();
-                        } else {
-                            listAdapter.clearSelected();
-                        }
-                        break;
-                    case MENU_DELETE:
-                        AlertDialog.Builder builder = new AlertDialog.Builder(getParentActivity());
-                        builder.setMessage(LocaleController.getString(selectedItems.size() > 1 ? R.string.DeleteProxyMultiConfirm : R.string.DeleteProxyConfirm));
-                        builder.setNegativeButton(LocaleController.getString("Cancel", R.string.Cancel), null);
-                        builder.setTitle(LocaleController.getString(R.string.DeleteProxyTitle));
-                        builder.setPositiveButton(LocaleController.getString(R.string.Delete), (dialog, which) -> {
-                            for (SharedConfig.ProxyInfo info : selectedItems) {
-                                SharedConfig.deleteProxy(info);
-                            }
-                            if (SharedConfig.currentProxy == null) {
-                                useProxyForCalls = false;
-                                useProxySettings = false;
-                            }
-                            NotificationCenter.getGlobalInstance().removeObserver(ProxyListActivity.this, NotificationCenter.proxySettingsChanged);
-                            NotificationCenter.getGlobalInstance().postNotificationName(NotificationCenter.proxySettingsChanged);
-                            NotificationCenter.getGlobalInstance().addObserver(ProxyListActivity.this, NotificationCenter.proxySettingsChanged);
-                            updateRows(true);
-                            if (listAdapter != null) {
-                                if (SharedConfig.currentProxy == null) {
-                                    listAdapter.notifyItemChanged(useProxyRow, ListAdapter.PAYLOAD_CHECKED_CHANGED);
-                                    listAdapter.notifyItemChanged(callsRow, ListAdapter.PAYLOAD_CHECKED_CHANGED);
-                                }
-                                listAdapter.clearSelected();
-                            }
-                        });
-                        AlertDialog dialog = builder.create();
-                        showDialog(dialog);
-                        TextView button = (TextView) dialog.getButton(DialogInterface.BUTTON_POSITIVE);
-                        if (button != null) {
-                            button.setTextColor(Theme.getColor(Theme.key_dialogTextRed2));
-                        }
-                        break;
-                    case MENU_SHARE:
-                        StringBuilder links = new StringBuilder();
-                        for (SharedConfig.ProxyInfo info : selectedItems) {
-                            if (links.length() > 0) {
-                                links.append("\n\n");
-                            }
-                            links.append(info.getLink());
-                        }
-
-                        Intent shareIntent = new Intent(Intent.ACTION_SEND);
-                        shareIntent.setType("text/plain");
-                        shareIntent.putExtra(Intent.EXTRA_TEXT, links.toString());
-                        Intent chooserIntent = Intent.createChooser(shareIntent, LocaleController.getString(selectedItems.size() > 1 ? R.string.ShareLinks : R.string.ShareLink));
-                        chooserIntent.setFlags(Intent.FLAG_ACTIVITY_NEW_TASK);
-                        context.startActivity(chooserIntent);
-
-                        if (listAdapter != null) {
-                            listAdapter.clearSelected();
-                        }
-                        break;
-                }
-            }
-        });
-
-        return fragmentView;
-    }
-
-    @Override
-    public boolean onBackPressed() {
-        if (!selectedItems.isEmpty()) {
-            listAdapter.clearSelected();
-            return false;
-        }
-        return true;
->>>>>>> 3ccf875b
     }
 
     private void updateRows(boolean notify) {
         proxyList = SharedConfig.getProxyList();
         rowCount = 0;
         useProxyRow = rowCount++;
-<<<<<<< HEAD
         enablePublicProxyRow = rowCount++;
         if (!proxyList.isEmpty()) {
             useProxyDetailRow = rowCount++;
             connectionsHeaderRow = rowCount++;
-=======
-        useProxyDetailRow = rowCount++;
-        connectionsHeaderRow = rowCount++;
-
-        if (notify) {
-            proxyList.clear();
-            proxyList.addAll(SharedConfig.proxyList);
-
-            boolean checking = false;
-            if (!wasCheckedAllList) {
-                for (SharedConfig.ProxyInfo info : proxyList) {
-                    if (info.checking || info.availableCheckTime == 0) {
-                        checking = true;
-                        break;
-                    }
-                }
-                if (!checking) {
-                    wasCheckedAllList = true;
-                }
-            }
-
-            boolean isChecking = checking;
-            Collections.sort(proxyList, (o1, o2) -> {
-                long bias1 = SharedConfig.currentProxy == o1 ? -200000 : 0;
-                if (!o1.available) {
-                    bias1 += 100000;
-                }
-                long bias2 = SharedConfig.currentProxy == o2 ? -200000 : 0;
-                if (!o2.available) {
-                    bias2 += 100000;
-                }
-                return Long.compare(isChecking && o1 != SharedConfig.currentProxy ? SharedConfig.proxyList.indexOf(o1) * 10000L : o1.ping + bias1,
-                        isChecking && o2 != SharedConfig.currentProxy ? SharedConfig.proxyList.indexOf(o2) * 10000L : o2.ping + bias2);
-            });
-        }
-
-        if (!proxyList.isEmpty()) {
->>>>>>> 3ccf875b
             proxyStartRow = rowCount;
             rowCount += proxyList.size();
             proxyEndRow = rowCount;
@@ -1251,7 +979,6 @@
         }
     }
 
-<<<<<<< HEAD
     public void checkSingleProxy(SharedConfig.ProxyInfo proxyInfo, int repeat, Runnable callback) {
 
         if (SharedConfig.activeAccounts.isEmpty() && proxyInfo instanceof SharedConfig.WsProxy) {
@@ -1272,13 +999,6 @@
                     AlertUtil.showToast(e);
                 }
                 ThreadUtil.sleep(233L);
-=======
-    private void checkProxyList() {
-        for (int a = 0, count = proxyList.size(); a < count; a++) {
-            final SharedConfig.ProxyInfo proxyInfo = proxyList.get(a);
-            if (proxyInfo.checking || SystemClock.elapsedRealtime() - proxyInfo.availableCheckTime < 2 * 60 * 1000) {
-                continue;
->>>>>>> 3ccf875b
             }
             proxyInfo.proxyCheckPingId = ConnectionsManager.getInstance(currentAccount).checkProxy(proxyInfo.address, proxyInfo.port, proxyInfo.username, proxyInfo.password, proxyInfo.secret, time -> AndroidUtilities.runOnUIThread(() -> {
                 if (time == -1) {
@@ -1431,7 +1151,6 @@
             }
         } else if (id == NotificationCenter.proxyCheckDone) {
             if (listView != null) {
-<<<<<<< HEAD
                 if (args.length == 0) {
                     updateRows(true);
                 } else {
@@ -1443,32 +1162,7 @@
                             TextDetailProxyCell cell = (TextDetailProxyCell) holder.itemView;
                             cell.updateStatus();
                         }
-=======
-                SharedConfig.ProxyInfo proxyInfo = (SharedConfig.ProxyInfo) args[0];
-                int idx = proxyList.indexOf(proxyInfo);
-                if (idx >= 0) {
-                    RecyclerListView.Holder holder = (RecyclerListView.Holder) listView.findViewHolderForAdapterPosition(idx + proxyStartRow);
-                    if (holder != null) {
-                        TextDetailProxyCell cell = (TextDetailProxyCell) holder.itemView;
-                        cell.updateStatus();
->>>>>>> 3ccf875b
-                    }
-                }
-
-                boolean checking = false;
-                if (!wasCheckedAllList) {
-                    for (SharedConfig.ProxyInfo info : proxyList) {
-                        if (info.checking || info.availableCheckTime == 0) {
-                            checking = true;
-                            break;
-                        }
-                    }
-                    if (!checking) {
-                        wasCheckedAllList = true;
-                    }
-                }
-                if (!checking) {
-                    updateRows(true);
+                    }
                 }
             }
         }
@@ -1484,43 +1178,6 @@
 
         public ListAdapter(Context context) {
             mContext = context;
-
-            setHasStableIds(true);
-        }
-
-        public void toggleSelected(int position) {
-            if (position < proxyStartRow || position >= proxyEndRow) {
-                return;
-            }
-            SharedConfig.ProxyInfo info = proxyList.get(position - proxyStartRow);
-            if (selectedItems.contains(info)) {
-                selectedItems.remove(info);
-            } else {
-                selectedItems.add(info);
-            }
-            notifyItemChanged(position, PAYLOAD_SELECTION_CHANGED);
-            checkActionMode();
-        }
-
-        public void clearSelected() {
-            selectedItems.clear();
-            notifyItemRangeChanged(proxyStartRow, proxyEndRow - proxyStartRow, PAYLOAD_SELECTION_CHANGED);
-            checkActionMode();
-        }
-
-        private void checkActionMode() {
-            int selectedCount = selectedItems.size();
-            boolean actionModeShowed = actionBar.isActionModeShowed();
-            if (selectedCount > 0) {
-                selectedCountTextView.setNumber(selectedCount, actionModeShowed);
-                if (!actionModeShowed) {
-                    actionBar.showActionMode();
-                    notifyItemRangeChanged(proxyStartRow, proxyEndRow - proxyStartRow, PAYLOAD_SELECTION_MODE_CHANGED);
-                }
-            } else if (actionModeShowed) {
-                actionBar.hideActionMode();
-                notifyItemRangeChanged(proxyStartRow, proxyEndRow - proxyStartRow, PAYLOAD_SELECTION_MODE_CHANGED);
-            }
         }
 
         @Override
@@ -1567,20 +1224,12 @@
                 }
                 case 5: {
                     TextDetailProxyCell cell = (TextDetailProxyCell) holder.itemView;
-<<<<<<< HEAD
                     try {
                         SharedConfig.ProxyInfo info = proxyList.get(position - proxyStartRow);
                         cell.setProxy(info);
                         cell.setChecked(SharedConfig.currentProxy == info);
                     } catch (IndexOutOfBoundsException e) {
                     }
-=======
-                    SharedConfig.ProxyInfo info = proxyList.get(position - proxyStartRow);
-                    cell.setProxy(info);
-                    cell.setChecked(SharedConfig.currentProxy == info);
-                    cell.setItemSelected(selectedItems.contains(proxyList.get(position - proxyStartRow)), false);
-                    cell.setSelectionEnabled(!selectedItems.isEmpty(), false);
->>>>>>> 3ccf875b
                     break;
                 }
             }
@@ -1589,15 +1238,7 @@
         @SuppressWarnings("unchecked")
         @Override
         public void onBindViewHolder(@NonNull RecyclerView.ViewHolder holder, int position, @NonNull List payloads) {
-            if (holder.getItemViewType() == 5 && !payloads.isEmpty()) {
-                TextDetailProxyCell cell = (TextDetailProxyCell) holder.itemView;
-                if (payloads.contains(PAYLOAD_SELECTION_CHANGED)) {
-                    cell.setItemSelected(selectedItems.contains(proxyList.get(position - proxyStartRow)), true);
-                }
-                if (payloads.contains(PAYLOAD_SELECTION_MODE_CHANGED)) {
-                    cell.setSelectionEnabled(!selectedItems.isEmpty(), true);
-                }
-            } else if (holder.getItemViewType() == 3 && payloads.contains(PAYLOAD_CHECKED_CHANGED)) {
+            if (holder.getItemViewType() == 3 && payloads.contains(PAYLOAD_CHECKED_CHANGED)) {
                 TextCheckCell checkCell = (TextCheckCell) holder.itemView;
                 if (position == useProxyRow) {
                     checkCell.setChecked(useProxySettings);
@@ -1667,27 +1308,6 @@
         }
 
         @Override
-        public long getItemId(int position) {
-            if (position == useProxyDetailRow) {
-                return -1;
-            } else if (position == proxyDetailRow) {
-                return -2;
-            } else if (position == proxyAddRow) {
-                return -3;
-            } else if (position == useProxyRow) {
-                return -4;
-            } else if (position == callsRow) {
-                return -5;
-            } else if (position == connectionsHeaderRow) {
-                return -6;
-            } else if (position >= proxyStartRow && position < proxyEndRow) {
-                return proxyList.get(position - proxyStartRow).hashCode();
-            } else {
-                return -7;
-            }
-        }
-
-        @Override
         public int getItemViewType(int position) {
             if (position == useProxyDetailRow || position == proxyDetailRow) {
                 return 0;
