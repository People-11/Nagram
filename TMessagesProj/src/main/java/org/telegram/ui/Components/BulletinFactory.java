--- conflicted
+++ resolved
@@ -113,15 +113,12 @@
         this.fragment = null;
     }
 
-<<<<<<< HEAD
-=======
     public Bulletin createSimpleBulletin(int iconRawId, String text) {
         final Bulletin.LottieLayout layout = new Bulletin.LottieLayout(getContext());
         layout.setAnimation(iconRawId, 36, 36);
         layout.textView.setText(text);
         return create(layout, Bulletin.DURATION_SHORT);
     }
->>>>>>> 31b58013
 
     @CheckResult
     public Bulletin createDownloadBulletin(FileType fileType) {
