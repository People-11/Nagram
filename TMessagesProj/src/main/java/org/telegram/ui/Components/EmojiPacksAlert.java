package org.telegram.ui.Components;

import static org.telegram.messenger.AndroidUtilities.dp;

import android.animation.Animator;
import android.animation.AnimatorListenerAdapter;
import android.animation.ValueAnimator;
import android.content.Context;
import android.graphics.Canvas;
import android.graphics.ColorFilter;
import android.graphics.Paint;
import android.graphics.Path;
import android.graphics.PorterDuff;
import android.graphics.PorterDuffColorFilter;
import android.graphics.Rect;
import android.graphics.drawable.Drawable;
import android.os.SystemClock;
import android.text.Editable;
import android.text.Selection;
import android.text.Spannable;
import android.text.SpannableString;
import android.text.SpannableStringBuilder;
import android.text.Spanned;
import android.text.TextUtils;
import android.text.method.LinkMovementMethod;
import android.util.LongSparseArray;
import android.util.SparseArray;
import android.util.TypedValue;
import android.view.Gravity;
import android.view.HapticFeedbackConstants;
import android.view.MotionEvent;
import android.view.View;
import android.view.ViewGroup;
import android.view.WindowManager;
import android.view.animation.OvershootInterpolator;
import android.widget.FrameLayout;
import android.widget.LinearLayout;
import android.widget.TextView;
import android.widget.Toast;

import androidx.annotation.NonNull;
import androidx.core.content.ContextCompat;
import androidx.core.graphics.ColorUtils;
import androidx.core.math.MathUtils;
import androidx.recyclerview.widget.GridLayoutManager;
import androidx.recyclerview.widget.RecyclerView;

import org.telegram.messenger.AndroidUtilities;
import org.telegram.messenger.FileLog;
import org.telegram.messenger.ImageReceiver;
import org.telegram.messenger.LocaleController;
import org.telegram.messenger.MediaDataController;
import org.telegram.messenger.MessageObject;
import org.telegram.messenger.MessagesController;
import org.telegram.messenger.NotificationCenter;
import org.telegram.messenger.R;
import org.telegram.messenger.SharedConfig;
import org.telegram.messenger.UserConfig;
import org.telegram.messenger.Utilities;
import org.telegram.tgnet.ConnectionsManager;
import org.telegram.tgnet.TLObject;
import org.telegram.tgnet.TLRPC;
import org.telegram.ui.ActionBar.ActionBarMenuItem;
import org.telegram.ui.ActionBar.ActionBarMenuSubItem;
import org.telegram.ui.ActionBar.ActionBarPopupWindow;
import org.telegram.ui.ActionBar.BaseFragment;
import org.telegram.ui.ActionBar.BottomSheet;
import org.telegram.ui.ActionBar.Theme;
import org.telegram.ui.ChatActivity;
import org.telegram.ui.Components.Premium.PremiumButtonView;
import org.telegram.ui.Components.Premium.PremiumFeatureBottomSheet;
import org.telegram.ui.LaunchActivity;
import org.telegram.ui.PremiumPreviewFragment;
import org.telegram.ui.ProfileActivity;

import java.util.ArrayList;
import java.util.regex.Matcher;
import java.util.regex.Pattern;

import tw.nekomimi.nekogram.NekoConfig;

public class EmojiPacksAlert extends BottomSheet implements NotificationCenter.NotificationCenterDelegate {

    private LongSparseArray<AnimatedEmojiDrawable> animatedEmojiDrawables;

    private BaseFragment fragment;

    private View paddingView;
    private EmojiPacksLoader customEmojiPacks;

    private RecyclerListView listView;
    private View shadowView;
    private FrameLayout buttonsView;
    private TextView addButtonView;
    private TextView removeButtonView;
    private PremiumButtonView premiumButtonView;
    private GridLayoutManager gridLayoutManager;

    private CircularProgressDrawable progressDrawable;
    private ActionBarPopupWindow popupWindow;

    private boolean hasDescription;
    private float loadT;
    private float lastY;
    private Float fromY;

    @Override
    protected boolean canDismissWithSwipe() {
        return false;
    }

    public EmojiPacksAlert(BaseFragment fragment, Context context, Theme.ResourcesProvider resourceProvider, ArrayList<TLRPC.InputStickerSet> stickerSets) {
        super(context, false, resourceProvider);
        boolean single = stickerSets.size() <= 1;
        this.fragment = fragment;
        fixNavigationBar();

        customEmojiPacks = new EmojiPacksLoader(currentAccount, stickerSets) {
            @Override
            protected void onUpdate() {
                updateButton();
                if (listView != null && listView.getAdapter() != null) {
                    listView.getAdapter().notifyDataSetChanged();
                }
            }
        };

        progressDrawable = new CircularProgressDrawable(AndroidUtilities.dp(32), AndroidUtilities.dp(3.5f), getThemedColor(Theme.key_featuredStickers_addButton));

        final ColorFilter colorFilter = new PorterDuffColorFilter(ColorUtils.setAlphaComponent(getThemedColor(Theme.key_windowBackgroundWhiteLinkText), 178), PorterDuff.Mode.MULTIPLY);
        containerView = new FrameLayout(context) {

            private Paint paint = new Paint();
            private Path path = new Path();
            private Boolean lastOpen = null;
            boolean attached;
            SparseArray<ArrayList<EmojiImageView>> viewsGroupedByLines = new SparseArray<>();
            ArrayList<DrawingInBackgroundLine> lineDrawables = new ArrayList<>();
            ArrayList<DrawingInBackgroundLine> lineDrawablesTmp = new ArrayList<>();
            ArrayList<ArrayList<EmojiImageView>> unusedArrays = new ArrayList<>();
            ArrayList<DrawingInBackgroundLine> unusedLineDrawables = new ArrayList<>();

            @Override
            protected void dispatchDraw(Canvas canvas) {
                if (!attached) {
                    return;
                }
                paint.setColor(getThemedColor(Theme.key_dialogBackground));
                paint.setShadowLayer(dp(2), 0, dp(-0.66f), 0x1e000000);
                path.reset();
                float y = lastY = getListTop();
                float pad = 0;
                if (fromY != null) {
                    float wasY = y;
                    y = AndroidUtilities.lerp(fromY, y + containerView.getY(), loadT) - containerView.getY();
                    pad = y - wasY;
                }
                float stickToTop = (1f - MathUtils.clamp((y - containerView.getPaddingTop()) / AndroidUtilities.dp(32), 0, 1));
                y -= stickToTop * containerView.getPaddingTop();
                float r = dp((1f - stickToTop) * 14);
                AndroidUtilities.rectTmp.set(getPaddingLeft(), y, getWidth() - getPaddingRight(), getBottom() + r);
                path.addRoundRect(AndroidUtilities.rectTmp, r, r, Path.Direction.CW);
                canvas.drawPath(path, paint);

                boolean open = stickToTop > .75f;
                if (lastOpen == null || open != lastOpen) {
                    updateLightStatusBar(lastOpen = open);
                }

                Theme.dialogs_onlineCirclePaint.setColor(getThemedColor(Theme.key_sheet_scrollUp));
                Theme.dialogs_onlineCirclePaint.setAlpha((int) (MathUtils.clamp(y / (float) AndroidUtilities.dp(20), 0, 1) * Theme.dialogs_onlineCirclePaint.getAlpha()));
                int w = AndroidUtilities.dp(36);
                y += AndroidUtilities.dp(10);
                AndroidUtilities.rectTmp.set((getMeasuredWidth() - w) / 2, y, (getMeasuredWidth() + w) / 2, y + AndroidUtilities.dp(4));
                canvas.drawRoundRect(AndroidUtilities.rectTmp, AndroidUtilities.dp(2), AndroidUtilities.dp(2), Theme.dialogs_onlineCirclePaint);

                shadowView.setVisibility(listView.canScrollVertically(1) || removeButtonView.getVisibility() == View.VISIBLE ? View.VISIBLE : View.INVISIBLE);
                if (listView != null) {
                    canvas.save();
                    canvas.translate(listView.getLeft(), listView.getTop() + pad);
                    canvas.clipRect(0, 0, listView.getWidth(), listView.getHeight());
                    canvas.saveLayerAlpha(0, 0, listView.getWidth(), listView.getHeight(), (int) (255 * listView.getAlpha()), Canvas.ALL_SAVE_FLAG);

                    for (int i = 0; i < viewsGroupedByLines.size(); i++) {
                        ArrayList<EmojiImageView> arrayList = viewsGroupedByLines.valueAt(i);
                        arrayList.clear();
                        unusedArrays.add(arrayList);
                    }
                    viewsGroupedByLines.clear();
                    for (int i = 0; i < listView.getChildCount(); ++i) {
                        View child = listView.getChildAt(i);
                        if (child instanceof EmojiImageView) {
                            ((EmojiImageView) child).updatePressedProgress();
                            if (animatedEmojiDrawables == null) {
                                animatedEmojiDrawables = new LongSparseArray<>();
                            }
                            AnimatedEmojiSpan span = ((EmojiImageView) child).span;
                            if (span == null) {
                                continue;
                            }
                            long documentId = span.getDocumentId();
                            AnimatedEmojiDrawable drawable = animatedEmojiDrawables.get(documentId);
                            if (drawable == null) {
                                animatedEmojiDrawables.put(documentId, drawable = AnimatedEmojiDrawable.make(currentAccount, AnimatedEmojiDrawable.CACHE_TYPE_ALERT_PREVIEW, documentId));
                            }
                            drawable.setColorFilter(colorFilter);
                            drawable.addView(this);
                            ArrayList<EmojiImageView> arrayList = viewsGroupedByLines.get(child.getTop());
                            if (arrayList == null) {
                                if (!unusedArrays.isEmpty()) {
                                    arrayList = unusedArrays.remove(unusedArrays.size() - 1);
                                } else {
                                    arrayList = new ArrayList<>();
                                }
                                viewsGroupedByLines.put(child.getTop(), arrayList);
                            }
                            arrayList.add((EmojiImageView) child);
                        } else {
                            canvas.save();
                            canvas.translate(child.getLeft(), child.getTop());
                            child.draw(canvas);
                            canvas.restore();
                        }
                    }

                    lineDrawablesTmp.clear();
                    lineDrawablesTmp.addAll(lineDrawables);
                    lineDrawables.clear();

                    long time = System.currentTimeMillis();
                    for (int i = 0; i < viewsGroupedByLines.size(); i++) {
                        ArrayList<EmojiImageView> arrayList = viewsGroupedByLines.valueAt(i);
                        View firstView = arrayList.get(0);
                        int position = listView.getChildAdapterPosition(firstView);
                        DrawingInBackgroundLine drawable = null;
                        for (int k = 0; k < lineDrawablesTmp.size(); k++) {
                            if (lineDrawablesTmp.get(k).position == position) {
                                drawable = lineDrawablesTmp.get(k);
                                lineDrawablesTmp.remove(k);
                                break;
                            }
                        }
                        if (drawable == null) {
                            if (!unusedLineDrawables.isEmpty()) {
                                drawable = unusedLineDrawables.remove(unusedLineDrawables.size() - 1);
                            } else {
                                drawable = new DrawingInBackgroundLine();
                                drawable.currentLayerNum = 7;
                            }
                            drawable.position = position;
                            drawable.onAttachToWindow();
                        }
                        lineDrawables.add(drawable);
                        drawable.imageViewEmojis = arrayList;
                        canvas.save();
                        canvas.translate(0, firstView.getY() + firstView.getPaddingTop());
                        drawable.draw(canvas, time, getMeasuredWidth(), firstView.getMeasuredHeight() - firstView.getPaddingBottom(), 1f);
                        canvas.restore();
                    }

                    for (int i = 0; i < lineDrawablesTmp.size(); i++) {
                        if (unusedLineDrawables.size() < 3) {
                            unusedLineDrawables.add(lineDrawablesTmp.get(i));
                            lineDrawablesTmp.get(i).imageViewEmojis = null;
                            lineDrawablesTmp.get(i).reset();

                        } else {
                            lineDrawablesTmp.get(i).onDetachFromWindow();
                        }
                    }
                    lineDrawablesTmp.clear();
                    canvas.restore();
                    canvas.restore();

                    if (listView.getAlpha() < 1) {
                        int cx = getWidth() / 2;
                        int cy = ((int) y + getHeight()) / 2;
                        int R = AndroidUtilities.dp(16);
                        progressDrawable.setAlpha((int) (255 * (1f - listView.getAlpha())));
                        progressDrawable.setBounds(cx - R, cy - R, cx + R, cy + R);
                        progressDrawable.draw(canvas);
                        invalidate();
                    }
                }
                super.dispatchDraw(canvas);
            }

            @Override
            public boolean dispatchTouchEvent(MotionEvent event) {
                if (event.getAction() == MotionEvent.ACTION_DOWN && event.getY() < getListTop() - AndroidUtilities.dp(6)) {
                    dismiss();
                }
                return super.dispatchTouchEvent(event);
            }

            class DrawingInBackgroundLine extends DrawingInBackgroundThreadDrawable {
                public int position;
                ArrayList<EmojiImageView> imageViewEmojis;
                ArrayList<EmojiImageView> drawInBackgroundViews = new ArrayList<>();


                @Override
                public void prepareDraw(long time) {
                    drawInBackgroundViews.clear();
                    for (int i = 0; i < imageViewEmojis.size(); i++) {
                        EmojiImageView imageView = imageViewEmojis.get(i);
                        AnimatedEmojiSpan span = imageView.span;
                        if (span == null) {
                            continue;
                        }
                        AnimatedEmojiDrawable drawable = animatedEmojiDrawables.get(imageView.span.getDocumentId());
                        if (drawable == null || drawable.getImageReceiver() == null) {
                            continue;
                        }

                        drawable.update(time);
                        imageView.backgroundThreadDrawHolder[threadIndex] = drawable.getImageReceiver().setDrawInBackgroundThread(imageView.backgroundThreadDrawHolder[threadIndex], threadIndex);
                        imageView.backgroundThreadDrawHolder[threadIndex].time = time;
                        drawable.setAlpha(255);
                        AndroidUtilities.rectTmp2.set(imageView.getLeft() + imageView.getPaddingLeft(),  imageView.getPaddingTop(), imageView.getRight() - imageView.getPaddingRight(), imageView.getMeasuredHeight() - imageView.getPaddingBottom());
                        imageView.backgroundThreadDrawHolder[threadIndex].setBounds(AndroidUtilities.rectTmp2);
                        imageView.imageReceiver = drawable.getImageReceiver();
                        drawInBackgroundViews.add(imageView);
                    }
                }

                @Override
                public void draw(Canvas canvas, long time, int w, int h, float alpha) {
                    if (imageViewEmojis == null) {
                        return;
                    }
                    boolean drawInUi = imageViewEmojis.size() <= 3 || SharedConfig.getDevicePerformanceClass() == SharedConfig.PERFORMANCE_CLASS_LOW;
                    if (!drawInUi) {
                        for (int i = 0; i < imageViewEmojis.size(); i++) {
                            EmojiImageView img = imageViewEmojis.get(i);
                            if (img.pressedProgress != 0 || img.backAnimator != null || img.getTranslationX() != 0 || img.getTranslationY() != 0 || img.getAlpha() != 1) {
                                drawInUi = true;
                                break;
                            }
                        }
                    }
                    if (drawInUi) {
                        prepareDraw(System.currentTimeMillis());
                        drawInUiThread(canvas, alpha);
                        reset();
                    } else {
                        super.draw(canvas, time, w, h, alpha);
                    }
                }

                @Override
                public void drawInBackground(Canvas canvas) {
                    for (int i = 0; i < drawInBackgroundViews.size(); i++) {
                        EmojiImageView imageView = drawInBackgroundViews.get(i);
                        imageView.imageReceiver.draw(canvas, imageView.backgroundThreadDrawHolder[threadIndex]);
                    }
                }

                @Override
                protected void drawInUiThread(Canvas canvas, float alpha) {
                    if (imageViewEmojis != null) {
                        for (int i = 0; i < imageViewEmojis.size(); i++) {
                            EmojiImageView imageView = imageViewEmojis.get(i);
                            AnimatedEmojiSpan span = imageView.span;
                            if (span == null) {
                                continue;
                            }
                            AnimatedEmojiDrawable drawable = animatedEmojiDrawables.get(imageView.span.getDocumentId());
                            if (drawable == null || drawable.getImageReceiver() == null) {
                                continue;
                            }
                            if (imageView.imageReceiver != null) {
                                drawable.setAlpha((int) (255 * alpha * imageView.getAlpha()));
                                float hw = (imageView.getWidth() - imageView.getPaddingLeft() - imageView.getPaddingRight()) / 2f;
                                float hh = (imageView.getHeight() - imageView.getPaddingTop() - imageView.getPaddingBottom()) / 2f;
                                float cx = (imageView.getLeft() + imageView.getRight()) / 2f;
                                float cy = imageView.getPaddingTop() + hh;
                                float scale = 1f;
                                if (imageView.pressedProgress != 0) {
                                    scale *= 0.8f + 0.2f * (1f - imageView.pressedProgress);
                                }
                                drawable.setBounds(
                                    (int) (cx - hw * imageView.getScaleX() * scale),
                                    (int) (cy - hh * imageView.getScaleY() * scale),
                                    (int) (cx + hw * imageView.getScaleX() * scale),
                                    (int) (cy + hh * imageView.getScaleY() * scale)
                                );
                                drawable.draw(canvas, false);
                            }
                        }
                    }
                }

                @Override
                public void onFrameReady() {
                    super.onFrameReady();
                    for (int i = 0; i < drawInBackgroundViews.size(); i++) {
                        EmojiImageView imageView = drawInBackgroundViews.get(i);
                        imageView.backgroundThreadDrawHolder[threadIndex].release();
                    }
                    containerView.invalidate();
                }
            }

            @Override
            protected void onAttachedToWindow() {
                super.onAttachedToWindow();
                attached = true;
            }

            @Override
            protected void onDetachedFromWindow() {
                super.onDetachedFromWindow();
                attached = false;
                for (int i = 0; i < lineDrawables.size(); i++) {
                    lineDrawables.get(i).onDetachFromWindow();
                }
                for (int i = 0; i < unusedLineDrawables.size(); i++) {
                    unusedLineDrawables.get(i).onDetachFromWindow();
                }
                lineDrawables.clear();
            }
        };

        paddingView = new View(context) {
            @Override
            protected void onMeasure(int widthMeasureSpec, int heightMeasureSpec) {
                boolean isPortrait = AndroidUtilities.displaySize.x < AndroidUtilities.displaySize.y;
                super.onMeasure(widthMeasureSpec, MeasureSpec.makeMeasureSpec((int) (AndroidUtilities.displaySize.y * (isPortrait ? .56f : .3f)), MeasureSpec.EXACTLY));
            }
        };
        listView = new RecyclerListView(context) {

            @Override
            protected void onMeasure(int widthSpec, int heightSpec) {
                int width = MeasureSpec.getSize(widthSpec);
                gridLayoutManager.setSpanCount(Math.max(1, width / AndroidUtilities.dp(AndroidUtilities.isTablet() ? 60 : 45)));
                super.onMeasure(widthSpec, heightSpec);
            }

            @Override
            public void onScrolled(int dx, int dy) {
                super.onScrolled(dx, dy);
                containerView.invalidate();
            }

            @Override
            protected void onDetachedFromWindow() {
                super.onDetachedFromWindow();
                AnimatedEmojiSpan.release(containerView, animatedEmojiDrawables);
            }

            @Override
            public boolean drawChild(Canvas canvas, View child, long drawingTime) {
                return false;
            }
        };
        containerView.setPadding(backgroundPaddingLeft, AndroidUtilities.statusBarHeight, backgroundPaddingLeft, 0);
        containerView.setClipChildren(false);
        containerView.setClipToPadding(false);
        containerView.setWillNotDraw(false);
        listView.setSelectorRadius(AndroidUtilities.dp(6));
        listView.setSelectorDrawableColor(Theme.getColor(Theme.key_listSelector, resourceProvider));
        listView.setPadding(AndroidUtilities.dp(8), 0, AndroidUtilities.dp(8), AndroidUtilities.dp(68));
        listView.setAdapter(new Adapter());
        listView.setLayoutManager(gridLayoutManager = new GridLayoutManager(context, 8));
        listView.addItemDecoration(new RecyclerView.ItemDecoration() {
            @Override
            public void getItemOffsets(@NonNull Rect outRect, @NonNull View view, @NonNull RecyclerView parent, @NonNull RecyclerView.State state) {
                if (view instanceof SeparatorView) {
                    outRect.left = -listView.getPaddingLeft();
                    outRect.right = -listView.getPaddingRight();
                } else if (listView.getChildAdapterPosition(view) == 1) {
                    outRect.top = AndroidUtilities.dp(14);
                }
            }
        });
        listView.setOnItemClickListener((view, position) -> {
            if (stickerSets == null || stickerSets.size() <= 1) {
                if (popupWindow != null) {
                    popupWindow.dismiss();
                    popupWindow = null;
                    return;
                }
                if (fragment instanceof ChatActivity && ((ChatActivity) fragment).getChatActivityEnterView().getVisibility() == View.VISIBLE && view instanceof EmojiImageView) {
                    final AnimatedEmojiSpan span = ((EmojiImageView) view).span;
                    try {
                        SpannableString text = new SpannableString(MessageObject.findAnimatedEmojiEmoticon(span.document == null ? AnimatedEmojiDrawable.findDocument(currentAccount, span.getDocumentId()) : span.document));
                        text.setSpan(span, 0, text.length(), Spanned.SPAN_EXCLUSIVE_EXCLUSIVE);
                        ((Editable) ((ChatActivity) fragment).getChatActivityEnterView().messageEditText.getText()).append(text);
                        ((ChatActivity) fragment).showEmojiHint();
                        onCloseByLink();
                        dismiss();
                    } catch (Exception ignore) {}
                    if (!NekoConfig.disableVibration.Bool()) {
                        try {
                            view.performHapticFeedback(HapticFeedbackConstants.KEYBOARD_TAP, HapticFeedbackConstants.FLAG_IGNORE_VIEW_SETTING);
                        } catch (Exception e) {
                        }
                    }
                }
                return;
            }
            if (SystemClock.elapsedRealtime() - premiumButtonClicked < 250) {
                return;
            }
            int i = 0;
            int sz = 0;
            for (int j = 0; i < customEmojiPacks.data.length; ++i) {
                sz = customEmojiPacks.data[i].size();
                if (customEmojiPacks.data.length > 1) {
                    sz = Math.min(gridLayoutManager.getSpanCount() * 2, sz);
                }
                j += 1 + sz + 1;
                if (position < j) {
                    break;
                }
            }
            TLRPC.TL_messages_stickerSet stickerSet = customEmojiPacks.stickerSets == null || i >= customEmojiPacks.stickerSets.size() ? null : customEmojiPacks.stickerSets.get(i);
            if (stickerSet != null && stickerSet.set != null) {
                ArrayList<TLRPC.InputStickerSet> inputStickerSets = new ArrayList<>();
                TLRPC.TL_inputStickerSetID inputStickerSet = new TLRPC.TL_inputStickerSetID();
                inputStickerSet.id = stickerSet.set.id;
                inputStickerSet.access_hash = stickerSet.set.access_hash;
                inputStickerSets.add(inputStickerSet);
                new EmojiPacksAlert(fragment, getContext(), resourceProvider, inputStickerSets) {
                    @Override
                    protected void onCloseByLink() {
                        EmojiPacksAlert.this.dismiss();
                    }
                }.show();
            }
        });
        listView.setOnItemLongClickListener((view, position) -> {
            if (view instanceof EmojiImageView) {
                final AnimatedEmojiSpan span = ((EmojiImageView) view).span;
                if (span == null) {
                    return false;
                }

                ActionBarMenuSubItem copyButton = new ActionBarMenuSubItem(getContext(), true, true);
                copyButton.setItemHeight(48);
                copyButton.setPadding(AndroidUtilities.dp(26), 0, AndroidUtilities.dp(26), 0);
                copyButton.setText(LocaleController.getString("Copy", R.string.Copy));
                copyButton.getTextView().setTextSize(TypedValue.COMPLEX_UNIT_DIP, 14.4f);
                copyButton.getTextView().setTypeface(AndroidUtilities.getTypeface("fonts/rmedium.ttf"));
                copyButton.setOnClickListener(e -> {
                    if (popupWindow == null) {
                        return;
                    }
                    popupWindow.dismiss();
                    popupWindow = null;

                    SpannableString text = new SpannableString(MessageObject.findAnimatedEmojiEmoticon(AnimatedEmojiDrawable.findDocument(currentAccount, span.getDocumentId())));
                    text.setSpan(span, 0, text.length(), Spanned.SPAN_EXCLUSIVE_EXCLUSIVE);
                    if (AndroidUtilities.addToClipboard(text)) {
                        BulletinFactory.of((FrameLayout) containerView, resourcesProvider).createCopyBulletin(LocaleController.getString("EmojiCopied", R.string.EmojiCopied)).show();
                    }
                });

                LinearLayout layout = new LinearLayout(context);
                Drawable shadowDrawable2 = ContextCompat.getDrawable(getContext(), R.drawable.popup_fixed_alert).mutate();
                shadowDrawable2.setColorFilter(new PorterDuffColorFilter(getThemedColor(Theme.key_actionBarDefaultSubmenuBackground), PorterDuff.Mode.MULTIPLY));
                layout.setBackground(shadowDrawable2);
                layout.addView(copyButton);

                popupWindow = new ActionBarPopupWindow(layout, LayoutHelper.WRAP_CONTENT, LayoutHelper.WRAP_CONTENT);
                popupWindow.setClippingEnabled(true);
                popupWindow.setLayoutInScreen(true);
                popupWindow.setInputMethodMode(ActionBarPopupWindow.INPUT_METHOD_NOT_NEEDED);
                popupWindow.setSoftInputMode(WindowManager.LayoutParams.SOFT_INPUT_STATE_UNSPECIFIED);
                popupWindow.setOutsideTouchable(true);
                popupWindow.setAnimationStyle(R.style.PopupAnimation);
                int[] loc = new int[2];
                view.getLocationInWindow(loc);
                popupWindow.showAtLocation(view, Gravity.TOP | Gravity.LEFT, loc[0] - AndroidUtilities.dp(49) + view.getMeasuredWidth() / 2, loc[1] - AndroidUtilities.dp(52));

                if (!NekoConfig.disableVibration.Bool()) {
                    try {
                        view.performHapticFeedback(HapticFeedbackConstants.LONG_PRESS, HapticFeedbackConstants.FLAG_IGNORE_VIEW_SETTING);
                    } catch (Exception e) {
                    }
                }

                return true;
            }
            return false;
        });
        gridLayoutManager.setReverseLayout(false);
        gridLayoutManager.setSpanSizeLookup(new GridLayoutManager.SpanSizeLookup() {
            @Override
            public int getSpanSize(int position) {
                return listView.getAdapter() != null && listView.getAdapter().getItemViewType(position) != 1 ? gridLayoutManager.getSpanCount() : 1;
            }
        });

        containerView.addView(listView, LayoutHelper.createFrame(LayoutHelper.MATCH_PARENT, LayoutHelper.MATCH_PARENT, Gravity.TOP | Gravity.LEFT));

        shadowView = new View(context);
        shadowView.setBackgroundColor(Theme.getColor(Theme.key_dialogShadowLine));
        containerView.addView(shadowView, LayoutHelper.createFrame(LayoutHelper.MATCH_PARENT, 1f / AndroidUtilities.density, Gravity.BOTTOM));
        shadowView.setTranslationY(-AndroidUtilities.dp(68));

        buttonsView = new FrameLayout(context);
        buttonsView.setBackgroundColor(getThemedColor(Theme.key_dialogBackground));
        containerView.addView(buttonsView, LayoutHelper.createFrame(LayoutHelper.MATCH_PARENT, 68, Gravity.BOTTOM | Gravity.FILL_HORIZONTAL));

        addButtonView = new TextView(context);
        addButtonView.setVisibility(View.GONE);
        addButtonView.setBackground(Theme.AdaptiveRipple.filledRect(getThemedColor(Theme.key_featuredStickers_addButton), 6));
        addButtonView.setTextColor(getThemedColor(Theme.key_featuredStickers_buttonText));
        addButtonView.setTypeface(AndroidUtilities.getTypeface("fonts/rmedium.ttf"));
        addButtonView.setGravity(Gravity.CENTER);
        buttonsView.addView(addButtonView, LayoutHelper.createFrame(LayoutHelper.MATCH_PARENT, 48, Gravity.BOTTOM, 12, 10, 12, 10));

        removeButtonView = new TextView(context);
        removeButtonView.setVisibility(View.GONE);
        removeButtonView.setBackground(Theme.createRadSelectorDrawable(0x0fffffff & getThemedColor(Theme.key_dialogTextRed), 0, 0));
        removeButtonView.setTextColor(getThemedColor(Theme.key_dialogTextRed));
        removeButtonView.setTypeface(AndroidUtilities.getTypeface("fonts/rmedium.ttf"));
        removeButtonView.setGravity(Gravity.CENTER);
        removeButtonView.setClickable(true);
        buttonsView.addView(removeButtonView, LayoutHelper.createFrame(LayoutHelper.MATCH_PARENT, LayoutHelper.MATCH_PARENT, Gravity.BOTTOM, 0, 0, 0, 19));

        premiumButtonView = new PremiumButtonView(context, false);
        premiumButtonView.setButton(LocaleController.getString("UnlockPremiumEmoji", R.string.UnlockPremiumEmoji), ev -> {
            showPremiumAlert();
        });
        premiumButtonView.setIcon(R.raw.unlock_icon);
        premiumButtonView.buttonLayout.setClickable(true);
        buttonsView.addView(premiumButtonView, LayoutHelper.createFrame(LayoutHelper.MATCH_PARENT, 48, Gravity.BOTTOM, 12, 10, 12, 10));

        updateButton();
        MediaDataController.getInstance(fragment.getCurrentAccount()).checkStickers(MediaDataController.TYPE_EMOJIPACKS);
    }

    protected void onButtonClicked(boolean install) {

    }

    private boolean shown = false;
    private void updateShowButton(boolean show) {
        boolean animated = !shown && show;
        final float removeOffset = (removeButtonView.getVisibility() == View.VISIBLE ? AndroidUtilities.dp(19) : 0);
        if (animated) {
            buttonsView.animate().translationY(show ? removeOffset : AndroidUtilities.dp(16)).alpha(show ? 1 : 0).setDuration(250).setInterpolator(CubicBezierInterpolator.EASE_OUT_QUINT).start();
            shadowView.animate().translationY(show ? -(AndroidUtilities.dp(68) - removeOffset) : 0).alpha(show ? 1 : 0).setDuration(250).setInterpolator(CubicBezierInterpolator.EASE_OUT_QUINT).start();
            listView.animate().translationY(!show ? (AndroidUtilities.dp(68) - removeOffset) : 0).setDuration(250).setInterpolator(CubicBezierInterpolator.EASE_OUT_QUINT).start();
        } else {
            buttonsView.setAlpha(show ? 1f : 0);
            buttonsView.setTranslationY(show ? removeOffset : AndroidUtilities.dp(16));
            shadowView.setAlpha(show ? 1f : 0);
            shadowView.setTranslationY(show ? -(AndroidUtilities.dp(68) - removeOffset) : 0);
            listView.setTranslationY(!show ? (AndroidUtilities.dp(68) - removeOffset) : 0);
        }
        shown = show;
    }

    protected void onCloseByLink() {

    }

    @Override
    public void onAttachedToWindow() {
        super.onAttachedToWindow();
        NotificationCenter.getInstance(currentAccount).addObserver(this, NotificationCenter.stickersDidLoad);
    }

    @Override
    public void onDetachedFromWindow() {
        super.onDetachedFromWindow();
        NotificationCenter.getInstance(currentAccount).removeObserver(this, NotificationCenter.stickersDidLoad);
    }

    @Override
    public void didReceivedNotification(int id, int account, Object... args) {
        if (id == NotificationCenter.stickersDidLoad) {
            updateInstallment();
        }
    }

    private long premiumButtonClicked;
    public void showPremiumAlert() {
        if (fragment != null) {
            new PremiumFeatureBottomSheet(fragment, PremiumPreviewFragment.PREMIUM_FEATURE_ANIMATED_EMOJI, false).show();
        } else if (getContext() instanceof LaunchActivity) {
            ((LaunchActivity) getContext()).presentFragment(new PremiumPreviewFragment(null));
        }
    }

    private void updateLightStatusBar(boolean open) {
        boolean openBgLight = AndroidUtilities.computePerceivedBrightness(getThemedColor(Theme.key_dialogBackground)) > .721f;
        boolean closedBgLight = AndroidUtilities.computePerceivedBrightness(Theme.blendOver(getThemedColor(Theme.key_actionBarDefault), 0x33000000)) > .721f;
        boolean isLight = open ? openBgLight : closedBgLight;
        AndroidUtilities.setLightStatusBar(getWindow(), isLight);
    }

    public void updateInstallment() {
        for (int i = 0; i < listView.getChildCount(); ++i) {
            View child = listView.getChildAt(i);
            if (child instanceof EmojiPackHeader) {
                EmojiPackHeader header = (EmojiPackHeader) child;
                if (header.set != null && header.set.set != null) {
                    header.toggle(MediaDataController.getInstance(currentAccount).isStickerPackInstalled(header.set.set.id), true);
                }
            }
        }
        updateButton();
    }

    public static void installSet(BaseFragment fragment, TLObject set, boolean showBulletIn) {
        installSet(fragment, set, showBulletIn, null, null);
    }
    public static void installSet(BaseFragment fragment, TLObject obj, boolean showBulletIn, Utilities.Callback<Boolean> onDone, Runnable onStickersLoaded) {
        int currentAccount = fragment == null ? UserConfig.selectedAccount : fragment.getCurrentAccount();
        View fragmentView = fragment == null ? null : fragment.getFragmentView();
        if (obj == null) {
            return;
        }
        TLRPC.TL_messages_stickerSet stickerSet = obj instanceof TLRPC.TL_messages_stickerSet ? (TLRPC.TL_messages_stickerSet) obj : null;
        TLRPC.StickerSet set = stickerSet != null ? stickerSet.set : obj instanceof TLRPC.StickerSet ? (TLRPC.StickerSet) obj : null;
        if (set == null) {
            return;
        }

        if (MediaDataController.getInstance(currentAccount).cancelRemovingStickerSet(set.id)) {
            if (onDone != null) {
                onDone.run(true);
            }
            return;
        }
        TLRPC.TL_messages_installStickerSet req = new TLRPC.TL_messages_installStickerSet();
        req.stickerset = new TLRPC.TL_inputStickerSetID();
        req.stickerset.id = set.id;
        req.stickerset.access_hash = set.access_hash;
        ConnectionsManager.getInstance(currentAccount).sendRequest(req, (response, error) -> AndroidUtilities.runOnUIThread(() -> {
            int type = MediaDataController.TYPE_IMAGE;
            if (set.masks) {
                type = MediaDataController.TYPE_MASK;
            } else if (set.emojis) {
                type = MediaDataController.TYPE_EMOJIPACKS;
            }
            try {
                if (error == null) {
                    if (showBulletIn && fragmentView != null) {
                        Bulletin.make(fragment, new StickerSetBulletinLayout(fragment.getFragmentView().getContext(), stickerSet == null ? set : stickerSet, StickerSetBulletinLayout.TYPE_ADDED, null, fragment.getResourceProvider()), Bulletin.DURATION_SHORT).show();
                    }
                    if (response instanceof TLRPC.TL_messages_stickerSetInstallResultArchive) {
                        MediaDataController.getInstance(currentAccount).processStickerSetInstallResultArchive(fragment, true, type, (TLRPC.TL_messages_stickerSetInstallResultArchive) response);
                    }
                    if (onDone != null) {
                        onDone.run(true);
                    }
                } else if (fragmentView != null) {
                    Toast.makeText(fragment.getFragmentView().getContext(), LocaleController.getString("ErrorOccurred", R.string.ErrorOccurred), Toast.LENGTH_SHORT).show();
                    if (onDone != null) {
                        onDone.run(false);
                    }
                } else {
                    if (onDone != null) {
                        onDone.run(false);
                    }
                }
            } catch (Exception e) {
                FileLog.e(e);
            }
            MediaDataController.getInstance(currentAccount).loadStickers(type, false, true, false, p -> {
                if (onStickersLoaded != null) {
                    onStickersLoaded.run();
                }
            });
        }));
    }

    public static void uninstallSet(BaseFragment fragment, TLRPC.TL_messages_stickerSet set, boolean showBulletin, Runnable onUndo) {
        if (fragment == null || set == null || fragment.getFragmentView() == null) {
            return;
        }
        MediaDataController.getInstance(fragment.getCurrentAccount()).toggleStickerSet(fragment.getFragmentView().getContext(), set, 0, fragment, true, showBulletin, onUndo);
    }

    private ValueAnimator loadAnimator;
    private void loadAnimation() {
        if (loadAnimator != null) {
            return;
        }
        loadAnimator = ValueAnimator.ofFloat(loadT, 1);
        fromY = lastY + containerView.getY();
        loadAnimator.addUpdateListener(a -> {
            loadT = (float) a.getAnimatedValue();
            listView.setAlpha(loadT);
            addButtonView.setAlpha(loadT);
            removeButtonView.setAlpha(loadT);
            containerView.invalidate();
        });
        loadAnimator.setDuration(250);
        loadAnimator.setInterpolator(CubicBezierInterpolator.EASE_OUT_QUINT);
        loadAnimator.start();
    }

    boolean loaded = true;
    private void updateButton() {
        if (buttonsView == null) {
            return;
        }

        ArrayList<TLRPC.TL_messages_stickerSet> allPacks = customEmojiPacks.stickerSets == null ? new ArrayList<>() : new ArrayList<>(customEmojiPacks.stickerSets);
        for (int i = 0; i < allPacks.size(); ++i) {
            if (allPacks.get(i) == null) {
                allPacks.remove(i--);
            }
        }
        MediaDataController mediaDataController = MediaDataController.getInstance(currentAccount);
        ArrayList<TLRPC.TL_messages_stickerSet> installedPacks = new ArrayList<>();
        ArrayList<TLRPC.TL_messages_stickerSet> notInstalledPacks = new ArrayList<>();
        for (int i = 0; i < allPacks.size(); ++i) {
            TLRPC.TL_messages_stickerSet stickerSet = allPacks.get(i);
            if (stickerSet != null && stickerSet.set != null) {
                if (!mediaDataController.isStickerPackInstalled(stickerSet.set.id)) {
                    notInstalledPacks.add(stickerSet);
                } else {
                    installedPacks.add(stickerSet);
                }
            }
        }

        boolean mePremium = UserConfig.getInstance(currentAccount).isPremium();
        ArrayList<TLRPC.TL_messages_stickerSet> canInstallPacks = new ArrayList<>(notInstalledPacks);
        for (int i = 0; i < canInstallPacks.size(); ++i) {
            if (MessageObject.isPremiumEmojiPack(canInstallPacks.get(i)) && !mePremium) {
                canInstallPacks.remove(i--);
            }
        }

        boolean loadedNow = customEmojiPacks.inputStickerSets != null && allPacks.size() == customEmojiPacks.inputStickerSets.size();
        if (!loaded && loadedNow) {
            loadAnimation();
        }
        loaded = loadedNow;
        if (!loaded) {
            listView.setAlpha(0);
        }

        if (!loaded) {
            premiumButtonView.setVisibility(View.GONE);
            addButtonView.setVisibility(View.GONE);
            removeButtonView.setVisibility(View.GONE);
            updateShowButton(false);
        } else if (canInstallPacks.size() <= 0 && notInstalledPacks.size() >= 0 && !mePremium || !loaded) {
            premiumButtonView.setVisibility(View.VISIBLE);
            addButtonView.setVisibility(View.GONE);
            removeButtonView.setVisibility(View.GONE);
            updateShowButton(true);
        } else {
            premiumButtonView.setVisibility(View.INVISIBLE);
            if (canInstallPacks.size() > 0) {
                addButtonView.setVisibility(View.VISIBLE);
                removeButtonView.setVisibility(View.GONE);
                if (canInstallPacks.size() == 1) {
                    addButtonView.setText(LocaleController.formatString("AddStickersCount", R.string.AddStickersCount, LocaleController.formatPluralString("EmojiCountButton", canInstallPacks.get(0).documents.size())));
                } else {
                    addButtonView.setText(LocaleController.formatString("AddStickersCount", R.string.AddStickersCount, LocaleController.formatPluralString("EmojiPackCount", canInstallPacks.size())));
                }
                addButtonView.setOnClickListener(ev -> {
                    final int count = canInstallPacks.size();
                    final int[] status = new int[2];
                    for (int i = 0; i < canInstallPacks.size(); ++i) {
                        installSet(fragment, canInstallPacks.get(i), count == 1, count > 1 ?
                            result -> {
                                status[0]++;
                                if (result) {
                                    status[1]++;
                                }
                                if (status[0] == count && status[1] > 0) {
                                    dismiss();
                                    Bulletin.make(fragment, new StickerSetBulletinLayout(fragment.getFragmentView().getContext(), canInstallPacks.get(0), status[1], StickerSetBulletinLayout.TYPE_ADDED,null, fragment.getResourceProvider()), Bulletin.DURATION_SHORT).show();
                                }
                            } : null,
                            null
                        );
                    }
                    onButtonClicked(true);
                    if (count <= 1) {
                        dismiss();
                    }
                });
                updateShowButton(true);
            } else if (installedPacks.size() > 0) {
                addButtonView.setVisibility(View.GONE);
                removeButtonView.setVisibility(View.VISIBLE);
                if (installedPacks.size() == 1) {
                    removeButtonView.setText(LocaleController.formatString("RemoveStickersCount", R.string.RemoveStickersCount, LocaleController.formatPluralString("EmojiCountButton", installedPacks.get(0).documents.size())));
                } else {
                    removeButtonView.setText(LocaleController.formatString("RemoveStickersCount", R.string.RemoveStickersCount, LocaleController.formatPluralString("EmojiPackCount", installedPacks.size())));
                }

                removeButtonView.setOnClickListener(ev -> {
                    dismiss();
                    if (fragment != null) {
                        MediaDataController.getInstance(fragment.getCurrentAccount()).removeMultipleStickerSets(fragment.getFragmentView().getContext(), fragment, installedPacks);
                    } else {
                        for (int i = 0; i < installedPacks.size(); ++i) {
                            TLRPC.TL_messages_stickerSet stickerSet = installedPacks.get(i);
                            uninstallSet(fragment, stickerSet, i == 0, null);
                        }
                    }
                    onButtonClicked(false);
                });
                updateShowButton(true);
            } else {
                addButtonView.setVisibility(View.GONE);
                removeButtonView.setVisibility(View.GONE);
                updateShowButton(false);
            }
        }
    }

    private int getListTop() {
        if (containerView == null) {
            return 0;
        }
        if (listView == null || listView.getChildCount() < 1) {
            return containerView.getPaddingTop();
        }
        View view = listView.getChildAt(0);
        if (view != paddingView) {
            return containerView.getPaddingTop();
        }
        return paddingView.getBottom() + containerView.getPaddingTop();
    }

    @Override
    public void show() {
        super.show();
        NotificationCenter.getGlobalInstance().postNotificationName(NotificationCenter.stopAllHeavyOperations, 4);
    }

    @Override
    public void dismiss() {
        super.dismiss();
<<<<<<< HEAD
        customEmojiPacks.recycle();
=======
        if (customEmojiPacks != null) {
            customEmojiPacks.recycle();
        }
>>>>>>> 8c043db2
        NotificationCenter.getGlobalInstance().postNotificationName(NotificationCenter.startAllHeavyOperations, 4);
    }

    @Override
    public int getContainerViewHeight() {
        return (listView == null ? 0 : listView.getMeasuredHeight()) - getListTop() + (containerView == null ? 0 : containerView.getPaddingTop()) + AndroidUtilities.navigationBarHeight + AndroidUtilities.dp(8);
    }

    class SeparatorView extends View {
        public SeparatorView(Context context) {
            super(context);
            setBackgroundColor(getThemedColor(Theme.key_chat_emojiPanelShadowLine));
            RecyclerView.LayoutParams params = new RecyclerView.LayoutParams(ViewGroup.LayoutParams.MATCH_PARENT, AndroidUtilities.getShadowHeight());
            params.topMargin = AndroidUtilities.dp(14);
            setLayoutParams(params);
        }
    }

    private class Adapter extends RecyclerListView.SelectionAdapter {

        @Override
        public boolean isEnabled(RecyclerView.ViewHolder holder) {
            return holder.getItemViewType() == 1;
        }

        @NonNull
        @Override
        public RecyclerView.ViewHolder onCreateViewHolder(@NonNull ViewGroup parent, int viewType) {
            View view = null;
            if (viewType == 0) {
                view = paddingView;
            } else if (viewType == 1) {
                view = new EmojiImageView(getContext());
            } else if (viewType == 2) {
                view = new EmojiPackHeader(getContext(), customEmojiPacks.data.length <= 1);
            } else if (viewType == 3) {
                view = new TextView(getContext());
            } else if (viewType == 4) {
                view = new SeparatorView(getContext());
            }
            return new RecyclerListView.Holder(view);
        }

        @Override
        public void onBindViewHolder(@NonNull RecyclerView.ViewHolder holder, int position) {
            position--;
            switch (holder.getItemViewType()) {
                case 3:
                    TextView textView = (TextView) holder.itemView;
                    textView.setTextSize(TypedValue.COMPLEX_UNIT_DIP, 13);
                    textView.setTextColor(getThemedColor(Theme.key_chat_emojiPanelTrendingDescription));
                    textView.setText(AndroidUtilities.replaceTags(LocaleController.getString("PremiumPreviewEmojiPack", R.string.PremiumPreviewEmojiPack)));
                    textView.setPadding(AndroidUtilities.dp(14), 0, AndroidUtilities.dp(30), AndroidUtilities.dp(14));
                    break;
                case 1:
                    if (hasDescription) {
                        position--;
                    }
                    EmojiImageView view = (EmojiImageView) holder.itemView;
                    EmojiView.CustomEmoji customEmoji = null;
                    for (int i = 0, j = 0; i < customEmojiPacks.data.length; ++i) {
                        int size = customEmojiPacks.data[i].size();
                        if (customEmojiPacks.data.length > 1) {
                            size = Math.min(gridLayoutManager.getSpanCount() * 2, size);
                        }
                        if (position > j && position <= j + size) {
                            customEmoji = customEmojiPacks.data[i].get(position - j - 1);
                            break;
                        }
                        j += 1 + size + 1;
                    }
                    if (view.span == null && customEmoji != null || customEmoji == null && view.span != null || customEmoji != null && view.span.documentId != customEmoji.documentId) {
                        if (customEmoji == null) {
                            view.span = null;
                        } else {
                            TLRPC.TL_inputStickerSetID inputStickerSet = new TLRPC.TL_inputStickerSetID();
                            inputStickerSet.id = customEmoji.stickerSet.set.id;
                            inputStickerSet.short_name = customEmoji.stickerSet.set.short_name;
                            inputStickerSet.access_hash = customEmoji.stickerSet.set.access_hash;
                            view.span = new AnimatedEmojiSpan(customEmoji.documentId, null);
                        }
                    }
                    break;
                case 2:
                    if (hasDescription && position > 0) {
                        position--;
                    }
                    int i = 0;
                    for (int j = 0; i < customEmojiPacks.data.length; ++i) {
                        int sz = customEmojiPacks.data[i].size();
                        if (customEmojiPacks.data.length > 1) {
                            sz = Math.min(gridLayoutManager.getSpanCount() * 2, sz);
                        }
                        if (position == j) {
                            break;
                        }
                        j += 1 + sz + 1;
                    }
                    TLRPC.TL_messages_stickerSet stickerSet = customEmojiPacks.stickerSets == null || i >= customEmojiPacks.stickerSets.size() ? null : customEmojiPacks.stickerSets.get(i);
                    boolean premium = false;
                    if (stickerSet != null && stickerSet.documents != null) {
                        for (int j = 0; j < stickerSet.documents.size(); ++j) {
                            if (!MessageObject.isFreeEmoji(stickerSet.documents.get(j))) {
                                premium = true;
                                break;
                            }
                        }
                    }
                    if (i < customEmojiPacks.data.length) {
                        ((EmojiPackHeader) holder.itemView).set(stickerSet, stickerSet == null || stickerSet.documents == null ? 0 : stickerSet.documents.size(), premium);
                    }
                    break;
            }
        }

        @Override
        public int getItemViewType(int position) {
            if (position == 0) {
                return 0;
            }
            position--;
            if (hasDescription) {
                if (position == 1) {
                    return 3;
                } else if (position > 0) {
                    position--;
                }
            }
            for (int i = 0, j = 0; i < customEmojiPacks.data.length; ++i) {
                if (position == j) {
                    return 2;
                }
                int count = customEmojiPacks.data[i].size();
                if (customEmojiPacks.data.length > 1) {
                    count = Math.min(gridLayoutManager.getSpanCount() * 2, count);
                }
                j += 1 + count;
                if (position == j) {
                    return 4;
                }
                j++;
            }
            return 1;
        }

        @Override
        public int getItemCount() {
            hasDescription = !UserConfig.getInstance(currentAccount).isPremium() && customEmojiPacks.stickerSets != null && customEmojiPacks.stickerSets.size() == 1 && MessageObject.isPremiumEmojiPack(customEmojiPacks.stickerSets.get(0));
            return 1 + (hasDescription ? 1 : 0) + customEmojiPacks.getItemsCount() + Math.max(0, customEmojiPacks.data.length - 1);
        }
    }

    private void onSubItemClick(int id) {
        if (customEmojiPacks == null || customEmojiPacks.stickerSets == null || customEmojiPacks.stickerSets.isEmpty()) {
            return;
        }
        TLRPC.TL_messages_stickerSet stickerSet = customEmojiPacks.stickerSets.get(0);
        String stickersUrl;
        if (stickerSet.set != null && stickerSet.set.emojis) {
            stickersUrl = "https://" + MessagesController.getInstance(currentAccount).linkPrefix + "/addemoji/" + stickerSet.set.short_name;
        } else {
            stickersUrl = "https://" + MessagesController.getInstance(currentAccount).linkPrefix + "/addstickers/" + stickerSet.set.short_name;
        }
        if (id == 1) {
            Context context = null;
            if (fragment != null) {
                context = fragment.getParentActivity();
            }
            if (context == null) {
                context = getContext();
            }
            ShareAlert alert = new ShareAlert(context, null, stickersUrl, false, stickersUrl, false, resourcesProvider) {
                @Override
                protected void onSend(androidx.collection.LongSparseArray<TLRPC.Dialog> dids, int count, TLRPC.TL_forumTopic topic) {
                    AndroidUtilities.runOnUIThread(() -> {
                        UndoView undoView;
                        if (fragment instanceof ChatActivity) {
                            undoView = ((ChatActivity) fragment).getUndoView();
                        } else if (fragment instanceof ProfileActivity) {
                            undoView = ((ProfileActivity) fragment).getUndoView();
                        } else {
                            undoView = null;
                        }
                        if (undoView != null) {
                            if (dids.size() == 1) {
                                undoView.showWithAction(dids.valueAt(0).id, UndoView.ACTION_FWD_MESSAGES, count);
                            } else {
                                undoView.showWithAction(0, UndoView.ACTION_FWD_MESSAGES, count, dids.size(), null, null);
                            }
                        }
                    }, 100);
                }
            };
            if (fragment != null) {
                fragment.showDialog(alert);
            } else {
                alert.show();
            }
        } else if (id == 2) {
            try {
                AndroidUtilities.addToClipboard(stickersUrl);
                BulletinFactory.of((FrameLayout) containerView, resourcesProvider).createCopyLinkBulletin().show();
            } catch (Exception e) {
                FileLog.e(e);
            }
        }
    }
    private class EmojiImageView extends View {
        public ImageReceiver.BackgroundThreadDrawHolder[] backgroundThreadDrawHolder = new ImageReceiver.BackgroundThreadDrawHolder[DrawingInBackgroundThreadDrawable.THREAD_COUNT];
        public ImageReceiver imageReceiver;

        public EmojiImageView(Context context) {
            super(context);
        }

        public AnimatedEmojiSpan span;

        @Override
        protected void onMeasure(int widthMeasureSpec, int heightMeasureSpec) {
            setPadding(AndroidUtilities.dp(2), AndroidUtilities.dp(2), AndroidUtilities.dp(2), AndroidUtilities.dp(2));
            super.onMeasure(widthMeasureSpec, MeasureSpec.makeMeasureSpec(MeasureSpec.getSize(widthMeasureSpec), MeasureSpec.EXACTLY));
        }

        ValueAnimator backAnimator;
        private float pressedProgress;
        @Override
        public void setPressed(boolean pressed) {
            if (isPressed() != pressed) {
                super.setPressed(pressed);
                invalidate();
                if (pressed) {
                    if (backAnimator != null) {
                        backAnimator.removeAllListeners();
                        backAnimator.cancel();
                    }
                }
                if (!pressed && pressedProgress != 0) {
                    backAnimator = ValueAnimator.ofFloat(pressedProgress, 0);
                    backAnimator.addUpdateListener(animation -> {
                        pressedProgress = (float) animation.getAnimatedValue();
                        containerView.invalidate();
                    });
                    backAnimator.addListener(new AnimatorListenerAdapter() {
                        @Override
                        public void onAnimationEnd(Animator animation) {
                            super.onAnimationEnd(animation);
                            backAnimator = null;
                        }
                    });
                    backAnimator.setInterpolator(new OvershootInterpolator(5.0f));
                    backAnimator.setDuration(350);
                    backAnimator.start();
                }
            }
        }

        public void updatePressedProgress() {
            if (isPressed() && pressedProgress != 1f) {
                pressedProgress = Utilities.clamp(pressedProgress + 16f / 100f, 1f, 0);
                invalidate();
            }
        }
    }

    private class EmojiPackHeader extends FrameLayout {

        public LinkSpanDrawable.LinksTextView titleView;
        public TextView subtitleView;
        public TextView addButtonView;
        public TextView removeButtonView;
        public PremiumButtonView unlockButtonView;
        public ActionBarMenuItem optionsButton;

        private boolean single;

        public BaseFragment dummyFragment = new BaseFragment() {
            @Override
            public int getCurrentAccount() {
                return currentAccount;
            }

            @Override
            public View getFragmentView() {
                return EmojiPacksAlert.this.containerView;
            }

            @Override
            public FrameLayout getLayoutContainer() {
                return (FrameLayout) EmojiPacksAlert.this.containerView;
            }

            @Override
            public Theme.ResourcesProvider getResourceProvider() {
                return resourcesProvider;
            }
        };

        public EmojiPackHeader(Context context, boolean single) {
            super(context);

            this.single = single;

            float endMarginDp = 8;
            if (!single) {
                if (!UserConfig.getInstance(currentAccount).isPremium()) {
                    unlockButtonView = new PremiumButtonView(context, AndroidUtilities.dp(4), false);
                    unlockButtonView.setButton(LocaleController.getString("Unlock", R.string.Unlock), ev -> {
                        premiumButtonClicked = SystemClock.elapsedRealtime();
                        showPremiumAlert();
                    });
                    unlockButtonView.setIcon(R.raw.unlock_icon);

                    MarginLayoutParams iconLayout = (MarginLayoutParams) unlockButtonView.getIconView().getLayoutParams();
                    iconLayout.leftMargin = AndroidUtilities.dp(1);
                    iconLayout.topMargin = AndroidUtilities.dp(1);
                    iconLayout.width = iconLayout.height = AndroidUtilities.dp(20);
                    MarginLayoutParams layout = (MarginLayoutParams) unlockButtonView.getTextView().getLayoutParams();
                    layout.leftMargin = AndroidUtilities.dp(3);
                    unlockButtonView.getChildAt(0).setPadding(AndroidUtilities.dp(8), 0, AndroidUtilities.dp(8), 0);

                    addView(unlockButtonView, LayoutHelper.createFrameRelatively(LayoutHelper.WRAP_CONTENT, 28, Gravity.END | Gravity.TOP, 0, 15.66f, 5.66f, 0));

                    unlockButtonView.measure(MeasureSpec.makeMeasureSpec(99999, MeasureSpec.AT_MOST), MeasureSpec.makeMeasureSpec(AndroidUtilities.dp(28), MeasureSpec.EXACTLY));
                    endMarginDp = (unlockButtonView.getMeasuredWidth() + AndroidUtilities.dp(8 + 8)) / AndroidUtilities.density;
                }

                addButtonView = new TextView(context);
                addButtonView.setTypeface(AndroidUtilities.getTypeface("fonts/rmedium.ttf"));
                addButtonView.setTextColor(getThemedColor(Theme.key_featuredStickers_buttonText));
                addButtonView.setBackground(Theme.AdaptiveRipple.filledRect(getThemedColor(Theme.key_featuredStickers_addButton), 4));
                addButtonView.setText(LocaleController.getString("Add", R.string.Add));
                addButtonView.setPadding(AndroidUtilities.dp(18), 0, AndroidUtilities.dp(18), 0);
                addButtonView.setGravity(Gravity.CENTER);
                addButtonView.setOnClickListener(e -> {
                    installSet(dummyFragment, set, true);
                    toggle(true, true);
                });
                addView(addButtonView, LayoutHelper.createFrameRelatively(LayoutHelper.WRAP_CONTENT, 28, Gravity.END | Gravity.TOP, 0, 15.66f, 5.66f, 0));

                addButtonView.measure(MeasureSpec.makeMeasureSpec(99999, MeasureSpec.AT_MOST), MeasureSpec.makeMeasureSpec(AndroidUtilities.dp(28), MeasureSpec.EXACTLY));
                endMarginDp = Math.max(endMarginDp, (addButtonView.getMeasuredWidth() + AndroidUtilities.dp(8 + 8)) / AndroidUtilities.density);

                removeButtonView = new TextView(context);
                removeButtonView.setTypeface(AndroidUtilities.getTypeface("fonts/rmedium.ttf"));
                removeButtonView.setTextColor(getThemedColor(Theme.key_featuredStickers_addButton));
                removeButtonView.setBackground(Theme.createRadSelectorDrawable(0x0fffffff & getThemedColor(Theme.key_featuredStickers_addButton), 4, 4));
                removeButtonView.setText(LocaleController.getString("StickersRemove", R.string.StickersRemove));
                removeButtonView.setPadding(AndroidUtilities.dp(12), 0, AndroidUtilities.dp(12), 0);
                removeButtonView.setGravity(Gravity.CENTER);
                removeButtonView.setOnClickListener(e -> {
                    uninstallSet(dummyFragment, set, true, () -> {
                        toggle(true, true);
                    });
                    toggle(false, true);
                });
                removeButtonView.setClickable(false);
                addView(removeButtonView, LayoutHelper.createFrameRelatively(LayoutHelper.WRAP_CONTENT, 28, Gravity.END | Gravity.TOP, 0, 15.66f, 5.66f, 0));

                removeButtonView.setScaleX(0);
                removeButtonView.setScaleY(0);
                removeButtonView.setAlpha(0);

                removeButtonView.measure(MeasureSpec.makeMeasureSpec(99999, MeasureSpec.AT_MOST), MeasureSpec.makeMeasureSpec(AndroidUtilities.dp(28), MeasureSpec.EXACTLY));
                endMarginDp = Math.max(endMarginDp, (removeButtonView.getMeasuredWidth() + AndroidUtilities.dp(8 + 8)) / AndroidUtilities.density);
            } else {
                endMarginDp = 32;
            }

            titleView = new LinkSpanDrawable.LinksTextView(context, resourcesProvider);
            titleView.setPadding(AndroidUtilities.dp(2), 0, AndroidUtilities.dp(2), 0);
            titleView.setTypeface(AndroidUtilities.getTypeface("fonts/rmedium.ttf"));
            titleView.setEllipsize(TextUtils.TruncateAt.END);
            titleView.setSingleLine(true);
            titleView.setLines(1);
            titleView.setLinkTextColor(Theme.getColor(Theme.key_windowBackgroundWhiteLinkText, resourcesProvider));
            titleView.setTextColor(getThemedColor(Theme.key_dialogTextBlack));
            if (single) {
                titleView.setTextSize(TypedValue.COMPLEX_UNIT_DIP, 20);
                addView(titleView, LayoutHelper.createFrameRelatively(LayoutHelper.MATCH_PARENT, LayoutHelper.WRAP_CONTENT, Gravity.START | Gravity.TOP, 12, 11, endMarginDp, 0));
            } else {
                titleView.setTextSize(TypedValue.COMPLEX_UNIT_DIP, 17);
                addView(titleView, LayoutHelper.createFrameRelatively(LayoutHelper.MATCH_PARENT, LayoutHelper.WRAP_CONTENT, Gravity.START | Gravity.TOP, 6, 10, endMarginDp, 0));
            }

            if (!single) {
                subtitleView = new TextView(context);
                subtitleView.setTextSize(TypedValue.COMPLEX_UNIT_DIP, 13);
                subtitleView.setTextColor(getThemedColor(Theme.key_dialogTextGray2));
                subtitleView.setEllipsize(TextUtils.TruncateAt.END);
                subtitleView.setSingleLine(true);
                subtitleView.setLines(1);
                addView(subtitleView, LayoutHelper.createFrameRelatively(LayoutHelper.MATCH_PARENT, LayoutHelper.WRAP_CONTENT, Gravity.START | Gravity.TOP, 8, 31.66f, endMarginDp, 0));
            }

            if (single) {
                optionsButton = new ActionBarMenuItem(context, null, 0, getThemedColor(Theme.key_sheet_other), resourcesProvider);
                optionsButton.setLongClickEnabled(false);
                optionsButton.setSubMenuOpenSide(2);
                optionsButton.setIcon(R.drawable.ic_ab_other);
                optionsButton.setBackgroundDrawable(Theme.createSelectorDrawable(getThemedColor(Theme.key_player_actionBarSelector), 1));
                addView(optionsButton, LayoutHelper.createFrame(40, 40, Gravity.TOP | Gravity.RIGHT, 0, 5, 5 - backgroundPaddingLeft / AndroidUtilities.density, 0));
                optionsButton.addSubItem(1, R.drawable.msg_share, LocaleController.getString("StickersShare", R.string.StickersShare));
                optionsButton.addSubItem(2, R.drawable.msg_link, LocaleController.getString("CopyLink", R.string.CopyLink));
                optionsButton.setOnClickListener(v -> optionsButton.toggleSubMenu());
                optionsButton.setDelegate(EmojiPacksAlert.this::onSubItemClick);
                optionsButton.setContentDescription(LocaleController.getString("AccDescrMoreOptions", R.string.AccDescrMoreOptions));
            }
        }

        private TLRPC.TL_messages_stickerSet set;
        private boolean toggled = false;
        private float toggleT = 0;
        private ValueAnimator animator;
        private void toggle(boolean enable, boolean animated) {
            if (toggled == enable) {
                return;
            }
            toggled = enable;

            if (animator != null) {
                animator.cancel();
                animator = null;
            }

            if (addButtonView == null || removeButtonView == null) {
                return;
            }

            addButtonView.setClickable(!enable);
            removeButtonView.setClickable(enable);

            if (animated) {
                animator = ValueAnimator.ofFloat(toggleT, enable ? 1f : 0f); // 1 - remove button, 0 - add button
                animator.addUpdateListener(a -> {
                    toggleT = (float) a.getAnimatedValue();
                    addButtonView.setScaleX(1f - toggleT);
                    addButtonView.setScaleY(1f - toggleT);
                    addButtonView.setAlpha(1f - toggleT);
                    removeButtonView.setScaleX(toggleT);
                    removeButtonView.setScaleY(toggleT);
                    removeButtonView.setAlpha(toggleT);
                });
                animator.setInterpolator(CubicBezierInterpolator.EASE_OUT_QUINT);
                animator.setDuration(250);
                animator.start();
            } else {
                toggleT = enable ? 1 : 0;
                addButtonView.setScaleX(enable ? 0 : 1);
                addButtonView.setScaleY(enable ? 0 : 1);
                addButtonView.setAlpha(enable ? 0 : 1);
                removeButtonView.setScaleX(enable ? 1 : 0);
                removeButtonView.setScaleY(enable ? 1 : 0);
                removeButtonView.setAlpha(enable ? 1 : 0);
            }
        }

        public void set(TLRPC.TL_messages_stickerSet set, int size, boolean premium) {
            this.set = set;

            if (set != null && set.set != null) {
                SpannableStringBuilder stringBuilder = null;
                try {
                    if (urlPattern == null) {
                        urlPattern = Pattern.compile("@[a-zA-Z\\d_]{1,32}");
                    }
                    Matcher matcher = urlPattern.matcher(set.set.title);
                    while (matcher.find()) {
                        if (stringBuilder == null) {
                            stringBuilder = new SpannableStringBuilder(set.set.title);
                            titleView.setMovementMethod(new LinkMovementMethodMy());
                        }
                        int start = matcher.start();
                        int end = matcher.end();
                        if (set.set.title.charAt(start) != '@') {
                            start++;
                        }
                        URLSpanNoUnderline url = new URLSpanNoUnderline(set.set.title.subSequence(start + 1, end).toString()) {
                            @Override
                            public void onClick(View widget) {
                                MessagesController.getInstance(currentAccount).openByUserName(getURL(), fragment, 1);
                                onCloseByLink();
                                dismiss();
                            }
                        };
                        stringBuilder.setSpan(url, start, end, 0);
                    }
                } catch (Exception e) {
                    FileLog.e(e);
                }
                titleView.setText(stringBuilder != null ? stringBuilder : set.set.title);
            } else {
                titleView.setText(null);
            }

            if (subtitleView != null) {
                subtitleView.setText(LocaleController.formatPluralString("EmojiCount", size));
            }

            if (premium && unlockButtonView != null && !UserConfig.getInstance(currentAccount).isPremium()) {
                unlockButtonView.setVisibility(VISIBLE);
                if (addButtonView != null) {
                    addButtonView.setVisibility(GONE);
                }
                if (removeButtonView != null) {
                    removeButtonView.setVisibility(GONE);
                }
            } else {
                if (unlockButtonView != null) {
                    unlockButtonView.setVisibility(GONE);
                }
                if (addButtonView != null) {
                    addButtonView.setVisibility(VISIBLE);
                }
                if (removeButtonView != null) {
                    removeButtonView.setVisibility(VISIBLE);
                }

                toggle(set != null && MediaDataController.getInstance(currentAccount).isStickerPackInstalled(set.set.id), false);
            }
        }

        @Override
        protected void onMeasure(int widthMeasureSpec, int heightMeasureSpec) {
            super.onMeasure(widthMeasureSpec, MeasureSpec.makeMeasureSpec(AndroidUtilities.dp(single ? 42 : 56), MeasureSpec.EXACTLY));
        }
    }

    private static Pattern urlPattern;
    private static class LinkMovementMethodMy extends LinkMovementMethod {
        @Override
        public boolean onTouchEvent(TextView widget, Spannable buffer, MotionEvent event) {
            try {
                boolean result = super.onTouchEvent(widget, buffer, event);
                if (event.getAction() == MotionEvent.ACTION_UP || event.getAction() == MotionEvent.ACTION_CANCEL) {
                    Selection.removeSelection(buffer);
                }
                return result;
            } catch (Exception e) {
                FileLog.e(e);
            }
            return false;
        }
    }

    class EmojiPacksLoader implements NotificationCenter.NotificationCenterDelegate {
        final int loadingStickersCount = 12;

        public ArrayList<TLRPC.InputStickerSet> inputStickerSets;
        public ArrayList<TLRPC.TL_messages_stickerSet> stickerSets;
        public ArrayList<EmojiView.CustomEmoji>[] data;
        private int currentAccount;

        public EmojiPacksLoader(int currentAccount, ArrayList<TLRPC.InputStickerSet> inputStickerSets) {
            this.currentAccount = currentAccount;
            if (inputStickerSets == null) {
                inputStickerSets = new ArrayList<>();
            }
            this.inputStickerSets = inputStickerSets;
            init();
        }

        private void init() {
            stickerSets = new ArrayList<>(inputStickerSets.size());
            data = new ArrayList[inputStickerSets.size()];
            NotificationCenter.getInstance(currentAccount).addObserver(this, NotificationCenter.groupStickersDidLoad);
            final boolean[] failed = new boolean[1];
            for (int i = 0; i < data.length; ++i) {
                TLRPC.TL_messages_stickerSet stickerSet = MediaDataController.getInstance(currentAccount).getStickerSet(inputStickerSets.get(i), false, () -> {
                    if (!failed[0]) {
                        failed[0] = true;
                        AndroidUtilities.runOnUIThread(() -> {
                            dismiss();
                            if (fragment != null && fragment.getParentActivity() != null) {
                                BulletinFactory.of(fragment).createErrorBulletin(LocaleController.getString("AddEmojiNotFound", R.string.AddEmojiNotFound)).show();
                            }
                        });
                    }
                });
                if (data.length == 1 && stickerSet != null && stickerSet.set != null && !stickerSet.set.emojis) {
                    AndroidUtilities.runOnUIThread(() -> EmojiPacksAlert.this.dismiss());
                    StickersAlert alert = new StickersAlert(getContext(), fragment,  inputStickerSets.get(i), null, fragment instanceof ChatActivity ? ((ChatActivity) fragment).getChatActivityEnterView() : null, resourcesProvider);
                    alert.show();
                    return;
                }
                stickerSets.add(stickerSet);
                putStickerSet(i, stickerSet);
            }
        }

        @Override
        public void didReceivedNotification(int id, int account, Object... args) {
            if (id == NotificationCenter.groupStickersDidLoad) {
                for (int i = 0; i < stickerSets.size(); ++i) {
                    if (stickerSets.get(i) == null) {
                        TLRPC.TL_messages_stickerSet stickerSet = MediaDataController.getInstance(currentAccount).getStickerSet(this.inputStickerSets.get(i), true);
                        if (stickerSets.size() == 1 && stickerSet != null && stickerSet.set != null && !stickerSet.set.emojis) {
                            EmojiPacksAlert.this.dismiss();
                            StickersAlert alert = new StickersAlert(getContext(), fragment,  inputStickerSets.get(i), null, fragment instanceof ChatActivity ? ((ChatActivity) fragment).getChatActivityEnterView() : null, resourcesProvider);
                            alert.show();
                            return;
                        }
                        stickerSets.set(i, stickerSet);
                        if (stickerSet != null) {
                            putStickerSet(i, stickerSet);
                        }
                    }
                }
                onUpdate();
            }
        }

        private void putStickerSet(int index, TLRPC.TL_messages_stickerSet stickerSet) {
            if (index < 0 || index >= data.length) {
                return;
            }
            if (stickerSet == null || stickerSet.documents == null) {
                data[index] = new ArrayList<>(loadingStickersCount);
                for (int j = 0; j < loadingStickersCount; ++j) {
                    data[index].add(null);
                }
            } else {
                data[index] = new ArrayList<>();
                for (int j = 0; j < stickerSet.documents.size(); ++j) {
                    TLRPC.Document document = stickerSet.documents.get(j);
                    if (document == null) {
                        data[index].add(null);
                    } else {
                        EmojiView.CustomEmoji customEmoji = new EmojiView.CustomEmoji();
                        customEmoji.emoticon = findEmoticon(stickerSet, document.id);
                        customEmoji.stickerSet = stickerSet;
                        customEmoji.documentId = document.id;
                        data[index].add(customEmoji);
                    }
                }
            }
        }

        public void recycle() {
            NotificationCenter.getInstance(currentAccount).removeObserver(this, NotificationCenter.groupStickersDidLoad);
        }

        public String getTitle(int index) {
            if (index < 0 || index >= stickerSets.size()) {
                return null;
            }
            TLRPC.TL_messages_stickerSet stickerSet = stickerSets.get(index);
            if (stickerSet == null || stickerSet.set == null) {
                return null;
            }
            return stickerSet.set.title;
        }

        protected void onUpdate() {

        }

        public int getItemsCount() {
            if (data == null) {
                return 0;
            }
            int count = 0;
            for (int i = 0; i < data.length; ++i) {
                if (data[i] == null) {
                    continue;
                }
                if (data.length == 1) {
                    count += data[i].size();
                } else {
                    count += Math.min(gridLayoutManager.getSpanCount() * 2, data[i].size());
                }
                count++;
            }
            return count;
        }

        public String findEmoticon(long documentId) {
            String emoticon;
            for (int i = 0; i < stickerSets.size(); ++i) {
                emoticon = findEmoticon(stickerSets.get(i), documentId);
                if (emoticon != null) {
                    return emoticon;
                }
            }
            return null;
        }

        public String findEmoticon(TLRPC.InputStickerSet inputStickerSet, long documentId) {
            if (inputStickerSet == null) {
                return null;
            }
            TLRPC.TL_messages_stickerSet stickerSet = null;
            for (int i = 0; i < stickerSets.size(); ++i) {
                TLRPC.TL_messages_stickerSet s = stickerSets.get(i);
                if (s != null && s.set != null && (inputStickerSet.id == s.set.id || inputStickerSet.short_name != null && inputStickerSet.short_name.equals(s.set.short_name))) {
                    stickerSet = s;
                    break;
                }
            }
            return findEmoticon(stickerSet, documentId);
        }

        public String findEmoticon(TLRPC.TL_messages_stickerSet stickerSet, long documentId) {
            if (stickerSet == null) {
                return null;
            }
            for (int o = 0; o < stickerSet.packs.size(); ++o) {
                TLRPC.TL_stickerPack pack = stickerSet.packs.get(o);
                if (pack.documents != null && pack.documents.contains(documentId)) {
                    return pack.emoticon;
                }
            }
            return null;
        }
    }
}<|MERGE_RESOLUTION|>--- conflicted
+++ resolved
@@ -938,13 +938,9 @@
     @Override
     public void dismiss() {
         super.dismiss();
-<<<<<<< HEAD
-        customEmojiPacks.recycle();
-=======
         if (customEmojiPacks != null) {
             customEmojiPacks.recycle();
         }
->>>>>>> 8c043db2
         NotificationCenter.getGlobalInstance().postNotificationName(NotificationCenter.startAllHeavyOperations, 4);
     }
 
