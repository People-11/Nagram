--- conflicted
+++ resolved
@@ -21,13 +21,9 @@
 import java.util.List;
 import java.util.Stack;
 
-<<<<<<< HEAD
 import tw.nekomimi.nekogram.NekoConfig;
 
-public class SpoilersTextView extends TextView {
-=======
 public class SpoilersTextView extends TextView implements TextSelectionHelper.SimpleSelectabeleView {
->>>>>>> 0bcf4fe5
     private SpoilersClickDetector clickDetector;
     protected List<SpoilerEffect> spoilers = new ArrayList<>();
     private Stack<SpoilerEffect> spoilersPool = new Stack<>();
