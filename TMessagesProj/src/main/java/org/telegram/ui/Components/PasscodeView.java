/*
 * This is the source code of Telegram for Android v. 5.x.x
 * It is licensed under GNU GPL v. 2 or later.
 * You should have received a copy of the license in this archive (see LICENSE).
 *
 * Copyright Nikolai Kudashov, 2013-2018.
 */

package org.telegram.ui.Components;

import android.animation.Animator;
import android.animation.AnimatorListenerAdapter;
import android.animation.AnimatorSet;
import android.animation.ObjectAnimator;
import android.animation.ValueAnimator;
import android.app.Activity;
import android.content.Context;
import android.content.res.Configuration;
import android.graphics.Canvas;
import android.graphics.Paint;
import android.graphics.Rect;
import android.graphics.Typeface;
import android.graphics.drawable.ColorDrawable;
import android.graphics.drawable.Drawable;
import android.graphics.drawable.GradientDrawable;
import android.hardware.biometrics.BiometricManager;
import android.hardware.biometrics.BiometricPrompt;
import android.os.Build;
import android.os.SystemClock;

import androidx.annotation.IdRes;
import androidx.core.content.ContextCompat;
import androidx.core.os.CancellationSignal;

import android.os.Vibrator;
import android.text.Editable;
import android.text.InputFilter;
import android.text.InputType;
import android.text.TextWatcher;
import android.text.method.PasswordTransformationMethod;
import android.util.TypedValue;
import android.view.ActionMode;
import android.view.Gravity;
import android.view.HapticFeedbackConstants;
import android.view.Menu;
import android.view.MenuItem;
import android.view.View;
import android.view.ViewAnimationUtils;
import android.view.ViewTreeObserver;
import android.view.accessibility.AccessibilityNodeInfo;
import android.view.animation.DecelerateInterpolator;
import android.view.inputmethod.EditorInfo;
import android.widget.FrameLayout;
import android.widget.ImageView;
import android.widget.RelativeLayout;
import android.widget.TextView;

import androidx.annotation.IdRes;
import androidx.core.os.CancellationSignal;
import androidx.dynamicanimation.animation.FloatValueHolder;
import androidx.dynamicanimation.animation.SpringAnimation;
import androidx.dynamicanimation.animation.SpringForce;

import org.telegram.messenger.AndroidUtilities;
import org.telegram.messenger.ApplicationLoader;
import org.telegram.messenger.FileLog;
import org.telegram.messenger.LocaleController;
import org.telegram.messenger.NotificationCenter;
import org.telegram.messenger.ApplicationLoader;
import org.telegram.messenger.FileLog;
import org.telegram.messenger.FingerprintController;
import org.telegram.messenger.LocaleController;
import org.telegram.messenger.NotificationCenter;
import org.telegram.messenger.R;
import org.telegram.messenger.SharedConfig;
import org.telegram.messenger.support.fingerprint.FingerprintManagerCompat;
import org.telegram.ui.ActionBar.AlertDialog;
import org.telegram.ui.ActionBar.Theme;
import org.telegram.ui.LaunchActivity;

import java.util.ArrayList;
import java.util.Collections;
import java.util.LinkedList;
import java.util.List;
import java.util.Locale;
import java.util.concurrent.Executor;

import tw.nekomimi.nekogram.NekoConfig;
import tw.nekomimi.nekogram.utils.VibrateUtil;

public class PasscodeView extends FrameLayout implements NotificationCenter.NotificationCenterDelegate {
    private final static float BACKGROUND_SPRING_STIFFNESS = 300f;

    @Override
    public void didReceivedNotification(int id, int account, Object... args) {
        if (id == NotificationCenter.didGenerateFingerprintKeyPair) {
            checkFingerprintButton();
            if ((boolean) args[0] && SharedConfig.appLocked) {
                checkFingerprint();
            }
        } else if (id == NotificationCenter.passcodeDismissed) {
            if (args[0] != this) {
                setVisibility(GONE);

                if (fingerprintDialog != null) {
                    fingerprintDialog.dismiss();
                }
            }
        }
    }

    public interface PasscodeViewDelegate {
        void didAcceptedPassword(PasscodeView view);
    }

    private static class AnimatingTextView extends FrameLayout {

        private ArrayList<TextView> characterTextViews;
        private ArrayList<TextView> dotTextViews;
        private StringBuilder stringBuilder;
        private final static String DOT = "\u2022";
        private AnimatorSet currentAnimation;
        private Runnable dotRunnable;

        public AnimatingTextView(Context context) {
            super(context);
            characterTextViews = new ArrayList<>(4);
            dotTextViews = new ArrayList<>(4);
            stringBuilder = new StringBuilder(4);

            for (int a = 0; a < 4; a++) {
                TextView textView = new TextView(context);
                textView.setTextColor(0xffffffff);
                textView.setTextSize(TypedValue.COMPLEX_UNIT_DIP, 36);
                textView.setGravity(Gravity.CENTER);
                textView.setAlpha(0);
                textView.setPivotX(AndroidUtilities.dp(25));
                textView.setPivotY(AndroidUtilities.dp(25));
                addView(textView, LayoutHelper.createFrame(50, 50, Gravity.TOP | Gravity.LEFT));
                characterTextViews.add(textView);

                textView = new TextView(context);
                textView.setTextColor(0xffffffff);
                textView.setTextSize(TypedValue.COMPLEX_UNIT_DIP, 36);
                textView.setGravity(Gravity.CENTER);
                textView.setAlpha(0);
                textView.setText(DOT);
                textView.setPivotX(AndroidUtilities.dp(25));
                textView.setPivotY(AndroidUtilities.dp(25));
                addView(textView, LayoutHelper.createFrame(50, 50, Gravity.TOP | Gravity.LEFT));
                dotTextViews.add(textView);
            }
        }

        private int getXForTextView(int pos) {
            return (getMeasuredWidth() - stringBuilder.length() * AndroidUtilities.dp(30)) / 2 + pos * AndroidUtilities.dp(30) - AndroidUtilities.dp(10);
        }

        public void appendCharacter(String c) {
            if (stringBuilder.length() == 4) {
                return;
            }
            try {
                if (!NekoConfig.disableVibration.Bool()) {
                    performHapticFeedback(HapticFeedbackConstants.KEYBOARD_TAP);
                }
            } catch (Exception e) {
                FileLog.e(e);
            }


            ArrayList<Animator> animators = new ArrayList<>();
            final int newPos = stringBuilder.length();
            stringBuilder.append(c);

            TextView textView = characterTextViews.get(newPos);
            textView.setText(c);
            textView.setTranslationX(getXForTextView(newPos));
            animators.add(ObjectAnimator.ofFloat(textView, View.SCALE_X, 0, 1));
            animators.add(ObjectAnimator.ofFloat(textView, View.SCALE_Y, 0, 1));
            animators.add(ObjectAnimator.ofFloat(textView, View.ALPHA, 0, 1));
            animators.add(ObjectAnimator.ofFloat(textView, View.TRANSLATION_Y, AndroidUtilities.dp(20), 0));
            textView = dotTextViews.get(newPos);
            textView.setTranslationX(getXForTextView(newPos));
            textView.setAlpha(0);
            animators.add(ObjectAnimator.ofFloat(textView, View.SCALE_X, 0, 1));
            animators.add(ObjectAnimator.ofFloat(textView, View.SCALE_Y, 0, 1));
            animators.add(ObjectAnimator.ofFloat(textView, View.TRANSLATION_Y, AndroidUtilities.dp(20), 0));

            for (int a = newPos + 1; a < 4; a++) {
                textView = characterTextViews.get(a);
                if (textView.getAlpha() != 0) {
                    animators.add(ObjectAnimator.ofFloat(textView, View.SCALE_X, 0));
                    animators.add(ObjectAnimator.ofFloat(textView, View.SCALE_Y, 0));
                    animators.add(ObjectAnimator.ofFloat(textView, View.ALPHA, 0));
                }

                textView = dotTextViews.get(a);
                if (textView.getAlpha() != 0) {
                    animators.add(ObjectAnimator.ofFloat(textView, View.SCALE_X, 0));
                    animators.add(ObjectAnimator.ofFloat(textView, View.SCALE_Y, 0));
                    animators.add(ObjectAnimator.ofFloat(textView, View.ALPHA, 0));
                }
            }

            if (dotRunnable != null) {
                AndroidUtilities.cancelRunOnUIThread(dotRunnable);
            }
            dotRunnable = new Runnable() {
                @Override
                public void run() {
                    if (dotRunnable != this) {
                        return;
                    }
                    ArrayList<Animator> animators = new ArrayList<>();

                    TextView textView = characterTextViews.get(newPos);
                    animators.add(ObjectAnimator.ofFloat(textView, View.SCALE_X, 0));
                    animators.add(ObjectAnimator.ofFloat(textView, View.SCALE_Y, 0));
                    animators.add(ObjectAnimator.ofFloat(textView, View.ALPHA, 0));
                    textView = dotTextViews.get(newPos);
                    animators.add(ObjectAnimator.ofFloat(textView, View.SCALE_X, 1));
                    animators.add(ObjectAnimator.ofFloat(textView, View.SCALE_Y, 1));
                    animators.add(ObjectAnimator.ofFloat(textView, View.ALPHA, 1));

                    currentAnimation = new AnimatorSet();
                    currentAnimation.setDuration(150);
                    currentAnimation.playTogether(animators);
                    currentAnimation.addListener(new AnimatorListenerAdapter() {
                        @Override
                        public void onAnimationEnd(Animator animation) {
                            if (currentAnimation != null && currentAnimation.equals(animation)) {
                                currentAnimation = null;
                            }
                        }
                    });
                    currentAnimation.start();
                }
            };
            AndroidUtilities.runOnUIThread(dotRunnable, 1500);

            for (int a = 0; a < newPos; a++) {
                textView = characterTextViews.get(a);
                animators.add(ObjectAnimator.ofFloat(textView, View.TRANSLATION_X, getXForTextView(a)));
                animators.add(ObjectAnimator.ofFloat(textView, View.SCALE_X, 0));
                animators.add(ObjectAnimator.ofFloat(textView, View.SCALE_Y, 0));
                animators.add(ObjectAnimator.ofFloat(textView, View.ALPHA, 0));
                animators.add(ObjectAnimator.ofFloat(textView, View.TRANSLATION_Y, 0));
                textView = dotTextViews.get(a);
                animators.add(ObjectAnimator.ofFloat(textView, View.TRANSLATION_X, getXForTextView(a)));
                animators.add(ObjectAnimator.ofFloat(textView, View.SCALE_X, 1));
                animators.add(ObjectAnimator.ofFloat(textView, View.SCALE_Y, 1));
                animators.add(ObjectAnimator.ofFloat(textView, View.ALPHA, 1));
                animators.add(ObjectAnimator.ofFloat(textView, View.TRANSLATION_Y, 0));
            }

            if (currentAnimation != null) {
                currentAnimation.cancel();
            }
            currentAnimation = new AnimatorSet();
            currentAnimation.setDuration(150);
            currentAnimation.playTogether(animators);
            currentAnimation.addListener(new AnimatorListenerAdapter() {
                @Override
                public void onAnimationEnd(Animator animation) {
                    if (currentAnimation != null && currentAnimation.equals(animation)) {
                        currentAnimation = null;
                    }
                }
            });
            currentAnimation.start();
        }

        public String getString() {
            return stringBuilder.toString();
        }

        public int length() {
            return stringBuilder.length();
        }

        public boolean eraseLastCharacter() {
            if (stringBuilder.length() == 0) {
                return false;
            }
            try {
                if (!NekoConfig.disableVibration.Bool()) {
                    performHapticFeedback(HapticFeedbackConstants.KEYBOARD_TAP);
                }
            } catch (Exception e) {
                FileLog.e(e);
            }

            ArrayList<Animator> animators = new ArrayList<>();
            int deletingPos = stringBuilder.length() - 1;
            if (deletingPos != 0) {
                stringBuilder.deleteCharAt(deletingPos);
            }

            for (int a = deletingPos; a < 4; a++) {
                TextView textView = characterTextViews.get(a);
                if (textView.getAlpha() != 0) {
                    animators.add(ObjectAnimator.ofFloat(textView, View.SCALE_X, 0));
                    animators.add(ObjectAnimator.ofFloat(textView, View.SCALE_Y, 0));
                    animators.add(ObjectAnimator.ofFloat(textView, View.ALPHA, 0));
                    animators.add(ObjectAnimator.ofFloat(textView, View.TRANSLATION_Y, 0));
                    animators.add(ObjectAnimator.ofFloat(textView, View.TRANSLATION_X, getXForTextView(a)));
                }

                textView = dotTextViews.get(a);
                if (textView.getAlpha() != 0) {
                    animators.add(ObjectAnimator.ofFloat(textView, View.SCALE_X, 0));
                    animators.add(ObjectAnimator.ofFloat(textView, View.SCALE_Y, 0));
                    animators.add(ObjectAnimator.ofFloat(textView, View.ALPHA, 0));
                    animators.add(ObjectAnimator.ofFloat(textView, View.TRANSLATION_Y, 0));
                    animators.add(ObjectAnimator.ofFloat(textView, View.TRANSLATION_X, getXForTextView(a)));
                }
            }

            if (deletingPos == 0) {
                stringBuilder.deleteCharAt(deletingPos);
            }

            for (int a = 0; a < deletingPos; a++) {
                TextView textView = characterTextViews.get(a);
                animators.add(ObjectAnimator.ofFloat(textView, View.TRANSLATION_X, getXForTextView(a)));
                textView = dotTextViews.get(a);
                animators.add(ObjectAnimator.ofFloat(textView, View.TRANSLATION_X, getXForTextView(a)));
            }

            if (dotRunnable != null) {
                AndroidUtilities.cancelRunOnUIThread(dotRunnable);
                dotRunnable = null;
            }

            if (currentAnimation != null) {
                currentAnimation.cancel();
            }
            currentAnimation = new AnimatorSet();
            currentAnimation.setDuration(150);
            currentAnimation.playTogether(animators);
            currentAnimation.addListener(new AnimatorListenerAdapter() {
                @Override
                public void onAnimationEnd(Animator animation) {
                    if (currentAnimation != null && currentAnimation.equals(animation)) {
                        currentAnimation = null;
                    }
                }
            });
            currentAnimation.start();
            return true;
        }

        private void eraseAllCharacters(final boolean animated) {
            if (stringBuilder.length() == 0) {
                return;
            }
            if (dotRunnable != null) {
                AndroidUtilities.cancelRunOnUIThread(dotRunnable);
                dotRunnable = null;
            }
            if (currentAnimation != null) {
                currentAnimation.cancel();
                currentAnimation = null;
            }
            stringBuilder.delete(0, stringBuilder.length());
            if (animated) {
                ArrayList<Animator> animators = new ArrayList<>();

                for (int a = 0; a < 4; a++) {
                    TextView textView = characterTextViews.get(a);
                    if (textView.getAlpha() != 0) {
                        animators.add(ObjectAnimator.ofFloat(textView, View.SCALE_X, 0));
                        animators.add(ObjectAnimator.ofFloat(textView, View.SCALE_Y, 0));
                        animators.add(ObjectAnimator.ofFloat(textView, View.ALPHA, 0));
                    }

                    textView = dotTextViews.get(a);
                    if (textView.getAlpha() != 0) {
                        animators.add(ObjectAnimator.ofFloat(textView, View.SCALE_X, 0));
                        animators.add(ObjectAnimator.ofFloat(textView, View.SCALE_Y, 0));
                        animators.add(ObjectAnimator.ofFloat(textView, View.ALPHA, 0));
                    }
                }

                currentAnimation = new AnimatorSet();
                currentAnimation.setDuration(150);
                currentAnimation.playTogether(animators);
                currentAnimation.addListener(new AnimatorListenerAdapter() {
                    @Override
                    public void onAnimationEnd(Animator animation) {
                        if (currentAnimation != null && currentAnimation.equals(animation)) {
                            currentAnimation = null;
                        }
                    }
                });
                currentAnimation.start();
            } else {
                for (int a = 0; a < 4; a++) {
                    characterTextViews.get(a).setAlpha(0);
                    dotTextViews.get(a).setAlpha(0);
                }
            }
        }

        @Override
        protected void onLayout(boolean changed, int left, int top, int right, int bottom) {
            if (dotRunnable != null) {
                AndroidUtilities.cancelRunOnUIThread(dotRunnable);
                dotRunnable = null;
            }
            if (currentAnimation != null) {
                currentAnimation.cancel();
                currentAnimation = null;
            }

            for (int a = 0; a < 4; a++) {
                if (a < stringBuilder.length()) {
                    TextView textView = characterTextViews.get(a);
                    textView.setAlpha(0);
                    textView.setScaleX(1);
                    textView.setScaleY(1);
                    textView.setTranslationY(0);
                    textView.setTranslationX(getXForTextView(a));

                    textView = dotTextViews.get(a);
                    textView.setAlpha(1);
                    textView.setScaleX(1);
                    textView.setScaleY(1);
                    textView.setTranslationY(0);
                    textView.setTranslationX(getXForTextView(a));
                } else {
                    characterTextViews.get(a).setAlpha(0);
                    dotTextViews.get(a).setAlpha(0);
                }
            }
            super.onLayout(changed, left, top, right, bottom);
        }
    }

    private FrameLayout container;
    private Drawable backgroundDrawable;
    private FrameLayout numbersFrameLayout;
    private ArrayList<TextView> numberTextViews;
    private ArrayList<TextView> lettersTextViews;
    private ArrayList<FrameLayout> numberFrameLayouts;
    private FrameLayout passwordFrameLayout;
    private ImageView eraseView;
    private ImageView fingerprintView;
    private EditTextBoldCursor passwordEditText;
    private AnimatingTextView passwordEditText2;
    private FrameLayout backgroundFrameLayout;
    private TextView passcodeTextView;
    private TextView retryTextView;
    private ImageView checkImage;
    private ImageView fingerprintImage;
    private int keyboardHeight = 0;

    private CancellationSignal cancellationSignal;
    private ImageView fingerprintImageView;
    private TextView fingerprintStatusTextView;
    private boolean selfCancelled;
    private AlertDialog fingerprintDialog;

    private int imageY;

    private RLottieImageView imageView;

    private Rect rect = new Rect();

    private PasscodeViewDelegate delegate;

    private final static int id_fingerprint_textview = 1000;
    private final static int id_fingerprint_imageview = 1001;

    private SpringAnimation backgroundAnimationSpring;
    private LinkedList<Runnable> backgroundSpringQueue = new LinkedList<>();
    private LinkedList<Boolean> backgroundSpringNextQueue = new LinkedList<>();

    private static class InnerAnimator {
        private AnimatorSet animatorSet;
        private float startRadius;
    }

    private ArrayList<InnerAnimator> innerAnimators = new ArrayList<>();

    private static final @IdRes
    int[] ids = {
            R.id.passcode_btn_0,
            R.id.passcode_btn_1,
            R.id.passcode_btn_2,
            R.id.passcode_btn_3,
            R.id.passcode_btn_4,
            R.id.passcode_btn_5,
            R.id.passcode_btn_6,
            R.id.passcode_btn_7,
            R.id.passcode_btn_8,
            R.id.passcode_btn_9,
            R.id.passcode_btn_backspace,
            R.id.passcode_btn_fingerprint
    };

    public PasscodeView(final Context context) {
        super(context);

        setWillNotDraw(false);
        setVisibility(GONE);

        backgroundFrameLayout = new FrameLayout(context) {

            private Paint paint = new Paint();

            @Override
            protected void onDraw(Canvas canvas) {
                if (backgroundDrawable != null) {
                    if (backgroundDrawable instanceof MotionBackgroundDrawable || backgroundDrawable instanceof ColorDrawable || backgroundDrawable instanceof GradientDrawable) {
                        backgroundDrawable.setBounds(0, 0, getMeasuredWidth(), getMeasuredHeight());
                        backgroundDrawable.draw(canvas);
                    } else {
                        float scaleX = (float) getMeasuredWidth() / (float) backgroundDrawable.getIntrinsicWidth();
                        float scaleY = (float) (getMeasuredHeight() + keyboardHeight) / (float) backgroundDrawable.getIntrinsicHeight();
                        float scale = Math.max(scaleX, scaleY);
                        int width = (int) Math.ceil(backgroundDrawable.getIntrinsicWidth() * scale);
                        int height = (int) Math.ceil(backgroundDrawable.getIntrinsicHeight() * scale);
                        int x = (getMeasuredWidth() - width) / 2;
                        int y = (getMeasuredHeight() - height + keyboardHeight) / 2;
                        backgroundDrawable.setBounds(x, y, x + width, y + height);
                        backgroundDrawable.draw(canvas);
                    }
                } else {
                    super.onDraw(canvas);
                }
                canvas.drawRect(0, 0, getMeasuredWidth(), getMeasuredHeight(), paint);
            }

            @Override
            public void setBackgroundColor(int color) {
                paint.setColor(color);
            }
        };
        backgroundFrameLayout.setWillNotDraw(false);
        addView(backgroundFrameLayout, LayoutHelper.createFrame(LayoutHelper.MATCH_PARENT, LayoutHelper.MATCH_PARENT));

        imageView = new RLottieImageView(context);
        imageView.setAnimation(R.raw.passcode_lock_close, 58, 58);
        imageView.setAutoRepeat(false);
        addView(imageView, LayoutHelper.createFrame(58, 58, Gravity.LEFT | Gravity.TOP));

        passwordFrameLayout = new FrameLayout(context);
        backgroundFrameLayout.addView(passwordFrameLayout, LayoutHelper.createFrame(LayoutHelper.MATCH_PARENT, LayoutHelper.MATCH_PARENT));

        passcodeTextView = new TextView(context);
        passcodeTextView.setTextColor(0xffffffff);
        passcodeTextView.setTextSize(TypedValue.COMPLEX_UNIT_DIP, 14);
        passcodeTextView.setGravity(Gravity.CENTER_HORIZONTAL);
        passwordFrameLayout.addView(passcodeTextView, LayoutHelper.createFrame(LayoutHelper.WRAP_CONTENT, LayoutHelper.WRAP_CONTENT, Gravity.BOTTOM | Gravity.CENTER_HORIZONTAL, 0, 0, 0, 74));

        retryTextView = new TextView(context);
        retryTextView.setTextColor(0xffffffff);
        retryTextView.setTextSize(TypedValue.COMPLEX_UNIT_DIP, 15);
        retryTextView.setGravity(Gravity.CENTER_HORIZONTAL);
        retryTextView.setVisibility(INVISIBLE);
        backgroundFrameLayout.addView(retryTextView, LayoutHelper.createFrame(LayoutHelper.WRAP_CONTENT, LayoutHelper.WRAP_CONTENT, Gravity.CENTER));

        passwordEditText2 = new AnimatingTextView(context);
        passwordFrameLayout.addView(passwordEditText2, LayoutHelper.createFrame(LayoutHelper.MATCH_PARENT, LayoutHelper.WRAP_CONTENT, Gravity.BOTTOM | Gravity.CENTER_HORIZONTAL, 70, 0, 70, 6));

        passwordEditText = new EditTextBoldCursor(context);
        passwordEditText.setTextSize(TypedValue.COMPLEX_UNIT_DIP, 36);
        passwordEditText.setTextColor(0xffffffff);
        passwordEditText.setMaxLines(1);
        passwordEditText.setLines(1);
        passwordEditText.setGravity(Gravity.CENTER_HORIZONTAL);
        passwordEditText.setSingleLine(true);
        passwordEditText.setImeOptions(EditorInfo.IME_ACTION_DONE);
        passwordEditText.setTypeface(Typeface.DEFAULT);
        passwordEditText.setBackgroundDrawable(null);
        passwordEditText.setCursorColor(0xffffffff);
        passwordEditText.setCursorSize(AndroidUtilities.dp(32));
        passwordFrameLayout.addView(passwordEditText, LayoutHelper.createFrame(LayoutHelper.MATCH_PARENT, LayoutHelper.WRAP_CONTENT, Gravity.BOTTOM | Gravity.CENTER_HORIZONTAL, 70, 0, 70, 0));
        passwordEditText.setOnEditorActionListener((textView, i, keyEvent) -> {
            if (i == EditorInfo.IME_ACTION_DONE) {
                processDone(false);
                return true;
            }
            return false;
        });
        passwordEditText.addTextChangedListener(new TextWatcher() {

            @Override
            public void beforeTextChanged(CharSequence s, int start, int count, int after) {
                if (backgroundDrawable instanceof MotionBackgroundDrawable) {
                    boolean needAnimation = false;
                    MotionBackgroundDrawable motionBackgroundDrawable = (MotionBackgroundDrawable) backgroundDrawable;
                    motionBackgroundDrawable.setAnimationProgressProvider(null);
                    float progress = motionBackgroundDrawable.getPosAnimationProgress();
                    boolean next;
                    if (count == 0 && after == 1) {
                        motionBackgroundDrawable.switchToNextPosition(true);
                        needAnimation = true;
                        next = true;
                    } else if (count == 1 && after == 0) {
                        motionBackgroundDrawable.switchToPrevPosition(true);
                        needAnimation = true;
                        next = false;
                    } else {
                        next = false;
                    }

                    if (needAnimation) {
                        if (progress >= 1f) {
                            animateBackground(motionBackgroundDrawable);
                        } else {
                            backgroundSpringQueue.offer(()-> {
                                if (next) {
                                    motionBackgroundDrawable.switchToNextPosition(true);
                                } else {
                                    motionBackgroundDrawable.switchToPrevPosition(true);
                                }
                                animateBackground(motionBackgroundDrawable);
                            });
                            backgroundSpringNextQueue.offer(next);

                            List<Runnable> remove = new ArrayList<>();
                            List<Integer> removeIndex = new ArrayList<>();
                            for (int i = 0; i < backgroundSpringQueue.size(); i++) {
                                Runnable callback = backgroundSpringQueue.get(i);
                                boolean qNext = backgroundSpringNextQueue.get(i);

                                if (qNext != next) {
                                    remove.add(callback);
                                    removeIndex.add(i);
                                }
                            }
                            for (Runnable callback : remove) {
                                backgroundSpringQueue.remove(callback);
                            }
                            for (int i : removeIndex) {
                                if (i < backgroundSpringNextQueue.size()) {
                                    backgroundSpringNextQueue.remove(i);
                                }
                            }
                        }
                    }
                }
            }

            @Override
            public void onTextChanged(CharSequence s, int start, int before, int count) {

            }

            @Override
            public void afterTextChanged(Editable s) {
                if (passwordEditText.length() == 4 && SharedConfig.passcodeType == SharedConfig.PASSCODE_TYPE_PIN) {
                    processDone(false);
                }
            }
        });
        passwordEditText.setCustomSelectionActionModeCallback(new ActionMode.Callback() {
            public boolean onPrepareActionMode(ActionMode mode, Menu menu) {
                return false;
            }

            public void onDestroyActionMode(ActionMode mode) {
            }

            public boolean onCreateActionMode(ActionMode mode, Menu menu) {
                return false;
            }

            public boolean onActionItemClicked(ActionMode mode, MenuItem item) {
                return false;
            }
        });

        checkImage = new ImageView(context);
        checkImage.setImageResource(R.drawable.passcode_check);
        checkImage.setScaleType(ImageView.ScaleType.CENTER);
        checkImage.setBackgroundResource(R.drawable.bar_selector_lock);
        passwordFrameLayout.addView(checkImage, LayoutHelper.createFrame(60, 60, Gravity.BOTTOM | Gravity.RIGHT, 0, 0, 10, 4));
        checkImage.setContentDescription(LocaleController.getString("Done", R.string.Done));
        checkImage.setOnClickListener(v -> processDone(false));

        fingerprintImage = new ImageView(context);
        fingerprintImage.setImageResource(R.drawable.fingerprint);
        fingerprintImage.setScaleType(ImageView.ScaleType.CENTER);
        fingerprintImage.setBackgroundResource(R.drawable.bar_selector_lock);
        passwordFrameLayout.addView(fingerprintImage, LayoutHelper.createFrame(60, 60, Gravity.BOTTOM | Gravity.LEFT, 10, 0, 0, 4));
        fingerprintImage.setContentDescription(LocaleController.getString("AccDescrFingerprint", R.string.AccDescrFingerprint));
        fingerprintImage.setOnClickListener(v -> checkFingerprint());

        FrameLayout lineFrameLayout = new FrameLayout(context);
        lineFrameLayout.setBackgroundColor(0x26ffffff);
        passwordFrameLayout.addView(lineFrameLayout, LayoutHelper.createFrame(LayoutHelper.MATCH_PARENT, 1, Gravity.BOTTOM | Gravity.LEFT, 20, 0, 20, 0));

        numbersFrameLayout = new FrameLayout(context);
        backgroundFrameLayout.addView(numbersFrameLayout, LayoutHelper.createFrame(LayoutHelper.MATCH_PARENT, LayoutHelper.MATCH_PARENT, Gravity.TOP | Gravity.LEFT));

        lettersTextViews = new ArrayList<>(10);
        numberTextViews = new ArrayList<>(10);
        numberFrameLayouts = new ArrayList<>(10);
        for (int a = 0; a < 10; a++) {
            TextView textView = new TextView(context);
            textView.setTextColor(0xffffffff);
            textView.setTextSize(TypedValue.COMPLEX_UNIT_DIP, 36);
            textView.setGravity(Gravity.CENTER);
            textView.setText(String.format(Locale.US, "%d", a));
            numbersFrameLayout.addView(textView, LayoutHelper.createFrame(50, 50, Gravity.TOP | Gravity.LEFT));
            textView.setImportantForAccessibility(IMPORTANT_FOR_ACCESSIBILITY_NO);
            numberTextViews.add(textView);

            textView = new TextView(context);
            textView.setTextSize(TypedValue.COMPLEX_UNIT_DIP, 12);
            textView.setTextColor(0x7fffffff);
            textView.setGravity(Gravity.CENTER);
            numbersFrameLayout.addView(textView, LayoutHelper.createFrame(50, 50, Gravity.TOP | Gravity.LEFT));
            textView.setImportantForAccessibility(IMPORTANT_FOR_ACCESSIBILITY_NO);
            switch (a) {
                case 0:
                    textView.setText("+");
                    break;
                case 2:
                    textView.setText("ABC");
                    break;
                case 3:
                    textView.setText("DEF");
                    break;
                case 4:
                    textView.setText("GHI");
                    break;
                case 5:
                    textView.setText("JKL");
                    break;
                case 6:
                    textView.setText("MNO");
                    break;
                case 7:
                    textView.setText("PQRS");
                    break;
                case 8:
                    textView.setText("TUV");
                    break;
                case 9:
                    textView.setText("WXYZ");
                    break;
                default:
                    break;
            }
            lettersTextViews.add(textView);
        }
        eraseView = new ImageView(context);
        eraseView.setScaleType(ImageView.ScaleType.CENTER);
        eraseView.setImageResource(R.drawable.passcode_delete);
        numbersFrameLayout.addView(eraseView, LayoutHelper.createFrame(50, 50, Gravity.TOP | Gravity.LEFT));

        fingerprintView = new ImageView(context);
        fingerprintView.setScaleType(ImageView.ScaleType.CENTER);
        fingerprintView.setImageResource(R.drawable.fingerprint);
        fingerprintView.setVisibility(GONE);
        numbersFrameLayout.addView(fingerprintView, LayoutHelper.createFrame(50, 50, Gravity.TOP | Gravity.LEFT));
        checkFingerprintButton();

        for (int a = 0; a < 12; a++) {
            FrameLayout frameLayout = new FrameLayout(context) {
                @Override
                public void onInitializeAccessibilityNodeInfo(AccessibilityNodeInfo info) {
                    super.onInitializeAccessibilityNodeInfo(info);
                    info.setClassName("android.widget.Button");
                }
            };
            frameLayout.setBackgroundResource(R.drawable.bar_selector_lock);
            frameLayout.setTag(a);
            if (a == 11) {
                frameLayout.setContentDescription(LocaleController.getString("AccDescrFingerprint", R.string.AccDescrFingerprint));
                setNextFocus(frameLayout, R.id.passcode_btn_0);
            } else if (a == 10) {
                frameLayout.setOnLongClickListener(v -> {
                    passwordEditText.setText("");
                    passwordEditText2.eraseAllCharacters(true);
                    if (backgroundDrawable instanceof MotionBackgroundDrawable) {
                        ((MotionBackgroundDrawable) backgroundDrawable).switchToPrevPosition(true);
                    }
                    return true;
                });
                frameLayout.setContentDescription(LocaleController.getString("AccDescrBackspace", R.string.AccDescrBackspace));
                setNextFocus(frameLayout, R.id.passcode_btn_1);
            } else {
                frameLayout.setContentDescription(a + "");
                if (a == 0) {
                    setNextFocus(frameLayout, R.id.passcode_btn_backspace);
                } else if (a == 9) {
                    if (fingerprintView.getVisibility() == View.VISIBLE) {
                        setNextFocus(frameLayout, R.id.passcode_btn_fingerprint);
                    } else {
                        setNextFocus(frameLayout, R.id.passcode_btn_0);
                    }
                } else {
                    setNextFocus(frameLayout, ids[a + 1]);
                }
            }
            frameLayout.setId(ids[a]);
            frameLayout.setOnClickListener(v -> {
                int tag = (Integer) v.getTag();
                boolean erased = false;
                switch (tag) {
                    case 0:
                        passwordEditText2.appendCharacter("0");
                        break;
                    case 1:
                        passwordEditText2.appendCharacter("1");
                        break;
                    case 2:
                        passwordEditText2.appendCharacter("2");
                        break;
                    case 3:
                        passwordEditText2.appendCharacter("3");
                        break;
                    case 4:
                        passwordEditText2.appendCharacter("4");
                        break;
                    case 5:
                        passwordEditText2.appendCharacter("5");
                        break;
                    case 6:
                        passwordEditText2.appendCharacter("6");
                        break;
                    case 7:
                        passwordEditText2.appendCharacter("7");
                        break;
                    case 8:
                        passwordEditText2.appendCharacter("8");
                        break;
                    case 9:
                        passwordEditText2.appendCharacter("9");
                        break;
                    case 10:
                        erased = passwordEditText2.eraseLastCharacter();
                        break;
                    case 11:
                        checkFingerprint();
                        break;
                }
                if (passwordEditText2.length() == 4) {
                    processDone(false);
                }
                if (tag == 11) {

                } else {
                    if (backgroundDrawable instanceof MotionBackgroundDrawable) {
                        MotionBackgroundDrawable motionBackgroundDrawable = (MotionBackgroundDrawable) backgroundDrawable;
                        motionBackgroundDrawable.setAnimationProgressProvider(null);
                        boolean needAnimation = false;
                        float progress = motionBackgroundDrawable.getPosAnimationProgress();
                        boolean next;
                        if (tag == 10) {
                            if (erased) {
                                motionBackgroundDrawable.switchToPrevPosition(true);
                                needAnimation = true;
                            }
                            next = false;
                        } else {
                            motionBackgroundDrawable.switchToNextPosition(true);
                            needAnimation = true;
                            next = true;
                        }

                        if (needAnimation) {
                            if (progress >= 1f) {
                                animateBackground(motionBackgroundDrawable);
                            } else {
                                backgroundSpringQueue.offer(()-> {
                                    if (next) {
                                        motionBackgroundDrawable.switchToNextPosition(true);
                                    } else {
                                        motionBackgroundDrawable.switchToPrevPosition(true);
                                    }
                                    animateBackground(motionBackgroundDrawable);
                                });
                                backgroundSpringNextQueue.offer(next);

                                List<Runnable> remove = new ArrayList<>();
                                List<Integer> removeIndex = new ArrayList<>();
                                for (int i = 0; i < backgroundSpringQueue.size(); i++) {
                                    Runnable callback = backgroundSpringQueue.get(i);
                                    Boolean qNext = backgroundSpringNextQueue.get(i);

                                    if (qNext != null && qNext != next) {
                                        remove.add(callback);
                                        removeIndex.add(i);
                                    }
                                }
                                for (Runnable callback : remove) {
                                    backgroundSpringQueue.remove(callback);
                                }
                                Collections.sort(removeIndex, (o1, o2) -> o2 - o1);
                                for (int i : removeIndex) {
                                    backgroundSpringNextQueue.remove(i);
                                }
                            }
                        }
                    }
                }
            });
            numberFrameLayouts.add(frameLayout);
        }
        for (int a = 11; a >= 0; a--) {
            FrameLayout frameLayout = numberFrameLayouts.get(a);
            numbersFrameLayout.addView(frameLayout, LayoutHelper.createFrame(100, 100, Gravity.TOP | Gravity.LEFT));
        }
    }

    private void animateBackground(MotionBackgroundDrawable motionBackgroundDrawable) {
        if (backgroundAnimationSpring != null && backgroundAnimationSpring.isRunning()) {
            backgroundAnimationSpring.cancel();
        }

        FloatValueHolder animationValue = new FloatValueHolder(0);
        motionBackgroundDrawable.setAnimationProgressProvider(obj -> animationValue.getValue() / 100f);
        backgroundAnimationSpring = new SpringAnimation(animationValue)
                .setSpring(new SpringForce(100)
                        .setStiffness(BACKGROUND_SPRING_STIFFNESS)
                        .setDampingRatio(SpringForce.DAMPING_RATIO_NO_BOUNCY));
        backgroundAnimationSpring.addEndListener((animation, canceled, value, velocity) -> {
            backgroundAnimationSpring = null;
            motionBackgroundDrawable.setAnimationProgressProvider(null);

            if (!canceled) {
                motionBackgroundDrawable.setPosAnimationProgress(1f);
                if (!backgroundSpringQueue.isEmpty()) {
                    backgroundSpringQueue.poll().run();
                    backgroundSpringNextQueue.poll();
                }
            }
        });
        backgroundAnimationSpring.addUpdateListener((animation, value, velocity) -> motionBackgroundDrawable.updateAnimation(true));
        backgroundAnimationSpring.start();
    }

    private void setNextFocus(View view, @IdRes int nextId) {
        view.setNextFocusForwardId(nextId);
        if (Build.VERSION.SDK_INT >= 22) {
            view.setAccessibilityTraversalBefore(nextId);
        }
    }

    public void setDelegate(PasscodeViewDelegate delegate) {
        this.delegate = delegate;
    }

    private void processDone(boolean fingerprint) {
        if (!fingerprint) {
            if (SharedConfig.passcodeRetryInMs > 0) {
                return;
            }
            String password = "";
            if (SharedConfig.passcodeType == SharedConfig.PASSCODE_TYPE_PIN) {
                password = passwordEditText2.getString();
            } else if (SharedConfig.passcodeType == SharedConfig.PASSCODE_TYPE_PASSWORD) {
                password = passwordEditText.getText().toString();
            }
            if (password.length() == 0) {
                onPasscodeError();
                return;
            }
            if (!SharedConfig.checkPasscode(password)) {
                SharedConfig.increaseBadPasscodeTries();
                if (SharedConfig.passcodeRetryInMs > 0) {
                    checkRetryTextView();
                }
                passwordEditText.setText("");
                passwordEditText2.eraseAllCharacters(true);
                onPasscodeError();
                if (backgroundDrawable instanceof MotionBackgroundDrawable) {
                    MotionBackgroundDrawable motionBackgroundDrawable = (MotionBackgroundDrawable) backgroundDrawable;
                    if (backgroundAnimationSpring != null) {
                        backgroundAnimationSpring.cancel();
                        motionBackgroundDrawable.setPosAnimationProgress(1f);
                    }
                    if (motionBackgroundDrawable.getPosAnimationProgress() >= 1f) {
                        motionBackgroundDrawable.rotatePreview(true);
                    }
                }
                return;
            }
        }
        SharedConfig.badPasscodeTries = 0;
        passwordEditText.clearFocus();
        AndroidUtilities.hideKeyboard(passwordEditText);

        if (Build.VERSION.SDK_INT >= Build.VERSION_CODES.M && FingerprintController.isKeyReady() && FingerprintController.checkDeviceFingerprintsChanged()) {
            FingerprintController.deleteInvalidKey();
        }

        SharedConfig.appLocked = false;
        SharedConfig.saveConfig();
        NotificationCenter.getGlobalInstance().postNotificationName(NotificationCenter.didSetPasscode);
        setOnTouchListener(null);
        if (delegate != null) {
            delegate.didAcceptedPassword(this);
        }

        AndroidUtilities.runOnUIThread(() -> {
            AnimatorSet AnimatorSet = new AnimatorSet();
            AnimatorSet.setDuration(200);
            AnimatorSet.playTogether(
                    ObjectAnimator.ofFloat(this, View.TRANSLATION_Y, AndroidUtilities.dp(20)),
                    ObjectAnimator.ofFloat(this, View.ALPHA, AndroidUtilities.dp(0.0f)));
            AnimatorSet.addListener(new AnimatorListenerAdapter() {
                @Override
                public void onAnimationEnd(Animator animation) {
                    setVisibility(View.GONE);
                }
            });
            AnimatorSet.start();
        });
    }

    private void shakeTextView(final float x, final int num) {
        if (num == 6) {
            return;
        }
        AnimatorSet AnimatorSet = new AnimatorSet();
        AnimatorSet.playTogether(ObjectAnimator.ofFloat(passcodeTextView, View.TRANSLATION_X, AndroidUtilities.dp(x)));
        AnimatorSet.setDuration(50);
        AnimatorSet.addListener(new AnimatorListenerAdapter() {
            @Override
            public void onAnimationEnd(Animator animation) {
                shakeTextView(num == 5 ? 0 : -x, num + 1);
            }
        });
        AnimatorSet.start();
    }

    private Runnable checkRunnable = new Runnable() {
        @Override
        public void run() {
            checkRetryTextView();
            AndroidUtilities.runOnUIThread(checkRunnable, 100);
        }
    };
    private int lastValue;

    private void checkRetryTextView() {
        long currentTime = SystemClock.elapsedRealtime();
        if (currentTime > SharedConfig.lastUptimeMillis) {
            SharedConfig.passcodeRetryInMs -= (currentTime - SharedConfig.lastUptimeMillis);
            if (SharedConfig.passcodeRetryInMs < 0) {
                SharedConfig.passcodeRetryInMs = 0;
            }
        }
        SharedConfig.lastUptimeMillis = currentTime;
        SharedConfig.saveConfig();
        if (SharedConfig.passcodeRetryInMs > 0) {
            int value = Math.max(1, (int) Math.ceil(SharedConfig.passcodeRetryInMs / 1000.0));
            if (value != lastValue) {
                retryTextView.setText(LocaleController.formatString("TooManyTries", R.string.TooManyTries, LocaleController.formatPluralString("Seconds", value)));
                lastValue = value;
            }
            if (retryTextView.getVisibility() != VISIBLE) {
                retryTextView.setVisibility(VISIBLE);
                passwordFrameLayout.setVisibility(INVISIBLE);
                if (numbersFrameLayout.getVisibility() == VISIBLE) {
                    numbersFrameLayout.setVisibility(INVISIBLE);
                }
                AndroidUtilities.hideKeyboard(passwordEditText);
            }
            AndroidUtilities.cancelRunOnUIThread(checkRunnable);
            AndroidUtilities.runOnUIThread(checkRunnable, 100);
        } else {
            AndroidUtilities.cancelRunOnUIThread(checkRunnable);
            if (passwordFrameLayout.getVisibility() != VISIBLE) {
                retryTextView.setVisibility(INVISIBLE);
                passwordFrameLayout.setVisibility(VISIBLE);
                if (SharedConfig.passcodeType == SharedConfig.PASSCODE_TYPE_PIN) {
                    numbersFrameLayout.setVisibility(VISIBLE);
                } else if (SharedConfig.passcodeType == SharedConfig.PASSCODE_TYPE_PASSWORD) {
                    AndroidUtilities.showKeyboard(passwordEditText);
                }
            }
        }
    }

    private void onPasscodeError() {
        VibrateUtil.vibrate();
        shakeTextView(2, 0);
    }

    public void onResume() {
        checkRetryTextView();
        if (retryTextView.getVisibility() != VISIBLE) {
            if (SharedConfig.passcodeType == SharedConfig.PASSCODE_TYPE_PASSWORD) {
                if (passwordEditText != null) {
                    passwordEditText.requestFocus();
                    AndroidUtilities.showKeyboard(passwordEditText);
                }
                AndroidUtilities.runOnUIThread(() -> {
                    if (retryTextView.getVisibility() != VISIBLE && passwordEditText != null) {
                        passwordEditText.requestFocus();
                        AndroidUtilities.showKeyboard(passwordEditText);
                    }
                }, 200);
            }
            checkFingerprint();
        }
    }

    public void onPause() {
        AndroidUtilities.cancelRunOnUIThread(checkRunnable);
        if (fingerprintDialog != null) {
            try {
                if (fingerprintDialog.isShowing()) {
                    fingerprintDialog.dismiss();
                }
                fingerprintDialog = null;
            } catch (Exception e) {
                FileLog.e(e);
            }
        }
        try {
            if (Build.VERSION.SDK_INT >= 23 && cancellationSignal != null) {
                cancellationSignal.cancel();
                cancellationSignal = null;
            }
        } catch (Exception e) {
            FileLog.e(e);
        }
    }

    @Override
    protected void onAttachedToWindow() {
        super.onAttachedToWindow();

        NotificationCenter.getGlobalInstance().addObserver(this, NotificationCenter.didGenerateFingerprintKeyPair);
        NotificationCenter.getGlobalInstance().addObserver(this, NotificationCenter.passcodeDismissed);
    }

    @Override
    protected void onDetachedFromWindow() {
        super.onDetachedFromWindow();

        NotificationCenter.getGlobalInstance().removeObserver(this, NotificationCenter.didGenerateFingerprintKeyPair);
        NotificationCenter.getGlobalInstance().removeObserver(this, NotificationCenter.passcodeDismissed);
    }

    private void checkFingerprint() {
        if (Build.VERSION.SDK_INT < 23) {
            return;
        }
        Activity parentActivity = (Activity) getContext();
<<<<<<< HEAD
        if (parentActivity != null && fingerprintView.getVisibility() == VISIBLE && !ApplicationLoader.mainInterfacePaused) {
            if (Build.VERSION.SDK_INT >= 28) {
                try {
                    boolean useBiometric;
                    if (Build.VERSION.SDK_INT >= 29) {
                        BiometricManager biometricManager = (BiometricManager) ApplicationLoader.applicationContext.getSystemService(Context.BIOMETRIC_SERVICE);
                        if (Build.VERSION.SDK_INT >= 30) {
                            useBiometric = biometricManager.canAuthenticate(BiometricManager.Authenticators.BIOMETRIC_WEAK) == BiometricManager.BIOMETRIC_SUCCESS;
                        } else {
                            useBiometric = biometricManager.canAuthenticate() == BiometricManager.BIOMETRIC_SUCCESS;
                        }
                    } else {
                        FingerprintManagerCompat fingerprintManager = FingerprintManagerCompat.from(ApplicationLoader.applicationContext);
                        useBiometric = fingerprintManager.isHardwareDetected() && fingerprintManager.hasEnrolledFingerprints();
                    }
                    if (useBiometric) {
                        Executor executor = ContextCompat.getMainExecutor(parentActivity);
                        BiometricPrompt.Builder builder = new BiometricPrompt.Builder(parentActivity)
                                .setTitle(LocaleController.getString("NekoX", R.string.NekoX))
                                .setNegativeButton(LocaleController.getString("Canel", R.string.Cancel), executor, (dialog, which) -> { });
                        if (Build.VERSION.SDK_INT >= 29) {
                            builder.setConfirmationRequired(false);
                        }
                        builder.build().authenticate(new android.os.CancellationSignal(), executor, new BiometricPrompt.AuthenticationCallback() {
                            @Override
                            public void onAuthenticationSucceeded(BiometricPrompt.AuthenticationResult result) {
                                processDone(true);
                            }
                        });
                        return;
                    }
                } catch (Exception e) {
                    e.printStackTrace();
                }
            }
=======
        if (parentActivity != null && fingerprintView.getVisibility() == VISIBLE && !ApplicationLoader.mainInterfacePaused && (!(parentActivity instanceof LaunchActivity) || ((LaunchActivity) parentActivity).allowShowFingerprintDialog(this))) {
>>>>>>> 07a2c9a3
            try {
                if (fingerprintDialog != null && fingerprintDialog.isShowing()) {
                    return;
                }
            } catch (Exception e) {
                FileLog.e(e);
            }
            try {
                FingerprintManagerCompat fingerprintManager = FingerprintManagerCompat.from(ApplicationLoader.applicationContext);
                if (fingerprintManager.isHardwareDetected() && fingerprintManager.hasEnrolledFingerprints() && FingerprintController.isKeyReady() && !FingerprintController.checkDeviceFingerprintsChanged()) {
                    RelativeLayout relativeLayout = new RelativeLayout(getContext());
                    relativeLayout.setPadding(AndroidUtilities.dp(24), 0, AndroidUtilities.dp(24), 0);

                    TextView fingerprintTextView = new TextView(getContext());
                    fingerprintTextView.setId(id_fingerprint_textview);
                    fingerprintTextView.setTextAppearance(android.R.style.TextAppearance_Material_Subhead);
                    fingerprintTextView.setTextColor(Theme.getColor(Theme.key_dialogTextBlack));
                    fingerprintTextView.setText(LocaleController.getString("FingerprintInfo", R.string.FingerprintInfo));
                    relativeLayout.addView(fingerprintTextView);
                    RelativeLayout.LayoutParams layoutParams = LayoutHelper.createRelative(LayoutHelper.WRAP_CONTENT, LayoutHelper.WRAP_CONTENT);
                    layoutParams.addRule(RelativeLayout.ALIGN_PARENT_TOP);
                    layoutParams.addRule(RelativeLayout.ALIGN_PARENT_START);
                    fingerprintTextView.setLayoutParams(layoutParams);

                    fingerprintImageView = new ImageView(getContext());
                    fingerprintImageView.setImageResource(R.drawable.ic_fp_40px);
                    fingerprintImageView.setId(id_fingerprint_imageview);
                    relativeLayout.addView(fingerprintImageView, LayoutHelper.createRelative(LayoutHelper.WRAP_CONTENT, LayoutHelper.WRAP_CONTENT, 0, 20, 0, 0, RelativeLayout.ALIGN_PARENT_START, RelativeLayout.BELOW, id_fingerprint_textview));

                    fingerprintStatusTextView = new TextView(getContext());
                    fingerprintStatusTextView.setGravity(Gravity.CENTER_VERTICAL);
                    fingerprintStatusTextView.setText(LocaleController.getString("FingerprintHelp", R.string.FingerprintHelp));
                    fingerprintStatusTextView.setTextAppearance(android.R.style.TextAppearance_Material_Body1);
                    fingerprintStatusTextView.setTextColor(Theme.getColor(Theme.key_dialogTextBlack) & 0x42ffffff);
                    relativeLayout.addView(fingerprintStatusTextView);
                    layoutParams = LayoutHelper.createRelative(LayoutHelper.WRAP_CONTENT, LayoutHelper.WRAP_CONTENT);
                    layoutParams.setMarginStart(AndroidUtilities.dp(16));
                    layoutParams.addRule(RelativeLayout.ALIGN_BOTTOM, id_fingerprint_imageview);
                    layoutParams.addRule(RelativeLayout.ALIGN_TOP, id_fingerprint_imageview);
                    layoutParams.addRule(RelativeLayout.END_OF, id_fingerprint_imageview);
                    fingerprintStatusTextView.setLayoutParams(layoutParams);

                    AlertDialog.Builder builder = new AlertDialog.Builder(getContext());
                    builder.setTitle(LocaleController.getString("NekoX", R.string.NekoX));
                    builder.setView(relativeLayout);
                    builder.setNegativeButton(LocaleController.getString("Cancel", R.string.Cancel), null);
                    builder.setOnDismissListener(dialog -> {
                        if (cancellationSignal != null) {
                            selfCancelled = true;
                            try {
                                cancellationSignal.cancel();
                            } catch (Exception e) {
                                FileLog.e(e);
                            }
                            cancellationSignal = null;
                        }
                    });
                    if (fingerprintDialog != null) {
                        try {
                            if (fingerprintDialog.isShowing()) {
                                fingerprintDialog.dismiss();
                            }
                        } catch (Exception e) {
                            FileLog.e(e);
                        }
                    }
                    fingerprintDialog = builder.show();

                    cancellationSignal = new CancellationSignal();
                    selfCancelled = false;
                    fingerprintManager.authenticate(null, 0, cancellationSignal, new FingerprintManagerCompat.AuthenticationCallback() {
                        @Override
                        public void onAuthenticationError(int errMsgId, CharSequence errString) {
                            if (errMsgId == 10) {
                                try {
                                    if (fingerprintDialog.isShowing()) {
                                        fingerprintDialog.dismiss();
                                    }
                                } catch (Exception e) {
                                    FileLog.e(e);
                                }
                                fingerprintDialog = null;
                            } else if (!selfCancelled && errMsgId != 5) {
                                showFingerprintError(errString);
                            }
                        }

                        @Override
                        public void onAuthenticationHelp(int helpMsgId, CharSequence helpString) {
                            showFingerprintError(helpString);
                        }

                        @Override
                        public void onAuthenticationFailed() {
                            showFingerprintError(LocaleController.getString("FingerprintNotRecognized", R.string.FingerprintNotRecognized));
                        }

                        @Override
                        public void onAuthenticationSucceeded(FingerprintManagerCompat.AuthenticationResult result) {
                            try {
                                if (fingerprintDialog.isShowing()) {
                                    fingerprintDialog.dismiss();
                                }
                            } catch (Exception e) {
                                FileLog.e(e);
                            }
                            fingerprintDialog = null;
                            processDone(true);
                        }
                    }, null);
                }
            } catch (Throwable e) {
                //ignore
            }
        }
    }

    public void onShow(boolean fingerprint, boolean animated) {
        onShow(fingerprint, animated, -1, -1, null, null);
    }

    private void checkFingerprintButton() {
        Activity parentActivity = (Activity) getContext();
        if (Build.VERSION.SDK_INT >= 23 && parentActivity != null && SharedConfig.useFingerprint) {
            try {
                if (fingerprintDialog != null && fingerprintDialog.isShowing()) {
                    return;
                }
            } catch (Exception e) {
                FileLog.e(e);
            }
            try {
                FingerprintManagerCompat fingerprintManager = FingerprintManagerCompat.from(ApplicationLoader.applicationContext);
                if (fingerprintManager.isHardwareDetected() && fingerprintManager.hasEnrolledFingerprints() && FingerprintController.isKeyReady() && !FingerprintController.checkDeviceFingerprintsChanged()) {
                    fingerprintView.setVisibility(VISIBLE);
                } else {
                    fingerprintView.setVisibility(GONE);
                }
            } catch (Throwable e) {
                FileLog.e(e);
                fingerprintView.setVisibility(GONE);
            }
        } else {
            fingerprintView.setVisibility(GONE);
        }
        if (SharedConfig.passcodeType == SharedConfig.PASSCODE_TYPE_PASSWORD) {
            fingerprintImage.setVisibility(fingerprintView.getVisibility());
        }
        if (numberFrameLayouts.size() >= 11) {
            numberFrameLayouts.get(11).setVisibility(fingerprintView.getVisibility());
        }
    }

    public void onShow(boolean fingerprint, boolean animated, int x, int y, Runnable onShow, Runnable onStart) {
        checkFingerprintButton();
        checkRetryTextView();
        Activity parentActivity = (Activity) getContext();
        if (SharedConfig.passcodeType == SharedConfig.PASSCODE_TYPE_PASSWORD) {
            if (!animated && retryTextView.getVisibility() != VISIBLE && passwordEditText != null) {
                passwordEditText.requestFocus();
                AndroidUtilities.showKeyboard(passwordEditText);
            }
        } else {
            if (parentActivity != null) {
                View currentFocus = parentActivity.getCurrentFocus();
                if (currentFocus != null) {
                    currentFocus.clearFocus();
                    AndroidUtilities.hideKeyboard(((Activity) getContext()).getCurrentFocus());
                }
            }
        }
        if (fingerprint && retryTextView.getVisibility() != VISIBLE) {
            checkFingerprint();
        }
        if (getVisibility() == View.VISIBLE) {
            return;
        }
        setTranslationY(0);
        backgroundDrawable = null;
        if (Theme.getCachedWallpaper() instanceof MotionBackgroundDrawable) {
            backgroundDrawable = Theme.getCachedWallpaper();
            backgroundFrameLayout.setBackgroundColor(0xbf000000);
        } else if (Theme.isCustomTheme() && !"CJz3BZ6YGEYBAAAABboWp6SAv04".equals(Theme.getSelectedBackgroundSlug()) && !"qeZWES8rGVIEAAAARfWlK1lnfiI".equals(Theme.getSelectedBackgroundSlug())) {
            backgroundDrawable = Theme.getCurrentGradientWallpaper();
            if (backgroundDrawable == null) {
                backgroundDrawable = Theme.getCachedWallpaper();
            }
            if (backgroundDrawable instanceof BackgroundGradientDrawable) {
                backgroundFrameLayout.setBackgroundColor(0x22000000);
            } else {
                backgroundFrameLayout.setBackgroundColor(0xbf000000);
            }
        } else {
            String selectedBackgroundSlug = Theme.getSelectedBackgroundSlug();
            if (Theme.DEFAULT_BACKGROUND_SLUG.equals(selectedBackgroundSlug) || Theme.isPatternWallpaper()) {
                backgroundFrameLayout.setBackgroundColor(0xff517c9e);
            } else {
                backgroundDrawable = Theme.getCachedWallpaper();
                if (backgroundDrawable instanceof BackgroundGradientDrawable) {
                    backgroundFrameLayout.setBackgroundColor(0x22000000);
                } else if (backgroundDrawable != null) {
                    backgroundFrameLayout.setBackgroundColor(0xbf000000);
                } else {
                    backgroundFrameLayout.setBackgroundColor(0xff517c9e);
                }
            }
        }
        if (backgroundDrawable instanceof MotionBackgroundDrawable) {
            MotionBackgroundDrawable drawable = (MotionBackgroundDrawable) backgroundDrawable;
            int[] colors = drawable.getColors();
            backgroundDrawable = new MotionBackgroundDrawable(colors[0], colors[1], colors[2], colors[3], false);
            if (drawable.hasPattern() && drawable.getIntensity() < 0) {
                backgroundFrameLayout.setBackgroundColor(0x7f000000);
            } else {
                backgroundFrameLayout.setBackgroundColor(0x22000000);
            }
            ((MotionBackgroundDrawable) backgroundDrawable).setParentView(backgroundFrameLayout);
        }

        passcodeTextView.setText(LocaleController.getString("EnterYourTelegramPasscode", R.string.EnterYourTelegramPasscode));

        if (SharedConfig.passcodeType == SharedConfig.PASSCODE_TYPE_PIN) {
            if (retryTextView.getVisibility() != VISIBLE) {
                numbersFrameLayout.setVisibility(VISIBLE);
            }
            passwordEditText.setVisibility(GONE);
            passwordEditText2.setVisibility(VISIBLE);
            checkImage.setVisibility(GONE);
            fingerprintImage.setVisibility(GONE);
        } else if (SharedConfig.passcodeType == SharedConfig.PASSCODE_TYPE_PASSWORD) {
            passwordEditText.setFilters(new InputFilter[0]);
            passwordEditText.setInputType(InputType.TYPE_CLASS_TEXT | InputType.TYPE_TEXT_VARIATION_PASSWORD);
            numbersFrameLayout.setVisibility(GONE);
            passwordEditText.setFocusable(true);
            passwordEditText.setFocusableInTouchMode(true);
            passwordEditText.setVisibility(VISIBLE);
            passwordEditText2.setVisibility(GONE);
            checkImage.setVisibility(VISIBLE);
            fingerprintImage.setVisibility(fingerprintView.getVisibility());
        }
        setVisibility(VISIBLE);
        passwordEditText.setTransformationMethod(PasswordTransformationMethod.getInstance());
        passwordEditText.setText("");
        passwordEditText2.eraseAllCharacters(false);
        if (animated) {
            setAlpha(0.0f);
            getViewTreeObserver().addOnGlobalLayoutListener(new ViewTreeObserver.OnGlobalLayoutListener() {
                @Override
                public void onGlobalLayout() {
                    setAlpha(1.0f);
                    getViewTreeObserver().removeOnGlobalLayoutListener(this);
                    imageView.setProgress(0);
                    imageView.playAnimation();
                    AndroidUtilities.runOnUIThread(() -> imageView.performHapticFeedback(HapticFeedbackConstants.KEYBOARD_TAP, HapticFeedbackConstants.FLAG_IGNORE_GLOBAL_SETTING), 350);
                    AnimatorSet animatorSet = new AnimatorSet();
                    ArrayList<Animator> animators = new ArrayList<>();
                    int w = AndroidUtilities.displaySize.x;
                    int h = AndroidUtilities.displaySize.y + (Build.VERSION.SDK_INT >= 21 ? AndroidUtilities.statusBarHeight : 0);
                    if (Build.VERSION.SDK_INT >= 21) {
                        double d1 = Math.sqrt((w - x) * (w - x) + (h - y) * (h - y));
                        double d2 = Math.sqrt(x * x + (h - y) * (h - y));
                        double d3 = Math.sqrt(x * x + y * y);
                        double d4 = Math.sqrt((w - x) * (w - x) + y * y);
                        double finalRadius = Math.max(Math.max(Math.max(d1, d2), d3), d4);

                        innerAnimators.clear();

                        for (int a = -1, N = numbersFrameLayout.getChildCount(); a < N; a++) {
                            View child;
                            if (a == -1) {
                                child = passcodeTextView;
                            } else {
                                child = numbersFrameLayout.getChildAt(a);
                            }
                            if (!(child instanceof TextView || child instanceof ImageView)) {
                                continue;
                            }
                            child.setScaleX(0.7f);
                            child.setScaleY(0.7f);
                            child.setAlpha(0.0f);
                            InnerAnimator innerAnimator = new InnerAnimator();
                            child.getLocationInWindow(pos);
                            int buttonX = pos[0] + child.getMeasuredWidth() / 2;
                            int buttonY = pos[1] + child.getMeasuredHeight() / 2;
                            innerAnimator.startRadius = (float) Math.sqrt((x - buttonX) * (x - buttonX) + (y - buttonY) * (y - buttonY)) - AndroidUtilities.dp(40);

                            AnimatorSet animatorSetInner;
                            if (a != -1) {
                                animatorSetInner = new AnimatorSet();
                                animatorSetInner.playTogether(
                                        ObjectAnimator.ofFloat(child, View.SCALE_X, 1.0f),
                                        ObjectAnimator.ofFloat(child, View.SCALE_Y, 1.0f));
                                animatorSetInner.setDuration(140);
                                animatorSetInner.setInterpolator(new DecelerateInterpolator());
                            } else {
                                animatorSetInner = null;
                            }

                            innerAnimator.animatorSet = new AnimatorSet();
                            innerAnimator.animatorSet.playTogether(ObjectAnimator.ofFloat(child, View.SCALE_X, a == -1 ? 0.9f : 0.6f, a == -1 ? 1.0f : 1.04f),
                                    ObjectAnimator.ofFloat(child, View.SCALE_Y, a == -1 ? 0.9f : 0.6f, a == -1 ? 1.0f : 1.04f),
                                    ObjectAnimator.ofFloat(child, View.ALPHA, 0.0f, 1.0f));
                            innerAnimator.animatorSet.addListener(new AnimatorListenerAdapter() {
                                @Override
                                public void onAnimationEnd(Animator animation) {
                                    if (animatorSetInner != null) {
                                        animatorSetInner.start();
                                    }
                                }
                            });
                            innerAnimator.animatorSet.setDuration(a == -1 ? 232 : 200);
                            innerAnimator.animatorSet.setInterpolator(new DecelerateInterpolator());
                            innerAnimators.add(innerAnimator);
                        }

                        animators.add(ViewAnimationUtils.createCircularReveal(backgroundFrameLayout, x, y, 0, (float) finalRadius));
                        ValueAnimator animator = ValueAnimator.ofFloat(0, 1f);
                        animators.add(animator);
                        animator.addUpdateListener(animation -> {
                            float fraction = animation.getAnimatedFraction();
                            double rad = finalRadius * fraction;

                            for (int a = 0; a < innerAnimators.size(); a++) {
                                InnerAnimator innerAnimator = innerAnimators.get(a);
                                if (innerAnimator.startRadius > rad) {
                                    continue;
                                }
                                innerAnimator.animatorSet.start();
                                innerAnimators.remove(a);
                                a--;
                            }
                        });
                        animatorSet.setInterpolator(Easings.easeInOutQuad);
                        animatorSet.setDuration(498);
                    } else {
                        animators.add(ObjectAnimator.ofFloat(backgroundFrameLayout, View.ALPHA, 0.0f, 1.0f));
                        animatorSet.setDuration(350);
                    }
                    animatorSet.playTogether(animators);
                    animatorSet.addListener(new AnimatorListenerAdapter() {
                        @Override
                        public void onAnimationEnd(Animator animation) {
                            if (onShow != null) {
                                onShow.run();
                            }
                            if (SharedConfig.passcodeType == SharedConfig.PASSCODE_TYPE_PASSWORD && retryTextView.getVisibility() != VISIBLE && passwordEditText != null) {
                                passwordEditText.requestFocus();
                                AndroidUtilities.showKeyboard(passwordEditText);
                            }
                        }
                    });
                    animatorSet.start();

                    AnimatorSet animatorSet2 = new AnimatorSet();
                    animatorSet2.setDuration(332);

                    float ix;
                    if (!AndroidUtilities.isTablet() && getContext().getResources().getConfiguration().orientation == Configuration.ORIENTATION_LANDSCAPE) {
                        ix = (SharedConfig.passcodeType == SharedConfig.PASSCODE_TYPE_PIN ? w / 2f : w) / 2 - AndroidUtilities.dp(30);
                    } else {
                        ix = w / 2f - AndroidUtilities.dp(29);
                    }

                    animatorSet2.playTogether(ObjectAnimator.ofFloat(imageView, View.TRANSLATION_X, x - AndroidUtilities.dp(29), ix),
                            ObjectAnimator.ofFloat(imageView, View.TRANSLATION_Y, y - AndroidUtilities.dp(29), imageY),
                            ObjectAnimator.ofFloat(imageView, View.SCALE_X, 0.5f, 1.0f),
                            ObjectAnimator.ofFloat(imageView, View.SCALE_Y, 0.5f, 1.0f));
                    animatorSet2.setInterpolator(CubicBezierInterpolator.EASE_OUT);
                    animatorSet2.start();
                }
            });
            requestLayout();
        } else {
            setAlpha(1.0f);
            imageView.setScaleX(1.0f);
            imageView.setScaleY(1.0f);
            imageView.stopAnimation();
            imageView.getAnimatedDrawable().setCurrentFrame(38, false);
            if (onShow != null) {
                onShow.run();
            }
        }

        setOnTouchListener((v, event) -> true);
    }

    private void showFingerprintError(CharSequence error) {
        fingerprintImageView.setImageResource(R.drawable.ic_fingerprint_error);
        fingerprintStatusTextView.setText(error);
        fingerprintStatusTextView.setTextColor(0xfff4511e);
        VibrateUtil.vibrate();
        AndroidUtilities.shakeView(fingerprintStatusTextView);
    }

    @Override
    protected void onMeasure(int widthMeasureSpec, int heightMeasureSpec) {
        int width = MeasureSpec.getSize(widthMeasureSpec);
        int height = AndroidUtilities.displaySize.y - (Build.VERSION.SDK_INT >= 21 ? 0 : AndroidUtilities.statusBarHeight);

        LayoutParams layoutParams;

        if (!AndroidUtilities.isTablet() && getContext().getResources().getConfiguration().orientation == Configuration.ORIENTATION_LANDSCAPE) {
            imageView.setTranslationX((SharedConfig.passcodeType == SharedConfig.PASSCODE_TYPE_PIN ? width / 2f : width) / 2 - AndroidUtilities.dp(29));

            layoutParams = (LayoutParams) passwordFrameLayout.getLayoutParams();
            layoutParams.width = SharedConfig.passcodeType == SharedConfig.PASSCODE_TYPE_PIN ? width / 2 : width;
            layoutParams.height = AndroidUtilities.dp(140);
            layoutParams.topMargin = (height - AndroidUtilities.dp(140)) / 2 + (SharedConfig.passcodeType == SharedConfig.PASSCODE_TYPE_PIN ? AndroidUtilities.dp(40) : 0);
            passwordFrameLayout.setLayoutParams(layoutParams);

            layoutParams = (LayoutParams) numbersFrameLayout.getLayoutParams();
            layoutParams.height = height;
            layoutParams.leftMargin = width / 2;
            layoutParams.topMargin = height - layoutParams.height + (Build.VERSION.SDK_INT >= 21 ? AndroidUtilities.statusBarHeight : 0);
            layoutParams.width = width / 2;
            numbersFrameLayout.setLayoutParams(layoutParams);
        } else {
            imageView.setTranslationX(width / 2f - AndroidUtilities.dp(29));

            int top = 0;
            int left = 0;
            if (AndroidUtilities.isTablet()) {
                if (width > AndroidUtilities.dp(498)) {
                    left = (width - AndroidUtilities.dp(498)) / 2;
                    width = AndroidUtilities.dp(498);
                }
                if (height > AndroidUtilities.dp(528)) {
                    top = (height - AndroidUtilities.dp(528)) / 2;
                    height = AndroidUtilities.dp(528);
                }
            }
            layoutParams = (LayoutParams) passwordFrameLayout.getLayoutParams();
            layoutParams.height = height / 3 + (SharedConfig.passcodeType == SharedConfig.PASSCODE_TYPE_PIN ? AndroidUtilities.dp(40) : 0);
            layoutParams.width = width;
            layoutParams.topMargin = top;
            layoutParams.leftMargin = left;
            passwordFrameLayout.setTag(top);
            passwordFrameLayout.setLayoutParams(layoutParams);

            layoutParams = (LayoutParams) numbersFrameLayout.getLayoutParams();
            layoutParams.height = height / 3 * 2;
            layoutParams.leftMargin = left;
            if (AndroidUtilities.isTablet()) {
                layoutParams.topMargin = height - layoutParams.height + top + AndroidUtilities.dp(20);
            } else {
                layoutParams.topMargin = height - layoutParams.height + top + (SharedConfig.passcodeType == SharedConfig.PASSCODE_TYPE_PIN ? AndroidUtilities.dp(40) : 0);
            }
            layoutParams.width = width;
            numbersFrameLayout.setLayoutParams(layoutParams);
        }

        int sizeBetweenNumbersX = (layoutParams.width - AndroidUtilities.dp(50) * 3) / 4;
        int sizeBetweenNumbersY = (layoutParams.height - AndroidUtilities.dp(50) * 4) / 5;

        for (int a = 0; a < 12; a++) {
            LayoutParams layoutParams1;
            int num;
            if (a == 0) {
                num = 10;
            } else if (a == 10) {
                num = 11;
            } else if (a == 11) {
                num = 9;
            } else {
                num = a - 1;
            }
            int row = num / 3;
            int col = num % 3;
            int top;
            if (a < 10) {
                TextView textView = numberTextViews.get(a);
                TextView textView1 = lettersTextViews.get(a);
                layoutParams = (LayoutParams) textView.getLayoutParams();
                layoutParams1 = (LayoutParams) textView1.getLayoutParams();
                top = layoutParams1.topMargin = layoutParams.topMargin = sizeBetweenNumbersY + (sizeBetweenNumbersY + AndroidUtilities.dp(50)) * row;
                layoutParams1.leftMargin = layoutParams.leftMargin = sizeBetweenNumbersX + (sizeBetweenNumbersX + AndroidUtilities.dp(50)) * col;
                layoutParams1.topMargin += AndroidUtilities.dp(40);
                textView.setLayoutParams(layoutParams);
                textView1.setLayoutParams(layoutParams1);
            } else if (a == 10) {
                layoutParams = (LayoutParams) eraseView.getLayoutParams();
                top = layoutParams.topMargin = sizeBetweenNumbersY + (sizeBetweenNumbersY + AndroidUtilities.dp(50)) * row + AndroidUtilities.dp(8);
                layoutParams.leftMargin = sizeBetweenNumbersX + (sizeBetweenNumbersX + AndroidUtilities.dp(50)) * col;
                top -= AndroidUtilities.dp(8);
                eraseView.setLayoutParams(layoutParams);
            } else {
                layoutParams = (LayoutParams) fingerprintView.getLayoutParams();
                top = layoutParams.topMargin = sizeBetweenNumbersY + (sizeBetweenNumbersY + AndroidUtilities.dp(50)) * row + AndroidUtilities.dp(8);
                layoutParams.leftMargin = sizeBetweenNumbersX + (sizeBetweenNumbersX + AndroidUtilities.dp(50)) * col;
                top -= AndroidUtilities.dp(8);
                fingerprintView.setLayoutParams(layoutParams);
            }

            FrameLayout frameLayout = numberFrameLayouts.get(a);
            layoutParams1 = (LayoutParams) frameLayout.getLayoutParams();
            layoutParams1.topMargin = top - AndroidUtilities.dp(17);
            layoutParams1.leftMargin = layoutParams.leftMargin - AndroidUtilities.dp(25);
            frameLayout.setLayoutParams(layoutParams1);
        }

        super.onMeasure(widthMeasureSpec, heightMeasureSpec);
    }

    private int[] pos = new int[2];

    @Override
    protected void onLayout(boolean changed, int left, int top, int right, int bottom) {
        View rootView = getRootView();
        int usableViewHeight = rootView.getHeight() - AndroidUtilities.statusBarHeight - AndroidUtilities.getViewInset(rootView);
        getWindowVisibleDisplayFrame(rect);
        keyboardHeight = usableViewHeight - (rect.bottom - rect.top);

        if (SharedConfig.passcodeType == SharedConfig.PASSCODE_TYPE_PASSWORD && (AndroidUtilities.isTablet() || getContext().getResources().getConfiguration().orientation != Configuration.ORIENTATION_LANDSCAPE)) {
            int t = 0;
            if (passwordFrameLayout.getTag() != null) {
                t = (Integer) passwordFrameLayout.getTag();
            }
            LayoutParams layoutParams = (LayoutParams) passwordFrameLayout.getLayoutParams();
            layoutParams.topMargin = t + layoutParams.height - keyboardHeight / 2 - (Build.VERSION.SDK_INT >= 21 ? AndroidUtilities.statusBarHeight : 0);
            passwordFrameLayout.setLayoutParams(layoutParams);
        }

        super.onLayout(changed, left, top, right, bottom);

        passcodeTextView.getLocationInWindow(pos);
        if (!AndroidUtilities.isTablet() && getContext().getResources().getConfiguration().orientation == Configuration.ORIENTATION_LANDSCAPE) {
            imageView.setTranslationY(imageY = pos[1] - AndroidUtilities.dp(100));
        } else {
            imageView.setTranslationY(imageY = pos[1] - AndroidUtilities.dp(100));
        }
    }
}<|MERGE_RESOLUTION|>--- conflicted
+++ resolved
@@ -1148,8 +1148,7 @@
             return;
         }
         Activity parentActivity = (Activity) getContext();
-<<<<<<< HEAD
-        if (parentActivity != null && fingerprintView.getVisibility() == VISIBLE && !ApplicationLoader.mainInterfacePaused) {
+        if (parentActivity != null && fingerprintView.getVisibility() == VISIBLE && !ApplicationLoader.mainInterfacePaused && (!(parentActivity instanceof LaunchActivity) || ((LaunchActivity) parentActivity).allowShowFingerprintDialog(this))) {
             if (Build.VERSION.SDK_INT >= 28) {
                 try {
                     boolean useBiometric;
@@ -1184,9 +1183,6 @@
                     e.printStackTrace();
                 }
             }
-=======
-        if (parentActivity != null && fingerprintView.getVisibility() == VISIBLE && !ApplicationLoader.mainInterfacePaused && (!(parentActivity instanceof LaunchActivity) || ((LaunchActivity) parentActivity).allowShowFingerprintDialog(this))) {
->>>>>>> 07a2c9a3
             try {
                 if (fingerprintDialog != null && fingerprintDialog.isShowing()) {
                     return;
