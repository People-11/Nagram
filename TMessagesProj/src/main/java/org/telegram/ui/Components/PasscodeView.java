--- conflicted
+++ resolved
@@ -1391,17 +1391,13 @@
                     imageView.getAnimatedDrawable().setCustomEndFrame(37);
                     imageView.playAnimation();
                     showPin(true);
-<<<<<<< HEAD
                     if (!NekoConfig.disableVibration.Bool()) {
-                        AndroidUtilities.runOnUIThread(() -> imageView.performHapticFeedback(HapticFeedbackConstants.KEYBOARD_TAP, HapticFeedbackConstants.FLAG_IGNORE_GLOBAL_SETTING), 350);
+                        AndroidUtilities.runOnUIThread(() -> {
+                            try {
+                                imageView.performHapticFeedback(HapticFeedbackConstants.KEYBOARD_TAP, HapticFeedbackConstants.FLAG_IGNORE_GLOBAL_SETTING);
+                            } catch (Exception ignore) {}
+                        }, 350);
                     }
-=======
-                    AndroidUtilities.runOnUIThread(() -> {
-                        try {
-                            imageView.performHapticFeedback(HapticFeedbackConstants.KEYBOARD_TAP, HapticFeedbackConstants.FLAG_IGNORE_GLOBAL_SETTING);
-                        } catch (Exception ignore) {}
-                    }, 350);
->>>>>>> eee720ef
                     AnimatorSet animatorSet = new AnimatorSet();
                     ArrayList<Animator> animators = new ArrayList<>();
                     int w = AndroidUtilities.displaySize.x;
