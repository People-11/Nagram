package org.telegram.ui.Components;

import android.content.Context;
import android.graphics.Canvas;
import android.graphics.Paint;
import android.graphics.PorterDuff;
import android.graphics.PorterDuffColorFilter;
import android.graphics.RectF;
import android.os.Build;
import android.view.Gravity;
import android.view.HapticFeedbackConstants;
import android.view.View;
import android.view.accessibility.AccessibilityEvent;
import android.view.accessibility.AccessibilityNodeInfo;
import android.widget.FrameLayout;

import androidx.core.graphics.ColorUtils;

import org.telegram.messenger.AndroidUtilities;
import org.telegram.messenger.LocaleController;
import org.telegram.messenger.MessagesController;
import org.telegram.messenger.R;
import org.telegram.messenger.SharedConfig;
import org.telegram.ui.ActionBar.Theme;

import tw.nekomimi.nekogram.NekoConfig;

public class SwipeGestureSettingsView extends FrameLayout {

    public static final int SWIPE_GESTURE_PIN = 0;
    public static final int SWIPE_GESTURE_READ = 1;
    public static final int SWIPE_GESTURE_ARCHIVE = 2;
    public static final int SWIPE_GESTURE_MUTE = 3;
    public static final int SWIPE_GESTURE_DELETE = 4;
    public static final int SWIPE_GESTURE_FOLDERS = 5;

    Paint outlinePaint = new Paint(Paint.ANTI_ALIAS_FLAG);
    Paint filledPaint = new Paint(Paint.ANTI_ALIAS_FLAG);
    Paint linePaint = new Paint(Paint.ANTI_ALIAS_FLAG);
    Paint pickerDividersPaint = new Paint(Paint.ANTI_ALIAS_FLAG);

    RectF rect = new RectF();

    private NumberPicker picker;

    String[] strings = new String[6];
    String[] backgroundKeys = new String[6];
    RLottieDrawable[] icons = new RLottieDrawable[6];

    int currentIconIndex;
    RLottieImageView[] iconViews = new RLottieImageView[2];

    boolean hasTabs;
    float progressToSwipeFolders;
    float colorProgress = 1f;
    int fromColor;
    String currentColorKey;


    public SwipeGestureSettingsView(Context context, int currentAccount) {
        super(context);

        strings[SWIPE_GESTURE_PIN] = LocaleController.getString("SwipeSettingsPin", R.string.SwipeSettingsPin);
        strings[SWIPE_GESTURE_READ] = LocaleController.getString("SwipeSettingsRead", R.string.SwipeSettingsRead);
        strings[SWIPE_GESTURE_ARCHIVE] = LocaleController.getString("SwipeSettingsArchive", R.string.SwipeSettingsArchive);
        strings[SWIPE_GESTURE_MUTE] = LocaleController.getString("SwipeSettingsMute", R.string.SwipeSettingsMute);
        strings[SWIPE_GESTURE_DELETE] = LocaleController.getString("SwipeSettingsDelete", R.string.SwipeSettingsDelete);
        strings[SWIPE_GESTURE_FOLDERS] = LocaleController.getString("SwipeSettingsFolders", R.string.SwipeSettingsFolders);

        backgroundKeys[SWIPE_GESTURE_PIN] = Theme.key_chats_archiveBackground;
        backgroundKeys[SWIPE_GESTURE_READ] = Theme.key_chats_archiveBackground;
        backgroundKeys[SWIPE_GESTURE_ARCHIVE] = Theme.key_chats_archiveBackground;
        backgroundKeys[SWIPE_GESTURE_MUTE] = Theme.key_chats_archiveBackground;
        backgroundKeys[SWIPE_GESTURE_DELETE] = Theme.key_dialogSwipeRemove;
        backgroundKeys[SWIPE_GESTURE_FOLDERS] = Theme.key_chats_archivePinBackground;

        outlinePaint.setStyle(Paint.Style.STROKE);
        outlinePaint.setStrokeWidth(AndroidUtilities.dp(1));

        linePaint.setStyle(Paint.Style.STROKE);
        linePaint.setStrokeCap(Paint.Cap.ROUND);
        linePaint.setStrokeWidth(AndroidUtilities.dp(5));

        pickerDividersPaint.setStyle(Paint.Style.STROKE);
        pickerDividersPaint.setStrokeCap(Paint.Cap.ROUND);
        pickerDividersPaint.setStrokeWidth(AndroidUtilities.dp(2));

        picker = new NumberPicker(context, 13) {
            @Override
            protected void onDraw(Canvas canvas) {
                super.onDraw(canvas);
                float y = AndroidUtilities.dp(31);
                pickerDividersPaint.setColor(Theme.getColor(Theme.key_radioBackgroundChecked));
                canvas.drawLine(AndroidUtilities.dp(2), y, getMeasuredWidth() - AndroidUtilities.dp(2), y, pickerDividersPaint);

                y = getMeasuredHeight() - AndroidUtilities.dp(31);
                canvas.drawLine(AndroidUtilities.dp(2), y, getMeasuredWidth() - AndroidUtilities.dp(2), y, pickerDividersPaint);
            }
        };
        picker.setMinValue(0);
        picker.setDrawDividers(false);
        hasTabs = !MessagesController.getInstance(currentAccount).dialogFilters.isEmpty();
        picker.setMaxValue(hasTabs ? strings.length - 1 : strings.length - 2);
        picker.setAllItemsCount(hasTabs ? strings.length : strings.length - 1);
        picker.setWrapSelectorWheel(true);
        picker.setFormatter(value -> strings[value]);
        picker.setOnValueChangedListener((picker, oldVal, newVal) -> {
            swapIcons();

            SharedConfig.updateChatListSwipeSetting(newVal);
            invalidate();
<<<<<<< HEAD
            if (!NekoConfig.disableVibration.Bool()) {
                picker.performHapticFeedback(HapticFeedbackConstants.KEYBOARD_TAP, HapticFeedbackConstants.FLAG_IGNORE_GLOBAL_SETTING);
            }
=======
            if (!NekoConfig.disableVibration.Bool())
                picker.performHapticFeedback(HapticFeedbackConstants.KEYBOARD_TAP, HapticFeedbackConstants.FLAG_IGNORE_GLOBAL_SETTING);
>>>>>>> b93a338a
        });
        picker.setImportantForAccessibility(View.IMPORTANT_FOR_ACCESSIBILITY_NO);
        picker.setValue(SharedConfig.getChatSwipeAction(currentAccount));

        addView(picker, LayoutHelper.createFrame(132, LayoutHelper.MATCH_PARENT, Gravity.RIGHT, 21, 0, 21, 0));

        setWillNotDraw(false);

        currentIconIndex = 0;
        for (int i = 0; i < 2; i++) {
            iconViews[i] = new RLottieImageView(context);
            addView(iconViews[i], LayoutHelper.createFrame(28, 28, Gravity.CENTER_VERTICAL | Gravity.RIGHT, 0, 0,  132 + 21 + 21 + 10, 0));
        }

        RLottieDrawable currentIcon = getIcon(picker.getValue());
        if (currentIcon != null) {
            iconViews[0].setImageDrawable(currentIcon);
            currentIcon.setCurrentFrame(currentIcon.getFramesCount() - 1);
        }
        AndroidUtilities.updateViewVisibilityAnimated(iconViews[0], true, 0.5f, false);
        AndroidUtilities.updateViewVisibilityAnimated(iconViews[1], false, 0.5f, false);

        progressToSwipeFolders = picker.getValue() == SWIPE_GESTURE_FOLDERS ? 1f : 0;
        currentIconValue = picker.getValue();

    }

    int currentIconValue;
    Runnable swapIconRunnable;
    private void swapIcons() {
        if (swapIconRunnable != null) {
            return;
        }
        int newValue = picker.getValue();
        if (currentIconValue != newValue) {
            currentIconValue = newValue;
            int nextIconIndex = (currentIconIndex + 1) % 2;
            RLottieDrawable drawable = getIcon(newValue);
            if (drawable != null) {
                if (iconViews[nextIconIndex].getVisibility() != View.VISIBLE) {
                    drawable.setCurrentFrame(0, false);
                }
                iconViews[nextIconIndex].setAnimation(drawable);
                iconViews[nextIconIndex].playAnimation();
            } else {
                iconViews[nextIconIndex].clearAnimationDrawable();
            }
            AndroidUtilities.updateViewVisibilityAnimated(iconViews[currentIconIndex], false, 0.5f, true);
            AndroidUtilities.updateViewVisibilityAnimated(iconViews[nextIconIndex], true, 0.5f, true);
            currentIconIndex = nextIconIndex;

            AndroidUtilities.runOnUIThread(swapIconRunnable = () -> {
                swapIconRunnable = null;
                swapIcons();
            }, 150);
        }
    }

    @Override
    protected void onMeasure(int widthMeasureSpec, int heightMeasureSpec) {
        super.onMeasure(MeasureSpec.makeMeasureSpec(MeasureSpec.getSize(widthMeasureSpec), MeasureSpec.EXACTLY), MeasureSpec.makeMeasureSpec(AndroidUtilities.dp(102), MeasureSpec.EXACTLY));
    }

    @Override
    protected void onDraw(Canvas canvas) {
        super.onDraw(canvas);

        boolean changeFolder = picker.getValue() == SWIPE_GESTURE_FOLDERS;

        if (changeFolder && progressToSwipeFolders != 1f) {
            progressToSwipeFolders += 16 / 300f;
            if (progressToSwipeFolders > 1f) {
                progressToSwipeFolders = 1f;
            } else {
                iconViews[0].invalidate();
                iconViews[1].invalidate();
                invalidate();
            }
        } else if (!changeFolder && progressToSwipeFolders != 0) {
            progressToSwipeFolders -= 16 / 300f;
            if (progressToSwipeFolders < 0f) {
                progressToSwipeFolders = 0f;
            } else {
                iconViews[0].invalidate();
                iconViews[1].invalidate();
                invalidate();
            }
        }
        outlinePaint.setColor(Theme.getColor(Theme.key_switchTrack));

        linePaint.setColor(Theme.getColor(Theme.key_switchTrack));

        int right = getMeasuredWidth() - (AndroidUtilities.dp(132) + AndroidUtilities.dp(21) + AndroidUtilities.dp(16));
        int left = AndroidUtilities.dp(21);

        int verticalPadding = (getMeasuredHeight() - AndroidUtilities.dp(48)) / 2;

        rect.set(left, verticalPadding, right, getMeasuredHeight() - verticalPadding);


        int color;
        if (currentColorKey == null) {
            currentColorKey = backgroundKeys[picker.getValue()];
            colorProgress = 1f;
            color = ColorUtils.blendARGB(Theme.getColor(Theme.key_windowBackgroundWhite), Theme.getColor(currentColorKey), 0.9f);
            fromColor = color;
        } else if (!backgroundKeys[picker.getValue()].equals(currentColorKey)) {
            fromColor = ColorUtils.blendARGB(fromColor, ColorUtils.blendARGB(Theme.getColor(Theme.key_windowBackgroundWhite), Theme.getColor(currentColorKey), 0.9f), colorProgress);
            colorProgress = 0;
            currentColorKey = backgroundKeys[picker.getValue()];
        }

        if (colorProgress != 1f) {
            colorProgress += 16 / 100f;
            if (colorProgress > 1f) {
                colorProgress = 1f;
            } else {
                invalidate();
            }
        }

        color = ColorUtils.blendARGB(fromColor, ColorUtils.blendARGB(Theme.getColor(Theme.key_windowBackgroundWhite), Theme.getColor(currentColorKey), 0.9f), colorProgress);

        filledPaint.setColor(color);
        canvas.drawRoundRect(rect, AndroidUtilities.dp(6), AndroidUtilities.dp(6), filledPaint);

        filledPaint.setColor(Theme.getColor(Theme.key_windowBackgroundWhite));
        filledPaint.setAlpha(255);


        //
//        float y = rect.centerY() - AndroidUtilities.dp(6);
//        linePaint.setAlpha((int) (57 * progressToSwipeFolders));
//        canvas.drawLine(rect.left + AndroidUtilities.dp(23) + AndroidUtilities.dp(15 + 8), y, rect.right - AndroidUtilities.dp(50), y, linePaint);
//
//        y = rect.centerY() + AndroidUtilities.dp(6);
//        canvas.drawLine(rect.left + AndroidUtilities.dp(23) + AndroidUtilities.dp(15 + 8), y, rect.right - AndroidUtilities.dp(16), y, linePaint);
//        //

       // rect.set(left, verticalPadding, right - AndroidUtilities.dp(58) * (1f - progressToSwipeFolders), getMeasuredHeight() - verticalPadding);
        rect.set(left, verticalPadding, right - AndroidUtilities.dp(58), getMeasuredHeight() - verticalPadding);

        rect.inset(-AndroidUtilities.dp(1), -AndroidUtilities.dp(1));
        canvas.drawRoundRect(rect, AndroidUtilities.dp(6), AndroidUtilities.dp(6), filledPaint);
        outlinePaint.setAlpha(31);
        canvas.drawRoundRect(rect, AndroidUtilities.dp(6), AndroidUtilities.dp(6), outlinePaint);
//
        canvas.save();
        canvas.clipRect(rect);

       // float leftOffset = AndroidUtilities.dp(15 + 8) * progressToSwipeFolders;
        float leftOffset = 0;

        filledPaint.setColor(Theme.getColor(Theme.key_switchTrack));
        filledPaint.setAlpha(60);
        canvas.drawCircle(rect.left + leftOffset, rect.centerY(), AndroidUtilities.dp(15), filledPaint);

        float y = rect.centerY() - AndroidUtilities.dp(6);
        linePaint.setAlpha(57);
        canvas.drawLine(rect.left + AndroidUtilities.dp(23) + leftOffset, y, rect.right - AndroidUtilities.dp(68), y, linePaint);

        y = rect.centerY() + AndroidUtilities.dp(6);
        canvas.drawLine(rect.left + AndroidUtilities.dp(23) + leftOffset, y, rect.right - AndroidUtilities.dp(23), y, linePaint);
        canvas.restore();
    }

    public RLottieDrawable getIcon(int i) {
        if (icons[i] == null) {
            int rawId;
            switch (i) {
                default:
                case SWIPE_GESTURE_PIN:
                    rawId = R.raw.swipe_pin;
                    break;
                case SWIPE_GESTURE_ARCHIVE:
                    rawId = R.raw.chats_archive;
                    break;
                case SWIPE_GESTURE_DELETE:
                    rawId = R.raw.swipe_delete;
                    break;
                case SWIPE_GESTURE_MUTE:
                    rawId = R.raw.swipe_mute;
                    break;
                case SWIPE_GESTURE_READ:
                    rawId = R.raw.swipe_read;
                    break;
                case SWIPE_GESTURE_FOLDERS:
                    rawId = R.raw.swipe_disabled;
                    break;
            }
            icons[i] = new RLottieDrawable(rawId, "" + rawId, AndroidUtilities.dp(28), AndroidUtilities.dp(28), true, null);
            updateIconColor(i);
        }

        return icons[i];
    }

    public void updateIconColor(int i) {
        if (icons[i] != null) {
            int backgroundColor = ColorUtils.blendARGB(Theme.getColor(Theme.key_windowBackgroundWhite), Theme.getColor(Theme.key_chats_archiveBackground), 0.9f);//Theme.getColor(Theme.key_chats_archiveBackground);
            int iconColor = Theme.getColor(Theme.key_chats_archiveIcon);
            if (i == SWIPE_GESTURE_ARCHIVE) {
                icons[i].setLayerColor("Arrow.**", backgroundColor);
                icons[i].setLayerColor("Box2.**",iconColor);
                icons[i].setLayerColor("Box1.**",iconColor);
            } else {
                icons[i].setColorFilter(new PorterDuffColorFilter(iconColor, PorterDuff.Mode.MULTIPLY));
            }
        }
    }

    public void updateColors() {
        for(int i = 0; i < icons.length; i++) {
            updateIconColor(i);
        }
    }

    @Override
    public void setBackgroundColor(int color) {
        super.setBackgroundColor(color);
        updateColors();
        picker.setTextColor(Theme.getColor(Theme.key_dialogTextBlack));
        picker.invalidate();
    }

    @Override
    public void onInitializeAccessibilityNodeInfo(AccessibilityNodeInfo info) {
        super.onInitializeAccessibilityNodeInfo(info);
        info.setEnabled(true);
        info.setContentDescription(strings[picker.getValue()]);
        if (Build.VERSION.SDK_INT >= Build.VERSION_CODES.LOLLIPOP) {
            info.addAction(new AccessibilityNodeInfo.AccessibilityAction(AccessibilityNodeInfo.ACTION_CLICK, null));
        }
    }

    @Override
    public void onInitializeAccessibilityEvent(AccessibilityEvent event) {
        super.onInitializeAccessibilityEvent(event);
        if (event.getEventType() == AccessibilityEvent.TYPE_VIEW_CLICKED) {
            int newValue = picker.getValue() + 1;
            if (newValue > picker.getMaxValue() || newValue < 0) {
                newValue = 0;
            }
            setContentDescription(strings[newValue]);
            picker.changeValueByOne(true);
        }
    }
}<|MERGE_RESOLUTION|>--- conflicted
+++ resolved
@@ -109,14 +109,8 @@
 
             SharedConfig.updateChatListSwipeSetting(newVal);
             invalidate();
-<<<<<<< HEAD
-            if (!NekoConfig.disableVibration.Bool()) {
-                picker.performHapticFeedback(HapticFeedbackConstants.KEYBOARD_TAP, HapticFeedbackConstants.FLAG_IGNORE_GLOBAL_SETTING);
-            }
-=======
             if (!NekoConfig.disableVibration.Bool())
                 picker.performHapticFeedback(HapticFeedbackConstants.KEYBOARD_TAP, HapticFeedbackConstants.FLAG_IGNORE_GLOBAL_SETTING);
->>>>>>> b93a338a
         });
         picker.setImportantForAccessibility(View.IMPORTANT_FOR_ACCESSIBILITY_NO);
         picker.setValue(SharedConfig.getChatSwipeAction(currentAccount));
