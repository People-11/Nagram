--- conflicted
+++ resolved
@@ -109,14 +109,11 @@
 
             SharedConfig.updateChatListSwipeSetting(newVal);
             invalidate();
-<<<<<<< HEAD
-            if (!NekoConfig.disableVibration.Bool())
-                picker.performHapticFeedback(HapticFeedbackConstants.KEYBOARD_TAP, HapticFeedbackConstants.FLAG_IGNORE_GLOBAL_SETTING);
-=======
-            try {
-                picker.performHapticFeedback(HapticFeedbackConstants.KEYBOARD_TAP, HapticFeedbackConstants.FLAG_IGNORE_GLOBAL_SETTING);
-            } catch (Exception ignored) {}
->>>>>>> eee720ef
+            if (!NekoConfig.disableVibration.Bool()) {
+                try {
+                    picker.performHapticFeedback(HapticFeedbackConstants.KEYBOARD_TAP, HapticFeedbackConstants.FLAG_IGNORE_GLOBAL_SETTING);
+                } catch (Exception ignored) {}
+            }
         });
         picker.setImportantForAccessibility(View.IMPORTANT_FOR_ACCESSIBILITY_NO);
         picker.setValue(SharedConfig.getChatSwipeAction(currentAccount));
