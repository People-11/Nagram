package org.telegram.ui.Components.Paint.Views;

import static org.telegram.messenger.AndroidUtilities.dp;
import static org.telegram.messenger.AndroidUtilities.lerp;

import android.animation.ValueAnimator;
import android.annotation.SuppressLint;
import android.content.Context;
import android.graphics.Bitmap;
import android.graphics.BitmapFactory;
import android.graphics.BlurMaskFilter;
import android.graphics.Canvas;
import android.graphics.Color;
import android.graphics.CornerPathEffect;
import android.graphics.DashPathEffect;
import android.graphics.Matrix;
import android.graphics.Paint;
import android.graphics.Path;
import android.graphics.PathMeasure;
import android.graphics.PorterDuff;
import android.graphics.PorterDuffXfermode;
import android.graphics.Rect;
import android.graphics.RectF;
import android.os.Build;
import android.text.TextUtils;
import android.util.Log;
import android.util.TypedValue;
import android.view.Gravity;
import android.view.MotionEvent;
import android.view.View;
import android.view.ViewGroup;
import android.view.animation.LinearInterpolator;
import android.widget.FrameLayout;
import android.widget.TextView;

import androidx.annotation.Nullable;

import com.google.mlkit.common.MlKitException;
import com.google.mlkit.vision.common.InputImage;
import com.google.mlkit.vision.label.ImageLabeling;
import com.google.mlkit.vision.label.defaults.ImageLabelerOptions;
import com.google.mlkit.vision.segmentation.subject.Subject;
import com.google.mlkit.vision.segmentation.subject.SubjectSegmentation;
import com.google.mlkit.vision.segmentation.subject.SubjectSegmenter;
import com.google.mlkit.vision.segmentation.subject.SubjectSegmenterOptions;

import org.checkerframework.checker.units.qual.A;
import org.telegram.messenger.AndroidUtilities;
import org.telegram.messenger.Emoji;
import org.telegram.messenger.EmuDetector;
import org.telegram.messenger.FileLoader;
import org.telegram.messenger.FileLog;
import org.telegram.messenger.ImageReceiver;
import org.telegram.messenger.LocaleController;
import org.telegram.messenger.MediaController;
import org.telegram.messenger.MediaDataController;
import org.telegram.messenger.MessageObject;
import org.telegram.messenger.NotificationCenter;
import org.telegram.messenger.R;
import org.telegram.messenger.SharedConfig;
import org.telegram.messenger.UserConfig;
import org.telegram.messenger.Utilities;
import org.telegram.messenger.VideoEditedInfo;
import org.telegram.tgnet.ConnectionsManager;
import org.telegram.tgnet.TLRPC;
import org.telegram.ui.ActionBar.AlertDialog;
import org.telegram.ui.ActionBar.Theme;
import org.telegram.ui.Components.AnimatedFloat;
import org.telegram.ui.Components.BulletinFactory;
import org.telegram.ui.Components.CubicBezierInterpolator;
import org.telegram.ui.Components.LayoutHelper;
import org.telegram.ui.Components.Paint.ObjectDetectionEmojis;
import org.telegram.ui.Components.ThanosEffect;
import org.telegram.ui.Stories.DarkThemeResourceProvider;
import org.telegram.ui.Stories.recorder.DownloadButton;
import org.telegram.ui.Stories.recorder.StoryEntry;

import java.io.File;
import java.util.ArrayList;
import java.util.Collections;
import java.util.HashSet;
import java.util.LinkedHashSet;
import java.util.List;

@SuppressLint("ViewConstructor")
public class StickerMakerView extends FrameLayout implements NotificationCenter.NotificationCenterDelegate {

    public int currentAccount = -1;
    private final AnimatedFloat segmentBorderAlpha = new AnimatedFloat(0, (View) null, 0, 420, CubicBezierInterpolator.EASE_OUT_QUINT);
    private final AnimatedFloat outlineAlpha = new AnimatedFloat(0, (View) null, 0, 420, CubicBezierInterpolator.EASE_OUT_QUINT);
    private final Paint dashPaint = new Paint(Paint.ANTI_ALIAS_FLAG);
    private final Paint bgPaint = new Paint(Paint.ANTI_ALIAS_FLAG);
    private final Paint borderPaint = new Paint(Paint.ANTI_ALIAS_FLAG);
    private final Paint segmentBorderPaint = new Paint(Paint.ANTI_ALIAS_FLAG);
    private final PathMeasure bordersPathMeasure = new PathMeasure();
    private final Path bgPath = new Path();
    private final Path areaPath = new Path();
    private final Path screenPath = new Path();
    private final Path dashPath = new Path();
    private volatile boolean segmentingLoading;
    private volatile boolean segmentingLoaded;
    private SegmentedObject selectedObject;
    public float outlineWidth = 2f;
    public boolean empty;
    public SegmentedObject[] objects;
    private volatile Bitmap sourceBitmap;
    public int orientation;
    private Bitmap filteredBitmap;
    private boolean isSegmentedState;
    private final TextView actionTextView;
    private ValueAnimator bordersAnimator;
    private ValueAnimator bordersEnterAnimator;
    private float segmentBorderImageWidth, segmentBorderImageHeight;
    private float bordersAnimatorValueStart, bordersAnimatorValue;
    private float bordersEnterAnimatorValue;
    private ThanosEffect thanosEffect;
    private int containerWidth;
    private int containerHeight;
    public boolean isThanosInProgress;
    private StickerUploader stickerUploader;
    private AlertDialog loadingDialog;
    private final Theme.ResourcesProvider resourcesProvider;
    private StickerCutOutBtn stickerCutOutBtn;
    public String detectedEmoji;

    private DownloadButton.PreparingVideoToast loadingToast;

    private final Matrix imageReceiverMatrix = new Matrix();
    private float imageReceiverWidth, imageReceiverHeight;

    public PaintWeightChooserView weightChooserView;

    public StickerMakerView(Context context, Theme.ResourcesProvider resourcesProvider) {
        super(context);
        this.resourcesProvider = resourcesProvider;
        dashPaint.setColor(0xffffffff);
        dashPaint.setStyle(Paint.Style.STROKE);
        dashPaint.setStrokeWidth(dp(2));
        dashPaint.setStrokeCap(Paint.Cap.ROUND);
        dashPaint.setPathEffect(new DashPathEffect(new float[]{dp(5), dp(10)}, .5f));
        dashPaint.setShadowLayer(AndroidUtilities.dpf2(0.75f), 0, 0, 0x50000000);
        dashPaint.setAlpha(140);

        actionTextView = new TextView(context);
        actionTextView.setTextSize(TypedValue.COMPLEX_UNIT_DIP, 13);
        actionTextView.setTextColor(Color.WHITE);
        actionTextView.setAlpha(0f);
        actionTextView.setScaleX(0.3f);
        actionTextView.setScaleY(0.3f);
        addView(actionTextView, LayoutHelper.createFrame(LayoutHelper.WRAP_CONTENT, LayoutHelper.WRAP_CONTENT, Gravity.CENTER));

        borderPaint.setColor(Color.WHITE);
        borderPaint.setStrokeWidth(dp(3));
        borderPaint.setStyle(Paint.Style.STROKE);
        borderPaint.setStrokeCap(Paint.Cap.ROUND);
        borderPaint.setPathEffect(new CornerPathEffect(dp(20)));
        borderPaint.setMaskFilter(new BlurMaskFilter(dp(4), BlurMaskFilter.Blur.NORMAL));

        segmentBorderPaint.setColor(Color.WHITE);
        segmentBorderPaint.setStrokeWidth(dp(3));
        segmentBorderPaint.setStyle(Paint.Style.STROKE);
        segmentBorderPaint.setStrokeCap(Paint.Cap.ROUND);
        segmentBorderPaint.setPathEffect(new CornerPathEffect(dp(20)));
        segmentBorderPaint.setMaskFilter(new BlurMaskFilter(dp(4), BlurMaskFilter.Blur.NORMAL));

        bgPaint.setColor(0x66000000);
        setLayerType(LAYER_TYPE_HARDWARE, null);

        weightChooserView = new PaintWeightChooserView(context);
        weightChooserView.setAlpha(0f);
        weightChooserView.setTranslationX(-dp(18));
        weightChooserView.setMinMax(.33f, 10);
        weightChooserView.setBrushWeight(outlineWidth);
        weightChooserView.setValueOverride(new PaintWeightChooserView.ValueOverride() {
            @Override
            public float get() {
                return outlineWidth;
            }
            @Override
            public void set(float val) {
                setOutlineWidth(val);
            }
        });
        weightChooserView.setTranslationX(-dp(18));
        weightChooserView.setAlpha(0f);
        addView(weightChooserView, LayoutHelper.createFrame(LayoutHelper.MATCH_PARENT, LayoutHelper.MATCH_PARENT));
    }

    public void setStickerCutOutBtn(StickerCutOutBtn stickerCutOutBtn) {
        this.stickerCutOutBtn = stickerCutOutBtn;
    }

    public float getSegmentBorderImageHeight() {
        return segmentBorderImageHeight;
    }

    public float getSegmentBorderImageWidth() {
        return segmentBorderImageWidth;
    }

    public ThanosEffect getThanosEffect() {
        if (!ThanosEffect.supports()) {
            return null;
        }
        if (thanosEffect == null) {
            addView(thanosEffect = new ThanosEffect(getContext(), () -> {
                ThanosEffect thisThanosEffect = thanosEffect;
                if (thisThanosEffect != null) {
                    thanosEffect = null;
                    removeView(thisThanosEffect);
                }
            }), LayoutHelper.createFrame(LayoutHelper.MATCH_PARENT, LayoutHelper.MATCH_PARENT));
        }
        return thanosEffect;
    }

    public class SegmentedObject {

        public AnimatedFloat select = new AnimatedFloat(0, (View) null, 0, 320, CubicBezierInterpolator.EASE_OUT_QUINT);
        public boolean hover;

        public int orientation;
        public Bitmap image;
        public Bitmap overrideImage;
        public Bitmap darkMaskImage;
        public Bitmap overrideDarkMaskImage;

        public Bitmap getImage() {
            if (overrideImage != null) {
                return overrideImage;
            }
            return image;
        }

        public Bitmap getDarkMaskImage() {
            if (overrideDarkMaskImage != null) {
                return overrideDarkMaskImage;
            }
            return darkMaskImage;
        }

        public Bitmap makeDarkMaskImage() {
            Bitmap darkMaskImage = Bitmap.createBitmap(getImage().getWidth(), getImage().getHeight(), Bitmap.Config.ARGB_8888);
            Canvas canvas = new Canvas(darkMaskImage);
            canvas.drawColor(Color.BLACK);
            Paint maskPaint = new Paint(Paint.ANTI_ALIAS_FLAG | Paint.FILTER_BITMAP_FLAG);
            maskPaint.setXfermode(new PorterDuffXfermode(PorterDuff.Mode.DST_OUT));
            canvas.drawBitmap(getImage(), 0, 0, maskPaint);
            return darkMaskImage;
        }

        public RectF bounds = new RectF();
        public RectF rotatedBounds = new RectF();

        private float borderImageWidth;
        private float borderImageHeight;

        private final Path segmentBorderPath = new Path();
        private final Path partSegmentBorderPath = new Path();

        private int pointsCount;
        private float[] points;
        private final Paint bordersFillPaint = new Paint(Paint.ANTI_ALIAS_FLAG);
        private final Paint bordersStrokePaint = new Paint(Paint.ANTI_ALIAS_FLAG);
        private final Paint bordersDiffStrokePaint = new Paint(Paint.ANTI_ALIAS_FLAG);
        private final Paint pointsPaint = new Paint(Paint.ANTI_ALIAS_FLAG);
        private final Paint pointsHighlightPaint = new Paint(Paint.ANTI_ALIAS_FLAG);

        private final boolean USE_POINTS = true;
        public void initPoints() {
            PathMeasure pathMeasure = new PathMeasure();
            pathMeasure.setPath(segmentBorderPath, true);
            final float length = pathMeasure.getLength();
            final float pointRadius = dp(2);
            pointsCount = (int) Math.ceil(length / pointRadius);
            this.points = new float[pointsCount * 2];
            final float[] pos = new float[2];
            for (int i = 0; i < pointsCount; ++i) {
                pathMeasure.getPosTan(((float) i / pointsCount * length) % length, pos, null);
                this.points[i * 2] = pos[0];
                this.points[i * 2 + 1] = pos[1];
            }

            bordersFillPaint.setStyle(Paint.Style.FILL);
            bordersFillPaint.setColor(Color.WHITE);
            bordersFillPaint.setStrokeJoin(Paint.Join.ROUND);
            bordersFillPaint.setStrokeCap(Paint.Cap.ROUND);
            bordersFillPaint.setPathEffect(new CornerPathEffect(dp(10)));
            bordersStrokePaint.setStyle(Paint.Style.STROKE);
            bordersStrokePaint.setColor(Color.WHITE);
            bordersStrokePaint.setStrokeJoin(Paint.Join.ROUND);
            bordersStrokePaint.setStrokeCap(Paint.Cap.ROUND);
            bordersStrokePaint.setPathEffect(new CornerPathEffect(dp(10)));

            pointsPaint.setStyle(Paint.Style.STROKE);
            pointsPaint.setStrokeWidth(dp(4));
            pointsPaint.setColor(0xFFFFFFFF);
            pointsPaint.setStrokeCap(Paint.Cap.ROUND);
            pointsPaint.setMaskFilter(new BlurMaskFilter(dp(.33f), BlurMaskFilter.Blur.NORMAL));

            pointsHighlightPaint.setStyle(Paint.Style.STROKE);
            pointsHighlightPaint.setColor(Theme.multAlpha(0xFFFFFFFF, .04f));
            pointsHighlightPaint.setStrokeCap(Paint.Cap.ROUND);
            pointsHighlightPaint.setStrokeWidth(dp(20));
            pointsHighlightPaint.setColor(Theme.multAlpha(Color.WHITE, .04f));
            pointsHighlightPaint.setMaskFilter(new BlurMaskFilter(dp(60), BlurMaskFilter.Blur.NORMAL));
        }

        public void drawOutline(Canvas canvas, boolean after, float width, float alpha) {
            if (outlineBoundsPath == null)
                return;
            canvas.save();
            canvas.clipPath(outlineBoundsPath);
            if (sourceBitmap != null) {
                Paint paint = after ? bordersStrokePaint : bordersFillPaint;
                paint.setAlpha((int) (0xFF * alpha));
                paint.setStrokeWidth(dp(width));
                canvas.drawPath(segmentBorderPath, paint);
                if (outlineBoundsPath != null && after) {
                    canvas.clipPath(segmentBorderPath);
                    paint.setStrokeWidth(dp(2 * width));
                    canvas.drawPath(outlineBoundsPath, paint);
                }
            }
            canvas.restore();
        }

        public void drawAnimationBorders(Canvas canvas, float progress, float alpha, View parent) {
            select.setParent(parent);
            if (sourceBitmap == null || alpha <= 0) return;

            final float s = lerp(1f, 1.065f, alpha) * lerp(1f, 1.05f, select.set(hover));

            int w, h;
            if (orientation / 90 % 2 != 0) {
                w = sourceBitmap.getHeight();
                h = sourceBitmap.getWidth();
            } else {
                w = sourceBitmap.getWidth();
                h = sourceBitmap.getHeight();
            }

            canvas.save();
            canvas.scale(s, s, rotatedBounds.centerX() / w * borderImageWidth - borderImageWidth / 2f, rotatedBounds.centerY() / h * borderImageHeight - borderImageHeight / 2f);

            if (USE_POINTS && points != null) {
                final int fromIndex = (int) (progress * pointsCount);
                final int toIndex = fromIndex + Math.min(500, (int) (.6f * pointsCount));
                if (pointsCount > 0) {
                    for (int i = fromIndex; i <= toIndex; ++i) {
                        final float ha = (1f - (toIndex - i) / (float) pointsCount);
                        if (ha > 0) {
                            pointsHighlightPaint.setAlpha((int) (0xFF * .04f * ha * alpha));
                            canvas.drawPoints(points, (i % pointsCount) * 2, 2, pointsHighlightPaint);
                        }
                    }
                }
            }

            if (getImage() != null) {
                canvas.save();
                canvas.rotate(orientation);
                canvas.scale(1f / w * borderImageWidth, 1f / h * borderImageHeight);
                canvas.drawBitmap(getImage(), -sourceBitmap.getWidth() / 2f, -sourceBitmap.getHeight() / 2f, null);
                canvas.restore();
            }

            if (USE_POINTS && points != null) {
                final int fromIndex = (int) (progress * pointsCount);
                final int toIndex = fromIndex + Math.min(500, (int) (.6f * pointsCount));
                if (pointsCount > 0) {
                    for (int i = fromIndex; i <= toIndex; ++i) {
                        final float p = (float) (i - fromIndex) / (toIndex - fromIndex);
                        final float a = Math.min(1, 4f * Math.min(p, 1 - p));
                        pointsPaint.setAlpha((int) (0xFF * a * alpha));
                        canvas.drawPoints(points, (i % pointsCount) * 2, 2, pointsPaint);
                    }
                }
            } else {
                bordersPathMeasure.setPath(segmentBorderPath, false);
                partSegmentBorderPath.reset();

                float length = bordersPathMeasure.getLength();
                if (length == 0) {
                    return;
                }

                segmentBorderPaint.setAlpha((int) (0xFF * alpha));
                borderPaint.setAlpha((int) (0x40 * alpha));
                canvas.drawPath(partSegmentBorderPath, borderPaint);

                float toPercent = progress + 0.2f;
                float from = length * progress;
                float to = length * toPercent;
                bordersPathMeasure.getSegment(from, to, partSegmentBorderPath, true);

                canvas.drawPath(partSegmentBorderPath, segmentBorderPaint);
                canvas.drawPath(partSegmentBorderPath, segmentBorderPaint);
                if (toPercent > 1) {
                    from = 0;
                    to = (toPercent - 1) * length;
                    partSegmentBorderPath.reset();
                    bordersPathMeasure.setPath(segmentBorderPath, false);
                    bordersPathMeasure.getSegment(from, to, partSegmentBorderPath, true);
                    canvas.drawPath(partSegmentBorderPath, segmentBorderPaint);
                    canvas.drawPath(partSegmentBorderPath, segmentBorderPaint);
                }
            }

            canvas.restore();
        }

        public void recycle() {
            segmentBorderPath.reset();
            if (overrideImage != null) {
                overrideImage.recycle();
                overrideImage = null;
            }
            if (image != null) {
                image.recycle();
                image = null;
            }
            if (overrideDarkMaskImage != null) {
                overrideDarkMaskImage.recycle();
                overrideDarkMaskImage = null;
            }
            if (darkMaskImage != null) {
                darkMaskImage.recycle();
                darkMaskImage = null;
            }
        }
    }

    public void setOutlineWidth(float width) {
        outlineWidth = width;
        if (getParent() instanceof View) {
            ((View) getParent()).invalidate();
        }
    }

    public void updateOutlinePath(Bitmap newMaskBitmap) {
        if (selectedObject == null) return;
        selectedObject.overrideImage = createSmoothEdgesSegmentedImage(0, 0, newMaskBitmap, true);
        selectedObject.overrideDarkMaskImage = selectedObject.makeDarkMaskImage();
        createSegmentImagePath(selectedObject, containerWidth, containerHeight);
    }

    public boolean overriddenPaths() {
        if (objects != null) {
            for (SegmentedObject obj : objects) {
                if (obj != null && obj.overrideImage != null) {
                    return true;
                }
            }
        }
        return false;
    }

    public void resetPaths() {
        if (objects != null) {
            for (SegmentedObject obj : objects) {
                if (obj != null && obj.overrideImage != null) {
                    obj.overrideImage.recycle();
                    obj.overrideImage = null;
                    if (obj.overrideDarkMaskImage != null) {
                        obj.overrideDarkMaskImage.recycle();
                        obj.overrideDarkMaskImage = null;
                    }
                    createSegmentImagePath(obj, containerWidth, containerHeight);
                }
            }
        }
    }

    public boolean outlineVisible;
    public void setOutlineVisible(boolean visible) {
        if (outlineVisible == visible) return;
        outlineVisible = visible;
        weightChooserView.animate().alpha(visible ? 1f : 0f).translationX(visible ? 0 : dp(-18)).setInterpolator(CubicBezierInterpolator.EASE_OUT_QUINT).setDuration(320).start();
        if (getParent() instanceof View) {
            ((View) getParent()).invalidate();
        }
        if (Build.VERSION.SDK_INT >= Build.VERSION_CODES.Q) {
            exclusionRects.clear();
            if (outlineVisible) {
                exclusionRects.add(exclusionRect);
                int h = (int) (getMeasuredHeight() * .3f);
                exclusionRect.set(0, (getMeasuredHeight() - h) / 2, dp(20), (getMeasuredHeight() + h) / 2);
            }
            setSystemGestureExclusionRects(exclusionRects);
        }
    }

    public void drawOutline(Canvas canvas, boolean after, ViewGroup parent, boolean hide) {
        this.outlineAlpha.setParent(parent);
        if (!outlineVisible && this.outlineAlpha.get() <= 0) {
            return;
        }

        final float outlineAlpha = parent == null ? 1f : this.outlineAlpha.set(outlineVisible && !hide);
        if (objects != null) {
            for (SegmentedObject object : objects) {
                if (object != null && object == selectedObject && outlineWidth > 0) {
                    object.drawOutline(canvas, after, outlineWidth, outlineAlpha);
                    break;
                }
            }
        }
    }

    public boolean setOutlineBounds;
    public final Matrix outlineMatrix = new Matrix();
    private Path outlineBoundsPath, outlineBoundsInnerPath;
    private final RectF outlineBounds = new RectF();
    public void updateOutlineBounds(boolean set) {
        setOutlineBounds = set;
        if (set) {
            if (outlineBoundsPath == null) {
                outlineBoundsPath = new Path();
            } else {
                outlineBoundsPath.rewind();
            }
            if (outlineBoundsInnerPath == null) {
                outlineBoundsInnerPath = new Path();
                AndroidUtilities.rectTmp.set(0, 0, 1, 1);
                outlineBoundsInnerPath.addRoundRect(AndroidUtilities.rectTmp, AndroidUtilities.rectTmp.width() * .12f, AndroidUtilities.rectTmp.height() * .12f, Path.Direction.CW);
            }
            outlineBoundsPath.addPath(outlineBoundsInnerPath, outlineMatrix);
            outlineBoundsPath.computeBounds(outlineBounds, true);
        }
    }

    public void drawSegmentBorderPath(Canvas canvas, ImageReceiver imageReceiver, Matrix matrix, ViewGroup parent) {
        segmentBorderAlpha.setParent(parent);
        if (bordersAnimator == null && segmentBorderAlpha.get() <= 0 || parent == null) {
            return;
        }

        imageReceiverWidth = imageReceiver.getImageWidth();
        imageReceiverHeight = imageReceiver.getImageHeight();
        imageReceiverMatrix.set(matrix);

        float progress = (bordersAnimatorValueStart + bordersAnimatorValue) % 1.0f;
        float alpha = segmentBorderAlpha.set(bordersAnimator != null);

        canvas.drawColor(Theme.multAlpha(0x50000000, alpha));
        if (objects != null) {
            for (SegmentedObject object : objects) {
                if (object == null) continue;
                object.drawAnimationBorders(canvas, progress, alpha, parent);
            }
        }

        parent.invalidate();
    }

    public void enableClippingMode(Utilities.Callback<SegmentedObject> onClickListener) {
        setOnClickListener(v -> {
            if (objects == null || objects.length == 0 || sourceBitmap == null) {
                return;
            }

            SegmentedObject object = objectBehind(tx, ty);
            if (object != null) {
                onClickListener.run(object);
            }
        });

        actionTextView.setText(LocaleController.getString(R.string.SegmentationTabToCrop));
        actionTextView.animate().cancel();
        actionTextView.animate().alpha(1f).scaleX(1f).scaleY(1f).setDuration(240).setInterpolator(CubicBezierInterpolator.EASE_OUT_QUINT).start();
        if (bordersAnimator != null) {
            bordersAnimator.cancel();
        }
        bordersAnimatorValueStart = bordersAnimatorValue;
        bordersAnimator = ValueAnimator.ofFloat(0, 1);
        bordersAnimator.addUpdateListener(animation -> {
            bordersAnimatorValue = (float) animation.getAnimatedValue();
        });
        bordersAnimator.setRepeatCount(ValueAnimator.INFINITE);
        bordersAnimator.setRepeatMode(ValueAnimator.RESTART);
        bordersAnimator.setDuration(2400);
        bordersAnimator.setInterpolator(new LinearInterpolator());
        bordersAnimator.start();
    }

    float tx, ty;
    @Override
    public boolean dispatchTouchEvent(MotionEvent ev) {
        tx = ev.getX();
        ty = ev.getY();
        if (objects != null && bordersAnimator != null) {
            SegmentedObject object = objectBehind(tx, ty);
            for (int i = 0; i < objects.length; ++i) {
                final boolean hover = objects[i] == object && (ev.getAction() != MotionEvent.ACTION_CANCEL && ev.getAction() != MotionEvent.ACTION_UP);
                if (hover && !objects[i].hover) {
                    AndroidUtilities.vibrateCursor(this);
                }
                objects[i].hover = hover;
            }
            if (getParent() instanceof View) {
                ((View) getParent()).invalidate();
            }
        }
        return super.dispatchTouchEvent(ev);
    }

    public SegmentedObject objectBehind(float tx, float ty) {
        if (sourceBitmap == null) return null;
        for (int i = 0; i < objects.length; ++i) {
            SegmentedObject obj = objects[i];
            if (obj == null) continue;
            int w, h;
            if (objects[i].orientation / 90 % 2 != 0) {
                w = sourceBitmap.getHeight();
                h = sourceBitmap.getWidth();
            } else {
                w = sourceBitmap.getWidth();
                h = sourceBitmap.getHeight();
            }
            AndroidUtilities.rectTmp.set(
                objects[i].rotatedBounds.left / w * imageReceiverWidth,
                objects[i].rotatedBounds.top / h * imageReceiverHeight,
                objects[i].rotatedBounds.right / w * imageReceiverWidth,
                objects[i].rotatedBounds.bottom / h * imageReceiverHeight
            );
            imageReceiverMatrix.mapRect(AndroidUtilities.rectTmp);
            if (AndroidUtilities.rectTmp.contains(tx, ty)) {
                return obj;
            }
        }
        return null;
    }

    public void disableClippingMode() {
        segmentBorderAlpha.set(0f);
        if (bordersAnimator != null) {
            bordersAnimator.cancel();
            bordersAnimator = null;
        }
        setOnClickListener(null);
        setClickable(false);
        actionTextView.animate().cancel();
        actionTextView.animate().alpha(0f).scaleX(0.7f).scaleY(0.7f).setDuration(240).setInterpolator(CubicBezierInterpolator.EASE_OUT_QUINT).start();
    }

    private ArrayList<Rect> exclusionRects = new ArrayList<>();
    private Rect exclusionRect = new Rect();

    @Override
    protected void onMeasure(int widthMeasureSpec, int heightMeasureSpec) {
        super.onMeasure(widthMeasureSpec, heightMeasureSpec);
        actionTextView.setTranslationY(-(getMeasuredWidth() / 2f + dp(10)));
        if (Build.VERSION.SDK_INT >= Build.VERSION_CODES.Q) {
            exclusionRects.clear();
            if (outlineVisible) {
                exclusionRects.add(exclusionRect);
                int h = (int) (getMeasuredHeight() * .3f);
                exclusionRect.set(0, (getMeasuredHeight() - h) / 2, dp(20), (getMeasuredHeight() + h) / 2);
            }
            setSystemGestureExclusionRects(exclusionRects);
        }
    }

    public boolean isSegmentedState() {
        return isSegmentedState;
    }

    public void setSegmentedState(boolean segmentedState, SegmentedObject selectedObject) {
        isSegmentedState = segmentedState;
        this.selectedObject = selectedObject;
    }

    public Bitmap getSegmentedDarkMaskImage() {
        return isSegmentedState && selectedObject != null ? selectedObject.getDarkMaskImage() : null;
    }

    public boolean hasSegmentedBitmap() {
        return segmentingLoaded && objects != null && objects.length > 0;
    }

    public Bitmap getSourceBitmap() {
        return sourceBitmap;
    }

    public Bitmap getSourceBitmap(boolean hasFilters) {
        if (hasFilters && filteredBitmap != null) {
            return filteredBitmap;
        }
        return sourceBitmap;
    }

    public Bitmap getSegmentedImage(Bitmap filteredBitmap, boolean hasFilters, int orientation) {
        if (selectedObject == null) {
            return sourceBitmap;
        }
        if (hasFilters && filteredBitmap != null) {
            return cutSegmentInFilteredBitmap(filteredBitmap, orientation);
        }
        return selectedObject.getImage();
    }

    @Nullable
    public Bitmap getThanosImage(MediaController.PhotoEntry photoEntry, int orientation) {
        Bitmap filteredBitmap = photoEntry.filterPath != null ? BitmapFactory.decodeFile(photoEntry.filterPath) : getSourceBitmap();
        Bitmap paintedBitmap = BitmapFactory.decodeFile(photoEntry.paintPath);

        Bitmap result = Bitmap.createBitmap(filteredBitmap.getWidth(), filteredBitmap.getHeight(), Bitmap.Config.ARGB_8888);
        Canvas canvas = new Canvas(result);
        Paint maskPaint = new Paint(Paint.ANTI_ALIAS_FLAG | Paint.FILTER_BITMAP_FLAG);
        Paint bitmapPaint = new Paint(Paint.ANTI_ALIAS_FLAG | Paint.FILTER_BITMAP_FLAG);
        maskPaint.setXfermode(new PorterDuffXfermode(PorterDuff.Mode.DST_IN));
        canvas.drawBitmap(filteredBitmap, 0, 0, bitmapPaint);

        Rect dstRect = new Rect();
        dstRect.set(0, 0, filteredBitmap.getWidth(), filteredBitmap.getHeight());

        SegmentedObject object = selectedObject;
        if (object == null && objects.length > 0) {
            object = objects[0];
        }
        if (object == null)
            return null;

        if (object.orientation != 0 && photoEntry.isFiltered) {
            Matrix matrix = new Matrix();
            matrix.postRotate(object.orientation, object.getDarkMaskImage().getWidth() / 2f, object.getDarkMaskImage().getHeight() / 2f);
            if (object.orientation / 90 % 2 != 0) {
                float dxy = (object.getDarkMaskImage().getHeight() - object.getDarkMaskImage().getWidth()) / 2f;
                matrix.postTranslate(dxy, -dxy);
            }
            matrix.postScale(filteredBitmap.getWidth() / (float) object.getDarkMaskImage().getHeight(), filteredBitmap.getHeight() / (float) object.getDarkMaskImage().getWidth());
            canvas.drawBitmap(object.getDarkMaskImage(), matrix, maskPaint);
        } else {
            canvas.drawBitmap(object.getDarkMaskImage(), null, dstRect, maskPaint);
        }

        if (paintedBitmap != null) {
            maskPaint.setXfermode(new PorterDuffXfermode(PorterDuff.Mode.DST_OUT));
            if (object.orientation != 0 && !photoEntry.isFiltered) {
                Matrix matrix = new Matrix();
                matrix.postRotate(-object.orientation, paintedBitmap.getWidth() / 2f, paintedBitmap.getHeight() / 2f);
                if (object.orientation / 90 % 2 != 0) {
                    float dxy = (paintedBitmap.getHeight() - paintedBitmap.getWidth()) / 2f;
                    matrix.postTranslate(dxy, -dxy);
                }
                matrix.postScale(filteredBitmap.getWidth() / (float) paintedBitmap.getHeight(), filteredBitmap.getHeight() / (float) paintedBitmap.getWidth());
                canvas.drawBitmap(paintedBitmap, matrix, maskPaint);
            } else {
                canvas.drawBitmap(paintedBitmap, null, dstRect, maskPaint);
            }
        }
        return result;
    }

    @Override
    protected void onLayout(boolean changed, int left, int top, int right, int bottom) {
        super.onLayout(changed, left, top, right, bottom);

        float inset = dp(10);
        float width = getMeasuredWidth() - inset * 2;
        float height = getMeasuredHeight() - inset * 2;

        float rx = width / 8f;
        AndroidUtilities.rectTmp.set(inset, inset, inset + width, inset + width);
        AndroidUtilities.rectTmp.offset(0, (height - AndroidUtilities.rectTmp.height()) / 2);
        areaPath.rewind();
        areaPath.addRoundRect(AndroidUtilities.rectTmp, rx, rx, Path.Direction.CW);

        bgPath.rewind();
        bgPath.addRect(0, 0, getMeasuredWidth(), getMeasuredHeight(), Path.Direction.CW);

        screenPath.reset();
        screenPath.op(bgPath, areaPath, Path.Op.DIFFERENCE);
        dashPath.rewind();
        AndroidUtilities.rectTmp.inset(dp(-1f), dp(-1f));
        dashPath.addRoundRect(AndroidUtilities.rectTmp, rx, rx, Path.Direction.CW);
    }

    @Override
    protected void dispatchDraw(Canvas canvas) {
        super.dispatchDraw(canvas);
        canvas.drawPath(screenPath, bgPaint);
        canvas.drawPath(dashPath, dashPaint);
    }

    private Bitmap createSmoothEdgesSegmentedImage(int x, int y, Bitmap inputBitmap, boolean full) {
        Bitmap srcBitmap = getSourceBitmap();
        if (inputBitmap == null || inputBitmap.isRecycled() || srcBitmap == null) {
            return null;
        }
        Paint bitmapPaint = new Paint(Paint.ANTI_ALIAS_FLAG | Paint.FILTER_BITMAP_FLAG);
        Bitmap bluredBitmap = Bitmap.createBitmap(srcBitmap.getWidth(), srcBitmap.getHeight(), Bitmap.Config.ARGB_8888);
        Canvas canvas = new Canvas(bluredBitmap);
        if (full) {
            canvas.scale((float) bluredBitmap.getWidth() / inputBitmap.getWidth(), (float) bluredBitmap.getHeight() / inputBitmap.getHeight());
            canvas.drawBitmap(inputBitmap, x, y, bitmapPaint);
        } else {
            canvas.drawBitmap(inputBitmap, x, y, bitmapPaint);
        }
        Utilities.stackBlurBitmap(bluredBitmap, 5);

        Bitmap resultBitmap = Bitmap.createBitmap(srcBitmap.getWidth(), srcBitmap.getHeight(), Bitmap.Config.ARGB_8888);
        canvas = new Canvas(resultBitmap);
        canvas.drawBitmap(srcBitmap, 0, 0, bitmapPaint);
        Paint maskPaint = new Paint(Paint.ANTI_ALIAS_FLAG | Paint.FILTER_BITMAP_FLAG);
        maskPaint.setXfermode(new PorterDuffXfermode(PorterDuff.Mode.DST_IN));
        canvas.drawBitmap(bluredBitmap, 0, 0, maskPaint);
        Bitmap segmentedImage = resultBitmap;
        bluredBitmap.recycle();
        return segmentedImage;
    }

    public void segmentImage(Bitmap source, int orientation, int containerWidth, int containerHeight, Utilities.Callback<SegmentedObject> whenEmpty) {
        if (containerWidth <= 0) {
            containerWidth = AndroidUtilities.displaySize.x;
        }
        if (containerHeight <= 0) {
            containerHeight = AndroidUtilities.displaySize.y;
        }
        this.containerWidth = containerWidth;
        this.containerHeight = containerHeight;
        if (segmentingLoaded) {
            return;
        }
        if (segmentingLoading || source == null) return;
        if (Build.VERSION.SDK_INT < 24) return;
        sourceBitmap = source;
        this.orientation = orientation;
        detectedEmoji = null;
        segment(source, orientation, subjects -> {
            final ArrayList<SegmentedObject> finalObjects = new ArrayList<>();

            Utilities.themeQueue.postRunnable(() -> {
                if (sourceBitmap == null || segmentingLoaded) return;
                Matrix matrix = new Matrix();
                matrix.postScale(1f / sourceBitmap.getWidth(), 1f / sourceBitmap.getHeight());
                matrix.postTranslate(-.5f, -.5f);
                matrix.postRotate(orientation);
                matrix.postTranslate(.5f, .5f);
                if (orientation / 90 % 2 != 0) {
                    matrix.postScale(sourceBitmap.getHeight(), sourceBitmap.getWidth());
                } else {
                    matrix.postScale(sourceBitmap.getWidth(), sourceBitmap.getHeight());
                }
                if (subjects.isEmpty()) {
                    SegmentedObject o = new SegmentedObject();
                    o.bounds.set(0, 0, sourceBitmap.getWidth(), sourceBitmap.getHeight());
                    o.rotatedBounds.set(o.bounds);
                    matrix.mapRect(o.rotatedBounds);
                    o.orientation = orientation;
                    o.image = createSmoothEdgesSegmentedImage(0, 0, sourceBitmap, false);
                    if (o.image == null) {
                        FileLog.e(new RuntimeException("createSmoothEdgesSegmentedImage failed on empty image"));
                        return;
                    }
                    o.darkMaskImage = o.makeDarkMaskImage();
                    createSegmentImagePath(o, this.containerWidth, this.containerHeight);
                    segmentBorderImageWidth = o.borderImageWidth;
                    segmentBorderImageHeight = o.borderImageHeight;

                    finalObjects.add(o);
                    AndroidUtilities.runOnUIThread(() -> {
                        empty = true;
                        objects = finalObjects.toArray(new SegmentedObject[0]);
                        whenEmpty.run(o);
                    });
                    selectedObject = o;
                    segmentingLoaded = true;
                    segmentingLoading = false;
                    return;
                } else {
                    for (int i = 0; i < subjects.size(); ++i) {
                        SubjectMock subject = subjects.get(i);
                        SegmentedObject o = new SegmentedObject();
                        o.bounds.set(subject.startX, subject.startY, subject.startX + subject.width, subject.startY + subject.height);
                        o.rotatedBounds.set(o.bounds);
                        matrix.mapRect(o.rotatedBounds);
                        o.orientation = orientation;
                        o.image = createSmoothEdgesSegmentedImage(subject.startX, subject.startY, subject.bitmap, false);
                        if (o.image == null) continue;
                        o.darkMaskImage = o.makeDarkMaskImage();
                        createSegmentImagePath(o, this.containerWidth, this.containerHeight);
                        segmentBorderImageWidth = o.borderImageWidth;
                        segmentBorderImageHeight = o.borderImageHeight;

                        finalObjects.add(o);
                    }
                }
                selectedObject = null;

                segmentingLoaded = true;
                segmentingLoading = false;
                AndroidUtilities.runOnUIThread(() -> {
                    empty = false;
                    objects = finalObjects.toArray(new SegmentedObject[0]);
                    if (objects.length > 0) {
                        stickerCutOutBtn.setScaleX(0.3f);
                        stickerCutOutBtn.setScaleY(0.3f);
                        stickerCutOutBtn.setAlpha(0f);
                        stickerCutOutBtn.animate().alpha(1f).scaleX(1f).scaleY(1f).setDuration(250).setInterpolator(CubicBezierInterpolator.DEFAULT).start();
                    }
                });

            });
        }, whenEmpty);
    }

    private static class SubjectMock {
        public Bitmap bitmap;
        public int startX, startY, width, height;
        public static SubjectMock of(Subject subject) {
            SubjectMock m = new SubjectMock();
            m.bitmap = subject.getBitmap();
            m.startX = subject.getStartX();
            m.startY = subject.getStartY();
            m.width = subject.getWidth();
            m.height = subject.getHeight();
            return m;
        }
        public static SubjectMock mock(Bitmap source) {
            SubjectMock m = new SubjectMock();
            m.width = m.height = (int) (Math.min(source.getWidth(), source.getHeight()) * .4f);
            m.bitmap = Bitmap.createBitmap(m.width, m.height, Bitmap.Config.ARGB_8888);
            new Canvas(m.bitmap).drawRect(0, 0, m.width, m.height, Theme.DEBUG_RED);
            m.startX = (source.getWidth() - m.width) / 2;
            m.startY = (source.getHeight() - m.height) / 2;
            return m;
        }
    }

    private void segment(Bitmap bitmap, int orientation, Utilities.Callback<List<SubjectMock>> whenDone, Utilities.Callback<SegmentedObject> whenEmpty) {
        segmentingLoading = true;
        SubjectSegmenter segmenter = SubjectSegmentation.getClient(
            new SubjectSegmenterOptions.Builder()
                .enableMultipleSubjects(
                    new SubjectSegmenterOptions.SubjectResultOptions.Builder()
                        .enableSubjectBitmap()
                        .build()
                )
                .build()
        );
        if (EmuDetector.with(getContext()).detect()) {
            ArrayList<SubjectMock> list = new ArrayList<>();
            list.add(SubjectMock.mock(sourceBitmap));
            whenDone.run(list);
            return;
        }
        InputImage inputImage = InputImage.fromBitmap(bitmap, orientation);
        segmenter.process(inputImage)
            .addOnSuccessListener(result -> {
                ArrayList<SubjectMock> list = new ArrayList<>();
                for (int i = 0; i < result.getSubjects().size(); ++i) {
                    list.add(SubjectMock.of(result.getSubjects().get(i)));
                }
                whenDone.run(list);
            })
            .addOnFailureListener(error -> {
                segmentingLoading = false;
                FileLog.e(error);
                if (isWaitingMlKitError(error) && isAttachedToWindow()) {
                    AndroidUtilities.runOnUIThread(() -> segmentImage(bitmap, orientation, containerWidth, containerHeight, whenEmpty), 2000);
                } else {
                    whenDone.run(new ArrayList<>());
                }
            });


        if (detectedEmoji == null) {
            ImageLabeling.getClient(ImageLabelerOptions.DEFAULT_OPTIONS)
                .process(inputImage)
                .addOnSuccessListener(labels -> {
                    if (labels.size() <= 0) {
                        FileLog.d("objimg: no objects");
                        return;
                    }
                    detectedEmoji = ObjectDetectionEmojis.labelToEmoji(labels.get(0).getIndex());
                    FileLog.d("objimg: detected #" + labels.get(0).getIndex() + " " + detectedEmoji + " " + labels.get(0).getText());
                    Emoji.getEmojiDrawable(detectedEmoji); // preload
                })
                .addOnFailureListener(e -> {
                });
        }

        // preload emojis
        List<TLRPC.TL_availableReaction> defaultReactions = MediaDataController.getInstance(currentAccount).getEnabledReactionsList();
        for (int i = 0; i <= Math.min(defaultReactions.size(), 8); ++i) {
            Emoji.getEmojiDrawable(defaultReactions.get(i).reaction);
        }
    }

    private void createSegmentImagePath(SegmentedObject object, int containerWidth, int containerHeight) {
        int imageWidth = object.getImage().getWidth();
        int imageHeight = object.getImage().getHeight();
        int maxImageSize = Math.max(imageWidth, imageHeight);
        float scaleFactor = maxImageSize / (SharedConfig.getDevicePerformanceClass() == SharedConfig.PERFORMANCE_CLASS_HIGH ? 512f : 384f);

        if (object.orientation / 90 % 2 != 0) {
            imageWidth = object.getImage().getHeight();
            imageHeight = object.getImage().getWidth();
        }

        Bitmap bitmap = Bitmap.createBitmap((int) (imageWidth / scaleFactor), (int) (imageHeight / scaleFactor), Bitmap.Config.ARGB_8888);
        Canvas canvas = new Canvas(bitmap);
        RectF rectF = new RectF();
        rectF.set(0, 0, bitmap.getWidth(), bitmap.getHeight());
        if (object.orientation != 0) {
            Matrix matrix = new Matrix();
            matrix.postRotate(object.orientation, object.getImage().getWidth() / 2f, object.image.getHeight() / 2f);
            if (object.orientation / 90 % 2 != 0) {
                float dxy = (object.getImage().getHeight() - object.getImage().getWidth()) / 2f;
                matrix.postTranslate(dxy, -dxy);
            }
            matrix.postScale(rectF.width() / imageWidth, rectF.height() / imageHeight);
            canvas.drawBitmap(object.getImage(), matrix, new Paint(Paint.ANTI_ALIAS_FLAG | Paint.FILTER_BITMAP_FLAG));
        } else {
            canvas.drawBitmap(object.getImage(), null, rectF, new Paint(Paint.ANTI_ALIAS_FLAG | Paint.FILTER_BITMAP_FLAG));
        }

        int[] pixels = new int[bitmap.getWidth() * bitmap.getHeight()];
        bitmap.getPixels(pixels, 0, bitmap.getWidth(), 0, 0, bitmap.getWidth(), bitmap.getHeight());

        ArrayList<Point> leftPoints = new ArrayList<>();
        ArrayList<Point> rightPoints = new ArrayList<>();
        Point leftPoint = null;
        Point rightPoint = null;

        scaleFactor = Math.min(
            containerWidth / (float) bitmap.getWidth(),
            containerHeight / (float) bitmap.getHeight()
        );
        for (int i = 0; i < pixels.length; i++) {
            int y = i / bitmap.getWidth();
            int x = i - y * bitmap.getWidth();

            boolean hasColor = pixels[i] != 0;
            if (pixels[i] == 0) {
                boolean hasLeft = i - 1 >= 0;
                boolean hasRight = i + 1 < pixels.length;
                if (hasLeft && pixels[i - 1] != 0) {
                    rightPoint = new Point(x, y, scaleFactor);
                }
                if (leftPoint == null && hasRight && pixels[i + 1] != 0) {
                    leftPoint = new Point(x, y, scaleFactor);
                }
            }
            boolean isLastPixelInX = x == bitmap.getWidth() - 1;
            boolean isFirstPixelInX = x == 0;
            if (isLastPixelInX) {
                if (hasColor) {
                    rightPoint = new Point(x, y, scaleFactor);
                }
                if (leftPoint != null) leftPoints.add(leftPoint);
                if (rightPoint != null) rightPoints.add(rightPoint);
                leftPoint = null;
                rightPoint = null;
            }
            if (isFirstPixelInX) {
                if (hasColor) {
                    leftPoint = new Point(x, y, scaleFactor);
                }
            }
        }

        ArrayList<Point> topPoints = new ArrayList<>();
        ArrayList<Point> bottomPoints = new ArrayList<>();
        Point topPoint = null;
        Point bottomPoint = null;
        for (int i = 0; i < pixels.length; i++) {
            int x = i / bitmap.getHeight();
            int y = i - x * bitmap.getHeight();
            boolean hasColor = pixels[x + y * bitmap.getWidth()] != 0;
            if (!hasColor) {
                int topPos = x + (y - 1) * bitmap.getWidth();
                int bottomPos = x + (y + 1) * bitmap.getWidth();
                boolean hasTop = topPos >= 0;
                boolean hasBottom = bottomPos < pixels.length;
                if (hasTop && pixels[topPos] != 0) {
                    bottomPoint = new Point(x, y, scaleFactor);
                }
                if (topPoint == null && hasBottom && pixels[bottomPos] != 0) {
                    topPoint = new Point(x, y, scaleFactor);
                }
            }
            boolean isLastPixelInY = y == bitmap.getHeight() - 1;
            boolean isFirstPixelInY = y == 0;
            if (isLastPixelInY) {
                if (hasColor) {
                    bottomPoint = new Point(x, y, scaleFactor);
                }
                if (topPoint != null) topPoints.add(topPoint);
                if (bottomPoint != null) bottomPoints.add(bottomPoint);
                topPoint = null;
                bottomPoint = null;
            }
            if (isFirstPixelInY) {
                if (hasColor) {
                    topPoint = new Point(x, y, scaleFactor);
                }
            }
        }

        HashSet<Point> topBottomPointsSet = new LinkedHashSet<>();
        HashSet<Point> leftRightPointsSet = new LinkedHashSet<>();
        Collections.reverse(rightPoints);
        Collections.reverse(topPoints);

        leftRightPointsSet.addAll(leftPoints);
        leftRightPointsSet.addAll(rightPoints);

        topBottomPointsSet.addAll(bottomPoints);
        topBottomPointsSet.addAll(topPoints);

        List<Point> topBottomPointsList = removeUnnecessaryPoints(new ArrayList<>(topBottomPointsSet));
        List<Point> leftRightPointsList = removeUnnecessaryPoints(new ArrayList<>(leftRightPointsSet));

        Path path1 = new Path();
        for (int i = 0; i < leftRightPointsList.size(); i += 2) {
            Point point = leftRightPointsList.get(i);
            if (path1.isEmpty()) {
                path1.moveTo(point.x, point.y);
            } else {
                path1.lineTo(point.x, point.y);
            }
        }

        Path path2 = new Path();
        for (int i = 0; i < topBottomPointsList.size(); i += 2) {
            Point point = topBottomPointsList.get(i);
            if (path2.isEmpty()) {
                path2.moveTo(point.x, point.y);
            } else {
                path2.lineTo(point.x, point.y);
            }
        }

        object.segmentBorderPath.reset();
        object.segmentBorderPath.op(path1, path2, Path.Op.INTERSECT);
        scaleFactor = Math.min(
            containerWidth / (float) imageWidth,
            containerHeight / (float) imageHeight
        );
        object.borderImageWidth = imageWidth * scaleFactor;
        object.borderImageHeight = imageHeight * scaleFactor;
        object.segmentBorderPath.offset(-object.borderImageWidth / 2f, -object.borderImageHeight / 2f);
        object.initPoints();
    }

    public static List<Point> removeUnnecessaryPoints(List<Point> points) {
        if (points.size() < 3) return points;

        List<Point> optimizedPoints = new ArrayList<>();
        optimizedPoints.add(points.get(0));

        for (int i = 1; i < points.size() - 1; i++) {
            Point prev = points.get(i - 1);
            Point curr = points.get(i);
            Point next = points.get(i + 1);

            if (!isPointOnLine(prev, curr, next)) {
                optimizedPoints.add(curr);
            }
        }

        optimizedPoints.add(points.get(points.size() - 1));
        return optimizedPoints;
    }

    private static boolean isPointOnLine(Point a, Point b, Point c) {
        int crossProduct = (b.x - a.x) * (c.y - a.y) - (b.y - a.y) * (c.x - a.x);
        return Math.abs(crossProduct - (-1.0f)) < 0.15f;
    }

    public Bitmap cutSegmentInFilteredBitmap(Bitmap filteredBitmap, int orientation) {
        if (filteredBitmap == null) {
            return null;
        }
        if (selectedObject == null) {
            return filteredBitmap;
        }
        this.filteredBitmap = filteredBitmap;
        if (selectedObject.darkMaskImage == null || !isSegmentedState) {
            return filteredBitmap;
        }
        Bitmap result = Bitmap.createBitmap(filteredBitmap.getWidth(), filteredBitmap.getHeight(), Bitmap.Config.ARGB_8888);
        Canvas canvas = new Canvas(result);
        Paint maskPaint = new Paint(Paint.ANTI_ALIAS_FLAG | Paint.FILTER_BITMAP_FLAG);
        Paint bitmapPaint = new Paint(Paint.ANTI_ALIAS_FLAG | Paint.FILTER_BITMAP_FLAG);
        maskPaint.setXfermode(new PorterDuffXfermode(PorterDuff.Mode.DST_OUT));
        canvas.drawBitmap(filteredBitmap, 0, 0, bitmapPaint);
        Rect dstRect = new Rect();
        dstRect.set(0, 0, filteredBitmap.getWidth(), filteredBitmap.getHeight());
        if (selectedObject.orientation != 0) {
            Matrix matrix = new Matrix();
            matrix.postRotate(selectedObject.orientation, selectedObject.getDarkMaskImage().getWidth() / 2f, selectedObject.getDarkMaskImage().getHeight() / 2f);
            if (selectedObject.orientation / 90 % 2 != 0) {
                float dxy = (selectedObject.getImage().getHeight() - selectedObject.getImage().getWidth()) / 2f;
                matrix.postTranslate(dxy, -dxy);
            }
            matrix.postScale(filteredBitmap.getWidth() / (float) selectedObject.getDarkMaskImage().getHeight(), filteredBitmap.getHeight() / (float) selectedObject.getDarkMaskImage().getWidth());
            canvas.drawBitmap(selectedObject.getDarkMaskImage(), matrix, maskPaint);
        } else {
            canvas.drawBitmap(selectedObject.getDarkMaskImage(), null, dstRect, maskPaint);
        }
        return result;
    }

    public void clean() {
        if (bordersAnimator != null) {
            bordersAnimator.cancel();
            bordersAnimator = null;
        }
        sourceBitmap = null;
        if (objects != null) {
            for (int i = 0; i < objects.length; ++i) {
                if (objects[i] != null) {
                    objects[i].recycle();
                }
            }
            objects = null;
        }
        segmentingLoaded = false;
        segmentingLoading = false;
        isSegmentedState = false;
        actionTextView.setAlpha(0f);
        actionTextView.setScaleX(0.3f);
        actionTextView.setScaleY(0.3f);
        if (stickerUploader != null) {
            if (!stickerUploader.uploaded)
                stickerUploader.destroy(true);
            stickerUploader = null;
        }
        hideLoadingDialog();
        isThanosInProgress = false;
    }

    public static boolean isWaitingMlKitError(Exception e) {
        return e instanceof MlKitException && e.getMessage() != null && e.getMessage().contains("segmentation optional module to be downloaded");
    }

    public void setCurrentAccount(int account) {
        if (currentAccount != account) {
            if (currentAccount >= 0 && isAttachedToWindow()) {
                NotificationCenter.getInstance(currentAccount).removeObserver(this, NotificationCenter.fileUploaded);
                NotificationCenter.getInstance(currentAccount).removeObserver(this, NotificationCenter.fileUploadProgressChanged);
                NotificationCenter.getInstance(currentAccount).removeObserver(this, NotificationCenter.fileUploadFailed);
                NotificationCenter.getInstance(currentAccount).removeObserver(this, NotificationCenter.filePreparingFailed);
                NotificationCenter.getInstance(currentAccount).removeObserver(this, NotificationCenter.filePreparingStarted);
                NotificationCenter.getInstance(currentAccount).removeObserver(this, NotificationCenter.fileNewChunkAvailable);
            }

            currentAccount = account;

            if (currentAccount >= 0 && isAttachedToWindow()) {
                NotificationCenter.getInstance(currentAccount).addObserver(this, NotificationCenter.fileUploaded);
                NotificationCenter.getInstance(currentAccount).addObserver(this, NotificationCenter.fileUploadProgressChanged);
                NotificationCenter.getInstance(currentAccount).addObserver(this, NotificationCenter.fileUploadFailed);
                NotificationCenter.getInstance(currentAccount).addObserver(this, NotificationCenter.filePreparingFailed);
                NotificationCenter.getInstance(currentAccount).addObserver(this, NotificationCenter.filePreparingStarted);
                NotificationCenter.getInstance(currentAccount).addObserver(this, NotificationCenter.fileNewChunkAvailable);
            }
        }
    }

    @Override
    protected void onDetachedFromWindow() {
        super.onDetachedFromWindow();
        if (currentAccount >= 0) {
            NotificationCenter.getInstance(currentAccount).removeObserver(this, NotificationCenter.fileUploaded);
            NotificationCenter.getInstance(currentAccount).removeObserver(this, NotificationCenter.fileUploadProgressChanged);
            NotificationCenter.getInstance(currentAccount).removeObserver(this, NotificationCenter.fileUploadFailed);
            NotificationCenter.getInstance(currentAccount).removeObserver(this, NotificationCenter.filePreparingFailed);
            NotificationCenter.getInstance(currentAccount).removeObserver(this, NotificationCenter.filePreparingStarted);
            NotificationCenter.getInstance(currentAccount).removeObserver(this, NotificationCenter.fileNewChunkAvailable);
        }
    }

    @Override
    protected void onAttachedToWindow() {
        super.onAttachedToWindow();

        NotificationCenter.getInstance(currentAccount).addObserver(this, NotificationCenter.fileUploaded);
        NotificationCenter.getInstance(currentAccount).addObserver(this, NotificationCenter.fileUploadProgressChanged);
        NotificationCenter.getInstance(currentAccount).addObserver(this, NotificationCenter.fileUploadFailed);
        NotificationCenter.getInstance(currentAccount).addObserver(this, NotificationCenter.filePreparingFailed);
        NotificationCenter.getInstance(currentAccount).addObserver(this, NotificationCenter.filePreparingStarted);
        NotificationCenter.getInstance(currentAccount).addObserver(this, NotificationCenter.fileNewChunkAvailable);
    }

    @Override
    public void didReceivedNotification(int id, int account, Object... args) {
        if (id == NotificationCenter.fileUploaded) {
            final String location = (String) args[0];
            final TLRPC.InputFile file = (TLRPC.InputFile) args[1];
            if (stickerUploader != null && location.equalsIgnoreCase(stickerUploader.finalPath)) {
                stickerUploader.file = file;
                uploadMedia();
            }
        } else if (id == NotificationCenter.fileUploadProgressChanged) {
            String location = (String) args[0];
            if (stickerUploader != null && location.equalsIgnoreCase(stickerUploader.finalPath)) {
                final long uploadedSize = (long) args[1];
                final long totalSize = (long) args[2];
                if (totalSize > 0) {
                    stickerUploader.uploadProgress = Utilities.clamp(uploadedSize / (float) totalSize, 1, stickerUploader.uploadProgress);
                    if (loadingToast != null) {
                        loadingToast.setProgress(stickerUploader.getProgress());
                    }
                }
            }
        } else if (id == NotificationCenter.fileUploadFailed) {
            String location = (String) args[0];
            if (stickerUploader != null && location.equalsIgnoreCase(stickerUploader.finalPath)) {
                hideLoadingDialog();
            }
        } else if (id == NotificationCenter.filePreparingStarted) {
            if (stickerUploader == null) return;
            if (args[0] == stickerUploader.messageObject) {
                FileLoader.getInstance(UserConfig.selectedAccount).uploadFile(stickerUploader.finalPath, false, true, ConnectionsManager.FileTypeFile);
            }
        } else if (id == NotificationCenter.fileNewChunkAvailable) {
            if (stickerUploader == null) return;
            if (args[0] == stickerUploader.messageObject) {
                String finalPath = (String) args[1];
                long availableSize = (Long) args[2];
                long finalSize = (Long) args[3];
                float convertingProgress = (float) args[4];

                stickerUploader.messageObject.videoEditedInfo.needUpdateProgress = true;
                FileLoader.getInstance(currentAccount).checkUploadNewDataAvailable(finalPath, false, Math.max(1, availableSize), finalSize, convertingProgress);

                stickerUploader.convertingProgress = Math.max(stickerUploader.convertingProgress, convertingProgress);
                if (loadingToast != null) {
                    loadingToast.setProgress(stickerUploader.getProgress());
                }
            }
        } else if (id == NotificationCenter.filePreparingFailed) {
            if (stickerUploader == null) return;
            if (args[0] == stickerUploader.messageObject) {
                hideLoadingDialog();
            }
        }
    }

<<<<<<< HEAD
    public void uploadStickerFile(String path, VideoEditedInfo videoEditedInfo, String emoji, CharSequence stickerPackName, boolean addToFavorite, TLRPC.StickerSet stickerSet, TLRPC.Document replacedSticker) {
        uploadStickerFile(path, videoEditedInfo, emoji, stickerPackName, addToFavorite, stickerSet, replacedSticker, "");
    }

    public void uploadStickerFile(String path, VideoEditedInfo videoEditedInfo, String emoji, CharSequence stickerPackName, boolean addToFavorite, TLRPC.StickerSet stickerSet, TLRPC.Document replacedSticker, CharSequence stickerShortPackName) {
=======
    public void uploadStickerFile(String path, VideoEditedInfo videoEditedInfo, String emoji, CharSequence stickerPackName, boolean addToFavorite, TLRPC.StickerSet stickerSet, TLRPC.Document replacedSticker, String thumbPath, Utilities.Callback<Boolean> whenDone, Utilities.Callback2<String, TLRPC.InputDocument> customStickerHandler) {
>>>>>>> d494ea8c
        AndroidUtilities.runOnUIThread(() -> {
            final boolean newStickerUploader = !(whenDone != null && stickerUploader != null && stickerUploader.uploaded);
            if (newStickerUploader) {
                if (stickerUploader != null) {
                    stickerUploader.destroy(true);
                }
                stickerUploader = new StickerUploader();
            }
            stickerUploader.emoji = emoji;
            stickerUploader.path = stickerUploader.finalPath = path;
            stickerUploader.stickerShortPackName = stickerShortPackName;
            stickerUploader.stickerPackName = stickerPackName;
            stickerUploader.addToFavorite = addToFavorite;
            stickerUploader.stickerSet = stickerSet;
            stickerUploader.replacedSticker = replacedSticker;
            stickerUploader.videoEditedInfo = videoEditedInfo;
            stickerUploader.thumbPath = thumbPath;
            stickerUploader.whenDone = whenDone;
            stickerUploader.customHandler = customStickerHandler;
            stickerUploader.setupFiles();
            if (!newStickerUploader) {
                afterUploadingMedia();
            } else if (videoEditedInfo != null) {
                TLRPC.TL_message message = new TLRPC.TL_message();
                message.id = 1;
                stickerUploader.finalPath = message.attachPath = StoryEntry.makeCacheFile(UserConfig.selectedAccount, "webm").getAbsolutePath();
                stickerUploader.messageObject = new MessageObject(UserConfig.selectedAccount, message, (MessageObject) null, false, false);
                stickerUploader.messageObject.videoEditedInfo = videoEditedInfo;
                MediaController.getInstance().scheduleVideoConvert(stickerUploader.messageObject, false, false);
            } else {
                FileLoader.getInstance(currentAccount).uploadFile(path, false, true, ConnectionsManager.FileTypeFile);
            }
            if (whenDone == null) {
                showLoadingDialog();
            }
        }, 300);
    }

    private void showLoadingDialog() {
        if (loadingToast == null) {
            loadingToast = new DownloadButton.PreparingVideoToast(getContext());
        }
        loadingToast.setOnCancelListener(() -> {
            if (stickerUploader != null) {
                if (stickerUploader.messageObject != null) {
                    MediaController.getInstance().cancelVideoConvert(stickerUploader.messageObject);
                    FileLoader.getInstance(currentAccount).cancelFileUpload(stickerUploader.finalPath, false);
                    if (stickerUploader.reqId != 0) {
                        ConnectionsManager.getInstance(currentAccount).cancelRequest(stickerUploader.reqId, true);
                    }
                }
                stickerUploader.destroy(true);
                stickerUploader = null;
            }
            loadingToast.hide();
            loadingToast = null;
        });
        if (loadingToast.getParent() == null) {
            addView(loadingToast, LayoutHelper.createFrame(LayoutHelper.MATCH_PARENT, LayoutHelper.MATCH_PARENT, Gravity.CENTER));
        }
        loadingToast.show();
    }

    private void hideLoadingDialog() {
        if (loadingToast != null) {
            loadingToast.hide();
            loadingToast = null;
        }
    }

    private void uploadMedia() {
        final StickerUploader stickerUploader = this.stickerUploader;
        if (stickerUploader == null)
            return;
        TLRPC.TL_messages_uploadMedia req = new TLRPC.TL_messages_uploadMedia();
        req.peer = new TLRPC.TL_inputPeerSelf();
        req.media = new TLRPC.TL_inputMediaUploadedDocument();
        req.media.file = stickerUploader.file;
        if (stickerUploader.videoEditedInfo != null) {
            req.media.mime_type = "video/webm";
        } else {
            req.media.mime_type = "image/webp";
        }
        TLRPC.TL_documentAttributeSticker attr = new TLRPC.TL_documentAttributeSticker();
        attr.alt = stickerUploader.emoji;
        attr.stickerset = new TLRPC.TL_inputStickerSetEmpty();
        req.media.attributes.add(attr);
        ConnectionsManager.getInstance(UserConfig.selectedAccount).sendRequest(req, (response, error) -> AndroidUtilities.runOnUIThread(() -> {
            if (response instanceof TLRPC.TL_messageMediaDocument) {
                TLRPC.TL_messageMediaDocument mediaDocument = (TLRPC.TL_messageMediaDocument) response;
                stickerUploader.tlInputStickerSetItem = MediaDataController.getInputStickerSetItem(mediaDocument.document, stickerUploader.emoji);
                stickerUploader.mediaDocument = mediaDocument;
                afterUploadingMedia();
            } else {
                hideLoadingDialog();
                showError(error);
            }
        }), ConnectionsManager.RequestFlagFailOnServerErrors);
    }

    private void showError(TLRPC.TL_error error) {
        if (error != null) {
            if ("PACK_TITLE_INVALID".equals(error.text)) {
                return;
            }
            BulletinFactory.of((FrameLayout) getParent(), resourcesProvider).createErrorBulletin(error.text).show();
        }
    }

    private void afterUploadingMedia() {
        final StickerUploader stickerUploader = this.stickerUploader;
        if (stickerUploader == null) {
            return;
        }
        final int currentAccount = UserConfig.selectedAccount;
        stickerUploader.uploaded = true;
        if (stickerUploader.customHandler != null) {
            hideLoadingDialog();
            stickerUploader.customHandler.run(stickerUploader.finalPath, stickerUploader.tlInputStickerSetItem.document);
            AndroidUtilities.runOnUIThread(() -> NotificationCenter.getInstance(UserConfig.selectedAccount).postNotificationNameOnUIThread(NotificationCenter.customStickerCreated), 250);
            return;
        }
        if (stickerUploader.replacedSticker != null) {
            TLRPC.TL_stickers_replaceSticker req = new TLRPC.TL_stickers_replaceSticker();
            req.sticker = MediaDataController.getInputStickerSetItem(stickerUploader.replacedSticker, stickerUploader.emoji).document;
            req.new_sticker = stickerUploader.tlInputStickerSetItem;
            ConnectionsManager.getInstance(currentAccount).sendRequest(req, (response, error) -> AndroidUtilities.runOnUIThread(() -> {
                boolean success = false;
                if (response instanceof TLRPC.TL_messages_stickerSet) {
                    TLRPC.TL_messages_stickerSet set = (TLRPC.TL_messages_stickerSet) response;
                    MediaDataController.getInstance(currentAccount).putStickerSet(set);
                    if (!MediaDataController.getInstance(currentAccount).isStickerPackInstalled(set.set.id)) {
                        MediaDataController.getInstance(currentAccount).toggleStickerSet(null, response, 2, null, false, false);
                    }
                    if (loadingToast != null) {
                        loadingToast.setProgress(1f);
                    }
                    AndroidUtilities.runOnUIThread(() -> {
                        NotificationCenter.getInstance(UserConfig.selectedAccount).postNotificationNameOnUIThread(NotificationCenter.customStickerCreated, false, response, stickerUploader.mediaDocument.document, stickerUploader.thumbPath, true);
                        hideLoadingDialog();
                    }, 450);
                    success = true;
                } else {
                    showError(error);
                    hideLoadingDialog();
                }
                if (stickerUploader.whenDone != null) {
                    stickerUploader.whenDone.run(success);
                    stickerUploader.whenDone = null;
                }
            }));
        } else if (stickerUploader.stickerPackName != null) {
            TLRPC.TL_stickers_createStickerSet req = new TLRPC.TL_stickers_createStickerSet();
            req.user_id = new TLRPC.TL_inputUserSelf();
            req.title = stickerUploader.stickerPackName.toString();
            req.short_name = stickerUploader.stickerShortPackName != null ? stickerUploader.stickerShortPackName.toString() : "";
            req.stickers.add(stickerUploader.tlInputStickerSetItem);
            ConnectionsManager.getInstance(currentAccount).sendRequest(req, (response, error) -> AndroidUtilities.runOnUIThread(() -> {
                boolean success = false;
                if (response instanceof TLRPC.TL_messages_stickerSet) {
                    TLRPC.TL_messages_stickerSet set = (TLRPC.TL_messages_stickerSet) response;
                    MediaDataController.getInstance(currentAccount).putStickerSet(set);
                    MediaDataController.getInstance(currentAccount).toggleStickerSet(null, response, 2, null, false, false);
                    if (loadingToast != null) {
                        loadingToast.setProgress(1f);
                    }
                    AndroidUtilities.runOnUIThread(() -> {
                        NotificationCenter.getInstance(UserConfig.selectedAccount).postNotificationNameOnUIThread(NotificationCenter.customStickerCreated, false, response, stickerUploader.mediaDocument.document, stickerUploader.thumbPath, false);
                        hideLoadingDialog();
                    }, 250);
                    success = true;
                } else {
                    showError(error);
                    hideLoadingDialog();
                }
                if (stickerUploader.whenDone != null) {
                    stickerUploader.whenDone.run(success);
                    stickerUploader.whenDone = null;
                }
            }));
        } else if (stickerUploader.addToFavorite) {
            hideLoadingDialog();
            NotificationCenter.getInstance(currentAccount).postNotificationNameOnUIThread(NotificationCenter.customStickerCreated, false);
            AndroidUtilities.runOnUIThread(() -> MediaDataController.getInstance(UserConfig.selectedAccount).addRecentSticker(MediaDataController.TYPE_FAVE, null, stickerUploader.mediaDocument.document, (int) (System.currentTimeMillis() / 1000), false), 350);
            if (stickerUploader.whenDone != null) {
                stickerUploader.whenDone.run(true);
            }
        } else if (stickerUploader.stickerSet != null) {
            TLRPC.TL_stickers_addStickerToSet req = new TLRPC.TL_stickers_addStickerToSet();
            req.stickerset = MediaDataController.getInputStickerSet(stickerUploader.stickerSet);
            req.sticker = stickerUploader.tlInputStickerSetItem;
            ConnectionsManager.getInstance(currentAccount).sendRequest(req, (response, error) -> AndroidUtilities.runOnUIThread(() -> {
                boolean success = false;
                if (response instanceof TLRPC.TL_messages_stickerSet) {
                    TLRPC.TL_messages_stickerSet set = (TLRPC.TL_messages_stickerSet) response;
                    MediaDataController.getInstance(currentAccount).putStickerSet(set);
                    if (!MediaDataController.getInstance(currentAccount).isStickerPackInstalled(set.set.id)) {
                        MediaDataController.getInstance(currentAccount).toggleStickerSet(null, response, 2, null, false, false);
                    }
                    if (loadingToast != null) {
                        loadingToast.setProgress(1f);
                    }
                    AndroidUtilities.runOnUIThread(() -> {
                        NotificationCenter.getInstance(UserConfig.selectedAccount).postNotificationNameOnUIThread(NotificationCenter.customStickerCreated, false, response, stickerUploader.mediaDocument.document, stickerUploader.thumbPath, false);
                        hideLoadingDialog();
                    }, 450);
                    success = true;
                } else {
                    showError(error);
                    hideLoadingDialog();
                }
                if (stickerUploader.whenDone != null) {
                    stickerUploader.whenDone.run(success);
                    stickerUploader.whenDone = null;
                }
            }));
        }
    }

    public static class StickerUploader {
        public String path;
        public String finalPath;
        public String emoji;
        public CharSequence stickerShortPackName;
        public CharSequence stickerPackName;
        public TLRPC.TL_inputStickerSetItem tlInputStickerSetItem;
        public TLRPC.TL_messageMediaDocument mediaDocument;
        public TLRPC.InputFile file;
        public boolean addToFavorite;
        public TLRPC.StickerSet stickerSet;
        public TLRPC.Document replacedSticker;
        public String thumbPath;
        public Utilities.Callback2<String, TLRPC.InputDocument> customHandler;
        public Utilities.Callback<Boolean> whenDone;
        public boolean uploaded;

        public ArrayList<File> finalFiles = new ArrayList<File>();
        public ArrayList<File> files = new ArrayList<File>();

        public MessageObject messageObject;
        public VideoEditedInfo videoEditedInfo;
        public int reqId;

        private float convertingProgress = 0, uploadProgress = 0;
        public float getProgress() {
            final float maxPercent = customHandler == null ? .9f : 1f;
            if (videoEditedInfo == null) {
                return maxPercent * uploadProgress;
            }
            return maxPercent * (.5f * convertingProgress + .5f * uploadProgress);
        }

        public void setupFiles() {
            if (!TextUtils.isEmpty(finalPath)) {
                finalFiles.add(new File(finalPath));
            }
            if (!TextUtils.isEmpty(path) && !TextUtils.equals(path, finalPath)) {
                files.add(new File(path));
            }
            if (!TextUtils.isEmpty(thumbPath)) {
                files.add(new File(thumbPath));
            }
        }

        public void destroy(boolean all) {
            if (all) {
                for (File file : finalFiles) {
                    try {
                        file.delete();
                    } catch (Exception e) {
                        FileLog.e(e);
                    }
                }
            }
            finalFiles.clear();
            for (File file : files) {
                try {
                    file.delete();
                } catch (Exception e) {
                    FileLog.e(e);
                }
            }
            files.clear();
        }
    }

    private static class Point extends android.graphics.Point {

        public Point(int x, int y) {
            super(x, y);
        }

        public Point(int x, int y, float scale) {
            super((int) (x * scale), (int) (y * scale));
        }
    }
}<|MERGE_RESOLUTION|>--- conflicted
+++ resolved
@@ -1342,15 +1342,11 @@
         }
     }
 
-<<<<<<< HEAD
-    public void uploadStickerFile(String path, VideoEditedInfo videoEditedInfo, String emoji, CharSequence stickerPackName, boolean addToFavorite, TLRPC.StickerSet stickerSet, TLRPC.Document replacedSticker) {
-        uploadStickerFile(path, videoEditedInfo, emoji, stickerPackName, addToFavorite, stickerSet, replacedSticker, "");
-    }
-
-    public void uploadStickerFile(String path, VideoEditedInfo videoEditedInfo, String emoji, CharSequence stickerPackName, boolean addToFavorite, TLRPC.StickerSet stickerSet, TLRPC.Document replacedSticker, CharSequence stickerShortPackName) {
-=======
     public void uploadStickerFile(String path, VideoEditedInfo videoEditedInfo, String emoji, CharSequence stickerPackName, boolean addToFavorite, TLRPC.StickerSet stickerSet, TLRPC.Document replacedSticker, String thumbPath, Utilities.Callback<Boolean> whenDone, Utilities.Callback2<String, TLRPC.InputDocument> customStickerHandler) {
->>>>>>> d494ea8c
+        uploadStickerFile(path, videoEditedInfo, emoji, stickerPackName, addToFavorite, stickerSet, replacedSticker, thumbPath, whenDone, customStickerHandler, "");
+    }
+
+    public void uploadStickerFile(String path, VideoEditedInfo videoEditedInfo, String emoji, CharSequence stickerPackName, boolean addToFavorite, TLRPC.StickerSet stickerSet, TLRPC.Document replacedSticker, String thumbPath, Utilities.Callback<Boolean> whenDone, Utilities.Callback2<String, TLRPC.InputDocument> customStickerHandler, CharSequence stickerShortPackName) {
         AndroidUtilities.runOnUIThread(() -> {
             final boolean newStickerUploader = !(whenDone != null && stickerUploader != null && stickerUploader.uploaded);
             if (newStickerUploader) {
