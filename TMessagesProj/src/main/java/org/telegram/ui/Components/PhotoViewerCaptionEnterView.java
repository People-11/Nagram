/*
 * This is the source code of Telegram for Android v. 5.x.x
 * It is licensed under GNU GPL v. 2 or later.
 * You should have received a copy of the license in this archive (see LICENSE).
 *
 * Copyright Nikolai Kudashov, 2013-2018.
 */

package org.telegram.ui.Components;

import android.animation.Animator;
import android.animation.AnimatorListenerAdapter;
import android.animation.ValueAnimator;
import android.app.Activity;
import android.app.Dialog;
import android.content.Context;
import android.content.ContextWrapper;
import android.graphics.Canvas;
import android.graphics.Color;
import android.graphics.Paint;
import android.graphics.PorterDuff;
import android.graphics.PorterDuffColorFilter;
import android.graphics.Rect;
import android.graphics.drawable.Drawable;
import android.text.Editable;
import android.text.SpannableString;
import android.text.SpannableStringBuilder;
import android.text.Spanned;
import android.text.TextPaint;
import android.text.TextUtils;
import android.text.TextWatcher;
import android.text.style.ImageSpan;
import android.util.TypedValue;
import android.view.ActionMode;
import android.view.Gravity;
import android.view.HapticFeedbackConstants;
import android.view.KeyEvent;
import android.view.Menu;
import android.view.View;
import android.view.inputmethod.EditorInfo;
import android.widget.FrameLayout;
import android.widget.ImageView;
import android.widget.LinearLayout;

import androidx.core.graphics.ColorUtils;

import org.telegram.messenger.AndroidUtilities;
import org.telegram.messenger.Emoji;
import org.telegram.messenger.FileLog;
import org.telegram.messenger.LocaleController;
import org.telegram.messenger.MessagesController;
import org.telegram.messenger.NotificationCenter;
import org.telegram.messenger.R;
import org.telegram.messenger.SharedConfig;
import org.telegram.messenger.UserConfig;
import org.telegram.tgnet.TLRPC;
import org.telegram.ui.ActionBar.AdjustPanLayoutHelper;
import org.telegram.ui.ActionBar.BaseFragment;
import org.telegram.ui.ActionBar.FloatingToolbar;
import org.telegram.ui.ActionBar.Theme;
import org.telegram.ui.Components.Premium.PremiumFeatureBottomSheet;
import org.telegram.ui.LaunchActivity;
import org.telegram.ui.PhotoViewer;
import org.telegram.ui.PremiumPreviewFragment;

import tw.nekomimi.nekogram.utils.VibrateUtil;

public class PhotoViewerCaptionEnterView extends FrameLayout implements NotificationCenter.NotificationCenterDelegate, SizeNotifierFrameLayoutPhoto.SizeNotifierFrameLayoutPhotoDelegate {

    private final ImageView doneButton;

    public int getCaptionLimitOffset() {
        return MessagesController.getInstance(currentAccount).getCaptionMaxLengthLimit() - codePointCount;
    }

    public int getCodePointCount() {
        return codePointCount;
    }

    public interface PhotoViewerCaptionEnterViewDelegate {
        void onCaptionEnter();
        void onTextChanged(CharSequence text);
        void onWindowSizeChanged(int size);
        void onEmojiViewCloseStart();
        void onEmojiViewCloseEnd();
        void onEmojiViewOpen();
    }

    private EditTextCaption messageEditText;
    private ImageView emojiButton;
    private ReplaceableIconDrawable emojiIconDrawable;
    private EmojiView emojiView;
    private SizeNotifierFrameLayoutPhoto sizeNotifierLayout;
    private Drawable doneDrawable;
    private Drawable checkDrawable;
    private NumberTextView captionLimitView;
    private int lineCount;
    private boolean isInitLineCount;
    private boolean shouldAnimateEditTextWithBounds;
    private int messageEditTextPredrawHeigth;
    private int messageEditTextPredrawScrollY;
    private float chatActivityEnterViewAnimateFromTop;

    private int lastSizeChangeValue1;
    private boolean lastSizeChangeValue2;

    private int keyboardHeight;
    private int keyboardHeightLand;
    private boolean keyboardVisible;
    private int emojiPadding;

    private boolean forceFloatingEmoji;

    private boolean innerTextChange;
    private boolean popupAnimating;

    private int codePointCount;

    private PhotoViewerCaptionEnterViewDelegate delegate;

    boolean sendButtonEnabled = true;
    private float sendButtonEnabledProgress = 1f;
    private ValueAnimator sendButtonColorAnimator;

    private View windowView;

    private TextPaint lengthTextPaint;
    private String lengthText;
    private final Theme.ResourcesProvider resourcesProvider;
    public int currentAccount = UserConfig.selectedAccount;

    public PhotoViewerCaptionEnterView(PhotoViewer photoViewer, Context context, SizeNotifierFrameLayoutPhoto parent, final View window, Theme.ResourcesProvider resourcesProvider) {
        super(context);
        this.resourcesProvider = new DarkTheme();
        paint.setColor(0x7f000000);
        setWillNotDraw(false);
        setFocusable(true);
        setFocusableInTouchMode(true);
        setClipChildren(false);
        windowView = window;

        sizeNotifierLayout = parent;

        LinearLayout textFieldContainer = new LinearLayout(context);
        textFieldContainer.setClipChildren(false);
        textFieldContainer.setOrientation(LinearLayout.HORIZONTAL);
        addView(textFieldContainer, LayoutHelper.createFrame(LayoutHelper.MATCH_PARENT, LayoutHelper.WRAP_CONTENT, Gravity.LEFT | Gravity.TOP, 2, 0, 0, 0));

        FrameLayout frameLayout = new FrameLayout(context);
        frameLayout.setClipChildren(false);
        textFieldContainer.addView(frameLayout, LayoutHelper.createLinear(0, LayoutHelper.WRAP_CONTENT, 1.0f));

        emojiButton = new ImageView(context);
        emojiButton.setScaleType(ImageView.ScaleType.CENTER_INSIDE);
        emojiButton.setPadding(AndroidUtilities.dp(4), AndroidUtilities.dp(1), 0, 0);
        emojiButton.setAlpha(0.58f);
        frameLayout.addView(emojiButton, LayoutHelper.createFrame(48, 48, Gravity.BOTTOM | Gravity.LEFT));
        emojiButton.setOnClickListener(view -> {
            if (keyboardVisible || (AndroidUtilities.isInMultiwindow || AndroidUtilities.usingHardwareInput) && !isPopupShowing()) {
                showPopup(1, false);
            } else {
                openKeyboardInternal();
            }
        });
        emojiButton.setContentDescription(LocaleController.getString("Emoji", R.string.Emoji));
        emojiButton.setImageDrawable(emojiIconDrawable = new ReplaceableIconDrawable(context));
        emojiIconDrawable.setColorFilter(new PorterDuffColorFilter(Color.WHITE, PorterDuff.Mode.MULTIPLY));
        emojiIconDrawable.setIcon(R.drawable.input_smile, false);

        lengthTextPaint = new TextPaint(TextPaint.ANTI_ALIAS_FLAG);
        lengthTextPaint.setTextSize(AndroidUtilities.dp(13));
        lengthTextPaint.setTypeface(AndroidUtilities.getTypeface("fonts/rmedium.ttf"));
        lengthTextPaint.setColor(0xffd9d9d9);

        messageEditText = new EditTextCaption(context, null) {
            @Override
            protected void onMeasure(int widthMeasureSpec, int heightMeasureSpec) {
                try {
                    isInitLineCount = getMeasuredWidth() == 0 && getMeasuredHeight() == 0;
                    super.onMeasure(widthMeasureSpec, heightMeasureSpec);
                    if (isInitLineCount) {
                        lineCount = getLineCount();
                    }
                    isInitLineCount = false;
                } catch (Exception e) {
                    setMeasuredDimension(MeasureSpec.getSize(widthMeasureSpec), AndroidUtilities.dp(51));
                    FileLog.e(e);
                }
            }

            @Override
            protected void onSelectionChanged(int selStart, int selEnd) {
                super.onSelectionChanged(selStart, selEnd);
                if (selStart != selEnd) {
                    fixHandleView(false);
                } else {
                    fixHandleView(true);
                }
            }

            @Override
            protected void extendActionMode(ActionMode actionMode, Menu menu) {
                PhotoViewerCaptionEnterView.this.extendActionMode(actionMode, menu);
            }

            @Override
            protected int getActionModeStyle() {
                return FloatingToolbar.STYLE_BLACK;
            }

            @Override
            public boolean requestRectangleOnScreen(Rect rectangle) {
                rectangle.bottom += AndroidUtilities.dp(1000);
                return super.requestRectangleOnScreen(rectangle);
            }

            @Override
            public void setText(CharSequence text, BufferType type) {
                super.setText(text, type);
                invalidateForce();
            }
        };
        messageEditText.setOnFocusChangeListener((view, focused) -> {
            if (focused) {
                try {
                    messageEditText.setSelection(messageEditText.length(), messageEditText.length());
                } catch (Exception ignore) {}
            }
        });
        messageEditText.setSelectAllOnFocus(false);

        messageEditText.setDelegate(new EditTextCaption.EditTextCaptionDelegate() {
            @Override
            public void onSpansChanged() {
                messageEditText.invalidateEffects();
            }

            @Override
            public long getCurrentChat() {
                return 0;
            }
        });
        messageEditText.setWindowView(windowView);
        messageEditText.setHint(LocaleController.getString("AddCaption", R.string.AddCaption));
        messageEditText.setImeOptions(EditorInfo.IME_FLAG_NO_EXTRACT_UI);
        messageEditText.setLinkTextColor(0xff76c2f1);
        messageEditText.setInputType(messageEditText.getInputType() | EditorInfo.TYPE_TEXT_FLAG_CAP_SENTENCES);
        messageEditText.setMaxLines(4);
        messageEditText.setHorizontallyScrolling(false);
        messageEditText.setTextSize(TypedValue.COMPLEX_UNIT_DIP, 18);
        messageEditText.setGravity(Gravity.BOTTOM);
        messageEditText.setPadding(0, AndroidUtilities.dp(11), 0, AndroidUtilities.dp(12));
        messageEditText.setBackgroundDrawable(null);
        messageEditText.setCursorColor(0xffffffff);
        messageEditText.setCursorSize(AndroidUtilities.dp(20));
        messageEditText.setTextColor(0xffffffff);
        messageEditText.setHighlightColor(0x4fffffff);
        messageEditText.setHintTextColor(0xb2ffffff);
        frameLayout.addView(messageEditText, LayoutHelper.createFrame(LayoutHelper.MATCH_PARENT, LayoutHelper.WRAP_CONTENT, Gravity.LEFT | Gravity.BOTTOM, 52, 0, 6, 0));
        messageEditText.setOnKeyListener((view, i, keyEvent) -> {
            if (i == KeyEvent.KEYCODE_BACK) {
                if (windowView != null && hideActionMode()) {
                    return true;
                } else if (!keyboardVisible && isPopupShowing()) {
                    if (keyEvent.getAction() == 1) {
                        showPopup(0, true);
                    }
                    return true;
                }
            }
            return false;
        });
        messageEditText.setOnClickListener(view -> {
            if (isPopupShowing()) {
                showPopup(AndroidUtilities.isInMultiwindow || AndroidUtilities.usingHardwareInput ? 0 : 2, false);
            }
        });
        messageEditText.addTextChangedListener(new TextWatcher() {
            boolean processChange = false;
            boolean heightShouldBeChanged;

            @Override
            public void beforeTextChanged(CharSequence charSequence, int i, int i2, int i3) {
            }

            @Override
            public void onTextChanged(CharSequence charSequence, int start, int before, int count) {
                if (lineCount != messageEditText.getLineCount()) {
                    heightShouldBeChanged = (messageEditText.getLineCount() >= 4) != (lineCount >= 4);
                    if (!isInitLineCount && messageEditText.getMeasuredWidth() > 0) {
                        onLineCountChanged(lineCount, messageEditText.getLineCount());
                    }
                    lineCount = messageEditText.getLineCount();
                } else {
                    heightShouldBeChanged = false;
                }

                if (innerTextChange) {
                    return;
                }

                if (delegate != null) {
                    delegate.onTextChanged(charSequence);
                }
                if (count - before > 1) {
                    processChange = true;
                }
            }

            @Override
            public void afterTextChanged(Editable editable) {
                int charactersLeft = MessagesController.getInstance(currentAccount).getCaptionMaxLengthLimit() - messageEditText.length();
                if (charactersLeft <= 128) {
                    lengthText = String.format("%d", charactersLeft);
                } else {
                    lengthText = null;
                }
                PhotoViewerCaptionEnterView.this.invalidate();
                if (!innerTextChange) {
                    if (processChange) {
                        ImageSpan[] spans = editable.getSpans(0, editable.length(), ImageSpan.class);
                        for (int i = 0; i < spans.length; i++) {
                            editable.removeSpan(spans[i]);
                        }
                        Emoji.replaceEmoji(editable, messageEditText.getPaint().getFontMetricsInt(), AndroidUtilities.dp(20), false);
                        processChange = false;
                    }
                }

                int beforeLimit;
                codePointCount = Character.codePointCount(editable, 0, editable.length());
                boolean sendButtonEnabledLocal = true;
                if (MessagesController.getInstance(currentAccount).getCaptionMaxLengthLimit() > 0 && (beforeLimit = MessagesController.getInstance(currentAccount).getCaptionMaxLengthLimit() - codePointCount) <= 100) {
                    if (beforeLimit < -9999) {
                        beforeLimit = -9999;
                    }
                    captionLimitView.setNumber(beforeLimit, captionLimitView.getVisibility() == View.VISIBLE);
                    if (captionLimitView.getVisibility() != View.VISIBLE) {
                        captionLimitView.setVisibility(View.VISIBLE);
                        captionLimitView.setAlpha(0);
                        captionLimitView.setScaleX(0.5f);
                        captionLimitView.setScaleY(0.5f);
                    }
                    captionLimitView.animate().setListener(null).cancel();
                    captionLimitView.animate().alpha(1f).scaleX(1f).scaleY(1f).setDuration(100).start();
                    if (beforeLimit < 0) {
                        sendButtonEnabledLocal = false;
                        captionLimitView.setTextColor(0xffEC7777);
                    } else {
                        captionLimitView.setTextColor(0xffffffff);
                    }
                } else {
                    captionLimitView.animate().alpha(0).scaleX(0.5f).scaleY(0.5f).setDuration(100).setListener(new AnimatorListenerAdapter() {
                        @Override
                        public void onAnimationEnd(Animator animation) {
                            captionLimitView.setVisibility(View.GONE);
                        }
                    });
                }
                if (sendButtonEnabled != sendButtonEnabledLocal) {
                    sendButtonEnabled = sendButtonEnabledLocal;
                    if (sendButtonColorAnimator != null) {
                        sendButtonColorAnimator.cancel();
                    }
                    sendButtonColorAnimator = ValueAnimator.ofFloat(sendButtonEnabled ? 0 : 1f, sendButtonEnabled ? 1f : 0);
                    sendButtonColorAnimator.addUpdateListener(valueAnimator -> {
                        sendButtonEnabledProgress = (float) valueAnimator.getAnimatedValue();
                        int color = getThemedColor(Theme.key_dialogFloatingIcon);
                        int alpha = Color.alpha(color);
                        Theme.setDrawableColor(checkDrawable, ColorUtils.setAlphaComponent(color, (int) (alpha * (0.58f + 0.42f * sendButtonEnabledProgress))));
                        doneButton.invalidate();
                    });
                    sendButtonColorAnimator.setDuration(150).start();
                }

                if (photoViewer.getParentAlert() != null && !photoViewer.getParentAlert().captionLimitBulletinShown && !MessagesController.getInstance(currentAccount).premiumLocked && !UserConfig.getInstance(currentAccount).isPremium() && codePointCount > MessagesController.getInstance(currentAccount).captionLengthLimitDefault && codePointCount < MessagesController.getInstance(currentAccount).captionLengthLimitPremium) {
                    photoViewer.getParentAlert().captionLimitBulletinShown = true;
                    if (heightShouldBeChanged) {
                        AndroidUtilities.runOnUIThread(()->photoViewer.showCaptionLimitBulletin(parent), 300);
                    } else {
                        photoViewer.showCaptionLimitBulletin(parent);
                    }
                }
            }
        });

        doneDrawable = Theme.createCircleDrawable(AndroidUtilities.dp(16), 0xff66bffa);
        checkDrawable = context.getResources().getDrawable(R.drawable.input_done).mutate();
        CombinedDrawable combinedDrawable = new CombinedDrawable(doneDrawable, checkDrawable, 0, AndroidUtilities.dp(1));
        combinedDrawable.setCustomSize(AndroidUtilities.dp(32), AndroidUtilities.dp(32));

        doneButton = new ImageView(context);
        doneButton.setScaleType(ImageView.ScaleType.CENTER);
        doneButton.setImageDrawable(combinedDrawable);
        textFieldContainer.addView(doneButton, LayoutHelper.createLinear(48, 48, Gravity.BOTTOM));
        doneButton.setOnClickListener(view -> {
            if (MessagesController.getInstance(currentAccount).getCaptionMaxLengthLimit() - codePointCount < 0) {
<<<<<<< HEAD
                AndroidUtilities.shakeView(captionLimitView, 2, 0);
                VibrateUtil.vibrate();
=======
                AndroidUtilities.shakeView(captionLimitView);
                try {
                    captionLimitView.performHapticFeedback(HapticFeedbackConstants.KEYBOARD_TAP, HapticFeedbackConstants.FLAG_IGNORE_GLOBAL_SETTING);
                } catch (Exception ignored) {}

                if (!MessagesController.getInstance(currentAccount).premiumLocked && MessagesController.getInstance(currentAccount).captionLengthLimitPremium > codePointCount) {
                    photoViewer.showCaptionLimitBulletin(parent);
                }
>>>>>>> 8c043db2
                return;
            }
            delegate.onCaptionEnter();
        });
        doneButton.setContentDescription(LocaleController.getString("Done", R.string.Done));

        captionLimitView = new NumberTextView(context);
        captionLimitView.setVisibility(View.GONE);
        captionLimitView.setTextSize(15);
        captionLimitView.setTextColor(0xffffffff);
        captionLimitView.setTypeface(AndroidUtilities.getTypeface("fonts/rmedium.ttf"));
        captionLimitView.setCenterAlign(true);
        addView(captionLimitView, LayoutHelper.createFrame(48, 20, Gravity.BOTTOM | Gravity.RIGHT, 3, 0, 3, 48));
        currentAccount = UserConfig.selectedAccount;
    }

    private void onLineCountChanged(int lineCountOld, int lineCountNew) {
        if (!TextUtils.isEmpty(messageEditText.getText())) {
            shouldAnimateEditTextWithBounds = true;
            messageEditTextPredrawHeigth = messageEditText.getMeasuredHeight();
            messageEditTextPredrawScrollY = messageEditText.getScrollY();
            invalidate();
        } else {
            messageEditText.animate().cancel();
            messageEditText.setOffsetY(0);
            shouldAnimateEditTextWithBounds = false;
        }
        chatActivityEnterViewAnimateFromTop = getTop() + offset;
    }

    float animationProgress = 0.0f;

    Paint paint = new Paint();
    float offset = 0;

    @Override
    protected void dispatchDraw(Canvas canvas) {
        canvas.save();
        canvas.drawRect(0, offset, getMeasuredWidth(), getMeasuredHeight(), paint);
        canvas.clipRect(0, offset, getMeasuredWidth(), getMeasuredHeight());
        super.dispatchDraw(canvas);
        canvas.restore();
    }

    ValueAnimator messageEditTextAnimator;
    ValueAnimator topBackgroundAnimator;
    @Override
    protected void onDraw(Canvas canvas) {
        if (shouldAnimateEditTextWithBounds) {
            float dy = (messageEditTextPredrawHeigth - messageEditText.getMeasuredHeight()) + (messageEditTextPredrawScrollY - messageEditText.getScrollY());
            messageEditText.setOffsetY(messageEditText.getOffsetY() - dy);
            ValueAnimator a = ValueAnimator.ofFloat(messageEditText.getOffsetY(), 0);
            a.addUpdateListener(animation -> messageEditText.setOffsetY((float) animation.getAnimatedValue()));
            if (messageEditTextAnimator != null) {
                messageEditTextAnimator.cancel();
            }
            messageEditTextAnimator = a;
            a.setDuration(200);
            a.setInterpolator(CubicBezierInterpolator.DEFAULT);
            a.start();
            shouldAnimateEditTextWithBounds = false;
        }

        if (chatActivityEnterViewAnimateFromTop != 0 && chatActivityEnterViewAnimateFromTop != getTop() + offset) {
            if (topBackgroundAnimator != null) {
                topBackgroundAnimator.cancel();
            }
            offset = chatActivityEnterViewAnimateFromTop - (getTop() + offset);
            topBackgroundAnimator = ValueAnimator.ofFloat(offset, 0);
            topBackgroundAnimator.addUpdateListener(valueAnimator -> {
                offset = (float) valueAnimator.getAnimatedValue();
                invalidate();
            });
            topBackgroundAnimator.setInterpolator(CubicBezierInterpolator.DEFAULT);
            topBackgroundAnimator.setDuration(200);
            topBackgroundAnimator.start();
            chatActivityEnterViewAnimateFromTop = 0;
        }

//        if (lengthText != null && getMeasuredHeight() > AndroidUtilities.dp(48)) {
//            int width = (int) Math.ceil(lengthTextPaint.measureText(lengthText));
//            int x = (AndroidUtilities.dp(56) - width) / 2;
//            canvas.drawText(lengthText, x, getMeasuredHeight() - AndroidUtilities.dp(48), lengthTextPaint);
//            if (animationProgress < 1.0f) {
//                animationProgress += 17.0f / 120.0f;
//                invalidate();
//                if (animationProgress >= 1.0f) {
//                    animationProgress = 1.0f;
//                }
//                lengthTextPaint.setAlpha((int) (255 * animationProgress));
//            }
//        } else {
//            lengthTextPaint.setAlpha(0);
//            animationProgress = 0.0f;
//        }
    }

    public void setForceFloatingEmoji(boolean value) {
        forceFloatingEmoji = value;
    }

    public void updateColors() {
        Theme.setDrawableColor(doneDrawable, getThemedColor(Theme.key_dialogFloatingButton));
        int color = getThemedColor(Theme.key_dialogFloatingIcon);
        int alpha = Color.alpha(color);
        Theme.setDrawableColor(checkDrawable, ColorUtils.setAlphaComponent(color, (int) (alpha * (0.58f + 0.42f * sendButtonEnabledProgress))));
        if (emojiView != null) {
            emojiView.updateColors();
        }
    }

    public boolean hideActionMode() {
        /*if (Build.VERSION.SDK_INT >= 23 && currentActionMode != null) {
            try {
                currentActionMode.finish();
            } catch (Exception e) {
                FileLog.e(e);
            }
            currentActionMode = null;
            return true;
        }*/
        return false;
    }

    protected void extendActionMode(ActionMode actionMode, Menu menu) {

    }

    private void onWindowSizeChanged() {
        int size = sizeNotifierLayout.getHeight();
        if (!keyboardVisible) {
            size -= emojiPadding;
        }
        if (delegate != null) {
            delegate.onWindowSizeChanged(size);
        }
    }

    public void onCreate() {
        NotificationCenter.getGlobalInstance().addObserver(this, NotificationCenter.emojiLoaded);
        NotificationCenter.getInstance(currentAccount).addObserver(this, NotificationCenter.currentUserPremiumStatusChanged);
        sizeNotifierLayout.setDelegate(this);
    }

    public void onDestroy() {
        hidePopup();
        if (isKeyboardVisible()) {
            closeKeyboard();
        }
        keyboardVisible = false;
        NotificationCenter.getGlobalInstance().removeObserver(this, NotificationCenter.emojiLoaded);
        NotificationCenter.getInstance(currentAccount).removeObserver(this, NotificationCenter.currentUserPremiumStatusChanged);
        if (sizeNotifierLayout != null) {
            sizeNotifierLayout.setDelegate(null);
        }
    }

    public void setDelegate(PhotoViewerCaptionEnterViewDelegate delegate) {
        this.delegate = delegate;
    }

    public void setFieldText(CharSequence text) {
        if (messageEditText == null) {
            return;
        }
        messageEditText.setText(text);
        messageEditText.setSelection(messageEditText.getText().length());
        if (delegate != null) {
            delegate.onTextChanged(messageEditText.getText());
        }
    }

    public int getSelectionLength() {
        if (messageEditText == null) {
            return 0;
        }
        try {
            return messageEditText.getSelectionEnd() - messageEditText.getSelectionStart();
        } catch (Exception e) {
            FileLog.e(e);
        }
        return 0;
    }

    public int getCursorPosition() {
        if (messageEditText == null) {
            return 0;
        }
        return messageEditText.getSelectionStart();
    }

    private class DarkTheme implements Theme.ResourcesProvider {
        @Override
        public Integer getColor(String key) {
            switch (key) {
                case Theme.key_dialogBackground: return -14803426;
                case Theme.key_windowBackgroundWhite: return -15198183;
                case Theme.key_windowBackgroundWhiteBlackText: return -1;
//                case Theme.key_chat_emojiPanelNewTrending: return 0xffff0000;
//                case Theme.key_chat_gifSaveHintBackground: return 0xffff0000;
//                case Theme.key_chat_gifSaveHintText: return 0xffff0000;
                case Theme.key_chat_emojiPanelEmptyText: return -8553090;
                case Theme.key_progressCircle: return -10177027;
                case Theme.key_chat_emojiSearchIcon: return -9211020;
                case Theme.key_chat_emojiPanelStickerPackSelector:
                case Theme.key_chat_emojiSearchBackground: return 181267199;
//                case Theme.key_chat_emojiPanelStickerSetName: return 0xffff0000;
                case Theme.key_chat_emojiPanelIcon: return -9539985;
                case Theme.key_chat_emojiBottomPanelIcon: return -9539985;
                case Theme.key_chat_emojiPanelIconSelected: return -10177041;
                case Theme.key_chat_emojiPanelStickerPackSelectorLine: return -10177041;
                case Theme.key_chat_emojiPanelBackground: return -14803425;
                case Theme.key_chat_emojiPanelShadowLine: return -1610612736;
                case Theme.key_chat_emojiPanelBackspace: return -9539985;
//                case Theme.key_featuredStickers_addButton: return 0xffff0000;
//                case Theme.key_featuredStickers_removeButtonText: return 0xffff0000;
                case Theme.key_listSelector: return 771751936;
                case Theme.key_divider: return -16777216;
            }
            return null;
        }
    }

    private void createEmojiView() {
        if (emojiView != null && emojiView.currentAccount != UserConfig.selectedAccount) {
            sizeNotifierLayout.removeView(emojiView);
            emojiView = null;
        }
        if (emojiView != null) {
            return;
        }
        emojiView = new EmojiView(null, true, false, false, getContext(), false, null, null, resourcesProvider);
        emojiView.setDelegate(new EmojiView.EmojiViewDelegate() {
            @Override
            public boolean onBackspace() {
                if (messageEditText.length() == 0) {
                    return false;
                }
                messageEditText.dispatchKeyEvent(new KeyEvent(KeyEvent.ACTION_DOWN, KeyEvent.KEYCODE_DEL));
                return true;
            }

            @Override
            public void onAnimatedEmojiUnlockClick() {
                new PremiumFeatureBottomSheet(new BaseFragment() {
                    @Override
                    public int getCurrentAccount() {
                        return currentAccount;
                    }

                    @Override
                    public Context getContext() {
                        return PhotoViewerCaptionEnterView.this.getContext();
                    }

                    @Override
                    public Activity getParentActivity() {
                        Context context = getContext();
                        while (context instanceof ContextWrapper) {
                            if (context instanceof Activity) {
                                return (Activity) context;
                            }
                            context = ((ContextWrapper) context).getBaseContext();
                        }
                        return null;
                    }

                    @Override
                    public Dialog getVisibleDialog() {
                        return new Dialog(PhotoViewerCaptionEnterView.this.getContext()) {
                            @Override
                            public void dismiss() {
                                if (getParentActivity() instanceof LaunchActivity && ((LaunchActivity) getParentActivity()).getActionBarLayout() != null) {
                                    parentLayout = ((LaunchActivity) getParentActivity()).getActionBarLayout();
                                    if (parentLayout != null && parentLayout.getLastFragment() != null && parentLayout.getLastFragment().getVisibleDialog() != null) {
                                        Dialog dialog = parentLayout.getLastFragment().getVisibleDialog();
                                        if (dialog instanceof ChatAttachAlert) {
                                            ((ChatAttachAlert) dialog).dismiss(true);
                                        } else {
                                            dialog.dismiss();
                                        }
                                    }
                                }
                                PhotoViewer.getInstance().closePhoto(false, false);
                            }
                        };
                    }
                }, PremiumPreviewFragment.PREMIUM_FEATURE_ANIMATED_EMOJI, false).show();
            }

            @Override
            public void onCustomEmojiSelected(long documentId, TLRPC.Document document,  String emoticon, boolean isRecent) {
                int i = messageEditText.getSelectionEnd();
                if (i < 0) {
                    i = 0;
                }
                try {
                    innerTextChange = true;
                    SpannableString spannable = new SpannableString(emoticon);
                    AnimatedEmojiSpan span;
                    if (document != null) {
                        span = new AnimatedEmojiSpan(document, messageEditText.getPaint().getFontMetricsInt());
                    } else {
                        span = new AnimatedEmojiSpan(documentId, messageEditText.getPaint().getFontMetricsInt());
                    }
                    if (!isRecent) {
                        span.fromEmojiKeyboard = true;
                    }
                    spannable.setSpan(span, 0, spannable.length(), Spanned.SPAN_EXCLUSIVE_EXCLUSIVE);
                    messageEditText.setText(messageEditText.getText().insert(i, spannable));
                    int j = i + spannable.length();
                    messageEditText.setSelection(j, j);
                } catch (Exception e) {
                    FileLog.e(e);
                } finally {
                    innerTextChange = false;
                }
            }

            @Override
            public void onEmojiSelected(String symbol) {
                int i = messageEditText.getSelectionEnd();
                if (i < 0) {
                    i = 0;
                }
                try {
                    innerTextChange = true;
                    CharSequence localCharSequence = Emoji.replaceEmoji(symbol, messageEditText.getPaint().getFontMetricsInt(), AndroidUtilities.dp(20), false);
                    messageEditText.setText(messageEditText.getText().insert(i, localCharSequence));
                    int j = i + localCharSequence.length();
                    messageEditText.setSelection(j, j);
                } catch (Exception e) {
                    FileLog.e(e);
                } finally {
                    innerTextChange = false;
                }
            }
        });
        sizeNotifierLayout.addView(emojiView);
    }

    public void addEmojiToRecent(String code) {
        createEmojiView();
        emojiView.addEmojiToRecent(code);
    }

    public void replaceWithText(int start, int len, CharSequence text, boolean parseEmoji) {
        try {
            SpannableStringBuilder builder = new SpannableStringBuilder(messageEditText.getText());
            builder.replace(start, start + len, text);
            if (parseEmoji) {
                Emoji.replaceEmoji(builder, messageEditText.getPaint().getFontMetricsInt(), AndroidUtilities.dp(20), false);
            }
            messageEditText.setText(builder);
            messageEditText.setSelection(Math.min(start + text.length(), messageEditText.length()));
        } catch (Exception e) {
            FileLog.e(e);
        }
    }

    public void setFieldFocused(boolean focus) {
        if (messageEditText == null) {
            return;
        }
        if (focus) {
            if (!messageEditText.isFocused()) {
                messageEditText.postDelayed(() -> {
                    if (messageEditText != null) {
                        try {
                            messageEditText.requestFocus();
                        } catch (Exception e) {
                            FileLog.e(e);
                        }
                    }
                }, 600);
            }
        } else {
            if (messageEditText.isFocused() && !keyboardVisible) {
                messageEditText.clearFocus();
            }
        }
    }

    public CharSequence getFieldCharSequence() {
        return AndroidUtilities.getTrimmedString(messageEditText.getText());
    }

    public int getEmojiPadding() {
        return emojiPadding;
    }

    public boolean isPopupView(View view) {
        return view == emojiView;
    }

    int lastShow;
    private void showPopup(int show, boolean animated) {
        lastShow = show;
        if (show == 1) {
            createEmojiView();

            emojiView.setVisibility(VISIBLE);
            delegate.onEmojiViewOpen();

            if (keyboardHeight <= 0) {
                keyboardHeight = MessagesController.getGlobalEmojiSettings().getInt("kbd_height", AndroidUtilities.dp(200));
            }
            if (keyboardHeightLand <= 0) {
                keyboardHeightLand = MessagesController.getGlobalEmojiSettings().getInt("kbd_height_land3", AndroidUtilities.dp(200));
            }
            int currentHeight = AndroidUtilities.displaySize.x > AndroidUtilities.displaySize.y ? keyboardHeightLand : keyboardHeight;

            FrameLayout.LayoutParams layoutParams = (FrameLayout.LayoutParams) emojiView.getLayoutParams();
            layoutParams.width = AndroidUtilities.displaySize.x;
            layoutParams.height = currentHeight;
            emojiView.setLayoutParams(layoutParams);
            if (!AndroidUtilities.isInMultiwindow && !forceFloatingEmoji) {
                AndroidUtilities.hideKeyboard(messageEditText);
            }
            if (sizeNotifierLayout != null) {
                emojiPadding = currentHeight;
                sizeNotifierLayout.requestLayout();
                emojiIconDrawable.setIcon(R.drawable.input_keyboard, true);
                onWindowSizeChanged();
            }
        } else {
            if (emojiButton != null) {
                emojiIconDrawable.setIcon(R.drawable.input_smile, true);
            }
            if (sizeNotifierLayout != null) {
                if (animated && SharedConfig.smoothKeyboard && show == 0 && emojiView != null) {
                    ValueAnimator animator = ValueAnimator.ofFloat(emojiPadding, 0);
                    float animateFrom = emojiPadding;
                    popupAnimating = true;
                    delegate.onEmojiViewCloseStart();
                    animator.addUpdateListener(animation -> {
                        float v = (float) animation.getAnimatedValue();
                        emojiPadding = (int) v;
                        emojiView.setTranslationY(animateFrom - v);
                        setTranslationY(animateFrom - v);
                        setAlpha(v / animateFrom);
                        emojiView.setAlpha(v / animateFrom);
                    });
                    animator.addListener(new AnimatorListenerAdapter() {
                        @Override
                        public void onAnimationEnd(Animator animation) {
                            emojiPadding = 0;
                            setTranslationY(0);
                            setAlpha(1f);
                            emojiView.setTranslationY(0);
                            popupAnimating = false;
                            delegate.onEmojiViewCloseEnd();
                            emojiView.setVisibility(GONE);
                            emojiView.setAlpha(1f);
                        }
                    });
                    animator.setDuration(210);
                    animator.setInterpolator(AdjustPanLayoutHelper.keyboardInterpolator);
                    animator.start();
                } else if (show == 0) {
                    if (emojiView != null) {
                        emojiView.setVisibility(GONE);
                    }
                    emojiPadding = 0;
                } else {
                    if (!SharedConfig.smoothKeyboard && emojiView != null) {
                        emojiView.setVisibility(GONE);
                    }
                }
                sizeNotifierLayout.requestLayout();
                onWindowSizeChanged();
            }
        }
    }

    public void hidePopup() {
        if (isPopupShowing()) {
            showPopup(0, true);
        }
    }

    private void openKeyboardInternal() {
        showPopup(AndroidUtilities.isInMultiwindow || AndroidUtilities.usingHardwareInput ? 0 : 2, false);
        openKeyboard();
    }

    public void openKeyboard() {
        messageEditText.requestFocus();
        AndroidUtilities.showKeyboard(messageEditText);
        try {
            messageEditText.setSelection(messageEditText.length(), messageEditText.length());
        } catch (Exception e) {
            FileLog.e(e);
        }
    }

    public boolean isPopupShowing() {
        return emojiView != null && emojiView.getVisibility() == VISIBLE;
    }

    public boolean isPopupAnimating() {
        return popupAnimating;
    }

    public void closeKeyboard() {
        AndroidUtilities.hideKeyboard(messageEditText);
        messageEditText.clearFocus();
    }

    public boolean isKeyboardVisible() {
        return (AndroidUtilities.usingHardwareInput || AndroidUtilities.isInMultiwindow) && getTag() != null || keyboardVisible;
    }

    @Override
    public void onSizeChanged(int height, boolean isWidthGreater) {
        if (height > AndroidUtilities.dp(50) && keyboardVisible && !AndroidUtilities.isInMultiwindow && !forceFloatingEmoji) {
            if (isWidthGreater) {
                keyboardHeightLand = height;
                MessagesController.getGlobalEmojiSettings().edit().putInt("kbd_height_land3", keyboardHeightLand).apply();
            } else {
                keyboardHeight = height;
                MessagesController.getGlobalEmojiSettings().edit().putInt("kbd_height", keyboardHeight).apply();
            }
        }

        if (isPopupShowing()) {
            int newHeight;
            if (isWidthGreater) {
                newHeight = keyboardHeightLand;
            } else {
                newHeight = keyboardHeight;
            }

            FrameLayout.LayoutParams layoutParams = (FrameLayout.LayoutParams) emojiView.getLayoutParams();
            if (layoutParams.width != AndroidUtilities.displaySize.x || layoutParams.height != newHeight) {
                layoutParams.width = AndroidUtilities.displaySize.x;
                layoutParams.height = newHeight;
                emojiView.setLayoutParams(layoutParams);
                if (sizeNotifierLayout != null) {
                    emojiPadding = layoutParams.height;
                    sizeNotifierLayout.requestLayout();
                    onWindowSizeChanged();
                }
            }
        }

        if (lastSizeChangeValue1 == height && lastSizeChangeValue2 == isWidthGreater) {
            onWindowSizeChanged();
            return;
        }
        lastSizeChangeValue1 = height;
        lastSizeChangeValue2 = isWidthGreater;

        boolean oldValue = keyboardVisible;
        keyboardVisible = height > 0;
        if (keyboardVisible && isPopupShowing()) {
            showPopup(0, false);
        }
        if (emojiPadding != 0 && !keyboardVisible && keyboardVisible != oldValue && !isPopupShowing()) {
            emojiPadding = 0;
            sizeNotifierLayout.requestLayout();
        }
        onWindowSizeChanged();
    }

    @Override
    public void didReceivedNotification(int id, int account, Object... args) {
        if (id == NotificationCenter.emojiLoaded) {
            if (emojiView != null) {
                emojiView.invalidateViews();
            }
        }
    }

    public void setAllowTextEntitiesIntersection(boolean value) {
        messageEditText.setAllowTextEntitiesIntersection(value);
    }

    public EditTextCaption getMessageEditText() {
        return messageEditText;
    }

    private int getThemedColor(String key) {
        Integer color = resourcesProvider != null ? resourcesProvider.getColor(key) : null;
        return color != null ? color : Theme.getColor(key);
    }

    public Theme.ResourcesProvider getResourcesProvider() {
        return resourcesProvider;
    }
}<|MERGE_RESOLUTION|>--- conflicted
+++ resolved
@@ -395,10 +395,6 @@
         textFieldContainer.addView(doneButton, LayoutHelper.createLinear(48, 48, Gravity.BOTTOM));
         doneButton.setOnClickListener(view -> {
             if (MessagesController.getInstance(currentAccount).getCaptionMaxLengthLimit() - codePointCount < 0) {
-<<<<<<< HEAD
-                AndroidUtilities.shakeView(captionLimitView, 2, 0);
-                VibrateUtil.vibrate();
-=======
                 AndroidUtilities.shakeView(captionLimitView);
                 try {
                     captionLimitView.performHapticFeedback(HapticFeedbackConstants.KEYBOARD_TAP, HapticFeedbackConstants.FLAG_IGNORE_GLOBAL_SETTING);
@@ -407,7 +403,6 @@
                 if (!MessagesController.getInstance(currentAccount).premiumLocked && MessagesController.getInstance(currentAccount).captionLengthLimitPremium > codePointCount) {
                     photoViewer.showCaptionLimitBulletin(parent);
                 }
->>>>>>> 8c043db2
                 return;
             }
             delegate.onCaptionEnter();
