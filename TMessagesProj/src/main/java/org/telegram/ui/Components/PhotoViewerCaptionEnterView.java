/*
 * This is the source code of Telegram for Android v. 5.x.x
 * It is licensed under GNU GPL v. 2 or later.
 * You should have received a copy of the license in this archive (see LICENSE).
 *
 * Copyright Nikolai Kudashov, 2013-2018.
 */

package org.telegram.ui.Components;

import android.animation.Animator;
import android.animation.AnimatorListenerAdapter;
import android.animation.AnimatorSet;
import android.animation.ObjectAnimator;
import android.animation.ValueAnimator;
import android.content.Context;
import android.graphics.Canvas;
import android.graphics.Color;
import android.graphics.ColorFilter;
import android.graphics.Paint;
import android.graphics.PorterDuff;
import android.graphics.PorterDuffColorFilter;
import android.graphics.Rect;
import android.graphics.drawable.Drawable;
import android.text.Editable;
import android.text.InputFilter;
import android.text.SpannableStringBuilder;
import android.text.TextPaint;
import android.text.TextUtils;
import android.text.TextWatcher;
import android.text.style.ImageSpan;
import android.util.TypedValue;
import android.view.ActionMode;
import android.view.Gravity;
import android.view.KeyEvent;
import android.view.Menu;
import android.view.MotionEvent;
import android.view.View;
import android.view.inputmethod.EditorInfo;
import android.widget.FrameLayout;
import android.widget.ImageView;
import android.widget.LinearLayout;

import org.telegram.messenger.AndroidUtilities;
import org.telegram.messenger.Emoji;
import org.telegram.messenger.LocaleController;
import org.telegram.messenger.MessagesController;
import org.telegram.messenger.NotificationCenter;
import org.telegram.messenger.FileLog;
import org.telegram.messenger.R;
import org.telegram.messenger.SharedConfig;
import org.telegram.messenger.UserConfig;
import org.telegram.ui.ActionBar.AdjustPanLayoutHelper;
import org.telegram.ui.ActionBar.FloatingToolbar;
import org.telegram.ui.ActionBar.Theme;

public class PhotoViewerCaptionEnterView extends FrameLayout implements NotificationCenter.NotificationCenterDelegate, SizeNotifierFrameLayoutPhoto.SizeNotifierFrameLayoutPhotoDelegate {

    public interface PhotoViewerCaptionEnterViewDelegate {
        void onCaptionEnter();
        void onTextChanged(CharSequence text);
        void onWindowSizeChanged(int size);
        void onEmojiViewCloseStart();
        void onEmojiViewCloseEnd();
    }

    private EditTextCaption messageEditText;
    private ImageView emojiButton;
    private ReplaceableIconDrawable emojiIconDrawable;
    private EmojiView emojiView;
    private SizeNotifierFrameLayoutPhoto sizeNotifierLayout;
    private Drawable drawable;
    private Drawable checkDrawable;
    private int lineCount;
    private boolean isInitLineCount;
    private boolean shouldAnimateEditTextWithBounds;
    private int messageEditTextPredrawHeigth;
    private int messageEditTextPredrawScrollY;
    private float chatActivityEnterViewAnimateFromTop;

    private AnimatorSet runningAnimation;
    private AnimatorSet runningAnimation2;
    private ObjectAnimator runningAnimationAudio;
    private int runningAnimationType;
    private int audioInterfaceState;

    private int lastSizeChangeValue1;
    private boolean lastSizeChangeValue2;

    private int keyboardHeight;
    private int keyboardHeightLand;
    private boolean keyboardVisible;
    private int emojiPadding;

    private boolean forceFloatingEmoji;

    private boolean innerTextChange;
    private boolean popupAnimating;

    private int captionMaxLength = 1024;

    private PhotoViewerCaptionEnterViewDelegate delegate;

    private View windowView;

    private TextPaint lengthTextPaint;
    private String lengthText;

    public PhotoViewerCaptionEnterView(Context context, SizeNotifierFrameLayoutPhoto parent, final View window) {
        super(context);
        paint.setColor(0x7f000000);
        setWillNotDraw(false);
        setFocusable(true);
        setFocusableInTouchMode(true);
        setClipChildren(false);
        windowView = window;

        sizeNotifierLayout = parent;

        LinearLayout textFieldContainer = new LinearLayout(context);
        textFieldContainer.setClipChildren(false);
        textFieldContainer.setOrientation(LinearLayout.HORIZONTAL);
        addView(textFieldContainer, LayoutHelper.createFrame(LayoutHelper.MATCH_PARENT, LayoutHelper.WRAP_CONTENT, Gravity.LEFT | Gravity.TOP, 2, 0, 0, 0));

        FrameLayout frameLayout = new FrameLayout(context);
        frameLayout.setClipChildren(false);
        textFieldContainer.addView(frameLayout, LayoutHelper.createLinear(0, LayoutHelper.WRAP_CONTENT, 1.0f));

        emojiButton = new ImageView(context);
<<<<<<< HEAD
        emojiButton.setImageResource(R.drawable.baseline_emoticon_24);
=======
>>>>>>> 4992f231
        emojiButton.setScaleType(ImageView.ScaleType.CENTER_INSIDE);
        emojiButton.setPadding(AndroidUtilities.dp(4), AndroidUtilities.dp(1), 0, 0);
        emojiButton.setAlpha(0.58f);
        frameLayout.addView(emojiButton, LayoutHelper.createFrame(48, 48, Gravity.BOTTOM | Gravity.LEFT));
        emojiButton.setOnClickListener(view -> {
            if (keyboardVisible) {
                showPopup(1, false);
            } else {
                openKeyboardInternal();
            }
        });
        emojiButton.setContentDescription(LocaleController.getString("Emoji", R.string.Emoji));
        emojiButton.setImageDrawable(emojiIconDrawable = new ReplaceableIconDrawable(context));
        emojiIconDrawable.setColorFilter(new PorterDuffColorFilter(Color.WHITE, PorterDuff.Mode.MULTIPLY));
        emojiIconDrawable.setIcon(R.drawable.input_smile, false);

        lengthTextPaint = new TextPaint(TextPaint.ANTI_ALIAS_FLAG);
        lengthTextPaint.setTextSize(AndroidUtilities.dp(13));
        lengthTextPaint.setTypeface(AndroidUtilities.getTypeface("fonts/rmedium.ttf"));
        lengthTextPaint.setColor(0xffd9d9d9);

        messageEditText = new EditTextCaption(context) {
            @Override
            protected void onMeasure(int widthMeasureSpec, int heightMeasureSpec) {
                try {
                    isInitLineCount = getMeasuredWidth() == 0 && getMeasuredHeight() == 0;
                    super.onMeasure(widthMeasureSpec, heightMeasureSpec);
                    if (isInitLineCount) {
                        lineCount = getLineCount();
                    }
                    isInitLineCount = false;
                } catch (Exception e) {
                    setMeasuredDimension(MeasureSpec.getSize(widthMeasureSpec), AndroidUtilities.dp(51));
                    FileLog.e(e);
                }
            }

            @Override
            protected void onSelectionChanged(int selStart, int selEnd) {
                super.onSelectionChanged(selStart, selEnd);
                if (selStart != selEnd) {
                    fixHandleView(false);
                } else {
                    fixHandleView(true);
                }
            }

            @Override
            protected void extendActionMode(ActionMode actionMode, Menu menu) {
                PhotoViewerCaptionEnterView.this.extendActionMode(actionMode, menu);
            }

            @Override
            protected int getActionModeStyle() {
                return FloatingToolbar.STYLE_BLACK;
            }

            @Override
            public boolean requestRectangleOnScreen(Rect rectangle) {
                rectangle.bottom += AndroidUtilities.dp(1000);
                return super.requestRectangleOnScreen(rectangle);
            }

        };

        messageEditText.setWindowView(windowView);
        messageEditText.setHint(LocaleController.getString("AddCaption", R.string.AddCaption));
        messageEditText.setImeOptions(EditorInfo.IME_FLAG_NO_EXTRACT_UI);
        messageEditText.setInputType(messageEditText.getInputType() | EditorInfo.TYPE_TEXT_FLAG_CAP_SENTENCES);
        messageEditText.setMaxLines(4);
        messageEditText.setHorizontallyScrolling(false);
        messageEditText.setTextSize(TypedValue.COMPLEX_UNIT_DIP, 18);
        messageEditText.setGravity(Gravity.BOTTOM);
        messageEditText.setPadding(0, AndroidUtilities.dp(11), 0, AndroidUtilities.dp(12));
        messageEditText.setBackgroundDrawable(null);
        messageEditText.setCursorColor(0xffffffff);
        messageEditText.setCursorSize(AndroidUtilities.dp(20));
        messageEditText.setTextColor(0xffffffff);
        messageEditText.setHighlightColor(0x4fffffff);
        messageEditText.setHintTextColor(0xb2ffffff);
        InputFilter[] inputFilters = new InputFilter[1];
        inputFilters[0] = new InputFilter.LengthFilter(captionMaxLength);
        messageEditText.setFilters(inputFilters);
        frameLayout.addView(messageEditText, LayoutHelper.createFrame(LayoutHelper.MATCH_PARENT, LayoutHelper.WRAP_CONTENT, Gravity.LEFT | Gravity.BOTTOM, 52, 0, 6, 0));
        messageEditText.setOnKeyListener((view, i, keyEvent) -> {
            if (i == KeyEvent.KEYCODE_BACK) {
                if (windowView != null && hideActionMode()) {
                    return true;
                } else if (!keyboardVisible && isPopupShowing()) {
                    if (keyEvent.getAction() == 1) {
                        showPopup(0, true);
                    }
                    return true;
                }
            }
            return false;
        });
        messageEditText.setOnClickListener(view -> {
            if (isPopupShowing()) {
                showPopup(AndroidUtilities.usingHardwareInput ? 0 : 2, false);
            }
        });
        messageEditText.addTextChangedListener(new TextWatcher() {
            boolean processChange = false;

            @Override
            public void beforeTextChanged(CharSequence charSequence, int i, int i2, int i3) {

            }

            @Override
            public void onTextChanged(CharSequence charSequence, int start, int before, int count) {
                if (lineCount != messageEditText.getLineCount()) {
                    if (!isInitLineCount && messageEditText.getMeasuredWidth() > 0) {
                        onLineCountChanged(lineCount, messageEditText.getLineCount());
                    }
                    lineCount = messageEditText.getLineCount();
                }

                if (innerTextChange) {
                    return;
                }

                if (delegate != null) {
                    delegate.onTextChanged(charSequence);
                }
                if (count - before > 1) {
                    processChange = true;
                }
            }

            @Override
            public void afterTextChanged(Editable editable) {
                int charactersLeft = captionMaxLength - messageEditText.length();
                if (charactersLeft <= 128) {
                    lengthText = String.format("%d", charactersLeft);
                } else {
                    lengthText = null;
                }
                PhotoViewerCaptionEnterView.this.invalidate();
                if (innerTextChange) {
                    return;
                }
                if (processChange) {
                    ImageSpan[] spans = editable.getSpans(0, editable.length(), ImageSpan.class);
                    for (int i = 0; i < spans.length; i++) {
                        editable.removeSpan(spans[i]);
                    }
                    Emoji.replaceEmoji(editable, messageEditText.getPaint().getFontMetricsInt(), AndroidUtilities.dp(20), false);
                    processChange = false;
                }
            }
        });

        drawable = Theme.createCircleDrawable(AndroidUtilities.dp(16), 0xff66bffa);
        checkDrawable = context.getResources().getDrawable(R.drawable.input_done).mutate();
        CombinedDrawable combinedDrawable = new CombinedDrawable(drawable, checkDrawable, 0, AndroidUtilities.dp(1));
        combinedDrawable.setCustomSize(AndroidUtilities.dp(32), AndroidUtilities.dp(32));

        ImageView doneButton = new ImageView(context);
        doneButton.setScaleType(ImageView.ScaleType.CENTER);
        doneButton.setImageDrawable(combinedDrawable);
        textFieldContainer.addView(doneButton, LayoutHelper.createLinear(48, 48, Gravity.BOTTOM));
        doneButton.setOnClickListener(view -> delegate.onCaptionEnter());
        doneButton.setContentDescription(LocaleController.getString("Done", R.string.Done));
    }

    private void onLineCountChanged(int lineCountOld, int lineCountNew) {
        if (!TextUtils.isEmpty(messageEditText.getText())) {
            shouldAnimateEditTextWithBounds = true;
            messageEditTextPredrawHeigth = messageEditText.getMeasuredHeight();
            messageEditTextPredrawScrollY = messageEditText.getScrollY();
            invalidate();
        } else {
            messageEditText.animate().cancel();
            messageEditText.setOffsetY(0);
            shouldAnimateEditTextWithBounds = false;
        }
        chatActivityEnterViewAnimateFromTop = getTop() + offset;
    }

    float animationProgress = 0.0f;

    Paint paint = new Paint();
    float offset = 0;

    @Override
    protected void dispatchDraw(Canvas canvas) {
        canvas.save();
        canvas.drawRect(0, offset, getMeasuredWidth(), getMeasuredHeight(), paint);
        canvas.clipRect(0, offset, getMeasuredWidth(), getMeasuredHeight());
        super.dispatchDraw(canvas);
        canvas.restore();
    }

    ValueAnimator messageEditTextAnimator;
    ValueAnimator topBackgroundAnimator;
    @Override
    protected void onDraw(Canvas canvas) {
        if (shouldAnimateEditTextWithBounds) {
            float dy = (messageEditTextPredrawHeigth - messageEditText.getMeasuredHeight()) + (messageEditTextPredrawScrollY - messageEditText.getScrollY());
            messageEditText.setOffsetY(messageEditText.getOffsetY() - dy);
            ValueAnimator a = ValueAnimator.ofFloat(messageEditText.getOffsetY(), 0);
            a.addUpdateListener(animation -> messageEditText.setOffsetY((float) animation.getAnimatedValue()));
            if (messageEditTextAnimator != null) {
                messageEditTextAnimator.cancel();
            }
            messageEditTextAnimator = a;
            a.setDuration(200);
            a.setInterpolator(CubicBezierInterpolator.DEFAULT);
            a.start();
            shouldAnimateEditTextWithBounds = false;
        }

        if (chatActivityEnterViewAnimateFromTop != 0 && chatActivityEnterViewAnimateFromTop != getTop() + offset) {
            if (topBackgroundAnimator != null) {
                topBackgroundAnimator.cancel();
            }
            offset = chatActivityEnterViewAnimateFromTop - (getTop() + offset);
            topBackgroundAnimator = ValueAnimator.ofFloat(offset, 0);
            topBackgroundAnimator.addUpdateListener(valueAnimator -> {
                offset = (float) valueAnimator.getAnimatedValue();
                invalidate();
            });
            topBackgroundAnimator.setInterpolator(CubicBezierInterpolator.DEFAULT);
            topBackgroundAnimator.setDuration(200);
            topBackgroundAnimator.start();
            chatActivityEnterViewAnimateFromTop = 0;
        }

        if (lengthText != null && getMeasuredHeight() > AndroidUtilities.dp(48)) {
            int width = (int) Math.ceil(lengthTextPaint.measureText(lengthText));
            int x = (AndroidUtilities.dp(56) - width) / 2;
            canvas.drawText(lengthText, x, getMeasuredHeight() - AndroidUtilities.dp(48), lengthTextPaint);
            if (animationProgress < 1.0f) {
                animationProgress += 17.0f / 120.0f;
                invalidate();
                if (animationProgress >= 1.0f) {
                    animationProgress = 1.0f;
                }
                lengthTextPaint.setAlpha((int) (255 * animationProgress));
            }
        } else {
            lengthTextPaint.setAlpha(0);
            animationProgress = 0.0f;
        }
    }

    public void setForceFloatingEmoji(boolean value) {
        forceFloatingEmoji = value;
    }

    public void updateColors() {
        Theme.setDrawableColor(drawable, Theme.getColor(Theme.key_dialogFloatingButton));
        Theme.setDrawableColor(checkDrawable, Theme.getColor(Theme.key_dialogFloatingIcon));
    }

    public boolean hideActionMode() {
        /*if (Build.VERSION.SDK_INT >= 23 && currentActionMode != null) {
            try {
                currentActionMode.finish();
            } catch (Exception e) {
                FileLog.e(e);
            }
            currentActionMode = null;
            return true;
        }*/
        return false;
    }

    protected void extendActionMode(ActionMode actionMode, Menu menu) {

    }

    private void onWindowSizeChanged() {
        int size = sizeNotifierLayout.getHeight();
        if (!keyboardVisible) {
            size -= emojiPadding;
        }
        if (delegate != null) {
            delegate.onWindowSizeChanged(size);
        }
    }

    public void onCreate() {
        NotificationCenter.getGlobalInstance().addObserver(this, NotificationCenter.emojiDidLoad);
        sizeNotifierLayout.setDelegate(this);
    }

    public void onDestroy() {
        hidePopup();
        if (isKeyboardVisible()) {
            closeKeyboard();
        }
        keyboardVisible = false;
        NotificationCenter.getGlobalInstance().removeObserver(this, NotificationCenter.emojiDidLoad);
        if (sizeNotifierLayout != null) {
            sizeNotifierLayout.setDelegate(null);
        }
    }

    public void setDelegate(PhotoViewerCaptionEnterViewDelegate delegate) {
        this.delegate = delegate;
    }

    public void setFieldText(CharSequence text) {
        if (messageEditText == null) {
            return;
        }
        messageEditText.setText(text);
        messageEditText.setSelection(messageEditText.getText().length());
        if (delegate != null) {
            delegate.onTextChanged(messageEditText.getText());
        }
        int old = captionMaxLength;
        captionMaxLength = MessagesController.getInstance(UserConfig.selectedAccount).maxCaptionLength;
        if (old != captionMaxLength) {
            InputFilter[] inputFilters = new InputFilter[1];
            inputFilters[0] = new InputFilter.LengthFilter(captionMaxLength);
            messageEditText.setFilters(inputFilters);
        }
    }

    public int getSelectionLength() {
        if (messageEditText == null) {
            return 0;
        }
        try {
            return messageEditText.getSelectionEnd() - messageEditText.getSelectionStart();
        } catch (Exception e) {
            FileLog.e(e);
        }
        return 0;
    }

    public int getCursorPosition() {
        if (messageEditText == null) {
            return 0;
        }
        return messageEditText.getSelectionStart();
    }

    private void createEmojiView() {
        if (emojiView != null) {
            return;
        }
        emojiView = new EmojiView(false, false, getContext(), false, null);
        emojiView.setDelegate(new EmojiView.EmojiViewDelegate() {
            @Override
            public boolean onBackspace() {
                if (messageEditText.length() == 0) {
                    return false;
                }
                messageEditText.dispatchKeyEvent(new KeyEvent(KeyEvent.ACTION_DOWN, KeyEvent.KEYCODE_DEL));
                return true;
            }

            @Override
            public void onEmojiSelected(String symbol) {
                if (messageEditText.length() + symbol.length() > captionMaxLength) {
                    return;
                }
                int i = messageEditText.getSelectionEnd();
                if (i < 0) {
                    i = 0;
                }
                try {
                    innerTextChange = true;
                    CharSequence localCharSequence = Emoji.replaceEmoji(symbol, messageEditText.getPaint().getFontMetricsInt(), AndroidUtilities.dp(20), false);
                    messageEditText.setText(messageEditText.getText().insert(i, localCharSequence));
                    int j = i + localCharSequence.length();
                    messageEditText.setSelection(j, j);
                } catch (Exception e) {
                    FileLog.e(e);
                } finally {
                    innerTextChange = false;
                }
            }
        });
        sizeNotifierLayout.addView(emojiView);
    }

    public void addEmojiToRecent(String code) {
        createEmojiView();
        emojiView.addEmojiToRecent(code);
    }

    public void replaceWithText(int start, int len, CharSequence text, boolean parseEmoji) {
        try {
            SpannableStringBuilder builder = new SpannableStringBuilder(messageEditText.getText());
            builder.replace(start, start + len, text);
            if (parseEmoji) {
                Emoji.replaceEmoji(builder, messageEditText.getPaint().getFontMetricsInt(), AndroidUtilities.dp(20), false);
            }
            messageEditText.setText(builder);
            if (start + text.length() <= messageEditText.length()) {
                messageEditText.setSelection(start + text.length());
            } else {
                messageEditText.setSelection(messageEditText.length());
            }
        } catch (Exception e) {
            FileLog.e(e);
        }
    }

    public void setFieldFocused(boolean focus) {
        if (messageEditText == null) {
            return;
        }
        if (focus) {
            if (!messageEditText.isFocused()) {
                messageEditText.postDelayed(() -> {
                    if (messageEditText != null) {
                        try {
                            messageEditText.requestFocus();
                        } catch (Exception e) {
                            FileLog.e(e);
                        }
                    }
                }, 600);
            }
        } else {
            if (messageEditText.isFocused() && !keyboardVisible) {
                messageEditText.clearFocus();
            }
        }
    }

    public CharSequence getFieldCharSequence() {
        return AndroidUtilities.getTrimmedString(messageEditText.getText());
    }

    public int getEmojiPadding() {
        return emojiPadding;
    }

    public boolean isPopupView(View view) {
        return view == emojiView;
    }

    int lastShow;
    private void showPopup(int show, boolean animated) {
        lastShow = show;
        if (show == 1) {
            if (emojiView == null) {
                createEmojiView();
            }

            emojiView.setVisibility(VISIBLE);

            if (keyboardHeight <= 0) {
                keyboardHeight = MessagesController.getGlobalEmojiSettings().getInt("kbd_height", AndroidUtilities.dp(200));
            }
            if (keyboardHeightLand <= 0) {
                keyboardHeightLand = MessagesController.getGlobalEmojiSettings().getInt("kbd_height_land3", AndroidUtilities.dp(200));
            }
            int currentHeight = AndroidUtilities.displaySize.x > AndroidUtilities.displaySize.y ? keyboardHeightLand : keyboardHeight;

            FrameLayout.LayoutParams layoutParams = (FrameLayout.LayoutParams) emojiView.getLayoutParams();
            layoutParams.width = AndroidUtilities.displaySize.x;
            layoutParams.height = currentHeight;
            emojiView.setLayoutParams(layoutParams);
            if (!AndroidUtilities.isInMultiwindow && !forceFloatingEmoji) {
                AndroidUtilities.hideKeyboard(messageEditText);
            }
            if (sizeNotifierLayout != null) {
                emojiPadding = currentHeight;
                sizeNotifierLayout.requestLayout();
<<<<<<< HEAD
                emojiButton.setImageResource(R.drawable.baseline_keyboard_24);
=======
                emojiIconDrawable.setIcon(R.drawable.input_keyboard, true);
>>>>>>> 4992f231
                onWindowSizeChanged();
            }
        } else {
            if (emojiButton != null) {
<<<<<<< HEAD
                emojiButton.setImageResource(R.drawable.baseline_emoticon_24);
            }
            if (emojiView != null) {
                emojiView.setVisibility(GONE);
=======
                emojiIconDrawable.setIcon(R.drawable.input_smile, true);
>>>>>>> 4992f231
            }
            if (sizeNotifierLayout != null) {
                if (animated && SharedConfig.smoothKeyboard && show == 0 && emojiView != null) {
                    ValueAnimator animator = ValueAnimator.ofFloat(emojiPadding, 0);
                    float animateFrom = emojiPadding;
                    popupAnimating = true;
                    delegate.onEmojiViewCloseStart();
                    animator.addUpdateListener(animation -> {
                        float v = (float) animation.getAnimatedValue();
                        emojiPadding = (int) v;
                        emojiView.setTranslationY(animateFrom - v);
                        setTranslationY(animateFrom - v);
                        setAlpha(v / animateFrom);
                        emojiView.setAlpha(v / animateFrom);
                    });
                    animator.addListener(new AnimatorListenerAdapter() {
                        @Override
                        public void onAnimationEnd(Animator animation) {
                            emojiPadding = 0;
                            setTranslationY(0);
                            setAlpha(1f);
                            emojiView.setTranslationY(0);
                            popupAnimating = false;
                            delegate.onEmojiViewCloseEnd();
                            emojiView.setVisibility(GONE);
                            emojiView.setAlpha(1f);
                        }
                    });
                    animator.setDuration(210);
                    animator.setInterpolator(AdjustPanLayoutHelper.keyboardInterpolator);
                    animator.start();
                } else if (show == 0) {
                    if (emojiView != null) {
                        emojiView.setVisibility(GONE);
                    }
                    emojiPadding = 0;
                } else {
                    if (!SharedConfig.smoothKeyboard && emojiView != null) {
                        emojiView.setVisibility(GONE);
                    }
                }
                sizeNotifierLayout.requestLayout();
                onWindowSizeChanged();
            }
        }
    }

    public void hidePopup() {
        if (isPopupShowing()) {
            showPopup(0, true);
        }
    }

    private void openKeyboardInternal() {
        showPopup(AndroidUtilities.usingHardwareInput ? 0 : 2, false);
        openKeyboard();
    }

    public void openKeyboard() {
        int currentSelection;
        try {
            currentSelection = messageEditText.getSelectionStart();
        } catch (Exception e) {
            currentSelection = messageEditText.length();
            FileLog.e(e);
        }
        MotionEvent event = MotionEvent.obtain(0, 0, MotionEvent.ACTION_DOWN, 0, 0, 0);
        messageEditText.onTouchEvent(event);
        event.recycle();
        event = MotionEvent.obtain(0, 0, MotionEvent.ACTION_UP, 0, 0, 0);
        messageEditText.onTouchEvent(event);
        event.recycle();
        AndroidUtilities.showKeyboard(messageEditText);
        try {
            messageEditText.setSelection(currentSelection);
        } catch (Exception e) {
            FileLog.e(e);
        }
    }

    public boolean isPopupShowing() {
        return emojiView != null && emojiView.getVisibility() == VISIBLE;
    }

    public boolean isPopupAnimatig() {
        return popupAnimating;
    }

    public void closeKeyboard() {
        AndroidUtilities.hideKeyboard(messageEditText);
        messageEditText.clearFocus();
    }

    public boolean isKeyboardVisible() {
        return AndroidUtilities.usingHardwareInput && getTag() != null || keyboardVisible;
    }

    @Override
    public void onSizeChanged(int height, boolean isWidthGreater) {
        if (height > AndroidUtilities.dp(50) && keyboardVisible && !AndroidUtilities.isInMultiwindow && !forceFloatingEmoji) {
            if (isWidthGreater) {
                keyboardHeightLand = height;
                MessagesController.getGlobalEmojiSettings().edit().putInt("kbd_height_land3", keyboardHeightLand).apply();
            } else {
                keyboardHeight = height;
                MessagesController.getGlobalEmojiSettings().edit().putInt("kbd_height", keyboardHeight).apply();
            }
        }

        if (isPopupShowing()) {
            int newHeight;
            if (isWidthGreater) {
                newHeight = keyboardHeightLand;
            } else {
                newHeight = keyboardHeight;
            }

            FrameLayout.LayoutParams layoutParams = (FrameLayout.LayoutParams) emojiView.getLayoutParams();
            if (layoutParams.width != AndroidUtilities.displaySize.x || layoutParams.height != newHeight) {
                layoutParams.width = AndroidUtilities.displaySize.x;
                layoutParams.height = newHeight;
                emojiView.setLayoutParams(layoutParams);
                if (sizeNotifierLayout != null) {
                    emojiPadding = layoutParams.height;
                    sizeNotifierLayout.requestLayout();
                    onWindowSizeChanged();
                }
            }
        }

        if (lastSizeChangeValue1 == height && lastSizeChangeValue2 == isWidthGreater) {
            onWindowSizeChanged();
            return;
        }
        lastSizeChangeValue1 = height;
        lastSizeChangeValue2 = isWidthGreater;

        boolean oldValue = keyboardVisible;
        keyboardVisible = height > 0;
        if (keyboardVisible && isPopupShowing()) {
            showPopup(0, false);
        }
        if (emojiPadding != 0 && !keyboardVisible && keyboardVisible != oldValue && !isPopupShowing()) {
            emojiPadding = 0;
            sizeNotifierLayout.requestLayout();
        }
        onWindowSizeChanged();
    }

    @Override
    public void didReceivedNotification(int id, int account, Object... args) {
        if (id == NotificationCenter.emojiDidLoad) {
            if (emojiView != null) {
                emojiView.invalidateViews();
            }
        }
    }

    public void setAllowTextEntitiesIntersection(boolean value) {
        messageEditText.setAllowTextEntitiesIntersection(value);
    }
}<|MERGE_RESOLUTION|>--- conflicted
+++ resolved
@@ -127,10 +127,6 @@
         textFieldContainer.addView(frameLayout, LayoutHelper.createLinear(0, LayoutHelper.WRAP_CONTENT, 1.0f));
 
         emojiButton = new ImageView(context);
-<<<<<<< HEAD
-        emojiButton.setImageResource(R.drawable.baseline_emoticon_24);
-=======
->>>>>>> 4992f231
         emojiButton.setScaleType(ImageView.ScaleType.CENTER_INSIDE);
         emojiButton.setPadding(AndroidUtilities.dp(4), AndroidUtilities.dp(1), 0, 0);
         emojiButton.setAlpha(0.58f);
@@ -599,23 +595,12 @@
             if (sizeNotifierLayout != null) {
                 emojiPadding = currentHeight;
                 sizeNotifierLayout.requestLayout();
-<<<<<<< HEAD
-                emojiButton.setImageResource(R.drawable.baseline_keyboard_24);
-=======
-                emojiIconDrawable.setIcon(R.drawable.input_keyboard, true);
->>>>>>> 4992f231
+                emojiIconDrawable.setIcon(R.drawable.baseline_keyboard_24, true);
                 onWindowSizeChanged();
             }
         } else {
             if (emojiButton != null) {
-<<<<<<< HEAD
-                emojiButton.setImageResource(R.drawable.baseline_emoticon_24);
-            }
-            if (emojiView != null) {
-                emojiView.setVisibility(GONE);
-=======
-                emojiIconDrawable.setIcon(R.drawable.input_smile, true);
->>>>>>> 4992f231
+                emojiIconDrawable.setIcon(R.drawable.baseline_emoticon_24, true);
             }
             if (sizeNotifierLayout != null) {
                 if (animated && SharedConfig.smoothKeyboard && show == 0 && emojiView != null) {
