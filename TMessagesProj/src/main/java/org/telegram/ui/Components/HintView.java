package org.telegram.ui.Components;

import android.animation.Animator;
import android.animation.AnimatorListenerAdapter;
import android.animation.AnimatorSet;
import android.animation.ObjectAnimator;
import android.content.Context;
import android.graphics.PorterDuff;
import android.graphics.PorterDuffColorFilter;
import android.graphics.drawable.Drawable;
import android.util.TypedValue;
import android.view.Gravity;
import android.view.View;
import android.widget.FrameLayout;
import android.widget.ImageView;
import android.widget.TextView;

import org.telegram.messenger.AndroidUtilities;
import org.telegram.messenger.ImageReceiver;
import org.telegram.messenger.LocaleController;
import org.telegram.messenger.MessageObject;
import org.telegram.messenger.R;
import org.telegram.tgnet.TLRPC;
import org.telegram.ui.ActionBar.SimpleTextView;
import org.telegram.ui.ActionBar.Theme;
import org.telegram.ui.Cells.ChatMessageCell;


@SuppressWarnings("FieldCanBeLocal")
public class HintView extends FrameLayout {

    public static final int TYPE_SEARCH_AS_LIST = 3;
    public static final int TYPE_POLL_VOTE = 5;

    private TextView textView;
    private ImageView imageView;
    private ImageView arrowImageView;
    private ChatMessageCell messageCell;
    private View currentView;
    private AnimatorSet animatorSet;
    private Runnable hideRunnable;
    private int currentType;
    private boolean isTopArrow;
    private String overrideText;
    private int shownY;
    private float translationY;
    private float extraTranslationY;

    private int bottomOffset;
    private long showingDuration = 2000;
    private final Theme.ResourcesProvider resourcesProvider;

    public HintView(Context context, int type) {
        this(context, type, false, null);
    }

    public HintView(Context context, int type, boolean topArrow) {
        this(context, type, topArrow, null);
    }

    public HintView(Context context, int type, Theme.ResourcesProvider resourcesProvider) {
        this(context, type, false, resourcesProvider);
    }

    public HintView(Context context, int type, boolean topArrow, Theme.ResourcesProvider resourcesProvider) {
        super(context);
        this.resourcesProvider = resourcesProvider;

        currentType = type;
        isTopArrow = topArrow;

        textView = new CorrectlyMeasuringTextView(context);
        textView.setTextColor(getThemedColor(Theme.key_chat_gifSaveHintText));
        textView.setTextSize(TypedValue.COMPLEX_UNIT_DIP, 14);
        textView.setMaxLines(2);
        if (type == 7 || type == 8 || type == 9) {
            textView.setMaxWidth(AndroidUtilities.dp(310));
        } else if (type == 4) {
            textView.setMaxWidth(AndroidUtilities.dp(280));
        } else {
            textView.setMaxWidth(AndroidUtilities.dp(250));
        }
        if (currentType == TYPE_SEARCH_AS_LIST) {
            textView.setGravity(Gravity.LEFT | Gravity.CENTER_VERTICAL);
            textView.setBackground(Theme.createRoundRectDrawable(AndroidUtilities.dp(5), getThemedColor(Theme.key_chat_gifSaveHintBackground)));
            textView.setPadding(AndroidUtilities.dp(10), 0, AndroidUtilities.dp(10), 0);
            addView(textView, LayoutHelper.createFrame(LayoutHelper.WRAP_CONTENT, 30, Gravity.LEFT | Gravity.TOP, 0, topArrow ? 6 : 0, 0, topArrow ? 0 : 6));
        } else {
            textView.setGravity(Gravity.LEFT | Gravity.TOP);
            textView.setBackground(Theme.createRoundRectDrawable(AndroidUtilities.dp(currentType == 7 || currentType == 8 || currentType == 9 ? 6 : 3), getThemedColor(Theme.key_chat_gifSaveHintBackground)));
            if (currentType == TYPE_POLL_VOTE || currentType == 4) {
                textView.setPadding(AndroidUtilities.dp(9), AndroidUtilities.dp(6), AndroidUtilities.dp(9), AndroidUtilities.dp(7));
            } else if (currentType == 2) {
                textView.setPadding(AndroidUtilities.dp(7), AndroidUtilities.dp(6), AndroidUtilities.dp(7), AndroidUtilities.dp(7));
            } else if (currentType == 7 || currentType == 8 || currentType == 9) {
                textView.setPadding(AndroidUtilities.dp(8), AndroidUtilities.dp(7), AndroidUtilities.dp(8), AndroidUtilities.dp(8));
            } else {
                textView.setPadding(AndroidUtilities.dp(currentType == 0 ? 54 : 5), AndroidUtilities.dp(6), AndroidUtilities.dp(5), AndroidUtilities.dp(7));
            }
            addView(textView, LayoutHelper.createFrame(LayoutHelper.WRAP_CONTENT, LayoutHelper.WRAP_CONTENT, Gravity.LEFT | Gravity.TOP, 0, topArrow ? 6 : 0, 0, topArrow ? 0 : 6));
        }

        if (type == 0) {
            textView.setText(LocaleController.getString("AutoplayVideoInfo", R.string.AutoplayVideoInfo));

            imageView = new ImageView(context);
            imageView.setImageResource(R.drawable.tooltip_sound);
            imageView.setScaleType(ImageView.ScaleType.CENTER);
<<<<<<< HEAD
            imageView.setColorFilter(new PorterDuffColorFilter(Theme.getColor(Theme.key_chat_gifSaveHintText), PorterDuff.Mode.SRC_IN));
=======
            imageView.setColorFilter(new PorterDuffColorFilter(getThemedColor(Theme.key_chat_gifSaveHintText), PorterDuff.Mode.MULTIPLY));
>>>>>>> 418f478a
            addView(imageView, LayoutHelper.createFrame(38, 34, Gravity.LEFT | Gravity.TOP, 7, 7, 0, 0));
        }

        arrowImageView = new ImageView(context);
        arrowImageView.setImageResource(topArrow ? R.drawable.tooltip_arrow_up : R.drawable.tooltip_arrow);
<<<<<<< HEAD
        arrowImageView.setColorFilter(new PorterDuffColorFilter(Theme.getColor(Theme.key_chat_gifSaveHintBackground), PorterDuff.Mode.SRC_IN));
=======
        arrowImageView.setColorFilter(new PorterDuffColorFilter(getThemedColor(Theme.key_chat_gifSaveHintBackground), PorterDuff.Mode.MULTIPLY));
>>>>>>> 418f478a
        addView(arrowImageView, LayoutHelper.createFrame(14, 6, Gravity.LEFT | (topArrow ? Gravity.TOP : Gravity.BOTTOM), 0, 0, 0, 0));
    }

    public void setBackgroundColor(int background, int text) {
        textView.setTextColor(text);
        arrowImageView.setColorFilter(new PorterDuffColorFilter(background, PorterDuff.Mode.MULTIPLY));
        textView.setBackground(Theme.createRoundRectDrawable(AndroidUtilities.dp(currentType == 7 || currentType == 8 ? 6 : 3), background));
    }

    public void setOverrideText(String text) {
        overrideText = text;
        textView.setText(text);
        if (messageCell != null) {
            ChatMessageCell cell = messageCell;
            messageCell = null;
            showForMessageCell(cell, false);
        }
    }

    public void setExtraTranslationY(float value) {
        extraTranslationY = value;
        setTranslationY(extraTranslationY + translationY);
    }

    public float getBaseTranslationY() {
        return translationY;
    }

    public boolean showForMessageCell(ChatMessageCell cell, boolean animated) {
        return showForMessageCell(cell, null, 0, 0, animated);
    }

    public boolean showForMessageCell(ChatMessageCell cell, Object object, int x, int y, boolean animated) {
        if (currentType == TYPE_POLL_VOTE && y == shownY && messageCell == cell || currentType != TYPE_POLL_VOTE && (currentType == 0 && getTag() != null || messageCell == cell)) {
            return false;
        }
        if (hideRunnable != null) {
            AndroidUtilities.cancelRunOnUIThread(hideRunnable);
            hideRunnable = null;
        }
        int[] position = new int[2];
        cell.getLocationInWindow(position);
        int top = position[1];
        View p = (View) getParent();
        p.getLocationInWindow(position);
        top -= position[1];

        View parentView = (View) cell.getParent();
        int centerX;
        if (currentType == 0) {
            ImageReceiver imageReceiver = cell.getPhotoImage();
            top += imageReceiver.getImageY();
            int height = (int) imageReceiver.getImageHeight();
            int bottom = top + height;
            int parentHeight = parentView.getMeasuredHeight();
            if (top <= getMeasuredHeight() + AndroidUtilities.dp(10) || bottom > parentHeight + height / 4) {
                return false;
            }
            centerX = cell.getNoSoundIconCenterX();
        } else if (currentType == TYPE_POLL_VOTE) {
            Integer count = (Integer) object;
            centerX = x;
            top += y;
            shownY = y;
            if (count == -1) {
                textView.setText(LocaleController.getString("PollSelectOption", R.string.PollSelectOption));
            } else {
                if (cell.getMessageObject().isQuiz()) {
                    if (count == 0) {
                        textView.setText(LocaleController.getString("NoVotesQuiz", R.string.NoVotesQuiz));
                    } else {
                        textView.setText(LocaleController.formatPluralString("Answer", count));
                    }
                } else {
                    if (count == 0) {
                        textView.setText(LocaleController.getString("NoVotes", R.string.NoVotes));
                    } else {
                        textView.setText(LocaleController.formatPluralString("Vote", count));
                    }
                }
            }
            measure(MeasureSpec.makeMeasureSpec(1000, MeasureSpec.AT_MOST), MeasureSpec.makeMeasureSpec(1000, MeasureSpec.AT_MOST));
        } else {
            MessageObject messageObject = cell.getMessageObject();
            if (overrideText == null) {
                textView.setText(LocaleController.getString("HidAccount", R.string.HidAccount));
            } else {
                textView.setText(overrideText);
            }
            measure(MeasureSpec.makeMeasureSpec(1000, MeasureSpec.AT_MOST), MeasureSpec.makeMeasureSpec(1000, MeasureSpec.AT_MOST));

            TLRPC.User user = cell.getCurrentUser();
            if (user != null && user.id == 0) {
                top += (cell.getMeasuredHeight() - Math.max(0, cell.getBottom() - parentView.getMeasuredHeight()) - AndroidUtilities.dp(50));
            } else {
                top += AndroidUtilities.dp(22);
                if (!messageObject.isOutOwner() && cell.isDrawNameLayout()) {
                    top += AndroidUtilities.dp(20);
                }
            }
            if (!isTopArrow && top <= getMeasuredHeight() + AndroidUtilities.dp(10)) {
                return false;
            }
            centerX = cell.getForwardNameCenterX();
        }

        int parentWidth = parentView.getMeasuredWidth();
        if (isTopArrow) {
            setTranslationY(extraTranslationY + (translationY = AndroidUtilities.dp(44)));
        } else {
            setTranslationY(extraTranslationY + (translationY = top - getMeasuredHeight()));
        }
        int iconX = cell.getLeft() + centerX;
        int left = AndroidUtilities.dp(19);
        if (currentType == TYPE_POLL_VOTE) {
            int offset = Math.max(0, centerX - getMeasuredWidth() / 2 - AndroidUtilities.dp(19.1f));
            setTranslationX(offset);
            left += offset;
        } else if (iconX > parentView.getMeasuredWidth() / 2) {
            int offset = parentWidth - getMeasuredWidth() - AndroidUtilities.dp(38);
            setTranslationX(offset);
            left += offset;
        } else {
            setTranslationX(0);
        }
        float arrowX = cell.getLeft() + centerX - left - arrowImageView.getMeasuredWidth() / 2;
        arrowImageView.setTranslationX(arrowX);
        if (iconX > parentView.getMeasuredWidth() / 2) {
            if (arrowX < AndroidUtilities.dp(10)) {
                float diff = arrowX - AndroidUtilities.dp(10);
                setTranslationX(getTranslationX() + diff);
                arrowImageView.setTranslationX(arrowX - diff);
            }
        } else {
            if (arrowX > getMeasuredWidth() - AndroidUtilities.dp(14 + 10)) {
                float diff = arrowX - getMeasuredWidth() + AndroidUtilities.dp(14 + 10);
                setTranslationX(diff);
                arrowImageView.setTranslationX(arrowX - diff);
            } else if (arrowX < AndroidUtilities.dp(10)) {
                float diff = arrowX - AndroidUtilities.dp(10);
                setTranslationX(getTranslationX() + diff);
                arrowImageView.setTranslationX(arrowX - diff);
            }
        }

        messageCell = cell;
        if (animatorSet != null) {
            animatorSet.cancel();
            animatorSet = null;
        }

        setTag(1);
        setVisibility(VISIBLE);
        if (animated) {
            animatorSet = new AnimatorSet();
            animatorSet.playTogether(
                    ObjectAnimator.ofFloat(this, View.ALPHA, 0.0f, 1.0f)
            );
            animatorSet.addListener(new AnimatorListenerAdapter() {
                @Override
                public void onAnimationEnd(Animator animation) {
                    animatorSet = null;
                    AndroidUtilities.runOnUIThread(hideRunnable = () -> hide(), currentType == 0 ? 10000 : 2000);
                }
            });
            animatorSet.setDuration(300);
            animatorSet.start();
        } else {
            setAlpha(1.0f);
        }

        return true;
    }

    public boolean showForView(View view, boolean animated) {
        if (currentView == view || getTag() != null) {
            if (getTag() != null) {
                updatePosition(view);
            }
            return false;
        }
        if (hideRunnable != null) {
            AndroidUtilities.cancelRunOnUIThread(hideRunnable);
            hideRunnable = null;
        }
        updatePosition(view);

        currentView = view;
        if (animatorSet != null) {
            animatorSet.cancel();
            animatorSet = null;
        }

        setTag(1);
        setVisibility(VISIBLE);
        if (animated) {
            animatorSet = new AnimatorSet();
            animatorSet.playTogether(
                    ObjectAnimator.ofFloat(this, View.ALPHA, 0.0f, 1.0f)
            );
            animatorSet.addListener(new AnimatorListenerAdapter() {
                @Override
                public void onAnimationEnd(Animator animation) {
                    animatorSet = null;
                    AndroidUtilities.runOnUIThread(hideRunnable = () -> hide(), showingDuration);
                }
            });
            animatorSet.setDuration(300);
            animatorSet.start();
        } else {
            setAlpha(1.0f);
        }

        return true;
    }

    private void updatePosition(View view) {
        measure(MeasureSpec.makeMeasureSpec(AndroidUtilities.displaySize.x, MeasureSpec.AT_MOST), MeasureSpec.makeMeasureSpec(AndroidUtilities.displaySize.x, MeasureSpec.AT_MOST));

        int[] position = new int[2];
        view.getLocationInWindow(position);

        int top = position[1] - AndroidUtilities.dp(4);

        if (currentType == 4) {
            top += AndroidUtilities.dp(4);
        } else if (currentType == 6) {
            top += view.getMeasuredHeight() + getMeasuredHeight() + AndroidUtilities.dp(10);
        } else if (currentType == 7 || currentType == 8 && isTopArrow) {
            top += view.getMeasuredHeight() + getMeasuredHeight() + AndroidUtilities.dp(8);
        } else if (currentType == 8) {
            top -= AndroidUtilities.dp(10);
        }

        int centerX;
        if (currentType == 8 && isTopArrow) {
            if (view instanceof SimpleTextView) {
                SimpleTextView textView = (SimpleTextView) view;
                Drawable drawable = textView.getRightDrawable();
                centerX = position[0] + (drawable != null ? drawable.getBounds().centerX() : textView.getTextWidth() / 2) - AndroidUtilities.dp(8);
            } else if (view instanceof TextView) {
                TextView textView = (TextView) view;
                centerX = position[0] + textView.getMeasuredWidth() - AndroidUtilities.dp(16.5f);
            } else {
                centerX = position[0];
            }
        } else if (currentType == TYPE_SEARCH_AS_LIST) {
            centerX = position[0];
        } else {
            centerX = position[0] + view.getMeasuredWidth() / 2;
        }

        View parentView = (View) getParent();
        parentView.getLocationInWindow(position);
        centerX -= position[0];
        top -= position[1];

        top -= bottomOffset;

        int parentWidth = parentView.getMeasuredWidth();
        if (isTopArrow && currentType != 6 && currentType != 7 && currentType != 8) {
            setTranslationY(extraTranslationY + (translationY = AndroidUtilities.dp(44)));
        } else {
            setTranslationY(extraTranslationY + (translationY = top - getMeasuredHeight()));
        }
        int offset;

        int leftMargin = 0;
        int rightMargin = 0;
        if (getLayoutParams() instanceof MarginLayoutParams) {
            leftMargin = ((MarginLayoutParams) getLayoutParams()).leftMargin;
            rightMargin = ((MarginLayoutParams) getLayoutParams()).rightMargin;
        }
        if (currentType == 8 && !isTopArrow) {
            offset = (parentWidth - leftMargin - rightMargin - getMeasuredWidth()) / 2;
        } else if (centerX > parentView.getMeasuredWidth() / 2) {
            if (currentType == TYPE_SEARCH_AS_LIST) {
                offset = (int) (parentWidth - getMeasuredWidth() * 1.5f);
                if (offset < 0) {
                    offset = 0;
                }
            } else {
                offset = parentWidth - getMeasuredWidth() - (leftMargin + rightMargin);
            }
        } else {
            if (currentType == TYPE_SEARCH_AS_LIST) {
                offset = centerX - getMeasuredWidth() / 2 - arrowImageView.getMeasuredWidth();
                if (offset < 0) {
                    offset = 0;
                }
            } else {
                offset = 0;
            }
        }
        setTranslationX(offset);
        float arrowX = centerX - (leftMargin + offset) - arrowImageView.getMeasuredWidth() / 2;
        if (currentType == 7) {
            arrowX += AndroidUtilities.dp(2);
        }
        arrowImageView.setTranslationX(arrowX);
        if (centerX > parentView.getMeasuredWidth() / 2) {
            if (arrowX < AndroidUtilities.dp(10)) {
                float diff = arrowX - AndroidUtilities.dp(10);
                setTranslationX(getTranslationX() + diff);
                arrowImageView.setTranslationX(arrowX - diff);
            }
        } else {
            if (arrowX > getMeasuredWidth() - AndroidUtilities.dp(14 + 10)) {
                float diff = arrowX - getMeasuredWidth() + AndroidUtilities.dp(14 + 10);
                setTranslationX(diff);
                arrowImageView.setTranslationX(arrowX - diff);
            } else if (arrowX < AndroidUtilities.dp(10)) {
                float diff = arrowX - AndroidUtilities.dp(10);
                setTranslationX(getTranslationX() + diff);
                arrowImageView.setTranslationX(arrowX - diff);
            }
        }
    }

    public void hide() {
        if (getTag() == null) {
            return;
        }
        setTag(null);
        if (hideRunnable != null) {
            AndroidUtilities.cancelRunOnUIThread(hideRunnable);
            hideRunnable = null;
        }
        if (animatorSet != null) {
            animatorSet.cancel();
            animatorSet = null;
        }
        animatorSet = new AnimatorSet();
        animatorSet.playTogether(
                ObjectAnimator.ofFloat(this, View.ALPHA, 0.0f)
        );
        animatorSet.addListener(new AnimatorListenerAdapter() {
            @Override
            public void onAnimationEnd(Animator animation) {
                setVisibility(View.INVISIBLE);
                currentView = null;
                messageCell = null;
                animatorSet = null;
            }
        });
        animatorSet.setDuration(300);
        animatorSet.start();
    }

    public void setText(CharSequence text) {
        textView.setText(text);
    }

    public ChatMessageCell getMessageCell() {
        return messageCell;
    }

    public void setShowingDuration(long showingDuration) {
        this.showingDuration = showingDuration;
    }

    public void setBottomOffset(int offset) {
        this.bottomOffset = offset;
    }

    private int getThemedColor(String key) {
        Integer color = resourcesProvider != null ? resourcesProvider.getColor(key) : null;
        return color != null ? color : Theme.getColor(key);
    }
}<|MERGE_RESOLUTION|>--- conflicted
+++ resolved
@@ -106,21 +106,13 @@
             imageView = new ImageView(context);
             imageView.setImageResource(R.drawable.tooltip_sound);
             imageView.setScaleType(ImageView.ScaleType.CENTER);
-<<<<<<< HEAD
-            imageView.setColorFilter(new PorterDuffColorFilter(Theme.getColor(Theme.key_chat_gifSaveHintText), PorterDuff.Mode.SRC_IN));
-=======
-            imageView.setColorFilter(new PorterDuffColorFilter(getThemedColor(Theme.key_chat_gifSaveHintText), PorterDuff.Mode.MULTIPLY));
->>>>>>> 418f478a
+            imageView.setColorFilter(new PorterDuffColorFilter(getThemedColor(Theme.key_chat_gifSaveHintText), PorterDuff.Mode.SRC_IN));
             addView(imageView, LayoutHelper.createFrame(38, 34, Gravity.LEFT | Gravity.TOP, 7, 7, 0, 0));
         }
 
         arrowImageView = new ImageView(context);
         arrowImageView.setImageResource(topArrow ? R.drawable.tooltip_arrow_up : R.drawable.tooltip_arrow);
-<<<<<<< HEAD
-        arrowImageView.setColorFilter(new PorterDuffColorFilter(Theme.getColor(Theme.key_chat_gifSaveHintBackground), PorterDuff.Mode.SRC_IN));
-=======
-        arrowImageView.setColorFilter(new PorterDuffColorFilter(getThemedColor(Theme.key_chat_gifSaveHintBackground), PorterDuff.Mode.MULTIPLY));
->>>>>>> 418f478a
+        arrowImageView.setColorFilter(new PorterDuffColorFilter(getThemedColor(Theme.key_chat_gifSaveHintBackground), PorterDuff.Mode.SRC_IN));
         addView(arrowImageView, LayoutHelper.createFrame(14, 6, Gravity.LEFT | (topArrow ? Gravity.TOP : Gravity.BOTTOM), 0, 0, 0, 0));
     }
 
