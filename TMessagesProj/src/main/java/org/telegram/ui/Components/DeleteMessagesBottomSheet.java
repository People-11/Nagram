package org.telegram.ui.Components;

import static org.telegram.messenger.AndroidUtilities.dp;
import static org.telegram.messenger.LocaleController.formatPluralString;
import static org.telegram.messenger.LocaleController.formatString;
import static org.telegram.messenger.LocaleController.getString;
import static org.telegram.ui.Components.UniversalAdapter.VIEW_TYPE_EXPANDABLE_SWITCH;
import static org.telegram.ui.Components.UniversalAdapter.VIEW_TYPE_ROUND_CHECKBOX;
import static org.telegram.ui.Components.UniversalAdapter.VIEW_TYPE_SHADOW_COLLAPSE_BUTTON;
import static org.telegram.ui.Components.UniversalAdapter.VIEW_TYPE_SWITCH;
import static org.telegram.ui.Components.UniversalAdapter.VIEW_TYPE_USER_GROUP_CHECKBOX;
import static org.telegram.ui.Components.UniversalAdapter.VIEW_TYPE_USER_CHECKBOX;

import android.content.SharedPreferences;
import android.text.TextUtils;
import android.util.TypedValue;
import android.view.Gravity;
import android.view.View;
import android.widget.LinearLayout;
import android.widget.TextView;

import androidx.recyclerview.widget.DefaultItemAnimator;
import androidx.recyclerview.widget.RecyclerView;

import org.telegram.messenger.AndroidUtilities;
import org.telegram.messenger.BotWebViewVibrationEffect;
import org.telegram.messenger.ChatObject;
import org.telegram.messenger.ContactsController;
import org.telegram.messenger.LocaleController;
import org.telegram.messenger.MessageObject;
import org.telegram.messenger.MessagesController;
import org.telegram.messenger.R;
import org.telegram.messenger.UserObject;
import org.telegram.messenger.Utilities;
import org.telegram.tgnet.ConnectionsManager;
import org.telegram.tgnet.TLObject;
import org.telegram.tgnet.TLRPC;
import org.telegram.ui.ActionBar.AlertDialog;
import org.telegram.ui.ActionBar.BaseFragment;
import org.telegram.ui.ActionBar.Theme;
import org.telegram.ui.Cells.CollapseTextCell;
import org.telegram.ui.Components.Premium.boosts.cells.selector.SelectorBtnCell;

import java.util.ArrayList;
import java.util.Arrays;
import java.util.Locale;
import java.util.stream.Collectors;

public class DeleteMessagesBottomSheet extends BottomSheetWithRecyclerListView {
    private UniversalAdapter adapter;

    private SelectorBtnCell buttonContainer;
    private TextView actionButton;

    private TLRPC.Chat inChat;
    private boolean isForum;
    private ArrayList<MessageObject> messages;
    private long mergeDialogId;
    private int topicId;
    private int mode;
    private Runnable onDelete;

    private boolean restrict = false;

    private static final int ACTION_REPORT = 0;
    private static final int ACTION_DELETE_ALL = 1;
    private static final int ACTION_BAN = 2;
    private static final int ACTION_APPLY_IN_COMMON_GROUP = 100;

    private boolean monoforum;
    private Action report;
    private Action deleteAll;
    private Action banOrRestrict;
    private Action applyInCommonGroup;

    private boolean[] banFilter;
    private boolean[] restrictFilter;
    private boolean canRestrict;

    private int[] participantMessageCounts;
    private boolean participantMessageCountsLoading = false;
    private boolean participantMessageCountsLoaded = false;

    private TLRPC.TL_chatBannedRights defaultBannedRights;
    private TLRPC.TL_chatBannedRights bannedRights;
    private ArrayList<TLRPC.TL_chatBannedRights> participantsBannedRights;
    private boolean sendMediaCollapsed = true;

    private static final int RIGHT_SEND_MESSAGES = 0;
    private static final int RIGHT_SEND_MEDIA = 1;
    private static final int RIGHT_ADD_USERS = 2;
    private static final int RIGHT_PIN_MESSAGES = 3;
    private static final int RIGHT_CHANGE_CHAT_INFO = 4;
    private static final int RIGHT_CREATE_TOPICS = 5;
    private static final int RIGHT_SEND_PHOTOS = 6;
    private static final int RIGHT_SEND_VIDEOS = 7;
    private static final int RIGHT_SEND_FILES = 8;
    private static final int RIGHT_SEND_MUSIC = 9;
    private static final int RIGHT_SEND_VOICE = 10;
    private static final int RIGHT_SEND_ROUND = 11;
    private static final int RIGHT_SEND_STICKERS = 12;
    private static final int RIGHT_SEND_POLLS = 13;
    private static final int RIGHT_SEND_LINKS = 14;

    private class Action {
        int type;
        String title;

        ArrayList<TLObject> options;
        boolean[] checks;
        boolean[] filter;
        boolean collapsed;
        int totalCount;
        int filteredCount;
        int selectedCount;

        Action(int type, ArrayList<TLObject> options) {
            this.type = type;
            totalCount = options.size();
            selectedCount = 0;

            if (totalCount > 0) {
                this.options = options;
                checks = new boolean[totalCount];
                collapsed = true;

                updateTitle();
            }
        }

        int getCount() {
            if (filter != null) {
                return filteredCount;
            } else {
                return totalCount;
            }
        }

        boolean isPresent() {
            return getCount() > 0;
        }

        boolean isExpandable() {
            return getCount() > 1;
        }

        void setFilter(boolean[] filter) {
            if (totalCount == 0) {
                return;
            }
            this.filter = filter;

            updateCounters();
            updateTitle();
        }

        void updateCounters() {
            selectedCount = 0;
            filteredCount = 0;
            for (int i = 0; i < totalCount; i++) {
                if (filter == null) {
                    if (checks[i]) {
                        selectedCount++;
                    }
                } else if (filter[i]) {
                    filteredCount++;
                    if (checks[i]) {
                        selectedCount++;
                    }
                }
            }
        }

        TLObject first() {
            for (int i = 0; i < totalCount; i++) {
                if (filter == null || filter[i]) {
                    return options.get(i);
                }
            }
            return null;
        }

        void updateTitle() {
            if (totalCount == 0) {
                return;
            }

            TLObject userOrChat = first();
            String name;
            if (userOrChat instanceof TLRPC.User) {
                name = UserObject.getForcedFirstName((TLRPC.User) userOrChat);
            } else {
                name = ContactsController.formatName(userOrChat);
            }
            if (type == ACTION_REPORT) {
                title = getString(R.string.DeleteReportSpam);
            } else if (type == ACTION_DELETE_ALL) {
                title = isExpandable() ? getString(R.string.DeleteAllFromUsers) : formatString(R.string.DeleteAllFrom, name);
            } else if (type == ACTION_BAN) {
                if (restrict) {
                    title = isExpandable() ? getString(R.string.DeleteRestrictUsers) : formatString(R.string.DeleteRestrict, name);
                } else {
                    title = isExpandable() ? getString(R.string.DeleteBanUsers) : formatString(R.string.DeleteBan, name);
                }
            } else if (type == ACTION_APPLY_IN_COMMON_GROUP) {
                title = getString(R.string.DoActionsInCommonGroups);
            }
        }

        void collapseOrExpand() {
            collapsed = !collapsed;
            adapter.update(true);
        }

        void toggleCheck(int index) {
            if (filter != null && !filter[index]) {
                return;
            }

            this.checks[index] = !this.checks[index];
            if (this.checks[index]) {
                selectedCount++;
            } else {
                selectedCount--;
            }
            adapter.update(true);
        }

<<<<<<< HEAD
        void toggleAllChecks() {
            if (checks == null) {
                return;
            }
            boolean value = true;
=======
        boolean areAllSelected() {
            for (int i = 0; i < totalCount; i++) {
                if (!(checks[i] && (filter == null || filter[i]))) {
                    return false;
                }
            }
            return true;
        }

        boolean isOneSelected() {
>>>>>>> 4d7a3a40
            for (int i = 0; i < totalCount; i++) {
                if (checks[i] && (filter == null || filter[i])) {
                    return true;
                }
            }
            return false;
        }

        void toggleAllChecks() {
            setAllChecks(!isOneSelected());
        }

        void setAllChecks(boolean value) {
            setAllChecks(value, true);
        }
        void setAllChecks(boolean value, boolean notify) {
            Arrays.fill(checks, value);
            updateCounters();
            if (notify) {
                adapter.update(true);
            }
        }

        void forEachSelected(Utilities.IndexedConsumer<TLObject> action) {
            for (int i = 0; i < totalCount; i++) {
                if (checks[i] && (filter == null || filter[i])) {
                    action.accept(options.get(i), i);
                }
            }
        }

        void forEach(Utilities.IndexedConsumer<TLObject> action) {
            for (int i = 0; i < totalCount; i++) {
                if (filter == null || filter[i]) {
                    action.accept(options.get(i), i);
                }
            }
        }

        boolean checkOption(int i) {
            if (i > totalCount) return false;
            return checks[i] && (filter == null || filter[i]);
        }
    }

    public DeleteMessagesBottomSheet(BaseFragment fragment, TLRPC.Chat inChat, ArrayList<MessageObject> messages, ArrayList<TLObject> actionParticipants, TLRPC.ChannelParticipant[] channelParticipants, long mergeDialogId, int topicId, int mode, Runnable onDelete) {
        super(fragment.getContext(), fragment, false, false, false, true, ActionBarType.SLIDING, fragment.getResourceProvider());
        setShowHandle(true);
        fixNavigationBar();
        this.takeTranslationIntoAccount = true;
        recyclerListView.setPadding(backgroundPaddingLeft, headerTotalHeight, backgroundPaddingLeft, dp(68));
        recyclerListView.setOnItemClickListener((view, position, x, y) -> {
            UItem item = adapter.getItem(position - 1);
            if (item == null) return;
            onClick(item, view, position, x, y);
        });
        this.takeTranslationIntoAccount = true;
        DefaultItemAnimator itemAnimator = new DefaultItemAnimator() {
            @Override
            protected void onMoveAnimationUpdate(RecyclerView.ViewHolder holder) {
                super.onMoveAnimationUpdate(holder);
                containerView.invalidate();
            }
        };
        itemAnimator.setSupportsChangeAnimations(false);
        itemAnimator.setDelayAnimations(false);
        itemAnimator.setInterpolator(CubicBezierInterpolator.EASE_OUT_QUINT);
        itemAnimator.setDurations(350);
        recyclerListView.setItemAnimator(itemAnimator);

        buttonContainer = new SelectorBtnCell(getContext(), resourcesProvider, null);
        buttonContainer.setClickable(true);
        buttonContainer.setOrientation(LinearLayout.VERTICAL);
        buttonContainer.setPadding(dp(10), dp(10), dp(10), dp(10));
        buttonContainer.setBackgroundColor(Theme.getColor(Theme.key_dialogBackground, resourcesProvider));

        actionButton = new TextView(getContext());
        actionButton.setLines(1);
        actionButton.setSingleLine(true);
        actionButton.setGravity(Gravity.CENTER_HORIZONTAL);
        actionButton.setEllipsize(TextUtils.TruncateAt.END);
        actionButton.setGravity(Gravity.CENTER);
        actionButton.setTextColor(Theme.getColor(Theme.key_featuredStickers_buttonText));
        actionButton.setTypeface(AndroidUtilities.bold());
        actionButton.setTextSize(TypedValue.COMPLEX_UNIT_DIP, 14);
        actionButton.setText(getString(R.string.DeleteProceedBtn));
        actionButton.setBackground(Theme.AdaptiveRipple.filledRect(Theme.getColor(Theme.key_featuredStickers_addButton), 6));
        actionButton.setOnClickListener(e -> proceed());
        buttonContainer.addView(actionButton, LayoutHelper.createLinear(LayoutHelper.MATCH_PARENT, 48, Gravity.BOTTOM | Gravity.FILL_HORIZONTAL));
        containerView.addView(buttonContainer, LayoutHelper.createFrameMarginPx(LayoutHelper.MATCH_PARENT, LayoutHelper.WRAP_CONTENT, Gravity.BOTTOM | Gravity.FILL_HORIZONTAL, backgroundPaddingLeft, 0, backgroundPaddingLeft, 0));

        this.inChat = inChat;
        this.isForum = ChatObject.isForum(inChat);
        this.messages = messages;
        this.mergeDialogId = mergeDialogId;
        this.topicId = topicId;
        this.mode = mode;
        this.onDelete = onDelete;

        this.defaultBannedRights = inChat.default_banned_rights;
        this.bannedRights = new TLRPC.TL_chatBannedRights();
        if (defaultBannedRights.view_messages) {
            bannedRights.view_messages = true;
        }
        if (defaultBannedRights.send_messages) {
            bannedRights.send_messages = true;
        }
        if (defaultBannedRights.send_media) {
            bannedRights.send_media = true;
        }
        if (defaultBannedRights.send_stickers) {
            bannedRights.send_stickers = true;
        }
        if (defaultBannedRights.send_gifs) {
            bannedRights.send_gifs = true;
        }
        if (defaultBannedRights.send_games) {
            bannedRights.send_games = true;
        }
        if (defaultBannedRights.send_inline) {
            bannedRights.send_inline = true;
        }
        if (defaultBannedRights.embed_links) {
            bannedRights.embed_links = true;
        }
        if (defaultBannedRights.send_polls) {
            bannedRights.send_polls = true;
        }
        if (defaultBannedRights.invite_users) {
            bannedRights.invite_users = true;
        }
        if (defaultBannedRights.change_info) {
            bannedRights.change_info = true;
        }
        if (defaultBannedRights.pin_messages) {
            bannedRights.pin_messages = true;
        }
        if (defaultBannedRights.manage_topics) {
            bannedRights.manage_topics = true;
        }
        if (defaultBannedRights.send_photos) {
            bannedRights.send_photos = true;
        }
        if (defaultBannedRights.send_videos) {
            bannedRights.send_videos = true;
        }
        if (defaultBannedRights.send_audios) {
            bannedRights.send_audios = true;
        }
        if (defaultBannedRights.send_docs) {
            bannedRights.send_docs = true;
        }
        if (defaultBannedRights.send_voices) {
            bannedRights.send_voices = true;
        }
        if (defaultBannedRights.send_roundvideos) {
            bannedRights.send_roundvideos = true;
        }
        if (defaultBannedRights.send_plain) {
            bannedRights.send_plain = true;
        }

        final SharedPreferences prefs = MessagesController.getInstance(currentAccount).getMainSettings();

        report = new Action(ACTION_REPORT, actionParticipants);
//        if (prefs.getBoolean("delete_report", false)) {
//            report.setAllChecks(true, false);
//        }
        deleteAll = new Action(ACTION_DELETE_ALL, actionParticipants);
<<<<<<< HEAD
        applyInCommonGroup = new Action(ACTION_APPLY_IN_COMMON_GROUP, actionParticipants);
=======
//        if (prefs.getBoolean("delete_deleteAll", false)) {
//            deleteAll.setAllChecks(true, false);
//            onDeleteAllChanged();
//        }
>>>>>>> 4d7a3a40

        monoforum = ChatObject.isMonoForum(inChat);
        if (ChatObject.canBlockUsers(inChat)) {
            banFilter = new boolean[actionParticipants.size()];
            for (int i = 0; i < actionParticipants.size(); i++) {
                TLRPC.ChannelParticipant channelParticipant = i < channelParticipants.length ? channelParticipants[i] : null;
                if (!inChat.creator && (channelParticipant instanceof TLRPC.TL_channelParticipantAdmin || channelParticipant instanceof TLRPC.TL_channelParticipantCreator)) {
                    continue;
                }
                if (channelParticipant instanceof TLRPC.TL_channelParticipantBanned && channelParticipant.banned_rights != null && isBanned(channelParticipant.banned_rights)) {
                    continue;
                }

                banFilter[i] = true;
            }

            restrictFilter = new boolean[actionParticipants.size()];
            if (hasAnyDefaultRights()) {
                for (int i = 0; i < actionParticipants.size(); i++) {
                    TLRPC.ChannelParticipant channelParticipant = i < channelParticipants.length ? channelParticipants[i] : null;
                    if (actionParticipants.get(i) instanceof TLRPC.Chat) {
                        continue;
                    }
                    if (channelParticipant instanceof TLRPC.TL_channelParticipantBanned && channelParticipant.banned_rights != null && !canBeRestricted(channelParticipant.banned_rights)) {
                        continue;
                    }

                    if (banFilter[i]) {
                        restrictFilter[i] = true;
                        canRestrict = true;
                    }
                }
            }

            participantsBannedRights = Arrays.stream(channelParticipants)
                    .map(channelParticipant -> channelParticipant == null ? null : channelParticipant.banned_rights)
                    .collect(Collectors.toCollection(ArrayList::new));

            banOrRestrict = new Action(ACTION_BAN, actionParticipants);
            banOrRestrict.setFilter(banFilter);
        } else {
            banOrRestrict = new Action(ACTION_BAN, new ArrayList<>(0));
        }

//        if (banOrRestrict != null && !restrict && prefs.getBoolean("delete_ban", false)) {
//            banOrRestrict.setAllChecks(true, false);
//        }

        adapter.update(false);
        actionBar.setTitle(getTitle());
    }

    public void toggleDefaultChecks(boolean[] checks) {
        for (int a = 0; a < 4; a++) {
            if (a == 0 && checks[a] && banOrRestrict != null) {
                banOrRestrict.toggleAllChecks();
            }
            if (a == 1 && checks[a] && report != null) {
                report.toggleAllChecks();
            }
            if (a == 2 && checks[a] && deleteAll != null) {
                deleteAll.toggleAllChecks();
            }
            if (a == 3 && checks[a] && applyInCommonGroup != null) {
                applyInCommonGroup.toggleAllChecks();
            }
        }
    }

    private static boolean isBanned(TLRPC.TL_chatBannedRights bannedRights) {
        return bannedRights.view_messages;
    }

    private boolean hasAnyDefaultRights() {
        return !defaultBannedRights.send_messages ||
                !defaultBannedRights.send_media ||
                !defaultBannedRights.send_stickers ||
                !defaultBannedRights.send_gifs ||
                !defaultBannedRights.send_games ||
                !defaultBannedRights.send_inline ||
                !defaultBannedRights.embed_links ||
                !defaultBannedRights.send_polls ||
                !defaultBannedRights.change_info ||
                !defaultBannedRights.invite_users ||
                !defaultBannedRights.pin_messages ||
                !defaultBannedRights.manage_topics && isForum ||
                !defaultBannedRights.send_photos ||
                !defaultBannedRights.send_videos ||
                !defaultBannedRights.send_roundvideos ||
                !defaultBannedRights.send_audios ||
                !defaultBannedRights.send_voices ||
                !defaultBannedRights.send_docs ||
                !defaultBannedRights.send_plain;
    }

    public static TLRPC.TL_chatBannedRights bannedRightsOr(TLRPC.TL_chatBannedRights left, TLRPC.TL_chatBannedRights right) {
        if (left == null) {
            return right;
        }
        if (right == null) {
            return left;
        }

        TLRPC.TL_chatBannedRights bannedRights = new TLRPC.TL_chatBannedRights();
        bannedRights.view_messages = left.view_messages || right.view_messages;
        bannedRights.send_messages = left.send_messages || right.send_messages;
        bannedRights.send_media = left.send_media || right.send_media;
        bannedRights.send_stickers = left.send_stickers || right.send_stickers;
        bannedRights.send_gifs = left.send_gifs || right.send_gifs;
        bannedRights.send_games = left.send_games || right.send_games;
        bannedRights.send_inline = left.send_inline || right.send_inline;
        bannedRights.embed_links = left.embed_links || right.embed_links;
        bannedRights.send_polls = left.send_polls || right.send_polls;
        bannedRights.change_info = left.change_info || right.change_info;
        bannedRights.invite_users = left.invite_users || right.invite_users;
        bannedRights.pin_messages = left.pin_messages || right.pin_messages;
        bannedRights.manage_topics = left.manage_topics || right.manage_topics;
        bannedRights.send_photos = left.send_photos || right.send_photos;
        bannedRights.send_videos = left.send_videos || right.send_videos;
        bannedRights.send_roundvideos = left.send_roundvideos || right.send_roundvideos;
        bannedRights.send_audios = left.send_audios || right.send_audios;
        bannedRights.send_voices = left.send_voices || right.send_voices;
        bannedRights.send_docs = left.send_docs || right.send_docs;
        bannedRights.send_plain = left.send_plain || right.send_plain;
        return bannedRights;
    }

    private boolean canBeRestricted(TLRPC.TL_chatBannedRights bannedRights) {
        return !bannedRights.send_stickers && !defaultBannedRights.send_stickers ||
                !bannedRights.send_gifs && !defaultBannedRights.send_gifs ||
                !bannedRights.send_games && !defaultBannedRights.send_games ||
                !bannedRights.send_inline && !defaultBannedRights.send_inline ||
                !bannedRights.embed_links && !bannedRights.send_plain && !defaultBannedRights.embed_links && !defaultBannedRights.send_plain ||
                !bannedRights.send_polls && !defaultBannedRights.send_polls ||
                !bannedRights.change_info && !defaultBannedRights.change_info ||
                !bannedRights.invite_users && !defaultBannedRights.invite_users ||
                !bannedRights.pin_messages && !defaultBannedRights.pin_messages ||
                !bannedRights.manage_topics && !defaultBannedRights.manage_topics && isForum ||
                !bannedRights.send_photos && !defaultBannedRights.send_photos ||
                !bannedRights.send_videos && !defaultBannedRights.send_videos ||
                !bannedRights.send_roundvideos && !defaultBannedRights.send_roundvideos ||
                !bannedRights.send_audios && !defaultBannedRights.send_audios ||
                !bannedRights.send_voices && !defaultBannedRights.send_voices ||
                !bannedRights.send_docs && !defaultBannedRights.send_docs ||
                !bannedRights.send_plain && !defaultBannedRights.send_plain;
    }

    @Override
    protected CharSequence getTitle() {
        final int[] messageCount = {messages != null ? messages.size() : 0};

        if (participantMessageCounts != null && participantMessageCountsLoaded) {
            deleteAll.forEachSelected((o, i) -> {
                messageCount[0] += participantMessageCounts[i];
            });
        }

        return LocaleController.formatPluralString("DeleteOptionsTitle", messageCount[0]);
    }

    @Override
    protected RecyclerListView.SelectionAdapter createAdapter(RecyclerListView listView) {
        return adapter = new UniversalAdapter(listView, getContext(), currentAccount, getBaseFragment().getClassGuid(), true, this::fillItems, resourcesProvider);
    }

    @Override
    public void show() {
        super.show();
        Bulletin.hideVisible();
    }

    @Override
    protected boolean canHighlightChildAt(View child, float x, float y) {
        return !(child instanceof CollapseTextCell);
    }

    private int getSendMediaSelectedCount() {
        int i = 0;
        if (!bannedRights.send_photos && !defaultBannedRights.send_photos) {
            i++;
        }
        if (!bannedRights.send_videos && !defaultBannedRights.send_videos) {
            i++;
        }
        if (!bannedRights.send_stickers && !defaultBannedRights.send_stickers) {
            i++;
        }
        if (!bannedRights.send_audios && !defaultBannedRights.send_audios) {
            i++;
        }
        if (!bannedRights.send_docs && !defaultBannedRights.send_docs) {
            i++;
        }
        if (!bannedRights.send_voices && !defaultBannedRights.send_voices) {
            i++;
        }
        if (!bannedRights.send_roundvideos && !defaultBannedRights.send_roundvideos) {
            i++;
        }
        if (!bannedRights.embed_links && !defaultBannedRights.embed_links && !bannedRights.send_plain && !defaultBannedRights.send_plain) {
            i++;
        }
        if (!bannedRights.send_polls && !defaultBannedRights.send_polls) {
            i++;
        }
        return i;
    }

    private void updateParticipantMessageCounts() {
        if (participantMessageCountsLoading) {
            return;
        }
        participantMessageCountsLoading = true;

        participantMessageCounts = new int[deleteAll.totalCount];

        int[] loadCountdown = new int[]{deleteAll.totalCount};
        for (int a = 0; a < deleteAll.totalCount; a++) {
            final int i = a;

            final TLRPC.TL_messages_search req = new TLRPC.TL_messages_search();
            req.peer = MessagesController.getInputPeer(inChat);
            req.q = "";
            final TLRPC.InputPeer inputPeer = MessagesController.getInputPeer(deleteAll.options.get(a));
            req.from_id = inputPeer;
            req.flags |= 1;
            req.filter = new TLRPC.TL_inputMessagesFilterEmpty();
            req.limit = 1;
            ConnectionsManager.getInstance(currentAccount).sendRequest(req, (response, error) -> AndroidUtilities.runOnUIThread(() -> {
                if (response instanceof TLRPC.TL_messages_channelMessages) {
                    int totalCount = ((TLRPC.TL_messages_channelMessages) response).count;
                    int alreadyAccountedFor = (int) messages.stream()
                            .filter(msg -> MessageObject.peersEqual(inputPeer, msg.messageOwner.from_id))
                            .count();
                    participantMessageCounts[i] = totalCount - alreadyAccountedFor;
                }

                loadCountdown[0]--;
                if (loadCountdown[0] == 0) {
                    participantMessageCountsLoading = false;
                    participantMessageCountsLoaded = true;
                    updateTitleAnimated();
                }
            }));
        }
    }

    private boolean allDefaultMediaBanned() {
        return defaultBannedRights.send_photos && defaultBannedRights.send_videos && defaultBannedRights.send_stickers
                && defaultBannedRights.send_audios && defaultBannedRights.send_docs && defaultBannedRights.send_voices &&
                defaultBannedRights.send_roundvideos && defaultBannedRights.embed_links && defaultBannedRights.send_polls;
    }

    private void fillAction(ArrayList<UItem> items, Action action) {
        if (!action.isPresent()) {
            return;
        }

        if (!action.isExpandable()) {
            items.add(UItem.asRoundCheckbox(action.type, action.title)
                    .setChecked(action.selectedCount > 0));
        } else {
            items.add(UItem.asUserGroupCheckbox(action.type, action.title, String.valueOf(action.selectedCount > 0 ? action.selectedCount : action.getCount()))
                    .setChecked(action.selectedCount > 0)
                    .setCollapsed(action.collapsed)
                    .setClickCallback((v) -> {
                        saveScrollPosition();
                        action.collapseOrExpand();
                        applyScrolledPosition(true);
                    }));
            if (!action.collapsed) {
                action.forEach((userOrChat, i) -> {
                    items.add(UItem.asUserCheckbox(action.type << 24 | i, userOrChat)
                            .setChecked(action.checks[i])
                            .setPad(1));
                });
            }
        }
    }

    private void fillItems(ArrayList<UItem> items, UniversalAdapter adapter) {
        if (messages == null) {
            return;
        }

        items.add(UItem.asHeader(getString(R.string.DeleteAdditionalActions)));
        fillAction(items, report);
        fillAction(items, deleteAll);
        fillAction(items, applyInCommonGroup);
        fillAction(items, banOrRestrict);

        if (!monoforum && banOrRestrict.isPresent()) {
            if (restrict) {
                items.add(UItem.asShadow(null));
                if (banOrRestrict.isExpandable()) {
                    items.add(UItem.asAnimatedHeader(0, formatPluralString("UserRestrictionsCanDoUsers", banOrRestrict.selectedCount)));
                } else {
                    items.add(UItem.asAnimatedHeader(0, getString(R.string.UserRestrictionsCanDo)));
                }

                items.add(UItem.asSwitch(RIGHT_SEND_MESSAGES, getString(R.string.UserRestrictionsSend))
                        .setChecked(!bannedRights.send_plain && !defaultBannedRights.send_plain)
                        .setLocked(defaultBannedRights.send_plain));

                int sendMediaCount = getSendMediaSelectedCount();
                items.add(UItem.asExpandableSwitch(RIGHT_SEND_MEDIA, getString(R.string.UserRestrictionsSendMedia), String.format(Locale.US, "%d/9", sendMediaCount))
                        .setChecked(sendMediaCount > 0)
                        .setLocked(allDefaultMediaBanned())
                        .setCollapsed(sendMediaCollapsed)
                        .setClickCallback((v) -> {
                            if (allDefaultMediaBanned()) {
                                new AlertDialog.Builder(getContext())
                                        .setTitle(LocaleController.getString(R.string.UserRestrictionsCantModify))
                                        .setMessage(LocaleController.getString(R.string.UserRestrictionsCantModifyDisabled))
                                        .setPositiveButton(LocaleController.getString(R.string.OK), null)
                                        .create()
                                        .show();
                                return;
                            }
                            boolean enabled = !(sendMediaCount > 0);
                            bannedRights.send_media = !enabled;
                            bannedRights.send_photos = !enabled;
                            bannedRights.send_videos = !enabled;
                            bannedRights.send_stickers = !enabled;
                            bannedRights.send_gifs = !enabled;
                            bannedRights.send_inline = !enabled;
                            bannedRights.send_games = !enabled;
                            bannedRights.send_audios = !enabled;
                            bannedRights.send_docs = !enabled;
                            bannedRights.send_voices = !enabled;
                            bannedRights.send_roundvideos = !enabled;
                            bannedRights.embed_links = !enabled;
                            bannedRights.send_polls = !enabled;
                            onRestrictionsChanged();

                            adapter.update(true);
                        }));
                if (!sendMediaCollapsed) {
                    items.add(UItem.asRoundCheckbox(RIGHT_SEND_PHOTOS, getString(R.string.SendMediaPermissionPhotos))
                            .setChecked(!bannedRights.send_photos && !defaultBannedRights.send_photos)
                            .setLocked(defaultBannedRights.send_photos)
                            .setPad(1));
                    items.add(UItem.asRoundCheckbox(RIGHT_SEND_VIDEOS, getString(R.string.SendMediaPermissionVideos))
                            .setChecked(!bannedRights.send_videos && !defaultBannedRights.send_videos)
                            .setLocked(defaultBannedRights.send_videos)
                            .setPad(1));
                    items.add(UItem.asRoundCheckbox(RIGHT_SEND_FILES, getString(R.string.SendMediaPermissionFiles))
                            .setChecked(!bannedRights.send_docs && !defaultBannedRights.send_docs)
                            .setLocked(defaultBannedRights.send_docs)
                            .setPad(1));
                    items.add(UItem.asRoundCheckbox(RIGHT_SEND_MUSIC, getString(R.string.SendMediaPermissionMusic))
                            .setChecked(!bannedRights.send_audios && !defaultBannedRights.send_audios)
                            .setLocked(defaultBannedRights.send_audios)
                            .setPad(1));
                    items.add(UItem.asRoundCheckbox(RIGHT_SEND_VOICE, getString(R.string.SendMediaPermissionVoice))
                            .setChecked(!bannedRights.send_voices && !defaultBannedRights.send_voices)
                            .setLocked(defaultBannedRights.send_voices)
                            .setPad(1));
                    items.add(UItem.asRoundCheckbox(RIGHT_SEND_ROUND, getString(R.string.SendMediaPermissionRound))
                            .setChecked(!bannedRights.send_roundvideos && !defaultBannedRights.send_roundvideos)
                            .setLocked(defaultBannedRights.send_roundvideos)
                            .setPad(1));
                    items.add(UItem.asRoundCheckbox(RIGHT_SEND_STICKERS, getString(R.string.SendMediaPermissionStickersGifs))
                            .setChecked(!bannedRights.send_stickers && !defaultBannedRights.send_stickers)
                            .setLocked(defaultBannedRights.send_stickers)
                            .setPad(1));
                    items.add(UItem.asRoundCheckbox(RIGHT_SEND_POLLS, getString(R.string.SendMediaPolls))
                            .setChecked(!bannedRights.send_polls && !defaultBannedRights.send_polls)
                            .setLocked(defaultBannedRights.send_polls)
                            .setPad(1));
                    items.add(UItem.asRoundCheckbox(RIGHT_SEND_LINKS, getString(R.string.UserRestrictionsEmbedLinks))
                            .setChecked(!bannedRights.embed_links && !defaultBannedRights.embed_links && !bannedRights.send_plain && !defaultBannedRights.send_plain)
                            .setLocked(defaultBannedRights.embed_links)
                            .setPad(1));
                }

                items.add(UItem.asSwitch(RIGHT_ADD_USERS, getString(R.string.UserRestrictionsInviteUsers))
                        .setChecked(!bannedRights.invite_users && !defaultBannedRights.invite_users)
                        .setLocked(defaultBannedRights.invite_users));
                items.add(UItem.asSwitch(RIGHT_PIN_MESSAGES, getString(R.string.UserRestrictionsPinMessages))
                        .setChecked(!bannedRights.pin_messages && !defaultBannedRights.pin_messages)
                        .setLocked(defaultBannedRights.pin_messages));
                items.add(UItem.asSwitch(RIGHT_CHANGE_CHAT_INFO, getString(R.string.UserRestrictionsChangeInfo))
                        .setChecked(!bannedRights.change_info && !defaultBannedRights.change_info)
                        .setLocked(defaultBannedRights.change_info));
                if (isForum) {
                    items.add(UItem.asSwitch(RIGHT_CREATE_TOPICS, getString(R.string.CreateTopicsPermission))
                            .setChecked(!bannedRights.manage_topics && !defaultBannedRights.manage_topics)
                            .setLocked(defaultBannedRights.manage_topics));
                }
            }

            if (canRestrict) {
                items.add(UItem.asShadowCollapseButton(1, getString(getRestrictToggleTextKey()))
                        .setCollapsed(!restrict)
                        .accent());
            }
        }
    }

    private int getRestrictToggleTextKey() {
        if (!banOrRestrict.isExpandable()) {
            if (restrict) {
                return R.string.DeleteToggleBanUser;
            } else {
                return R.string.DeleteToggleRestrictUser;
            }
        } else {
            if (restrict) {
                return R.string.DeleteToggleBanUsers;
            } else {
                return R.string.DeleteToggleRestrictUsers;
            }
        }
    }

    private boolean banChecked;
    private void onRestrictionsChanged() {
        if (restrict && banOrRestrict.isPresent()) {
            banChecked = banOrRestrict.selectedCount > 0;
        }
        if (restrict && banOrRestrict.isPresent() && banOrRestrict.selectedCount == 0) {
            banOrRestrict.toggleAllChecks();
        } else if (!restrict && banOrRestrict.isPresent() && banChecked != (banOrRestrict.selectedCount > 0)) {
            banOrRestrict.toggleAllChecks();
        }
        if (!restrict && banOrRestrict.isPresent()) {
            banChecked = banOrRestrict.selectedCount > 0;
        }
    }

    private void onDeleteAllChanged() {
        if (participantMessageCountsLoaded) {
            updateTitleAnimated();
        } else {
            updateParticipantMessageCounts();
        }
    }

    private float shiftDp = 10.0f;
    private void onClick(UItem item, View view, int position, float x, float y) {
        if (item.viewType == VIEW_TYPE_USER_CHECKBOX) {
            int action = item.id >>> 24;
            int index = item.id & 0xffffff;

            if (action == ACTION_REPORT) {
                report.toggleCheck(index);
            } else if (action == ACTION_DELETE_ALL) {
                deleteAll.toggleCheck(index);
                onDeleteAllChanged();
            } else if (action == ACTION_BAN) {
                banOrRestrict.toggleCheck(index);
            } else if (action == ACTION_APPLY_IN_COMMON_GROUP) {
                applyInCommonGroup.toggleCheck(index);
            }
        } else if (item.viewType == VIEW_TYPE_USER_GROUP_CHECKBOX || item.viewType == VIEW_TYPE_ROUND_CHECKBOX) {
            if (item.id == ACTION_REPORT) {
                report.toggleAllChecks();
            } else if (item.id == ACTION_DELETE_ALL) {
                deleteAll.toggleAllChecks();
                onDeleteAllChanged();
            } else if (item.id == ACTION_BAN) {
                banOrRestrict.toggleAllChecks();
            } else if (item.id == ACTION_APPLY_IN_COMMON_GROUP) {
                applyInCommonGroup.toggleAllChecks();
            } else if (item.viewType == VIEW_TYPE_ROUND_CHECKBOX) {
                if (item.locked) {
                    new AlertDialog.Builder(getContext())
                            .setTitle(LocaleController.getString(R.string.UserRestrictionsCantModify))
                            .setMessage(LocaleController.getString(R.string.UserRestrictionsCantModifyDisabled))
                            .setPositiveButton(LocaleController.getString(R.string.OK), null)
                            .create()
                            .show();
                    return;
                }

                if (item.id == RIGHT_SEND_PHOTOS) {
                    bannedRights.send_photos = !bannedRights.send_photos;
                    onRestrictionsChanged();
                } else if (item.id == RIGHT_SEND_VIDEOS) {
                    bannedRights.send_videos = !bannedRights.send_videos;
                    onRestrictionsChanged();
                } else if (item.id == RIGHT_SEND_MUSIC) {
                    bannedRights.send_audios = !bannedRights.send_audios;
                    onRestrictionsChanged();
                } else if (item.id == RIGHT_SEND_FILES) {
                    bannedRights.send_docs = !bannedRights.send_docs;
                    onRestrictionsChanged();
                } else if (item.id == RIGHT_SEND_ROUND) {
                    bannedRights.send_roundvideos = !bannedRights.send_roundvideos;
                    onRestrictionsChanged();
                } else if (item.id == RIGHT_SEND_VOICE) {
                    bannedRights.send_voices = !bannedRights.send_voices;
                    onRestrictionsChanged();
                } else if (item.id == RIGHT_SEND_STICKERS) {
                    bannedRights.send_stickers = bannedRights.send_games = bannedRights.send_gifs = bannedRights.send_inline = !bannedRights.send_stickers;
                    onRestrictionsChanged();
                } else if (item.id == RIGHT_SEND_LINKS) {
                    if (bannedRights.send_plain || defaultBannedRights.send_plain) {
                        for (int i = 0; i < adapter.getItemCount(); i++) {
                            UItem childItem = adapter.getItem(i);
                            if (childItem.viewType == VIEW_TYPE_SWITCH && childItem.id == RIGHT_SEND_MESSAGES) {
                                RecyclerView.ViewHolder holder = recyclerListView.findViewHolderForAdapterPosition(i + 1);
                                if (holder != null) {
                                    AndroidUtilities.shakeViewSpring(holder.itemView, shiftDp = -shiftDp);
                                }
                                break;
                            }
                        }
                        BotWebViewVibrationEffect.APP_ERROR.vibrate();
                        return;
                    }
                    bannedRights.embed_links = !bannedRights.embed_links;
                    onRestrictionsChanged();
                } else if (item.id == RIGHT_SEND_POLLS) {
                    bannedRights.send_polls = !bannedRights.send_polls;
                    onRestrictionsChanged();
                }
                adapter.update(true);
            }
        } else if (item.viewType == VIEW_TYPE_SWITCH) {
            if (item.locked) {
                new AlertDialog.Builder(getContext())
                        .setTitle(LocaleController.getString(R.string.UserRestrictionsCantModify))
                        .setMessage(LocaleController.getString(R.string.UserRestrictionsCantModifyDisabled))
                        .setPositiveButton(LocaleController.getString(R.string.OK), null)
                        .create()
                        .show();
                return;
            }

            if (item.id == RIGHT_ADD_USERS) {
                bannedRights.invite_users = !bannedRights.invite_users;
                onRestrictionsChanged();
            } else if (item.id == RIGHT_PIN_MESSAGES) {
                bannedRights.pin_messages = !bannedRights.pin_messages;
                onRestrictionsChanged();
            } else if (item.id == RIGHT_CHANGE_CHAT_INFO) {
                bannedRights.change_info = !bannedRights.change_info;
                onRestrictionsChanged();
            } else if (item.id == RIGHT_CREATE_TOPICS) {
                bannedRights.manage_topics = !bannedRights.manage_topics;
                onRestrictionsChanged();
            } else if (item.id == RIGHT_SEND_MESSAGES) {
                bannedRights.send_plain = !bannedRights.send_plain;
                onRestrictionsChanged();
            }

            adapter.update(true);
        } else if (item.viewType == VIEW_TYPE_EXPANDABLE_SWITCH) {
            sendMediaCollapsed = !sendMediaCollapsed;
            saveScrollPosition();
            adapter.update(true);
            applyScrolledPosition(true);
        } else if (item.viewType == VIEW_TYPE_SHADOW_COLLAPSE_BUTTON) {
            restrict = !restrict;
            banOrRestrict.setFilter(restrict ? restrictFilter : banFilter);
            adapter.update(true);
            onRestrictionsChanged();
        }
    }

    private void performDelete() {
        ArrayList<Integer> supergroupMessageIds = messages.stream()
                .filter(msg -> msg.messageOwner.peer_id != null && msg.messageOwner.peer_id.chat_id != -mergeDialogId || mergeDialogId == 0)
                .map(MessageObject::getId)
                .collect(Collectors.toCollection(ArrayList::new));

        ArrayList<Integer> groupMessageIds = messages.stream()
                .filter(msg -> msg.messageOwner.peer_id != null && msg.messageOwner.peer_id.chat_id == -mergeDialogId && mergeDialogId != 0)
                .map(MessageObject::getId)
                .collect(Collectors.toCollection(ArrayList::new));

        if (!supergroupMessageIds.isEmpty()) {
            MessagesController.getInstance(currentAccount).deleteMessages(supergroupMessageIds, null, null, -inChat.id, topicId, false, mode);
        }
        if (!groupMessageIds.isEmpty()) {
            MessagesController.getInstance(currentAccount).deleteMessages(groupMessageIds, null, null, mergeDialogId, topicId, true, mode);
        }

        banOrRestrict.forEachSelected((participant, i) -> {
            long chatId = inChat.id;
            if (ChatObject.isMonoForum(inChat) && ChatObject.canManageMonoForum(currentAccount, inChat) && inChat.linked_monoforum_id != 0) {
                chatId = inChat.linked_monoforum_id;
            }
            if (restrict) {
                TLRPC.TL_chatBannedRights rights = bannedRightsOr(bannedRights, participantsBannedRights.get(i));
                if (participant instanceof TLRPC.User) {
                    MessagesController.getInstance(currentAccount).setParticipantBannedRole(chatId, (TLRPC.User) participant, null, rights, false, getBaseFragment());
                } else if (participant instanceof TLRPC.Chat) {
                    MessagesController.getInstance(currentAccount).setParticipantBannedRole(chatId, null, (TLRPC.Chat) participant, rights, false, getBaseFragment());
                }
            } else {
                if (participant instanceof TLRPC.User) {
                    MessagesController.getInstance(currentAccount).deleteParticipantFromChat(chatId, (TLRPC.User) participant, null, false, false);
                } else if (participant instanceof TLRPC.Chat) {
                    MessagesController.getInstance(currentAccount).deleteParticipantFromChat(chatId, null, (TLRPC.Chat) participant, false, false);
                }
            }
        });

        report.forEachSelected((participant, i) -> {
            TLRPC.TL_channels_reportSpam req = new TLRPC.TL_channels_reportSpam();
            req.channel = MessagesController.getInputChannel(inChat);
            if (participant instanceof TLRPC.User) {
                req.participant = MessagesController.getInputPeer((TLRPC.User) participant);
            } else if (participant instanceof TLRPC.Chat) {
                req.participant = MessagesController.getInputPeer((TLRPC.Chat) participant);
            }
            req.id = messages.stream()
                    .filter(msg -> msg.messageOwner.peer_id != null && msg.messageOwner.peer_id.chat_id != -mergeDialogId)
                    .filter(msg -> {
                        if (participant instanceof TLRPC.User) {
                            return msg.messageOwner.from_id.user_id == ((TLRPC.User) participant).id;
                        } else if (participant instanceof TLRPC.Chat) {
                            return msg.messageOwner.from_id.user_id == ((TLRPC.Chat) participant).id;
                        }
                        return false;
                    })
                    .map(MessageObject::getId)
                    .collect(Collectors.toCollection(ArrayList::new));

            ConnectionsManager.getInstance(currentAccount).sendRequest(req, null);
        });

        deleteAll.forEachSelected((participant, i) -> {
            if (participant instanceof TLRPC.User) {
                MessagesController.getInstance(currentAccount).deleteUserChannelHistory(inChat, (TLRPC.User) participant, null, 0);
            } else if (participant instanceof TLRPC.Chat) {
                MessagesController.getInstance(currentAccount).deleteUserChannelHistory(inChat, null, (TLRPC.Chat) participant, 0);
            }
        });

        applyInCommonGroup.forEachSelected((participant, i) -> {
            if (participant instanceof TLRPC.User) {
                boolean needBan = banOrRestrict.checkOption(i);
                boolean needDelete = deleteAll.checkOption(i);
                if (!needBan && !needDelete) {
                    return;
                }
                TLRPC.User userFinal = (TLRPC.User) participant;
                TLRPC.TL_messages_getCommonChats req = new TLRPC.TL_messages_getCommonChats();
                req.user_id = MessagesController.getInstance(currentAccount).getInputUser(userFinal);
                if (req.user_id instanceof TLRPC.TL_inputUserEmpty) {
                    return;
                }
                req.limit = 100;
                req.max_id = 0;
                ConnectionsManager.getInstance(currentAccount).sendRequest(req, (response, error) -> {
                    if (error != null) {
                        return;
                    }
                    TLRPC.messages_Chats res = (TLRPC.messages_Chats) response;
                    for (int j=0; j < res.chats.size(); j++) {
                        TLRPC.Chat chat_ = res.chats.get(j);
                        boolean canBan = ChatObject.canBlockUsers(chat_);
                        boolean canDelete = ChatObject.canUserDoAdminAction(chat_, ChatObject.ACTION_DELETE_MESSAGES);
                        if (canBan && needBan) {
                            if (restrict) {
                                TLRPC.TL_chatBannedRights rights = bannedRightsOr(bannedRights, participantsBannedRights.get(i));
                                MessagesController.getInstance(currentAccount).setParticipantBannedRole(chat_.id, userFinal, null, rights, false, getBaseFragment());
                            } else {
                                MessagesController.getInstance(currentAccount).deleteParticipantFromChat(chat_.id, userFinal, null, false, false);
                            }
                        }
                        if (canDelete && needDelete) {
                            MessagesController.getInstance(currentAccount).deleteUserChannelHistory(chat_, userFinal, null, 0);
                        }
                    }
                });
            }
        });
    }

    private void savePreferences() {
        final SharedPreferences.Editor e = MessagesController.getInstance(currentAccount).getMainSettings().edit();
        e.putBoolean("delete_report", report.areAllSelected());
        e.putBoolean("delete_deleteAll", deleteAll.areAllSelected());
        e.putBoolean("delete_ban", !restrict && banOrRestrict.areAllSelected());
        e.apply();
    }

    @Override
    public void dismiss() {
        savePreferences();
        super.dismiss();
    }

    private void proceed() {
        dismiss();
        if (onDelete != null) {
            onDelete.run();
        }

        String subtitle = "";
        if (report.selectedCount > 0) {
            subtitle += formatPluralString("UsersReported", report.selectedCount);
        }
        if (banOrRestrict.selectedCount > 0) {
            if (!TextUtils.isEmpty(subtitle)) {
                subtitle += "\n";
            }
            if (restrict) {
                subtitle += formatPluralString("UsersRestricted", banOrRestrict.selectedCount);
            } else {
                subtitle += formatPluralString("UsersBanned", banOrRestrict.selectedCount);
            }
        }

        int icon = banOrRestrict.selectedCount > 0 ? R.raw.ic_admin : R.raw.contact_check;
        if (TextUtils.isEmpty(subtitle)) {
            BulletinFactory.of(getBaseFragment()).createSimpleBulletin(icon, getString(R.string.MessagesDeleted)).show();
        } else {
            BulletinFactory.of(getBaseFragment()).createSimpleBulletin(icon, getString(R.string.MessagesDeleted), subtitle).show();
        }

        performDelete();
    }
}<|MERGE_RESOLUTION|>--- conflicted
+++ resolved
@@ -226,13 +226,6 @@
             adapter.update(true);
         }
 
-<<<<<<< HEAD
-        void toggleAllChecks() {
-            if (checks == null) {
-                return;
-            }
-            boolean value = true;
-=======
         boolean areAllSelected() {
             for (int i = 0; i < totalCount; i++) {
                 if (!(checks[i] && (filter == null || filter[i]))) {
@@ -243,7 +236,6 @@
         }
 
         boolean isOneSelected() {
->>>>>>> 4d7a3a40
             for (int i = 0; i < totalCount; i++) {
                 if (checks[i] && (filter == null || filter[i])) {
                     return true;
@@ -413,14 +405,11 @@
 //            report.setAllChecks(true, false);
 //        }
         deleteAll = new Action(ACTION_DELETE_ALL, actionParticipants);
-<<<<<<< HEAD
-        applyInCommonGroup = new Action(ACTION_APPLY_IN_COMMON_GROUP, actionParticipants);
-=======
 //        if (prefs.getBoolean("delete_deleteAll", false)) {
 //            deleteAll.setAllChecks(true, false);
 //            onDeleteAllChanged();
 //        }
->>>>>>> 4d7a3a40
+        applyInCommonGroup = new Action(ACTION_APPLY_IN_COMMON_GROUP, actionParticipants);
 
         monoforum = ChatObject.isMonoForum(inChat);
         if (ChatObject.canBlockUsers(inChat)) {
