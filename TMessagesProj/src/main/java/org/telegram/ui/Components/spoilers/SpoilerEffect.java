package org.telegram.ui.Components.spoilers;

import android.animation.Animator;
import android.animation.AnimatorListenerAdapter;
import android.animation.TimeInterpolator;
import android.animation.ValueAnimator;
import android.annotation.SuppressLint;
import android.graphics.Bitmap;
import android.graphics.Canvas;
import android.graphics.Color;
import android.graphics.ColorFilter;
import android.graphics.Paint;
import android.graphics.Path;
import android.graphics.PixelFormat;
import android.graphics.PorterDuff;
import android.graphics.PorterDuffColorFilter;
import android.graphics.PorterDuffXfermode;
import android.graphics.Rect;
import android.graphics.RectF;
import android.graphics.Region;
import android.graphics.drawable.Drawable;
import android.os.Build;
import android.text.Layout;
import android.text.Spannable;
import android.text.SpannableStringBuilder;
import android.text.Spanned;
import android.text.StaticLayout;
import android.text.TextPaint;
import android.text.style.ForegroundColorSpan;
import android.text.style.ReplacementSpan;
import android.text.style.URLSpan;
import android.view.View;
import android.widget.TextView;

import androidx.annotation.MainThread;
import androidx.annotation.NonNull;
import androidx.annotation.Nullable;
import androidx.core.graphics.ColorUtils;
import androidx.core.math.MathUtils;

import org.telegram.messenger.AndroidUtilities;
import org.telegram.messenger.Emoji;
import org.telegram.messenger.LocaleController;
import org.telegram.messenger.SharedConfig;
import org.telegram.messenger.Utilities;
import org.telegram.ui.ActionBar.Theme;
import org.telegram.ui.Components.Easings;
import org.telegram.ui.Components.TextStyleSpan;

import java.util.ArrayList;
import java.util.Arrays;
import java.util.Collections;
import java.util.Iterator;
import java.util.List;
import java.util.Stack;
import java.util.concurrent.atomic.AtomicReference;

import tw.nekomimi.nekogram.NekoConfig;

public class SpoilerEffect extends Drawable {
    public final static int MAX_PARTICLES_PER_ENTITY = measureMaxParticlesCount();
    public final static int PARTICLES_PER_CHARACTER = measureParticlesPerCharacter();
    private final static float VERTICAL_PADDING_DP = 2.5f;
    private final static int RAND_REPEAT = 14;
    private final static float KEYPOINT_DELTA = 5f;
    private final static int FPS = 30;
    private final static int renderDelayMs = 1000 / FPS + 1;
    public final static float[] ALPHAS = {
            0.3f, 0.6f, 1.0f
    };
    private Paint[] particlePaints = new Paint[ALPHAS.length];

    private Stack<Particle> particlesPool = new Stack<>();
    private int maxParticles;
    float[][] particlePoints = new float[ALPHAS.length][MAX_PARTICLES_PER_ENTITY * 2];
    private float[] particleRands = new float[RAND_REPEAT];
    private int[] renderCount = new int[ALPHAS.length];

    private static Path tempPath = new Path();

    private RectF visibleRect;

    private ArrayList<Particle> particles = new ArrayList<>();
    private View mParent;

    private long lastDrawTime;

    private float rippleX, rippleY;
    private float rippleMaxRadius;
    private float rippleProgress = -1;
    private boolean reverseAnimator;
    private boolean shouldInvalidateColor;
    private Runnable onRippleEndCallback;
    private ValueAnimator rippleAnimator;

    private List<RectF> spaces = new ArrayList<>();
    private List<Long> keyPoints;
    private int mAlpha = 0xFF;

    private TimeInterpolator rippleInterpolator = input -> input;

    private boolean invalidateParent;
    private boolean suppressUpdates;
    private boolean isLowDevice;
    private boolean enableAlpha;

    private int lastColor;
    public boolean drawPoints;
    private static Paint xRefPaint;

    private static int measureParticlesPerCharacter() {
        switch (SharedConfig.getDevicePerformanceClass()) {
            default:
            case SharedConfig.PERFORMANCE_CLASS_LOW:
            case SharedConfig.PERFORMANCE_CLASS_AVERAGE:
                return 10;
            case SharedConfig.PERFORMANCE_CLASS_HIGH:
                return 30;
        }
    }

    private static int measureMaxParticlesCount() {
        switch (SharedConfig.getDevicePerformanceClass()) {
            default:
            case SharedConfig.PERFORMANCE_CLASS_LOW:
            case SharedConfig.PERFORMANCE_CLASS_AVERAGE:
                return 100;
            case SharedConfig.PERFORMANCE_CLASS_HIGH:
                return 150;
        }
    }

    public SpoilerEffect() {
        for (int i = 0; i < ALPHAS.length; i++) {
            particlePaints[i] = new Paint();
            if (i == 0) {
                particlePaints[i].setStrokeWidth(AndroidUtilities.dp(1.4f));
                particlePaints[i].setStyle(Paint.Style.STROKE);
                particlePaints[i].setStrokeCap(Paint.Cap.ROUND);
            } else {
                particlePaints[i].setStrokeWidth(AndroidUtilities.dp(1.2f));
                particlePaints[i].setStyle(Paint.Style.STROKE);
                particlePaints[i].setStrokeCap(Paint.Cap.ROUND);
            }
        }

        isLowDevice = SharedConfig.getDevicePerformanceClass() == SharedConfig.PERFORMANCE_CLASS_LOW;
        enableAlpha = true;
        setColor(Color.TRANSPARENT);
    }

    /**
     * Sets if we should suppress updates or not
     */
    public void setSuppressUpdates(boolean suppressUpdates) {
        this.suppressUpdates = suppressUpdates;
        invalidateSelf();
    }

    /**
     * Sets if we should invalidate parent instead
     */
    public void setInvalidateParent(boolean invalidateParent) {
        this.invalidateParent = invalidateParent;
    }

    /**
     * Updates max particles count
     */
    public void updateMaxParticles() {
        setMaxParticlesCount(MathUtils.clamp((getBounds().width() / AndroidUtilities.dp(6)) * PARTICLES_PER_CHARACTER, PARTICLES_PER_CHARACTER, MAX_PARTICLES_PER_ENTITY));
    }

    /**
     * Sets callback to be run after ripple animation ends
     */
    public void setOnRippleEndCallback(@Nullable Runnable onRippleEndCallback) {
        this.onRippleEndCallback = onRippleEndCallback;
    }

    /**
     * Starts ripple
     *
     * @param rX     Ripple center x
     * @param rY     Ripple center y
     * @param radMax Max ripple radius
     */
    public void startRipple(float rX, float rY, float radMax) {
        startRipple(rX, rY, radMax, false);
    }

    /**
     * Starts ripple
     *
     * @param rX      Ripple center x
     * @param rY      Ripple center y
     * @param radMax  Max ripple radius
     * @param reverse If we should start reverse ripple
     */
    public void startRipple(float rX, float rY, float radMax, boolean reverse) {
        rippleX = rX;
        rippleY = rY;
        rippleMaxRadius = radMax;
        rippleProgress = reverse ? 1 : 0;
        reverseAnimator = reverse;

        if (rippleAnimator != null)
            rippleAnimator.cancel();
        int startAlpha = reverseAnimator ? 0xFF : particlePaints[ALPHAS.length - 1].getAlpha();
        rippleAnimator = ValueAnimator.ofFloat(rippleProgress, reverse ? 0 : 1).setDuration((long) MathUtils.clamp(rippleMaxRadius * 0.3f, 250, 550));
        rippleAnimator.setInterpolator(rippleInterpolator);
        rippleAnimator.addUpdateListener(animation -> {
            rippleProgress = (float) animation.getAnimatedValue();
            setAlpha((int) (startAlpha * (1f - rippleProgress)));
            shouldInvalidateColor = true;
            invalidateSelf();
        });
        rippleAnimator.addListener(new AnimatorListenerAdapter() {
            @Override
            public void onAnimationEnd(Animator animation) {
                Iterator<Particle> it = particles.iterator();
                while (it.hasNext()) {
                    Particle p = it.next();
                    if (particlesPool.size() < maxParticles) {
                        particlesPool.push(p);
                    }
                    it.remove();
                }

                if (onRippleEndCallback != null) {
                    onRippleEndCallback.run();
                    onRippleEndCallback = null;
                }

                rippleAnimator = null;
                invalidateSelf();
            }
        });
        rippleAnimator.start();

        invalidateSelf();
    }

    /**
     * Sets new ripple interpolator
     *
     * @param rippleInterpolator New interpolator
     */
    public void setRippleInterpolator(@NonNull TimeInterpolator rippleInterpolator) {
        this.rippleInterpolator = rippleInterpolator;
    }

    /**
     * Sets new keypoints
     *
     * @param keyPoints New keypoints
     */
    public void setKeyPoints(List<Long> keyPoints) {
        this.keyPoints = keyPoints;
        invalidateSelf();
    }

    /**
     * Gets ripple path
     */
    public void getRipplePath(Path path) {
        path.addCircle(rippleX, rippleY, rippleMaxRadius * MathUtils.clamp(rippleProgress, 0, 1), Path.Direction.CW);
    }

    /**
     * @return Current ripple progress
     */
    public float getRippleProgress() {
        return rippleProgress;
    }

    /**
     * @return If we should invalidate color
     */
    public boolean shouldInvalidateColor() {
        boolean b = shouldInvalidateColor;
        shouldInvalidateColor = false;
        return b;
    }

    /**
     * Sets new ripple progress
     */
    public void setRippleProgress(float rippleProgress) {
        this.rippleProgress = rippleProgress;
        if (rippleProgress == -1 && rippleAnimator != null) {
            rippleAnimator.cancel();
        }
        shouldInvalidateColor = true;
    }

    @Override
    public void setBounds(int left, int top, int right, int bottom) {
        super.setBounds(left, top, right, bottom);
        Iterator<Particle> it = particles.iterator();
        while (it.hasNext()) {
            Particle p = it.next();
            if (!getBounds().contains((int) p.x, (int) p.y)) {
                it.remove();
            }
            if (particlesPool.size() < maxParticles) {
                particlesPool.push(p);
            }
        }
    }

    @Override
    public void draw(@NonNull Canvas canvas) {
        if (drawPoints) {
            long curTime = System.currentTimeMillis();
            int dt = (int) Math.min(curTime - lastDrawTime, renderDelayMs);
            boolean hasAnimator = false;


            lastDrawTime = curTime;

            int left = getBounds().left, top = getBounds().top, right = getBounds().right, bottom = getBounds().bottom;
            for (int i = 0; i < ALPHAS.length; i++) {
                renderCount[i] = 0;
            }
            for (int i = 0; i < particles.size(); i++) {
                Particle particle = particles.get(i);

                particle.currentTime = Math.min(particle.currentTime + dt, particle.lifeTime);
                if (particle.currentTime >= particle.lifeTime || isOutOfBounds(left, top, right, bottom, particle.x, particle.y)) {
                    if (particlesPool.size() < maxParticles) {
                        particlesPool.push(particle);
                    }
                    particles.remove(i);
                    i--;
                    continue;
                }

                float hdt = particle.velocity * dt / 500f;
                particle.x += particle.vecX * hdt;
                particle.y += particle.vecY * hdt;

                int alphaIndex = particle.alpha;
                particlePoints[alphaIndex][renderCount[alphaIndex] * 2] = particle.x;
                particlePoints[alphaIndex][renderCount[alphaIndex] * 2 + 1] = particle.y;
                renderCount[alphaIndex]++;
            }

            if (particles.size() < maxParticles) {
                int np = maxParticles - particles.size();
                Arrays.fill(particleRands, -1);
                for (int i = 0; i < np; i++) {
                    float rf = particleRands[i % RAND_REPEAT];
                    if (rf == -1) {
                        particleRands[i % RAND_REPEAT] = rf = Utilities.fastRandom.nextFloat();
                    }

                    Particle newParticle = !particlesPool.isEmpty() ? particlesPool.pop() : new Particle();
                    int attempts = 0;
                    do {
                        generateRandomLocation(newParticle, i);
                        attempts++;
                    } while (isOutOfBounds(left, top, right, bottom, newParticle.x, newParticle.y) && attempts < 4);


                    double angleRad = rf * Math.PI * 2 - Math.PI;
                    float vx = (float) Math.cos(angleRad);
                    float vy = (float) Math.sin(angleRad);

                    newParticle.vecX = vx;
                    newParticle.vecY = vy;

                    newParticle.currentTime = 0;

                    newParticle.lifeTime = 1000 + Math.abs(Utilities.fastRandom.nextInt(2000)); // [1000;3000]
                    newParticle.velocity = 4 + rf * 6;
                    newParticle.alpha = Utilities.fastRandom.nextInt(ALPHAS.length);
                    particles.add(newParticle);

                    int alphaIndex = newParticle.alpha;
                    particlePoints[alphaIndex][renderCount[alphaIndex] * 2] = newParticle.x;
                    particlePoints[alphaIndex][renderCount[alphaIndex] * 2 + 1] = newParticle.y;
                    renderCount[alphaIndex]++;
                }
            }

            for (int a = enableAlpha ? 0 : ALPHAS.length - 1; a < ALPHAS.length; a++) {
                int renderCount = 0;
                int off = 0;
                for (int i = 0; i < particles.size(); i++) {
                    Particle p = particles.get(i);

                    if (visibleRect != null && !visibleRect.contains(p.x, p.y) || p.alpha != a && enableAlpha) {
                        off++;
                        continue;
                    }

                    particlePoints[a][(i - off) * 2] = p.x;
                    particlePoints[a][(i - off) * 2 + 1] = p.y;
                    renderCount += 2;
                }
                canvas.drawPoints(particlePoints[a], 0, renderCount, particlePaints[a]);
            }
        } else {
            Paint shaderPaint = SpoilerEffectBitmapFactory.getInstance().getPaint();
            shaderPaint.setColorFilter(new PorterDuffColorFilter(lastColor, PorterDuff.Mode.SRC_IN));
            canvas.drawRect(getBounds().left, getBounds().top, getBounds().right, getBounds().bottom, SpoilerEffectBitmapFactory.getInstance().getPaint());
            invalidateSelf();

            SpoilerEffectBitmapFactory.getInstance().checkUpdate();
        }
    }

    /**
     * Updates visible bounds to update particles
     */
    public void setVisibleBounds(float left, float top, float right, float bottom) {
        if (visibleRect == null)
            visibleRect = new RectF();
        visibleRect.left = left;
        visibleRect.top = top;
        visibleRect.right = right;
        visibleRect.bottom = bottom;
        invalidateSelf();
    }

    private boolean isOutOfBounds(int left, int top, int right, int bottom, float x, float y) {
        if (x < left || x > right || y < top + AndroidUtilities.dp(VERTICAL_PADDING_DP) ||
                y > bottom - AndroidUtilities.dp(VERTICAL_PADDING_DP))
            return true;

        for (int i = 0; i < spaces.size(); i++) {
            if (spaces.get(i).contains(x, y)) {
                return true;
            }
        }
        return false;
    }

    private void generateRandomLocation(Particle newParticle, int i) {
        if (keyPoints != null && !keyPoints.isEmpty()) {
            float rf = particleRands[i % RAND_REPEAT];
            long kp = keyPoints.get(Utilities.fastRandom.nextInt(keyPoints.size()));
            newParticle.x = getBounds().left + (kp >> 16) + rf * AndroidUtilities.dp(KEYPOINT_DELTA) - AndroidUtilities.dp(KEYPOINT_DELTA / 2f);
            newParticle.y = getBounds().top + (kp & 0xFFFF) + rf * AndroidUtilities.dp(KEYPOINT_DELTA) - AndroidUtilities.dp(KEYPOINT_DELTA / 2f);
        } else {
            newParticle.x = getBounds().left + Utilities.fastRandom.nextFloat() * getBounds().width();
            newParticle.y = getBounds().top + Utilities.fastRandom.nextFloat() * getBounds().height();
        }
    }

    @Override
    public void invalidateSelf() {
        super.invalidateSelf();

        if (mParent != null) {
            View v = mParent;
            if (v.getParent() != null && invalidateParent) {
                ((View) v.getParent()).invalidate();
            } else {
                v.invalidate();
            }
        }
    }

    /**
     * Attaches to the parent view
     *
     * @param parentView Parent view
     */
    public void setParentView(View parentView) {
        this.mParent = parentView;
    }

    /**
     * @return Currently used parent view
     */
    public View getParentView() {
        return mParent;
    }

    @Override
    public void setAlpha(int alpha) {
        mAlpha = alpha;
        for (int i = 0; i < ALPHAS.length; i++) {
            particlePaints[i].setAlpha((int) (ALPHAS[i] * alpha));
        }
    }

    @Override
    public void setColorFilter(@Nullable ColorFilter colorFilter) {
        for (Paint p : particlePaints) {
            p.setColorFilter(colorFilter);
        }
    }

    /**
     * Sets particles color
     *
     * @param color New color
     */
    public void setColor(int color) {
        if (lastColor != color) {
            for (int i = 0; i < ALPHAS.length; i++) {
                particlePaints[i].setColor(ColorUtils.setAlphaComponent(color, (int) (mAlpha * ALPHAS[i])));
            }
            lastColor = color;
        }
    }

    /**
     * @return If effect has color
     */
    public boolean hasColor() {
        return lastColor != Color.TRANSPARENT;
    }

    @Override
    public int getOpacity() {
        return PixelFormat.TRANSPARENT;
    }

    /**
     * @param textLayout Text layout to measure
     * @return Measured key points
     */
    public static synchronized List<Long> measureKeyPoints(Layout textLayout) {
        int w = textLayout.getWidth();
        int h = textLayout.getHeight();

        if (w == 0 || h == 0)
            return Collections.emptyList();

        Bitmap measureBitmap = Bitmap.createBitmap(Math.round(w), Math.round(h), Bitmap.Config.ARGB_4444); // We can use 4444 as we don't need accuracy here
        Canvas measureCanvas = new Canvas(measureBitmap);
        textLayout.draw(measureCanvas);

        int[] pixels = new int[measureBitmap.getWidth() * measureBitmap.getHeight()];
        measureBitmap.getPixels(pixels, 0, measureBitmap.getWidth(), 0, 0, w, h);

        int sX = -1;
        ArrayList<Long> keyPoints = new ArrayList<>(pixels.length);
        for (int x = 0; x < w; x++) {
            for (int y = 0; y < h; y++) {
                int clr = pixels[y * measureBitmap.getWidth() + x];
                if (Color.alpha(clr) >= 0x80) {
                    if (sX == -1) {
                        sX = x;
                    }
                    keyPoints.add(((long) (x - sX) << 16) + y);
                }
            }
        }
        keyPoints.trimToSize();
        measureBitmap.recycle();
        return keyPoints;
    }

    /**
     * @return Max particles count
     */
    public int getMaxParticlesCount() {
        return maxParticles;
    }

    /**
     * Sets new max particles count
     */
    public void setMaxParticlesCount(int maxParticles) {
        this.maxParticles = maxParticles;
        while (particlesPool.size() + particles.size() < maxParticles) {
            particlesPool.push(new Particle());
        }
    }

    /**
     * Alias for it's big bro
     *
     * @param tv           Text view to use as a parent view
     * @param spoilersPool Cached spoilers pool
     * @param spoilers     Spoilers list to populate
     */
    public static void addSpoilers(TextView tv, @Nullable Stack<SpoilerEffect> spoilersPool, List<SpoilerEffect> spoilers) {
        addSpoilers(tv, tv.getLayout(), (Spanned) tv.getText(), spoilersPool, spoilers);
    }

    /**
     * Alias for it's big bro
     *
     * @param v            View to use as a parent view
     * @param textLayout   Text layout to measure
     * @param spoilersPool Cached spoilers pool, could be null, but highly recommended
     * @param spoilers     Spoilers list to populate
     */
    public static void addSpoilers(@Nullable View v, Layout textLayout, @Nullable Stack<SpoilerEffect> spoilersPool, List<SpoilerEffect> spoilers) {
<<<<<<< HEAD
        if (NekoConfig.showSpoilersDirectly.Bool()) return;
        if (textLayout.getText() instanceof Spannable){
            addSpoilers(v, textLayout, (Spannable) textLayout.getText(), spoilersPool, spoilers);
=======
        if (textLayout.getText() instanceof Spanned){
            addSpoilers(v, textLayout, (Spanned) textLayout.getText(), spoilersPool, spoilers);
>>>>>>> 5d552752
        }
    }

    /**
     * Parses spoilers from spannable
     *
     * @param v            View to use as a parent view
     * @param textLayout   Text layout to measure
     * @param spannable    Text to parse
     * @param spoilersPool Cached spoilers pool, could be null, but highly recommended
     * @param spoilers     Spoilers list to populate
     */
    public static void addSpoilers(@Nullable View v, Layout textLayout, Spanned spannable, @Nullable Stack<SpoilerEffect> spoilersPool, List<SpoilerEffect> spoilers) {
        for (int line = 0; line < textLayout.getLineCount(); line++) {
            float l = textLayout.getLineLeft(line), t = textLayout.getLineTop(line), r = textLayout.getLineRight(line), b = textLayout.getLineBottom(line);
            int start = textLayout.getLineStart(line), end = textLayout.getLineEnd(line);

            for (TextStyleSpan span : spannable.getSpans(start, end, TextStyleSpan.class)) {
                if (span.isSpoiler()) {
                    int ss = spannable.getSpanStart(span), se = spannable.getSpanEnd(span);
                    int realStart = Math.max(start, ss), realEnd = Math.min(end, se);

                    int len = realEnd - realStart;
                    if (len == 0) continue;
                    addSpoilersInternal(v, spannable, textLayout, start, end, l, t, r, b, realStart, realEnd, spoilersPool, spoilers);
                }
            }
        }
        if (v instanceof TextView && spoilersPool != null) {
            spoilersPool.clear();
        }
    }

    @SuppressLint("WrongConstant")
    private static void addSpoilersInternal(View v, Spanned spannable, Layout textLayout, int lineStart,
                                            int lineEnd, float lineLeft, float lineTop, float lineRight,
                                            float lineBottom, int realStart, int realEnd, Stack<SpoilerEffect> spoilersPool,
                                            List<SpoilerEffect> spoilers) {
        SpannableStringBuilder vSpan = SpannableStringBuilder.valueOf(AndroidUtilities.replaceNewLines(new SpannableStringBuilder(spannable, realStart, realEnd)));
        for (TextStyleSpan styleSpan : vSpan.getSpans(0, vSpan.length(), TextStyleSpan.class))
            vSpan.removeSpan(styleSpan);
        for (URLSpan urlSpan : vSpan.getSpans(0, vSpan.length(), URLSpan.class))
            vSpan.removeSpan(urlSpan);
        int tLen = vSpan.toString().trim().length();
        if (tLen == 0) return;
        int width = textLayout.getEllipsizedWidth() > 0 ? textLayout.getEllipsizedWidth() : textLayout.getWidth();
        TextPaint measurePaint = new TextPaint(textLayout.getPaint());
        measurePaint.setColor(Color.BLACK);
        StaticLayout newLayout;
        if (Build.VERSION.SDK_INT >= Build.VERSION_CODES.N) {
            newLayout = StaticLayout.Builder.obtain(vSpan, 0, vSpan.length(), measurePaint, width)
                    .setBreakStrategy(StaticLayout.BREAK_STRATEGY_HIGH_QUALITY)
                    .setHyphenationFrequency(StaticLayout.HYPHENATION_FREQUENCY_NONE)
                    .setAlignment(Layout.Alignment.ALIGN_NORMAL)
                    .setLineSpacing(textLayout.getSpacingAdd(), textLayout.getSpacingMultiplier())
                    .build();
        } else
            newLayout = new StaticLayout(vSpan, measurePaint, width, Layout.Alignment.ALIGN_NORMAL, textLayout.getSpacingMultiplier(), textLayout.getSpacingAdd(), false);
        boolean rtlInNonRTL = (LocaleController.isRTLCharacter(vSpan.charAt(0)) || LocaleController.isRTLCharacter(vSpan.charAt(vSpan.length() - 1))) && !LocaleController.isRTL;
        SpoilerEffect spoilerEffect = spoilersPool == null || spoilersPool.isEmpty() ? new SpoilerEffect() : spoilersPool.remove(0);
        spoilerEffect.setRippleProgress(-1);
        float ps = realStart == lineStart ? lineLeft : textLayout.getPrimaryHorizontal(realStart),
                pe = realEnd == lineEnd || rtlInNonRTL && realEnd == lineEnd - 1 && spannable.charAt(lineEnd - 1) == '\u2026' ? lineRight : textLayout.getPrimaryHorizontal(realEnd);
        spoilerEffect.setBounds((int) Math.min(ps, pe), (int) lineTop, (int) Math.max(ps, pe), (int) lineBottom);
        spoilerEffect.setColor(textLayout.getPaint().getColor());
        spoilerEffect.setRippleInterpolator(Easings.easeInQuad);
        if (!spoilerEffect.isLowDevice)
            spoilerEffect.setKeyPoints(SpoilerEffect.measureKeyPoints(newLayout));
        spoilerEffect.updateMaxParticles();
        if (v != null) {
            spoilerEffect.setParentView(v);
        }
        spoilerEffect.spaces.clear();
        for (int i = 0; i < vSpan.length(); i++) {
            if (vSpan.charAt(i) == ' ') {
                RectF r = new RectF();
                int off = realStart + i;
                int line = textLayout.getLineForOffset(off);
                r.top = textLayout.getLineTop(line);
                r.bottom = textLayout.getLineBottom(line);
                float lh = textLayout.getPrimaryHorizontal(off), rh = textLayout.getPrimaryHorizontal(off + 1);
                r.left = (int) Math.min(lh, rh); // RTL
                r.right = (int) Math.max(lh, rh);
                if (Math.abs(lh - rh) <= AndroidUtilities.dp(20)) {
                    spoilerEffect.spaces.add(r);
                }
            }
        }
        spoilers.add(spoilerEffect);
    }

    /**
     * Clips out spoilers from canvas
     */
    public static void clipOutCanvas(Canvas canvas, List<SpoilerEffect> spoilers) {
        tempPath.rewind();
        for (SpoilerEffect eff : spoilers) {
            Rect b = eff.getBounds();
            tempPath.addRect(b.left, b.top, b.right, b.bottom, Path.Direction.CW);
        }
        canvas.clipPath(tempPath, Region.Op.DIFFERENCE);
    }

    /**
     * Optimized version of text layout double-render
     *
     * @param v                        View to use as a parent view
     * @param invalidateSpoilersParent Set to invalidate parent or not
     * @param spoilersColor            Spoilers' color
     * @param verticalOffset           Additional vertical offset
     * @param patchedLayoutRef         Patched layout reference
     * @param textLayout               Layout to render
     * @param spoilers                 Spoilers list to render
     * @param canvas                   Canvas to render
     */
    @SuppressLint("WrongConstant")
    @MainThread
    public static void renderWithRipple(View v, boolean invalidateSpoilersParent, int spoilersColor, int verticalOffset, AtomicReference<Layout> patchedLayoutRef, Layout textLayout, List<SpoilerEffect> spoilers, Canvas canvas) {
        if (spoilers.isEmpty()) {
            textLayout.draw(canvas);
            return;
        }
        Layout pl = patchedLayoutRef.get();

        if (pl == null || !textLayout.getText().toString().equals(pl.getText().toString()) || textLayout.getWidth() != pl.getWidth() || textLayout.getHeight() != pl.getHeight()) {
            SpannableStringBuilder sb = new SpannableStringBuilder(textLayout.getText());
            if (textLayout.getText() instanceof Spannable) {
                Spannable sp = (Spannable) textLayout.getText();
                for (TextStyleSpan ss : sp.getSpans(0, sp.length(), TextStyleSpan.class)) {
                    if (ss.isSpoiler()) {
                        int start = sp.getSpanStart(ss), end = sp.getSpanEnd(ss);
                        for (Emoji.EmojiSpan e : sp.getSpans(start, end, Emoji.EmojiSpan.class)) {
                            sb.setSpan(new ReplacementSpan() {
                                @Override
                                public int getSize(@NonNull Paint paint, CharSequence text, int start, int end, @Nullable Paint.FontMetricsInt fm) {
                                    return e.getSize(paint, text, start, end, fm);
                                }

                                @Override
                                public void draw(@NonNull Canvas canvas, CharSequence text, int start, int end, float x, int top, int y, int bottom, @NonNull Paint paint) {
                                }
                            }, sp.getSpanStart(e), sp.getSpanEnd(e), sp.getSpanFlags(ss));
                            sb.removeSpan(e);
                        }

                        sb.setSpan(new ForegroundColorSpan(Color.TRANSPARENT), sp.getSpanStart(ss), sp.getSpanEnd(ss), sp.getSpanFlags(ss));
                        sb.removeSpan(ss);
                    }
                }
            }

            Layout layout;
            if (Build.VERSION.SDK_INT >= Build.VERSION_CODES.N) {
                layout = StaticLayout.Builder.obtain(sb, 0, sb.length(), textLayout.getPaint(), textLayout.getWidth())
                        .setBreakStrategy(StaticLayout.BREAK_STRATEGY_HIGH_QUALITY)
                        .setHyphenationFrequency(StaticLayout.HYPHENATION_FREQUENCY_NONE)
                        .setAlignment(Layout.Alignment.ALIGN_NORMAL)
                        .setLineSpacing(textLayout.getSpacingAdd(), textLayout.getSpacingMultiplier())
                        .build();
            } else {
                layout = new StaticLayout(sb, textLayout.getPaint(), textLayout.getWidth(), textLayout.getAlignment(), textLayout.getSpacingMultiplier(), textLayout.getSpacingAdd(), false);
            }
            patchedLayoutRef.set(pl = layout);
        }

        if (!spoilers.isEmpty()) {
            canvas.save();
            canvas.translate(0, verticalOffset);
            pl.draw(canvas);
            canvas.restore();
        } else {
            textLayout.draw(canvas);
        }

        if (!spoilers.isEmpty()) {
            tempPath.rewind();
            for (SpoilerEffect eff : spoilers) {
                Rect b = eff.getBounds();
                tempPath.addRect(b.left, b.top, b.right, b.bottom, Path.Direction.CW);
            }
            if (!spoilers.isEmpty() && spoilers.get(0).rippleProgress != -1) {
                canvas.save();
                canvas.clipPath(tempPath);
                tempPath.rewind();
                if (!spoilers.isEmpty()) {
                    spoilers.get(0).getRipplePath(tempPath);
                }
                canvas.clipPath(tempPath);
                canvas.translate(0, -v.getPaddingTop());
                textLayout.draw(canvas);
                canvas.restore();
            }


            boolean useAlphaLayer = spoilers.get(0).rippleProgress != -1;
            if (useAlphaLayer) {
                canvas.saveLayer(0, 0, v.getMeasuredWidth(), v.getMeasuredHeight(), null, canvas.ALL_SAVE_FLAG);
            } else {
                canvas.save();
            }
            canvas.translate(0, -v.getPaddingTop());
            for (SpoilerEffect eff : spoilers) {
                eff.setInvalidateParent(invalidateSpoilersParent);
                if (eff.getParentView() != v) eff.setParentView(v);
                if (eff.shouldInvalidateColor()) {
                    eff.setColor(ColorUtils.blendARGB(spoilersColor, Theme.chat_msgTextPaint.getColor(), Math.max(0, eff.getRippleProgress())));
                } else {
                    eff.setColor(spoilersColor);
                }
                eff.draw(canvas);
            }

            if (useAlphaLayer) {
                tempPath.rewind();
                spoilers.get(0).getRipplePath(tempPath);
                if (xRefPaint == null) {
                    xRefPaint = new Paint(Paint.ANTI_ALIAS_FLAG);
                    xRefPaint.setColor(0xff000000);
                    xRefPaint.setXfermode(new PorterDuffXfermode(PorterDuff.Mode.CLEAR));
                }
                canvas.drawPath(tempPath, xRefPaint);
            }
            canvas.restore();
        }
    }

    private static class Particle {
        private float x, y;
        private float vecX, vecY;
        private float velocity;
        private float lifeTime, currentTime;
        private int alpha;
    }
}<|MERGE_RESOLUTION|>--- conflicted
+++ resolved
@@ -593,14 +593,9 @@
      * @param spoilers     Spoilers list to populate
      */
     public static void addSpoilers(@Nullable View v, Layout textLayout, @Nullable Stack<SpoilerEffect> spoilersPool, List<SpoilerEffect> spoilers) {
-<<<<<<< HEAD
         if (NekoConfig.showSpoilersDirectly.Bool()) return;
-        if (textLayout.getText() instanceof Spannable){
-            addSpoilers(v, textLayout, (Spannable) textLayout.getText(), spoilersPool, spoilers);
-=======
         if (textLayout.getText() instanceof Spanned){
             addSpoilers(v, textLayout, (Spanned) textLayout.getText(), spoilersPool, spoilers);
->>>>>>> 5d552752
         }
     }
 
