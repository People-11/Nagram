--- conflicted
+++ resolved
@@ -45,17 +45,12 @@
         checkFindEditText();
         if (editText == null || editText.length() == 0 && !dispatchBackWhenEmpty) return;
 
-<<<<<<< HEAD
-        if (!NekoConfig.disableVibration.Bool()) {
-            performHapticFeedback(HapticFeedbackConstants.KEYBOARD_TAP, HapticFeedbackConstants.FLAG_IGNORE_GLOBAL_SETTING);
-        }
-        playSoundEffect(SoundEffectConstants.CLICK);
-=======
         try {
-            performHapticFeedback(HapticFeedbackConstants.KEYBOARD_TAP, HapticFeedbackConstants.FLAG_IGNORE_GLOBAL_SETTING);
+            if (!NekoConfig.disableVibration.Bool()) {
+                performHapticFeedback(HapticFeedbackConstants.KEYBOARD_TAP, HapticFeedbackConstants.FLAG_IGNORE_GLOBAL_SETTING);
+            }
             playSoundEffect(SoundEffectConstants.CLICK);
         } catch (Exception ignore) {}
->>>>>>> eee720ef
         editText.dispatchKeyEvent(new KeyEvent(KeyEvent.ACTION_DOWN, KeyEvent.KEYCODE_DEL));
         editText.dispatchKeyEvent(new KeyEvent(KeyEvent.ACTION_UP, KeyEvent.KEYCODE_DEL));
 
@@ -117,15 +112,11 @@
                 checkFindEditText();
                 if (editText == null) return;
 
-<<<<<<< HEAD
                 if (!NekoConfig.disableVibration.Bool()) {
-                    performHapticFeedback(HapticFeedbackConstants.KEYBOARD_TAP, HapticFeedbackConstants.FLAG_IGNORE_GLOBAL_SETTING);
-                }
-=======
-                try {
-                    performHapticFeedback(HapticFeedbackConstants.KEYBOARD_TAP, HapticFeedbackConstants.FLAG_IGNORE_GLOBAL_SETTING);
-                } catch (Exception ignore) {}
->>>>>>> eee720ef
+                    try {
+                        performHapticFeedback(HapticFeedbackConstants.KEYBOARD_TAP, HapticFeedbackConstants.FLAG_IGNORE_GLOBAL_SETTING);
+                    } catch (Exception ignore) {}
+                }
                 if (editText instanceof EditTextBoldCursor) {
                     ((EditTextBoldCursor) editText).setTextWatchersSuppressed(true, false);
                 }
