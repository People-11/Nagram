--- conflicted
+++ resolved
@@ -585,12 +585,8 @@
             return;
         }
 
-<<<<<<< HEAD
-        int blurAlpha = Color.alpha(Theme.getColor(Theme.key_chat_BlurAlpha));
+        int blurAlpha = Color.alpha(Theme.getColor(Theme.key_chat_BlurAlphaSlow));
         if (NekoConfig.forceBlurInChat.Bool()) blurAlpha = NekoConfig.chatBlueAlphaValue.Int();
-=======
-        int blurAlpha = Color.alpha(Theme.getColor(Theme.key_chat_BlurAlphaSlow));
->>>>>>> 5bc1c3dc
         if (blurAlpha == 255) {
             return;
         }
@@ -922,12 +918,8 @@
     }
 
     public void drawBlurRect(Canvas canvas, float y, Rect rectTmp, Paint blurScrimPaint, boolean top) {
-<<<<<<< HEAD
-        int blurAlpha = Color.alpha(Theme.getColor(Theme.key_chat_BlurAlpha));
+        int blurAlpha = Color.alpha(Theme.getColor(DRAW_USING_RENDERNODE() && SharedConfig.getDevicePerformanceClass() == SharedConfig.PERFORMANCE_CLASS_HIGH ? Theme.key_chat_BlurAlpha : Theme.key_chat_BlurAlphaSlow));
         if (NekoConfig.forceBlurInChat.Bool()) blurAlpha = NekoConfig.chatBlueAlphaValue.Int();
-        if (currentBitmap == null || !SharedConfig.chatBlurEnabled()) {
-=======
-        int blurAlpha = Color.alpha(Theme.getColor(DRAW_USING_RENDERNODE() && SharedConfig.getDevicePerformanceClass() == SharedConfig.PERFORMANCE_CLASS_HIGH ? Theme.key_chat_BlurAlpha : Theme.key_chat_BlurAlphaSlow));
         if (!SharedConfig.chatBlurEnabled()) {
             canvas.drawRect(rectTmp, blurScrimPaint);
             return;
@@ -997,7 +989,6 @@
             return;
         }
         if (currentBitmap == null) {
->>>>>>> 5bc1c3dc
             canvas.drawRect(rectTmp, blurScrimPaint);
             return;
         }
