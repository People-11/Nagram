<<<<<<< HEAD
=======
package org.telegram.ui.Components;

import static org.telegram.messenger.AndroidUtilities.displayMetrics;
import static org.telegram.messenger.AndroidUtilities.dp;
import static org.telegram.messenger.AndroidUtilities.lerp;

import android.animation.Animator;
import android.animation.AnimatorListenerAdapter;
import android.animation.ValueAnimator;
import android.app.Dialog;
import android.content.Context;
import android.graphics.Canvas;
import android.graphics.LinearGradient;
import android.graphics.Paint;
import android.graphics.Path;
import android.graphics.PorterDuff;
import android.graphics.PorterDuffColorFilter;
import android.graphics.Rect;
import android.graphics.RectF;
import android.graphics.Region;
import android.graphics.Shader;
import android.graphics.drawable.ColorDrawable;
import android.graphics.drawable.Drawable;
import android.os.Build;
import android.os.Bundle;
import android.os.SystemClock;
import android.text.Layout;
import android.text.Spannable;
import android.text.SpannableStringBuilder;
import android.text.Spanned;
import android.text.TextPaint;
import android.text.TextUtils;
import android.text.method.LinkMovementMethod;
import android.text.style.ClickableSpan;
import android.text.style.URLSpan;
import android.text.util.Linkify;
import android.util.TypedValue;
import android.view.Gravity;
import android.view.MotionEvent;
import android.view.View;
import android.view.ViewGroup;
import android.view.ViewParent;
import android.view.Window;
import android.view.WindowManager;
import android.widget.FrameLayout;
import android.widget.ImageView;
import android.widget.LinearLayout;
import android.widget.TextView;
import android.widget.Toast;

import androidx.annotation.NonNull;
import androidx.core.widget.NestedScrollView;

import org.telegram.messenger.AndroidUtilities;
import org.telegram.messenger.ApplicationLoader;
import org.telegram.messenger.DispatchQueue;
import org.telegram.messenger.Emoji;
import org.telegram.messenger.FileLog;
import org.telegram.messenger.LocaleController;
import org.telegram.messenger.MessageObject;
import org.telegram.messenger.R;
import org.telegram.messenger.Utilities;
import org.telegram.messenger.XiaomiUtilities;
import org.telegram.tgnet.ConnectionsManager;
import org.telegram.tgnet.TLRPC;
import org.telegram.ui.ActionBar.BaseFragment;
import org.telegram.ui.ActionBar.Theme;

import java.util.ArrayList;

public class TranslateAlert extends Dialog {

    public static volatile DispatchQueue translateQueue = new DispatchQueue("translateQueue", false);

    private FrameLayout bulletinContainer;
    private FrameLayout contentView;
    private FrameLayout container;
    private TextView titleView;
    private LinearLayout subtitleView;
    private InlineLoadingTextView subtitleFromView;
    private ImageView subtitleArrowView;
    private TextView subtitleToView;
    private ImageView backButton;
    private FrameLayout header;
    private FrameLayout headerShadowView;
    private NestedScrollView scrollView;
    private TextBlocksLayout textsView;
    private TextView buttonTextView;
    private FrameLayout buttonView;
    private FrameLayout buttonShadowView;
    private TextView allTextsView;
    private FrameLayout textsContainerView;

    private FrameLayout.LayoutParams titleLayout;
    private FrameLayout.LayoutParams subtitleLayout;
    private FrameLayout.LayoutParams headerLayout;
    private FrameLayout.LayoutParams scrollViewLayout;

    private int blockIndex = 0;
    private ArrayList<CharSequence> textBlocks;

    private float containerOpenAnimationT = 0f;
    private void openAnimation(float t) {
        t = Math.min(Math.max(t, 0f), 1f);
        if (containerOpenAnimationT == t) {
            return;
        }
        containerOpenAnimationT = t;

        titleView.setScaleX(lerp(1f, 0.9473f, t));
        titleView.setScaleY(lerp(1f, 0.9473f, t));
        titleLayout.setMargins(
            dp(lerp(22, 72, t)),
            dp(lerp(22, 8, t)),
            titleLayout.rightMargin,
            titleLayout.bottomMargin
        );
        titleView.setLayoutParams(titleLayout);
        subtitleLayout.setMargins(
            dp(lerp(22, 72, t)) - LoadingTextView2.paddingHorizontal,
            dp(lerp(47, 30, t)) - LoadingTextView2.paddingVertical,
            subtitleLayout.rightMargin,
            subtitleLayout.bottomMargin
        );
        subtitleView.setLayoutParams(subtitleLayout);

        backButton.setAlpha(t);
        backButton.setScaleX(.75f + .25f * t);
        backButton.setScaleY(.75f + .25f * t);
        backButton.setClickable(t > .5f);
        headerShadowView.setAlpha(scrollView.getScrollY() > 0 ? 1f : t);

        headerLayout.height = (int) lerp(dp(70), dp(56), t);
        header.setLayoutParams(headerLayout);

        scrollViewLayout.setMargins(
            scrollViewLayout.leftMargin,
            (int) lerp(dp(70), dp(56), t),
            scrollViewLayout.rightMargin,
            scrollViewLayout.bottomMargin
        );
        scrollView.setLayoutParams(scrollViewLayout);
    }


    private boolean openAnimationToAnimatorPriority = false;
    private ValueAnimator openAnimationToAnimator = null;
    private void openAnimationTo(float to, boolean priority) {
        openAnimationTo(to, priority, null);
    }
    private void openAnimationTo(float to, boolean priority, Runnable onAnimationEnd) {
        if (openAnimationToAnimatorPriority && !priority) {
            return;
        }
        openAnimationToAnimatorPriority = priority;
        to = Math.min(Math.max(to, 0), 1);
        if (openAnimationToAnimator != null) {
            openAnimationToAnimator.cancel();
        }
        openAnimationToAnimator = ValueAnimator.ofFloat(containerOpenAnimationT, to);
        openAnimationToAnimator.addUpdateListener(a -> openAnimation((float) a.getAnimatedValue()));
        openAnimationToAnimator.addListener(new AnimatorListenerAdapter() {
            @Override
            public void onAnimationEnd(Animator animator) {
                openAnimationToAnimatorPriority = false;
                if (onAnimationEnd != null)
                    onAnimationEnd.run();
            }
            @Override
            public void onAnimationCancel(Animator animator) {
                openAnimationToAnimatorPriority = false;
            }
        });
        openAnimationToAnimator.setInterpolator(CubicBezierInterpolator.EASE_OUT);
        openAnimationToAnimator.setDuration(220);
        openAnimationToAnimator.start();
        if (to >= .5 && blockIndex <= 1) {
            fetchNext();
        }
    }

    private int firstMinHeight = -1;
    private int minHeight() {
        return minHeight(false);
    }
    private int minHeight(boolean full) {
        int textsViewHeight = textsView == null ? 0 : textsView.getMeasuredHeight();
        int height =
            textsViewHeight +
            dp(
                66 + // header
                1 +  // button separator
                16 + // button top padding
                48 + // button
                16   // button bottom padding
            );
        if (firstMinHeight < 0 && textsViewHeight > 0)
            firstMinHeight = height;
        if (firstMinHeight > 0 && textBlocks.size() > 1 && !full)
            return firstMinHeight;
        return height;
    }
    private boolean canExpand() {
        return (
            textsView.getBlocksCount() < textBlocks.size() ||
            minHeight(true) >= (AndroidUtilities.displayMetrics.heightPixels * heightMaxPercent)
        );
    }
    private void updateCanExpand() {
        boolean canExpand = canExpand();
        if (containerOpenAnimationT > 0f && !canExpand) {
            openAnimationTo(0f, false);
        }

        buttonShadowView.animate().alpha(canExpand ? 1f : 0f).setDuration((long) (Math.abs(buttonShadowView.getAlpha() - (canExpand ? 1f : 0f)) * 220)).start();
    }

    public interface OnLinkPress {
        public boolean run(URLSpan urlSpan);
    }

    private int currentAccount;
    private TLRPC.InputPeer peer;
    private int msgId;
    private boolean allowScroll = true;
    private String fromLanguage, toLanguage;
    private CharSequence text;
    private BaseFragment fragment;
    private boolean noforwards;
    private OnLinkPress onLinkPress;
    private Runnable onDismiss;
    public TranslateAlert(BaseFragment fragment, Context context, int currentAccount, String fromLanguage, String toLanguage, CharSequence text, boolean noforwards, OnLinkPress onLinkPress, Runnable onDismiss) {
        this(fragment, context, currentAccount, null, -1, fromLanguage, toLanguage, text, noforwards, onLinkPress, onDismiss);
    }
    public TranslateAlert(BaseFragment fragment, Context context, int currentAccount, TLRPC.InputPeer peer, int msgId, String fromLanguage, String toLanguage, CharSequence text, boolean noforwards, OnLinkPress onLinkPress, Runnable onDismiss) {
        super(context, R.style.TransparentDialog);

        this.onLinkPress = onLinkPress;
        this.noforwards = noforwards;
        this.fragment = fragment;
        this.fromLanguage = fromLanguage != null && fromLanguage.equals("und") ? "auto" : fromLanguage;
        this.toLanguage = toLanguage;
        this.text = text;
        this.textBlocks = new ArrayList<>();
        this.textBlocks.add(text);
//        cutInBlocks(text, 1024);
        this.onDismiss = onDismiss;

        this.currentAccount = currentAccount;
        this.peer = peer;
        this.msgId = msgId;

        if (Build.VERSION.SDK_INT >= 30) {
            getWindow().addFlags(WindowManager.LayoutParams.FLAG_LAYOUT_IN_SCREEN | WindowManager.LayoutParams.FLAG_DRAWS_SYSTEM_BAR_BACKGROUNDS);
        } else if (Build.VERSION.SDK_INT >= 21) {
            getWindow().addFlags(WindowManager.LayoutParams.FLAG_LAYOUT_INSET_DECOR | WindowManager.LayoutParams.FLAG_LAYOUT_IN_SCREEN | WindowManager.LayoutParams.FLAG_DRAWS_SYSTEM_BAR_BACKGROUNDS);
        }

        if (noforwards) {
            getWindow().addFlags(WindowManager.LayoutParams.FLAG_SECURE);
        }

        contentView = new FrameLayout(context);
        contentView.setBackground(backDrawable);
        contentView.setClipChildren(false);
        contentView.setClipToPadding(false);
        if (Build.VERSION.SDK_INT >= 21) {
            contentView.setFitsSystemWindows(true);
            if (Build.VERSION.SDK_INT >= 30) {
                contentView.setSystemUiVisibility(View.SYSTEM_UI_FLAG_LAYOUT_STABLE | View.SYSTEM_UI_FLAG_LAYOUT_FULLSCREEN |  View.SYSTEM_UI_FLAG_LAYOUT_HIDE_NAVIGATION);
            } else {
                contentView.setSystemUiVisibility(View.SYSTEM_UI_FLAG_LAYOUT_STABLE | View.SYSTEM_UI_FLAG_LAYOUT_FULLSCREEN);
            }
        }

        Paint containerPaint = new Paint();
        containerPaint.setColor(Theme.getColor(Theme.key_dialogBackground));
        containerPaint.setShadowLayer(dp(2), 0, dp(-0.66f), 0x1e000000);
        container = new FrameLayout(context) {
            private int contentHeight = Integer.MAX_VALUE;
            @Override
            protected void onMeasure(int widthMeasureSpec, int heightMeasureSpec) {
                int fullWidth = MeasureSpec.getSize(widthMeasureSpec);
                int fullHeight = MeasureSpec.getSize(widthMeasureSpec);
                int minHeight = (int) (AndroidUtilities.displayMetrics.heightPixels * heightMaxPercent);
                if (textsView != null && textsView.getMeasuredHeight() <= 0) {
                    textsView.measure(
                        MeasureSpec.makeMeasureSpec(MeasureSpec.getSize(widthMeasureSpec) - textsView.getPaddingLeft() - textsView.getPaddingRight() - textsContainerView.getPaddingLeft() - textsContainerView.getPaddingRight(), MeasureSpec.EXACTLY),
                        0
                    );
                }
                int fromHeight = Math.min(minHeight, minHeight());
                int height = (int) (fromHeight + (AndroidUtilities.displayMetrics.heightPixels - fromHeight) * containerOpenAnimationT);
                updateCanExpand();
                super.onMeasure(
                    MeasureSpec.makeMeasureSpec(
                        (int) Math.max(fullWidth * 0.8f, Math.min(dp(480), fullWidth)),
                        MeasureSpec.getMode(widthMeasureSpec)
                    ),
                    MeasureSpec.makeMeasureSpec(
                        height,
                        MeasureSpec.EXACTLY
                    )
                );
            }

            @Override
            protected void onLayout(boolean changed, int left, int top, int right, int bottom) {
                super.onLayout(changed, left, top, right, bottom);
                contentHeight = Math.min(contentHeight, bottom - top);
            }

            private Path containerPath = new Path();
            private RectF containerRect = new RectF();
            private RectF rectF = new RectF();
            @Override
            protected void onDraw(Canvas canvas) {
                int w = getWidth(), h = getHeight(), r = dp(12 * (1f - containerOpenAnimationT));
                canvas.clipRect(0, 0, w, h);

                containerRect.set(0, 0, w, h + r);
                canvas.translate(0, (1f - openingT) * h);

                canvas.drawRoundRect(containerRect, r, r, containerPaint);
                super.onDraw(canvas);
            }
        };
        container.setWillNotDraw(false);

        header = new FrameLayout(context);

        titleView = new TextView(context);
        titleView.setPivotX(LocaleController.isRTL ? titleView.getWidth() : 0);
        titleView.setPivotY(0);
        titleView.setLines(1);
        titleView.setText(LocaleController.getString("AutomaticTranslation", R.string.AutomaticTranslation));
        titleView.setGravity(LocaleController.isRTL ? Gravity.RIGHT : Gravity.LEFT);
        titleView.setTypeface(AndroidUtilities.getTypeface("fonts/rmedium.ttf"));
        titleView.setTextColor(Theme.getColor(Theme.key_dialogTextBlack));
        titleView.setTextSize(TypedValue.COMPLEX_UNIT_PX, dp(19));
        header.addView(titleView, titleLayout = LayoutHelper.createFrame(
                LayoutHelper.MATCH_PARENT,
                LayoutHelper.WRAP_CONTENT,
                Gravity.FILL_HORIZONTAL | Gravity.TOP,
                22, 22,22, 0
        ));
        titleView.post(() -> {
            titleView.setPivotX(LocaleController.isRTL ? titleView.getWidth() : 0);
        });

        subtitleView = new LinearLayout(context);
        subtitleView.setOrientation(LinearLayout.HORIZONTAL);
        if (Build.VERSION.SDK_INT >= 17) {
            subtitleView.setLayoutDirection(LocaleController.isRTL ? View.LAYOUT_DIRECTION_RTL : View.LAYOUT_DIRECTION_LTR);
        }
        subtitleView.setGravity(LocaleController.isRTL ? Gravity.RIGHT : Gravity.LEFT);

        String fromLanguageName = languageName(fromLanguage);
        subtitleFromView = new InlineLoadingTextView(context, fromLanguageName == null ? languageName(toLanguage) : fromLanguageName, dp(14), Theme.getColor(Theme.key_player_actionBarSubtitle)) {
            @Override
            protected void onLoadAnimation(float t) {
                MarginLayoutParams lp = (MarginLayoutParams) subtitleFromView.getLayoutParams();
                if (lp != null) {
                    if (LocaleController.isRTL) {
                        lp.leftMargin = dp(2f - t * 6f);
                    } else {
                        lp.rightMargin = dp(2f - t * 6f);
                    }
                    subtitleFromView.setLayoutParams(lp);
                }
            }
        };
        subtitleFromView.showLoadingText = false;
        subtitleArrowView = new ImageView(context);
        subtitleArrowView.setImageResource(R.drawable.search_arrow);
        subtitleArrowView.setColorFilter(new PorterDuffColorFilter(Theme.getColor(Theme.key_player_actionBarSubtitle), PorterDuff.Mode.MULTIPLY));
        if (LocaleController.isRTL) {
            subtitleArrowView.setScaleX(-1f);
        }

        subtitleToView = new TextView(context);
        subtitleToView.setLines(1);
        subtitleToView.setTextColor(Theme.getColor(Theme.key_player_actionBarSubtitle));
        subtitleToView.setTextSize(TypedValue.COMPLEX_UNIT_PX, dp(14));
        subtitleToView.setText(languageName(toLanguage));

        if (LocaleController.isRTL) {
            subtitleView.setPadding(InlineLoadingTextView.paddingHorizontal, 0, 0, 0);
            subtitleView.addView(subtitleToView, LayoutHelper.createLinear(LayoutHelper.WRAP_CONTENT, LayoutHelper.WRAP_CONTENT, Gravity.CENTER_VERTICAL));
            subtitleView.addView(subtitleArrowView, LayoutHelper.createLinear(LayoutHelper.WRAP_CONTENT, LayoutHelper.WRAP_CONTENT, Gravity.CENTER_VERTICAL, 3, 1, 0, 0));
            subtitleView.addView(subtitleFromView, LayoutHelper.createLinear(LayoutHelper.WRAP_CONTENT, LayoutHelper.WRAP_CONTENT, Gravity.CENTER_VERTICAL, 2, 0, 0, 0));
        } else {
            subtitleView.setPadding(0, 0, InlineLoadingTextView.paddingHorizontal, 0);
            subtitleView.addView(subtitleFromView, LayoutHelper.createLinear(LayoutHelper.WRAP_CONTENT, LayoutHelper.WRAP_CONTENT, Gravity.CENTER_VERTICAL, 0, 0, 2, 0));
            subtitleView.addView(subtitleArrowView, LayoutHelper.createLinear(LayoutHelper.WRAP_CONTENT, LayoutHelper.WRAP_CONTENT, Gravity.CENTER_VERTICAL, 0, 1, 3, 0));
            subtitleView.addView(subtitleToView, LayoutHelper.createLinear(LayoutHelper.WRAP_CONTENT, LayoutHelper.WRAP_CONTENT, Gravity.CENTER_VERTICAL));
        }
        if (fromLanguageName != null) {
            subtitleFromView.set(fromLanguageName);
        }

        header.addView(subtitleView, subtitleLayout = LayoutHelper.createFrame(
            LayoutHelper.MATCH_PARENT,
            LayoutHelper.WRAP_CONTENT,
            Gravity.TOP | (LocaleController.isRTL ? Gravity.RIGHT : Gravity.LEFT),
            22 - LoadingTextView2.paddingHorizontal / AndroidUtilities.density,
            47 - LoadingTextView2.paddingVertical / AndroidUtilities.density,
            22 - LoadingTextView2.paddingHorizontal / AndroidUtilities.density,
            0
        ));

        backButton = new ImageView(context);
        backButton.setImageResource(R.drawable.ic_ab_back);
        backButton.setColorFilter(new PorterDuffColorFilter(Theme.getColor(Theme.key_dialogTextBlack), PorterDuff.Mode.MULTIPLY));
        backButton.setScaleType(ImageView.ScaleType.FIT_CENTER);
        backButton.setPadding(AndroidUtilities.dp(16), 0, AndroidUtilities.dp(16), 0);
        backButton.setBackground(Theme.createSelectorDrawable(Theme.getColor(Theme.key_dialogButtonSelector)));
        backButton.setClickable(false);
        backButton.setAlpha(0f);
        backButton.setOnClickListener(e -> dismiss());
        header.addView(backButton, LayoutHelper.createFrame(56, 56, Gravity.LEFT | Gravity.CENTER_HORIZONTAL));

        headerShadowView = new FrameLayout(context);
        headerShadowView.setBackgroundColor(Theme.getColor(Theme.key_dialogShadowLine));
        headerShadowView.setAlpha(0);
        header.addView(headerShadowView, LayoutHelper.createFrame(LayoutHelper.MATCH_PARENT, 1, Gravity.BOTTOM | Gravity.FILL_HORIZONTAL));

        header.setClipChildren(false);
        container.addView(header, headerLayout = LayoutHelper.createFrame(LayoutHelper.MATCH_PARENT, 70, Gravity.FILL_HORIZONTAL | Gravity.TOP));

        scrollView = new NestedScrollView(context) {
            @Override
            public boolean onInterceptTouchEvent(MotionEvent ev) {
                return allowScroll && containerOpenAnimationT >= 1f && canExpand() && super.onInterceptTouchEvent(ev);
            }

            @Override
            public void onNestedScroll(@NonNull View target, int dxConsumed, int dyConsumed, int dxUnconsumed, int dyUnconsumed) {
                super.onNestedScroll(target, dxConsumed, dyConsumed, dxUnconsumed, dyUnconsumed);
            }

            @Override
            protected void onScrollChanged(int l, int t, int oldl, int oldt) {
                super.onScrollChanged(l, t, oldl, oldt);
                if (checkForNextLoading()) {
                    openAnimationTo(1f, true);
                }
            }
        };
        scrollView.setClipChildren(true);

        allTextsView = new TextView(context) {
            @Override
            protected void onMeasure(int widthMeasureSpec, int heightMeasureSpec) {
                super.onMeasure(widthMeasureSpec, MOST_SPEC);
            }
            @Override
            protected void onDraw(Canvas canvas) {
                super.onDraw(canvas);
                canvas.translate(getPaddingLeft(), getPaddingTop());
                if (links != null && links.draw(canvas)) {
                    invalidate();
                }
            }
            @Override
            public boolean onTextContextMenuItem(int id) {
                if (id == android.R.id.copy && isFocused()) {
                    android.content.ClipboardManager clipboard = (android.content.ClipboardManager) ApplicationLoader.applicationContext.getSystemService(Context.CLIPBOARD_SERVICE);
                    android.content.ClipData clip = android.content.ClipData.newPlainText(
                    "label",
                        getText().subSequence(
                            Math.max(0, Math.min(getSelectionStart(), getSelectionEnd())),
                            Math.max(0, Math.max(getSelectionStart(), getSelectionEnd()))
                        )
                    );
                    clipboard.setPrimaryClip(clip);
                    BulletinFactory.of(bulletinContainer, null).createCopyBulletin(LocaleController.getString("TextCopied", R.string.TextCopied)).show();
                    clearFocus();
                    return true;
                } else {
                    return super.onTextContextMenuItem(id);
                }
            }
        };
        links = new LinkSpanDrawable.LinkCollector(allTextsView);
        allTextsView.setTextColor(0x00000000);
        allTextsView.setTextSize(TypedValue.COMPLEX_UNIT_DIP, 16);
        allTextsView.setTextIsSelectable(!noforwards);
        allTextsView.setHighlightColor(Theme.getColor(Theme.key_chat_inTextSelectionHighlight));
        int handleColor = Theme.getColor(Theme.key_chat_TextSelectionCursor);
        try {
            if (Build.VERSION.SDK_INT >= Build.VERSION_CODES.Q && !XiaomiUtilities.isMIUI()) {
                Drawable left = allTextsView.getTextSelectHandleLeft();
                left.setColorFilter(handleColor, PorterDuff.Mode.SRC_IN);
                allTextsView.setTextSelectHandleLeft(left);

                Drawable right = allTextsView.getTextSelectHandleRight();
                right.setColorFilter(handleColor, PorterDuff.Mode.SRC_IN);
                allTextsView.setTextSelectHandleRight(right);
            }
        } catch (Exception e) {}
        allTextsView.setFocusable(true);
        allTextsView.setMovementMethod(new LinkMovementMethod());

        textsView = new TextBlocksLayout(context, dp(16), Theme.getColor(Theme.key_dialogTextBlack), allTextsView);
        textsView.setPadding(
            dp(22) - LoadingTextView2.paddingHorizontal,
            dp(12) - LoadingTextView2.paddingVertical,
            dp(22) - LoadingTextView2.paddingHorizontal,
            dp(12) - LoadingTextView2.paddingVertical
        );
        for (CharSequence blockText : textBlocks)
            textsView.addBlock(blockText);

        textsContainerView = new FrameLayout(context);
        textsContainerView.addView(textsView, LayoutHelper.createFrame(LayoutHelper.MATCH_PARENT, LayoutHelper.WRAP_CONTENT));

        scrollView.addView(textsContainerView, LayoutHelper.createLinear(LayoutHelper.MATCH_PARENT, LayoutHelper.WRAP_CONTENT, 1f));

        container.addView(scrollView, scrollViewLayout = LayoutHelper.createFrame(LayoutHelper.MATCH_PARENT, LayoutHelper.WRAP_CONTENT, Gravity.FILL, 0, 70, 0, 81));

        fetchNext();

        buttonShadowView = new FrameLayout(context);
        buttonShadowView.setBackgroundColor(Theme.getColor(Theme.key_dialogShadowLine));
        container.addView(buttonShadowView, LayoutHelper.createFrame(LayoutHelper.MATCH_PARENT, 1, Gravity.BOTTOM | Gravity.FILL_HORIZONTAL, 0, 0, 0, 80));

        buttonTextView = new TextView(context);
        buttonTextView.setLines(1);
        buttonTextView.setSingleLine(true);
        buttonTextView.setGravity(Gravity.CENTER_HORIZONTAL);
        buttonTextView.setEllipsize(TextUtils.TruncateAt.END);
        buttonTextView.setGravity(Gravity.CENTER);
        buttonTextView.setTextColor(Theme.getColor(Theme.key_featuredStickers_buttonText));
        buttonTextView.setTypeface(AndroidUtilities.getTypeface("fonts/rmedium.ttf"));
        buttonTextView.setTextSize(TypedValue.COMPLEX_UNIT_DIP, 14);
        buttonTextView.setText(LocaleController.getString("CloseTranslation", R.string.CloseTranslation));

        buttonView = new FrameLayout(context);
//        buttonView.setBackground(Theme.AdaptiveRipple.filledRect(Theme.key_featuredStickers_addButton, 4));
        buttonView.setBackground(Theme.AdaptiveRipple.filledRect(Theme.getColor(Theme.key_featuredStickers_addButton), 4));
        buttonView.addView(buttonTextView);
        buttonView.setOnClickListener(e -> dismiss());

        container.addView(buttonView, LayoutHelper.createFrame(LayoutHelper.MATCH_PARENT, 48, Gravity.BOTTOM, 16, 16, 16, 16));
        contentView.addView(container, LayoutHelper.createFrame(LayoutHelper.MATCH_PARENT, LayoutHelper.WRAP_CONTENT, Gravity.BOTTOM | Gravity.CENTER_HORIZONTAL));

        bulletinContainer = new FrameLayout(context);
        contentView.addView(bulletinContainer, LayoutHelper.createFrame(LayoutHelper.MATCH_PARENT, LayoutHelper.MATCH_PARENT, Gravity.FILL, 0, 0, 0, 81));
    }
    public void showDim(boolean enable) {
        contentView.setBackground(enable ? backDrawable : null);
    }

    private boolean scrollAtBottom() {
        View view = (View) scrollView.getChildAt(scrollView.getChildCount() - 1);
        int bottom = view.getBottom();
        LoadingTextView2 lastUnloadedBlock = textsView.getFirstUnloadedBlock();
        if (lastUnloadedBlock != null) {
            bottom = lastUnloadedBlock.getTop();
        }
        int diff = (bottom - (scrollView.getHeight() + scrollView.getScrollY()));
        return diff <= textsContainerView.getPaddingBottom();
    }

    private void setScrollY(float t) {
        openAnimation(t);
        openingT = Math.max(Math.min(1f + t, 1), 0);
        backDrawable.setAlpha((int) (openingT * 51));
        container.invalidate();
        bulletinContainer.setTranslationY((1f - openingT) * Math.min(minHeight(), displayMetrics.heightPixels * heightMaxPercent));
    }
    private void scrollYTo(float t) {
        scrollYTo(t, null);
    }
    private void scrollYTo(float t, Runnable onAnimationEnd) {
        openAnimationTo(t, false, onAnimationEnd);
        openTo(1f + t, false);
    }
    private float fromScrollY = 0;
    private float getScrollY() {
        return Math.max(Math.min(containerOpenAnimationT - (1 - openingT), 1), 0);
    }

    private boolean hasSelection() {
        return allTextsView.hasSelection();
    }

    private Rect containerRect = new Rect();
    private Rect textRect = new Rect();
    private Rect translateMoreRect = new Rect();
    private Rect buttonRect = new Rect();
    private Rect backRect = new Rect();
    private Rect scrollRect = new Rect();
    private float fromY = 0;
    private boolean pressedOutside = false;
    private boolean maybeScrolling = false;
    private boolean scrolling = false;
    private boolean fromScrollRect = false;
    private boolean fromTranslateMoreView = false;
    private float fromScrollViewY = 0;
    private Spannable allTexts = null;
    private LinkSpanDrawable pressedLink;
    private LinkSpanDrawable.LinkCollector links;

    @Override
    public boolean dispatchTouchEvent(@NonNull MotionEvent event) {
        try {
            float x = event.getX();
            float y = event.getY();

            container.getGlobalVisibleRect(containerRect);
            if (!containerRect.contains((int) x, (int) y)) {
                if (event.getAction() == MotionEvent.ACTION_DOWN) {
                    pressedOutside = true;
                    return true;
                } else if (event.getAction() == MotionEvent.ACTION_UP) {
                    if (pressedOutside) {
                        pressedOutside = false;
                        dismiss();
                        return true;
                    }
                }
            }

            try {
                allTextsView.getGlobalVisibleRect(textRect);
                if (textRect.contains((int) x, (int) y) && !maybeScrolling) {
                    Layout allTextsLayout = allTextsView.getLayout();
                    int tx = (int) (x - allTextsView.getLeft() - container.getLeft()),
                        ty = (int) (y - allTextsView.getTop() - container.getTop() - scrollView.getTop() + scrollView.getScrollY());
                    final int line = allTextsLayout.getLineForVertical(ty);
                    final int off = allTextsLayout.getOffsetForHorizontal(line, tx);

                    final float left = allTextsLayout.getLineLeft(line);
                    if (allTexts instanceof Spannable && left <= tx && left + allTextsLayout.getLineWidth(line) >= tx) {
                        ClickableSpan[] linkSpans = allTexts.getSpans(off, off, ClickableSpan.class);
                        if (linkSpans != null && linkSpans.length >= 1) {
                            if (event.getAction() == MotionEvent.ACTION_UP && pressedLink.getSpan() == linkSpans[0]) {
                                ((ClickableSpan) pressedLink.getSpan()).onClick(allTextsView);
                                if (links != null) {
                                    links.removeLink(pressedLink);
                                }
                                pressedLink = null;
                                allTextsView.setTextIsSelectable(!noforwards);
                            } else if (event.getAction() == MotionEvent.ACTION_DOWN) {
                                pressedLink = new LinkSpanDrawable(linkSpans[0], fragment.getResourceProvider(), tx, ty, false);
                                if (links != null) {
                                    links.addLink(pressedLink);
                                }
                                LinkPath path = pressedLink.obtainNewPath();
                                int start = allTexts.getSpanStart(pressedLink.getSpan());
                                int end = allTexts.getSpanEnd(pressedLink.getSpan());
                                path.setCurrentLayout(allTextsLayout, start, 0);
                                allTextsLayout.getSelectionPath(start, end, path);
                            }
                            allTextsView.invalidate();
                            return true;
                        }
                    }
                }
                if (pressedLink != null) {
                    if (links != null) {
                        links.clear();
                    }
                    pressedLink = null;
                }
            } catch (Exception e2) {
                e2.printStackTrace();
            }

            scrollView.getGlobalVisibleRect(scrollRect);
            backButton.getGlobalVisibleRect(backRect);
            buttonView.getGlobalVisibleRect(buttonRect);
            if (pressedLink == null && /*!(scrollRect.contains((int) x, (int) y) && !canExpand() && containerOpenAnimationT < .5f && !scrolling) &&*/ !hasSelection()) {
                if (
                    !backRect.contains((int) x, (int) y) &&
                    !buttonRect.contains((int) x, (int) y) &&
                    event.getAction() == MotionEvent.ACTION_DOWN
                ) {
                    fromScrollRect = scrollRect.contains((int) x, (int) y) && (containerOpenAnimationT > 0 || !canExpand());
                    maybeScrolling = true;
                    scrolling = scrollRect.contains((int) x, (int) y) && textsView.getBlocksCount() > 0 && !((LoadingTextView2) textsView.getBlockAt(0)).loaded;
                    fromY = y;
                    fromScrollY = getScrollY();
                    fromScrollViewY = scrollView.getScrollY();
                    return super.dispatchTouchEvent(event) || true;
                } else if (maybeScrolling && (event.getAction() == MotionEvent.ACTION_MOVE || event.getAction() == MotionEvent.ACTION_UP)) {
                    float dy = fromY - y;
                    if (fromScrollRect) {
                        dy = -Math.max(0, -(fromScrollViewY + dp(48)) - dy);
                        if (dy < 0) {
                            scrolling = true;
                            allTextsView.setTextIsSelectable(false);
                        }
                    } else if (Math.abs(dy) > dp(4) && !fromScrollRect) {
                        scrolling = true;
                        allTextsView.setTextIsSelectable(false);
                        scrollView.stopNestedScroll();
                        allowScroll = false;
                    }
                    float fullHeight = AndroidUtilities.displayMetrics.heightPixels,
                          minHeight = Math.min(minHeight(), fullHeight * heightMaxPercent);
                    float scrollYPx = minHeight * (1f - -Math.min(Math.max(fromScrollY, -1), 0)) + (fullHeight - minHeight) * Math.min(1, Math.max(fromScrollY, 0)) + dy;
                    float scrollY = scrollYPx > minHeight ? (scrollYPx - minHeight) / (fullHeight - minHeight) : -(1f - scrollYPx / minHeight);
                    if (!canExpand()) {
                        scrollY = Math.min(scrollY, 0);
                    }
                    updateCanExpand();

                    if (scrolling) {
                        setScrollY(scrollY);
                        if (event.getAction() == MotionEvent.ACTION_UP) {
                            scrolling = false;
                            allTextsView.setTextIsSelectable(!noforwards);
                            maybeScrolling = false;
                            allowScroll = true;
                            scrollYTo(
                                Math.abs(dy) > dp(16) ?
                                    Math.round(fromScrollY) + (scrollY > fromScrollY ? 1f : -1f) * (float) Math.ceil(Math.abs(fromScrollY - scrollY)) :
                                    Math.round(fromScrollY),
                                () -> {
                                    contentView.post(this::checkForNextLoading);
                                }
                            );
                        }
                        return true;
                    }
                }
            }
            if (hasSelection() && maybeScrolling) {
                scrolling = false;
                allTextsView.setTextIsSelectable(!noforwards);
                maybeScrolling = false;
                allowScroll = true;
                scrollYTo(Math.round(fromScrollY));
            }
            return super.dispatchTouchEvent(event);
        } catch (Exception e) {
            e.printStackTrace();
            return super.dispatchTouchEvent(event);
        }
    }

    private float openingT = 0f;
    private ValueAnimator openingAnimator;

    @Override
    protected void onCreate(Bundle savedInstanceState) {
        super.onCreate(savedInstanceState);

        contentView.setPadding(0, 0, 0, 0);
        setContentView(contentView, new ViewGroup.LayoutParams(ViewGroup.LayoutParams.MATCH_PARENT, ViewGroup.LayoutParams.MATCH_PARENT));

        Window window = getWindow();

        window.setWindowAnimations(R.style.DialogNoAnimation);
        WindowManager.LayoutParams params = window.getAttributes();
        params.width = ViewGroup.LayoutParams.MATCH_PARENT;
        params.gravity = Gravity.TOP | Gravity.LEFT;
        params.dimAmount = 0;
        params.flags &= ~WindowManager.LayoutParams.FLAG_DIM_BEHIND;
        params.flags |= WindowManager.LayoutParams.FLAG_ALT_FOCUSABLE_IM;
        if (Build.VERSION.SDK_INT >= 21) {
            params.flags |=
                WindowManager.LayoutParams.FLAG_LAYOUT_IN_SCREEN |
                WindowManager.LayoutParams.FLAG_LAYOUT_INSET_DECOR |
                WindowManager.LayoutParams.FLAG_DRAWS_SYSTEM_BAR_BACKGROUNDS;
        }
        params.flags |= WindowManager.LayoutParams.FLAG_LAYOUT_IN_SCREEN;
        params.height = ViewGroup.LayoutParams.MATCH_PARENT;
        window.setAttributes(params);

        int navigationbarColor = Theme.getColor(Theme.key_windowBackgroundWhite);
        AndroidUtilities.setNavigationBarColor(window, navigationbarColor);
        AndroidUtilities.setLightNavigationBar(window, AndroidUtilities.computePerceivedBrightness(navigationbarColor) > .721);

        container.forceLayout();
    }

    protected ColorDrawable backDrawable = new ColorDrawable(0xff000000) {
        @Override
        public void setAlpha(int alpha) {
            super.setAlpha(alpha);
            container.invalidate();
        }
    };
    @Override
    public void show() {
        super.show();

        openAnimation(0);
        openTo(1, true, true);
    }

    private boolean dismissed = false;
    @Override
    public void dismiss() {
        if (dismissed)
            return;
        dismissed = true;

        openTo(0, true);
    }
    private void openTo(float t, boolean priority) {
        openTo(t, priority, false);
    }
    private void openTo(float t) {
        openTo(t, false);
    }
    private float heightMaxPercent = .85f;

    private boolean fastHide = false;
    private boolean openingAnimatorPriority = false;
    private void openTo(float t, boolean priority, boolean setAfter) {
        final float T = Math.min(Math.max(t, 0), 1);
        if (openingAnimatorPriority && !priority) {
            return;
        }
        openingAnimatorPriority = priority;
        if (openingAnimator != null) {
            openingAnimator.cancel();
        }
        openingAnimator = ValueAnimator.ofFloat(openingT, T);
        backDrawable.setAlpha((int) (openingT * 51));
        openingAnimator.addUpdateListener(a -> {
            openingT = (float) a.getAnimatedValue();
            container.invalidate();
            backDrawable.setAlpha((int) (openingT * 51));
            bulletinContainer.setTranslationY((1f - openingT) * Math.min(minHeight(), displayMetrics.heightPixels * heightMaxPercent));
        });
        if (T <= 0f) {
            if (onDismiss != null) {
                onDismiss.run();
            }
        }
        openingAnimator.addListener(new AnimatorListenerAdapter() {
            @Override
            public void onAnimationEnd(Animator animator) {
                if (T <= 0f) {
                    dismissInternal();
                } else if (setAfter) {
                    allTextsView.setTextIsSelectable(!noforwards);
                    allTextsView.invalidate();
                    scrollView.stopNestedScroll();
                    openAnimation(T - 1f);
                }
                openingAnimatorPriority = false;
            }
        });
        openingAnimator.setInterpolator(CubicBezierInterpolator.EASE_OUT_QUINT);
        openingAnimator.setDuration((long) (Math.abs(openingT - T) * (fastHide ? 200 : 380)));
        openingAnimator.setStartDelay(setAfter ? 60 : 0);
        openingAnimator.start();
    }
    public void dismissInternal() {
        try {
            super.dismiss();
        } catch (Exception e) {
            FileLog.e(e);
        }
    }

    public String languageName(String locale) {
        // sorry, no more vodka
        if (locale == null || locale.equals("und") || locale.equals("auto")) {
            return null;
        }
        LocaleController.LocaleInfo thisLanguageInfo = LocaleController.getInstance().getBuiltinLanguageByPlural(locale),
                                    currentLanguageInfo = LocaleController.getInstance().getCurrentLocaleInfo();
        if (thisLanguageInfo == null) {
            return null;
        }
        boolean isCurrentLanguageEnglish = currentLanguageInfo != null && "en".equals(currentLanguageInfo.pluralLangCode);
        if (isCurrentLanguageEnglish) {
            // trying to show this language in a language of the interface, but there are only names in english and its own
            return thisLanguageInfo.nameEnglish;
        } else {
            return thisLanguageInfo.name;
        }
    }

    public void updateSourceLanguage() {
        if (languageName(fromLanguage) != null) {
            subtitleView.setAlpha(1);
            if (!subtitleFromView.loaded) {
                subtitleFromView.loaded(languageName(fromLanguage));
            }
        } else if (loaded) {
            subtitleView.animate().alpha(0).setDuration(150).start();
        }
    }

    private ArrayList<CharSequence> cutInBlocks(CharSequence full, int maxBlockSize) {
        ArrayList<CharSequence> blocks = new ArrayList<>();
        if (full == null) {
            return blocks;
        }
        while (full.length() > maxBlockSize) {
            String maxBlockStr = full.subSequence(0, maxBlockSize).toString();
            int n = -1;
            if (n == -1) n = maxBlockStr.lastIndexOf("\n\n");
            if (n == -1) n = maxBlockStr.lastIndexOf("\n");
            if (n == -1) n = maxBlockStr.lastIndexOf(". ");
            if (n == -1) n = Math.min(maxBlockStr.length(), maxBlockSize);
            blocks.add(full.subSequence(0, n + 1));
            full = full.subSequence(n + 1, full.length());
        }
        if (full.length() > 0) {
            blocks.add(full);
        }
        return blocks;
    }

    private boolean loading = false;
    private boolean loaded = false;
    private boolean fetchNext() {
        if (loading) {
            return false;
        }
        loading = true;

        if (blockIndex >= textBlocks.size()) {
            return false;
        }

        fetchTranslation(
            textBlocks.get(blockIndex),
            Math.min((blockIndex + 1) * 1000, 3500),
            (String translatedText, String sourceLanguage) -> {
                loaded = true;
                Spannable spannable = new SpannableStringBuilder(translatedText);
                try {
                    MessageObject.addUrlsByPattern(false, spannable, false, 0, 0, true);
                    URLSpan[] urlSpans = spannable.getSpans(0, spannable.length(), URLSpan.class);
                    for (int i = 0; i < urlSpans.length; ++i) {
                        URLSpan urlSpan = urlSpans[i];
                        int start = spannable.getSpanStart(urlSpan),
                            end = spannable.getSpanEnd(urlSpan);
                        if (start == -1 || end == -1) {
                            continue;
                        }
                        spannable.removeSpan(urlSpan);
                        spannable.setSpan(
                            new ClickableSpan() {
                                @Override
                                public void onClick(@NonNull View view) {
                                    if (onLinkPress != null) {
                                        if (onLinkPress.run(urlSpan)) {
                                            fastHide = true;
                                            dismiss();
                                        }
                                    } else {
                                        AlertsCreator.showOpenUrlAlert(fragment, urlSpan.getURL(), false, false);
                                    }
                                }

                                @Override
                                public void updateDrawState(@NonNull TextPaint ds) {
                                    int alpha = Math.min(ds.getAlpha(), ds.getColor() >> 24 & 0xff);
                                    if (!(urlSpan instanceof URLSpanNoUnderline)) {
                                        ds.setUnderlineText(true);
                                    }
                                    ds.setColor(Theme.getColor(Theme.key_dialogTextLink));
                                    ds.setAlpha(alpha);
                                }
                            },
                            start, end,
                            Spanned.SPAN_EXCLUSIVE_EXCLUSIVE
                        );
                    }

                    AndroidUtilities.addLinks(spannable, Linkify.WEB_URLS);
                    urlSpans = spannable.getSpans(0, spannable.length(), URLSpan.class);
                    for (int i = 0; i < urlSpans.length; ++i) {
                        URLSpan urlSpan = urlSpans[i];
                        int start = spannable.getSpanStart(urlSpan),
                            end = spannable.getSpanEnd(urlSpan);
                        if (start == -1 || end == -1) {
                            continue;
                        }
                        spannable.removeSpan(urlSpan);
                        spannable.setSpan(
                            new ClickableSpan() {
                                @Override
                                public void onClick(@NonNull View view) {
                                    AlertsCreator.showOpenUrlAlert(fragment, urlSpan.getURL(), false, false);
                                }

                                @Override
                                public void updateDrawState(@NonNull TextPaint ds) {
                                    int alpha = Math.min(ds.getAlpha(), ds.getColor() >> 24 & 0xff);
                                    if (!(urlSpan instanceof URLSpanNoUnderline))
                                        ds.setUnderlineText(true);
                                    ds.setColor(Theme.getColor(Theme.key_dialogTextLink));
                                    ds.setAlpha(alpha);
                                }
                            },
                            start, end,
                            Spanned.SPAN_EXCLUSIVE_EXCLUSIVE
                        );
                    }

                    spannable = (Spannable) Emoji.replaceEmoji(spannable, allTextsView.getPaint().getFontMetricsInt(), dp(14), false);
                } catch (Exception e) {
                    e.printStackTrace();
                }

                SpannableStringBuilder allTextsBuilder = new SpannableStringBuilder(allTexts == null ? "" : allTexts);
                if (blockIndex != 0) {
                    allTextsBuilder.append("\n");
                }
                allTextsBuilder.append(spannable);
                allTexts = allTextsBuilder;
                textsView.setWholeText(allTexts);

                LoadingTextView2 block = textsView.getBlockAt(blockIndex);
                if (block != null) {
                    block.loaded(spannable, () -> contentView.post(this::checkForNextLoading));
                }

                if (sourceLanguage != null) {
                    fromLanguage = sourceLanguage;
                }
                updateSourceLanguage();

                if (blockIndex == 0 && AndroidUtilities.isAccessibilityScreenReaderEnabled()) {
                    if (allTextsView != null) {
                        allTextsView.requestFocus();
                    }
                }

                blockIndex++;
                loading = false;
            },
            (boolean rateLimit) -> {
                if (rateLimit) {
                    Toast.makeText(getContext(), LocaleController.getString("TranslationFailedAlert1", R.string.TranslationFailedAlert1), Toast.LENGTH_SHORT).show();
                } else {
                    Toast.makeText(getContext(), LocaleController.getString("TranslationFailedAlert2", R.string.TranslationFailedAlert2), Toast.LENGTH_SHORT).show();
                }

                if (blockIndex == 0) {
                    dismiss();
                }
            }
        );
        return true;
    }

    private boolean checkForNextLoading() {
        if (scrollAtBottom()) {
            fetchNext();
            return true;
        }
        return false;
    }

    public interface OnTranslationSuccess {
        public void run(String translated, String sourceLanguage);
    }
    public interface OnTranslationFail {
        public void run(boolean rateLimit);
    }
    private void fetchTranslation(CharSequence text, long minDuration, OnTranslationSuccess onSuccess, OnTranslationFail onFail) {
        final long start = System.currentTimeMillis();
        Utilities.Callback<String> onDone = (string) -> {
            AndroidUtilities.runOnUIThread(() -> {
                if (string != null) {
                    onSuccess.run(string, null);
                } else {
                    onFail.run(false);
                }
            }, Math.max((System.currentTimeMillis() - start) - minDuration, 1));
        };
        if (peer != null) {
            translateText(currentAccount, peer, msgId, fromLanguage, toLanguage, onDone);
        } else if (text != null) {
            translateText(currentAccount, text.toString(), fromLanguage, toLanguage, onDone);
        } else {
            onFail.run(false);
        }
    }

    private static void translateText(int currentAccount, TLRPC.InputPeer peer, int msg_id, String from_lang, String to_lang, Utilities.Callback<String> onDone) {
        if (onDone == null) {
            return;
        }
        if (from_lang == null || from_lang.equals("und")) {
            from_lang = null;
        }

        TLRPC.TL_messages_translateText req = new TLRPC.TL_messages_translateText();
        req.peer = peer;
        req.msg_id = msg_id;
        req.flags |= 1;
        if (from_lang != null) {
            req.from_lang = from_lang;
            req.flags |= 4;
        }
        req.to_lang = to_lang;

        try {
            ConnectionsManager.getInstance(currentAccount).sendRequest(req, (res, err) -> {
                if (res instanceof TLRPC.TL_messages_translateResultText) {
                    onDone.run(((TLRPC.TL_messages_translateResultText) res).text);
                    return;
                }
                onDone.run(null);
            });
        } catch (Exception e) {
            FileLog.e(e);
        }
    }

    private static void translateText(int currentAccount, String text, String from_lang, String to_lang, Utilities.Callback<String> onDone) {
        if (onDone == null) {
            return;
        }
        if (from_lang == null || from_lang.equals("und")) {
            from_lang = null;
        }

        TLRPC.TL_messages_translateText req = new TLRPC.TL_messages_translateText();
        req.flags |= 2;
        req.text = text;
        if (from_lang != null) {
            req.from_lang = from_lang;
            req.flags |= 4;
        }
        req.to_lang = to_lang;

        try {
            ConnectionsManager.getInstance(currentAccount).sendRequest(req, (res, err) -> {
                if (res instanceof TLRPC.TL_messages_translateResultText) {
                    onDone.run(((TLRPC.TL_messages_translateResultText) res).text);
                    return;
                }
                onDone.run(null);
            });
        } catch (Exception e) {
            FileLog.e(e);
        }
    }

    public static TranslateAlert showAlert(Context context, BaseFragment fragment, int currentAccount, TLRPC.InputPeer peer, int msgId, String fromLanguage, String toLanguage, CharSequence text, boolean noforwards, OnLinkPress onLinkPress, Runnable onDismiss) {
        TranslateAlert alert = new TranslateAlert(fragment, context, currentAccount, peer, msgId, fromLanguage, toLanguage, text, noforwards, onLinkPress, onDismiss);
        if (fragment != null) {
            if (fragment.getParentActivity() != null) {
                fragment.showDialog(alert);
            }
        } else {
            alert.show();
        }
        return alert;
    }
    public static TranslateAlert showAlert(Context context, BaseFragment fragment, int currentAccount, String fromLanguage, String toLanguage, CharSequence text, boolean noforwards, OnLinkPress onLinkPress, Runnable onDismiss) {
        TranslateAlert alert = new TranslateAlert(fragment, context, currentAccount, fromLanguage, toLanguage, text, noforwards, onLinkPress, onDismiss);
        if (fragment != null) {
            if (fragment.getParentActivity() != null) {
                fragment.showDialog(alert);
            }
        } else {
            alert.show();
        }
        return alert;
    }

    private static final int MOST_SPEC = View.MeasureSpec.makeMeasureSpec(999999, View.MeasureSpec.AT_MOST);
    public static class TextBlocksLayout extends ViewGroup {

        private TextView wholeTextView;
        private final int fontSize;
        private final int textColor;

        public TextBlocksLayout(Context context, int fontSize, int textColor, TextView wholeTextView) {
            super(context);

            this.fontSize = fontSize;
            this.textColor = textColor;

            if (wholeTextView != null) {
                wholeTextView.setPadding(LoadingTextView2.paddingHorizontal, LoadingTextView2.paddingVertical, LoadingTextView2.paddingHorizontal, LoadingTextView2.paddingVertical);
                addView(this.wholeTextView = wholeTextView);
            }
        }

        public void setWholeText(CharSequence wholeText) {
            // having focus on that text view can cause jumping scroll to the top after loading a new block
            // TODO(dkaraush): preserve selection after setting a new text
            wholeTextView.clearFocus();
            wholeTextView.setText(wholeText);
        }

        public LoadingTextView2 addBlock(CharSequence fromText) {
            LoadingTextView2 textView = new LoadingTextView2(getContext(), fromText, getBlocksCount() > 0, fontSize, textColor);
            textView.setFocusable(false);
            addView(textView);
            if (wholeTextView != null) {
                wholeTextView.bringToFront();
            }
            return textView;
        }

        public int getBlocksCount() {
            return getChildCount() - (wholeTextView != null ? 1 : 0);
        }
        public LoadingTextView2 getBlockAt(int i) {
            View child = getChildAt(i);
            if (child instanceof LoadingTextView2) {
                return (LoadingTextView2) child;
            }
            return null;
        }

        public LoadingTextView2 getFirstUnloadedBlock() {
            final int count = getBlocksCount();
            for (int i = 0; i < count; ++i) {
                LoadingTextView2 block = getBlockAt(i);
                if (block != null && !block.loaded)
                    return block;
            }
            return null;
        }

        private static final int gap = -LoadingTextView2.paddingVertical * 4 + dp(.48f);
        public int height() {
            int height = 0;
            final int count = getBlocksCount();
            for (int i = 0; i < count; ++i) {
                height += getBlockAt(i).height();
            }
            return getPaddingTop() + height + getPaddingBottom();
        }

        protected void onHeightUpdated(int height) {}

        public void updateHeight() {
            boolean updated;
            int newHeight = height();
            FrameLayout.LayoutParams lp = (FrameLayout.LayoutParams) getLayoutParams();
            if (lp == null) {
                lp = new FrameLayout.LayoutParams(LayoutParams.MATCH_PARENT, newHeight);
                updated = true;
            } else {
                updated = lp.height != newHeight;
                lp.height = newHeight;
            }

            if (updated) {
                this.setLayoutParams(lp);
                onHeightUpdated(newHeight);
            }
        }

        @Override
        protected void onMeasure(int widthMeasureSpec, int heightMeasureSpec) {
            final int count = getBlocksCount();
            final int innerWidthMeasureSpec = MeasureSpec.makeMeasureSpec(
                MeasureSpec.getSize(widthMeasureSpec) - getPaddingLeft() - getPaddingRight(),
                MeasureSpec.getMode(widthMeasureSpec)
            );
            for (int i = 0; i < count; ++i) {
                LoadingTextView2 block = getBlockAt(i);
                block.measure(innerWidthMeasureSpec, MOST_SPEC);
            }
            super.onMeasure(widthMeasureSpec, MeasureSpec.makeMeasureSpec(height(), MeasureSpec.EXACTLY));
        }

        @Override
        protected void onLayout(boolean changed, int l, int t, int r, int b) {
            int y = 0;
            final int count = getBlocksCount();
            for (int i = 0; i < count; ++i) {
                LoadingTextView2 block = getBlockAt(i);
                final int blockHeight = block.height();
                final int translationY = i > 0 ? gap : 0;
                block.layout(getPaddingLeft(), getPaddingTop() + y + translationY, r - l - getPaddingRight(), getPaddingTop() + y + blockHeight + translationY);
                y += blockHeight;
                if (i > 0 && i < count - 1) {
                    y += gap;
                }
            }

            wholeTextView.measure(
                MeasureSpec.makeMeasureSpec(r - l - getPaddingLeft() - getPaddingRight(), MeasureSpec.EXACTLY),
                MeasureSpec.makeMeasureSpec(b - t - getPaddingTop() - getPaddingBottom(), MeasureSpec.EXACTLY)
            );
            wholeTextView.layout(
                getPaddingLeft(),
                getPaddingTop(),
                (r - l) - getPaddingRight(),
                getPaddingTop() + wholeTextView.getMeasuredHeight()
            );
        }
    }

    public static class InlineLoadingTextView extends ViewGroup {

        public static final int paddingHorizontal = dp(6),
                                paddingVertical = 0;


        public boolean showLoadingText = true;

        private final TextView fromTextView;
        private final TextView toTextView;

        private final ValueAnimator loadingAnimator;

        private final long start = SystemClock.elapsedRealtime();
        public InlineLoadingTextView(Context context, CharSequence fromText, int fontSize, int textColor) {
            super(context);

            setPadding(paddingHorizontal, paddingVertical, paddingHorizontal, paddingVertical);
            setClipChildren(false);
            setWillNotDraw(false);

            fromTextView = new TextView(context) {
                @Override
                protected void onMeasure(int widthMeasureSpec, int heightMeasureSpec) {
                    super.onMeasure(MOST_SPEC, MOST_SPEC);
                }
            };
            fromTextView.setTextSize(TypedValue.COMPLEX_UNIT_PX, fontSize);
            fromTextView.setTextColor(textColor);
            fromTextView.setText(fromText);
            fromTextView.setLines(1);
            fromTextView.setMaxLines(1);
            fromTextView.setSingleLine(true);
            fromTextView.setEllipsize(null);
            fromTextView.setFocusable(false);
            fromTextView.setImportantForAccessibility(View.IMPORTANT_FOR_ACCESSIBILITY_NO);
            addView(fromTextView);

            toTextView = new TextView(context) {
                @Override
                protected void onMeasure(int widthMeasureSpec, int heightMeasureSpec) {
                    super.onMeasure(MOST_SPEC, MOST_SPEC);
                }
            };
            toTextView.setTextSize(TypedValue.COMPLEX_UNIT_PX, fontSize);
            toTextView.setTextColor(textColor);
            toTextView.setLines(1);
            toTextView.setMaxLines(1);
            toTextView.setSingleLine(true);
            toTextView.setEllipsize(null);
            toTextView.setFocusable(true);
            addView(toTextView);

            int c1 = Theme.getColor(Theme.key_dialogBackground),
                c2 = Theme.getColor(Theme.key_dialogBackgroundGray);
            LinearGradient gradient = new LinearGradient(0, 0, gradientWidth, 0, new int[]{ c1, c2, c1 }, new float[] { 0, 0.67f, 1f }, Shader.TileMode.REPEAT);
            loadingPaint.setShader(gradient);

            loadingAnimator = ValueAnimator.ofFloat(0f, 1f);
            loadingAnimator.addUpdateListener(a -> invalidate());
            loadingAnimator.setDuration(Long.MAX_VALUE);
            loadingAnimator.start();
        }

        @Override
        protected void onMeasure(int widthMeasureSpec, int heightMeasureSpec) {
            fromTextView.measure(0, 0);
            toTextView.measure(0, 0);
            super.onMeasure(
                MeasureSpec.makeMeasureSpec(
                    (int) AndroidUtilities.lerp(fromTextView.getMeasuredWidth(), toTextView.getMeasuredWidth(), loadingT) + getPaddingLeft() + getPaddingRight(),
                    MeasureSpec.EXACTLY
                ),
                MeasureSpec.makeMeasureSpec(
                    Math.max(fromTextView.getMeasuredHeight(), toTextView.getMeasuredHeight()),
                    MeasureSpec.EXACTLY
                )
            );
        }

        @Override
        protected void onLayout(boolean changed, int l, int t, int r, int b) {
            fromTextView.layout(getPaddingLeft(), getPaddingTop(), getPaddingLeft() + fromTextView.getMeasuredWidth(), getPaddingTop() + fromTextView.getMeasuredHeight());
            toTextView.layout(getPaddingLeft(), getPaddingTop(), getPaddingLeft() + toTextView.getMeasuredWidth(), getPaddingTop() + toTextView.getMeasuredHeight());
            updateWidth();
        }

        private void updateWidth() {
            boolean updated;

            int newWidth = (int) AndroidUtilities.lerp(fromTextView.getMeasuredWidth(), toTextView.getMeasuredWidth(), loadingT) + getPaddingLeft() + getPaddingRight();
            int newHeight = Math.max(fromTextView.getMeasuredHeight(), toTextView.getMeasuredHeight());
            LayoutParams lp = getLayoutParams();
            if (lp == null) {
                lp = new LinearLayout.LayoutParams(newWidth, newHeight);
                updated = true;
            } else {
                updated = lp.width != newWidth || lp.height != newHeight;
                lp.width = newWidth;
                lp.height = newHeight;
            }

            if (updated)
                setLayoutParams(lp);
        }

        protected void onLoadAnimation(float t) {}

        public boolean loaded = false;
        public float loadingT = 0f;
        private ValueAnimator loadedAnimator = null;
        public void loaded(CharSequence loadedText) {
            loaded(loadedText, 350,null);
        }
        public void loaded(CharSequence loadedText, Runnable onLoadEnd) {
            loaded(loadedText, 350, onLoadEnd);
        }
        public void loaded(CharSequence loadedText, long duration, Runnable onLoadEnd) {
            loaded = true;
            toTextView.setText(loadedText);

            if (loadingAnimator.isRunning()) {
                loadingAnimator.cancel();
            }
            if (loadedAnimator == null) {
                loadedAnimator = ValueAnimator.ofFloat(0f, 1f);
                loadedAnimator.addUpdateListener(a -> {
                    loadingT = (float) a.getAnimatedValue();
                    updateWidth();
                    invalidate();
                    onLoadAnimation(loadingT);
                });
                loadedAnimator.addListener(new AnimatorListenerAdapter() {
                    @Override
                    public void onAnimationEnd(Animator animation) {
                        if (onLoadEnd != null)
                            onLoadEnd.run();
                    }
                });
                loadedAnimator.setDuration(duration);
                loadedAnimator.setInterpolator(CubicBezierInterpolator.EASE_BOTH);
                loadedAnimator.start();
            }
        }
        public void set(CharSequence loadedText) {
            loaded = true;
            toTextView.setText(loadedText);

            if (loadingAnimator.isRunning()) {
                loadingAnimator.cancel();
            }
            if (loadedAnimator != null) {
                loadedAnimator.cancel();
                loadedAnimator = null;
            }
            loadingT = 1f;
            requestLayout();
            updateWidth();
            invalidate();
            onLoadAnimation(1f);
        }

        private final RectF rect = new RectF();
        private final Path inPath = new Path(),
                tempPath = new Path(),
                loadingPath = new Path(),
                shadePath = new Path();
        private final Paint loadingPaint = new Paint();
        private final float gradientWidth = dp(350f);
        @Override
        protected void onDraw(Canvas canvas) {
            float w = getWidth(), h = getHeight();

            float cx = LocaleController.isRTL ? Math.max(w / 2f, w - 8f) : Math.min(w / 2f, 8f),
                    cy = Math.min(h / 2f, 8f),
                    R = (float) Math.sqrt(Math.max(
                        Math.max(cx*cx + cy*cy, (w-cx)*(w-cx) + cy*cy),
                        Math.max(cx*cx + (h-cy)*(h-cy), (w-cx)*(w-cx) + (h-cy)*(h-cy))
                    )),
                    r = loadingT * R;
            inPath.reset();
            inPath.addCircle(cx, cy, r, Path.Direction.CW);

            canvas.save();
            canvas.clipPath(inPath, Region.Op.DIFFERENCE);

            loadingPaint.setAlpha((int) ((1f - loadingT) * 255));
            float dx = gradientWidth - (((SystemClock.elapsedRealtime() - start) / 1000f * gradientWidth) % gradientWidth);
            shadePath.reset();
            shadePath.addRect(0, 0, w, h, Path.Direction.CW);

            loadingPath.reset();
            rect.set(0, 0, w, h);
            loadingPath.addRoundRect(rect, dp(4), dp(4), Path.Direction.CW);
            canvas.clipPath(loadingPath);
            canvas.translate(-dx, 0);
            shadePath.offset(dx, 0f, tempPath);
            canvas.drawPath(tempPath, loadingPaint);
            canvas.translate(dx, 0);
            canvas.restore();

            if (showLoadingText && fromTextView != null) {
                canvas.save();
                rect.set(0, 0, w, h);
                canvas.clipPath(inPath, Region.Op.DIFFERENCE);
                canvas.translate(paddingHorizontal, paddingVertical);
                canvas.saveLayerAlpha(rect, (int) (255 * .08f), Canvas.ALL_SAVE_FLAG);
                fromTextView.draw(canvas);
                canvas.restore();
                canvas.restore();
            }

            if (toTextView != null) {
                canvas.save();
                canvas.clipPath(inPath);
                canvas.translate(paddingHorizontal, paddingVertical);
                canvas.saveLayerAlpha(rect, (int) (255 * loadingT), Canvas.ALL_SAVE_FLAG);
                toTextView.draw(canvas);
                if (loadingT < 1f) {
                    canvas.restore();
                }
                canvas.restore();
            }
        }

        @Override
        protected boolean drawChild(Canvas canvas, View child, long drawingTime) {
            return false;
        }
    }

    public static class LoadingTextView2 extends ViewGroup {

        public static final int paddingHorizontal = dp(6),
                                paddingVertical = dp(1.5f);

        public boolean showLoadingText = true;

        private final TextView fromTextView;
        private final TextView toTextView;

        private final boolean scaleFromZero;
        private final ValueAnimator loadingAnimator;

        private final long start = SystemClock.elapsedRealtime();
        private float scaleT = 1f;
        public LoadingTextView2(Context context, CharSequence fromText, boolean scaleFromZero, int fontSize, int textColor) {
            super(context);

            setPadding(paddingHorizontal, paddingVertical, paddingHorizontal, paddingVertical);
            setClipChildren(false);
            setWillNotDraw(false);
            setFocusable(false);

            fromTextView = new TextView(context) {
                @Override
                protected void onMeasure(int widthMeasureSpec, int heightMeasureSpec) {
                    super.onMeasure(widthMeasureSpec, MOST_SPEC);
                }
            };
            fromTextView.setTextSize(TypedValue.COMPLEX_UNIT_PX, fontSize);
            fromTextView.setTextColor(textColor);
            fromTextView.setText(fromText);
            fromTextView.setLines(0);
            fromTextView.setMaxLines(0);
            fromTextView.setSingleLine(false);
            fromTextView.setEllipsize(null);
            fromTextView.setFocusable(false);
            fromTextView.setImportantForAccessibility(View.IMPORTANT_FOR_ACCESSIBILITY_NO);
            addView(fromTextView);

            toTextView = new TextView(context) {
                @Override
                protected void onMeasure(int widthMeasureSpec, int heightMeasureSpec) {
                    super.onMeasure(widthMeasureSpec, MOST_SPEC);
                }
            };
            toTextView.setTextSize(TypedValue.COMPLEX_UNIT_PX, fontSize);
            toTextView.setTextColor(textColor);
            toTextView.setLines(0);
            toTextView.setMaxLines(0);
            toTextView.setSingleLine(false);
            toTextView.setEllipsize(null);
            toTextView.setFocusable(false);
            toTextView.setImportantForAccessibility(View.IMPORTANT_FOR_ACCESSIBILITY_NO);
            addView(toTextView);

            int c1 = Theme.getColor(Theme.key_dialogBackground),
                c2 = Theme.getColor(Theme.key_dialogBackgroundGray);
            LinearGradient gradient = new LinearGradient(0, 0, gradientWidth, 0, new int[]{ c1, c2, c1 }, new float[] { 0, 0.67f, 1f }, Shader.TileMode.REPEAT);
            loadingPaint.setShader(gradient);

            this.scaleFromZero = scaleFromZero;
            loadingAnimator = ValueAnimator.ofFloat(0f, 1f);
            if (scaleFromZero)
                scaleT = 0;
            loadingAnimator.addUpdateListener(a -> {
                invalidate();
                if (scaleFromZero) {
                    boolean scaleTWasNoFull = scaleT < 1f;
                    scaleT = Math.min(1, (SystemClock.elapsedRealtime() - start) / 400f);
                    if (scaleTWasNoFull) {
                        updateHeight();
                    }
                }
            });
            loadingAnimator.setDuration(Long.MAX_VALUE);
            loadingAnimator.start();
        }

        public int innerHeight() {
            return (int) (AndroidUtilities.lerp(fromTextView.getMeasuredHeight(), toTextView.getMeasuredHeight(), loadingT) * scaleT);
        }
        public int height() {
            return getPaddingTop() + innerHeight() + getPaddingBottom();
        }

        private void updateHeight() {
            ViewParent parent = getParent();
            if (parent instanceof TextBlocksLayout) {
                ((TextBlocksLayout) parent).updateHeight();
            }
        }

        public boolean loaded = false;
        private float loadingT = 0f;
        private ValueAnimator loadedAnimator = null;
        public void loaded(CharSequence loadedText, Runnable onLoadEnd) {
            loaded = true;
            toTextView.setText(loadedText);
            layout();

            if (loadingAnimator.isRunning()) {
                loadingAnimator.cancel();
            }
            if (loadedAnimator == null) {
                loadedAnimator = ValueAnimator.ofFloat(0f, 1f);
                loadedAnimator.addUpdateListener(a -> {
                    loadingT = (float) a.getAnimatedValue();
                    updateHeight();
                    invalidate();
                });
                loadedAnimator.addListener(new AnimatorListenerAdapter() {
                    @Override
                    public void onAnimationEnd(Animator animation) {
                        if (onLoadEnd != null)
                            onLoadEnd.run();
                    }
                });
                loadedAnimator.setDuration(350);
                loadedAnimator.setInterpolator(CubicBezierInterpolator.EASE_BOTH);
                loadedAnimator.start();
            }
        }

        @Override
        protected void onMeasure(int widthMeasureSpec, int heightMeasureSpec) {
            int width = MeasureSpec.getSize(widthMeasureSpec),
                innerWidth = width - getPaddingLeft() - getPaddingRight();
            if (fromTextView.getMeasuredWidth() <= 0 || lastWidth != innerWidth) {
                measureChild(fromTextView, innerWidth);
                updateLoadingPath();
            }
            if (toTextView.getMeasuredWidth() <= 0 || lastWidth != innerWidth) {
                measureChild(toTextView, innerWidth);
            }
            lastWidth = innerWidth;
            super.onMeasure(
                MeasureSpec.makeMeasureSpec(width, MeasureSpec.EXACTLY),
                MeasureSpec.makeMeasureSpec(height(), MeasureSpec.EXACTLY)
            );
        }

        int lastWidth = 0;
        @Override
        protected void onLayout(boolean changed, int l, int t, int r, int b) {
            layout(r - l - getPaddingLeft() - getPaddingRight(), true);
        }
        private void layout(int width, boolean force) {
            if (lastWidth != width || force) {
                layout(lastWidth = width);
            }
        }
        private void layout(int width) {
            measureChild(fromTextView, width);
            layoutChild(fromTextView, width);
            updateLoadingPath();
            measureChild(toTextView, width);
            layoutChild(toTextView, width);
            updateHeight();
        }
        private void layout() {
            layout(lastWidth);
        }
        private void measureChild(View view, int width) {
            view.measure(MeasureSpec.makeMeasureSpec(width, MeasureSpec.EXACTLY), MOST_SPEC);
        }
        private void layoutChild(View view, int width) {
            view.layout(getPaddingLeft(), getPaddingTop(), getPaddingLeft() + width, getPaddingTop() + view.getMeasuredHeight());
        }

        private RectF fetchedPathRect = new RectF();
        private void updateLoadingPath() {
            if (fromTextView != null && fromTextView.getMeasuredWidth() > 0) {
                loadingPath.reset();
                Layout loadingLayout = fromTextView.getLayout();
                if (loadingLayout != null) {
                    CharSequence text = loadingLayout.getText();
                    final int lineCount = loadingLayout.getLineCount();
                    for (int i = 0; i < lineCount; ++i) {
                        float s = loadingLayout.getLineLeft(i),
                              e = loadingLayout.getLineRight(i),
                              l = Math.min(s, e),
                              r = Math.max(s, e);
                        int start = loadingLayout.getLineStart(i),
                              end = loadingLayout.getLineEnd(i);
                        boolean hasNonEmptyChar = false;
                        for (int j = start; j < end; ++j) {
                            char c = text.charAt(j);
                            if (c != '\n' && c != '\t' && c != ' ') {
                                hasNonEmptyChar = true;
                                break;
                            }
                        }
                        if (!hasNonEmptyChar)
                            continue;
                        fetchedPathRect.set(
                            l - paddingHorizontal,
                            loadingLayout.getLineTop(i) - paddingVertical,
                            r + paddingHorizontal,
                            loadingLayout.getLineBottom(i) + paddingVertical
                        );
                        loadingPath.addRoundRect(fetchedPathRect, dp(4), dp(4), Path.Direction.CW);
                    }
                }
            }
        }

        private final RectF rect = new RectF();
        private final Path inPath = new Path(),
                           tempPath = new Path(),
                           loadingPath = new Path(),
                           shadePath = new Path();
        private final Paint loadingPaint = new Paint();
        private final float gradientWidth = dp(350f);
        @Override
        protected void onDraw(Canvas canvas) {
            float w = getWidth(), h = getHeight();

            float cx = LocaleController.isRTL ? Math.max(w / 2f, w - 8f) : Math.min(w / 2f, 8f),
                  cy = Math.min(h / 2f, 8f),
                  R = (float) Math.sqrt(Math.max(
                    Math.max(cx*cx + cy*cy, (w-cx)*(w-cx) + cy*cy),
                    Math.max(cx*cx + (h-cy)*(h-cy), (w-cx)*(w-cx) + (h-cy)*(h-cy))
                  )),
                  r = loadingT * R;
            inPath.reset();
            inPath.addCircle(cx, cy, r, Path.Direction.CW);

            canvas.save();
            canvas.clipPath(inPath, Region.Op.DIFFERENCE);

            loadingPaint.setAlpha((int) ((1f - loadingT) * 255));
            float dx = gradientWidth - (((SystemClock.elapsedRealtime() - start) / 1000f * gradientWidth) % gradientWidth);
            shadePath.reset();
            shadePath.addRect(0, 0, w, h, Path.Direction.CW);

            canvas.translate(paddingHorizontal, paddingVertical);
            canvas.clipPath(loadingPath);
            canvas.translate(-paddingHorizontal, -paddingVertical);
            canvas.translate(-dx, 0);
            shadePath.offset(dx, 0f, tempPath);
            canvas.drawPath(tempPath, loadingPaint);
            canvas.translate(dx, 0);
            canvas.restore();

            if (showLoadingText && fromTextView != null) {
                canvas.save();
                rect.set(0, 0, w, h);
                canvas.clipPath(inPath, Region.Op.DIFFERENCE);
                canvas.translate(paddingHorizontal, paddingVertical);
                canvas.saveLayerAlpha(rect, (int) (255 * .08f), Canvas.ALL_SAVE_FLAG);
                fromTextView.draw(canvas);
                canvas.restore();
                canvas.restore();
            }

            if (toTextView != null) {
                canvas.save();
                canvas.clipPath(inPath);
                canvas.translate(paddingHorizontal, paddingVertical);
                canvas.saveLayerAlpha(rect, (int) (255 * loadingT), Canvas.ALL_SAVE_FLAG);
                toTextView.draw(canvas);
                if (loadingT < 1f) {
                    canvas.restore();
                }
                canvas.restore();
            }
        }

        @Override
        protected boolean drawChild(Canvas canvas, View child, long drawingTime) {
            return false;
        }
    }
}
>>>>>>> 1c03d75e
<|MERGE_RESOLUTION|>--- conflicted
+++ resolved
@@ -1,5 +1,3 @@
-<<<<<<< HEAD
-=======
 package org.telegram.ui.Components;
 
 import static org.telegram.messenger.AndroidUtilities.displayMetrics;
@@ -1802,5 +1800,4 @@
             return false;
         }
     }
-}
->>>>>>> 1c03d75e
+}