package org.telegram.ui.Components;

import static org.telegram.messenger.AndroidUtilities.dp;

import android.content.Context;
import android.graphics.Canvas;
import android.graphics.Color;
import android.graphics.drawable.Drawable;
import android.view.View;

import androidx.annotation.NonNull;
import androidx.core.graphics.ColorUtils;

import org.telegram.messenger.AndroidUtilities;
import org.telegram.messenger.MessagesController;
import org.telegram.tgnet.tl.TL_stars;
import org.telegram.ui.ActionBar.Theme;

public class StarRatingView extends View {
    private final BadgeLevelDrawable drawable;
    private final Colors colors = new Colors();

    private final AnimatedFloat isVisibleAnimator = new AnimatedFloat(this::onUpdateVisibilityFactor, 380, CubicBezierInterpolator.EASE_OUT_QUINT);
    private boolean isVisible;

    private Delegate delegate;

    public StarRatingView(Context context) {
        super(context);

        drawable = new BadgeLevelDrawable(context);
        drawable.setCallback(this);
        isVisibleAnimator.set(isVisible = false);

        checkVisibility();
    }

    public void setResourcesProvider(Theme.ResourcesProvider resourcesProvider) {
        this.colors.resourcesProvider = resourcesProvider;
    }

    @Override
    protected boolean verifyDrawable(@NonNull Drawable who) {
        return super.verifyDrawable(who) || who == drawable;
    }

    public interface Delegate {
        void onUpdateState(float visibility);
    }

    public void setDelegate(Delegate delegate) {
        this.delegate = delegate;
    }

    public void set(TL_stars.Tl_starsRating starsRating) {
        isVisibleInternal = starsRating != null;
        checkVisibility();
        if (starsRating == null) {
            return;
        }

        drawable.setBadgeLevel(starsRating.level, true);
        invalidate();
    }

    private boolean isVisibleInternal;
    private boolean isVisibleExternal;

    public void setVisibility(boolean isVisible) {
        isVisibleExternal = isVisible;
        checkVisibility();
    }

    private void checkVisibility() {
        isVisible = isVisibleExternal && isVisibleInternal;
        isVisibleAnimator.set(isVisible);

        setEnabled(isVisible);
        setClickable(isVisible);
        invalidate();
    }

    @Override
    protected void onDraw(@NonNull Canvas canvas) {
        final float visibility = isVisibleAnimator.set(isVisible);
        final int x = (getMeasuredWidth() - dp(24)) / 2;
        final int y = (getMeasuredHeight() - dp(24)) / 2;

        canvas.save();
        canvas.translate(x, y);
        canvas.scale(visibility, visibility, 0, dp(12));

        drawable.setBounds(0, 0, dp(24), dp(24));
        drawable.setOuterColor(colors.backgroundColor);
        drawable.setInnerColor(colors.fillingColor);
        drawable.setTextColor(colors.fillingTextColor);
        drawable.draw(canvas);

        canvas.restore();
    }

    @Override
    protected void onAttachedToWindow() {
        super.onAttachedToWindow();
        drawable.debugUpdateStart();
    }

    @Override
    protected void onDetachedFromWindow() {
        super.onDetachedFromWindow();
        drawable.debugUpdateStop();
    }

    private void onUpdateVisibilityFactor() {
        invalidate();
        AndroidUtilities.runOnUIThread(() -> {
            if (delegate != null) {
                delegate.onUpdateState(getVisibilityFactor());
            }
        });
    }

    public float getVisibilityFactor() {
        return isVisibleAnimator.get();
    }


    /**/

    public void updateColors(MessagesController.PeerColor peerColor) {
        colors.update(peerColor);
        invalidate();
    }

    public void setParentExpanded(float parentExpanded) {
        colors.setParentExpanded(parentExpanded);
        invalidate();
    }

    private static class Colors {
        public MessagesController.PeerColor peerColor;
        private Theme.ResourcesProvider resourcesProvider;

        public int backgroundColor = 0xFF000000;
        public int fillingColor = 0xFFFFFFFF;
        public int backgroundTextColor = 0xFFFFFFFF;
        public int fillingTextColor = 0xFF000000;
        private float parentExpanded;

        public void update(MessagesController.PeerColor peerColor) {
            this.peerColor = peerColor;
            if (peerColor == null) {
                reset();
                return;
            }

            int color1 = peerColor.getBgColor1(Theme.isCurrentThemeDark());
            int color2 = peerColor.getBgColor2(Theme.isCurrentThemeDark());
            int textColor = AndroidUtilities.computePerceivedBrightness(backgroundColor) > .721f ? Color.BLACK : Color.WHITE;

<<<<<<< HEAD
            backgroundColor = fillingTextColor = getTabsViewBackgroundColor(null, color2, color1, parentExpanded);
            backgroundTextColor = fillingColor = ColorUtils.blendARGB(textColor, Theme.getColor(Theme.key_actionBarDefaultTitle), parentExpanded);

            int nonTransparentBackgroundColor = backgroundColor | 0xFF000000;
            int nonTransparentBackgroundTextColor = backgroundTextColor | 0xFF000000;

            double contract = ColorUtils.calculateContrast(nonTransparentBackgroundTextColor, nonTransparentBackgroundColor);
            if (contract < 2) {
                int backgroundRed = (backgroundColor >> 16) & 0xFF;
                int backgroundGreen = (backgroundColor >> 8) & 0xFF;
                int backgroundBlue = backgroundColor & 0xFF;

                int contrastRed = 255 - backgroundRed;
                int contrastGreen = 255 - backgroundGreen;
                int contrastBlue = 255 - backgroundBlue;

                int newFillingColor = Color.rgb(
                    Math.min(255, backgroundRed + (int)(contrastRed * 0.8)),
                    Math.min(255, backgroundGreen + (int)(contrastGreen * 0.8)),
                    Math.min(255, backgroundBlue + (int)(contrastBlue * 0.8))
                );
                backgroundTextColor = fillingColor = newFillingColor;
            }
=======
            backgroundColor = fillingTextColor = getTabsViewBackgroundColor(resourcesProvider, color2, color1, parentExpanded);
            backgroundTextColor = fillingColor = ColorUtils.blendARGB(textColor, Theme.getColor(Theme.key_actionBarDefaultTitle, resourcesProvider), parentExpanded);
>>>>>>> 9cbf0333
            fillingTextColor |= 0xFF000000;
        }

        public void reset() {
            int color1 = Theme.getColor(Theme.key_actionBarDefault, resourcesProvider);
            int color2 = Theme.getColor(Theme.key_actionBarDefault, resourcesProvider);

<<<<<<< HEAD
            backgroundColor = fillingTextColor = getTabsViewBackgroundColor(null, color2, color1, parentExpanded);//Theme.blendOver(Theme.getColor(Theme.key_avatar_backgroundActionBarBlue), Theme.multAlpha(Color.BLACK, 0.1f));
            backgroundTextColor = fillingColor = Theme.getColor(Theme.key_actionBarDefaultTitle); //0xFFFFFFFF;

            int nonTransparentBackgroundColor = backgroundColor | 0xFF000000;
            int nonTransparentBackgroundTextColor = backgroundTextColor | 0xFF000000;

            double contract = ColorUtils.calculateContrast(nonTransparentBackgroundTextColor, nonTransparentBackgroundColor);
            if (contract < 2) {
                int backgroundRed = (backgroundColor >> 16) & 0xFF;
                int backgroundGreen = (backgroundColor >> 8) & 0xFF;
                int backgroundBlue = backgroundColor & 0xFF;

                int contrastRed = 255 - backgroundRed;
                int contrastGreen = 255 - backgroundGreen;
                int contrastBlue = 255 - backgroundBlue;

                int newFillingColor = Color.rgb(
                    Math.min(255, backgroundRed + (int)(contrastRed * 0.8)),
                    Math.min(255, backgroundGreen + (int)(contrastGreen * 0.8)),
                    Math.min(255, backgroundBlue + (int)(contrastBlue * 0.8))
                );
                backgroundTextColor = fillingColor = newFillingColor;
            }

=======
            backgroundColor = fillingTextColor = getTabsViewBackgroundColor(resourcesProvider, color2, color1, parentExpanded);
            backgroundTextColor = fillingColor = Theme.getColor(Theme.key_actionBarDefaultTitle, resourcesProvider);
>>>>>>> 9cbf0333
            fillingTextColor |= 0xFF000000;
        }

        public void setParentExpanded(float parentExpanded) {
            this.parentExpanded = parentExpanded;
            update(peerColor);
        }
    }

    public static int getTabsViewBackgroundColor(Theme.ResourcesProvider resourcesProvider, int color1, int color2, float parentExpanded) {
        return (ColorUtils.blendARGB(0xB0000000,
            AndroidUtilities.computePerceivedBrightness(ColorUtils.blendARGB(color1, color2, .75f)) > .721f ?
                Theme.getColor(Theme.key_windowBackgroundWhiteBlueIcon, resourcesProvider) :
                Theme.adaptHSV(ColorUtils.blendARGB(color1, color2, .75f), +.08f, -.08f),
            1f - parentExpanded
        ));
    }
}<|MERGE_RESOLUTION|>--- conflicted
+++ resolved
@@ -158,9 +158,8 @@
             int color2 = peerColor.getBgColor2(Theme.isCurrentThemeDark());
             int textColor = AndroidUtilities.computePerceivedBrightness(backgroundColor) > .721f ? Color.BLACK : Color.WHITE;
 
-<<<<<<< HEAD
-            backgroundColor = fillingTextColor = getTabsViewBackgroundColor(null, color2, color1, parentExpanded);
-            backgroundTextColor = fillingColor = ColorUtils.blendARGB(textColor, Theme.getColor(Theme.key_actionBarDefaultTitle), parentExpanded);
+            backgroundColor = fillingTextColor = getTabsViewBackgroundColor(resourcesProvider, color2, color1, parentExpanded);
+            backgroundTextColor = fillingColor = ColorUtils.blendARGB(textColor, Theme.getColor(Theme.key_actionBarDefaultTitle, resourcesProvider), parentExpanded);
 
             int nonTransparentBackgroundColor = backgroundColor | 0xFF000000;
             int nonTransparentBackgroundTextColor = backgroundTextColor | 0xFF000000;
@@ -182,10 +181,6 @@
                 );
                 backgroundTextColor = fillingColor = newFillingColor;
             }
-=======
-            backgroundColor = fillingTextColor = getTabsViewBackgroundColor(resourcesProvider, color2, color1, parentExpanded);
-            backgroundTextColor = fillingColor = ColorUtils.blendARGB(textColor, Theme.getColor(Theme.key_actionBarDefaultTitle, resourcesProvider), parentExpanded);
->>>>>>> 9cbf0333
             fillingTextColor |= 0xFF000000;
         }
 
@@ -193,9 +188,8 @@
             int color1 = Theme.getColor(Theme.key_actionBarDefault, resourcesProvider);
             int color2 = Theme.getColor(Theme.key_actionBarDefault, resourcesProvider);
 
-<<<<<<< HEAD
-            backgroundColor = fillingTextColor = getTabsViewBackgroundColor(null, color2, color1, parentExpanded);//Theme.blendOver(Theme.getColor(Theme.key_avatar_backgroundActionBarBlue), Theme.multAlpha(Color.BLACK, 0.1f));
-            backgroundTextColor = fillingColor = Theme.getColor(Theme.key_actionBarDefaultTitle); //0xFFFFFFFF;
+            backgroundColor = fillingTextColor = getTabsViewBackgroundColor(resourcesProvider, color2, color1, parentExpanded);
+            backgroundTextColor = fillingColor = Theme.getColor(Theme.key_actionBarDefaultTitle, resourcesProvider);
 
             int nonTransparentBackgroundColor = backgroundColor | 0xFF000000;
             int nonTransparentBackgroundTextColor = backgroundTextColor | 0xFF000000;
@@ -218,10 +212,6 @@
                 backgroundTextColor = fillingColor = newFillingColor;
             }
 
-=======
-            backgroundColor = fillingTextColor = getTabsViewBackgroundColor(resourcesProvider, color2, color1, parentExpanded);
-            backgroundTextColor = fillingColor = Theme.getColor(Theme.key_actionBarDefaultTitle, resourcesProvider);
->>>>>>> 9cbf0333
             fillingTextColor |= 0xFF000000;
         }
 
