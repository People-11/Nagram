/*
 * This is the source code of Telegram for Android v. 5.x.x.
 * It is licensed under GNU GPL v. 2 or later.
 * You should have received a copy of the license in this archive (see LICENSE).
 *
 * Copyright Nikolai Kudashov, 2013-2018.
 */

package org.telegram.ui.Components;

import android.content.Context;
import android.graphics.Canvas;
import android.graphics.Color;
import android.graphics.Paint;
import android.graphics.Paint.Style;
import android.graphics.drawable.Drawable;
import android.graphics.drawable.RippleDrawable;
import android.os.Build;
import android.view.View;
import android.view.ViewGroup;
import android.view.ViewTreeObserver.OnGlobalLayoutListener;
import android.widget.FrameLayout;
import android.widget.HorizontalScrollView;
import android.widget.ImageView;
import android.widget.LinearLayout;

import androidx.viewpager.widget.ViewPager;
import androidx.viewpager.widget.ViewPager.OnPageChangeListener;

import org.telegram.messenger.AndroidUtilities;
import org.telegram.ui.ActionBar.Theme;

public class PagerSlidingTabStrip extends HorizontalScrollView {

    public interface IconTabProvider {
        Drawable getPageIconDrawable(int position);
        void customOnDraw(Canvas canvas, int position);
        boolean canScrollToTab(int position);
    }

    private LinearLayout.LayoutParams defaultTabLayoutParams;

    private final PageListener pageListener = new PageListener();
    public OnPageChangeListener delegatePageListener;

    private LinearLayout tabsContainer;
    private ViewPager pager;

    private int tabCount;

    private int currentPosition = 0;
    private float currentPositionOffset = 0f;

    private Paint rectPaint;

    private int indicatorColor = 0xff666666;
    private int underlineColor = 0x1a000000;

    private boolean shouldExpand = false;

    private int scrollOffset = AndroidUtilities.dp(52);
    private int indicatorHeight = AndroidUtilities.dp(8);
    private int underlineHeight = AndroidUtilities.dp(2);
    private int dividerPadding = AndroidUtilities.dp(12);
    private int tabPadding = AndroidUtilities.dp(24);

    private Theme.ResourcesProvider resourcesProvider;
    private int lastScrollX = 0;

    public PagerSlidingTabStrip(Context context, Theme.ResourcesProvider resourcesProvider) {
        super(context);
        this.resourcesProvider = resourcesProvider;

        setFillViewport(true);
        setWillNotDraw(false);

        tabsContainer = new LinearLayout(context);
        tabsContainer.setOrientation(LinearLayout.HORIZONTAL);
        tabsContainer.setLayoutParams(new LayoutParams(LayoutParams.MATCH_PARENT, LayoutHelper.MATCH_PARENT));
        addView(tabsContainer);

        rectPaint = new Paint();
        rectPaint.setAntiAlias(true);
        rectPaint.setStyle(Style.FILL);

        defaultTabLayoutParams = new LinearLayout.LayoutParams(LayoutParams.WRAP_CONTENT, LayoutHelper.MATCH_PARENT);
    }

    public void setViewPager(ViewPager pager) {
        this.pager = pager;
        if (pager.getAdapter() == null) {
            throw new IllegalStateException("ViewPager does not have adapter instance.");
        }
        pager.setOnPageChangeListener(pageListener);
        notifyDataSetChanged();
    }

    public void setOnPageChangeListener(OnPageChangeListener listener) {
        this.delegatePageListener = listener;
    }

    public void notifyDataSetChanged() {
        tabsContainer.removeAllViews();
        tabCount = pager.getAdapter().getCount();
        for (int i = 0; i < tabCount; i++) {
            if (pager.getAdapter() instanceof IconTabProvider) {
                addIconTab(i, ((IconTabProvider) pager.getAdapter()).getPageIconDrawable(i), pager.getAdapter().getPageTitle(i));
            }
        }
        updateTabStyles();
        getViewTreeObserver().addOnGlobalLayoutListener(new OnGlobalLayoutListener() {
            @Override
            public void onGlobalLayout() {
                getViewTreeObserver().removeOnGlobalLayoutListener(this);
                currentPosition = pager.getCurrentItem();
                scrollToChild(currentPosition, 0);
            }
        });
    }

    public View getTab(int position) {
        if (position < 0 || position >= tabsContainer.getChildCount()) {
            return null;
        }
        return tabsContainer.getChildAt(position);
    }

    private void addIconTab(final int position, Drawable drawable, CharSequence contentDescription) {
        ImageView tab = new ImageView(getContext()) {
            @Override
            protected void onDraw(Canvas canvas) {
                super.onDraw(canvas);
                if (pager.getAdapter() instanceof IconTabProvider) {
                    ((IconTabProvider) pager.getAdapter()).customOnDraw(canvas, position);
                }
            }

            @Override
            public void setSelected(boolean selected) {
                super.setSelected(selected);
                Drawable background = getBackground();
                if (Build.VERSION.SDK_INT >= 21 && background != null) {
<<<<<<< HEAD
                    int color = Theme.getColor(selected ? Theme.key_chat_emojiPanelIconSelected : Theme.key_chat_messagePanelIcons);
=======
                    int color = getThemedColor(selected ? Theme.key_chat_emojiPanelIconSelected : Theme.key_chat_emojiBottomPanelIcon);
>>>>>>> 5d552752
                    Theme.setSelectorDrawableColor(background, Color.argb(30, Color.red(color), Color.green(color), Color.blue(color)), true);
                }
            }
        };
        tab.setFocusable(true);
        if (Build.VERSION.SDK_INT >= 21) {
<<<<<<< HEAD
            RippleDrawable rippleDrawable = (RippleDrawable) Theme.createSelectorDrawable(Theme.getColor(Theme.key_chat_messagePanelIcons));
=======
            RippleDrawable rippleDrawable = (RippleDrawable) Theme.createSelectorDrawable(getThemedColor(Theme.key_chat_emojiBottomPanelIcon));
>>>>>>> 5d552752
            Theme.setRippleDrawableForceSoftware(rippleDrawable);
            tab.setBackground(rippleDrawable);
        }
        tab.setImageDrawable(drawable);
        tab.setScaleType(ImageView.ScaleType.CENTER);
        tab.setOnClickListener(v -> {
            if (pager.getAdapter() instanceof IconTabProvider) {
                if (!((IconTabProvider) pager.getAdapter()).canScrollToTab(position)) {
                    return;
                }
            }
            pager.setCurrentItem(position, false);
        });
        tabsContainer.addView(tab);
        tab.setSelected(position == currentPosition);
        tab.setContentDescription(contentDescription);
    }

    private void updateTabStyles() {
        for (int i = 0; i < tabCount; i++) {
            View v = tabsContainer.getChildAt(i);
            v.setLayoutParams(defaultTabLayoutParams);
            if (shouldExpand) {
                v.setPadding(0, 0, 0, 0);
                v.setLayoutParams(new LinearLayout.LayoutParams(ViewGroup.LayoutParams.MATCH_PARENT, ViewGroup.LayoutParams.MATCH_PARENT, 1.0F));
            } else {
                v.setPadding(tabPadding, 0, tabPadding, 0);
            }
        }
    }

    @Override
    protected void onMeasure(int widthMeasureSpec, int heightMeasureSpec) {
        super.onMeasure(widthMeasureSpec, heightMeasureSpec);
        if (!shouldExpand || MeasureSpec.getMode(widthMeasureSpec) == MeasureSpec.UNSPECIFIED) {
            return;
        }
        int myWidth = getMeasuredWidth();
        tabsContainer.measure(MeasureSpec.EXACTLY | myWidth, heightMeasureSpec);
    }

    private void scrollToChild(int position, int offset) {
        if (tabCount == 0) {
            return;
        }
        int newScrollX = tabsContainer.getChildAt(position).getLeft() + offset;
        if (position > 0 || offset > 0) {
            newScrollX -= scrollOffset;
        }
        if (newScrollX != lastScrollX) {
            lastScrollX = newScrollX;
            scrollTo(newScrollX, 0);
        }
    }

    @Override
    protected void onDraw(Canvas canvas) {
        super.onDraw(canvas);

        if (isInEditMode() || tabCount == 0) {
            return;
        }

        final int height = getHeight();

        if (underlineHeight != 0) {
            rectPaint.setColor(underlineColor);
            canvas.drawRect(0, height - underlineHeight, tabsContainer.getWidth(), height, rectPaint);
        }

        View currentTab = tabsContainer.getChildAt(currentPosition);
        float lineLeft = currentTab.getLeft();
        float lineRight = currentTab.getRight();

        if (currentPositionOffset > 0f && currentPosition < tabCount - 1) {
            View nextTab = tabsContainer.getChildAt(currentPosition + 1);
            final float nextTabLeft = nextTab.getLeft();
            final float nextTabRight = nextTab.getRight();

            lineLeft = (currentPositionOffset * nextTabLeft + (1f - currentPositionOffset) * lineLeft);
            lineRight = (currentPositionOffset * nextTabRight + (1f - currentPositionOffset) * lineRight);
        }

        if (indicatorHeight != 0) {
            rectPaint.setColor(indicatorColor);
            canvas.drawRect(lineLeft, height - indicatorHeight, lineRight, height, rectPaint);
        }
    }

    private class PageListener implements OnPageChangeListener {

        @Override
        public void onPageScrolled(int position, float positionOffset, int positionOffsetPixels) {
            currentPosition = position;
            currentPositionOffset = positionOffset;
            scrollToChild(position, (int) (positionOffset * tabsContainer.getChildAt(position).getWidth()));
            invalidate();
            if (delegatePageListener != null) {
                delegatePageListener.onPageScrolled(position, positionOffset, positionOffsetPixels);
            }
        }

        @Override
        public void onPageScrollStateChanged(int state) {
            if (state == ViewPager.SCROLL_STATE_IDLE) {
                scrollToChild(pager.getCurrentItem(), 0);
            }
            if (delegatePageListener != null) {
                delegatePageListener.onPageScrollStateChanged(state);
            }
        }

        @Override
        public void onPageSelected(int position) {
            if (delegatePageListener != null) {
                delegatePageListener.onPageSelected(position);
            }
            for (int a = 0; a < tabsContainer.getChildCount(); a++) {
                tabsContainer.getChildAt(a).setSelected(a == position);
            }
        }
    }

    private int getThemedColor(String key) {
        Integer color = resourcesProvider != null ? resourcesProvider.getColor(key) : null;
        return color != null ? color : Theme.getColor(key);
    }

    public void onSizeChanged(int paramInt1, int paramInt2, int paramInt3, int paramInt4) {
        if (!shouldExpand) {
            post(PagerSlidingTabStrip.this::notifyDataSetChanged);
        }
    }

    public void setIndicatorColor(int indicatorColor) {
        this.indicatorColor = indicatorColor;
        invalidate();
    }

    public void setIndicatorColorResource(int resId) {
        this.indicatorColor = getResources().getColor(resId);
        invalidate();
    }

    public int getIndicatorColor() {
        return this.indicatorColor;
    }

    public void setIndicatorHeight(int indicatorLineHeightPx) {
        this.indicatorHeight = indicatorLineHeightPx;
        invalidate();
    }

    public int getIndicatorHeight() {
        return indicatorHeight;
    }

    public void setUnderlineColor(int underlineColor) {
        this.underlineColor = underlineColor;
        invalidate();
    }

    public void setUnderlineColorResource(int resId) {
        this.underlineColor = getResources().getColor(resId);
        invalidate();
    }

    public int getUnderlineColor() {
        return underlineColor;
    }

    public void setUnderlineHeight(int underlineHeightPx) {
        this.underlineHeight = underlineHeightPx;
        invalidate();
    }

    public int getUnderlineHeight() {
        return underlineHeight;
    }

    public void setDividerPadding(int dividerPaddingPx) {
        this.dividerPadding = dividerPaddingPx;
        invalidate();
    }

    public int getDividerPadding() {
        return dividerPadding;
    }

    public void setScrollOffset(int scrollOffsetPx) {
        this.scrollOffset = scrollOffsetPx;
        invalidate();
    }

    public int getScrollOffset() {
        return scrollOffset;
    }

    public void setShouldExpand(boolean shouldExpand) {
        this.shouldExpand = shouldExpand;
        tabsContainer.setLayoutParams(new FrameLayout.LayoutParams(-1, -1));
        updateTabStyles();
        requestLayout();
    }

    public boolean getShouldExpand() {
        return shouldExpand;
    }

    public void setTabPaddingLeftRight(int paddingPx) {
        this.tabPadding = paddingPx;
        updateTabStyles();
    }

    public int getTabPaddingLeftRight() {
        return tabPadding;
    }
}<|MERGE_RESOLUTION|>--- conflicted
+++ resolved
@@ -140,22 +140,14 @@
                 super.setSelected(selected);
                 Drawable background = getBackground();
                 if (Build.VERSION.SDK_INT >= 21 && background != null) {
-<<<<<<< HEAD
-                    int color = Theme.getColor(selected ? Theme.key_chat_emojiPanelIconSelected : Theme.key_chat_messagePanelIcons);
-=======
-                    int color = getThemedColor(selected ? Theme.key_chat_emojiPanelIconSelected : Theme.key_chat_emojiBottomPanelIcon);
->>>>>>> 5d552752
+                    int color = getThemedColor(selected ? Theme.key_chat_emojiPanelIconSelected : Theme.key_chat_messagePanelIcons);
                     Theme.setSelectorDrawableColor(background, Color.argb(30, Color.red(color), Color.green(color), Color.blue(color)), true);
                 }
             }
         };
         tab.setFocusable(true);
         if (Build.VERSION.SDK_INT >= 21) {
-<<<<<<< HEAD
-            RippleDrawable rippleDrawable = (RippleDrawable) Theme.createSelectorDrawable(Theme.getColor(Theme.key_chat_messagePanelIcons));
-=======
-            RippleDrawable rippleDrawable = (RippleDrawable) Theme.createSelectorDrawable(getThemedColor(Theme.key_chat_emojiBottomPanelIcon));
->>>>>>> 5d552752
+            RippleDrawable rippleDrawable = (RippleDrawable) Theme.createSelectorDrawable(getThemedColor(Theme.key_chat_messagePanelIcons));
             Theme.setRippleDrawableForceSoftware(rippleDrawable);
             tab.setBackground(rippleDrawable);
         }
