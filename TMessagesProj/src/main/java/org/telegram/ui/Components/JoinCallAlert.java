package org.telegram.ui.Components;

import android.animation.Animator;
import android.animation.AnimatorListenerAdapter;
import android.animation.AnimatorSet;
import android.animation.ObjectAnimator;
import android.content.Context;
import android.graphics.Canvas;
import android.graphics.PorterDuff;
import android.graphics.PorterDuffColorFilter;
import android.graphics.drawable.Drawable;
import android.os.Build;
import android.os.SystemClock;
import android.text.TextUtils;
import android.util.TypedValue;
import android.view.Gravity;
import android.view.MotionEvent;
import android.view.View;
import android.view.ViewGroup;
import android.view.accessibility.AccessibilityNodeInfo;
import android.widget.FrameLayout;
import android.widget.LinearLayout;
import android.widget.TextView;

import org.telegram.messenger.AccountInstance;
import org.telegram.messenger.AndroidUtilities;
import org.telegram.messenger.ChatObject;
import org.telegram.messenger.Emoji;
import org.telegram.messenger.DialogObject;
import org.telegram.messenger.FileLog;
import org.telegram.messenger.LocaleController;
import org.telegram.messenger.MessageObject;
import org.telegram.messenger.MessagesController;
import org.telegram.messenger.MessagesStorage;
import org.telegram.messenger.R;
import org.telegram.messenger.UserObject;
import org.telegram.messenger.voip.VoIPService;
import org.telegram.tgnet.TLObject;
import org.telegram.tgnet.TLRPC;
import org.telegram.ui.ActionBar.AlertDialog;
import org.telegram.ui.ActionBar.BaseFragment;
import org.telegram.ui.ActionBar.BottomSheet;
import org.telegram.ui.ActionBar.Theme;
import org.telegram.ui.Cells.GroupCreateUserCell;
import org.telegram.ui.Cells.ShareDialogCell;

import java.util.ArrayList;

import androidx.core.widget.NestedScrollView;
import androidx.recyclerview.widget.LinearLayoutManager;
import androidx.recyclerview.widget.RecyclerView;

public class JoinCallAlert extends BottomSheet {

    private Drawable shadowDrawable;
    private BottomSheetCell doneButton;
    private RecyclerListView listView;
    private TextView textView;
    private TextView messageTextView;

    private ArrayList<TLRPC.Peer> chats;

    private boolean ignoreLayout;

    private int scrollOffsetY;

    private int currentType;

    private int[] location = new int[2];

    private TLRPC.Peer selectedPeer;
    private TLRPC.Peer currentPeer;
    private TLRPC.InputPeer selectAfterDismiss;
    private boolean schedule;

    private boolean animationInProgress;

    private JoinCallAlertDelegate delegate;

    public static final int TYPE_CREATE = 0;
    public static final int TYPE_JOIN = 1;
    public static final int TYPE_DISPLAY = 2;

    private static ArrayList<TLRPC.Peer> cachedChats;
    private static long lastCacheTime;
    private static long lastCacheDid;
    private static int lastCachedAccount;

    public static void resetCache() {
        cachedChats = null;
    }

    public static void processDeletedChat(int account, long did) {
        if (lastCachedAccount != account || cachedChats == null || did > 0) {
            return;
        }
        for (int a = 0, N = cachedChats.size(); a < N; a++) {
            if (MessageObject.getPeerId(cachedChats.get(a)) == did) {
                cachedChats.remove(a);
                break;
            }
        }
        if (cachedChats.isEmpty()) {
            cachedChats = null;
        }
    }

    public interface JoinCallAlertDelegate {
        void didSelectChat(TLRPC.InputPeer peer, boolean hasFewPeers, boolean schedule);
    }

    public class BottomSheetCell extends FrameLayout {

        private View background;
        private TextView[] textView = new TextView[2];
        private boolean hasBackground;

        public BottomSheetCell(Context context, boolean withoutBackground) {
            super(context);

            hasBackground = !withoutBackground;
            setBackground(null);

            background = new View(context);
            if (hasBackground) {
                background.setBackground(Theme.AdaptiveRipple.filledRect(Theme.key_featuredStickers_addButton, 4));
            }
            addView(background, LayoutHelper.createFrame(LayoutHelper.MATCH_PARENT, LayoutHelper.MATCH_PARENT, 0, 16, withoutBackground ? 0 : 16, 16, 16));

            for (int a = 0; a < 2; a++) {
<<<<<<< HEAD
                textView[a] = new EmojiTextView(context);
=======
                textView[a] = new TextView(context);
                textView[a].setFocusable(false);
>>>>>>> 4a95c2fc
                textView[a].setLines(1);
                textView[a].setSingleLine(true);
                textView[a].setGravity(Gravity.CENTER_HORIZONTAL);
                textView[a].setEllipsize(TextUtils.TruncateAt.END);
                textView[a].setGravity(Gravity.CENTER);
                if (hasBackground) {
                    textView[a].setTextColor(Theme.getColor(Theme.key_featuredStickers_buttonText));
                    textView[a].setTypeface(AndroidUtilities.getTypeface("fonts/rmedium.ttf"));
                } else {
                    textView[a].setTextColor(Theme.getColor(Theme.key_featuredStickers_addButton));
                }
                textView[a].setImportantForAccessibility(View.IMPORTANT_FOR_ACCESSIBILITY_NO);
                textView[a].setTextSize(TypedValue.COMPLEX_UNIT_DIP, 14);
                textView[a].setPadding(0, 0, 0, hasBackground ? 0 : AndroidUtilities.dp(13));
                addView(textView[a], LayoutHelper.createFrame(LayoutHelper.WRAP_CONTENT, LayoutHelper.WRAP_CONTENT, Gravity.CENTER, 24, 0, 24, 0));
                if (a == 1) {
                    textView[a].setAlpha(0.0f);
                }
            }
        }

        @Override
        protected void onMeasure(int widthMeasureSpec, int heightMeasureSpec) {
            super.onMeasure(widthMeasureSpec, MeasureSpec.makeMeasureSpec(AndroidUtilities.dp(hasBackground ? 80 : 50), MeasureSpec.EXACTLY));
        }

        private CharSequence text;

        public void setText(CharSequence text, boolean animated) {
            this.text = text;
            if (!animated) {
                textView[0].setText(text);
            } else {
                textView[1].setText(text);
                animationInProgress = true;
                AnimatorSet animatorSet = new AnimatorSet();
                animatorSet.setDuration(180);
                animatorSet.setInterpolator(CubicBezierInterpolator.EASE_OUT);
                animatorSet.playTogether(
                        ObjectAnimator.ofFloat(textView[0], View.ALPHA, 1.0f, 0.0f),
                        ObjectAnimator.ofFloat(textView[0], View.TRANSLATION_Y, 0, -AndroidUtilities.dp(10)),
                        ObjectAnimator.ofFloat(textView[1], View.ALPHA, 0.0f, 1.0f),
                        ObjectAnimator.ofFloat(textView[1], View.TRANSLATION_Y, AndroidUtilities.dp(10), 0)
                );
                animatorSet.addListener(new AnimatorListenerAdapter() {
                    @Override
                    public void onAnimationEnd(Animator animation) {
                        animationInProgress = false;
                        TextView temp = textView[0];
                        textView[0] = textView[1];
                        textView[1] = temp;
                    }
                });
                animatorSet.start();
            }
        }

        @Override
        public void onInitializeAccessibilityNodeInfo(AccessibilityNodeInfo info) {
            super.onInitializeAccessibilityNodeInfo(info);
            info.setClassName("android.widget.Button");
            info.setClickable(true);
            if (text != null) {
//                info.setText(text);
            }
        }
    }

    public static void checkFewUsers(Context context, long did, AccountInstance accountInstance, MessagesStorage.BooleanCallback callback) {
        if (lastCachedAccount == accountInstance.getCurrentAccount() && lastCacheDid == did && cachedChats != null && SystemClock.elapsedRealtime() - lastCacheTime < 4 * 60 * 1000) {
            callback.run(cachedChats.size() == 1);
            return;
        }
        final AlertDialog progressDialog = new AlertDialog(context, 3);
        TLRPC.TL_phone_getGroupCallJoinAs req = new TLRPC.TL_phone_getGroupCallJoinAs();
        req.peer = accountInstance.getMessagesController().getInputPeer(did);
        int reqId = accountInstance.getConnectionsManager().sendRequest(req, (response, error) -> AndroidUtilities.runOnUIThread(() -> {
            try {
                progressDialog.dismiss();
            } catch (Exception e) {
                FileLog.e(e);
            }
            if (response != null) {
                TLRPC.TL_phone_joinAsPeers res = (TLRPC.TL_phone_joinAsPeers) response;
                cachedChats = res.peers;
                lastCacheDid = did;
                lastCacheTime = SystemClock.elapsedRealtime();
                lastCachedAccount = accountInstance.getCurrentAccount();
                accountInstance.getMessagesController().putChats(res.chats, false);
                accountInstance.getMessagesController().putUsers(res.users, false);
                callback.run(res.peers.size() == 1);
            }
        }));
        progressDialog.setOnCancelListener(dialog -> accountInstance.getConnectionsManager().cancelRequest(reqId, true));
        try {
            progressDialog.showDelayed(500);
        } catch (Exception ignore) {

        }
    }

    public static void open(Context context, long did, AccountInstance accountInstance, BaseFragment fragment, int type, TLRPC.Peer scheduledPeer, JoinCallAlertDelegate delegate) {
        if (context == null || delegate == null) {
            return;
        }
        if (lastCachedAccount == accountInstance.getCurrentAccount() && lastCacheDid == did && cachedChats != null && SystemClock.elapsedRealtime() - lastCacheTime < 5 * 60 * 1000) {
            if (cachedChats.size() == 1 && type != TYPE_CREATE) {
                TLRPC.InputPeer peer = accountInstance.getMessagesController().getInputPeer(MessageObject.getPeerId(cachedChats.get(0)));
                delegate.didSelectChat(peer, false, false);
            } else {
                showAlert(context, did, cachedChats, fragment, type, scheduledPeer, delegate);
            }
        } else {
            final AlertDialog progressDialog = new AlertDialog(context, 3);
            TLRPC.TL_phone_getGroupCallJoinAs req = new TLRPC.TL_phone_getGroupCallJoinAs();
            req.peer = accountInstance.getMessagesController().getInputPeer(did);
            int reqId = accountInstance.getConnectionsManager().sendRequest(req, (response, error) -> AndroidUtilities.runOnUIThread(() -> {
                try {
                    progressDialog.dismiss();
                } catch (Exception e) {
                    FileLog.e(e);
                }
                if (response != null) {
                    TLRPC.TL_phone_joinAsPeers res = (TLRPC.TL_phone_joinAsPeers) response;
                    if (res.peers.size() == 1) {
                        TLRPC.InputPeer peer = accountInstance.getMessagesController().getInputPeer(MessageObject.getPeerId(res.peers.get(0)));
                        delegate.didSelectChat(peer, false, false);
                        return;
                    }
                    cachedChats = res.peers;
                    lastCacheDid = did;
                    lastCacheTime = SystemClock.elapsedRealtime();
                    lastCachedAccount = accountInstance.getCurrentAccount();
                    accountInstance.getMessagesController().putChats(res.chats, false);
                    accountInstance.getMessagesController().putUsers(res.users, false);
                    showAlert(context, did, res.peers, fragment, type, scheduledPeer, delegate);
                }
            }));
            progressDialog.setOnCancelListener(dialog -> accountInstance.getConnectionsManager().cancelRequest(reqId, true));
            try {
                progressDialog.showDelayed(500);
            } catch (Exception ignore) {

            }
        }
    }

    private static void showAlert(Context context, long dialogId, ArrayList<TLRPC.Peer> peers, BaseFragment fragment, int type, TLRPC.Peer scheduledPeer, JoinCallAlertDelegate delegate) {
        JoinCallAlert alert = new JoinCallAlert(context, dialogId, peers, type, scheduledPeer, delegate);
        if (fragment != null) {
            if (fragment.getParentActivity() != null) {
                fragment.showDialog(alert);
            }
        } else {
            alert.show();
        }
    }

    private JoinCallAlert(Context context, long dialogId, ArrayList<TLRPC.Peer> arrayList, int type, TLRPC.Peer scheduledPeer, JoinCallAlertDelegate delegate) {
        super(context, false);
        setApplyBottomPadding(false);
        chats = new ArrayList<>(arrayList);
        this.delegate = delegate;
        currentType = type;

        int backgroundColor;
        shadowDrawable = context.getResources().getDrawable(R.drawable.sheet_shadow_round).mutate();
        if (type == TYPE_DISPLAY) {
            if (VoIPService.getSharedInstance() != null) {
                long did = VoIPService.getSharedInstance().getSelfId();
                for (int a = 0, N = chats.size(); a < N; a++) {
                    TLRPC.Peer p = chats.get(a);
                    if (MessageObject.getPeerId(p) == did) {
                        selectedPeer = currentPeer = p;
                        break;
                    }
                }
            } else if (scheduledPeer != null) {
                long did = MessageObject.getPeerId(scheduledPeer);
                for (int a = 0, N = chats.size(); a < N; a++) {
                    TLRPC.Peer p = chats.get(a);
                    if (MessageObject.getPeerId(p) == did) {
                        selectedPeer = currentPeer = p;
                        break;
                    }
                }
            } else {
                selectedPeer = chats.get(0);
            }
            shadowDrawable.setColorFilter(new PorterDuffColorFilter(backgroundColor = Theme.getColor(Theme.key_voipgroup_inviteMembersBackground), PorterDuff.Mode.MULTIPLY));
        } else {
            shadowDrawable.setColorFilter(new PorterDuffColorFilter(backgroundColor = Theme.getColor(Theme.key_dialogBackground), PorterDuff.Mode.MULTIPLY));
            selectedPeer = chats.get(0);
        }
        fixNavigationBar(backgroundColor);

        ViewGroup internalLayout;
        if (currentType == TYPE_CREATE) {
            LinearLayout linearLayout = new LinearLayout(context) {

                boolean sorted;

                @Override
                protected void onMeasure(int widthMeasureSpec, int heightMeasureSpec) {
                    if (currentType == TYPE_CREATE) {
                        int width = MeasureSpec.getSize(widthMeasureSpec);
                        int totalWidth = chats.size() * AndroidUtilities.dp(95);
                        LinearLayout.LayoutParams layoutParams = (LinearLayout.LayoutParams) listView.getLayoutParams();
                        if (totalWidth > width) {
                            layoutParams.width = LayoutHelper.MATCH_PARENT;
                            layoutParams.gravity = Gravity.TOP | Gravity.LEFT;
                            if (!sorted) {
                                if (selectedPeer != null) {
                                    chats.remove(selectedPeer);
                                    chats.add(0, selectedPeer);
                                }
                                sorted = true;
                            }
                        } else {
                            layoutParams.width = LayoutHelper.WRAP_CONTENT;
                            layoutParams.gravity = Gravity.TOP | Gravity.CENTER_HORIZONTAL;
                            if (!sorted) {
                                if (selectedPeer != null) {
                                    int idx;
                                    if (chats.size() % 2 == 0) {
                                        idx = Math.max(0, chats.size() / 2 - 1);
                                    } else {
                                        idx = chats.size() / 2;
                                    }
                                    chats.remove(selectedPeer);
                                    chats.add(idx, selectedPeer);
                                }
                                sorted = true;
                            }
                        }
                    }
                    super.onMeasure(widthMeasureSpec, heightMeasureSpec);
                }
            };
            linearLayout.setOrientation(LinearLayout.VERTICAL);
            NestedScrollView scrollView = new NestedScrollView(context);
            scrollView.addView(internalLayout = linearLayout);
            setCustomView(scrollView);
        } else {
            containerView = new FrameLayout(context) {

                @Override
                public boolean onInterceptTouchEvent(MotionEvent ev) {
                    if (ev.getAction() == MotionEvent.ACTION_DOWN && scrollOffsetY != 0 && ev.getY() < scrollOffsetY) {
                        dismiss();
                        return true;
                    }
                    return super.onInterceptTouchEvent(ev);
                }

                @Override
                public boolean onTouchEvent(MotionEvent e) {
                    return !isDismissed() && super.onTouchEvent(e);
                }

                @Override
                protected void onMeasure(int widthMeasureSpec, int heightMeasureSpec) {
                    int height = MeasureSpec.getSize(heightMeasureSpec);
                    if (Build.VERSION.SDK_INT >= 21) {
                        height -= AndroidUtilities.statusBarHeight;
                    }
                    measureChildWithMargins(messageTextView, widthMeasureSpec, 0, heightMeasureSpec, 0);
                    int h = messageTextView.getMeasuredHeight();
                    ((LayoutParams) listView.getLayoutParams()).topMargin = AndroidUtilities.dp(65) + h;
                    int measuredWidth = getMeasuredWidth();
                    int padding;
                    int contentSize = AndroidUtilities.dp(80) + chats.size() * AndroidUtilities.dp(58) + backgroundPaddingTop + AndroidUtilities.dp(55) + h;
                    if (contentSize < height / 5 * 3) {
                        padding = height - contentSize;
                    } else {
                        padding = height / 5 * 2;
                    }
                    if (listView.getPaddingTop() != padding) {
                        ignoreLayout = true;
                        listView.setPadding(0, padding, 0, 0);
                        ignoreLayout = false;
                    }
                    super.onMeasure(widthMeasureSpec, MeasureSpec.makeMeasureSpec(height, MeasureSpec.EXACTLY));
                }

                @Override
                protected void onLayout(boolean changed, int left, int top, int right, int bottom) {
                    super.onLayout(changed, left, top, right, bottom);
                    updateLayout();
                }

                @Override
                public void requestLayout() {
                    if (ignoreLayout) {
                        return;
                    }
                    super.requestLayout();
                }

                @Override
                protected void onDraw(Canvas canvas) {
                    shadowDrawable.setBounds(0, scrollOffsetY - backgroundPaddingTop, getMeasuredWidth(), getMeasuredHeight());
                    shadowDrawable.draw(canvas);
                }
            };
            internalLayout = containerView;
            containerView.setWillNotDraw(false);
            containerView.setPadding(backgroundPaddingLeft, 0, backgroundPaddingLeft, 0);
        }

        TLRPC.Chat chat = MessagesController.getInstance(currentAccount).getChat(-dialogId);

        listView = new RecyclerListView(context) {
            @Override
            public void requestLayout() {
                if (ignoreLayout) {
                    return;
                }
                super.requestLayout();
            }
        };
        listView.setLayoutManager(new LinearLayoutManager(getContext(), currentType == TYPE_CREATE ? LinearLayoutManager.HORIZONTAL : LinearLayoutManager.VERTICAL, false));
        listView.setAdapter(new ListAdapter(context));
        listView.setVerticalScrollBarEnabled(false);
        listView.setClipToPadding(false);
        listView.setEnabled(true);
        listView.setSelectorDrawableColor(0);
        listView.setGlowColor(Theme.getColor(Theme.key_dialogScrollGlow));
        listView.setOnScrollListener(new RecyclerView.OnScrollListener() {
            @Override
            public void onScrolled(RecyclerView recyclerView, int dx, int dy) {
                updateLayout();
            }
        });
        listView.setOnItemClickListener((view, position) -> {
            if (animationInProgress || chats.get(position) == selectedPeer) {
                return;
            }
            selectedPeer = chats.get(position);
            if (view instanceof GroupCreateUserCell) {
                ((GroupCreateUserCell) view).setChecked(true, true);
            } else if (view instanceof ShareDialogCell) {
                ((ShareDialogCell) view).setChecked(true, true);
                view.invalidate();
            }
            for (int a = 0, N = listView.getChildCount(); a < N; a++) {
                View child = listView.getChildAt(a);
                if (child != view) {
                    if (view instanceof GroupCreateUserCell) {
                        ((GroupCreateUserCell) child).setChecked(false, true);
                    } else if (view instanceof ShareDialogCell) {
                        ((ShareDialogCell) child).setChecked(false, true);
                    }
                }
            }
            if (currentType != TYPE_CREATE) {
                updateDoneButton(true, chat);
            }
        });
        if (type != TYPE_CREATE) {
            internalLayout.addView(listView, LayoutHelper.createFrame(LayoutHelper.MATCH_PARENT, LayoutHelper.MATCH_PARENT, Gravity.TOP | Gravity.LEFT, 0, 100, 0, 80));
        } else {
            listView.setSelectorDrawableColor(0);
            listView.setPadding(AndroidUtilities.dp(10), 0, AndroidUtilities.dp(10), 0);
        }

        if (type == TYPE_CREATE) {
            RLottieImageView imageView = new RLottieImageView(context);
            imageView.setAutoRepeat(true);
            imageView.setAnimation(R.raw.utyan_schedule, 120, 120);
            imageView.playAnimation();
            internalLayout.addView(imageView, LayoutHelper.createLinear(160, 160, Gravity.CENTER_HORIZONTAL | Gravity.TOP, 17, 8, 17, 0));
        }

        textView = new TextView(context);
        textView.setTypeface(AndroidUtilities.getTypeface("fonts/rmedium.ttf"));
        textView.setTextSize(TypedValue.COMPLEX_UNIT_DIP, 20);
        if (type == TYPE_DISPLAY) {
            textView.setTextColor(Theme.getColor(Theme.key_voipgroup_nameText));
        } else {
            textView.setTextColor(Theme.getColor(Theme.key_dialogTextBlack));
        }
        textView.setSingleLine(true);
        textView.setEllipsize(TextUtils.TruncateAt.END);
        if (type == TYPE_CREATE) {
            if (ChatObject.isChannelOrGiga(chat)) {
                textView.setText(LocaleController.getString("StartVoipChannelTitle", R.string.StartVoipChannelTitle));
            } else {
                textView.setText(LocaleController.getString("StartVoipChatTitle", R.string.StartVoipChatTitle));
            }
            internalLayout.addView(textView, LayoutHelper.createLinear(LayoutHelper.WRAP_CONTENT, LayoutHelper.WRAP_CONTENT, Gravity.TOP | Gravity.CENTER_HORIZONTAL, 23, 16, 23, 0));
        } else {
            if (type == TYPE_DISPLAY) {
                textView.setText(LocaleController.getString("VoipGroupDisplayAs", R.string.VoipGroupDisplayAs));
            } else {
                if (ChatObject.isChannelOrGiga(chat)) {
                    textView.setText(LocaleController.getString("VoipChannelJoinAs", R.string.VoipChannelJoinAs));
                } else {
                    textView.setText(LocaleController.getString("VoipGroupJoinAs", R.string.VoipGroupJoinAs));
                }
            }
            internalLayout.addView(textView, LayoutHelper.createFrame(LayoutHelper.WRAP_CONTENT, LayoutHelper.WRAP_CONTENT, Gravity.TOP | Gravity.LEFT, 23, 8, 23, 0));
        }

        messageTextView = new TextView(getContext());
        if (type == TYPE_DISPLAY) {
            messageTextView.setTextColor(Theme.getColor(Theme.key_voipgroup_lastSeenText));
        } else {
            messageTextView.setTextColor(Theme.getColor(Theme.key_dialogTextGray3));
        }
        messageTextView.setTextSize(TypedValue.COMPLEX_UNIT_DIP, 14);
        boolean hasGroup = false;
        for (int a = 0, N = chats.size(); a < N; a++) {
            long peerId = MessageObject.getPeerId(chats.get(a));
            if (peerId < 0) {
                TLRPC.Chat peerChat = MessagesController.getInstance(currentAccount).getChat(-peerId);
                if (!ChatObject.isChannel(peerChat) || peerChat.megagroup) {
                    hasGroup = true;
                    break;
                }
            }
        }
        messageTextView.setMovementMethod(new AndroidUtilities.LinkMovementMethodMy());
        messageTextView.setLinkTextColor(Theme.getColor(Theme.key_dialogTextLink));
        if (type == TYPE_CREATE) {
            StringBuilder builder = new StringBuilder();
            if (ChatObject.isChannel(chat) && !chat.megagroup) {
                builder.append(LocaleController.getString("VoipChannelStart2", R.string.VoipChannelStart2));
            } else {
                builder.append(LocaleController.getString("VoipGroupStart2", R.string.VoipGroupStart2));
            }
            if (chats.size() > 1) {
                builder.append("\n\n").append(LocaleController.getString("VoipChatDisplayedAs", R.string.VoipChatDisplayedAs));
            } else {
                listView.setVisibility(View.GONE);
            }
            messageTextView.setText(builder);
            messageTextView.setGravity(Gravity.CENTER_HORIZONTAL | Gravity.TOP);
            internalLayout.addView(messageTextView, LayoutHelper.createLinear(LayoutHelper.WRAP_CONTENT, LayoutHelper.WRAP_CONTENT, Gravity.TOP | Gravity.CENTER_HORIZONTAL, 23, 0, 23, 5));
        } else {
            if (hasGroup) {
                messageTextView.setText(LocaleController.getString("VoipGroupStartAsInfoGroup", R.string.VoipGroupStartAsInfoGroup));
            } else {
                messageTextView.setText(LocaleController.getString("VoipGroupStartAsInfo", R.string.VoipGroupStartAsInfo));
            }
            messageTextView.setGravity((LocaleController.isRTL ? Gravity.RIGHT : Gravity.LEFT) | Gravity.TOP);
            internalLayout.addView(messageTextView, LayoutHelper.createFrame(LayoutHelper.WRAP_CONTENT, LayoutHelper.WRAP_CONTENT, Gravity.TOP | Gravity.LEFT, 23, 0, 23, 5));
        }

        if (type == TYPE_CREATE) {
            internalLayout.addView(listView, LayoutHelper.createLinear(chats.size() < 5 ? LayoutHelper.WRAP_CONTENT : LayoutHelper.MATCH_PARENT, 95, Gravity.TOP | Gravity.CENTER_HORIZONTAL, 0, 6, 0, 0));
        }

        doneButton = new BottomSheetCell(context, false);
        doneButton.background.setOnClickListener(v -> {
            TLRPC.InputPeer peer = MessagesController.getInstance(currentAccount).getInputPeer(MessageObject.getPeerId(selectedPeer));
            if (currentType == TYPE_DISPLAY) {
                if (selectedPeer != currentPeer) {
                    delegate.didSelectChat(peer, chats.size() > 1, false);
                }
            } else {
                selectAfterDismiss = peer;
            }
            dismiss();
        });
        if (currentType == TYPE_CREATE) {
            internalLayout.addView(doneButton, LayoutHelper.createLinear(LayoutHelper.MATCH_PARENT, 50, Gravity.LEFT | Gravity.TOP, 0, 0, 0, 0));

            BottomSheetCell scheduleButton = new BottomSheetCell(context, true);
            if (ChatObject.isChannelOrGiga(chat)) {
                scheduleButton.setText(LocaleController.getString("VoipChannelScheduleVoiceChat", R.string.VoipChannelScheduleVoiceChat), false);
            } else {
                scheduleButton.setText(LocaleController.getString("VoipGroupScheduleVoiceChat", R.string.VoipGroupScheduleVoiceChat), false);
            }
            scheduleButton.background.setOnClickListener(v -> {
                selectAfterDismiss = MessagesController.getInstance(currentAccount).getInputPeer(MessageObject.getPeerId(selectedPeer));
                schedule = true;
                dismiss();
            });
            internalLayout.addView(scheduleButton, LayoutHelper.createLinear(LayoutHelper.MATCH_PARENT, 50, Gravity.LEFT | Gravity.TOP, 0, 0, 0, 0));
        } else {
            internalLayout.addView(doneButton, LayoutHelper.createFrame(LayoutHelper.MATCH_PARENT, 50, Gravity.LEFT | Gravity.BOTTOM, 0, 0, 0, 0));
        }
        updateDoneButton(false, chat);
    }

    private void updateDoneButton(boolean animated, TLRPC.Chat chat) {
        if (currentType == TYPE_CREATE) {
            if (ChatObject.isChannelOrGiga(chat)) {
                doneButton.setText(LocaleController.formatString("VoipChannelStartVoiceChat", R.string.VoipChannelStartVoiceChat), animated);
            } else {
                doneButton.setText(LocaleController.formatString("VoipGroupStartVoiceChat", R.string.VoipGroupStartVoiceChat), animated);
            }
        } else {
            long did = MessageObject.getPeerId(selectedPeer);
            if (DialogObject.isUserDialog(did)) {
                TLRPC.User user = MessagesController.getInstance(currentAccount).getUser(did);
                doneButton.setText(LocaleController.formatString("VoipGroupContinueAs", R.string.VoipGroupContinueAs, UserObject.getFirstName(user)), animated);
            } else {
                TLRPC.Chat peerChat = MessagesController.getInstance(currentAccount).getChat(-did);
                doneButton.setText(LocaleController.formatString("VoipGroupContinueAs", R.string.VoipGroupContinueAs, peerChat != null ? peerChat.title : ""), animated);
            }
        }
    }

    private void updateLayout() {
        if (currentType == TYPE_CREATE) {
            return;
        }
        if (listView.getChildCount() <= 0) {
            listView.setTopGlowOffset(scrollOffsetY = listView.getPaddingTop());
            containerView.invalidate();
            return;
        }
        View child = listView.getChildAt(0);
        RecyclerListView.Holder holder = (RecyclerListView.Holder) listView.findContainingViewHolder(child);
        int top = child.getTop() - AndroidUtilities.dp(9);
        int newOffset = top > 0 && holder != null && holder.getAdapterPosition() == 0 ? top : 0;
        if (scrollOffsetY != newOffset) {
            textView.setTranslationY(top + AndroidUtilities.dp(19));
            messageTextView.setTranslationY(top + AndroidUtilities.dp(56));
            listView.setTopGlowOffset(scrollOffsetY = newOffset);
            containerView.invalidate();
        }
    }

    @Override
    public void dismissInternal() {
        super.dismissInternal();
        if (selectAfterDismiss != null) {
            delegate.didSelectChat(selectAfterDismiss, chats.size() > 1, schedule);
        }
    }

    @Override
    protected boolean canDismissWithSwipe() {
        return false;
    }

    private class ListAdapter extends RecyclerListView.SelectionAdapter {

        private Context context;

        public ListAdapter(Context context) {
            this.context = context;
        }

        @Override
        public int getItemCount() {
            return chats.size();
        }

        @Override
        public int getItemViewType(int position) {
            return 0;
        }

        @Override
        public boolean isEnabled(RecyclerView.ViewHolder holder) {
            return true;
        }

        @Override
        public RecyclerView.ViewHolder onCreateViewHolder(ViewGroup parent, int viewType) {
            View view;
            if (currentType == TYPE_CREATE) {
                view = new ShareDialogCell(context, ShareDialogCell.TYPE_CREATE, null);
                view.setLayoutParams(new RecyclerView.LayoutParams(AndroidUtilities.dp(80), AndroidUtilities.dp(100)));
            } else {
                view = new GroupCreateUserCell(context, 2, 0, false, currentType == TYPE_DISPLAY);
            }
            return new RecyclerListView.Holder(view);
        }

        @Override
        public void onViewAttachedToWindow(RecyclerView.ViewHolder holder) {
            int position = holder.getAdapterPosition();
            long did = MessageObject.getPeerId(selectedPeer);
            if (holder.itemView instanceof GroupCreateUserCell) {
                GroupCreateUserCell cell = (GroupCreateUserCell) holder.itemView;
                Object object = cell.getObject();
                long id = 0;
                if (object != null) {
                    if (object instanceof TLRPC.Chat) {
                        id = -((TLRPC.Chat) object).id;
                    } else {
                        id = ((TLRPC.User) object).id;
                    }
                }
                cell.setChecked(did == id, false);
            } else {
                ShareDialogCell cell = (ShareDialogCell) holder.itemView;
                long id = cell.getCurrentDialog();
                cell.setChecked(did == id, false);
            }
        }

        @Override
        public void onBindViewHolder(RecyclerView.ViewHolder holder, int position) {
            long did = MessageObject.getPeerId(chats.get(position));
            TLObject object;
            String status;
            if (did > 0) {
                object = MessagesController.getInstance(currentAccount).getUser(did);
                status = LocaleController.getString("VoipGroupPersonalAccount", R.string.VoipGroupPersonalAccount);
            } else {
                object = MessagesController.getInstance(currentAccount).getChat(-did);
                status = null;
            }
            if (currentType == TYPE_CREATE) {
                ShareDialogCell cell = (ShareDialogCell) holder.itemView;
                cell.setDialog(did, did == MessageObject.getPeerId(selectedPeer), null);
            } else {
                GroupCreateUserCell cell = (GroupCreateUserCell) holder.itemView;
                cell.setObject(object, null, status, position != getItemCount() - 1);
            }
        }
    }
}<|MERGE_RESOLUTION|>--- conflicted
+++ resolved
@@ -128,12 +128,8 @@
             addView(background, LayoutHelper.createFrame(LayoutHelper.MATCH_PARENT, LayoutHelper.MATCH_PARENT, 0, 16, withoutBackground ? 0 : 16, 16, 16));
 
             for (int a = 0; a < 2; a++) {
-<<<<<<< HEAD
                 textView[a] = new EmojiTextView(context);
-=======
-                textView[a] = new TextView(context);
                 textView[a].setFocusable(false);
->>>>>>> 4a95c2fc
                 textView[a].setLines(1);
                 textView[a].setSingleLine(true);
                 textView[a].setGravity(Gravity.CENTER_HORIZONTAL);
