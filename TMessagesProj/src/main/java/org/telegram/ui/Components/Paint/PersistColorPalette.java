package org.telegram.ui.Components.Paint;

import android.content.Context;
import android.content.SharedPreferences;
import android.util.SparseArray;

import org.telegram.messenger.ApplicationLoader;
import org.telegram.messenger.SharedConfig;
import org.telegram.messenger.UserConfig;
import org.telegram.ui.Components.Paint.Views.PaintTextOptionsView;

import java.util.ArrayList;
import java.util.Arrays;
import java.util.List;

public class PersistColorPalette {
    public final static int COLORS_COUNT = 14;

    private final static List<Integer> DEFAULT_COLORS = Arrays.asList(
            0xff1D99FF,
            0xff03BCD4,
            0xff39BA2B,
            0xffF9A30F,
            0xffFA6E16,
            0xffE83544,
            0xffB24DFF,
            0xffD7A07C,
            0xffAC734C,
            0xff90512C,
            0xff532E1F,
            0xff000000,
            0xff818181,
            0xffFFFFFF
    );
    private final static Integer DEFAULT_MARKER_COLOR = 0xff0a84ff;

<<<<<<< HEAD
    private static SparseArray<PersistColorPalette> instances = new SparseArray();
=======
    private static SparseArray<PersistColorPalette> instances = new SparseArray<>();
>>>>>>> 021af48e

    private SharedPreferences mConfig;
    private List<Integer> colors = new ArrayList<>(COLORS_COUNT);
    private List<Integer> pendingChange = new ArrayList<>(COLORS_COUNT);
    private Integer markerColor;

    private int currentBrush;
    private int currentAlignment;
    private int currentTextType;
    private float currentWeight;
    private String currentTypeface;
    private boolean fillShapes;

    public PersistColorPalette(int currentUser) {
        mConfig = ApplicationLoader.applicationContext.getSharedPreferences("photo_color_palette_" + currentUser, Context.MODE_PRIVATE);
        currentBrush = mConfig.getInt("brush", 0);
        currentWeight = mConfig.getFloat("weight", .5f);
        currentTypeface = mConfig.getString("typeface", "roboto");
        currentAlignment = mConfig.getInt("text_alignment", PaintTextOptionsView.ALIGN_LEFT);
        currentTextType = mConfig.getInt("text_type", 0);
        fillShapes = mConfig.getBoolean("fill_shapes", false);

        loadColors();
    }

    public static PersistColorPalette getInstance(int currentAccount) {
        if (instances.get(currentAccount) == null) {
<<<<<<< HEAD
            instances.put(currentAccount, new PersistColorPalette(currentAccount));
=======
            instances.set(currentAccount, new PersistColorPalette(currentAccount));
>>>>>>> 021af48e
        }
        return instances.get(currentAccount);
    }

    public int getCurrentTextType() {
        return currentTextType;
    }

    public void setCurrentTextType(int currentTextType) {
        this.currentTextType = currentTextType;
        mConfig.edit().putInt("text_type", currentTextType).apply();
    }

    public int getCurrentAlignment() {
        return currentAlignment;
    }

    public void setCurrentAlignment(int currentAlignment) {
        this.currentAlignment = currentAlignment;
        mConfig.edit().putInt("text_alignment", currentAlignment).apply();
    }

    public String getCurrentTypeface() {
        return currentTypeface;
    }

    public void setCurrentTypeface(String currentTypeface) {
        this.currentTypeface = currentTypeface;
        mConfig.edit().putString("typeface", currentTypeface).apply();
    }

    public float getWeight(String key, float defaultWeight) {
        return mConfig.getFloat("weight_" + key, defaultWeight);
    }

    public void setWeight(String key, float weight) {
        mConfig.edit().putFloat("weight_" + key, weight).apply();
    }

    public float getCurrentWeight() {
        return currentWeight;
    }

    public void setCurrentWeight(float currentWeight) {
        this.currentWeight = currentWeight;
        mConfig.edit().putFloat("weight", currentWeight).apply();
    }

    public int getCurrentBrush() {
        return currentBrush;
    }

    public void setCurrentBrush(int currentBrush) {
        this.currentBrush = currentBrush;
        mConfig.edit().putInt("brush", currentBrush).apply();
    }

    public boolean getFillShapes() {
        return fillShapes;
    }

    public void toggleFillShapes() {
        this.fillShapes = !this.fillShapes;
        mConfig.edit().putBoolean("fill_shapes", fillShapes).apply();
    }

    public void cleanup() {
        pendingChange.clear();
        pendingChange.addAll(DEFAULT_COLORS);
        saveColors();
    }

    private void checkIndex(int i) {
        if (i < 0 || i >= COLORS_COUNT) {
            throw new IndexOutOfBoundsException("Color palette index should be in range 0 ... " + COLORS_COUNT);
        }
    }

    public int getColor(int index) {
        checkIndex(index);

        return colors.get(index);
    }

    public void selectColor(int color) {
        int i = colors.indexOf(color);
        if (i != -1) {
            selectColorIndex(i);
        } else {
            List<Integer> from = new ArrayList<>(pendingChange.isEmpty() ? colors : pendingChange);

            pendingChange.clear();
            pendingChange.add(color);
            pendingChange.addAll(from);
            pendingChange.remove(pendingChange.size() - 1);
        }
    }

    public void selectColorIndex(int index) {
        int color = colors.get(index);
        List<Integer> from = new ArrayList<>(pendingChange.isEmpty() ? colors : pendingChange);
        pendingChange.clear();
        pendingChange.add(color);
        for (int i = 0; i < COLORS_COUNT; i++) {
            if (from.get(i) != color) {
                pendingChange.add(from.get(i));
            }
        }
    }

    private void loadColors() {
        for (int i = 0; i < COLORS_COUNT; i++) {
            colors.add((int) mConfig.getLong("color_" + i, DEFAULT_COLORS.get(i)));
        }
        markerColor = (int) mConfig.getLong("color_marker", DEFAULT_MARKER_COLOR);
    }

    public void saveColors() {
        if (pendingChange.isEmpty()) {
            return;
        }

        SharedPreferences.Editor editor = mConfig.edit();
        for (int i = 0; i < COLORS_COUNT; i++) {
            editor.putLong("color_" + i, pendingChange.get(i));
        }
        editor.apply();

        colors.clear();
        colors.addAll(pendingChange);
        pendingChange.clear();
    }
}<|MERGE_RESOLUTION|>--- conflicted
+++ resolved
@@ -34,11 +34,7 @@
     );
     private final static Integer DEFAULT_MARKER_COLOR = 0xff0a84ff;
 
-<<<<<<< HEAD
-    private static SparseArray<PersistColorPalette> instances = new SparseArray();
-=======
     private static SparseArray<PersistColorPalette> instances = new SparseArray<>();
->>>>>>> 021af48e
 
     private SharedPreferences mConfig;
     private List<Integer> colors = new ArrayList<>(COLORS_COUNT);
@@ -66,11 +62,7 @@
 
     public static PersistColorPalette getInstance(int currentAccount) {
         if (instances.get(currentAccount) == null) {
-<<<<<<< HEAD
-            instances.put(currentAccount, new PersistColorPalette(currentAccount));
-=======
             instances.set(currentAccount, new PersistColorPalette(currentAccount));
->>>>>>> 021af48e
         }
         return instances.get(currentAccount);
     }
