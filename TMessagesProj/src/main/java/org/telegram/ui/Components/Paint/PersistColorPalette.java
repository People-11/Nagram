package org.telegram.ui.Components.Paint;

import android.content.Context;
import android.content.SharedPreferences;
import android.util.SparseArray;

import org.telegram.messenger.ApplicationLoader;
import org.telegram.messenger.SharedConfig;
import org.telegram.messenger.UserConfig;
import org.telegram.ui.Components.Paint.Views.PaintTextOptionsView;

import java.util.ArrayList;
import java.util.Arrays;
import java.util.HashMap;
import java.util.List;

public class PersistColorPalette {

    public final static int COLOR_BLACK = 0xff000000;
    public final static int COLOR_WHITE = 0xffffffff;
    public final static int COLOR_RED = 0xffff453a;
    public final static int COLOR_ORANGE = 0xffff8a00;
    public final static int COLOR_YELLOW = 0xffffd60a;
    public final static int COLOR_GREEN = 0xff34c759;
    public final static int COLOR_LIGHT_BLUE = 0xff63e6e2;
    public final static int COLOR_BLUE = 0xff0a84ff;
    public final static int COLOR_VIOLET = 0xffbf5af2;

    private final static List<Integer> DEFAULT_MODIFIABLE_COLORS = Arrays.asList(
            0xffD7A07C,
            0xff7faffe,
            0xffA58FDB,
            0xffDB95AE,
            0xffBADC9F
    );

    private final static List<Integer> PRESET_COLORS = Arrays.asList(
            COLOR_RED,
            COLOR_ORANGE,
            COLOR_YELLOW,
            COLOR_GREEN,
            COLOR_LIGHT_BLUE,
            COLOR_BLUE,
            COLOR_VIOLET,
            COLOR_BLACK,
            COLOR_WHITE
    );

<<<<<<< HEAD
    private static SparseArray<PersistColorPalette> instances = new SparseArray<>();
=======
    public final static int MODIFIABLE_COLORS_COUNT = DEFAULT_MODIFIABLE_COLORS.size();
    public final static int PRESET_COLORS_COUNT = PRESET_COLORS.size();
    public final static int COLORS_COUNT = MODIFIABLE_COLORS_COUNT + PRESET_COLORS_COUNT;

    private final static int BRUSH_TEXT = -1;
    private static PersistColorPalette[] instances = new PersistColorPalette[UserConfig.MAX_ACCOUNT_COUNT];
>>>>>>> fea5ca94

    private final SharedPreferences mConfig;
    private final List<Integer> colors = new ArrayList<>(COLORS_COUNT);
    private final HashMap<Integer, Integer> brushColor = new HashMap<>(Brush.BRUSHES_LIST.size());
    private List<Integer> pendingChange = new ArrayList<>(COLORS_COUNT);
    private boolean needSaveBrushColor;

    private int currentBrush;
    private int currentAlignment;
    private int currentTextType;
    private float currentWeight;
    private String currentTypeface;
    private boolean fillShapes;
    private boolean inTextMode;

    public PersistColorPalette(int currentUser) {
        mConfig = ApplicationLoader.applicationContext.getSharedPreferences("photo_color_palette_" + currentUser, Context.MODE_PRIVATE);
        currentBrush = mConfig.getInt("brush", 0);
        currentWeight = mConfig.getFloat("weight", .5f);
        currentTypeface = mConfig.getString("typeface", "roboto");
        currentAlignment = mConfig.getInt("text_alignment", PaintTextOptionsView.ALIGN_LEFT);
        currentTextType = mConfig.getInt("text_type", 0);
        fillShapes = mConfig.getBoolean("fill_shapes", false);

        loadColors();
    }

    public static PersistColorPalette getInstance(int currentAccount) {
        if (instances.get(currentAccount) == null) {
            instances.set(currentAccount, new PersistColorPalette(currentAccount));
        }
        return instances.get(currentAccount);
    }

    public int getCurrentTextType() {
        return currentTextType;
    }

    public void setCurrentTextType(int currentTextType) {
        this.currentTextType = currentTextType;
        mConfig.edit().putInt("text_type", currentTextType).apply();
    }

    public void setInTextMode(boolean inTextMode) {
        if (this.inTextMode != inTextMode) {
            this.inTextMode = inTextMode;
            if (inTextMode) {
                setCurrentBrush(BRUSH_TEXT, false);
            } else {
                setCurrentBrush(mConfig.getInt("brush", 0), false);
            }
        }
    }

    public int getCurrentAlignment() {
        return currentAlignment;
    }

    public void setCurrentAlignment(int currentAlignment) {
        this.currentAlignment = currentAlignment;
        mConfig.edit().putInt("text_alignment", currentAlignment).apply();
    }

    public String getCurrentTypeface() {
        return currentTypeface;
    }

    public void setCurrentTypeface(String currentTypeface) {
        this.currentTypeface = currentTypeface;
        mConfig.edit().putString("typeface", currentTypeface).apply();
    }

    public float getWeight(String key, float defaultWeight) {
        return mConfig.getFloat("weight_" + key, defaultWeight);
    }

    public void setWeight(String key, float weight) {
        mConfig.edit().putFloat("weight_" + key, weight).apply();
    }

    public float getCurrentWeight() {
        return currentWeight;
    }

    public void setCurrentWeight(float currentWeight) {
        this.currentWeight = currentWeight;
        mConfig.edit().putFloat("weight", currentWeight).apply();
    }

    public int getCurrentBrush() {
        return currentBrush;
    }

    public void setCurrentBrush(int currentBrush) {
        setCurrentBrush(currentBrush, true);
    }

    public void setCurrentBrush(int currentBrush, boolean saveBrush) {
        this.currentBrush = currentBrush;
        if (saveBrush) {
            mConfig.edit().putInt("brush", currentBrush).apply();
        }

        Integer color = brushColor.get(currentBrush);
        if (color != null) {
            selectColor(color, false);
            saveColors();
        }
    }

    public boolean getFillShapes() {
        return fillShapes;
    }

    public void toggleFillShapes() {
        this.fillShapes = !this.fillShapes;
        mConfig.edit().putBoolean("fill_shapes", fillShapes).apply();
    }

    public void cleanup() {
        pendingChange.clear();
        pendingChange.addAll(DEFAULT_MODIFIABLE_COLORS);
        SharedPreferences.Editor editor = mConfig.edit();
        for (int i = 0; i < Brush.BRUSHES_LIST.size(); i++) {
            editor.remove("brush_color_" + i);
        }
        editor.remove("brush_color_" + BRUSH_TEXT);
        brushColor.clear();
        editor.apply();

        saveColors();
    }

    private void checkIndex(int i) {
        if (i < 0 || i >= COLORS_COUNT) {
            throw new IndexOutOfBoundsException("Color palette index should be in range 0 ... " + COLORS_COUNT);
        }
    }

    public int getColor(int index) {
        checkIndex(index);
        List<Integer> allColors = getAllColors();
        if (index >= allColors.size()) {
            if (index < PRESET_COLORS_COUNT) {
                return PRESET_COLORS.get(index);
            } else {
                return DEFAULT_MODIFIABLE_COLORS.get(index - PRESET_COLORS_COUNT);
            }
        }
        return allColors.get(index);
    }

    public int getCurrentColor() {
        Integer currentColor = brushColor.get(currentBrush);
        if (currentColor == null) {
            currentColor = (int) mConfig.getLong("brush_color_" + currentBrush, currentBrush == BRUSH_TEXT ? COLOR_WHITE : Brush.BRUSHES_LIST.get(currentBrush).getDefaultColor());
            brushColor.put(currentBrush, currentColor);
        }
        return currentColor;
    }

    public int getCurrentColorPosition() {
        int currentColor = getCurrentColor();
        List<Integer> allColors = getAllColors();
        for (int i = 0; i < allColors.size(); i++) {
            if (allColors.get(i) == currentColor) {
                return i;
            }
        }
        return 0;
    }

    private List<Integer> getAllColors() {
        List<Integer> allColors = new ArrayList<>(PRESET_COLORS);
        allColors.addAll(colors);
        return allColors;
    }

    public void selectColor(int color) {
        selectColor(color, true);
    }

    public void selectColor(int color, boolean updateBrush) {
        List<Integer> allColors = getAllColors();
        int i = allColors.indexOf(color);
        if (i != -1) {
            if (updateBrush) {
                setCurrentBrushColorByColorIndex(i);
            }
        } else {
            List<Integer> from = new ArrayList<>(pendingChange.isEmpty() ? colors : pendingChange);
            pendingChange.clear();
            pendingChange.add(color);

            for (int j = 0; j < from.size() - 1; j++) {
                pendingChange.add(from.get(j));
            }

            if (pendingChange.size() < DEFAULT_MODIFIABLE_COLORS.size()) {
                for (int j = pendingChange.size(); j < DEFAULT_MODIFIABLE_COLORS.size(); ++j) {
                    pendingChange.add(DEFAULT_MODIFIABLE_COLORS.get(j));
                }
            } else if (pendingChange.size() > DEFAULT_MODIFIABLE_COLORS.size()) {
                pendingChange = pendingChange.subList(0, DEFAULT_MODIFIABLE_COLORS.size());
            }
            if (updateBrush) {
                brushColor.put(currentBrush, color);
                needSaveBrushColor = true;
            }
        }
    }

    public void setCurrentBrushColorByColorIndex(int index) {
        int color = getColor(index);
        brushColor.put(currentBrush, color);
        needSaveBrushColor = true;
    }

    private void loadColors() {
        for (int i = 0; i < MODIFIABLE_COLORS_COUNT; i++) {
            colors.add((int) mConfig.getLong("color_" + i, DEFAULT_MODIFIABLE_COLORS.get(i)));
        }

        for (int i = 0; i < Brush.BRUSHES_LIST.size(); i++) {
            int color = (int) mConfig.getLong("brush_color_" + i, Brush.BRUSHES_LIST.get(i).getDefaultColor());
            brushColor.put(i, color);
        }

        int color = (int) mConfig.getLong("brush_color_" + BRUSH_TEXT, COLOR_WHITE);
        brushColor.put(BRUSH_TEXT, color);
    }

    public void resetCurrentColor() {
        setCurrentBrush(0);
    }

    public void saveColors() {
        if (pendingChange.isEmpty() && !needSaveBrushColor) {
            return;
        }
        SharedPreferences.Editor editor = mConfig.edit();
        if (!pendingChange.isEmpty()) {
            for (int i = 0; i < MODIFIABLE_COLORS_COUNT; i++) {
                editor.putLong("color_" + i, i < pendingChange.size() ? pendingChange.get(i) : (long) DEFAULT_MODIFIABLE_COLORS.get(i));
            }

            colors.clear();
            colors.addAll(pendingChange);
            pendingChange.clear();
        }

        if (needSaveBrushColor) {
            Integer currentBrushColor = brushColor.get(currentBrush);
            if (currentBrushColor != null) {
                editor.putLong("brush_color_" + currentBrush, currentBrushColor);
            }
            needSaveBrushColor = false;
        }
        editor.apply();
    }
}<|MERGE_RESOLUTION|>--- conflicted
+++ resolved
@@ -46,16 +46,12 @@
             COLOR_WHITE
     );
 
-<<<<<<< HEAD
-    private static SparseArray<PersistColorPalette> instances = new SparseArray<>();
-=======
     public final static int MODIFIABLE_COLORS_COUNT = DEFAULT_MODIFIABLE_COLORS.size();
     public final static int PRESET_COLORS_COUNT = PRESET_COLORS.size();
     public final static int COLORS_COUNT = MODIFIABLE_COLORS_COUNT + PRESET_COLORS_COUNT;
 
     private final static int BRUSH_TEXT = -1;
-    private static PersistColorPalette[] instances = new PersistColorPalette[UserConfig.MAX_ACCOUNT_COUNT];
->>>>>>> fea5ca94
+    private static SparseArray<PersistColorPalette> instances = new SparseArray<>();
 
     private final SharedPreferences mConfig;
     private final List<Integer> colors = new ArrayList<>(COLORS_COUNT);
