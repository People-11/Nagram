/*
 * This is the source code of Telegram for Android v. 5.x.x.
 * It is licensed under GNU GPL v. 2 or later.
 * You should have received a copy of the license in this archive (see LICENSE).
 *
 * Copyright Nikolai Kudashov, 2013-2018.
 */

package org.telegram.ui.Components;

import static org.telegram.messenger.AndroidUtilities.dp;

import android.graphics.Canvas;
import android.graphics.Color;
import android.graphics.ColorFilter;
import android.graphics.LinearGradient;
import android.graphics.Paint;
import android.graphics.PixelFormat;
import android.graphics.Rect;
import android.graphics.Shader;
import android.graphics.drawable.Drawable;
import android.os.Build;
import android.text.Layout;
import android.text.StaticLayout;
import android.text.TextPaint;
import android.text.TextUtils;

import androidx.core.graphics.ColorUtils;

import org.telegram.messenger.AndroidUtilities;
import org.telegram.messenger.ChatObject;
import org.telegram.messenger.Emoji;
import org.telegram.messenger.FileLog;
import org.telegram.messenger.LocaleController;
import org.telegram.messenger.MessagesController;
import org.telegram.messenger.R;
import org.telegram.messenger.UserConfig;
import org.telegram.messenger.UserObject;
import org.telegram.tgnet.TLObject;
import org.telegram.tgnet.TLRPC;
import org.telegram.ui.ActionBar.Theme;

import java.util.ArrayList;

import xyz.nextalone.nagram.NaConfig;

public class AvatarDrawable extends Drawable {

    private TextPaint namePaint;
    private boolean hasGradient;
    private boolean hasAdvancedGradient;
    private int color, color2;
    private GradientTools advancedGradient;
    private boolean needApplyColorAccent;
    private StaticLayout textLayout;
    private float textWidth;
    private float textHeight;
    private float textLeft;
    private boolean isProfile;
    private boolean smallSize;
    private boolean drawDeleted;
    private int avatarType;
    private float archivedAvatarProgress;
    private float scaleSize = 1f;
    private StringBuilder stringBuilder = new StringBuilder(5);
    private int roundRadius = -1;

    private int gradientTop, gradientBottom;
    private int gradientColor1, gradientColor2;
    private LinearGradient gradient;

    private int gradientTop2, gradientBottom2;
    private int gradientColor21, gradientColor22;
    private LinearGradient gradient2;
    private boolean drawAvatarBackground = true;
    private boolean rotate45Background = false;

    public static final int AVATAR_TYPE_NORMAL = 0;
    public static final int AVATAR_TYPE_SAVED = 1;
    public static final int AVATAR_TYPE_ARCHIVED = 2;
    public static final int AVATAR_TYPE_SHARES = 3;
    public static final int AVATAR_TYPE_REPLIES = 12;

    public static final int AVATAR_TYPE_FILTER_CONTACTS = 4;
    public static final int AVATAR_TYPE_FILTER_NON_CONTACTS = 5;
    public static final int AVATAR_TYPE_FILTER_GROUPS = 6;
    public static final int AVATAR_TYPE_FILTER_CHANNELS = 7;
    public static final int AVATAR_TYPE_FILTER_BOTS = 8;
    public static final int AVATAR_TYPE_FILTER_MUTED = 9;
    public static final int AVATAR_TYPE_FILTER_READ = 10;
    public static final int AVATAR_TYPE_FILTER_ARCHIVED = 11;
    public static final int AVATAR_TYPE_REGISTER = 13;
    public static final int AVATAR_TYPE_OTHER_CHATS = 14;
    public static final int AVATAR_TYPE_CLOSE_FRIENDS = 15;
    public static final int AVATAR_TYPE_GIFT = 16;
    public static final int AVATAR_TYPE_COUNTRY = 17;
    public static final int AVATAR_TYPE_UNCLAIMED = 18;
    public static final int AVATAR_TYPE_TO_BE_DISTRIBUTED = 19;
    public static final int AVATAR_TYPE_STORY = 20;
    public static final int AVATAR_TYPE_ANONYMOUS = 21;
    public static final int AVATAR_TYPE_MY_NOTES = 22;
    public static final int AVATAR_TYPE_EXISTING_CHATS = 23;
    public static final int AVATAR_TYPE_NEW_CHATS = 24;
    public static final int AVATAR_TYPE_PREMIUM = 25;
    public static final int AVATAR_TYPE_STARS = 26;

    /**
     * Matches {@link org.telegram.ui.Components.AvatarConstructorFragment#defaultColors}
     * but reordered to preserve color tints.
     */
    public static final int[][] advancedGradients = new int[][]{
            new int[]{0xFFF64884, 0xFFEF5B41, 0xFFF6A730, 0xFFFF7742},
            new int[]{0xFFF5694E, 0xFFF5772C, 0xFFFFD412, 0xFFFFA743},
            new int[]{0xFF837CFF, 0xFFB063FF, 0xFFFF72A9, 0xFFE269FF},
            new int[]{0xFF09D260, 0xFF5EDC40, 0xFFC1E526, 0xFF80DF2B},
            new int[]{0xFF5EB6FB, 0xFF1FCEEB, 0xFF45F7B7, 0xFF1FF1D9},
            new int[]{0xFF4D8DFF, 0xFF2BBFFF, 0xFF20E2CD, 0xFF0EE1F1},
            new int[]{0xFFF94BA0, 0xFFFB5C80, 0xFFFFB23A, 0xFFFE7E62},
    };

    private int alpha = 255;
    private Theme.ResourcesProvider resourcesProvider;
    private boolean invalidateTextLayout;

    public AvatarDrawable() {
        this((Theme.ResourcesProvider) null);
    }

    public AvatarDrawable(Theme.ResourcesProvider resourcesProvider) {
        super();
        this.resourcesProvider = resourcesProvider;
        namePaint = new TextPaint(Paint.ANTI_ALIAS_FLAG);
        namePaint.setTypeface(AndroidUtilities.bold());
        namePaint.setTextSize(dp(18));
    }

    public AvatarDrawable(TLRPC.User user) {
        this(user, false);
    }

    public AvatarDrawable(TLRPC.Chat chat) {
        this(chat, false);
    }

    public AvatarDrawable(TLRPC.User user, boolean profile) {
        this();
        isProfile = profile;
        if (user != null) {
            setInfo(user.id, user.first_name, user.last_name, null);
            drawDeleted = UserObject.isDeleted(user);
        }
    }

    public AvatarDrawable(TLRPC.Chat chat, boolean profile) {
        this();
        isProfile = profile;
        setInfo(chat);
    }

    public void setDrawAvatarBackground(boolean drawAvatarBackground) {
        this.drawAvatarBackground = drawAvatarBackground;
    }

    public void setProfile(boolean value) {
        isProfile = value;
    }

    public static int getPeerColorIndex(int color) {
        float[] tempHSV = Theme.getTempHsv(5);
        Color.colorToHSV(color, tempHSV);
        final int hue = (int) tempHSV[0];
        if (hue >= 345 || hue < 29) return 0; // red
        if (hue < 67) return 1; // orange
        if (hue < 140) return 3; // green
        if (hue < 199) return 4; // cyan
        if (hue < 234) return 5; // blue
        if (hue < 301) return 2; // violet
        return 6; // pink
    }

    public static int getColorIndex(long id) {
        return (int) Math.abs(id % Theme.keys_avatar_background.length);
    }

    public static int getColorForId(long id) {
        return Theme.getColor(Theme.keys_avatar_background[getColorIndex(id)]);
    }

    public static int getButtonColorForId(long id, Theme.ResourcesProvider resourcesProvider) {
        return Theme.getColor(Theme.key_avatar_actionBarSelectorBlue, resourcesProvider);
    }

    public static int getIconColorForId(long id, Theme.ResourcesProvider resourcesProvider) {
        return Theme.getColor(Theme.key_avatar_actionBarIconBlue, resourcesProvider);
    }

    public static int getProfileColorForId(long id, Theme.ResourcesProvider resourcesProvider) {
        return Theme.getColor(Theme.keys_avatar_background[getColorIndex(id)], resourcesProvider);
    }

    public static int getProfileTextColorForId(long id, Theme.ResourcesProvider resourcesProvider) {
        return Theme.getColor(Theme.key_avatar_subtitleInProfileBlue, resourcesProvider);
    }

    public static int getProfileBackColorForId(long id, Theme.ResourcesProvider resourcesProvider) {
        return Theme.getColor(Theme.key_avatar_backgroundActionBarBlue, resourcesProvider);
    }

    public static String colorName(int color) {
        final int[] resIds = new int[] { R.string.ColorRed, R.string.ColorOrange, R.string.ColorViolet, R.string.ColorGreen, R.string.ColorCyan, R.string.ColorBlue, R.string.ColorPink };
        return LocaleController.getString(resIds[color % resIds.length]);
    }

    public static int getNameColorNameForId(long id) {
        return Theme.keys_avatar_nameInMessage[getColorIndex(id)];
    }

    public void setInfo(TLRPC.User user) {
        setInfo(UserConfig.selectedAccount, user);
    }

    public void setInfo(int currentAccount, TLRPC.User user) {
        if (user != null) {
            setInfo(user.id, user.first_name, user.last_name, null, user != null && user.color != null ? UserObject.getColorId(user) : null, UserObject.getPeerColorForAvatar(currentAccount, user));
            drawDeleted = UserObject.isDeleted(user);
        }
    }

    public void setInfo(TLObject object) {
        if (object instanceof TLRPC.User) {
            setInfo((TLRPC.User) object);
        } else if (object instanceof TLRPC.Chat) {
            setInfo((TLRPC.Chat) object);
        } else if (object instanceof TLRPC.ChatInvite) {
            setInfo((TLRPC.ChatInvite) object);
        }
    }

    public void setInfo(int currentAccount, TLObject object) {
        if (object instanceof TLRPC.User) {
            setInfo(currentAccount, (TLRPC.User) object);
        } else if (object instanceof TLRPC.Chat) {
            setInfo(currentAccount, (TLRPC.Chat) object);
        } else if (object instanceof TLRPC.ChatInvite) {
            setInfo(currentAccount, (TLRPC.ChatInvite) object);
        }
    }

    public void setScaleSize(float value) {
        scaleSize = value;
    }

    public void setAvatarType(int value) {
        avatarType = value;
        rotate45Background = false;
        hasAdvancedGradient = false;
        hasGradient = false;
        if (avatarType == AVATAR_TYPE_REGISTER) {
            color = color2 = Theme.getColor(Theme.key_chats_actionBackground);
        } else if (avatarType == AVATAR_TYPE_ARCHIVED) {
            color = color2 = getThemedColor(Theme.key_avatar_backgroundArchivedHidden);
        } else if (avatarType == AVATAR_TYPE_REPLIES || avatarType == AVATAR_TYPE_SAVED || avatarType == AVATAR_TYPE_OTHER_CHATS) {
            hasGradient = true;
            color = getThemedColor(Theme.key_avatar_backgroundSaved);
            color2 = getThemedColor(Theme.key_avatar_background2Saved);
        } else if (avatarType == AVATAR_TYPE_STORY) {
            rotate45Background = true;
            hasGradient = true;
            color = getThemedColor(Theme.key_stories_circle1);
            color2 = getThemedColor(Theme.key_stories_circle2);
        } else if (avatarType == AVATAR_TYPE_SHARES) {
            hasGradient = true;
            color = getThemedColor(Theme.keys_avatar_background[getColorIndex(5)]);
            color2 = getThemedColor(Theme.keys_avatar_background2[getColorIndex(5)]);
        } else if (avatarType == AVATAR_TYPE_PREMIUM) {
            hasGradient = true;
            color = getThemedColor(Theme.keys_avatar_background[getColorIndex(2)]);
            color2 = getThemedColor(Theme.keys_avatar_background2[getColorIndex(2)]);
        } else if (avatarType == AVATAR_TYPE_STARS) {
            hasGradient = true;
            color = getThemedColor(Theme.keys_avatar_background[getColorIndex(1)]);
            color2 = getThemedColor(Theme.keys_avatar_background2[getColorIndex(1)]);
        } else if (avatarType == AVATAR_TYPE_FILTER_CONTACTS) {
            hasGradient = true;
            color = getThemedColor(Theme.keys_avatar_background[getColorIndex(5)]);
            color2 = getThemedColor(Theme.keys_avatar_background2[getColorIndex(5)]);
        } else if (avatarType == AVATAR_TYPE_FILTER_NON_CONTACTS) {
            hasGradient = true;
            color = getThemedColor(Theme.keys_avatar_background[getColorIndex(4)]);
            color2 = getThemedColor(Theme.keys_avatar_background2[getColorIndex(4)]);
        } else if (avatarType == AVATAR_TYPE_FILTER_GROUPS || avatarType == AVATAR_TYPE_EXISTING_CHATS) {
            hasGradient = true;
            color = getThemedColor(Theme.keys_avatar_background[getColorIndex(3)]);
            color2 = getThemedColor(Theme.keys_avatar_background2[getColorIndex(3)]);
        } else if (avatarType == AVATAR_TYPE_FILTER_CHANNELS || avatarType == AVATAR_TYPE_NEW_CHATS) {
            hasGradient = true;
            color = getThemedColor(Theme.keys_avatar_background[getColorIndex(1)]);
            color2 = getThemedColor(Theme.keys_avatar_background2[getColorIndex(1)]);
        } else if (avatarType == AVATAR_TYPE_FILTER_BOTS) {
            hasGradient = true;
            color = getThemedColor(Theme.keys_avatar_background[getColorIndex(0)]);
            color2 = getThemedColor(Theme.keys_avatar_background2[getColorIndex(0)]);
        } else if (avatarType == AVATAR_TYPE_FILTER_MUTED) {
            hasGradient = true;
            color = getThemedColor(Theme.keys_avatar_background[getColorIndex(6)]);
            color2 = getThemedColor(Theme.keys_avatar_background2[getColorIndex(6)]);
        } else if (avatarType == AVATAR_TYPE_FILTER_READ) {
            hasGradient = true;
            color = getThemedColor(Theme.keys_avatar_background[getColorIndex(5)]);
            color2 = getThemedColor(Theme.keys_avatar_background2[getColorIndex(5)]);
        } else if (avatarType == AVATAR_TYPE_COUNTRY) {
            hasGradient = true;
            color = getThemedColor(Theme.keys_avatar_background[getColorIndex(5)]);
            color2 = getThemedColor(Theme.keys_avatar_background2[getColorIndex(5)]);
        } else if (avatarType == AVATAR_TYPE_ANONYMOUS) {
            hasAdvancedGradient = true;
            if (advancedGradient == null) {
                advancedGradient = new GradientTools();
            }
            advancedGradient.setColors(0xFF837CFF, 0xFFB063FF, 0xFFFF72A9, 0xFFE269FF);
        } else if (avatarType == AVATAR_TYPE_MY_NOTES) {
            hasAdvancedGradient = true;
            if (advancedGradient == null) {
                advancedGradient = new GradientTools();
            }
            advancedGradient.setColors(0xFF4D8DFF, 0xFF2BBFFF, 0xFF20E2CD, 0xFF0EE1F1);
        } else {
            hasGradient = true;
            color = getThemedColor(Theme.keys_avatar_background[getColorIndex(4)]);
            color2 = getThemedColor(Theme.keys_avatar_background2[getColorIndex(4)]);
        }
        needApplyColorAccent = avatarType != AVATAR_TYPE_ARCHIVED && avatarType != AVATAR_TYPE_SAVED && avatarType != AVATAR_TYPE_STORY && avatarType != AVATAR_TYPE_ANONYMOUS && avatarType != AVATAR_TYPE_REPLIES && avatarType != AVATAR_TYPE_OTHER_CHATS;
    }

    public void setArchivedAvatarHiddenProgress(float progress) {
        archivedAvatarProgress = progress;
    }

    public int getAvatarType() {
        return avatarType;
    }

    public void setInfo(TLRPC.Chat chat) {
        setInfo(UserConfig.selectedAccount, chat);
    }
    public void setInfo(int currentAccount, TLRPC.Chat chat) {
        if (chat != null) {
            setInfo(chat.id, chat.title, null, null, chat != null && chat.color != null ? ChatObject.getColorId(chat) : null, ChatObject.getPeerColorForAvatar(currentAccount, chat));
        }
    }

    public void setInfo(TLRPC.ChatInvite chat) {
        setInfo(UserConfig.selectedAccount, chat);
    }
    public void setInfo(int currentAccount, TLRPC.ChatInvite chat) {
        if (chat != null) {
            setInfo(0, chat.title, null, null, chat.chat != null && chat.chat.color != null ? ChatObject.getColorId(chat.chat) : null, ChatObject.getPeerColorForAvatar(currentAccount, chat.chat));
        }
    }

    public void setColor(int value) {
        hasGradient = false;
        hasAdvancedGradient = false;
        color = color2 = value;
        needApplyColorAccent = false;
    }

    public void setColor(int value, int value2) {
        hasGradient = true;
        hasAdvancedGradient = false;
        color = value;
        color2 = value2;
        needApplyColorAccent = false;
    }

    public void setSmallSize(boolean value) {
        smallSize = value;
    }

    public void setTextSize(int size) {
        namePaint.setTextSize(size);
    }

    public void setInfo(long id, String firstName, String lastName) {
        setInfo(id, firstName, lastName, null, null, null);
    }

    public int getColor() {
        return needApplyColorAccent ? Theme.changeColorAccent(color) : color;
    }

    public int getColor2() {
        return needApplyColorAccent ? Theme.changeColorAccent(color2) : color2;
    }

    private static String takeFirstCharacter(String text) {
        ArrayList<Emoji.EmojiSpanRange> ranges = Emoji.parseEmojis(text);
        if (ranges != null && !ranges.isEmpty() && ranges.get(0).start == 0) {
            return text.substring(0, ranges.get(0).end);
        }
        return text.substring(0, text.offsetByCodePoints(0, Math.min(text.codePointCount(0, text.length()), 1)));
    }

    public void setInfo(long id) {
        invalidateTextLayout = true;
        hasGradient = true;
        hasAdvancedGradient = false;
        color = getThemedColor(Theme.keys_avatar_background[getColorIndex(id)]);
        color2 = getThemedColor(Theme.keys_avatar_background2[getColorIndex(id)]);
        avatarType = AVATAR_TYPE_NORMAL;
        drawDeleted = false;
        getAvatarSymbols("", "", "", stringBuilder);
    }

    public void setInfo(long id, String firstName, String lastName, String custom) {
        setInfo(id, firstName, lastName, custom, null, null);
    }

    public void setInfo(long id, String firstName, String lastName, String custom, Integer customColor, MessagesController.PeerColor profileColor) {
        setInfo(id, firstName, lastName, custom, customColor, profileColor, false);
    }

    public void setInfo(long id, String firstName, String lastName, String custom, Integer customColor, MessagesController.PeerColor profileColor, boolean advancedGradient) {
        invalidateTextLayout = true;
        if (advancedGradient) {
            hasGradient = false;
            hasAdvancedGradient = true;
            if (this.advancedGradient == null) {
                this.advancedGradient = new GradientTools();
            }
        } else {
            hasGradient = true;
            hasAdvancedGradient = false;
        }

        if (profileColor != null) {
            if (advancedGradient) {
                int[] gradient = advancedGradients[getPeerColorIndex(profileColor.getAvatarColor1())];
                this.advancedGradient.setColors(gradient[0], gradient[1], gradient[2], gradient[3]);
            } else {
                color = profileColor.getAvatarColor1();
                color2 = profileColor.getAvatarColor2();
            }
        } else if (customColor != null) {
            setPeerColor(customColor);
        } else {
            if (advancedGradient) {
                int[] gradient = advancedGradients[getColorIndex(id)];
                this.advancedGradient.setColors(gradient[0], gradient[1], gradient[2], gradient[3]);
            } else {
                color = getThemedColor(Theme.keys_avatar_background[getColorIndex(id)]);
                color2 = getThemedColor(Theme.keys_avatar_background2[getColorIndex(id)]);
            }
        }
        needApplyColorAccent = id == 5; // Tinting manually set blue color


        avatarType = AVATAR_TYPE_NORMAL;
        drawDeleted = false;

        if (firstName == null || firstName.length() == 0) {
            firstName = lastName;
            lastName = null;
        }

        getAvatarSymbols(firstName, lastName, custom, stringBuilder);
    }

    public void setPeerColor(int id) {
        if (advancedGradient != null) {
            hasGradient = false;
            hasAdvancedGradient = true;
        } else {
            hasGradient = true;
            hasAdvancedGradient = false;
        }
        if (id >= 14) {
            MessagesController messagesController = MessagesController.getInstance(UserConfig.selectedAccount);
            if (messagesController != null && messagesController.peerColors != null && messagesController.peerColors.getColor(id) != null) {
                final int peerColor = messagesController.peerColors.getColor(id).getColor1();
                if (advancedGradient != null) {
                    int[] gradient = advancedGradients[getPeerColorIndex(peerColor)];
                    this.advancedGradient.setColors(gradient[0], gradient[1], gradient[2], gradient[3]);
                } else {
                    color = getThemedColor(Theme.keys_avatar_background[getPeerColorIndex(peerColor)]);
                    color2 = getThemedColor(Theme.keys_avatar_background2[getPeerColorIndex(peerColor)]);
                }
            } else {
                if (advancedGradient != null) {
                    int[] gradient = advancedGradients[getColorIndex(id)];
                    this.advancedGradient.setColors(gradient[0], gradient[1], gradient[2], gradient[3]);
                } else {
                    color = getThemedColor(Theme.keys_avatar_background[getColorIndex(id)]);
                    color2 = getThemedColor(Theme.keys_avatar_background2[getColorIndex(id)]);
                }
            }
        } else {
            if (advancedGradient != null) {
                int[] gradient = advancedGradients[getColorIndex(id)];
                this.advancedGradient.setColors(gradient[0], gradient[1], gradient[2], gradient[3]);
            } else {
                color = getThemedColor(Theme.keys_avatar_background[getColorIndex(id)]);
                color2 = getThemedColor(Theme.keys_avatar_background2[getColorIndex(id)]);
            }
        }
    }

    public void setText(String text) {
        invalidateTextLayout = true;
        avatarType = AVATAR_TYPE_NORMAL;
        drawDeleted = false;
        getAvatarSymbols(text, null, null, stringBuilder);
    }

    public static void getAvatarSymbols(String firstName, String lastName, String custom, StringBuilder result) {
        result.setLength(0);
        if (custom != null) {
            result.append(custom);
        } else {
            if (firstName != null && firstName.length() > 0) {
                result.append(takeFirstCharacter(firstName));
            }
            if (lastName != null && lastName.length() > 0) {
                String lastNameLastWord = lastName;
                int index;
                if ((index = lastNameLastWord.lastIndexOf(' ')) >= 0) {
                    lastNameLastWord = lastNameLastWord.substring(index + 1);
                }
                if (Build.VERSION.SDK_INT > 17) {
                    result.append("\u200C");
                }
                result.append(takeFirstCharacter(lastNameLastWord));
            } else if (firstName != null && firstName.length() > 0) {
                for (int a = firstName.length() - 1; a >= 0; a--) {
                    if (firstName.charAt(a) == ' ') {
                        if (a != firstName.length() - 1 && firstName.charAt(a + 1) != ' ') {
                            int index = result.length();
                            if (Build.VERSION.SDK_INT > 17) {
                                result.append("\u200C");
                            }
                            result.append(takeFirstCharacter(firstName.substring(index)));
                            break;
                        }
                    }
                }
            }
        }
    }

    private Drawable customIconDrawable;
    private int iconTx, iconTy;
    public void setCustomIcon(Drawable drawable) {
        customIconDrawable = drawable;
    }

    public void setIconTranslation(int tx, int ty) {
        this.iconTx = tx;
        this.iconTy = ty;
    }

    public Drawable getCustomIcon() {
        return customIconDrawable;
    }

    @Override
    public void draw(Canvas canvas) {
        Rect bounds = getBounds();
        if (bounds == null) {
            return;
        }
        int size = bounds.width();
        namePaint.setColor(ColorUtils.setAlphaComponent(getThemedColor(Theme.key_avatar_text), alpha));
        Paint backgroundPaint = Theme.avatar_backgroundPaint;
        if (hasAdvancedGradient && advancedGradient != null) {
            advancedGradient.setBounds(bounds.left, bounds.top, bounds.left + size, bounds.top + size);
            backgroundPaint = advancedGradient.paint;
        } else if (hasGradient) {
            int color = ColorUtils.setAlphaComponent(getColor(), alpha);
            int color2 = ColorUtils.setAlphaComponent(getColor2(), alpha);
            if (gradient == null || gradientBottom != bounds.height() || gradientColor1 != color || gradientColor2 != color2) {
                gradient = new LinearGradient(0, 0, 0, gradientBottom = bounds.height(), gradientColor1 = color, gradientColor2 = color2, Shader.TileMode.CLAMP);
            }
            backgroundPaint.setShader(gradient);
            backgroundPaint.setAlpha(alpha);
        } else {
            backgroundPaint.setShader(null);
            backgroundPaint.setColor(ColorUtils.setAlphaComponent(getColor(), alpha));
        }
        canvas.save();
        canvas.translate(bounds.left, bounds.top);

        if (drawAvatarBackground) {
            if (rotate45Background) {
                canvas.save();
                canvas.rotate(-45, size / 2.0f, size / 2.0f);
            }
            if (roundRadius > 0) {
                AndroidUtilities.rectTmp.set(0, 0, size, size);
                canvas.drawRoundRect(AndroidUtilities.rectTmp, roundRadius, roundRadius, backgroundPaint);
            } else if (NaConfig.INSTANCE.getShowSquareAvatar().Bool()) {
                canvas.drawRect(0f, 0f, size, size, backgroundPaint);
            } else {
                canvas.drawCircle(size / 2.0f, size / 2.0f, size / 2.0f, backgroundPaint);
            }
            if (rotate45Background) {
                canvas.restore();
            }
        }

        if (avatarType == AVATAR_TYPE_ARCHIVED) {
            if (archivedAvatarProgress != 0) {
                backgroundPaint.setColor(ColorUtils.setAlphaComponent(getThemedColor(Theme.key_avatar_backgroundArchived), alpha));
                canvas.drawCircle(size / 2.0f, size / 2.0f, size / 2.0f * archivedAvatarProgress, backgroundPaint);
                if (Theme.dialogs_archiveAvatarDrawableRecolored) {
                    Theme.dialogs_archiveAvatarDrawable.beginApplyLayerColors();
                    Theme.dialogs_archiveAvatarDrawable.setLayerColor("Arrow1.**", Theme.getNonAnimatedColor(Theme.key_avatar_backgroundArchived));
                    Theme.dialogs_archiveAvatarDrawable.setLayerColor("Arrow2.**", Theme.getNonAnimatedColor(Theme.key_avatar_backgroundArchived));
                    Theme.dialogs_archiveAvatarDrawable.commitApplyLayerColors();
                    Theme.dialogs_archiveAvatarDrawableRecolored = false;
                }
            } else {
                if (!Theme.dialogs_archiveAvatarDrawableRecolored) {
                    Theme.dialogs_archiveAvatarDrawable.beginApplyLayerColors();
                    Theme.dialogs_archiveAvatarDrawable.setLayerColor("Arrow1.**", color);
                    Theme.dialogs_archiveAvatarDrawable.setLayerColor("Arrow2.**", color);
                    Theme.dialogs_archiveAvatarDrawable.commitApplyLayerColors();
                    Theme.dialogs_archiveAvatarDrawableRecolored = true;
                }
            }
            int w = Theme.dialogs_archiveAvatarDrawable.getIntrinsicWidth();
            int h = Theme.dialogs_archiveAvatarDrawable.getIntrinsicHeight();
            int x = (size - w) / 2;
            int y = (size - h) / 2;
            canvas.save();
            Theme.dialogs_archiveAvatarDrawable.setBounds(x, y, x + w, y + h);
            Theme.dialogs_archiveAvatarDrawable.draw(canvas);
            canvas.restore();
        } else if (avatarType != 0 || customIconDrawable != null) {
            Drawable drawable;

            if (customIconDrawable != null) {
                drawable = customIconDrawable;
            } else if (avatarType == AVATAR_TYPE_SAVED) {
                drawable = Theme.avatarDrawables[0];
            } else if (avatarType == AVATAR_TYPE_FILTER_CONTACTS) {
                drawable = Theme.avatarDrawables[2];
            } else if (avatarType == AVATAR_TYPE_FILTER_NON_CONTACTS) {
                drawable = Theme.avatarDrawables[3];
            } else if (avatarType == AVATAR_TYPE_FILTER_GROUPS) {
                drawable = Theme.avatarDrawables[4];
            } else if (avatarType == AVATAR_TYPE_FILTER_CHANNELS) {
                drawable = Theme.avatarDrawables[5];
            } else if (avatarType == AVATAR_TYPE_FILTER_BOTS) {
                drawable = Theme.avatarDrawables[6];
            } else if (avatarType == AVATAR_TYPE_FILTER_MUTED) {
                drawable = Theme.avatarDrawables[7];
            } else if (avatarType == AVATAR_TYPE_FILTER_READ) {
                drawable = Theme.avatarDrawables[8];
            } else if (avatarType == AVATAR_TYPE_SHARES) {
                drawable = Theme.avatarDrawables[10];
            } else if (avatarType == AVATAR_TYPE_REPLIES) {
                drawable = Theme.avatarDrawables[11];
            } else if (avatarType == AVATAR_TYPE_OTHER_CHATS) {
                drawable = Theme.avatarDrawables[12];
            } else if (avatarType == AVATAR_TYPE_CLOSE_FRIENDS) {
                drawable = Theme.avatarDrawables[13];
            } else if (avatarType == AVATAR_TYPE_GIFT) {
                drawable = Theme.avatarDrawables[14];
            } else if (avatarType == AVATAR_TYPE_TO_BE_DISTRIBUTED) {
                drawable = Theme.avatarDrawables[15];
            } else if (avatarType == AVATAR_TYPE_UNCLAIMED) {
                drawable = Theme.avatarDrawables[16];
            } else if (avatarType == AVATAR_TYPE_STORY) {
                drawable = Theme.avatarDrawables[17];
            } else if (avatarType == AVATAR_TYPE_ANONYMOUS) {
                drawable = Theme.avatarDrawables[18];
            } else if (avatarType == AVATAR_TYPE_MY_NOTES) {
                drawable = Theme.avatarDrawables[19];
            } else if (avatarType == AVATAR_TYPE_EXISTING_CHATS) {
                drawable = Theme.avatarDrawables[21];
            } else if (avatarType == AVATAR_TYPE_NEW_CHATS) {
                drawable = Theme.avatarDrawables[20];
            } else if (avatarType == AVATAR_TYPE_PREMIUM) {
                drawable = Theme.avatarDrawables[22];
            } else if (avatarType == AVATAR_TYPE_STARS) {
                drawable = Theme.avatarDrawables[23];
            } else {
                drawable = Theme.avatarDrawables[9];
            }
            if (drawable != null) {
<<<<<<< HEAD
                int w = (int) (drawable.getIntrinsicWidth() * scaleSize);
                int h = (int) (drawable.getIntrinsicHeight() * scaleSize);
                if (smallSize) {
                    w *= 0.8f;
                    h *= 0.8f;
                }
                int x = (size - w) / 2;
                int y = (size - h) / 2;
=======
                final int w = (int) (drawable.getIntrinsicWidth() * scaleSize);
                final int h = (int) (drawable.getIntrinsicHeight() * scaleSize);
                final int x = (size - w) / 2 + iconTx;
                final int y = (size - h) / 2 + iconTy;
>>>>>>> 3733c88b
                drawable.setBounds(x, y, x + w, y + h);
                if (alpha != 255) {
                    drawable.setAlpha(alpha);
                    drawable.draw(canvas);
                    drawable.setAlpha(255);
                } else {
                    drawable.draw(canvas);
                }
            }
        } else if (drawDeleted && Theme.avatarDrawables[1] != null) {
            int w = Theme.avatarDrawables[1].getIntrinsicWidth();
            int h = Theme.avatarDrawables[1].getIntrinsicHeight();
            if (w > size - dp(6) || h > size - dp(6)) {
                float scale = size / (float) dp(50);
                w *= scale;
                h *= scale;
            }
            int x = (size - w) / 2;
            int y = (size - h) / 2;
            Theme.avatarDrawables[1].setBounds(x, y, x + w, y + h);
            Theme.avatarDrawables[1].draw(canvas);
        } else {
            if (invalidateTextLayout) {
                invalidateTextLayout = false;
                if (stringBuilder.length() > 0) {
                    CharSequence text = stringBuilder.toString().toUpperCase();
                    text = Emoji.replaceEmoji(text, namePaint.getFontMetricsInt(), true);
                    if (textLayout == null || !TextUtils.equals(text, textLayout.getText())) {
                        try {
                            textLayout = new StaticLayout(text, namePaint, dp(100), Layout.Alignment.ALIGN_NORMAL, 1.0f, 0.0f, false);
                            if (textLayout.getLineCount() > 0) {
                                textLeft = textLayout.getLineLeft(0);
                                textWidth = textLayout.getLineWidth(0);
                                textHeight = textLayout.getLineBottom(0);
                            }
                        } catch (Exception e) {
                            FileLog.e(e);
                        }
                    }
                } else {
                    textLayout = null;
                }
            }
            if (textLayout != null) {
                float scale = size / (float) dp(50);
                canvas.scale(scale, scale, size / 2f, size / 2f) ;
                canvas.translate((size - textWidth) / 2 - textLeft, (size - textHeight) / 2);

                textLayout.draw(canvas);
            }
        }
        canvas.restore();
    }

    @Override
    public void setAlpha(int alpha) {
        this.alpha = alpha;
    }

    @Override
    public void setColorFilter(ColorFilter cf) {

    }

    @Override
    public int getOpacity() {
        return PixelFormat.TRANSPARENT;
    }

    @Override
    public int getIntrinsicWidth() {
        return 0;
    }

    @Override
    public int getIntrinsicHeight() {
        return 0;
    }

    private int getThemedColor(int key) {
        return Theme.getColor(key, resourcesProvider);
    }

    public void setRoundRadius(int roundRadius) {
        this.roundRadius = roundRadius;
    }
}<|MERGE_RESOLUTION|>--- conflicted
+++ resolved
@@ -688,21 +688,14 @@
                 drawable = Theme.avatarDrawables[9];
             }
             if (drawable != null) {
-<<<<<<< HEAD
                 int w = (int) (drawable.getIntrinsicWidth() * scaleSize);
                 int h = (int) (drawable.getIntrinsicHeight() * scaleSize);
                 if (smallSize) {
                     w *= 0.8f;
                     h *= 0.8f;
                 }
-                int x = (size - w) / 2;
-                int y = (size - h) / 2;
-=======
-                final int w = (int) (drawable.getIntrinsicWidth() * scaleSize);
-                final int h = (int) (drawable.getIntrinsicHeight() * scaleSize);
                 final int x = (size - w) / 2 + iconTx;
                 final int y = (size - h) / 2 + iconTy;
->>>>>>> 3733c88b
                 drawable.setBounds(x, y, x + w, y + h);
                 if (alpha != 255) {
                     drawable.setAlpha(alpha);
