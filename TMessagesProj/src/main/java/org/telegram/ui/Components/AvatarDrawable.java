--- conflicted
+++ resolved
@@ -41,8 +41,6 @@
 import org.telegram.ui.ActionBar.Theme;
 
 import java.util.ArrayList;
-
-import xyz.nextalone.nagram.helper.PeerColorHelper;
 
 public class AvatarDrawable extends Drawable {
 
@@ -202,15 +200,7 @@
 
     public void setInfo(int currentAccount, TLRPC.User user) {
         if (user != null) {
-<<<<<<< HEAD
-            Integer colorId = (user.flags2 & 128) != 0 ? user.color : null;
-            if (user.self) {
-                colorId = PeerColorHelper.replaceColor(colorId);
-            }
-            setInfo(user.id, user.first_name, user.last_name, null, colorId);
-=======
             setInfo(user.id, user.first_name, user.last_name, null, user != null && user.color != null ? UserObject.getColorId(user) : null, UserObject.getPeerColorForAvatar(currentAccount, user));
->>>>>>> 33a48d89
             drawDeleted = UserObject.isDeleted(user);
         }
     }
