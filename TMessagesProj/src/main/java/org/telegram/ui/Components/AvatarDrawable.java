/*
 * This is the source code of Telegram for Android v. 5.x.x.
 * It is licensed under GNU GPL v. 2 or later.
 * You should have received a copy of the license in this archive (see LICENSE).
 *
 * Copyright Nikolai Kudashov, 2013-2018.
 */

package org.telegram.ui.Components;

import static org.telegram.messenger.AndroidUtilities.dp;

import android.graphics.Canvas;
import android.graphics.Color;
import android.graphics.ColorFilter;
import android.graphics.LinearGradient;
import android.graphics.Paint;
import android.graphics.PixelFormat;
import android.graphics.Rect;
import android.graphics.Shader;
import android.graphics.drawable.Drawable;
import android.os.Build;
import android.text.Layout;
import android.text.StaticLayout;
import android.text.TextPaint;
import android.text.TextUtils;

import androidx.core.graphics.ColorUtils;

import org.telegram.messenger.AndroidUtilities;
import org.telegram.messenger.ChatObject;
import org.telegram.messenger.Emoji;
import org.telegram.messenger.FileLog;
import org.telegram.messenger.LocaleController;
import org.telegram.messenger.MessagesController;
import org.telegram.messenger.R;
import org.telegram.messenger.UserConfig;
import org.telegram.messenger.UserObject;
import org.telegram.tgnet.TLObject;
import org.telegram.tgnet.TLRPC;
import org.telegram.ui.ActionBar.Theme;

import java.util.ArrayList;

import xyz.nextalone.nagram.NaConfig;

public class AvatarDrawable extends Drawable {

    private TextPaint namePaint;
    private boolean hasGradient;
    private boolean hasAdvancedGradient;
    private int color, color2;
    private GradientTools advancedGradient;
    private boolean needApplyColorAccent;
    private StaticLayout textLayout;
    private float textWidth;
    private float textHeight;
    private float textLeft;
    private boolean isProfile;
    private boolean smallSize;
    private boolean drawDeleted;
    private int avatarType;
    private float archivedAvatarProgress;
    private float scaleSize = 1f;
    private StringBuilder stringBuilder = new StringBuilder(5);
    private int roundRadius = -1;

    private int gradientTop, gradientBottom;
    private int gradientColor1, gradientColor2;
    private LinearGradient gradient;

    private int gradientTop2, gradientBottom2;
    private int gradientColor21, gradientColor22;
    private LinearGradient gradient2;
    private boolean drawAvatarBackground = true;
    private boolean rotate45Background = false;

    public static final int AVATAR_TYPE_NORMAL = 0;
    public static final int AVATAR_TYPE_SAVED = 1;
    public static final int AVATAR_TYPE_ARCHIVED = 2;
    public static final int AVATAR_TYPE_SHARES = 3;
    public static final int AVATAR_TYPE_REPLIES = 12;

    public static final int AVATAR_TYPE_FILTER_CONTACTS = 4;
    public static final int AVATAR_TYPE_FILTER_NON_CONTACTS = 5;
    public static final int AVATAR_TYPE_FILTER_GROUPS = 6;
    public static final int AVATAR_TYPE_FILTER_CHANNELS = 7;
    public static final int AVATAR_TYPE_FILTER_BOTS = 8;
    public static final int AVATAR_TYPE_FILTER_MUTED = 9;
    public static final int AVATAR_TYPE_FILTER_READ = 10;
    public static final int AVATAR_TYPE_FILTER_ARCHIVED = 11;
    public static final int AVATAR_TYPE_REGISTER = 13;
    public static final int AVATAR_TYPE_OTHER_CHATS = 14;
    public static final int AVATAR_TYPE_CLOSE_FRIENDS = 15;
    public static final int AVATAR_TYPE_GIFT = 16;
    public static final int AVATAR_TYPE_COUNTRY = 17;
    public static final int AVATAR_TYPE_UNCLAIMED = 18;
    public static final int AVATAR_TYPE_TO_BE_DISTRIBUTED = 19;
    public static final int AVATAR_TYPE_STORY = 20;
    public static final int AVATAR_TYPE_ANONYMOUS = 21;
    public static final int AVATAR_TYPE_MY_NOTES = 22;

    private int alpha = 255;
    private Theme.ResourcesProvider resourcesProvider;
    private boolean invalidateTextLayout;

    public AvatarDrawable() {
        this((Theme.ResourcesProvider) null);
    }

    public AvatarDrawable(Theme.ResourcesProvider resourcesProvider) {
        super();
        this.resourcesProvider = resourcesProvider;
        namePaint = new TextPaint(Paint.ANTI_ALIAS_FLAG);
        namePaint.setTypeface(AndroidUtilities.getTypeface("fonts/rmedium.ttf"));
        namePaint.setTextSize(dp(18));
    }

    public AvatarDrawable(TLRPC.User user) {
        this(user, false);
    }

    public AvatarDrawable(TLRPC.Chat chat) {
        this(chat, false);
    }

    public AvatarDrawable(TLRPC.User user, boolean profile) {
        this();
        isProfile = profile;
        if (user != null) {
            setInfo(user.id, user.first_name, user.last_name, null);
            drawDeleted = UserObject.isDeleted(user);
        }
    }

    public AvatarDrawable(TLRPC.Chat chat, boolean profile) {
        this();
        isProfile = profile;
        setInfo(chat);
    }

    public void setDrawAvatarBackground(boolean drawAvatarBackground) {
        this.drawAvatarBackground = drawAvatarBackground;
    }

    public void setProfile(boolean value) {
        isProfile = value;
    }

    public static int getPeerColorIndex(int color) {
        float[] tempHSV = Theme.getTempHsv(5);
        Color.colorToHSV(color, tempHSV);
        final int hue = (int) tempHSV[0];
        if (hue >= 345 || hue < 29) return 0; // red
        if (hue < 67) return 1; // orange
        if (hue < 140) return 3; // green
        if (hue < 199) return 4; // cyan
        if (hue < 234) return 5; // blue
        if (hue < 301) return 2; // violet
        return 6; // pink
    }

    public static int getColorIndex(long id) {
        if (id >= 0 && id < Theme.keys_avatar_background.length) {
            return (int) id;
        }
        return (int) Math.abs(id % Theme.keys_avatar_background.length);
    }

    public static int getColorForId(long id) {
        return Theme.getColor(Theme.keys_avatar_background[getColorIndex(id)]);
    }

    public static int getButtonColorForId(long id, Theme.ResourcesProvider resourcesProvider) {
        return Theme.getColor(Theme.key_avatar_actionBarSelectorBlue, resourcesProvider);
    }

    public static int getIconColorForId(long id, Theme.ResourcesProvider resourcesProvider) {
        return Theme.getColor(Theme.key_avatar_actionBarIconBlue, resourcesProvider);
    }

    public static int getProfileColorForId(long id, Theme.ResourcesProvider resourcesProvider) {
        return Theme.getColor(Theme.keys_avatar_background[getColorIndex(id)], resourcesProvider);
    }

    public static int getProfileTextColorForId(long id, Theme.ResourcesProvider resourcesProvider) {
        return Theme.getColor(Theme.key_avatar_subtitleInProfileBlue, resourcesProvider);
    }

    public static int getProfileBackColorForId(long id, Theme.ResourcesProvider resourcesProvider) {
        return Theme.getColor(Theme.key_avatar_backgroundActionBarBlue, resourcesProvider);
    }

    public static String colorName(int color) {
        final int[] resIds = new int[] { R.string.ColorRed, R.string.ColorOrange, R.string.ColorViolet, R.string.ColorGreen, R.string.ColorCyan, R.string.ColorBlue, R.string.ColorPink };
        return LocaleController.getString(resIds[color % resIds.length]);
    }

    public static int getNameColorNameForId(long id) {
        return Theme.keys_avatar_nameInMessage[getColorIndex(id)];
    }

    public void setInfo(TLRPC.User user) {
        setInfo(UserConfig.selectedAccount, user);
    }

    public void setInfo(int currentAccount, TLRPC.User user) {
        if (user != null) {
            setInfo(user.id, user.first_name, user.last_name, null, user != null && user.color != null ? UserObject.getColorId(user) : null, UserObject.getPeerColorForAvatar(currentAccount, user));
            drawDeleted = UserObject.isDeleted(user);
        }
    }

    public void setInfo(TLObject object) {
        if (object instanceof TLRPC.User) {
            setInfo((TLRPC.User) object);
        } else if (object instanceof TLRPC.Chat) {
            setInfo((TLRPC.Chat) object);
        } else if (object instanceof TLRPC.ChatInvite) {
            setInfo((TLRPC.ChatInvite) object);
        }
    }

    public void setInfo(int currentAccount, TLObject object) {
        if (object instanceof TLRPC.User) {
            setInfo(currentAccount, (TLRPC.User) object);
        } else if (object instanceof TLRPC.Chat) {
            setInfo(currentAccount, (TLRPC.Chat) object);
        } else if (object instanceof TLRPC.ChatInvite) {
            setInfo(currentAccount, (TLRPC.ChatInvite) object);
        }
    }

    public void setScaleSize(float value) {
        scaleSize = value;
    }

    public void setAvatarType(int value) {
        avatarType = value;
        rotate45Background = false;
        hasAdvancedGradient = false;
        hasGradient = false;
        if (avatarType == AVATAR_TYPE_REGISTER) {
            color = color2 = Theme.getColor(Theme.key_chats_actionBackground);
        } else if (avatarType == AVATAR_TYPE_ARCHIVED) {
            color = color2 = getThemedColor(Theme.key_avatar_backgroundArchivedHidden);
        } else if (avatarType == AVATAR_TYPE_REPLIES || avatarType == AVATAR_TYPE_SAVED || avatarType == AVATAR_TYPE_OTHER_CHATS) {
            hasGradient = true;
            color = getThemedColor(Theme.key_avatar_backgroundSaved);
            color2 = getThemedColor(Theme.key_avatar_background2Saved);
        } else if (avatarType == AVATAR_TYPE_STORY) {
            rotate45Background = true;
            hasGradient = true;
            color = getThemedColor(Theme.key_stories_circle1);
            color2 = getThemedColor(Theme.key_stories_circle2);
        } else if (avatarType == AVATAR_TYPE_SHARES) {
            hasGradient = true;
            color = getThemedColor(Theme.keys_avatar_background[getColorIndex(5)]);
            color2 = getThemedColor(Theme.keys_avatar_background2[getColorIndex(5)]);
        } else if (avatarType == AVATAR_TYPE_FILTER_CONTACTS) {
            hasGradient = true;
            color = getThemedColor(Theme.keys_avatar_background[getColorIndex(5)]);
            color2 = getThemedColor(Theme.keys_avatar_background2[getColorIndex(5)]);
        } else if (avatarType == AVATAR_TYPE_FILTER_NON_CONTACTS) {
            hasGradient = true;
            color = getThemedColor(Theme.keys_avatar_background[getColorIndex(4)]);
            color2 = getThemedColor(Theme.keys_avatar_background2[getColorIndex(4)]);
        } else if (avatarType == AVATAR_TYPE_FILTER_GROUPS) {
            hasGradient = true;
            color = getThemedColor(Theme.keys_avatar_background[getColorIndex(3)]);
            color2 = getThemedColor(Theme.keys_avatar_background2[getColorIndex(3)]);
        } else if (avatarType == AVATAR_TYPE_FILTER_CHANNELS) {
            hasGradient = true;
            color = getThemedColor(Theme.keys_avatar_background[getColorIndex(1)]);
            color2 = getThemedColor(Theme.keys_avatar_background2[getColorIndex(1)]);
        } else if (avatarType == AVATAR_TYPE_FILTER_BOTS) {
            hasGradient = true;
            color = getThemedColor(Theme.keys_avatar_background[getColorIndex(0)]);
            color2 = getThemedColor(Theme.keys_avatar_background2[getColorIndex(0)]);
        } else if (avatarType == AVATAR_TYPE_FILTER_MUTED) {
            hasGradient = true;
            color = getThemedColor(Theme.keys_avatar_background[getColorIndex(6)]);
            color2 = getThemedColor(Theme.keys_avatar_background2[getColorIndex(6)]);
        } else if (avatarType == AVATAR_TYPE_FILTER_READ) {
            hasGradient = true;
            color = getThemedColor(Theme.keys_avatar_background[getColorIndex(5)]);
            color2 = getThemedColor(Theme.keys_avatar_background2[getColorIndex(5)]);
        } else if (avatarType == AVATAR_TYPE_COUNTRY) {
            hasGradient = true;
            color = getThemedColor(Theme.keys_avatar_background[getColorIndex(5)]);
            color2 = getThemedColor(Theme.keys_avatar_background2[getColorIndex(5)]);
        } else if (avatarType == AVATAR_TYPE_ANONYMOUS) {
            hasAdvancedGradient = true;
            if (advancedGradient == null) {
                advancedGradient = new GradientTools();
            }
            advancedGradient.setColors(0xFF837CFF, 0xFFB063FF, 0xFFFF72A9, 0xFFE269FF);
        } else if (avatarType == AVATAR_TYPE_MY_NOTES) {
            hasAdvancedGradient = true;
            if (advancedGradient == null) {
                advancedGradient = new GradientTools();
            }
            advancedGradient.setColors(0xFF4D8DFF, 0xFF2BBFFF, 0xFF20E2CD, 0xFF0EE1F1);
        } else {
            hasGradient = true;
            color = getThemedColor(Theme.keys_avatar_background[getColorIndex(4)]);
            color2 = getThemedColor(Theme.keys_avatar_background2[getColorIndex(4)]);
        }
        needApplyColorAccent = avatarType != AVATAR_TYPE_ARCHIVED && avatarType != AVATAR_TYPE_SAVED && avatarType != AVATAR_TYPE_STORY && avatarType != AVATAR_TYPE_ANONYMOUS && avatarType != AVATAR_TYPE_REPLIES && avatarType != AVATAR_TYPE_OTHER_CHATS;
    }

    public void setArchivedAvatarHiddenProgress(float progress) {
        archivedAvatarProgress = progress;
    }

    public int getAvatarType() {
        return avatarType;
    }

    public void setInfo(TLRPC.Chat chat) {
        setInfo(UserConfig.selectedAccount, chat);
    }
    public void setInfo(int currentAccount, TLRPC.Chat chat) {
        if (chat != null) {
            setInfo(chat.id, chat.title, null, null, chat != null && chat.color != null ? ChatObject.getColorId(chat) : null, ChatObject.getPeerColorForAvatar(currentAccount, chat));
        }
    }

    public void setInfo(TLRPC.ChatInvite chat) {
        setInfo(UserConfig.selectedAccount, chat);
    }
    public void setInfo(int currentAccount, TLRPC.ChatInvite chat) {
        if (chat != null) {
            setInfo(0, chat.title, null, null, chat.chat != null && chat.chat.color != null ? ChatObject.getColorId(chat.chat) : null, ChatObject.getPeerColorForAvatar(currentAccount, chat.chat));
        }
    }

    public void setColor(int value) {
        hasGradient = false;
        hasAdvancedGradient = false;
        color = color2 = value;
        needApplyColorAccent = false;
    }

    public void setColor(int value, int value2) {
        hasGradient = true;
        hasAdvancedGradient = false;
        color = value;
        color2 = value2;
        needApplyColorAccent = false;
    }

    public void setSmallSize(boolean value) {
        smallSize = value;
    }

    public void setTextSize(int size) {
        namePaint.setTextSize(size);
    }

    public void setInfo(long id, String firstName, String lastName) {
        setInfo(id, firstName, lastName, null, null, null);
    }

    public int getColor() {
        return needApplyColorAccent ? Theme.changeColorAccent(color) : color;
    }

    public int getColor2() {
        return needApplyColorAccent ? Theme.changeColorAccent(color2) : color2;
    }

    private static String takeFirstCharacter(String text) {
        ArrayList<Emoji.EmojiSpanRange> ranges = Emoji.parseEmojis(text);
        if (ranges != null && !ranges.isEmpty() && ranges.get(0).start == 0) {
            return text.substring(0, ranges.get(0).end);
        }
        return text.substring(0, text.offsetByCodePoints(0, Math.min(text.codePointCount(0, text.length()), 1)));
    }

    public void setInfo(long id, String firstName, String lastName, String custom) {
        setInfo(id, firstName, lastName, custom, null, null);
    }

    public void setInfo(long id, String firstName, String lastName, String custom, Integer customColor, MessagesController.PeerColor profileColor) {
        hasGradient = true;
        hasAdvancedGradient = false;
        invalidateTextLayout = true;
        if (profileColor != null) {
            color = profileColor.getAvatarColor1();
            color2 = profileColor.getAvatarColor2();
        } else if (customColor != null) {
            if (customColor >= 14) {
                MessagesController messagesController = MessagesController.getInstance(UserConfig.selectedAccount);
                if (messagesController != null && messagesController.peerColors != null && messagesController.peerColors.getColor(customColor) != null) {
                    final int peerColor = messagesController.peerColors.getColor(customColor).getColor1();
                    color = getThemedColor(Theme.keys_avatar_background[getPeerColorIndex(peerColor)]);
                    color2 = getThemedColor(Theme.keys_avatar_background2[getPeerColorIndex(peerColor)]);
                } else {
                    color = getThemedColor(Theme.keys_avatar_background[getColorIndex(customColor)]);
                    color2 = getThemedColor(Theme.keys_avatar_background2[getColorIndex(customColor)]);
                }
            } else {
                color = getThemedColor(Theme.keys_avatar_background[getColorIndex(customColor)]);
                color2 = getThemedColor(Theme.keys_avatar_background2[getColorIndex(customColor)]);
            }
        } else {
            color = getThemedColor(Theme.keys_avatar_background[getColorIndex(id)]);
            color2 = getThemedColor(Theme.keys_avatar_background2[getColorIndex(id)]);
        }
        needApplyColorAccent = id == 5; // Tinting manually set blue color

        avatarType = AVATAR_TYPE_NORMAL;
        drawDeleted = false;

        if (firstName == null || firstName.length() == 0) {
            firstName = lastName;
            lastName = null;
        }

        getAvatarSymbols(firstName, lastName, custom, stringBuilder);
    }

    public static void getAvatarSymbols(String firstName, String lastName, String custom, StringBuilder result) {
        result.setLength(0);
        if (custom != null) {
            result.append(custom);
        } else {
            if (firstName != null && firstName.length() > 0) {
                result.append(takeFirstCharacter(firstName));
            }
            if (lastName != null && lastName.length() > 0) {
                String lastNameLastWord = lastName;
                int index;
                if ((index = lastNameLastWord.lastIndexOf(' ')) >= 0) {
                    lastNameLastWord = lastNameLastWord.substring(index + 1);
                }
                if (Build.VERSION.SDK_INT > 17) {
                    result.append("\u200C");
                }
                result.append(takeFirstCharacter(lastNameLastWord));
            } else if (firstName != null && firstName.length() > 0) {
                for (int a = firstName.length() - 1; a >= 0; a--) {
                    if (firstName.charAt(a) == ' ') {
                        if (a != firstName.length() - 1 && firstName.charAt(a + 1) != ' ') {
                            int index = result.length();
                            if (Build.VERSION.SDK_INT > 17) {
                                result.append("\u200C");
                            }
                            result.append(takeFirstCharacter(firstName.substring(index)));
                            break;
                        }
                    }
                }
            }
        }
    }

    @Override
    public void draw(Canvas canvas) {
        Rect bounds = getBounds();
        if (bounds == null) {
            return;
        }
        int size = bounds.width();
        namePaint.setColor(ColorUtils.setAlphaComponent(getThemedColor(Theme.key_avatar_text), alpha));
        Paint backgroundPaint = Theme.avatar_backgroundPaint;
        if (hasAdvancedGradient && advancedGradient != null) {
            advancedGradient.setBounds(bounds.left, bounds.top, bounds.left + size, bounds.top + size);
            backgroundPaint = advancedGradient.paint;
        } else if (hasGradient) {
            int color = ColorUtils.setAlphaComponent(getColor(), alpha);
            int color2 = ColorUtils.setAlphaComponent(getColor2(), alpha);
            if (gradient == null || gradientBottom != bounds.height() || gradientColor1 != color || gradientColor2 != color2) {
                gradient = new LinearGradient(0, 0, 0, gradientBottom = bounds.height(), gradientColor1 = color, gradientColor2 = color2, Shader.TileMode.CLAMP);
            }
            backgroundPaint.setShader(gradient);
        } else {
            backgroundPaint.setShader(null);
            backgroundPaint.setColor(ColorUtils.setAlphaComponent(getColor(), alpha));
        }
        canvas.save();
        canvas.translate(bounds.left, bounds.top);

        if (drawAvatarBackground) {
            if (rotate45Background) {
                canvas.save();
                canvas.rotate(-45, size / 2.0f, size / 2.0f);
            }
            if (roundRadius > 0) {
                AndroidUtilities.rectTmp.set(0, 0, size, size);
<<<<<<< HEAD
                canvas.drawRoundRect(AndroidUtilities.rectTmp, roundRadius, roundRadius, Theme.avatar_backgroundPaint);
            } else if (NaConfig.INSTANCE.getShowSquareAvatar().Bool()) {
                canvas.drawRect(0f, 0f, size, size, Theme.avatar_backgroundPaint);
=======
                canvas.drawRoundRect(AndroidUtilities.rectTmp, roundRadius, roundRadius, backgroundPaint);
>>>>>>> 928146c3
            } else {
                canvas.drawCircle(size / 2.0f, size / 2.0f, size / 2.0f, backgroundPaint);
            }
            if (rotate45Background) {
                canvas.restore();
            }
        }

        if (avatarType == AVATAR_TYPE_ARCHIVED) {
            if (archivedAvatarProgress != 0) {
                backgroundPaint.setColor(ColorUtils.setAlphaComponent(getThemedColor(Theme.key_avatar_backgroundArchived), alpha));
                canvas.drawCircle(size / 2.0f, size / 2.0f, size / 2.0f * archivedAvatarProgress, backgroundPaint);
                if (Theme.dialogs_archiveAvatarDrawableRecolored) {
                    Theme.dialogs_archiveAvatarDrawable.beginApplyLayerColors();
                    Theme.dialogs_archiveAvatarDrawable.setLayerColor("Arrow1.**", Theme.getNonAnimatedColor(Theme.key_avatar_backgroundArchived));
                    Theme.dialogs_archiveAvatarDrawable.setLayerColor("Arrow2.**", Theme.getNonAnimatedColor(Theme.key_avatar_backgroundArchived));
                    Theme.dialogs_archiveAvatarDrawable.commitApplyLayerColors();
                    Theme.dialogs_archiveAvatarDrawableRecolored = false;
                }
            } else {
                if (!Theme.dialogs_archiveAvatarDrawableRecolored) {
                    Theme.dialogs_archiveAvatarDrawable.beginApplyLayerColors();
                    Theme.dialogs_archiveAvatarDrawable.setLayerColor("Arrow1.**", color);
                    Theme.dialogs_archiveAvatarDrawable.setLayerColor("Arrow2.**", color);
                    Theme.dialogs_archiveAvatarDrawable.commitApplyLayerColors();
                    Theme.dialogs_archiveAvatarDrawableRecolored = true;
                }
            }
            int w = Theme.dialogs_archiveAvatarDrawable.getIntrinsicWidth();
            int h = Theme.dialogs_archiveAvatarDrawable.getIntrinsicHeight();
            int x = (size - w) / 2;
            int y = (size - h) / 2;
            canvas.save();
            Theme.dialogs_archiveAvatarDrawable.setBounds(x, y, x + w, y + h);
            Theme.dialogs_archiveAvatarDrawable.draw(canvas);
            canvas.restore();
        } else if (avatarType != 0) {
            Drawable drawable;

            if (avatarType == AVATAR_TYPE_SAVED) {
                drawable = Theme.avatarDrawables[0];
            } else if (avatarType == AVATAR_TYPE_FILTER_CONTACTS) {
                drawable = Theme.avatarDrawables[2];
            } else if (avatarType == AVATAR_TYPE_FILTER_NON_CONTACTS) {
                drawable = Theme.avatarDrawables[3];
            } else if (avatarType == AVATAR_TYPE_FILTER_GROUPS) {
                drawable = Theme.avatarDrawables[4];
            } else if (avatarType == AVATAR_TYPE_FILTER_CHANNELS) {
                drawable = Theme.avatarDrawables[5];
            } else if (avatarType == AVATAR_TYPE_FILTER_BOTS) {
                drawable = Theme.avatarDrawables[6];
            } else if (avatarType == AVATAR_TYPE_FILTER_MUTED) {
                drawable = Theme.avatarDrawables[7];
            } else if (avatarType == AVATAR_TYPE_FILTER_READ) {
                drawable = Theme.avatarDrawables[8];
            } else if (avatarType == AVATAR_TYPE_SHARES) {
                drawable = Theme.avatarDrawables[10];
            } else if (avatarType == AVATAR_TYPE_REPLIES) {
                drawable = Theme.avatarDrawables[11];
            } else if (avatarType == AVATAR_TYPE_OTHER_CHATS) {
                drawable = Theme.avatarDrawables[12];
            } else if (avatarType == AVATAR_TYPE_CLOSE_FRIENDS) {
                drawable = Theme.avatarDrawables[13];
            } else if (avatarType == AVATAR_TYPE_GIFT) {
                drawable = Theme.avatarDrawables[14];
            } else if (avatarType == AVATAR_TYPE_TO_BE_DISTRIBUTED) {
                drawable = Theme.avatarDrawables[15];
            } else if (avatarType == AVATAR_TYPE_UNCLAIMED) {
                drawable = Theme.avatarDrawables[16];
            } else if (avatarType == AVATAR_TYPE_STORY) {
                drawable = Theme.avatarDrawables[17];
            } else if (avatarType == AVATAR_TYPE_ANONYMOUS) {
                drawable = Theme.avatarDrawables[18];
            } else if (avatarType == AVATAR_TYPE_MY_NOTES) {
                drawable = Theme.avatarDrawables[19];
            } else {
                drawable = Theme.avatarDrawables[9];
            }
            if (drawable != null) {
                int w = (int) (drawable.getIntrinsicWidth() * scaleSize);
                int h = (int) (drawable.getIntrinsicHeight() * scaleSize);
                if (smallSize) {
                    w *= 0.8f;
                    h *= 0.8f;
                }
                int x = (size - w) / 2;
                int y = (size - h) / 2;
                drawable.setBounds(x, y, x + w, y + h);
                if (alpha != 255) {
                    drawable.setAlpha(alpha);
                    drawable.draw(canvas);
                    drawable.setAlpha(255);
                } else {
                    drawable.draw(canvas);
                }
            }
        } else if (drawDeleted && Theme.avatarDrawables[1] != null) {
            int w = Theme.avatarDrawables[1].getIntrinsicWidth();
            int h = Theme.avatarDrawables[1].getIntrinsicHeight();
            if (w > size - dp(6) || h > size - dp(6)) {
                float scale = size / (float) dp(50);
                w *= scale;
                h *= scale;
            }
            int x = (size - w) / 2;
            int y = (size - h) / 2;
            Theme.avatarDrawables[1].setBounds(x, y, x + w, y + h);
            Theme.avatarDrawables[1].draw(canvas);
        } else {
            if (invalidateTextLayout) {
                invalidateTextLayout = false;
                if (stringBuilder.length() > 0) {
                    CharSequence text = stringBuilder.toString().toUpperCase();
                    text = Emoji.replaceEmoji(text, namePaint.getFontMetricsInt(), dp(16), true);
                    if (textLayout == null || !TextUtils.equals(text, textLayout.getText())) {
                        try {
                            textLayout = new StaticLayout(text, namePaint, dp(100), Layout.Alignment.ALIGN_NORMAL, 1.0f, 0.0f, false);
                            if (textLayout.getLineCount() > 0) {
                                textLeft = textLayout.getLineLeft(0);
                                textWidth = textLayout.getLineWidth(0);
                                textHeight = textLayout.getLineBottom(0);
                            }
                        } catch (Exception e) {
                            FileLog.e(e);
                        }
                    }
                } else {
                    textLayout = null;
                }
            }
            if (textLayout != null) {
                float scale = size / (float) dp(50);
                canvas.scale(scale, scale, size / 2f, size / 2f) ;
                canvas.translate((size - textWidth) / 2 - textLeft, (size - textHeight) / 2);

                textLayout.draw(canvas);
            }
        }
        canvas.restore();
    }

    @Override
    public void setAlpha(int alpha) {
        this.alpha = alpha;
    }

    @Override
    public void setColorFilter(ColorFilter cf) {

    }

    @Override
    public int getOpacity() {
        return PixelFormat.TRANSPARENT;
    }

    @Override
    public int getIntrinsicWidth() {
        return 0;
    }

    @Override
    public int getIntrinsicHeight() {
        return 0;
    }

    private int getThemedColor(int key) {
        return Theme.getColor(key, resourcesProvider);
    }

    public void setRoundRadius(int roundRadius) {
        this.roundRadius = roundRadius;
    }
}<|MERGE_RESOLUTION|>--- conflicted
+++ resolved
@@ -489,13 +489,9 @@
             }
             if (roundRadius > 0) {
                 AndroidUtilities.rectTmp.set(0, 0, size, size);
-<<<<<<< HEAD
-                canvas.drawRoundRect(AndroidUtilities.rectTmp, roundRadius, roundRadius, Theme.avatar_backgroundPaint);
+                canvas.drawRoundRect(AndroidUtilities.rectTmp, roundRadius, roundRadius, backgroundPaint);
             } else if (NaConfig.INSTANCE.getShowSquareAvatar().Bool()) {
-                canvas.drawRect(0f, 0f, size, size, Theme.avatar_backgroundPaint);
-=======
-                canvas.drawRoundRect(AndroidUtilities.rectTmp, roundRadius, roundRadius, backgroundPaint);
->>>>>>> 928146c3
+                canvas.drawRect(0f, 0f, size, size, backgroundPaint);
             } else {
                 canvas.drawCircle(size / 2.0f, size / 2.0f, size / 2.0f, backgroundPaint);
             }
