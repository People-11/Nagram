--- conflicted
+++ resolved
@@ -151,10 +151,7 @@
         }
     };
 
-<<<<<<< HEAD
-=======
 //    private ArrayList<PhotoFace> faces;
->>>>>>> c71626f8
     private int originalBitmapRotation;
     private BigInteger lcm;
 
@@ -2580,41 +2577,8 @@
             baseScale = 0.75f;
         }
         StickerPosition defaultPosition = new StickerPosition(centerPositionForEntity(), baseScale, rotation);
-<<<<<<< HEAD
-        return defaultPosition;
-//        if (maskCoords == null || faces == null || faces.size() == 0) {
-//            return defaultPosition;
-//        } else {
-//            int anchor = maskCoords.n;
-//
-//            PhotoFace face = getRandomFaceWithVacantAnchor(anchor, document.id, maskCoords);
-//            if (face == null) {
-//                return defaultPosition;
-//            }
-//
-//            Point referencePoint = face.getPointForAnchor(anchor);
-//            float referenceWidth = face.getWidthForAnchor(anchor);
-//            float angle = face.getAngle();
-//            Size baseSize = baseStickerSize();
-//
-//            float scale = (float) (referenceWidth / baseSize.width * maskCoords.zoom);
-//
-//            float radAngle = (float) Math.toRadians(angle);
-//            float xCompX = (float) (Math.sin(Math.PI / 2.0f - radAngle) * referenceWidth * maskCoords.x);
-//            float xCompY = (float) (Math.cos(Math.PI / 2.0f - radAngle) * referenceWidth * maskCoords.x);
-//
-//            float yCompX = (float) (Math.cos(Math.PI / 2.0f + radAngle) * referenceWidth * maskCoords.y);
-//            float yCompY = (float) (Math.sin(Math.PI / 2.0f + radAngle) * referenceWidth * maskCoords.y);
-//
-//            float x = referencePoint.x + xCompX + yCompX;
-//            float y = referencePoint.y + xCompY + yCompY;
-//
-//            return new StickerPosition(new Point(x, y), scale, angle);
-//        }
-=======
         // NekoX: Remove face detection parts
         return defaultPosition;
->>>>>>> c71626f8
     }
 
 //    private PhotoFace getRandomFaceWithVacantAnchor(int anchor, long documentId, TLRPC.TL_maskCoords maskCoords) {
@@ -2636,11 +2600,7 @@
 //
 //        return selectedFace;
 //    }
-<<<<<<< HEAD
-//
-=======
-
->>>>>>> c71626f8
+
 //    private boolean isFaceAnchorOccupied(PhotoFace face, int anchor, long documentId, TLRPC.TL_maskCoords maskCoords) {
 //        Point anchorPoint = face.getPointForAnchor(anchor);
 //        if (anchorPoint == null) {
