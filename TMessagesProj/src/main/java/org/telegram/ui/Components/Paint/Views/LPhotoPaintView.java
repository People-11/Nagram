package org.telegram.ui.Components.Paint.Views;

import android.animation.Animator;
import android.animation.AnimatorListenerAdapter;
import android.animation.ValueAnimator;
import android.annotation.SuppressLint;
import android.app.Activity;
import android.content.Context;
import android.graphics.Bitmap;
import android.graphics.Canvas;
import android.graphics.Color;
import android.graphics.Matrix;
import android.graphics.Paint;
import android.graphics.Path;
import android.graphics.PorterDuff;
import android.graphics.PorterDuffColorFilter;
import android.graphics.Rect;
import android.graphics.SweepGradient;
import android.graphics.drawable.GradientDrawable;
import android.os.Build;
import android.os.Looper;
import android.text.Layout;
import android.text.SpannableString;
import android.text.Spanned;
import android.text.TextUtils;
import android.util.Log;
import android.util.SparseArray;
import android.util.TypedValue;
import android.view.Gravity;
import android.view.KeyEvent;
import android.view.MotionEvent;
import android.view.View;
import android.view.ViewGroup;
import android.view.WindowManager;
import android.view.animation.OvershootInterpolator;
import android.widget.FrameLayout;
import android.widget.ImageView;
import android.widget.LinearLayout;
import android.widget.TextView;

import androidx.core.graphics.ColorUtils;
import androidx.dynamicanimation.animation.FloatValueHolder;
import androidx.dynamicanimation.animation.SpringAnimation;
import androidx.dynamicanimation.animation.SpringForce;

import org.telegram.messenger.AndroidUtilities;
import org.telegram.messenger.Bitmaps;
import org.telegram.messenger.BuildVars;
import org.telegram.messenger.DispatchQueue;
import org.telegram.messenger.Emoji;
import org.telegram.messenger.FileLoader;
import org.telegram.messenger.FileLog;
import org.telegram.messenger.LocaleController;
import org.telegram.messenger.MediaController;
import org.telegram.messenger.MessageObject;
import org.telegram.messenger.MessagesController;
import org.telegram.messenger.NotificationCenter;
import org.telegram.messenger.R;
import org.telegram.messenger.SharedConfig;
import org.telegram.messenger.UserConfig;
import org.telegram.messenger.Utilities;
import org.telegram.messenger.VideoEditedInfo;
import org.telegram.tgnet.TLRPC;
import org.telegram.ui.ActionBar.ActionBar;
import org.telegram.ui.ActionBar.ActionBarPopupWindow;
import org.telegram.ui.ActionBar.AdjustPanLayoutHelper;
import org.telegram.ui.ActionBar.AlertDialog;
import org.telegram.ui.ActionBar.Theme;
import org.telegram.ui.BubbleActivity;
import org.telegram.ui.Components.AnimatedEmojiDrawable;
import org.telegram.ui.Components.AnimatedEmojiSpan;
import org.telegram.ui.Components.ChatActivityEnterViewAnimatedIconView;
import org.telegram.ui.Components.CubicBezierInterpolator;
import org.telegram.ui.Components.EmojiView;
import org.telegram.ui.Components.IPhotoPaintView;
import org.telegram.ui.Components.LayoutHelper;
import org.telegram.ui.Components.Paint.Brush;
import org.telegram.ui.Components.Paint.ColorPickerBottomSheet;
import org.telegram.ui.Components.Paint.PaintTypeface;
import org.telegram.ui.Components.Paint.Painting;
import org.telegram.ui.Components.Paint.PersistColorPalette;
import org.telegram.ui.Components.Paint.RenderView;
import org.telegram.ui.Components.Paint.Swatch;
import org.telegram.ui.Components.Paint.UndoStore;
import org.telegram.ui.Components.Point;
import org.telegram.ui.Components.RLottieDrawable;
import org.telegram.ui.Components.Size;
import org.telegram.ui.Components.SizeNotifierFrameLayout;
import org.telegram.ui.Components.SizeNotifierFrameLayoutPhoto;
import org.telegram.ui.Components.StickerMasksAlert;
import org.telegram.ui.PhotoViewer;
import org.telegram.ui.Stories.recorder.EmojiBottomSheet;

import java.math.BigInteger;
import java.util.ArrayList;
import java.util.Arrays;
import java.util.List;

public class LPhotoPaintView extends SizeNotifierFrameLayoutPhoto implements IPhotoPaintView, PaintToolsView.Delegate, EntityView.EntityViewDelegate, PaintTextOptionsView.Delegate, SizeNotifierFrameLayout.SizeNotifierFrameLayoutDelegate, NotificationCenter.NotificationCenterDelegate {
    public PaintCancelView cancelButton;
    public PaintDoneView doneButton;
    private float offsetTranslationY;

    private Bitmap bitmapToEdit;
    private Bitmap facesBitmap;
    private UndoStore undoStore;

    private DispatchQueue queue;

    private MediaController.CropState currentCropState;
    private float panTranslationProgress;
    private float panTranslationY, scale, inputTransformX, inputTransformY, transformX, transformY, imageWidth, imageHeight;
    private boolean ignoreLayout;
    private float baseScale;
    private Size paintingSize;

    private EntityView currentEntityView;
    private boolean editingText;
    private int selectedTextType;

    private boolean inBubbleMode;

    private RenderView renderView;
    private View renderInputView;
    private FrameLayout selectionContainerView;
    private EntitiesContainerView entitiesView;
    private FrameLayout topLayout;
    public FrameLayout bottomLayout;
    public FrameLayout overlayLayout;
    private FrameLayout pipetteContainerLayout;
    public LinearLayout tabsLayout;

    private int tabsSelectedIndex = 0;
    private int tabsNewSelectedIndex = -1;
    private float tabsSelectionProgress;
    private ValueAnimator tabsSelectionAnimator;

    private boolean ignoreToolChangeAnimationOnce;

    public PaintWeightChooserView weightChooserView;
    private PaintWeightChooserView.ValueOverride weightDefaultValueOverride = new PaintWeightChooserView.ValueOverride() {
        @Override
        public float get() {
            Brush brush = renderView.getCurrentBrush();
            if (brush == null) {
                return PersistColorPalette.getInstance(currentAccount).getCurrentWeight();
            }
            return PersistColorPalette.getInstance(currentAccount).getWeight(String.valueOf(Brush.BRUSHES_LIST.indexOf(brush)), brush.getDefaultWeight());
        }

        @Override
        public void set(float val) {
            PersistColorPalette.getInstance(currentAccount).setWeight(String.valueOf(Brush.BRUSHES_LIST.indexOf(renderView.getCurrentBrush())), val);
            colorSwatch.brushWeight = val;
            setCurrentSwatch(colorSwatch, true);
        }
    };

//    private ArrayList<PhotoFace> faces;
    private int originalBitmapRotation;
    private BigInteger lcm;

    private TextView drawTab;
    private TextView stickerTab;
    private TextView textTab;

    private PaintToolsView paintToolsView;
    public PaintTextOptionsView textOptionsView;
    private PaintTypefaceListView typefaceListView;
    private ImageView undoButton;
    private LinearLayout zoomOutButton;
    private ImageView zoomOutImage;
    private TextView zoomOutText;
    private TextView undoAllButton;
    private TextView cancelTextButton;
    private TextView doneTextButton;

    private Paint typefaceMenuOutlinePaint = new Paint(Paint.ANTI_ALIAS_FLAG);
    private Paint typefaceMenuBackgroundPaint = new Paint(Paint.ANTI_ALIAS_FLAG);
    private float typefaceMenuTransformProgress;
    private boolean isTypefaceMenuShown;
    private SpringAnimation typefaceMenuTransformAnimation;

    private PaintColorsListView colorsListView;
    private Paint colorPickerRainbowPaint = new Paint(Paint.ANTI_ALIAS_FLAG);
    private Paint colorSwatchPaint = new Paint(Paint.ANTI_ALIAS_FLAG);
    private Paint colorSwatchOutlinePaint = new Paint(Paint.ANTI_ALIAS_FLAG);
    private Swatch colorSwatch = new Swatch(Color.WHITE, 1f, 0.016773745f);
    private boolean fillShapes = false;

    private boolean isColorListShown;
    private SpringAnimation toolsTransformAnimation;
    private float toolsTransformProgress;
    private Paint toolsPaint = new Paint(Paint.ANTI_ALIAS_FLAG);

    private int currentAccount;
    private Theme.ResourcesProvider resourcesProvider;

    private ActionBarPopupWindow popupWindow;
    private ActionBarPopupWindow.ActionBarPopupWindowLayout popupLayout;
    private Rect popupRect;

    private Runnable onDoneButtonClickedListener;

    @SuppressLint("NotifyDataSetChanged")
    public LPhotoPaintView(Context context, Activity activity, int currentAccount, Bitmap bitmap, Bitmap originalBitmap, int originalRotation, ArrayList<VideoEditedInfo.MediaEntity> entities, MediaController.CropState cropState, Runnable onInit, Theme.ResourcesProvider resourcesProvider) {
        super(context, activity, true);
        setDelegate(this);

        this.currentAccount = currentAccount;
        this.resourcesProvider = key -> {
            if (key == Theme.key_actionBarDefaultSubmenuBackground) {
                return 0xFF282829;
            } else if (key == Theme.key_actionBarDefaultSubmenuItem) {
                return 0xFFFFFFFF;
            } else if (key == Theme.key_dialogBackground) {
                return 0xFF1F1F1F;
            } else if (key == Theme.key_dialogTextBlack) {
                return -592138;
            } else if (key == Theme.key_dialogTextGray3) {
                return -8553091;
            } else if (key == Theme.key_chat_emojiPanelBackground) {
                return 0xFF000000;
            } else if (key == Theme.key_chat_emojiPanelShadowLine) {
                return -1610612736;
            } else if (key == Theme.key_chat_emojiBottomPanelIcon) {
                return -9539985;
            } else if (key == Theme.key_chat_emojiPanelBackspace) {
                return -9539985;
            } else if (key == Theme.key_chat_emojiPanelIcon) {
                return -9539985;
            } else if (key == Theme.key_chat_emojiPanelIconSelected) {
                return 0xffffffff;
            } else if (key == Theme.key_windowBackgroundWhiteBlackText) {
                return -1;
            } else if (key == Theme.key_featuredStickers_addedIcon) {
                return -11754001;
            } else if (key == Theme.key_listSelector) {
                return 0x1FFFFFFF;
            } else if (key == Theme.key_profile_tabSelectedText) {
                return 0xFFFFFFFF;
            } else if (key == Theme.key_profile_tabText) {
                return 0xFFFFFFFF;
            } else if (key == Theme.key_profile_tabSelectedLine) {
                return 0xFFFFFFFF;
            } else if (key == Theme.key_profile_tabSelector) {
                return 0x14FFFFFF;
            } else if (key == Theme.key_chat_emojiSearchIcon || key == Theme.key_featuredStickers_addedIcon) {
                return 0xFF878787;
            } else if (key == Theme.key_chat_emojiSearchBackground) {
                return 0x2E878787;
            } else if (key == Theme.key_windowBackgroundGray) {
                return 0xFF0D0D0D;
            }

            if (resourcesProvider != null) {
                return resourcesProvider.getColor(key);
            } else {
                return Theme.getColor(key);
            }
        };
        this.currentCropState = cropState;

        inBubbleMode = context instanceof BubbleActivity;

        PersistColorPalette palette = PersistColorPalette.getInstance(currentAccount);
        colorSwatch.color = palette.getColor(0);
        colorSwatch.brushWeight = palette.getCurrentWeight();

        queue = new DispatchQueue("Paint");

        bitmapToEdit = bitmap;
        // NekoX: Ignore face detection related
//        facesBitmap = originalBitmap;
        originalBitmapRotation = originalRotation;
        undoStore = new UndoStore();
        undoStore.setDelegate(() -> {
            boolean canUndo = undoStore.canUndo();
            undoButton.animate().cancel();
            undoButton.animate().alpha(canUndo ? 1f : 0.6f).translationY(0).setDuration(150).start();
            undoButton.setClickable(canUndo);
            undoAllButton.animate().cancel();
            undoAllButton.animate().alpha(canUndo ? 1f : 0.6f).translationY(0).setDuration(150).start();
            undoAllButton.setClickable(canUndo);
        });

        renderView = new RenderView(context, new Painting(getPaintingSize(), originalBitmap, originalRotation, null), bitmapToEdit, null, null) {
            @Override
            public void selectBrush(Brush brush) {
                int index = 1 + Brush.BRUSHES_LIST.indexOf(brush);
                if (index > 1 && originalBitmap == null) {
                    index--;
                }
                paintToolsView.select(index);
                onBrushSelected(brush);
            }
        };
        renderView.setDelegate(new RenderView.RenderViewDelegate() {

            @Override
            public void onFirstDraw() {
                onInit.run();
            }

            @Override
            public void onBeganDrawing() {
                if (currentEntityView != null) {
                    selectEntity(null);
                }
                weightChooserView.setViewHidden(true);
            }

            @Override
            public void onFinishedDrawing(boolean moved) {
                undoStore.getDelegate().historyChanged();
                weightChooserView.setViewHidden(false);
            }

            @Override
            public boolean shouldDraw() {
                boolean draw = currentEntityView == null;
                if (!draw) {
                    selectEntity(null);
                }
                return draw;
            }

            @Override
            public void invalidateInputView() {
                if (renderInputView != null) {
                    renderInputView.invalidate();
                }
            }

            @Override
            public void resetBrush() {
                if (ignoreToolChangeAnimationOnce) {
                    ignoreToolChangeAnimationOnce = false;
                    return;
                }
                paintToolsView.select(1);
                onBrushSelected(Brush.BRUSHES_LIST.get(0));
            }
        });
        renderView.setUndoStore(undoStore);
        renderView.setQueue(queue);
        renderView.setVisibility(View.INVISIBLE);
        addView(renderView, LayoutHelper.createFrame(LayoutHelper.MATCH_PARENT, LayoutHelper.MATCH_PARENT, Gravity.TOP | Gravity.LEFT));

        renderInputView = new View(context) {
            @Override
            protected void dispatchDraw(Canvas canvas) {
                super.dispatchDraw(canvas);
                if (renderView != null) {
                    renderView.onDrawForInput(canvas);
                }
            }
        };
        renderInputView.setVisibility(View.INVISIBLE);
        addView(renderInputView, LayoutHelper.createFrame(LayoutHelper.MATCH_PARENT, LayoutHelper.MATCH_PARENT, Gravity.TOP | Gravity.LEFT));

        entitiesView = new EntitiesContainerView(context, new EntitiesContainerView.EntitiesContainerViewDelegate() {
            @Override
            public boolean shouldReceiveTouches() {
                return true;
            }

            @Override
            public EntityView onSelectedEntityRequest() {
                return currentEntityView;
            }

            @Override
            public void onEntityDeselect() {
                selectEntity(null);
            }
        }) {
            Paint linePaint = new Paint();

            long lastUpdate;
            float stickyXAlpha, stickyYAlpha;

            {
                setWillNotDraw(false);
                linePaint.setStrokeWidth(AndroidUtilities.dp(2));
                linePaint.setStyle(Paint.Style.STROKE);
                linePaint.setColor(Color.WHITE);
            }

            @Override
            protected void onDraw(Canvas canvas) {
                super.onDraw(canvas);

                long dt = Math.min(16, System.currentTimeMillis() - lastUpdate);
                lastUpdate = System.currentTimeMillis();
                int stickyX = EntityView.STICKY_NONE, stickyY = EntityView.STICKY_NONE;

                if (currentEntityView != null && currentEntityView.hasTouchDown() && currentEntityView.hasPanned()) {
                    stickyX = currentEntityView.getStickyX();
                    stickyY = currentEntityView.getStickyY();
                }

                final float STICKY_DURATION = 150;
                if (stickyX != EntityView.STICKY_NONE && stickyXAlpha != 1f) {
                    stickyXAlpha = Math.min(1f, stickyXAlpha + dt / STICKY_DURATION);
                    invalidate();
                } else if (stickyX == EntityView.STICKY_NONE && stickyXAlpha != 0f) {
                    stickyXAlpha = Math.max(0f, stickyXAlpha - dt / STICKY_DURATION);
                    invalidate();
                }

                if (stickyY != EntityView.STICKY_NONE && stickyYAlpha != 1f) {
                    stickyYAlpha = Math.min(1f, stickyYAlpha + dt / STICKY_DURATION);
                    invalidate();
                } else if (stickyY == EntityView.STICKY_NONE && stickyYAlpha != 0f) {
                    stickyYAlpha = Math.max(0f, stickyYAlpha - dt / STICKY_DURATION);
                    invalidate();
                }

                if (stickyYAlpha != 0f) {
                    linePaint.setAlpha((int) (stickyYAlpha * 0xFF));
                    float y = getMeasuredHeight() / 2f;
                    canvas.drawLine(0, y, getMeasuredWidth(), y, linePaint);
                }
                if (stickyXAlpha != 0f) {
                    linePaint.setAlpha((int) (stickyXAlpha * 0xFF));
                    float x = getMeasuredWidth() / 2f;
                    canvas.drawLine(x, 0, x, getMeasuredHeight(), linePaint);
                }
            }
        };
        addView(entitiesView);

        if (entities != null && !entities.isEmpty()) {
            for (int a = 0, N = entities.size(); a < N; a++) {
                VideoEditedInfo.MediaEntity entity = entities.get(a);
                EntityView view;
                if (entity.type == 0) {
                    StickerView stickerView = createSticker(entity.parentObject, entity.document, false);
                    if ((entity.subType & 2) != 0) {
                        stickerView.mirror();
                    }
                    view = stickerView;
                    ViewGroup.LayoutParams layoutParams = view.getLayoutParams();
                    layoutParams.width = entity.viewWidth;
                    layoutParams.height = entity.viewHeight;
                } else if (entity.type == 1) {
                    TextPaintView textPaintView = createText(false);
                    textPaintView.setType(entity.subType);
                    textPaintView.setTypeface(entity.textTypeface);
                    textPaintView.setBaseFontSize(entity.fontSize);
                    SpannableString text = new SpannableString(entity.text);
                    for (VideoEditedInfo.EmojiEntity e : entity.entities) {
                        text.setSpan(new AnimatedEmojiSpan(e.document_id, textPaintView.getFontMetricsInt()), e.offset, e.offset + e.length, Spanned.SPAN_EXCLUSIVE_EXCLUSIVE);
                    }
                    CharSequence charSequence = text;
                    charSequence = Emoji.replaceEmoji(charSequence, textPaintView.getFontMetricsInt(), (int) (textPaintView.getFontSize() * .8f), false);
                    textPaintView.setText(charSequence);
                    setTextAlignment(textPaintView, entity.textAlign);
                    Swatch swatch = textPaintView.getSwatch();
                    swatch.color = entity.color;
                    textPaintView.setSwatch(swatch);
                    view = textPaintView;
                } else {
                    continue;
                }
                view.setX(entity.x * paintingSize.width - entity.viewWidth * (1 - entity.scale) / 2);
                view.setY(entity.y * paintingSize.height - entity.viewHeight * (1 - entity.scale) / 2);
                view.setPosition(new Point(view.getX() + entity.viewWidth / 2f, view.getY() + entity.viewHeight / 2f));
                view.setScaleX(entity.scale);
                view.setScaleY(entity.scale);
                view.setRotation((float) (-entity.rotation / Math.PI * 180));
            }
        }
        entitiesView.setVisibility(INVISIBLE);

        selectionContainerView = new FrameLayout(context) {
            @SuppressLint("ClickableViewAccessibility")
            @Override
            public boolean onTouchEvent(MotionEvent event) {
                return false;
            }
        };
        addView(selectionContainerView);

        topLayout = new FrameLayout(context);
        topLayout.setPadding(AndroidUtilities.dp(12), AndroidUtilities.dp(12), AndroidUtilities.dp(12), AndroidUtilities.dp(12));
        topLayout.setBackground(new GradientDrawable(GradientDrawable.Orientation.TOP_BOTTOM, new int [] {0xff000000, 0x00000000} ));
        addView(topLayout, LayoutHelper.createFrame(LayoutHelper.MATCH_PARENT, LayoutHelper.WRAP_CONTENT, Gravity.TOP));

        undoButton = new ImageView(context);
        undoButton.setImageResource(R.drawable.photo_undo2);
        undoButton.setPadding(AndroidUtilities.dp(3), AndroidUtilities.dp(3), AndroidUtilities.dp(3), AndroidUtilities.dp(3));
        undoButton.setBackground(Theme.createSelectorDrawable(Theme.ACTION_BAR_WHITE_SELECTOR_COLOR));
        undoButton.setOnClickListener(v -> {
            if (renderView != null && renderView.getCurrentBrush() instanceof Brush.Shape) {
                renderView.clearShape();
                paintToolsView.setSelectedIndex(1);
                onBrushSelected(Brush.BRUSHES_LIST.get(0));
            } else {
                undoStore.undo();
            }
        });
        undoButton.setAlpha(0.6f);
        undoButton.setClickable(false);
        topLayout.addView(undoButton, LayoutHelper.createFrame(32, 32, Gravity.TOP | Gravity.LEFT, 12, 0, 0, 0));

        zoomOutButton = new LinearLayout(context);
        zoomOutButton.setOrientation(LinearLayout.HORIZONTAL);
        zoomOutButton.setBackground(Theme.createSelectorDrawable(0x30ffffff, Theme.RIPPLE_MASK_ROUNDRECT_6DP));
        zoomOutButton.setPadding(AndroidUtilities.dp(8), 0, AndroidUtilities.dp(8), 0);
        zoomOutText = new TextView(context);
        zoomOutText.setTextColor(Color.WHITE);
        zoomOutText.setTypeface(AndroidUtilities.getTypeface(AndroidUtilities.TYPEFACE_ROBOTO_MEDIUM));
        zoomOutText.setTextSize(TypedValue.COMPLEX_UNIT_DIP, 16);
        zoomOutText.setText(LocaleController.getString(R.string.PhotoEditorZoomOut));
        zoomOutImage = new ImageView(context);
        zoomOutImage.setImageResource(R.drawable.photo_zoomout);
        zoomOutButton.addView(zoomOutImage, LayoutHelper.createLinear(24, 24, Gravity.CENTER_VERTICAL, 0, 0, 8, 0));
        zoomOutButton.addView(zoomOutText, LayoutHelper.createLinear(LayoutHelper.WRAP_CONTENT, LayoutHelper.WRAP_CONTENT, Gravity.CENTER_VERTICAL));
        zoomOutButton.setAlpha(0);
        zoomOutButton.setOnClickListener(e -> {
            PhotoViewer.getInstance().zoomOut();
        });
        topLayout.addView(zoomOutButton, LayoutHelper.createFrame(LayoutHelper.WRAP_CONTENT, 32, Gravity.CENTER));

        undoAllButton = new TextView(context);
        undoAllButton.setBackground(Theme.createSelectorDrawable(0x30ffffff, Theme.RIPPLE_MASK_ROUNDRECT_6DP));
        undoAllButton.setPadding(AndroidUtilities.dp(8), 0, AndroidUtilities.dp(8), 0);
        undoAllButton.setText(LocaleController.getString(R.string.PhotoEditorClearAll));
        undoAllButton.setGravity(Gravity.CENTER_VERTICAL);
        undoAllButton.setTextColor(Color.WHITE);
        undoAllButton.setTypeface(AndroidUtilities.getTypeface(AndroidUtilities.TYPEFACE_ROBOTO_MEDIUM));
        undoAllButton.setTextSize(TypedValue.COMPLEX_UNIT_DIP, 16);
        undoAllButton.setOnClickListener(v -> {
            if (!undoStore.canUndo()) {
                return;
            }
            if (renderView != null && renderView.getCurrentBrush() instanceof Brush.Shape) {
                renderView.clearShape();
                paintToolsView.setSelectedIndex(1);
                onBrushSelected(Brush.BRUSHES_LIST.get(0));
            }
            renderView.clearAll();
            undoStore.reset();
            entitiesView.removeAllViews();
        });
        undoAllButton.setAlpha(0.6f);
        topLayout.addView(undoAllButton, LayoutHelper.createFrame(LayoutHelper.WRAP_CONTENT, 32, Gravity.RIGHT, 0, 0, 4, 0));

        cancelTextButton = new TextView(context);
        cancelTextButton.setBackground(Theme.createSelectorDrawable(0x30ffffff, Theme.RIPPLE_MASK_ROUNDRECT_6DP));
        cancelTextButton.setText(LocaleController.getString(R.string.Clear));
        cancelTextButton.setPadding(AndroidUtilities.dp(8), 0, AndroidUtilities.dp(8), 0);
        cancelTextButton.setGravity(Gravity.CENTER_VERTICAL);
        cancelTextButton.setTextColor(Color.WHITE);
        cancelTextButton.setTypeface(AndroidUtilities.getTypeface(AndroidUtilities.TYPEFACE_ROBOTO_MEDIUM));
        cancelTextButton.setTextSize(TypedValue.COMPLEX_UNIT_DIP, 16);
        cancelTextButton.setOnClickListener(v -> {
            if (currentEntityView instanceof TextPaintView) {
                AndroidUtilities.hideKeyboard(((TextPaintView) currentEntityView).getFocusedView());
            }
            if (emojiViewVisible) {
                hideEmojiPopup(false);
            }
            removeEntity(currentEntityView);
            selectEntity(null);
        });
        cancelTextButton.setAlpha(0);
        cancelTextButton.setVisibility(View.GONE);
        topLayout.addView(cancelTextButton, LayoutHelper.createFrame(LayoutHelper.WRAP_CONTENT, 32, Gravity.LEFT | Gravity.TOP, 4, 0, 0, 0));

        doneTextButton = new TextView(context);
        doneTextButton.setBackground(Theme.createSelectorDrawable(0x30ffffff, Theme.RIPPLE_MASK_ROUNDRECT_6DP));
        doneTextButton.setText(LocaleController.getString(R.string.Done));
        doneTextButton.setPadding(AndroidUtilities.dp(8), 0, AndroidUtilities.dp(8), 0);
        doneTextButton.setGravity(Gravity.CENTER_VERTICAL);
        doneTextButton.setTextColor(Color.WHITE);
        doneTextButton.setTypeface(AndroidUtilities.getTypeface(AndroidUtilities.TYPEFACE_ROBOTO_MEDIUM));
        doneTextButton.setTextSize(TypedValue.COMPLEX_UNIT_DIP, 16);
        doneTextButton.setOnClickListener(v -> {
            selectEntity(null);
        });
        doneTextButton.setAlpha(0);
        doneTextButton.setVisibility(View.GONE);
        topLayout.addView(doneTextButton, LayoutHelper.createFrame(LayoutHelper.WRAP_CONTENT, 32, Gravity.RIGHT, 0, 0, 4, 0));

        bottomLayout = new FrameLayout(context) {
            private float lastRainbowX, lastRainbowY;
            private Path path = new Path();

            {
                setWillNotDraw(false);
                colorPickerRainbowPaint.setStyle(Paint.Style.STROKE);
                colorPickerRainbowPaint.setStrokeWidth(AndroidUtilities.dp(2));
            }

            private void checkRainbow(float cx, float cy) {
                if (cx != lastRainbowX || cy != lastRainbowY) {
                    lastRainbowX = cx;
                    lastRainbowY = cy;

                    int[] colors = {
                            0xffeb4b4b,
                            0xffee82ee,
                            0xff6080e4,
                            Color.CYAN,
                            0xff8fce00,
                            Color.YELLOW,
                            0xffffa500,
                            0xffeb4b4b
                    };
                    colorPickerRainbowPaint.setShader(new SweepGradient(cx, cy, colors, null));
                }
            }

            @Override
            public void setTranslationY(float translationY) {
                super.setTranslationY(translationY);
                if (overlayLayout != null) {
                    overlayLayout.invalidate();
                }
            }

            @Override
            protected void onDraw(Canvas canvas) {
                super.onDraw(canvas);

                ViewGroup barView = getBarView();
                AndroidUtilities.rectTmp.set(
                    AndroidUtilities.lerp(barView.getLeft(), colorsListView.getLeft(), toolsTransformProgress),
                    AndroidUtilities.lerp(barView.getTop(), colorsListView.getTop(), toolsTransformProgress),
                    AndroidUtilities.lerp(barView.getRight(), colorsListView.getRight(), toolsTransformProgress),
                    AndroidUtilities.lerp(barView.getBottom(), colorsListView.getBottom(), toolsTransformProgress)
                );
                final float radius = AndroidUtilities.lerp(AndroidUtilities.dp(32), AndroidUtilities.dp(24), toolsTransformProgress);
                canvas.drawRoundRect(AndroidUtilities.rectTmp, radius, radius, toolsPaint);

                if (barView != null && barView.getChildCount() >= 1 && toolsTransformProgress != 1f) {
                    canvas.save();
                    canvas.translate(barView.getLeft(), barView.getTop());

                    View child = barView.getChildAt(0);
                    if (barView instanceof PaintTextOptionsView) {
                        child = ((PaintTextOptionsView) barView).getColorClickableView();
                    }

                    if (child.getAlpha() != 0f) {
                        canvas.scale(child.getScaleX(), child.getScaleY(), child.getPivotX(), child.getPivotY());

                        colorPickerRainbowPaint.setAlpha((int) ((1f - toolsTransformProgress) * child.getAlpha() * 0xFF));

                        int childWidth = child.getWidth() - child.getPaddingLeft() - child.getPaddingRight();
                        int childHeight = child.getHeight() - child.getPaddingTop() - child.getPaddingBottom();
                        float cx = child.getX() + child.getPaddingLeft() + childWidth / 2f, cy = child.getY() + child.getPaddingTop() + childHeight / 2f;
                        if (tabsNewSelectedIndex != -1) {
                            ViewGroup barView2 = (ViewGroup) getBarView(tabsNewSelectedIndex);
                            View newView = (barView2 == null ? barView : barView2).getChildAt(0);
                            if (barView2 instanceof PaintTextOptionsView) {
                                newView = ((PaintTextOptionsView) barView2).getColorClickableView();
                            }
                            cx = AndroidUtilities.lerp(cx, newView.getX() + newView.getPaddingLeft() + (newView.getWidth() - newView.getPaddingLeft() - newView.getPaddingRight()) / 2f, tabsSelectionProgress);
                            cy = AndroidUtilities.lerp(cy, newView.getY() + newView.getPaddingTop() + (newView.getHeight() - newView.getPaddingTop() - newView.getPaddingBottom()) / 2f, tabsSelectionProgress);
                        }
                        if (colorsListView != null && colorsListView.getChildCount() > 0) {
                            View animateToView = colorsListView.getChildAt(0);
                            cx = AndroidUtilities.lerp(cx, colorsListView.getX() - barView.getLeft() + animateToView.getX() + animateToView.getWidth() / 2f, toolsTransformProgress);
                            cy = AndroidUtilities.lerp(cy, colorsListView.getY() - barView.getTop() + animateToView.getY() + animateToView.getHeight() / 2f, toolsTransformProgress);
                        }
                        checkRainbow(cx, cy);

                        float rad = Math.min(childWidth, childHeight) / 2f - AndroidUtilities.dp(0.5f);
                        if (colorsListView != null && colorsListView.getChildCount() > 0) {
                            View animateToView = colorsListView.getChildAt(0);
                            rad = AndroidUtilities.lerp(rad, Math.min(animateToView.getWidth() - animateToView.getPaddingLeft() - animateToView.getPaddingRight(), animateToView.getHeight() - animateToView.getPaddingTop() - animateToView.getPaddingBottom()) / 2f - AndroidUtilities.dp(2f), toolsTransformProgress);
                        }
                        AndroidUtilities.rectTmp.set(cx - rad, cy - rad, cx + rad, cy + rad);
                        canvas.drawArc(AndroidUtilities.rectTmp, 0, 360, false, colorPickerRainbowPaint);

                        colorSwatchPaint.setColor(colorSwatch.color);
                        colorSwatchPaint.setAlpha((int) (colorSwatchPaint.getAlpha() * child.getAlpha()));
                        colorSwatchOutlinePaint.setColor(colorSwatch.color);
                        colorSwatchOutlinePaint.setAlpha((int) (0xFF * child.getAlpha()));

                        float rad2 = rad - AndroidUtilities.dp(3f);
                        PaintColorsListView.drawColorCircle(canvas, cx, cy, rad2, colorSwatchPaint.getColor());

                        colorSwatchOutlinePaint.setAlpha((int) (colorSwatchOutlinePaint.getAlpha() * toolsTransformProgress * child.getAlpha()));
                        canvas.drawCircle(cx, cy, rad - (AndroidUtilities.dp(3f) + colorSwatchOutlinePaint.getStrokeWidth()) * (1f - toolsTransformProgress), colorSwatchOutlinePaint);
                    }

                    canvas.restore();
                }
            }
        };
        bottomLayout.setPadding(AndroidUtilities.dp(8), AndroidUtilities.dp(8), AndroidUtilities.dp(8), 0);
        bottomLayout.setBackground(new GradientDrawable(GradientDrawable.Orientation.TOP_BOTTOM, new int [] {0x00000000, 0x80000000} ));
        addView(bottomLayout, LayoutHelper.createFrame(LayoutHelper.MATCH_PARENT, 44 + 60, Gravity.BOTTOM));

        paintToolsView = new PaintToolsView(context, originalBitmap != null);
        paintToolsView.setPadding(AndroidUtilities.dp(16), 0, AndroidUtilities.dp(16), 0);
        paintToolsView.setDelegate(this);
//        paintToolsView.setSelectedIndex(MathUtils.clamp(palette.getCurrentBrush(), 0, Brush.BRUSHES_LIST.size()) + 1);
        paintToolsView.setSelectedIndex(1);
        bottomLayout.addView(paintToolsView, LayoutHelper.createFrame(LayoutHelper.MATCH_PARENT, 48));

        textOptionsView = new PaintTextOptionsView(context);
        textOptionsView.setPadding(AndroidUtilities.dp(16), 0, AndroidUtilities.dp(16), 0);
        textOptionsView.setVisibility(GONE);
        textOptionsView.setDelegate(this);
        textOptionsView.setAlignment(PersistColorPalette.getInstance(currentAccount).getCurrentAlignment());
        bottomLayout.addView(textOptionsView, LayoutHelper.createFrame(LayoutHelper.MATCH_PARENT, 48));

        overlayLayout = new FrameLayout(context) {
            {
                setWillNotDraw(false);
            }

            @Override
            public boolean onTouchEvent(MotionEvent event) {
                if (event.getActionMasked() == MotionEvent.ACTION_DOWN && isTypefaceMenuShown) {
                    showTypefaceMenu(false);
                    return true;
                }
                return super.onTouchEvent(event);
            }

            @Override
            protected void onDraw(Canvas canvas) {
                super.onDraw(canvas);

                typefaceMenuOutlinePaint.setAlpha((int) (0xFF * 0.4f * textOptionsView.getAlpha() * (1f - typefaceMenuTransformProgress)));

                textOptionsView.getTypefaceCellBounds(AndroidUtilities.rectTmp);
                float yOffset = bottomLayout.getTop() + textOptionsView.getTop() + bottomLayout.getTranslationY() + textOptionsView.getTranslationY();
                AndroidUtilities.rectTmp.set(AndroidUtilities.lerp(AndroidUtilities.rectTmp.left, typefaceListView.getLeft(), typefaceMenuTransformProgress),
                        AndroidUtilities.lerp(yOffset + AndroidUtilities.rectTmp.top, typefaceListView.getTop() - typefaceListView.getTranslationY(), typefaceMenuTransformProgress),
                        AndroidUtilities.lerp(AndroidUtilities.rectTmp.right, typefaceListView.getRight(), typefaceMenuTransformProgress),
                        AndroidUtilities.lerp(yOffset + AndroidUtilities.rectTmp.bottom, typefaceListView.getBottom() - typefaceListView.getTranslationY(), typefaceMenuTransformProgress));
                float rad = AndroidUtilities.dp(AndroidUtilities.lerp(32, 16, typefaceMenuTransformProgress));

                int alpha = typefaceMenuBackgroundPaint.getAlpha();
                typefaceMenuBackgroundPaint.setAlpha((int) (alpha * typefaceMenuTransformProgress));
                canvas.drawRoundRect(AndroidUtilities.rectTmp, rad, rad, typefaceMenuBackgroundPaint);
                typefaceMenuBackgroundPaint.setAlpha(alpha);

                canvas.drawRoundRect(AndroidUtilities.rectTmp, rad, rad, typefaceMenuOutlinePaint);
            }
        };
        addView(overlayLayout, LayoutHelper.createFrame(LayoutHelper.MATCH_PARENT, LayoutHelper.MATCH_PARENT));

        typefaceListView = new PaintTypefaceListView(context);
        typefaceListView.setVisibility(GONE);
        typefaceListView.setOnItemClickListener((view, position) -> {
            PaintTypeface typeface = PaintTypeface.get().get(position);
            textOptionsView.setTypeface(typeface.getKey());
            onTypefaceSelected(typeface);
            showTypefaceMenu(false);
        });
        textOptionsView.setTypefaceListView(typefaceListView);
        overlayLayout.addView(typefaceListView, LayoutHelper.createFrame(LayoutHelper.WRAP_CONTENT, LayoutHelper.WRAP_CONTENT, Gravity.RIGHT | Gravity.BOTTOM, 0, 0, 8, 8));

        typefaceMenuOutlinePaint.setStyle(Paint.Style.STROKE);
        typefaceMenuOutlinePaint.setColor(0x66FFFFFF);
        typefaceMenuOutlinePaint.setStrokeWidth(Math.max(2, AndroidUtilities.dp(1)));

        typefaceMenuBackgroundPaint.setColor(getThemedColor(Theme.key_actionBarDefaultSubmenuBackground));

        colorsListView = new PaintColorsListView(context) {
            private Path path = new Path();

            @Override
            public void draw(Canvas c) {
                ViewGroup barView = getBarView();
                AndroidUtilities.rectTmp.set(
                    AndroidUtilities.lerp(barView.getLeft() - getLeft(), 0, toolsTransformProgress),
                    AndroidUtilities.lerp(barView.getTop() - getTop(), 0, toolsTransformProgress),
                    AndroidUtilities.lerp(barView.getRight() - getLeft(), getWidth(), toolsTransformProgress),
                    AndroidUtilities.lerp(barView.getBottom() - getTop(), getHeight(), toolsTransformProgress)
                );

                path.rewind();
                path.addRoundRect(AndroidUtilities.rectTmp, AndroidUtilities.dp(32), AndroidUtilities.dp(32), Path.Direction.CW);

                c.save();
                c.clipPath(path);
                super.draw(c);
                c.restore();
            }
        };
        colorsListView.setVisibility(GONE);
        colorsListView.setColorPalette(PersistColorPalette.getInstance(currentAccount));
        colorsListView.setColorListener(color -> {
            setNewColor(color);
            showColorList(false);
        });
        bottomLayout.addView(colorsListView, LayoutHelper.createFrame(LayoutHelper.MATCH_PARENT, 84, Gravity.TOP, 56, 0, 56, 6));

        setupTabsLayout(context);

        cancelButton = new PaintCancelView(context);
        cancelButton.setPadding(AndroidUtilities.dp(8), AndroidUtilities.dp(8), AndroidUtilities.dp(8), AndroidUtilities.dp(8));
        cancelButton.setBackground(Theme.createSelectorDrawable(Theme.ACTION_BAR_WHITE_SELECTOR_COLOR));
        bottomLayout.addView(cancelButton, LayoutHelper.createFrame(32, 32, Gravity.BOTTOM | Gravity.LEFT, 12, 0, 0, 4));

        doneButton = new PaintDoneView(context);
        doneButton.setPadding(AndroidUtilities.dp(8), AndroidUtilities.dp(8), AndroidUtilities.dp(8), AndroidUtilities.dp(8));
        doneButton.setBackground(Theme.createSelectorDrawable(Theme.ACTION_BAR_WHITE_SELECTOR_COLOR));
        doneButton.setOnClickListener(v -> {
            if (isColorListShown) {
                new ColorPickerBottomSheet(context, this.resourcesProvider).setColor(colorSwatch.color).setPipetteDelegate(new ColorPickerBottomSheet.PipetteDelegate() {
                    private boolean hasPipette;

                    @Override
                    public void onStartColorPipette() {
                        hasPipette = true;
                    }

                    @Override
                    public void onStopColorPipette() {
                        hasPipette = false;
                    }

                    @Override
                    public ViewGroup getContainerView() {
                        return pipetteContainerLayout;
                    }

                    @Override
                    public View getSnapshotDrawingView() {
                        return LPhotoPaintView.this;
                    }

                    @Override
                    public void onDrawImageOverCanvas(Bitmap bitmap, Canvas canvas) {
                        Matrix matrix = renderView.getMatrix();
                        canvas.save();
                        canvas.translate(renderView.getX(), renderView.getY());
                        canvas.concat(matrix);
                        canvas.scale(renderView.getWidth() / (float) originalBitmap.getWidth(), renderView.getHeight() / (float) originalBitmap.getHeight(), 0, 0);
                        canvas.drawBitmap(originalBitmap, 0, 0, null);
                        canvas.restore();
                    }

                    @Override
                    public boolean isPipetteVisible() {
                        return hasPipette;
                    }

                    @Override
                    public boolean isPipetteAvailable() {
                        // TODO: Get bitmap from VideoPlayer to support videos
                        return originalBitmap != null;
                    }

                    @Override
                    public void onColorSelected(int color) {
                        showColorList(false);

                        PersistColorPalette.getInstance(currentAccount).selectColor(color);
                        PersistColorPalette.getInstance(currentAccount).saveColors();
                        setNewColor(color);
                        colorsListView.getAdapter().notifyDataSetChanged();
                    }
                }).setColorListener(color -> {
                    PersistColorPalette.getInstance(currentAccount).selectColor(color);
                    PersistColorPalette.getInstance(currentAccount).saveColors();
                    setNewColor(color);
                    colorsListView.getAdapter().notifyDataSetChanged();
                }).show();
                return;
            }
            if (onDoneButtonClickedListener != null) {
                onDoneButtonClickedListener.run();
            }
        });
        bottomLayout.addView(doneButton, LayoutHelper.createFrame(32, 32, Gravity.BOTTOM | Gravity.RIGHT, 0, 0, 12, 4));

        weightChooserView = new PaintWeightChooserView(context);
        weightChooserView.setColorSwatch(colorSwatch);
        weightChooserView.setRenderView(renderView);
        weightChooserView.setValueOverride(weightDefaultValueOverride);
        colorSwatch.brushWeight = weightDefaultValueOverride.get();
        weightChooserView.setOnUpdate(()-> {
            setCurrentSwatch(colorSwatch, true);
            PersistColorPalette.getInstance(currentAccount).setCurrentWeight(colorSwatch.brushWeight);
        });
        addView(weightChooserView, LayoutHelper.createFrame(LayoutHelper.MATCH_PARENT, LayoutHelper.MATCH_PARENT));

        pipetteContainerLayout = new FrameLayout(context);
        addView(pipetteContainerLayout, LayoutHelper.createFrame(LayoutHelper.MATCH_PARENT, LayoutHelper.MATCH_PARENT));

        colorSwatchOutlinePaint.setStyle(Paint.Style.STROKE);
        colorSwatchOutlinePaint.setStrokeWidth(AndroidUtilities.dp(2));

        setCurrentSwatch(colorSwatch, true);
//        onBrushSelected(Brush.BRUSHES_LIST.get(MathUtils.clamp(palette.getCurrentBrush(), 0, Brush.BRUSHES_LIST.size())));
        onBrushSelected(Brush.BRUSHES_LIST.get(0));
        updateColors();

        if (Build.VERSION.SDK_INT >= Build.VERSION_CODES.Q) {
            setSystemGestureExclusionRects(Arrays.asList(new Rect(0, (int) (AndroidUtilities.displaySize.y * .35f), AndroidUtilities.dp(100), (int) (AndroidUtilities.displaySize.y * .65))));
        }
    }

    private void setNewColor(int color) {
        int wasColor = colorSwatch.color;
        colorSwatch.color = color;
        setCurrentSwatch(colorSwatch, true);

        ValueAnimator animator = ValueAnimator.ofFloat(0, 1).setDuration(150);
        animator.addUpdateListener(animation -> {
            float val = (float) animation.getAnimatedValue();

            colorSwatch.color = ColorUtils.blendARGB(wasColor, color, val);
            bottomLayout.invalidate();
        });
        animator.start();
    }

    private float pany;
    public void translateY(float ty) {
        if (Math.abs(ty - pany) > 0.1f) {
            pany = ty;
            setTransform(scale, inputTransformX, inputTransformY, imageWidth, imageHeight);
        }
    }

    public boolean isCurrentText() {
        return currentEntityView instanceof TextPaintView;
    }

    public float getSelectedEntityCenterY() {
        if (currentEntityView == null) {
            return getY() + entitiesView.getTop() + entitiesView.getMeasuredHeight() / 2f;
        }
        return getY() + entitiesView.getTop() + currentEntityView.getPositionY();
    }

    private TextPaintView createText(boolean select) {
        onTextAdd();

        Size paintingSize = getPaintingSize();
        Point position = startPositionRelativeToEntity(null);
        TextPaintView view = new TextPaintView(getContext(), position, (int) (paintingSize.width / 9), "", colorSwatch, selectedTextType);
        if (position.x == entitiesView.getMeasuredWidth() / 2f) {
            view.setStickyX(EntityView.STICKY_CENTER);
        }
        if (position.y == entitiesView.getMeasuredHeight() / 2f) {
            view.setStickyY(EntityView.STICKY_CENTER);
        }
        view.setDelegate(this);
        view.setMaxWidth((int) (paintingSize.width - 20));
        view.setTypeface(PersistColorPalette.getInstance(currentAccount).getCurrentTypeface());
        view.setType(PersistColorPalette.getInstance(currentAccount).getCurrentTextType());
        entitiesView.addView(view, LayoutHelper.createFrame(LayoutHelper.WRAP_CONTENT, LayoutHelper.WRAP_CONTENT));
        if (currentCropState != null) {
            view.scale(1.0f / currentCropState.cropScale);
            view.rotate(-(currentCropState.transformRotation + currentCropState.cropRotate));
        }

        if (select) {
            registerRemovalUndo(view);

            view.beginEditing();
            selectEntity(view, false);
            view.getFocusedView().requestFocus();
            AndroidUtilities.showKeyboard(view.getFocusedView());
            editingText = true;
            textOptionsView.setAlignment(PersistColorPalette.getInstance(currentAccount).getCurrentAlignment(), true);
            textOptionsView.setOutlineType(PersistColorPalette.getInstance(currentAccount).getCurrentTextType());
        }
        return view;
    }

    @Override
    public void setOnDoneButtonClickedListener(Runnable callback) {
        onDoneButtonClickedListener = callback;
    }

    private void editSelectedTextEntity() {
        if (!(currentEntityView instanceof TextPaintView) || editingText) {
            return;
        }

        TextPaintView textPaintView = (TextPaintView) currentEntityView;
        editingText = true;

        textPaintView.beginEditing();
        View view = textPaintView.getFocusedView();
        view.requestFocus();
        AndroidUtilities.showKeyboard(view);
    }

    private boolean zoomOutVisible = false;
    @Override
    public void updateZoom(boolean zoomedOut) {
        boolean shouldBeVisible = !zoomedOut;
        if (zoomOutVisible != shouldBeVisible) {
            zoomOutVisible = shouldBeVisible;
            zoomOutButton.animate().cancel();
            zoomOutButton.animate().alpha(zoomedOut ? 0f : 1f).setInterpolator(CubicBezierInterpolator.EASE_OUT_QUINT).setDuration(240).start();
        }
    }

    private boolean selectEntity(EntityView entityView) {
        return selectEntity(entityView, true);
    }

    private boolean selectEntity(EntityView entityView, boolean changeOptions) {
        boolean changed = false;

        boolean animatingToTextTab = false;
        if (entityView instanceof TextPaintView && (tabsNewSelectedIndex == -1 && tabsSelectedIndex != 2 || tabsNewSelectedIndex != -1 && tabsNewSelectedIndex != 2)) {
            if (tabsSelectionAnimator != null && tabsNewSelectedIndex != 2) {
                tabsSelectionAnimator.cancel();
            }
            if (isColorListShown) {
                showColorList(false);
            }
            switchTab(2);
            animatingToTextTab = true;
        }

        if (entityView instanceof TextPaintView && changeOptions) {
            int align;
            switch (((TextPaintView) entityView).getEditText().getGravity()) {
                default:
                case Gravity.LEFT | Gravity.CENTER_VERTICAL:
                    align = PaintTextOptionsView.ALIGN_LEFT;
                    break;
                case Gravity.CENTER:
                    align = PaintTextOptionsView.ALIGN_CENTER;
                    break;
                case Gravity.RIGHT | Gravity.CENTER_VERTICAL:
                    align = PaintTextOptionsView.ALIGN_RIGHT;
                    break;
            }
            textOptionsView.setAlignment(align);
            textOptionsView.setTypeface(((TextPaintView) entityView).getTypeface().getKey());
            textOptionsView.setOutlineType(((TextPaintView) entityView).getType(), true);
            overlayLayout.invalidate();
        }

        if (currentEntityView != null) {
            if (currentEntityView == entityView) {
                if (!editingText) {
                    showMenuForEntity(currentEntityView);
                } else if (currentEntityView instanceof TextPaintView) {
                    AndroidUtilities.showKeyboard(((TextPaintView) currentEntityView).getFocusedView());
                    hideEmojiPopup(false);
                }
                return true;
            } else {
                currentEntityView.deselect();
                if (currentEntityView instanceof TextPaintView) {
                    ((TextPaintView) currentEntityView).endEditing();
                    if (!(entityView instanceof TextPaintView)) {
                        editingText = false;
                        AndroidUtilities.hideKeyboard(((TextPaintView) currentEntityView).getFocusedView());
                        hideEmojiPopup(false);
                    }
                }
            }
            changed = true;
        }

        EntityView oldEntity = currentEntityView;
        currentEntityView = entityView;
        if (oldEntity instanceof TextPaintView) {
            TextPaintView textPaintView = (TextPaintView) oldEntity;
            if (TextUtils.isEmpty(textPaintView.getText())) {
                removeEntity(oldEntity);
            }
        }

        if (currentEntityView != null) {
            currentEntityView.select(selectionContainerView);
            entitiesView.bringChildToFront(currentEntityView);

            if (currentEntityView instanceof TextPaintView) {
                TextPaintView textPaintView = (TextPaintView) currentEntityView;
                textPaintView.getSwatch().brushWeight = colorSwatch.brushWeight;
                setCurrentSwatch(textPaintView.getSwatch(), true);

                float base = (int) (paintingSize.width / 9);
                weightChooserView.setValueOverride(new PaintWeightChooserView.ValueOverride() {
                    @Override
                    public float get() {
                        return textPaintView.getBaseFontSize() / base;
                    }

                    @Override
                    public void set(float val) {
                        textPaintView.setBaseFontSize((int) (base * val));
                    }
                });
                weightChooserView.setShowPreview(false);
            } else {
                weightChooserView.setValueOverride(weightDefaultValueOverride);
                weightChooserView.setShowPreview(true);
                colorSwatch.brushWeight = weightDefaultValueOverride.get();
                setCurrentSwatch(colorSwatch, true);
            }

            changed = true;
        } else {
            if (tabsSelectionAnimator != null && tabsNewSelectedIndex != 0) {
                tabsSelectionAnimator.cancel();
            }
            if (isColorListShown) {
                showColorList(false);
            }
            switchTab(0);

            weightChooserView.setValueOverride(weightDefaultValueOverride);
            weightChooserView.setShowPreview(true);
            colorSwatch.brushWeight = weightDefaultValueOverride.get();
            setCurrentSwatch(colorSwatch, true);
        }

        return changed;
    }

    @Override
    protected boolean drawChild(Canvas canvas, View child, long drawingTime) {
        boolean restore = false;
        if ((child == renderView || child == renderInputView || child == entitiesView || child == selectionContainerView) && currentCropState != null) {
            canvas.save();

            int status = (Build.VERSION.SDK_INT >= 21 && !inBubbleMode ? AndroidUtilities.statusBarHeight : 0);
            int actionBarHeight = ActionBar.getCurrentActionBarHeight();
            int actionBarHeight2 = actionBarHeight + status;

            int vw = child.getMeasuredWidth();
            int vh = child.getMeasuredHeight();
            int tr = currentCropState.transformRotation;
            if (tr == 90 || tr == 270) {
                int temp = vw;
                vw = vh;
                vh = temp;
            }

            int w = (int) (vw * currentCropState.cropPw * child.getScaleX() / currentCropState.cropScale);
            int h = (int) (vh * currentCropState.cropPh * child.getScaleY() / currentCropState.cropScale);
            float x = (float) Math.ceil((getMeasuredWidth() - w) / 2f) + transformX;
            float y = (getMeasuredHeight() - actionBarHeight2 - AndroidUtilities.dp(48) + getAdditionalBottom() - h) / 2f + AndroidUtilities.dp(8) + status + transformY;

            canvas.clipRect(Math.max(0, x), Math.max(0, y), Math.min(x + w, getMeasuredWidth()), Math.min(getMeasuredHeight(), y + h));
            restore = true;
        }
        boolean result = super.drawChild(canvas, child, drawingTime);
        if (restore) {
            canvas.restore();
        }
        return result;
    }

    private ViewGroup getBarView() {
        return tabsSelectedIndex == 2 ? textOptionsView : paintToolsView;
    }

    private void setupTabsLayout(Context context) {
        tabsLayout = new LinearLayout(context) {
            Paint linePaint = new Paint(Paint.ANTI_ALIAS_FLAG);

            {
                linePaint.setStrokeWidth(AndroidUtilities.dp(2));
                linePaint.setStyle(Paint.Style.STROKE);
                linePaint.setStrokeCap(Paint.Cap.ROUND);

                setWillNotDraw(false);
            }

            @Override
            protected void onDraw(Canvas canvas) {
                super.onDraw(canvas);

                TextView selectedTab = (TextView) getChildAt(tabsSelectedIndex);
                TextView newSelectedTab = tabsNewSelectedIndex != -1 ? (TextView) getChildAt(tabsNewSelectedIndex) : null;
                linePaint.setColor(selectedTab.getCurrentTextColor());
                float y = selectedTab.getY() + selectedTab.getHeight() - selectedTab.getPaddingBottom() + AndroidUtilities.dp(3);
                Layout layout = selectedTab.getLayout();
                Layout newLayout = newSelectedTab != null ? newSelectedTab.getLayout() : null;
                float pr = newLayout == null ? 0 : CubicBezierInterpolator.DEFAULT.getInterpolation(tabsSelectionProgress);
                float x = AndroidUtilities.lerp(selectedTab.getX() + layout.getPrimaryHorizontal(layout.getLineStart(0)), newSelectedTab != null ? newSelectedTab.getX() + newLayout.getPrimaryHorizontal(layout.getLineStart(0)) : 0, pr);
                float width = AndroidUtilities.lerp(layout.getPrimaryHorizontal(layout.getLineEnd(0)) - layout.getPrimaryHorizontal(layout.getLineStart(0)), newLayout != null ? newLayout.getPrimaryHorizontal(newLayout.getLineEnd(0)) - newLayout.getPrimaryHorizontal(newLayout.getLineStart(0)) : 0, pr);
                canvas.drawLine(x, y, x + width, y, linePaint);
            }
        };
        tabsLayout.setClipToPadding(false);
        tabsLayout.setOrientation(LinearLayout.HORIZONTAL);
        bottomLayout.addView(tabsLayout, LayoutHelper.createFrame(LayoutHelper.MATCH_PARENT, 32 + 8, Gravity.BOTTOM, 52, 0, 52, 0));

        drawTab = new TextView(context);
        drawTab.setText(LocaleController.getString(R.string.PhotoEditorDraw).toUpperCase());
        drawTab.setBackground(Theme.createSelectorDrawable(getThemedColor(Theme.key_listSelector), Theme.RIPPLE_MASK_ROUNDRECT_6DP));
        drawTab.setPadding(0, AndroidUtilities.dp(8), 0, AndroidUtilities.dp(8));
        drawTab.setTextColor(Color.WHITE);
        drawTab.setTextSize(TypedValue.COMPLEX_UNIT_DIP, 14);
        drawTab.setGravity(Gravity.CENTER_HORIZONTAL);
        drawTab.setTypeface(AndroidUtilities.getTypeface(AndroidUtilities.TYPEFACE_ROBOTO_MEDIUM));
        drawTab.setSingleLine();
        drawTab.setOnClickListener(v -> {
            if (editingText) {
                selectEntity(null);
            } else {
                switchTab(0);
            }
        });
        tabsLayout.addView(drawTab, LayoutHelper.createLinear(0, LayoutHelper.WRAP_CONTENT, 1f));

        stickerTab = new TextView(context);
        stickerTab.setText(LocaleController.getString(R.string.PhotoEditorSticker).toUpperCase());
        stickerTab.setBackground(Theme.createSelectorDrawable(getThemedColor(Theme.key_listSelector), Theme.RIPPLE_MASK_ROUNDRECT_6DP));
        stickerTab.setPadding(0, AndroidUtilities.dp(8), 0, AndroidUtilities.dp(8));
        stickerTab.setOnClickListener(v -> openStickersView());
        stickerTab.setTextColor(Color.WHITE);
        stickerTab.setTextSize(TypedValue.COMPLEX_UNIT_DIP, 14);
        stickerTab.setGravity(Gravity.CENTER_HORIZONTAL);
        stickerTab.setTypeface(AndroidUtilities.getTypeface(AndroidUtilities.TYPEFACE_ROBOTO_MEDIUM));
        stickerTab.setAlpha(0.6f);
        stickerTab.setSingleLine();
        tabsLayout.addView(stickerTab, LayoutHelper.createLinear(0, LayoutHelper.WRAP_CONTENT, 1f));

        textTab = new TextView(context);
        textTab.setText(LocaleController.getString(R.string.PhotoEditorText).toUpperCase());
        textTab.setBackground(Theme.createSelectorDrawable(getThemedColor(Theme.key_listSelector), Theme.RIPPLE_MASK_ROUNDRECT_6DP));
        textTab.setPadding(0, AndroidUtilities.dp(8), 0, AndroidUtilities.dp(8));
        textTab.setTextColor(Color.WHITE);
        textTab.setTextSize(TypedValue.COMPLEX_UNIT_DIP, 14);
        textTab.setGravity(Gravity.CENTER_HORIZONTAL);
        textTab.setTypeface(AndroidUtilities.getTypeface(AndroidUtilities.TYPEFACE_ROBOTO_MEDIUM));
        textTab.setAlpha(0.6f);
        textTab.setSingleLine();
        textTab.setOnClickListener(v -> {
            switchTab(2);
            if (!(currentEntityView instanceof TextPaintView)) {
                createText(true);
            }
        });
        tabsLayout.addView(textTab, LayoutHelper.createLinear(0, LayoutHelper.WRAP_CONTENT, 1f));
    }

    private View getBarView(int index) {
        if (index == 0)
            return paintToolsView;
        if (index == 2)
            return textOptionsView;
        return null;
    }

    private void switchTab(int index) {
        if (tabsSelectedIndex == index || tabsNewSelectedIndex == index) {
            return;
        }
        if (tabsSelectionAnimator != null) {
            tabsSelectionAnimator.cancel();
        }

        final View view = getBarView(tabsSelectedIndex);
        tabsNewSelectedIndex = index;
        final View newView = getBarView(tabsNewSelectedIndex);

        tabsSelectionAnimator = ValueAnimator.ofFloat(0, 1).setDuration(300);
        tabsSelectionAnimator.setInterpolator(CubicBezierInterpolator.DEFAULT);
        tabsSelectionAnimator.addUpdateListener(animation -> {
            tabsSelectionProgress = (float) animation.getAnimatedValue();
            tabsLayout.invalidate();
            bottomLayout.invalidate();
            overlayLayout.invalidate();

            for (int i = 0; i < tabsLayout.getChildCount(); i++) {
                tabsLayout.getChildAt(i).setAlpha(0.6f + 0.4f * (i == tabsNewSelectedIndex ? tabsSelectionProgress : i == tabsSelectedIndex ? 1f - tabsSelectionProgress : 0f));
            }
            float pr = CubicBezierInterpolator.DEFAULT.getInterpolation(tabsSelectionProgress);

            if (view != null && newView != null) {
                float scale = 0.6f + 0.4f * (1f - pr);
                view.setScaleX(scale);
                view.setScaleY(scale);
                view.setTranslationY(AndroidUtilities.dp(16) * Math.min(pr, 0.25f) / 0.25f);
                view.setAlpha(1f - Math.min(pr, 0.25f) / 0.25f);

                scale = 0.6f + 0.4f * pr;
                newView.setScaleX(scale);
                newView.setScaleY(scale);
                newView.setTranslationY(-AndroidUtilities.dp(16) * Math.min(1f - pr, 0.25f) / 0.25f);
                newView.setAlpha(1f - Math.min(1f - pr, 0.25f) / 0.25f);
            }
        });
        tabsSelectionAnimator.addListener(new AnimatorListenerAdapter() {
            @Override
            public void onAnimationStart(Animator animation) {
                if (view != null && newView != null) {
                    newView.setVisibility(VISIBLE);
                }
                if (index == 2) {
                    weightChooserView.setMinMax(0.5f, 2f);
                } else {
                    Brush brush = renderView.getCurrentBrush();
                    if (brush instanceof Brush.Blurer || brush instanceof Brush.Eraser) {
                        weightChooserView.setMinMax(0.4f, 1.75f);
                    } else {
                        weightChooserView.setMinMax(0.05f, 1f);
                    }
                }
            }

            @Override
            public void onAnimationEnd(Animator animation) {
                tabsSelectedIndex = tabsNewSelectedIndex;
                tabsNewSelectedIndex = -1;
                tabsLayout.invalidate();

                if (view != null && newView != null) {
                    view.setVisibility(GONE);
                }

                if (animation == tabsSelectionAnimator) {
                    tabsSelectionAnimator = null;
                }
            }
        });
        tabsSelectionAnimator.start();
    }

    private void openStickersView() {
        final int wasSelectedIndex = tabsSelectedIndex;
        switchTab(1);
<<<<<<< HEAD
//        postDelayed(() -> {
//            if (facesBitmap != null) {
//                detectFaces();
//            }
//        }, 350);
        StickerMasksAlert stickerMasksAlert = new StickerMasksAlert(getContext(), facesBitmap == null, resourcesProvider) {
=======
        postDelayed(() -> {
            if (facesBitmap != null) {
                detectFaces();
            }
        }, 350);
        EmojiBottomSheet emojiBottomSheet = new EmojiBottomSheet(getContext(), false, resourcesProvider) {
>>>>>>> 6b4602c2
            @Override
            public boolean canShowWidget(Integer id) {
                return false;
            }
        };
        emojiBottomSheet.whenDocumentSelected((parentObject, document, isGif) -> {
            StickerView stickerView = createSticker(parentObject, document, true);
            if (isGif) {
                stickerView.setScale(1.5f);
            }
        });
        emojiBottomSheet.setOnDismissListener(di -> {
            onOpenCloseStickersAlert(false);
            switchTab(wasSelectedIndex);
        });
        emojiBottomSheet.show();
        onOpenCloseStickersAlert(true);
    }

    protected void onOpenCloseStickersAlert(boolean open) {}

    protected void onTextAdd() {}

    @Override
    public void requestLayout() {
        if (ignoreLayout) {
            return;
        }
        super.requestLayout();
    }

    @Override
    protected void onMeasure(int widthMeasureSpec, int heightMeasureSpec) {
        ignoreLayout = true;
        int width = MeasureSpec.getSize(widthMeasureSpec);
        int height = MeasureSpec.getSize(heightMeasureSpec);

        setMeasuredDimension(width, height);

        float bitmapW;
        float bitmapH;
        int fullHeight = AndroidUtilities.displaySize.y - ActionBar.getCurrentActionBarHeight() - getAdditionalTop() - getAdditionalBottom();
        int maxHeight = fullHeight - AndroidUtilities.dp(48);
        if (bitmapToEdit != null) {
            bitmapW = bitmapToEdit.getWidth();
            bitmapH = bitmapToEdit.getHeight();
        } else {
            bitmapW = width;
            bitmapH = height - ActionBar.getCurrentActionBarHeight() - AndroidUtilities.dp(48);
        }

        float renderWidth = width;
        float renderHeight = (float) Math.floor(renderWidth * bitmapH / bitmapW);
        if (renderHeight > maxHeight) {
            renderHeight = maxHeight;
            renderWidth = (float) Math.floor(renderHeight * bitmapW / bitmapH);
        }

        renderView.measure(MeasureSpec.makeMeasureSpec((int) renderWidth, MeasureSpec.EXACTLY), MeasureSpec.makeMeasureSpec((int) renderHeight, MeasureSpec.EXACTLY));
        renderInputView.measure(MeasureSpec.makeMeasureSpec((int) renderWidth, MeasureSpec.EXACTLY), MeasureSpec.makeMeasureSpec((int) renderHeight, MeasureSpec.EXACTLY));

        baseScale = renderWidth / paintingSize.width;
        entitiesView.setScaleX(baseScale);
        entitiesView.setScaleY(baseScale);
        entitiesView.measure(MeasureSpec.makeMeasureSpec((int) paintingSize.width, MeasureSpec.EXACTLY), MeasureSpec.makeMeasureSpec((int) paintingSize.height, MeasureSpec.EXACTLY));
        if (currentEntityView != null) {
            currentEntityView.updateSelectionView();
        }
        selectionContainerView.measure(MeasureSpec.makeMeasureSpec((int) renderWidth, MeasureSpec.EXACTLY), MeasureSpec.makeMeasureSpec((int) renderHeight, MeasureSpec.EXACTLY));
        measureChild(bottomLayout, widthMeasureSpec, heightMeasureSpec);
        measureChild(weightChooserView, widthMeasureSpec, heightMeasureSpec);
        measureChild(pipetteContainerLayout, widthMeasureSpec, heightMeasureSpec);
        int keyboardPad = Math.max(getPKeyboardHeight(), emojiPadding);
        measureChild(overlayLayout, widthMeasureSpec, MeasureSpec.makeMeasureSpec(height - keyboardPad, MeasureSpec.EXACTLY));

        topLayout.setPadding(topLayout.getPaddingLeft(), AndroidUtilities.dp(12) + AndroidUtilities.statusBarHeight, topLayout.getPaddingRight(), topLayout.getPaddingBottom());
        measureChild(topLayout, widthMeasureSpec, heightMeasureSpec);
        ignoreLayout = false;

        int keyboardSize = 0;
        if (!waitingForKeyboardOpen && keyboardSize <= AndroidUtilities.dp(20) && !emojiViewVisible && !isAnimatePopupClosing) {
            ignoreLayout = true;
            hideEmojiView();
            ignoreLayout = false;
        }

        if (keyboardSize <= AndroidUtilities.dp(20)) {

        } else {
            hideEmojiView();
        }

        if (emojiView != null) {
            measureChild(emojiView, widthMeasureSpec, heightMeasureSpec);
        }
    }

    protected int getPKeyboardHeight() {
        return 0;
    }

    @Override
    protected void onLayout(boolean changed, int left, int top, int right, int bottom) {
        super.onLayout(changed, left, top, right, bottom);

        int width = right - left;
        int height = bottom - top;

        if (emojiView != null) {
            int childLeft = 0, childTop;
            if (AndroidUtilities.isTablet()) {
                childTop = height - emojiView.getMeasuredHeight();
            } else {
                childTop = height + measureKeyboardHeight() - emojiView.getMeasuredHeight();
            }
            emojiView.layout(childLeft, childTop, childLeft + emojiView.getMeasuredWidth(), childTop + emojiView.getMeasuredHeight());
        }

        int status = (Build.VERSION.SDK_INT >= 21 && !inBubbleMode ? AndroidUtilities.statusBarHeight : 0);
        int actionBarHeight = ActionBar.getCurrentActionBarHeight();
        int actionBarHeight2 = actionBarHeight + status;

        int x = (int) Math.ceil((width - renderView.getMeasuredWidth()) / 2f);
        int y = (height - actionBarHeight2 - AndroidUtilities.dp(48) - renderView.getMeasuredHeight()) / 2 + AndroidUtilities.dp(8) + status + (getAdditionalTop() - getAdditionalBottom()) / 2;

        renderView.layout(x, y, x + renderView.getMeasuredWidth(), y + renderView.getMeasuredHeight());
        renderInputView.layout(x, y, x + renderInputView.getMeasuredWidth(), y + renderInputView.getMeasuredHeight());
        int x2 = x + (renderView.getMeasuredWidth() - entitiesView.getMeasuredWidth()) / 2;
        int y2 = y + (renderView.getMeasuredHeight() - entitiesView.getMeasuredHeight()) / 2;
        entitiesView.layout(x2, y2, x2 + entitiesView.getMeasuredWidth(), y2 + entitiesView.getMeasuredHeight());
        selectionContainerView.layout(x, y, x + selectionContainerView.getMeasuredWidth(), y + selectionContainerView.getMeasuredHeight());
    }

    private Size getPaintingSize() {
        if (paintingSize != null) {
            return paintingSize;
        }
        float width = bitmapToEdit.getWidth();
        float height = bitmapToEdit.getHeight();

        int maxSide;
        switch (SharedConfig.getDevicePerformanceClass()) {
            case SharedConfig.PERFORMANCE_CLASS_LOW:
                maxSide = 1280;
                break;
            default:
            case SharedConfig.PERFORMANCE_CLASS_AVERAGE:
                maxSide = 2560;
                break;
            case SharedConfig.PERFORMANCE_CLASS_HIGH:
                maxSide = 3840;
                break;
        }
        Size size = new Size(width, height);
        size.width = maxSide;
        size.height = (float) Math.floor(size.width * height / width);
        if (size.height > maxSide) {
            size.height = maxSide;
            size.width = (float) Math.floor(size.height * width / height);
        }
        paintingSize = size;
        return size;
    }

    @Override
    public void init() {
        textOptionsView.setTypeface(PersistColorPalette.getInstance(currentAccount).getCurrentTypeface());
        entitiesView.setVisibility(VISIBLE);
        renderView.setVisibility(View.VISIBLE);
        renderInputView.setVisibility(View.VISIBLE);
    }

//    private int getFrameRotation() {
//        switch (originalBitmapRotation) {
//            case 90: return Frame.ROTATION_90;
//            case 180: return Frame.ROTATION_180;
//            case 270: return Frame.ROTATION_270;
//            default: return Frame.ROTATION_0;
//        }
//    }

    private boolean isSidewardOrientation() {
        return originalBitmapRotation % 360 == 90 || originalBitmapRotation % 360 == 270;
    }

    private void detectFaces() {
    }

    @Override
    public void shutdown() {
        renderView.shutdown();
        entitiesView.setVisibility(GONE);
        selectionContainerView.setVisibility(GONE);

        queue.postRunnable(() -> {
            Looper looper = Looper.myLooper();
            if (looper != null) {
                looper.quit();
            }
        });
    }

    @Override
    public void onResume() {
        renderView.redraw();
    }

    @Override
    public void onAnimationStateChanged(boolean isStart) {
        if (tabsSelectedIndex == 0) {
            weightChooserView.setLayerType(isStart ? LAYER_TYPE_HARDWARE : LAYER_TYPE_NONE, null);
            bottomLayout.setLayerType(isStart ? LAYER_TYPE_HARDWARE : LAYER_TYPE_NONE, null);
            topLayout.setLayerType(isStart ? LAYER_TYPE_HARDWARE : LAYER_TYPE_NONE, null);
        }
    }

    @Override
    public void setOffsetTranslationX(float x) {
        if (tabsSelectedIndex == 0) {
            weightChooserView.setTranslationX(x);
        }
    }

    @Override
    public void setOffsetTranslationY(float y, float progress, int keyboardHeight, boolean isPan) {
        offsetTranslationY = y;
        if (!isPan) {
            topLayout.setTranslationY(-y);
            bottomLayout.setTranslationY(y);
        } else {
            setTranslationY(0);
        }
    }

    @Override
    public float getOffsetTranslationY() {
        return offsetTranslationY;
    }

    @Override
    public void updateColors() {
        toolsPaint.setColor(0xff191919);
    }

    @Override
    public boolean hasChanges() {
        return undoStore.canUndo();
    }

    @Override
    public Bitmap getBitmap(ArrayList<VideoEditedInfo.MediaEntity> entities, Bitmap[] thumbBitmap) {
        Bitmap bitmap = renderView.getResultBitmap(false, false);
        lcm = BigInteger.ONE;
        if (bitmap != null && entitiesView.entitiesCount() > 0) {
            Canvas canvas;
            Canvas thumbCanvas = null;
            int count = entitiesView.getChildCount();
            for (int i = 0; i < count; i++) {
                boolean skipDrawToBitmap = false;
                View v = entitiesView.getChildAt(i);
                if (!(v instanceof EntityView)) {
                    continue;
                }
                EntityView entity = (EntityView) v;
                Point position = entity.getPosition();
                if (entities != null) {
                    VideoEditedInfo.MediaEntity mediaEntity = new VideoEditedInfo.MediaEntity();
                    if (entity instanceof TextPaintView) {
                        mediaEntity.type = 1;
                        TextPaintView textPaintView = (TextPaintView) entity;
                        CharSequence text = textPaintView.getText();
                        if (text instanceof Spanned) {
                            Spanned spanned = (Spanned) text;
                            AnimatedEmojiSpan[] spans = spanned.getSpans(0, text.length(), AnimatedEmojiSpan.class);
                            if (spans != null) {
                                for (int j = 0; j < spans.length; ++j) {
                                    AnimatedEmojiSpan span = spans[j];
                                    TLRPC.Document document = span.document;
                                    if (document == null) {
                                        document = AnimatedEmojiDrawable.findDocument(currentAccount, span.getDocumentId());
                                    }
                                    if (document != null) {
                                        AnimatedEmojiDrawable.getDocumentFetcher(currentAccount).putDocument(document);
                                    }

                                    VideoEditedInfo.EmojiEntity tlentity = new VideoEditedInfo.EmojiEntity();
                                    tlentity.document_id = span.getDocumentId();
                                    tlentity.document = document;
                                    tlentity.offset = spanned.getSpanStart(span);
                                    tlentity.length = spanned.getSpanEnd(span) - tlentity.offset;
                                    tlentity.documentAbsolutePath = FileLoader.getInstance(currentAccount).getPathToAttach(document, true).getAbsolutePath();
                                    boolean isAnimatedSticker = MessageObject.isAnimatedStickerDocument(tlentity.document, true);
                                    if (isAnimatedSticker || MessageObject.isVideoStickerDocument(tlentity.document)) {
                                        tlentity.subType |= isAnimatedSticker ? 1 : 4;
                                    }
                                    mediaEntity.entities.add(tlentity);

                                    if (document != null) {
                                        long duration = 5000; // TODO(dkaraush)
                                        if (duration != 0) {
                                            BigInteger x = BigInteger.valueOf(duration);
                                            lcm = lcm.multiply(x).divide(lcm.gcd(x));
                                        }
                                    }
                                }
                            }
                            if (!mediaEntity.entities.isEmpty()) {
                                skipDrawToBitmap = true;
                            }
                        }
                        mediaEntity.text = text.toString();
                        mediaEntity.subType = (byte) textPaintView.getType();
                        mediaEntity.color = textPaintView.getSwatch().color;
                        mediaEntity.fontSize = textPaintView.getTextSize();
                        mediaEntity.textTypeface = textPaintView.getTypeface();
                        mediaEntity.textAlign = textPaintView.getAlign();
                        skipDrawToBitmap = true;
                    } else if (entity instanceof StickerView) {
                        mediaEntity.type = 0;
                        StickerView stickerView = (StickerView) entity;
                        Size size = stickerView.getBaseSize();
                        mediaEntity.width = size.width;
                        mediaEntity.height = size.height;
                        mediaEntity.document = stickerView.getSticker();
                        mediaEntity.parentObject = stickerView.getParentObject();
                        TLRPC.Document document = stickerView.getSticker();
                        mediaEntity.text = FileLoader.getInstance(UserConfig.selectedAccount).getPathToAttach(document, true).getAbsolutePath();
                        if (MessageObject.isAnimatedStickerDocument(document, true) || MessageObject.isVideoStickerDocument(document)) {
                            boolean isAnimatedSticker = MessageObject.isAnimatedStickerDocument(document, true);
                            mediaEntity.subType |= isAnimatedSticker ? 1 : 4;
                            long duration;
                            if (isAnimatedSticker) {
                                duration = stickerView.getDuration();
                            } else {
                                duration = 5000;
                            }
                            if (duration != 0) {
                                BigInteger x = BigInteger.valueOf(duration);
                                lcm = lcm.multiply(x).divide(lcm.gcd(x));
                            }
                        }
                        skipDrawToBitmap = true;
                        if (stickerView.isMirrored()) {
                            mediaEntity.subType |= 2;
                        }
                    } else {
                        continue;
                    }
                    entities.add(mediaEntity);
                    float scaleX = v.getScaleX();
                    float scaleY = v.getScaleY();
                    float x = v.getX();
                    float y = v.getY();
                    mediaEntity.viewWidth = v.getWidth();
                    mediaEntity.viewHeight = v.getHeight();
                    mediaEntity.width = v.getWidth() * scaleX / (float) entitiesView.getMeasuredWidth();
                    mediaEntity.height = v.getHeight() * scaleY / (float) entitiesView.getMeasuredHeight();
                    mediaEntity.x = (x + v.getWidth() * (1 - scaleX) / 2) / entitiesView.getMeasuredWidth();
                    mediaEntity.y = (y + v.getHeight() * (1 - scaleY) / 2) / entitiesView.getMeasuredHeight();
                    mediaEntity.rotation = (float) (-v.getRotation() * (Math.PI / 180));

                    mediaEntity.textViewX = (x + v.getWidth() / 2f) / (float) entitiesView.getMeasuredWidth();
                    mediaEntity.textViewY = (y + v.getHeight() / 2f) / (float) entitiesView.getMeasuredHeight();
                    mediaEntity.textViewWidth = mediaEntity.viewWidth / (float) entitiesView.getMeasuredWidth();
                    mediaEntity.textViewHeight = mediaEntity.viewHeight / (float) entitiesView.getMeasuredHeight();
                    mediaEntity.scale = scaleX;

                    if (thumbBitmap[0] == null) {
                        thumbBitmap[0] = Bitmap.createBitmap(bitmap.getWidth(), bitmap.getHeight(), bitmap.getConfig());
                        thumbCanvas = new Canvas(thumbBitmap[0]);
                        thumbCanvas.drawBitmap(bitmap, 0, 0, null);
                    }
                }
                canvas = new Canvas(bitmap);
                for (int k = 0; k < 2; k++) {
                    Canvas currentCanvas = k == 0 ? canvas : thumbCanvas;
                    if (currentCanvas == null || (k == 0 && skipDrawToBitmap)) {
                        continue;
                    }
                    currentCanvas.save();
                    currentCanvas.translate(position.x, position.y);
                    currentCanvas.scale(v.getScaleX(), v.getScaleY());
                    currentCanvas.rotate(v.getRotation());
                    currentCanvas.translate(-entity.getWidth() / 2f, -entity.getHeight() / 2f);
                    if (v instanceof TextPaintView && v.getHeight() > 0 && v.getWidth() > 0) {
                        Bitmap b = Bitmaps.createBitmap(v.getWidth(), v.getHeight(), Bitmap.Config.ARGB_8888);
                        Canvas c = new Canvas(b);
                        v.draw(c);
                        currentCanvas.drawBitmap(b, null, new Rect(0, 0, b.getWidth(), b.getHeight()), null);
                        try {
                            c.setBitmap(null);
                        } catch (Exception e) {
                            FileLog.e(e);
                        }
                        b.recycle();
                    } else {
                        v.draw(currentCanvas);
                    }
                    currentCanvas.restore();
                }
            }
        }
        return bitmap;
    }

    @Override
    public void onCleanupEntities() {
        entitiesView.removeAllViews();
    }

    @Override
    public long getLcm() {
        return lcm.longValue();
    }

    @Override
    public View getDoneView() {
        return doneButton;
    }

    @Override
    public View getCancelView() {
        return cancelButton;
    }

    @Override
    public void maybeShowDismissalAlert(PhotoViewer photoViewer, Activity parentActivity, Runnable okRunnable) {
        if (isColorListShown) {
            showColorList(false);
            return;
        }

        if (emojiViewVisible) {
            hideEmojiPopup(true);
            return;
        }

        if (editingText) {
            selectEntity(null);
            return;
        }

        if (hasChanges()) {
            if (parentActivity == null) {
                return;
            }
            AlertDialog.Builder builder = new AlertDialog.Builder(parentActivity, resourcesProvider);
            builder.setMessage(LocaleController.getString("PhotoEditorDiscardAlert", R.string.PhotoEditorDiscardAlert));
            builder.setTitle(LocaleController.getString("DiscardChanges", R.string.DiscardChanges));
            builder.setPositiveButton(LocaleController.getString("PassportDiscard", R.string.PassportDiscard), (dialogInterface, i) -> okRunnable.run());
            builder.setNegativeButton(LocaleController.getString("Cancel", R.string.Cancel), null);
            photoViewer.showAlertDialog(builder);
        } else {
            okRunnable.run();
        }
    }

    @Override
    public boolean onTouch(MotionEvent ev) {
        if (currentEntityView != null) {
            selectEntity(null);
        }

        float x2 = (ev.getX() - renderView.getTranslationX() - getMeasuredWidth() / 2f) / renderView.getScaleX();
        float y2 = (ev.getY() - renderView.getTranslationY() - getMeasuredHeight() / 2f + AndroidUtilities.dp(32) - (getAdditionalTop() - getAdditionalBottom()) / 2f) / renderView.getScaleY();
        float rotation = (float) Math.toRadians(-renderView.getRotation());
        float x = (float) (x2 * Math.cos(rotation) - y2 * Math.sin(rotation)) + renderView.getMeasuredWidth() / 2f;
        float y = (float) (x2 * Math.sin(rotation) + y2 * Math.cos(rotation)) + renderView.getMeasuredHeight() / 2f;

        MotionEvent event = MotionEvent.obtain(ev);
        event.setLocation(x, y);
        renderView.onTouch(event);
        event.recycle();
        return true;
    }

    @Override
    public int getAdditionalTop() {
        return AndroidUtilities.dp(48);
    }

    @Override
    public int getAdditionalBottom() {
        return AndroidUtilities.dp(24);
    }

    @Override
    public RenderView getRenderView() {
        return renderView;
    }

    @Override
    public void setTransform(float scale, float trX, float trY, float imageWidth, float imageHeight) {
        this.scale = scale;
        this.imageWidth = imageWidth;
        this.imageHeight = imageHeight;
        inputTransformX = trX;
        inputTransformY = trY;
        transformX = trX;
        trY += panTranslationY;
        transformY = trY;
        for (int a = 0; a < 4; a++) {
            View view;
            float additionlScale = 1.0f;
            if (a == 0) {
                view = entitiesView;
            } else if (a == 1) {
                view = selectionContainerView;
            } else if (a == 2) {
                view = renderView;
            } else {
                view = renderInputView;
            }
            float tx;
            float ty;
            float rotation = 0;
            if (currentCropState != null) {
                additionlScale *= currentCropState.cropScale;

                int w = view.getMeasuredWidth();
                int h = view.getMeasuredHeight();
                if (w == 0 || h == 0) {
                    return;
                }
                int tr = currentCropState.transformRotation;
                int fw = w, rotatedW = w;
                int fh = h, rotatedH = h;
                if (tr == 90 || tr == 270) {
                    int temp = fw;
                    fw = rotatedW = fh;
                    fh = rotatedH = temp;
                }
                fw *= currentCropState.cropPw;
                fh *= currentCropState.cropPh;

                float sc = Math.max(imageWidth / fw, imageHeight / fh);
                additionlScale *= sc;

                tx = trX + currentCropState.cropPx * rotatedW * scale * sc * currentCropState.cropScale;
                ty = trY + currentCropState.cropPy * rotatedH * scale * sc * currentCropState.cropScale;
                rotation = currentCropState.cropRotate + tr;
            } else {
                if (a == 0) {
                    additionlScale *= baseScale;
                }
                tx = trX;
                ty = trY;
            }
            ty += - emojiPadding / 2f;
            float finalScale = scale * additionlScale;
            if (Float.isNaN(finalScale)) {
                finalScale = 1f;
            }
            view.setScaleX(finalScale);
            view.setScaleY(finalScale);
            view.setTranslationX(tx);
            view.setTranslationY(ty);
            view.setRotation(rotation);
            view.invalidate();
        }
        invalidate();
    }

    @Override
    public List<TLRPC.InputDocument> getMasks() {
        ArrayList<TLRPC.InputDocument> result = null;
        int count = entitiesView.getChildCount();
        for (int a = 0; a < count; a++) {
            View child = entitiesView.getChildAt(a);
            if (child instanceof StickerView) {
                TLRPC.Document document = ((StickerView) child).getSticker();
                if (result == null) {
                    result = new ArrayList<>();
                }
                TLRPC.TL_inputDocument inputDocument = new TLRPC.TL_inputDocument();
                inputDocument.id = document.id;
                inputDocument.access_hash = document.access_hash;
                inputDocument.file_reference = document.file_reference;
                if (inputDocument.file_reference == null) {
                    inputDocument.file_reference = new byte[0];
                }
                result.add(inputDocument);
            } else if (child instanceof TextPaintView) {
                TextPaintView textPaintView = (TextPaintView) child;
                CharSequence text = textPaintView.getText();
                if (text instanceof Spanned) {
                    AnimatedEmojiSpan[] spans = ((Spanned) text).getSpans(0, text.length(), AnimatedEmojiSpan.class);
                    if (spans != null) {
                        for (int i = 0; i < spans.length; ++i) {
                            AnimatedEmojiSpan span = spans[i];
                            if (span != null) {
                                TLRPC.Document document;
                                if (span.document != null) {
                                    document = span.document;
                                } else {
                                    document = AnimatedEmojiDrawable.findDocument(currentAccount, span.getDocumentId());
                                }

                                if (document != null) {
                                    if (result == null) {
                                        result = new ArrayList<>();
                                    }
                                    TLRPC.TL_inputDocument inputDocument = new TLRPC.TL_inputDocument();
                                    inputDocument.id = document.id;
                                    inputDocument.access_hash = document.access_hash;
                                    inputDocument.file_reference = document.file_reference;
                                    if (inputDocument.file_reference == null) {
                                        inputDocument.file_reference = new byte[0];
                                    }
                                    result.add(inputDocument);
                                }
                            }
                        }
                    }
                }
            }
        }
        return result;
    }

    @Override
    public void onBrushSelected(Brush brush) {
        if (brush instanceof Brush.Blurer || brush instanceof Brush.Eraser) {
            weightChooserView.setMinMax(0.4f, 1.75f);
        } else {
            weightChooserView.setMinMax(0.05f, 1f);
        }
        weightChooserView.setDrawCenter(!(brush instanceof Brush.Shape));
        if (renderView.getCurrentBrush() instanceof Brush.Shape) {
            ignoreToolChangeAnimationOnce = true;
        }
        renderView.setBrush(brush);
        colorSwatch.brushWeight = weightDefaultValueOverride.get();
        setCurrentSwatch(colorSwatch, true);
        renderInputView.invalidate();
    }

    @Override
    public void onTypefaceButtonClicked() {
        showTypefaceMenu(true);
    }

    private void showTypefaceMenu(boolean show) {
        if (isTypefaceMenuShown != show) {
            isTypefaceMenuShown = show;

            if (typefaceMenuTransformAnimation != null) {
                typefaceMenuTransformAnimation.cancel();
            }

            typefaceMenuTransformAnimation = new SpringAnimation(new FloatValueHolder(show ? 0 : 1000f));
            typefaceMenuTransformAnimation.setSpring(new SpringForce()
                    .setFinalPosition(show ? 1000f : 0f)
                    .setStiffness(1250f)
                    .setDampingRatio(SpringForce.DAMPING_RATIO_NO_BOUNCY));

            if (show) {
                typefaceListView.setAlpha(0f);
                typefaceListView.setVisibility(VISIBLE);
            }

            typefaceMenuTransformAnimation.addUpdateListener((animation, value, velocity) -> {
                typefaceMenuTransformProgress = value / 1000f;
                typefaceListView.setAlpha(typefaceMenuTransformProgress);
                typefaceListView.invalidate();
                overlayLayout.invalidate();

                textOptionsView.getTypefaceCell().setAlpha(1f - typefaceMenuTransformProgress);
            });
            typefaceMenuTransformAnimation.addEndListener((animation, canceled, value, velocity) -> {
                if (animation == typefaceMenuTransformAnimation) {
                    typefaceMenuTransformAnimation = null;

                    if (!show) {
                        typefaceListView.setVisibility(GONE);
                    }
                    typefaceListView.setMaskProvider(null);
                }
            });
            typefaceMenuTransformAnimation.start();
        }
    }

    @SuppressLint("NotifyDataSetChanged")
    private void showColorList(boolean show) {
        if (isColorListShown != show) {
            isColorListShown = show;

            if (toolsTransformAnimation != null) {
                toolsTransformAnimation.cancel();
            }

            toolsTransformAnimation = new SpringAnimation(new FloatValueHolder(show ? 0 : 1000f));
            toolsTransformAnimation.setSpring(new SpringForce()
                    .setFinalPosition(show ? 1000f : 0f)
                    .setStiffness(1250f)
                    .setDampingRatio(SpringForce.DAMPING_RATIO_NO_BOUNCY));

            boolean[] moveBottomLayout = new boolean[] { keyboardVisible || emojiViewVisible };
            float bottomLayoutTranslationY = bottomLayout.getTranslationY();

            View barView = getBarView();
            toolsTransformAnimation.addUpdateListener((animation, value, velocity) -> {
                toolsTransformProgress = value / 1000f;

                float scale = 0.6f + 0.4f * (1f - toolsTransformProgress);
                barView.setScaleX(scale);
                barView.setScaleY(scale);
                barView.setTranslationY(AndroidUtilities.dp(16) * Math.min(toolsTransformProgress, 0.25f) / 0.25f);
                barView.setAlpha(1f - Math.min(toolsTransformProgress, 0.25f) / 0.25f);

                colorsListView.setProgress(toolsTransformProgress, show);

                doneButton.setProgress(toolsTransformProgress);
                cancelButton.setProgress(toolsTransformProgress);

                tabsLayout.setTranslationY(AndroidUtilities.dp(32) * toolsTransformProgress);
//                if (adjustPanLayoutHelper.animationInProgress()) {
//                    moveBottomLayout[0] = false;
//                }
                if (moveBottomLayout[0]) {
                    float progress = show ? toolsTransformProgress : 1f - toolsTransformProgress;
                    bottomLayout.setTranslationY(bottomLayoutTranslationY - AndroidUtilities.dp(40) * progress * (show ? 1 : -1));
                }
                bottomLayout.invalidate();

                if (barView == textOptionsView) {
                    overlayLayout.invalidate();
                }
            });
            toolsTransformAnimation.addEndListener((animation, canceled, value, velocity) -> {
                if (animation == toolsTransformAnimation) {
                    toolsTransformAnimation = null;

                    if (!show) {
                        colorsListView.setVisibility(GONE);
                        PersistColorPalette.getInstance(currentAccount).saveColors();
                        colorsListView.getAdapter().notifyDataSetChanged();
                    }
                }
            });
            toolsTransformAnimation.start();

            if (show) {
                colorsListView.setVisibility(VISIBLE);
                colorsListView.setSelectedColorIndex(0);
            }
        }
    }

    private void setCurrentSwatch(Swatch swatch, boolean updateInterface) {
        if (colorSwatch != swatch) {
            colorSwatch.color = swatch.color;
            colorSwatch.colorLocation = swatch.colorLocation;
            colorSwatch.brushWeight = swatch.brushWeight;

            PersistColorPalette.getInstance(currentAccount).selectColor(swatch.color);
            PersistColorPalette.getInstance(currentAccount).setCurrentWeight(swatch.brushWeight);
        }

        renderView.setColor(swatch.color);
        renderView.setBrushSize(swatch.brushWeight);

        if (updateInterface) {
            if (bottomLayout != null) {
                bottomLayout.invalidate();
            }
        }

        if (currentEntityView instanceof TextPaintView) {
            ((TextPaintView) currentEntityView).setSwatch(new Swatch(swatch.color, swatch.colorLocation, swatch.brushWeight));
        }
    }

    @Override
    public boolean onBackPressed() {
        if (isColorListShown) {
            showColorList(false);
            return true;
        }

        if (emojiViewVisible) {
            hideEmojiPopup(true);
            return true;
        }

        if (editingText) {
            selectEntity(null);
            return true;
        }

        return false;
    }

    @Override
    public void onColorPickerSelected() {
        showColorList(true);
    }

    @Override
    public void onTextOutlineSelected(View v) {
        setTextType((selectedTextType + 1) % 4);
    }

    private PopupButton buttonForPopup(String text, int icon, boolean selected, Runnable onClick) {
        PopupButton button = new PopupButton(getContext());
        button.setIcon(icon);
        button.setText(text);
        button.setSelected(selected);
        if (onClick != null) {
            button.setOnClickListener(e -> onClick.run());
        }
        return button;
    }

    public class PopupButton extends LinearLayout {

        public TextView textView;
        FrameLayout imagesView;
        ImageView imageView;
        ImageView image2View;

        float imageSwitchT;
        boolean imageSwitchFill;
        ValueAnimator imageSwitchAnimator;

        ImageView checkView;

        public PopupButton(Context context) {
            super(context);
            setOrientation(LinearLayout.HORIZONTAL);
            setBackground(Theme.getSelectorDrawable(Theme.getColor(Theme.key_listSelector, resourcesProvider), false));

            imagesView = new FrameLayout(context) {
                Path path = new Path();
                @Override
                protected boolean drawChild(Canvas canvas, View child, long drawingTime) {
                    if (imageSwitchAnimator != null) {
                        if (imageSwitchFill && child == image2View || !imageSwitchFill && child == imageView) {
                            float r = (imageSwitchFill ? imageSwitchT : 1f - imageSwitchT) * getMeasuredWidth() / 2f;
                            canvas.save();
                            path.rewind();
                            path.addCircle(getMeasuredWidth() / 2f, getMeasuredHeight() / 2f, r, Path.Direction.CW);
                            canvas.clipPath(path);
                            boolean res = super.drawChild(canvas, child, drawingTime);
                            canvas.restore();
                            return res;
                        }
                    }
                    return super.drawChild(canvas, child, drawingTime);
                }
            };

            addView(imagesView, LayoutHelper.createLinear(LayoutHelper.WRAP_CONTENT, LayoutHelper.WRAP_CONTENT, Gravity.LEFT | Gravity.CENTER_VERTICAL, 16, 0, 16, 0));

            imageView = new ImageView(context);
            imageView.setScaleType(ImageView.ScaleType.CENTER);
            imageView.setColorFilter(getThemedColor(Theme.key_actionBarDefaultSubmenuItem));
            imagesView.addView(imageView, LayoutHelper.createFrame(LayoutHelper.WRAP_CONTENT, LayoutHelper.WRAP_CONTENT, Gravity.CENTER));
            image2View = new ImageView(context);
            image2View.setScaleType(ImageView.ScaleType.CENTER);
            image2View.setColorFilter(getThemedColor(Theme.key_actionBarDefaultSubmenuItem));
            image2View.setVisibility(View.GONE);
            imagesView.addView(image2View, LayoutHelper.createFrame(LayoutHelper.WRAP_CONTENT, LayoutHelper.WRAP_CONTENT, Gravity.CENTER));

            textView = new TextView(context);
            textView.setTextColor(getThemedColor(Theme.key_actionBarDefaultSubmenuItem));
            textView.setTextSize(TypedValue.COMPLEX_UNIT_DIP, 16);
            addView(textView, LayoutHelper.createLinear(LayoutHelper.WRAP_CONTENT, LayoutHelper.WRAP_CONTENT, Gravity.LEFT | Gravity.CENTER_VERTICAL, 0, 0, 16, 0));

            checkView = new ImageView(context);
            checkView.setImageResource(R.drawable.msg_text_check);
            checkView.setScaleType(ImageView.ScaleType.CENTER);
            checkView.setColorFilter(new PorterDuffColorFilter(getThemedColor(Theme.key_radioBackgroundChecked), PorterDuff.Mode.MULTIPLY));
            checkView.setVisibility(View.GONE);
            addView(checkView, LayoutHelper.createLinear(50, LayoutHelper.MATCH_PARENT));
        }

        public void setSelected(boolean selected) {
            checkView.setVisibility(selected ? View.VISIBLE : View.GONE);
        }

        public void setText(CharSequence text) {
            textView.setText(text);
        }

        public void setIcon(int resId) {
            setIcon(resId, true,false);
        }

        public void setIcon(int resId, boolean fillup, boolean animated) {
            if (animated) {
                if (imageSwitchAnimator != null) {
                    imageSwitchAnimator.cancel();
                    imageSwitchAnimator = null;
                    setIcon(resId, false, false);
                    return;
                }
                imageSwitchFill = fillup;
                image2View.setImageResource(resId);
                image2View.setVisibility(View.VISIBLE);
                image2View.setAlpha(1f);
                imageSwitchAnimator = ValueAnimator.ofFloat(0, 1);
                imageSwitchAnimator.addUpdateListener(anm -> {
                    imageSwitchT = (float) anm.getAnimatedValue();
                    if (!fillup) {
                        imageView.setAlpha(1f - imageSwitchT);
                    }
                    imagesView.invalidate();
                });
                imageSwitchAnimator.addListener(new AnimatorListenerAdapter() {
                    @Override
                    public void onAnimationEnd(Animator animation) {
                        super.onAnimationEnd(animation);
                        ImageView buff = imageView;
                        imageView = image2View;
                        image2View = buff;
                        image2View.bringToFront();
                        image2View.setVisibility(View.GONE);
                        imageSwitchAnimator = null;
                    }
                });
                imageSwitchAnimator.setInterpolator(CubicBezierInterpolator.EASE_OUT_QUINT);
                imageSwitchAnimator.setDuration(420);
                imageSwitchAnimator.start();
            } else {
                imageView.setImageResource(resId);
            }
        }

        @Override
        public boolean performClick() {
            if (popupWindow != null && popupWindow.isShowing()) {
                popupWindow.dismiss(true);
            }
            return super.performClick();
        }

        @Override
        public boolean onInterceptTouchEvent(MotionEvent ev) {
            return true;
        }
    }

    private void setTextType(int type) {
        selectedTextType = type;
        if (currentEntityView instanceof TextPaintView) {
            if (type == 0 && colorSwatch.color == Color.WHITE) {
                setNewColor(Color.BLACK);
            } else if ((type == 1 || type == 2) && colorSwatch.color == Color.BLACK) {
                setNewColor(Color.WHITE);
            }
            ((TextPaintView) currentEntityView).setType(type);
        }
        PersistColorPalette.getInstance(currentAccount).setCurrentTextType(type);
        textOptionsView.setOutlineType(type);
    }

    @Override
    public void onNewTextSelected() {
        if (keyboardVisible || emojiViewVisible) {
            onEmojiButtonClick();
        } else {
            createText(true);
        }
    }

    @Override
    public void onTypefaceSelected(PaintTypeface typeface) {
        PersistColorPalette.getInstance(currentAccount).setCurrentTypeface(typeface.getKey());
        if (currentEntityView instanceof TextPaintView) {
            ((TextPaintView) currentEntityView).setTypeface(typeface);
        }
    }

    @Override
    public void onTextAlignmentSelected(int align) {
        if (currentEntityView instanceof TextPaintView) {
            setTextAlignment((TextPaintView) currentEntityView, align);
            PersistColorPalette.getInstance(currentAccount).setCurrentAlignment(align);
        }
    }

    private void setTextAlignment(TextPaintView textPaintView, int align) {
        textPaintView.setAlign(align);

        int gravity;
        switch (align) {
            default:
            case PaintTextOptionsView.ALIGN_LEFT:
                gravity = Gravity.LEFT | Gravity.CENTER_VERTICAL;
                break;
            case PaintTextOptionsView.ALIGN_CENTER:
                gravity = Gravity.CENTER;
                break;
            case PaintTextOptionsView.ALIGN_RIGHT:
                gravity = Gravity.RIGHT | Gravity.CENTER_VERTICAL;
                break;
        }

        textPaintView.getEditText().setGravity(gravity);
        if (Build.VERSION.SDK_INT >= Build.VERSION_CODES.JELLY_BEAN_MR1) {
            int textAlign;
            switch (align) {
                default:
                case PaintTextOptionsView.ALIGN_LEFT:
                    textAlign = LocaleController.isRTL ? TEXT_ALIGNMENT_TEXT_END : TEXT_ALIGNMENT_TEXT_START;
                    break;
                case PaintTextOptionsView.ALIGN_CENTER:
                    textAlign = TEXT_ALIGNMENT_CENTER;
                    break;
                case PaintTextOptionsView.ALIGN_RIGHT:
                    textAlign = LocaleController.isRTL ? TEXT_ALIGNMENT_TEXT_START : TEXT_ALIGNMENT_TEXT_END;
                    break;
            }
            textPaintView.getEditText().setTextAlignment(textAlign);
        }
    }

    @Override
    public void onAddButtonPressed(View btn) {
        showPopup(() -> {
            boolean fill = PersistColorPalette.getInstance(currentAccount).getFillShapes();
            for (int a = 0; a < Brush.Shape.SHAPES_LIST.size(); a++) {
                final Brush.Shape shape = Brush.Shape.SHAPES_LIST.get(a);
                int icon = fill ? shape.getFilledIconRes() : shape.getIconRes();
                PopupButton button = buttonForPopup(shape.getShapeName(), icon, false, () -> {
                    if (renderView.getCurrentBrush() instanceof Brush.Shape) {
                        ignoreToolChangeAnimationOnce = true;
                    }
                    onBrushSelected(shape);
                    paintToolsView.animatePlusToIcon(icon);
                });
                button.setOnLongClickListener(e -> {
                    if (popupLayout != null) {
                        PersistColorPalette.getInstance(currentAccount).toggleFillShapes();
                        boolean newfill = PersistColorPalette.getInstance(currentAccount).getFillShapes();
                        for (int i = 0; i < popupLayout.getItemsCount(); ++i) {
                            View child = popupLayout.getItemAt(i);
                            if (child instanceof PopupButton) {
                                final Brush.Shape thisshape = Brush.Shape.SHAPES_LIST.get(i);
                                int thisicon = newfill ? thisshape.getFilledIconRes() : thisshape.getIconRes();
                                ((PopupButton) child).setIcon(thisicon, newfill, true);
                            }
                        }
                    }
                    return true;
                });
                popupLayout.addView(button, LayoutHelper.createLinear(LayoutHelper.MATCH_PARENT, 48));
            }
        }, this, Gravity.RIGHT | Gravity.TOP, 0, getHeight());
    }

    private void showMenuForEntity(final EntityView entityView) {
        int[] pos = getCenterLocationInWindow(entityView);
        int x = pos[0];
        int y = pos[1] - AndroidUtilities.dp(32);

        showPopup(() -> {
            LinearLayout parent = new LinearLayout(getContext());
            parent.setOrientation(LinearLayout.HORIZONTAL);

            TextView deleteView = new TextView(getContext());
            deleteView.setTextColor(getThemedColor(Theme.key_actionBarDefaultSubmenuItem));
            deleteView.setBackground(Theme.getSelectorDrawable(false));
            deleteView.setGravity(Gravity.CENTER_VERTICAL);
            deleteView.setPadding(AndroidUtilities.dp(16), 0, AndroidUtilities.dp(14), 0);
            deleteView.setTextSize(TypedValue.COMPLEX_UNIT_DIP, 14);
            deleteView.setTag(0);
            deleteView.setText(LocaleController.getString("PaintDelete", R.string.PaintDelete));
            deleteView.setEllipsize(TextUtils.TruncateAt.END);
            deleteView.setOnClickListener(v -> {
                removeEntity(entityView);

                if (popupWindow != null && popupWindow.isShowing()) {
                    popupWindow.dismiss(true);
                }
            });
            parent.addView(deleteView, LayoutHelper.createLinear(LayoutHelper.WRAP_CONTENT, 48));

            if (entityView instanceof TextPaintView) {
                TextView editView = new TextView(getContext());
                editView.setTextColor(getThemedColor(Theme.key_actionBarDefaultSubmenuItem));
                editView.setBackground(Theme.getSelectorDrawable(false));
                editView.setGravity(Gravity.CENTER_VERTICAL);
                editView.setPadding(AndroidUtilities.dp(16), 0, AndroidUtilities.dp(16), 0);
                editView.setTextSize(TypedValue.COMPLEX_UNIT_DIP, 14);
                editView.setEllipsize(TextUtils.TruncateAt.END);
                editView.setTag(1);
                editView.setText(LocaleController.getString("PaintEdit", R.string.PaintEdit));
                editView.setOnClickListener(v -> {
                    editSelectedTextEntity();

                    if (popupWindow != null && popupWindow.isShowing()) {
                        popupWindow.dismiss(true);
                    }
                });
                parent.addView(editView, LayoutHelper.createLinear(LayoutHelper.WRAP_CONTENT, 48));
            }

            TextView duplicateView = new TextView(getContext());
            duplicateView.setTextColor(getThemedColor(Theme.key_actionBarDefaultSubmenuItem));
            duplicateView.setBackgroundDrawable(Theme.getSelectorDrawable(false));
            duplicateView.setGravity(Gravity.CENTER_VERTICAL);
            duplicateView.setEllipsize(TextUtils.TruncateAt.END);
            duplicateView.setPadding(AndroidUtilities.dp(14), 0, AndroidUtilities.dp(16), 0);
            duplicateView.setTextSize(TypedValue.COMPLEX_UNIT_DIP, 14);
            duplicateView.setTag(2);
            duplicateView.setText(LocaleController.getString("PaintDuplicate", R.string.PaintDuplicate));
            duplicateView.setOnClickListener(v -> {
                duplicateSelectedEntity();

                if (popupWindow != null && popupWindow.isShowing()) {
                    popupWindow.dismiss(true);
                }
            });
            parent.addView(duplicateView, LayoutHelper.createLinear(LayoutHelper.WRAP_CONTENT, 48));

            popupLayout.addView(parent);

            LinearLayout.LayoutParams params = (LinearLayout.LayoutParams) parent.getLayoutParams();
            params.width = LayoutHelper.WRAP_CONTENT;
            params.height = LayoutHelper.WRAP_CONTENT;
            parent.setLayoutParams(params);
        }, this, Gravity.LEFT | Gravity.TOP, x, y);
    }

    private void duplicateSelectedEntity() {
        if (currentEntityView == null) {
            return;
        }

        EntityView entityView = null;
        Point position = startPositionRelativeToEntity(currentEntityView);

        if (currentEntityView instanceof StickerView) {
            StickerView newStickerView = new StickerView(getContext(), (StickerView) currentEntityView, position);
            newStickerView.setDelegate(this);
            entitiesView.addView(newStickerView);
            entityView = newStickerView;
        } else if (currentEntityView instanceof TextPaintView) {
            TextPaintView newTextPaintView = new TextPaintView(getContext(), (TextPaintView) currentEntityView, position);
            newTextPaintView.setDelegate(this);
            newTextPaintView.setMaxWidth((int) (getPaintingSize().width - 20));
            entitiesView.addView(newTextPaintView, LayoutHelper.createFrame(LayoutHelper.WRAP_CONTENT, LayoutHelper.WRAP_CONTENT));
            entityView = newTextPaintView;
        }

        registerRemovalUndo(entityView);
        selectEntity(entityView);
    }

    private Point startPositionRelativeToEntity(EntityView entityView) {
        float offset = 200.0f;
        if (currentCropState != null) {
            offset /= currentCropState.cropScale;
        }

        if (entityView != null) {
            Point position = entityView.getPosition();
            return new Point(position.x + offset, position.y + offset);
        } else {
            float minimalDistance = 100.0f;
            if (currentCropState != null) {
                minimalDistance /= currentCropState.cropScale;
            }
            Point position = centerPositionForEntity();
            while (true) {
                boolean occupied = false;
                for (int index = 0; index < entitiesView.getChildCount(); index++) {
                    View view = entitiesView.getChildAt(index);
                    if (!(view instanceof EntityView))
                        continue;

                    Point location = ((EntityView) view).getPosition();
                    float distance = (float) Math.sqrt(Math.pow(location.x - position.x, 2) + Math.pow(location.y - position.y, 2));
                    if (distance < minimalDistance) {
                        occupied = true;
                    }
                }

                if (!occupied) {
                    break;
                } else {
                    position = new Point(position.x + offset, position.y + offset);
                }
            }
            return position;
        }
    }

    private void showPopup(Runnable setupRunnable, View parent, int gravity, int x, int y) {
        if (popupWindow != null && popupWindow.isShowing()) {
            popupWindow.dismiss();
            return;
        }

        if (popupLayout == null) {
            popupRect = new android.graphics.Rect();
            popupLayout = new ActionBarPopupWindow.ActionBarPopupWindowLayout(getContext(), resourcesProvider);
            popupLayout.setAnimationEnabled(true);
            popupLayout.setBackgroundColor(-14145495);
            popupLayout.setOnTouchListener((v, event) -> {
                if (event.getActionMasked() == MotionEvent.ACTION_DOWN) {
                    if (popupWindow != null && popupWindow.isShowing()) {
                        v.getHitRect(popupRect);
                        if (!popupRect.contains((int) event.getX(), (int) event.getY())) {
                            popupWindow.dismiss();
                        }
                    }
                }
                return false;
            });
            popupLayout.setDispatchKeyEventListener(keyEvent -> {
                if (keyEvent.getKeyCode() == KeyEvent.KEYCODE_BACK && keyEvent.getRepeatCount() == 0 && popupWindow != null && popupWindow.isShowing()) {
                    popupWindow.dismiss();
                }
            });
            popupLayout.setShownFromBottom(true);
        }

        popupLayout.removeInnerViews();
        setupRunnable.run();

        if (popupWindow == null) {
            popupWindow = new ActionBarPopupWindow(popupLayout, LayoutHelper.WRAP_CONTENT, LayoutHelper.WRAP_CONTENT);
            popupWindow.setAnimationEnabled(true);
            popupWindow.setAnimationStyle(R.style.PopupAnimation);
            popupWindow.setOutsideTouchable(true);
            popupWindow.setClippingEnabled(true);
            popupWindow.setInputMethodMode(ActionBarPopupWindow.INPUT_METHOD_NOT_NEEDED);
            popupWindow.setSoftInputMode(WindowManager.LayoutParams.SOFT_INPUT_STATE_UNSPECIFIED);
            popupWindow.getContentView().setFocusableInTouchMode(true);
            popupWindow.setOnDismissListener(() -> popupLayout.removeInnerViews());
        }

        popupLayout.measure(MeasureSpec.makeMeasureSpec(AndroidUtilities.dp(1000), MeasureSpec.AT_MOST), MeasureSpec.makeMeasureSpec(AndroidUtilities.dp(1000), MeasureSpec.AT_MOST));

        popupWindow.setFocusable(true);

        if ((gravity & Gravity.TOP) != 0) {
            x -= popupLayout.getMeasuredWidth() / 2;
            y -= popupLayout.getMeasuredHeight();
        }
        popupWindow.showAtLocation(parent, gravity, x, y);
        popupWindow.startAnimation(popupLayout);
    }

    private int getThemedColor(int key) {
        return Theme.getColor(key, resourcesProvider);
    }

    @Override
    public PersistColorPalette onGetPalette() {
        return PersistColorPalette.getInstance(currentAccount);
    }

    private Size baseStickerSize() {
        float side = (float) Math.floor(getPaintingSize().width * 0.5);
        return new Size(side, side);
    }

    private Point centerPositionForEntity() {
        Size paintingSize = getPaintingSize();
        float x = paintingSize.width / 2.0f;
        float y = paintingSize.height / 2.0f;
        if (currentCropState != null) {
            float rotation = (float) Math.toRadians(-(currentCropState.transformRotation + currentCropState.cropRotate));
            float px = (float) (currentCropState.cropPx * Math.cos(rotation) - currentCropState.cropPy * Math.sin(rotation));
            float py = (float) (currentCropState.cropPx * Math.sin(rotation) + currentCropState.cropPy * Math.cos(rotation));
            x -= px * paintingSize.width;
            y -= py * paintingSize.height;
        }
        return new Point(x, y);
    }

    private StickerPosition calculateStickerPosition(TLRPC.Document document) {
        TLRPC.TL_maskCoords maskCoords = null;

        for (int a = 0; a < document.attributes.size(); a++) {
            TLRPC.DocumentAttribute attribute = document.attributes.get(a);
            if (attribute instanceof TLRPC.TL_documentAttributeSticker) {
                maskCoords = attribute.mask_coords;
                break;
            }
        }

        float rotation;
        float baseScale;
        if (currentCropState != null) {
            rotation = -(currentCropState.transformRotation + currentCropState.cropRotate);
            baseScale = 0.75f / currentCropState.cropScale;
        } else {
            rotation = 0.0f;
            baseScale = 0.75f;
        }
        StickerPosition defaultPosition = new StickerPosition(centerPositionForEntity(), baseScale, rotation);
        // NekoX: Remove face detection parts
        return defaultPosition;
    }

//    private PhotoFace getRandomFaceWithVacantAnchor(int anchor, long documentId, TLRPC.TL_maskCoords maskCoords) {
//        if (anchor < 0 || anchor > 3 || faces.isEmpty()) {
//            return null;
//        }
//
//        int count = faces.size();
//        int randomIndex = Utilities.random.nextInt(count);
//        int remaining = count;
//
//        PhotoFace selectedFace = null;
//        for (int i = randomIndex; remaining > 0; i = (i + 1) % count, remaining--) {
//            PhotoFace face = faces.get(i);
//            if (!isFaceAnchorOccupied(face, anchor, documentId, maskCoords)) {
//                return face;
//            }
//        }
//
//        return selectedFace;
//    }

//    private boolean isFaceAnchorOccupied(PhotoFace face, int anchor, long documentId, TLRPC.TL_maskCoords maskCoords) {
//        Point anchorPoint = face.getPointForAnchor(anchor);
//        if (anchorPoint == null) {
//            return true;
//        }
//
//        float minDistance = face.getWidthForAnchor(0) * 1.1f;
//
//        for (int index = 0; index < entitiesView.getChildCount(); index++) {
//            View view = entitiesView.getChildAt(index);
//            if (!(view instanceof StickerView)) {
//                continue;
//            }
//
//            StickerView stickerView = (StickerView) view;
//            if (stickerView.getAnchor() != anchor) {
//                continue;
//            }
//
//            Point location = stickerView.getPosition();
//            float distance = (float)Math.hypot(location.x - anchorPoint.x, location.y - anchorPoint.y);
//            if ((documentId == stickerView.getSticker().id || faces.size() > 1) && distance < minDistance) {
//                return true;
//            }
//        }
//
//        return false;
//    }

    private StickerView createSticker(Object parentObject, TLRPC.Document sticker, boolean select) {
        StickerPosition position = calculateStickerPosition(sticker);
        StickerView view = new StickerView(getContext(), position.position, position.angle, position.scale, baseStickerSize(), sticker, parentObject) {
            @Override
            protected void didSetAnimatedSticker(RLottieDrawable drawable) {
                LPhotoPaintView.this.didSetAnimatedSticker(drawable);
            }
        };
        if (MessageObject.isTextColorEmoji(sticker)) {
            view.centerImage.setColorFilter(new PorterDuffColorFilter(0xffffffff, PorterDuff.Mode.SRC_IN));
        }
        view.centerImage.setLayerNum(4 + 8);
        if (position.position.x == entitiesView.getMeasuredWidth() / 2f) {
            view.setStickyX(EntityView.STICKY_CENTER);
        }
        if (position.position.y == entitiesView.getMeasuredHeight() / 2f) {
            view.setStickyY(EntityView.STICKY_CENTER);
        }
        view.setDelegate(this);
        entitiesView.addView(view);
        if (select) {
            registerRemovalUndo(view);
            selectEntity(view);
        }
        return view;
    }

    private void removeEntity(EntityView entityView) {
        if (entityView == currentEntityView && currentEntityView != null) {
            currentEntityView.deselect();
            currentEntityView = null;

            if (entityView instanceof TextPaintView) {
                if (tabsSelectionAnimator != null && tabsNewSelectedIndex != 0) {
                    tabsSelectionAnimator.cancel();
                }
                switchTab(0);
            }
        }
        entitiesView.removeView(entityView);
        if (entityView != null) {
            undoStore.unregisterUndo(entityView.getUUID());
        }

        weightChooserView.setValueOverride(weightDefaultValueOverride);
        weightChooserView.setShowPreview(true);
        colorSwatch.brushWeight = weightDefaultValueOverride.get();
        setCurrentSwatch(colorSwatch, true);
    }

    private void registerRemovalUndo(final EntityView entityView) {
        undoStore.registerUndo(entityView.getUUID(), () -> removeEntity(entityView));
    }

    protected void didSetAnimatedSticker(RLottieDrawable drawable) {}

    @Override
    public boolean onEntitySelected(EntityView entityView) {
        return selectEntity(entityView);
    }

    @Override
    public boolean onEntityLongClicked(EntityView entityView) {
        showMenuForEntity(entityView);
        return true;
    }

    @Override
    public void getTransformedTouch(float x, float y, float[] output) {
        float x2 = (x - AndroidUtilities.displaySize.x / 2f);
        float y2 = (y - AndroidUtilities.displaySize.y / 2f);
        float rotation = (float) Math.toRadians(-entitiesView.getRotation());
        output[0] = (float) (x2 * Math.cos(rotation) - y2 * Math.sin(rotation)) + AndroidUtilities.displaySize.x / 2f;
        output[1] = (float) (x2 * Math.sin(rotation) + y2 * Math.cos(rotation)) + AndroidUtilities.displaySize.y / 2f;
    }

    @Override
    public int[] getCenterLocation(EntityView entityView) {
        return getCenterLocationInWindow(entityView);
    }

    private int[] pos = new int[2];
    private int[] getCenterLocationInWindow(View view) {
        view.getLocationInWindow(pos);
        float rotation = (float) Math.toRadians(view.getRotation() + (currentCropState != null ? currentCropState.cropRotate + currentCropState.transformRotation : 0));
        float width = view.getWidth() * view.getScaleX() * entitiesView.getScaleX();
        float height = view.getHeight() * view.getScaleY() * entitiesView.getScaleY();
        float px = (float) (width * Math.cos(rotation) - height * Math.sin(rotation));
        float py = (float) (width * Math.sin(rotation) + height * Math.cos(rotation));
        pos[0] += px / 2;
        pos[1] += py / 2;
        return pos;
    }

    @Override
    public boolean allowInteraction(EntityView entityView) {
        return !editingText;
    }

    @Override
    public float getCropRotation() {
        return currentCropState != null ? currentCropState.cropRotate + currentCropState.transformRotation : 0;
    }

    private static class StickerPosition {
        private Point position;
        private float scale;
        private float angle;

        StickerPosition(Point position, float scale, float angle) {
            this.position = position;
            this.scale = scale;
            this.angle = angle;
        }
    }

    /* === emoji keyboard support === */

    private EmojiView emojiView;
    public boolean emojiViewVisible, emojiViewWasVisible;
    public boolean keyboardVisible, isAnimatePopupClosing;
    private int emojiPadding, emojiWasPadding;
    private boolean translateBottomPanelAfterResize;
    private int keyboardHeight, keyboardHeightLand;
    private boolean waitingForKeyboardOpen;
    private int lastSizeChangeValue1;
    private boolean lastSizeChangeValue2;
    private boolean destroyed;

    private Runnable openKeyboardRunnable = new Runnable() {
        @Override
        public void run() {
            if (!(currentEntityView instanceof TextPaintView)) {
                return;
            }
            final EditTextOutline editText = ((TextPaintView) currentEntityView).getEditText();
            if (!destroyed && editText != null && waitingForKeyboardOpen && !keyboardVisible && !AndroidUtilities.usingHardwareInput && !AndroidUtilities.isInMultiwindow && AndroidUtilities.isTablet()) {
                editText.requestFocus();
                AndroidUtilities.showKeyboard(editText);
                AndroidUtilities.cancelRunOnUIThread(openKeyboardRunnable);
                AndroidUtilities.runOnUIThread(openKeyboardRunnable, 100);
            }
        }
    };

    @Override
    public void onEmojiButtonClick() {
        boolean emojiViewWasVisible = emojiViewVisible;
        if (emojiViewWasVisible && currentEntityView instanceof TextPaintView) {
            bottomPanelIgnoreOnce = true;
        }
        if (emojiViewVisible) {
            onEmojiViewCloseByClick();
        }
        showEmojiPopup(emojiViewVisible ? 0 : 1);
        if (emojiViewWasVisible && currentEntityView instanceof TextPaintView) {
            final EditTextOutline editText = ((TextPaintView) currentEntityView).getEditText();
            AndroidUtilities.showKeyboard(editText);
        }
    }

    protected void onEmojiViewCloseByClick() {

    }

    private void showEmojiPopup(int show) {
        final boolean ignore = bottomPanelIgnoreOnce;
        bottomPanelIgnoreOnce = false;
        if (show == 1) {
            boolean emojiWasVisible = emojiView != null && emojiView.getVisibility() == View.VISIBLE;
            createEmojiView();

            emojiView.setVisibility(VISIBLE);
            emojiViewWasVisible = emojiViewVisible;
            emojiViewVisible = true;
            View currentView = emojiView;

            if (keyboardHeight <= 0) {
                if (AndroidUtilities.isTablet()) {
                    keyboardHeight = AndroidUtilities.dp(150);
                } else {
                    keyboardHeight = MessagesController.getGlobalEmojiSettings().getInt("kbd_height", AndroidUtilities.dp(200));
                }
            }
            if (keyboardHeightLand <= 0) {
                if (AndroidUtilities.isTablet()) {
                    keyboardHeightLand = AndroidUtilities.dp(150);
                } else {
                    keyboardHeightLand = MessagesController.getGlobalEmojiSettings().getInt("kbd_height_land3", AndroidUtilities.dp(200));
                }
            }
            int currentHeight = AndroidUtilities.displaySize.x > AndroidUtilities.displaySize.y ? keyboardHeightLand : keyboardHeight;

            FrameLayout.LayoutParams layoutParams = (FrameLayout.LayoutParams) currentView.getLayoutParams();
            layoutParams.height = currentHeight;
            currentView.setLayoutParams(layoutParams);
            if (!AndroidUtilities.isInMultiwindow && !AndroidUtilities.isTablet() && currentEntityView instanceof TextPaintView) {
                final EditTextOutline editText = ((TextPaintView) currentEntityView).getEditText();
                AndroidUtilities.hideKeyboard(editText);
            }

            emojiPadding = emojiWasPadding = currentHeight;
            requestLayout();
            updateKeyboard();

            ChatActivityEnterViewAnimatedIconView emojiButton = textOptionsView.getEmojiButton();
            if (emojiButton != null) {
                emojiButton.setState(ChatActivityEnterViewAnimatedIconView.State.KEYBOARD, true);
            }
            onWindowSizeChanged();

            if (!emojiWasVisible) {
                if (keyboardVisible) {
//                    translateBottomPanelAfterResize = true;
//                    weightChooserView.startPanTransition(AndroidUtilities.displaySize.y, AndroidUtilities.displaySize.y - emojiPadding);
//                        weightChooserView.updatePanTransition(0, 1);
//                        weightChooserView.stopPanTransition();
                } else {
                    ValueAnimator animator = ValueAnimator.ofFloat(emojiPadding, 0);
//                    weightChooserView.startPanTransition(AndroidUtilities.displaySize.y, AndroidUtilities.displaySize.y - emojiPadding);
                    animator.addUpdateListener(animation -> {
                        float v = (float) animation.getAnimatedValue();
                        emojiView.setTranslationY(v);
//                        if (!ignore) {
//                            bottomPanelTranslationY(v, 1f - v / emojiPadding);
//                        }
                    });
                    animator.addListener(new AnimatorListenerAdapter() {
                        @Override
                        public void onAnimationEnd(Animator animation) {
                            emojiView.setTranslationY(0);
//                            if (!ignore) {
//                                bottomPanelTranslationY(0, 1);
//                            }
//                            weightChooserView.stopPanTransition();
                        }
                    });
//                    animator.setDuration(AdjustPanLayoutHelper.keyboardDuration);
//                    animator.setInterpolator(AdjustPanLayoutHelper.keyboardInterpolator);
                    animator.start();
                }

            }
        } else {
            ChatActivityEnterViewAnimatedIconView emojiButton = textOptionsView.getEmojiButton();
            if (emojiButton != null) {
                emojiButton.setState(ChatActivityEnterViewAnimatedIconView.State.SMILE, true);
            }
            if (emojiView != null) {
                emojiViewWasVisible = emojiViewVisible;
                emojiViewVisible = false;
                if (AndroidUtilities.usingHardwareInput || AndroidUtilities.isInMultiwindow) {
                    emojiView.setVisibility(GONE);
                }
            }
            if (show == 0) {
                emojiPadding = 0;
            }
            updateKeyboard();
//            bottomPanelTranslationY(0, 0);
//            weightChooserView.startPanTransition(AndroidUtilities.displaySize.y - emojiPadding, AndroidUtilities.displaySize.y);
//            weightChooserView.updatePanTransition(0, 1);
//            weightChooserView.stopPanTransition();
            requestLayout();
            onWindowSizeChanged();
        }
    }

    private void hideEmojiPopup(boolean byBackButton) {
        if (emojiViewVisible) {
            showEmojiPopup(0);
        }
        if (byBackButton) {
            if (emojiView != null && emojiView.getVisibility() == View.VISIBLE && !waitingForKeyboardOpen) {
                int height = emojiView.getMeasuredHeight();
                ValueAnimator animator = ValueAnimator.ofFloat(0, height);
                final boolean ignore = bottomPanelIgnoreOnce;
                bottomPanelIgnoreOnce = false;
//                weightChooserView.startPanTransition(AndroidUtilities.displaySize.y - height, AndroidUtilities.displaySize.y);
                animator.addUpdateListener(animation -> {
                    float v = (float) animation.getAnimatedValue();
                    emojiView.setTranslationY(v);
//                    if (!ignore) {
//                        bottomPanelTranslationY(v - height, 1f - v / height);
//                    }
                });
                isAnimatePopupClosing = true;
                animator.addListener(new AnimatorListenerAdapter() {
                    @Override
                    public void onAnimationEnd(Animator animation) {
                        isAnimatePopupClosing = false;
                        emojiView.setTranslationY(0);
//                        if (!ignore) {
//                            bottomPanelTranslationY(0, 0);
//                        }
//                        weightChooserView.stopPanTransition();
                        hideEmojiView();
                    }
                });
                animator.setDuration(AdjustPanLayoutHelper.keyboardDuration);
                animator.setInterpolator(AdjustPanLayoutHelper.keyboardInterpolator);
                animator.start();
            } else {
                hideEmojiView();
            }
        }
    }

    private boolean bottomPanelIgnoreOnce;
    private void bottomPanelTranslationY(float ty, float progress) {
//        bottomLayout.setTranslationY(ty - emojiPadding + progress * AndroidUtilities.dp(40));
//        panTranslationY = (ty - emojiPadding) / 2f; // (-keyboardHeight / 2f * (panTranslationProgress) + -(emojiPadding + ty) / 2);
//        panTranslationProgress = 1f + 2f * panTranslationY / keyboardHeight;
//        weightChooserView.updatePanTransition(emojiViewVisible ? ty : 0, progress);
//        setTransform(scale, inputTransformX, inputTransformY, imageWidth, imageHeight);
//        ((View) getParent()).invalidate();
    }

    @Override
    public int getEmojiPadding(boolean panned) {
        if (translateBottomPanelAfterResize && panned) {
            bottomPanelTranslationY(0, 1);
        }
        if (keyboardVisible && translateBottomPanelAfterResize && !panned) {
            return 0;
        }
//        if (adjustPanLayoutHelper.animationInProgress() && !keyboardVisible)
//            return keyboardHeight;
        return emojiPadding;
    }

    private void hideEmojiView() {
        if (emojiPadding > 0) {
            updateKeyboard();
        }
        if (!emojiViewVisible && emojiView != null && emojiView.getVisibility() != GONE) {
            emojiView.setVisibility(GONE);
        }
        emojiPadding = 0;
    }

    private void onWindowSizeChanged() {
        int size = getHeight();
        if (!keyboardVisible) {
            size -= emojiPadding;
        }
//        onWindowSizeChanged(size);
    }

    @Override
    public void onSizeChanged(int height, boolean isWidthGreater) {
        if (height > AndroidUtilities.dp(50) && keyboardVisible && !AndroidUtilities.isInMultiwindow && !AndroidUtilities.isTablet()) {
            if (isWidthGreater) {
                keyboardHeightLand = height;
                MessagesController.getGlobalEmojiSettings().edit().putInt("kbd_height_land3", keyboardHeightLand).commit();
            } else {
                keyboardHeight = height;
                MessagesController.getGlobalEmojiSettings().edit().putInt("kbd_height", keyboardHeight).commit();
            }
        }

        if (emojiViewVisible) {
            int newHeight = isWidthGreater ? keyboardHeightLand : keyboardHeight;

            FrameLayout.LayoutParams layoutParams = (FrameLayout.LayoutParams) emojiView.getLayoutParams();
            if (layoutParams.width != AndroidUtilities.displaySize.x || layoutParams.height != newHeight) {
                layoutParams.width = AndroidUtilities.displaySize.x;
                layoutParams.height = newHeight;
                emojiView.setLayoutParams(layoutParams);

                emojiPadding = emojiWasPadding = layoutParams.height;
                requestLayout();
                updateKeyboard();
                onWindowSizeChanged();
            }
        }

        if (lastSizeChangeValue1 == height && lastSizeChangeValue2 == isWidthGreater) {
            onWindowSizeChanged();
            return;
        }
        lastSizeChangeValue1 = height;
        lastSizeChangeValue2 = isWidthGreater;

        boolean oldValue = keyboardVisible;
        if (currentEntityView instanceof TextPaintView) {
            final EditTextOutline editText = ((TextPaintView) currentEntityView).getEditText();
            keyboardVisible = editText.isFocused() && height > 0;
        } else {
            keyboardVisible = false;
        }
        if (keyboardVisible && emojiViewVisible) {
            showEmojiPopup(0);
        }
        if (emojiPadding != 0 && !keyboardVisible && keyboardVisible != oldValue && !emojiViewVisible) {
            emojiPadding = 0;
            requestLayout();
            updateKeyboard();
        }
        if (oldValue && !keyboardVisible && emojiPadding > 0 && translateBottomPanelAfterResize) {
            translateBottomPanelAfterResize = false;
            bottomPanelTranslationY(0, 1);
            weightChooserView.stopPanTransition();
        }
        if (keyboardVisible && waitingForKeyboardOpen) {
            waitingForKeyboardOpen = false;
            AndroidUtilities.cancelRunOnUIThread(openKeyboardRunnable);
        }
        onWindowSizeChanged();
    }

    public void updatePlusEmojiKeyboardButton() {
        if (textOptionsView != null) {
            if (keyboardVisible) {
                textOptionsView.animatePlusToIcon(R.drawable.input_smile);
            } else if (emojiViewVisible) {
                textOptionsView.animatePlusToIcon(R.drawable.input_keyboard);
            } else {
                textOptionsView.animatePlusToIcon(R.drawable.msg_add);
            }
        }

        AndroidUtilities.updateViewShow(undoAllButton, !(keyboardVisible || emojiViewVisible), false, 1, true, null);
        AndroidUtilities.updateViewShow(undoButton, !(keyboardVisible || emojiViewVisible), false, 1, true, null);

        AndroidUtilities.updateViewShow(doneTextButton, keyboardVisible || emojiViewVisible, false, 1, true, null);
        AndroidUtilities.updateViewShow(cancelTextButton, keyboardVisible || emojiViewVisible, false, 1, true, null);
    }

    protected void createEmojiView() {
        if (emojiView != null && emojiView.currentAccount != UserConfig.selectedAccount) {
            removeView(emojiView);
            emojiView = null;
        }
        if (emojiView != null) {
            return;
        }
        emojiView = new EmojiView(null, true, false, false, getContext(), false, null, null, true, resourcesProvider);
        emojiView.allowEmojisForNonPremium(true);
        emojiView.setVisibility(GONE);
        if (AndroidUtilities.isTablet()) {
            emojiView.setForseMultiwindowLayout(true);
        }
        emojiView.setDelegate(new EmojiView.EmojiViewDelegate() {
            int innerTextChange;

            @Override
            public boolean onBackspace() {
                final EditTextOutline editText = ((TextPaintView) currentEntityView).getEditText();
                if (editText == null || editText.length() == 0) {
                    return false;
                }
                editText.dispatchKeyEvent(new KeyEvent(KeyEvent.ACTION_DOWN, KeyEvent.KEYCODE_DEL));
                return true;
            }

            @Override
            public void onAnimatedEmojiUnlockClick() {
//                BaseFragment fragment = parentFragment;
//                if (fragment == null) {
//                    fragment = new BaseFragment() {
//                        @Override
//                        public int getCurrentAccount() {
//                            return currentAccount;
//                        }
//
//                        @Override
//                        public Context getContext() {
//                            return EditTextEmoji.this.getContext();
//                        }
//
//                        @Override
//                        public Activity getParentActivity() {
//                            Context context = getContext();
//                            while (context instanceof ContextWrapper) {
//                                if (context instanceof Activity) {
//                                    return (Activity) context;
//                                }
//                                context = ((ContextWrapper) context).getBaseContext();
//                            }
//                            return null;
//                        }
//
//                        @Override
//                        public Dialog getVisibleDialog() {
//                            return new Dialog(getContext()) {
//                                @Override
//                                public void dismiss() {
//                                    hidePopup(false);
//                                    closeParent();
//                                }
//                            };
//                        }
//                    };
//                    new PremiumFeatureBottomSheet(fragment, PremiumPreviewFragment.PREMIUM_FEATURE_ANIMATED_EMOJI, false).show();
//                } else {
//                    fragment.showDialog(new PremiumFeatureBottomSheet(fragment, PremiumPreviewFragment.PREMIUM_FEATURE_ANIMATED_EMOJI, false));
//                }
            }

            @Override
            public void onEmojiSelected(String symbol) {
                if (!(currentEntityView instanceof TextPaintView)) {
                    return;
                }
                TextPaintView textPaintView = (TextPaintView) currentEntityView;
                final EditTextOutline editText = textPaintView.getEditText();
                if (editText == null) {
                    return;
                }
                int i = editText.getSelectionEnd();
                if (i < 0) {
                    i = 0;
                }
                try {
                    innerTextChange = 2;
                    CharSequence localCharSequence = Emoji.replaceEmoji(symbol, textPaintView.getFontMetricsInt(), (int) (textPaintView.getFontSize() * .8f), false);
                    if (localCharSequence instanceof Spanned) {
                        Emoji.EmojiSpan[] spans = ((Spanned) localCharSequence).getSpans(0, localCharSequence.length(), Emoji.EmojiSpan.class);
                        if (spans != null) {
                            for (int a = 0; a < spans.length; ++a) {
                                spans[a].scale = .85f;
                            }
                        }
                    }
                    editText.setText(editText.getText().insert(i, localCharSequence));
                    int j = i + localCharSequence.length();
                    editText.setSelection(j, j);
                } catch (Exception e) {
                    FileLog.e(e);
                } finally {
                    innerTextChange = 0;
                }
            }

            @Override
            public void onCustomEmojiSelected(long documentId, TLRPC.Document document, String emoticon, boolean isRecent) {
                final EditTextOutline editText = ((TextPaintView) currentEntityView).getEditText();
                if (editText == null) {
                    return;
                }
                int i = editText.getSelectionEnd();
                if (i < 0) {
                    i = 0;
                }
                try {
                    innerTextChange = 2;
                    SpannableString spannable = new SpannableString(emoticon);
                    AnimatedEmojiSpan span;
                    if (document != null) {
                        span = new AnimatedEmojiSpan(document, editText.getPaint().getFontMetricsInt());
                    } else {
                        span = new AnimatedEmojiSpan(documentId, editText.getPaint().getFontMetricsInt());
                    }
                    spannable.setSpan(span, 0, spannable.length(), Spanned.SPAN_EXCLUSIVE_EXCLUSIVE);
                    editText.setText(editText.getText().insert(i, spannable));
                    int j = i + spannable.length();
                    editText.setSelection(j, j);
                } catch (Exception e) {
                    FileLog.e(e);
                } finally {
                    innerTextChange = 0;
                }
            }

            @Override
            public void onClearEmojiRecent() {
                AlertDialog.Builder builder = new AlertDialog.Builder(getContext(), resourcesProvider);
                builder.setTitle(LocaleController.getString("ClearRecentEmojiTitle", R.string.ClearRecentEmojiTitle));
                builder.setMessage(LocaleController.getString("ClearRecentEmojiText", R.string.ClearRecentEmojiText));
                builder.setPositiveButton(LocaleController.getString("ClearButton", R.string.ClearButton), (dialogInterface, i) -> emojiView.clearRecentEmoji());
                builder.setNegativeButton(LocaleController.getString("Cancel", R.string.Cancel), null);
                builder.show();
            }
        });
        addView(emojiView);
    }

    @Override
    public float adjustPanLayoutHelperProgress() {
        return panTranslationProgress;
    }

    protected void updateKeyboard() {

    }

    @Override
    protected void onAttachedToWindow() {
        destroyed = false;
        super.onAttachedToWindow();
        NotificationCenter.getGlobalInstance().addObserver(this, NotificationCenter.customTypefacesLoaded);
    }

    @Override
    protected void onDetachedFromWindow() {
        destroyed = true;
        super.onDetachedFromWindow();
        NotificationCenter.getGlobalInstance().removeObserver(this, NotificationCenter.customTypefacesLoaded);
    }

    @Override
    public void didReceivedNotification(int id, int account, Object... args) {
        if (id == NotificationCenter.customTypefacesLoaded) {
            if (entitiesView == null) {
                return;
            }
            for (int i = 0; i < entitiesView.getChildCount(); ++i) {
                View child = entitiesView.getChildAt(i);
                if (child instanceof TextPaintView) {
                    ((TextPaintView) child).updateTypeface();
                }
            }
        }
    }
}<|MERGE_RESOLUTION|>--- conflicted
+++ resolved
@@ -1328,21 +1328,12 @@
     private void openStickersView() {
         final int wasSelectedIndex = tabsSelectedIndex;
         switchTab(1);
-<<<<<<< HEAD
 //        postDelayed(() -> {
 //            if (facesBitmap != null) {
 //                detectFaces();
 //            }
 //        }, 350);
-        StickerMasksAlert stickerMasksAlert = new StickerMasksAlert(getContext(), facesBitmap == null, resourcesProvider) {
-=======
-        postDelayed(() -> {
-            if (facesBitmap != null) {
-                detectFaces();
-            }
-        }, 350);
         EmojiBottomSheet emojiBottomSheet = new EmojiBottomSheet(getContext(), false, resourcesProvider) {
->>>>>>> 6b4602c2
             @Override
             public boolean canShowWidget(Integer id) {
                 return false;
