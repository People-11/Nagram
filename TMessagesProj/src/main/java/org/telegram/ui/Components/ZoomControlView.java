--- conflicted
+++ resolved
@@ -131,30 +131,22 @@
                 handled = true;
             } else if (x >= minusCx - AndroidUtilities.dp(16) && x <= minusCx + AndroidUtilities.dp(16) && y >= minusCy - AndroidUtilities.dp(16) && y <= minusCy + AndroidUtilities.dp(16)) {
                 if (action == MotionEvent.ACTION_UP && animateToZoom((float) Math.floor(getZoom() / 0.25f) * 0.25f - 0.25f)) {
-<<<<<<< HEAD
                     if (!NekoConfig.disableVibration.Bool()) {
-                        performHapticFeedback(HapticFeedbackConstants.KEYBOARD_TAP);
-                    }
-=======
-                    try {
-                        performHapticFeedback(HapticFeedbackConstants.KEYBOARD_TAP);
-                    } catch (Exception ignored) {}
->>>>>>> eee720ef
+                        try {
+                            performHapticFeedback(HapticFeedbackConstants.KEYBOARD_TAP);
+                        } catch (Exception ignored) {}
+                    }
                 } else {
                     pressed = true;
                 }
                 handled = true;
             } else if (x >= plusCx - AndroidUtilities.dp(16) && x <= plusCx + AndroidUtilities.dp(16) && y >= plusCy - AndroidUtilities.dp(16) && y <= plusCy + AndroidUtilities.dp(16)) {
                 if (action == MotionEvent.ACTION_UP && animateToZoom((float) Math.floor(getZoom() / 0.25f) * 0.25f + 0.25f)) {
-<<<<<<< HEAD
                     if (!NekoConfig.disableVibration.Bool()) {
-                        performHapticFeedback(HapticFeedbackConstants.KEYBOARD_TAP);
-                    }
-=======
-                    try {
-                        performHapticFeedback(HapticFeedbackConstants.KEYBOARD_TAP);
-                    } catch (Exception ignored) {}
->>>>>>> eee720ef
+                        try {
+                            performHapticFeedback(HapticFeedbackConstants.KEYBOARD_TAP);
+                        } catch (Exception ignored) {}
+                    }
                 } else {
                     pressed = true;
                 }
