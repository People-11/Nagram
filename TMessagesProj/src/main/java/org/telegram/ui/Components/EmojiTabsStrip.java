package org.telegram.ui.Components;

import android.animation.Animator;
import android.animation.AnimatorListenerAdapter;
import android.animation.ValueAnimator;
import android.content.Context;
import android.graphics.Canvas;
import android.graphics.Color;
import android.graphics.ColorFilter;
import android.graphics.Paint;
import android.graphics.Path;
import android.graphics.PorterDuff;
import android.graphics.PorterDuffColorFilter;
import android.graphics.Rect;
import android.graphics.RectF;
import android.graphics.drawable.Drawable;
import android.os.Build;
import android.view.MotionEvent;
import android.view.View;
import android.view.ViewGroup;
import android.view.animation.OvershootInterpolator;
import android.widget.HorizontalScrollView;
import android.widget.ImageView;
import android.widget.LinearLayout;

import androidx.annotation.Nullable;
import androidx.core.graphics.ColorUtils;
import androidx.core.math.MathUtils;

import org.telegram.messenger.AndroidUtilities;
import org.telegram.messenger.ImageReceiver;
import org.telegram.messenger.MediaDataController;
import org.telegram.messenger.MessageObject;
import org.telegram.messenger.R;
import org.telegram.messenger.UserConfig;
import org.telegram.tgnet.TLRPC;
import org.telegram.ui.ActionBar.Theme;
import org.telegram.ui.Components.Premium.PremiumLockIconView;
import org.telegram.ui.SelectAnimatedEmojiDialog;

import java.util.ArrayList;
import java.util.HashMap;
import java.util.Map;
import java.util.Objects;

import tw.nekomimi.nekogram.NekoConfig;

public class EmojiTabsStrip extends ScrollableHorizontalScrollView {

    private int recentDrawableId = R.drawable.msg_emoji_recent;
    private static int[] emojiTabsDrawableIds = {
        R.drawable.msg_emoji_smiles,
        R.drawable.msg_emoji_cat,
        R.drawable.msg_emoji_food,
        R.drawable.msg_emoji_activities,
        R.drawable.msg_emoji_travel,
        R.drawable.msg_emoji_objects,
        R.drawable.msg_emoji_other,
        R.drawable.msg_emoji_flags
    };
    private static int[] emojiTabsAnimatedDrawableIds = {
        R.raw.msg_emoji_smiles,
        R.raw.msg_emoji_cat,
        R.raw.msg_emoji_food,
        R.raw.msg_emoji_activities,
        R.raw.msg_emoji_travel,
        R.raw.msg_emoji_objects,
        R.raw.msg_emoji_other,
        R.raw.msg_emoji_flags
    };
    private int settingsDrawableId = R.drawable.smiles_tab_settings;

    private Theme.ResourcesProvider resourcesProvider;
    private boolean includeAnimated;
    public LinearLayout contentView;

    public EmojiTabButton recentTab;
    private EmojiTabButton settingsTab;
    private EmojiTabsView emojiTabs;
    private ArrayList<EmojiTabButton> emojipackTabs;
    private HashMap<View, Rect> removingViews = new HashMap<>();

    private ValueAnimator selectAnimator;
    private float selectT = 0f;
    private float selectAnimationT = 0f;
    private int selected = 0;
    private int wasIndex = 0;

    public boolean animateAppear = true;

    private Runnable onSettingsOpenRunnable;
    private boolean wasDrawn;
    private int animatedEmojiCacheType = AnimatedEmojiDrawable.CACHE_TYPE_TAB_STRIP;

    public boolean updateButtonDrawables = true;


    public EmojiTabsStrip(Context context, Theme.ResourcesProvider resourcesProvider, boolean includeStandard, boolean includeAnimated, int type, Runnable onSettingsOpen) {
        super(context);
        this.includeAnimated = includeAnimated;
        this.resourcesProvider = resourcesProvider;
        this.onSettingsOpenRunnable = onSettingsOpen;

        contentView = new LinearLayout(context) {

            HashMap<Integer, Integer> lastX = new HashMap<>();

            @Override
            protected void onLayout(boolean changed, int l, int t, int r, int b) {
                int cy = (b - t) / 2;
                if (includeAnimated) {
                    int x = getPaddingLeft() - (!recentIsShown ? AndroidUtilities.dp(30 + 3) : 0);
                    for (int i = 0; i < getChildCount(); ++i) {
                        View child = getChildAt(i);
                        if (child == settingsTab || removingViews.containsKey(child)) {
                            continue;
                        }
                        if (child != null) {
                            child.layout(x, cy - child.getMeasuredHeight() / 2, x + child.getMeasuredWidth(), cy + child.getMeasuredHeight() / 2);
                            Integer id = child instanceof EmojiTabButton ? ((EmojiTabButton) child).id : (child instanceof EmojiTabsView ? ((EmojiTabsView) child).id : null);
                            if (animateAppear && child instanceof EmojiTabButton && ((EmojiTabButton) child).newly) {
                                ((EmojiTabButton) child).newly = false;
                                child.setScaleX(0);
                                child.setScaleY(0);
                                child.setAlpha(0);
                                child.animate().scaleX(1f).scaleY(1f).alpha(1f).setDuration(200).setInterpolator(CubicBezierInterpolator.EASE_OUT_QUINT).start();
                            }
                            if (id != null) {
                                if (lastX.get(id) != null && lastX.get(id) != x) {
                                    child.setTranslationX(lastX.get(id) - x);
                                    child.animate().translationX(0).setDuration(250).setInterpolator(CubicBezierInterpolator.EASE_OUT_QUINT).start();
                                }
                                lastX.put(id, x);
                            }
                            x += child.getMeasuredWidth() + AndroidUtilities.dp(3);
                        }
                    }
                    if (settingsTab != null) {
                        x += (!recentIsShown ? AndroidUtilities.dp(30 + 3) : 0);
                        Integer id = settingsTab.id;
                        if (x + settingsTab.getMeasuredWidth() + getPaddingRight() <= EmojiTabsStrip.this.getMeasuredWidth()) {
                            settingsTab.layout(x = (r - l - getPaddingRight() - settingsTab.getMeasuredWidth()), cy - settingsTab.getMeasuredHeight() / 2, r - l - getPaddingRight(), cy + settingsTab.getMeasuredHeight() / 2);
                        } else {
                            settingsTab.layout(x, cy - settingsTab.getMeasuredHeight() / 2, x + settingsTab.getMeasuredWidth(), cy + settingsTab.getMeasuredHeight() / 2);
                        }
                        if (id != null) {
                            if (lastX.get(id) != null && lastX.get(id) != x) {
                                settingsTab.setTranslationX(lastX.get(id) - x);
                                settingsTab.animate().translationX(0).setDuration(350).start();
                            }
                            lastX.put(id, x);
                        }
                    }
                } else {
                    final int childCount = getChildCount() - (!recentIsShown ? 1 : 0);
                    int margin = (int) ((r - l - getPaddingLeft() - getPaddingRight() - childCount * AndroidUtilities.dp(30)) / (float) Math.max(1, childCount - 1));
                    int x = getPaddingLeft();
                    for (int i = 0; i < childCount; ++i) {
                        View child = getChildAt((!recentIsShown ? 1 : 0) + i);
                        if (child != null) {
                            child.layout(x, cy - child.getMeasuredHeight() / 2, x + child.getMeasuredWidth(), cy + child.getMeasuredHeight() / 2);
                            x += child.getMeasuredWidth() + margin;
                        }
                    }
                }
            }

            @Override
            protected void onMeasure(int widthMeasureSpec, int heightMeasureSpec) {
                final int AT_MOST = MeasureSpec.makeMeasureSpec(99999999, MeasureSpec.AT_MOST);
                int width = getPaddingLeft() + getPaddingRight() - (int) (recentIsShown ? 0 : recentTab.getAlpha() * AndroidUtilities.dp(30 + 3));
                for (int i = 0; i < getChildCount(); ++i) {
                    View child = getChildAt(i);
                    if (child != null) {
                        child.measure(AT_MOST, heightMeasureSpec);
                        width += child.getMeasuredWidth() + (i + 1 < getChildCount() ? AndroidUtilities.dp(3) : 0);
                    }
                }
                if (!includeAnimated) {
                    setMeasuredDimension(MeasureSpec.getSize(widthMeasureSpec), MeasureSpec.getSize(heightMeasureSpec));
                    return;
                }
                setMeasuredDimension(Math.max(width, MeasureSpec.getSize(widthMeasureSpec)), MeasureSpec.getSize(heightMeasureSpec));
            }

            private Paint paint = new Paint(Paint.ANTI_ALIAS_FLAG);
            private RectF from = new RectF();
            private RectF to = new RectF();
            private RectF rect = new RectF();
            private Path path = new Path();
            @Override
            protected void dispatchDraw(Canvas canvas) {
                for (Map.Entry<View, Rect> entry : removingViews.entrySet()) {
                    View view = entry.getKey();
                    if (view != null) {
                        Rect bounds = entry.getValue();
                        canvas.save();
                        canvas.translate(bounds.left, bounds.top);
                        canvas.scale(view.getScaleX(), view.getScaleY(), bounds.width() / 2f, bounds.height() / 2f);
                        view.draw(canvas);
                        canvas.restore();
                    }
                }

                int selectFrom = (int) Math.floor(selectT), selectTo = (int) Math.ceil(selectT);
                getChildBounds(selectFrom, from);
                getChildBounds(selectTo, to);
                AndroidUtilities.lerp(from, to, selectT - selectFrom, rect);
                float isEmojiTabs = emojiTabs == null ? 0 : MathUtils.clamp(1f - Math.abs(selectT - 1), 0, 1);
                float isMiddle = 4f * selectAnimationT * (1f - selectAnimationT);
                float hw = rect.width() / 2 * (1f + isMiddle * .3f);
                float hh = rect.height() / 2 * (1f - isMiddle * .05f);
                rect.set(rect.centerX() - hw, rect.centerY() - hh, rect.centerX() + hw, rect.centerY() + hh);
                float r = AndroidUtilities.dp(AndroidUtilities.lerp(8f, 16f, isEmojiTabs));
                paint.setColor(selectorColor());

                path.rewind();
                path.addRoundRect(rect, r, r, Path.Direction.CW);
                canvas.drawPath(path, paint);

                if (emojiTabs != null) {
                    path.addCircle(emojiTabs.getLeft() + AndroidUtilities.dp(15), (emojiTabs.getTop() + emojiTabs.getBottom()) / 2f, AndroidUtilities.dp(15), Path.Direction.CW);
                }

                super.dispatchDraw(canvas);
                wasDrawn = true;
            }

            @Override
            protected boolean drawChild(Canvas canvas, View child, long drawingTime) {
                if (child == emojiTabs) {
                    canvas.save();
                    canvas.clipPath(path);
                    boolean res = super.drawChild(canvas, child, drawingTime);
                    canvas.restore();
                    return res;
                }
                return super.drawChild(canvas, child, drawingTime);
            }

            private void getChildBounds(int i, RectF out) {
                View child = getChildAt(MathUtils.clamp(i, 0, getChildCount() - 1));
                out.set(child.getLeft(), child.getTop(), child.getRight(), child.getBottom());
                out.set(
                    out.centerX() - out.width() / 2f * child.getScaleX(),
                    out.centerY() - out.height() / 2f * child.getScaleY(),
                    out.centerX() + out.width() / 2f * child.getScaleX(),
                    out.centerY() + out.height() / 2f * child.getScaleY()
                );
//                out.offset(recentIsShown ? recentTab.getTranslationX() : AndroidUtilities.dp(30 + 3) - recentTab.getTranslationX(), 0);
            }
        };
        contentView.setClipToPadding(false);
        contentView.setOrientation(LinearLayout.HORIZONTAL);
        setVerticalScrollBarEnabled(false);
        setHorizontalScrollBarEnabled(false);
        addView(contentView);

        if (type == SelectAnimatedEmojiDialog.TYPE_TOPIC_ICON) {
            recentDrawableId = R.drawable.msg_emoji_smiles;
        }
        contentView.addView(recentTab = new EmojiTabButton(context, recentDrawableId, false, false));
        recentTab.id = "recent".hashCode();
        if (!includeAnimated) {
            for (int i = 0; i < emojiTabsDrawableIds.length; ++i) {
                contentView.addView(new EmojiTabButton(context, emojiTabsDrawableIds[i], false, i == 0));
            }
            updateClickListeners();
        } else {
            if (includeStandard) {
                contentView.addView(emojiTabs = new EmojiTabsView(context));
                emojiTabs.id = "tabs".hashCode();
            }
            if (onSettingsOpen != null) {
                contentView.addView(settingsTab = new EmojiTabButton(context, settingsDrawableId, false, true));
                settingsTab.id = "settings".hashCode();
                settingsTab.setAlpha(0);
            }
            updateClickListeners();
        }
    }

    private boolean recentFirstChange = true;
    private boolean recentIsShown = true;
    public void showRecent(boolean show) {
        if (recentIsShown == show) {
            return;
        }
        recentIsShown = show;
        if (recentFirstChange) {
            recentTab.setAlpha(show ? 1f : 0f);
        } else {
            recentTab.animate().alpha(show ? 1f : 0f).setDuration(200).setInterpolator(CubicBezierInterpolator.EASE_OUT_QUINT).start();
        }
        if (!show && selected == 0 || show && selected == 1) {
            select(0, !recentFirstChange);
        }
        contentView.requestLayout();
        recentFirstChange = false;
    }

    private boolean isFreeEmojiPack(TLRPC.StickerSet set, ArrayList<TLRPC.Document> documents) {
        if (set == null || documents == null) {
            return false;
        }
        for (int i = 0; i < documents.size(); ++i) {
            if (!MessageObject.isFreeEmoji(documents.get(i))) {
                return false;
            }
        }
        return true;
    }

    private TLRPC.Document getThumbDocument(TLRPC.StickerSet set, ArrayList<TLRPC.Document> documents) {
        if (set == null) {
            return null;
        }
        if (documents != null) {
            for (int i = 0; i < documents.size(); ++i) {
                TLRPC.Document d = documents.get(i);
                if (d.id == set.thumb_document_id) {
                    return d;
                }
            }
        }
        if (documents != null && documents.size() >= 1) {
            return documents.get(0);
        }
        return null;
    }

    protected boolean isInstalled(EmojiView.EmojiPack pack) {
        return pack.installed;
    }

    protected void onTabCreate(EmojiTabButton button) {

    }

    protected boolean allowEmojisForNonPremium() {
        return false;
    }

    boolean first = true;
    private ValueAnimator appearAnimation;
    private int appearCount;
    public void updateEmojiPacks(ArrayList<EmojiView.EmojiPack> emojiPacks) {
        if (!includeAnimated) {
            return;
        }
        if (first && !MediaDataController.getInstance(UserConfig.selectedAccount).areStickersLoaded(MediaDataController.TYPE_EMOJIPACKS)) {
            return;
        }
        first = false;
        if (emojiPacks == null) {
            return;
        }
        final boolean isPremium = UserConfig.getInstance(UserConfig.selectedAccount).isPremium();
        if (NekoConfig.disableTrending.Bool() && !isPremium) {
            return;
        }
        if (emojipackTabs == null) {
            emojipackTabs = new ArrayList<>();
        }
        boolean first = emojipackTabs.size() == 0 && emojiPacks.size() > 0 && appearCount != emojiPacks.size() && wasDrawn;
        boolean doAppearAnimation = false; // emojipackTabs.size() == 0 && emojiPacks.size() > 0 && appearCount != emojiPacks.size() && wasDrawn;
        if (appearAnimation != null && appearCount != emojiPacks.size()) {
            appearAnimation.cancel();
            appearAnimation = null;
        }
        appearCount = emojiPacks.size();
<<<<<<< HEAD
=======
        final boolean isPremium = UserConfig.getInstance(UserConfig.selectedAccount).isPremium() || allowEmojisForNonPremium();
>>>>>>> 5a31f93e
        for (int i = 0; i < emojipackTabs.size(); ++i) {
            EmojiTabButton emojipackTab = emojipackTabs.get(i);
            EmojiView.EmojiPack pack = null;
            if (emojipackTab != null && emojipackTab.id != null) {
                for (int j = 0; j < emojiPacks.size(); ++j) {
                    EmojiView.EmojiPack p = emojiPacks.get(j);
                    final int id = Objects.hash(p.set.id, p.featured);
                    if (id == emojipackTab.id) {
                        pack = p;
                        break;
                    }
                }
            }

            if (pack == null && emojipackTab != null) {
                Rect bounds = new Rect();
                bounds.set(emojipackTab.getLeft(), emojipackTab.getTop(), emojipackTab.getRight(), emojipackTab.getBottom());
                removingViews.put(emojipackTab, bounds);
                ValueAnimator anm = ValueAnimator.ofFloat(emojipackTab.getAlpha(), 0f);
                anm.addUpdateListener(a -> {
                    float alpha = (float) a.getAnimatedValue();
                    emojipackTab.setAlpha(alpha);
                    emojipackTab.setScaleX(alpha);
                    emojipackTab.setScaleY(alpha);
                    contentView.invalidate();
                });
                anm.addListener(new AnimatorListenerAdapter() {
                    @Override
                    public void onAnimationEnd(Animator animation) {
                        removingViews.remove(emojipackTab);
                        contentView.invalidate();
                    }
                });
                anm.setDuration(200);
                anm.setInterpolator(CubicBezierInterpolator.EASE_OUT_QUINT);
                anm.start();
                emojipackTabs.remove(i--);
            }
            contentView.removeView(emojipackTab);
        }
        for (int i = 0; i < emojiPacks.size(); ++i) {
            EmojiView.EmojiPack pack = emojiPacks.get(i);
            final int id = Objects.hash(pack.set.id, pack.featured);
            EmojiTabButton emojipackTab = null;
            for (int j = 0; j < emojipackTabs.size(); ++j) {
                EmojiTabButton tab = emojipackTabs.get(j);
                if (tab != null && tab.id != null && tab.id == id) {
                    emojipackTab = tab;
                    break;
                }
            }
            final boolean free = isFreeEmojiPack(pack.set, pack.documents);
            AnimatedEmojiDrawable drawable = emojipackTab == null ? null : (AnimatedEmojiDrawable) emojipackTab.getDrawable();
            TLRPC.Document thumbDocument = getThumbDocument(pack.set, pack.documents);
            if (thumbDocument != null && (drawable == null || drawable.getDocumentId() != thumbDocument.id)) {
                drawable = AnimatedEmojiDrawable.make(UserConfig.selectedAccount, animatedEmojiCacheType, thumbDocument);
            }
            if (emojipackTab == null) {
                emojipackTab = new EmojiTabButton(getContext(), drawable, free, false,false);
                emojipackTab.id = id;
                if (drawable != null) {
                    drawable.addView(emojipackTab.imageView);
                }
                onTabCreate(emojipackTab);
                emojipackTabs.add(emojipackTab);
            } else if (emojipackTab.getDrawable() != drawable) {
                if (emojipackTab.getDrawable() instanceof AnimatedEmojiDrawable) {
                    ((AnimatedEmojiDrawable) emojipackTab.getDrawable()).removeView(emojipackTab.imageView);
                }
                emojipackTab.setDrawable(drawable);
                if (drawable != null) {
                    drawable.addView(emojipackTab.imageView);
                }
            }
            if (!isPremium && !free) {
                emojipackTab.setLock(true);
            } else if (!this.isInstalled(pack)) {
                emojipackTab.setLock(false);
            } else {
                emojipackTab.setLock(null);
            }
            if (doAppearAnimation && !first) {
                emojipackTab.newly = false;
            }
            if (emojipackTab.getParent() instanceof ViewGroup) {
                ((ViewGroup) emojipackTab.getParent()).removeView(emojipackTab);
            }
            contentView.addView(emojipackTab);
        }
        if (settingsTab != null) {
            settingsTab.bringToFront();
            if (settingsTab.getAlpha() < 1) {
                settingsTab.animate().alpha(1f).setDuration(200).setInterpolator(CubicBezierInterpolator.DEFAULT).start();
            }
        }
        if (doAppearAnimation) {
            if (emojipackTabs != null) {
                for (int i = 0; i < emojipackTabs.size(); ++i) {
                    emojipackTabs.get(i).setScaleX(0);
                    emojipackTabs.get(i).setScaleY(0);
                }
            }
            appearAnimation = ValueAnimator.ofFloat(0, 1);
            final OvershootInterpolator innerInterpolator = new OvershootInterpolator(3f);
            appearAnimation.addUpdateListener(anm -> {
                if (emojipackTabs == null) {
                    return;
                }
                final float t = (float) anm.getAnimatedValue();
                final int count = emojipackTabs.size();
                final float dur = 1f / count * 4.5f;
                for (int i = 0; i < count; ++i) {
                    final float off = i / (float) count * (1f - dur);
                    final float T = MathUtils.clamp((t - off) / dur, 0, 1);
                    final float scale = innerInterpolator.getInterpolation(T);
                    emojipackTabs.get(i).setScaleX(scale);
                    emojipackTabs.get(i).setScaleY(scale);
                }
            });
            appearAnimation.addListener(new AnimatorListenerAdapter() {
                @Override
                public void onAnimationCancel(Animator animation) {
                    if (emojipackTabs == null) {
                        return;
                    }
                    for (int i = 0; i < emojipackTabs.size(); ++i) {
                        emojipackTabs.get(i).setScaleX(1);
                        emojipackTabs.get(i).setScaleY(1);
                    }
                }
            });
            appearAnimation.setStartDelay(150);
            appearAnimation.setDuration((emojipackTabs == null ? 0 : emojipackTabs.size()) * 75L);
            appearAnimation.setInterpolator(CubicBezierInterpolator.EASE_OUT);
            appearAnimation.start();
        }
        updateClickListeners();
    }

    public void updateClickListeners() {
        for (int i = 0, j = 0; i < contentView.getChildCount(); ++i, ++j) {
            View child = contentView.getChildAt(i);
            if (child instanceof EmojiTabsView) {
                EmojiTabsView tabsView = (EmojiTabsView) child;
                for (int a = 0; a < tabsView.contentView.getChildCount(); ++a, ++j) {
                    final int index = j;
                    tabsView.contentView.getChildAt(a).setOnClickListener(e -> {
                        onTabClick(index);
                    });
                }
                --j;
            } else if (child != null) {
                final int index = j;
                child.setOnClickListener(e -> {
                    onTabClick(index);
                });
            }
        }
        if (settingsTab != null) {
            settingsTab.setOnClickListener(e -> {
                if (onSettingsOpenRunnable != null) {
                    onSettingsOpenRunnable.run();
                }
            });
        }
    }

    protected boolean onTabClick(int index) {
        return true;
    }

    private float paddingLeftDp = 5 + 6;
    public void setPaddingLeft(float paddingLeftDp) {
        this.paddingLeftDp = paddingLeftDp;
    }

    @Override
    protected void onMeasure(int widthMeasureSpec, int heightMeasureSpec) {
        contentView.setPadding(AndroidUtilities.dp(paddingLeftDp), 0, AndroidUtilities.dp(5 + 6), 0);
        super.onMeasure(widthMeasureSpec, heightMeasureSpec);
    }

    public void updateColors() {
        if (recentTab != null) {
            recentTab.updateColor();
        }
    }

    public void select(int index) {
        select(index, true);
    }

    public void select(int index, boolean animated) {
        animated = animated && !first;
        if (!recentIsShown) {
            index = Math.max(1, index);
        }
        final int wasSelected = selected;
        for (int i = 0, j = 0; i < contentView.getChildCount(); ++i, ++j) {
            View child = contentView.getChildAt(i);
            int from = j;
            if (child instanceof EmojiTabsView) {
                EmojiTabsView tabs = (EmojiTabsView) child;
                for (int a = 0; a < tabs.contentView.getChildCount(); ++a, ++j) {
                    View child2 = tabs.contentView.getChildAt(a);
                    if (child2 instanceof EmojiTabButton) {
                        ((EmojiTabButton) child2).updateSelect(index == j, animated);
                    }
                }
                --j;
            } else if (child instanceof EmojiTabButton) {
                ((EmojiTabButton) child).updateSelect(index == j, animated);
            }
            if (index >= from && index <= j) {
                selected = i;
            }
        }
        if (wasSelected != selected) {
            if (selectAnimator != null) {
                selectAnimator.cancel();
            }
            final float from = selectT, to = selected;
            if (animated) {
                selectAnimator = ValueAnimator.ofFloat(0, 1);
                selectAnimator.addUpdateListener(a -> {
                    selectAnimationT = (float) a.getAnimatedValue();
                    selectT = AndroidUtilities.lerp(from, to, selectAnimationT);
                    contentView.invalidate();
                });
                selectAnimator.setDuration(350);
                selectAnimator.setInterpolator(CubicBezierInterpolator.EASE_OUT_QUINT);
                selectAnimator.start();
            } else {
                selectAnimationT = 1f;
                selectT = AndroidUtilities.lerp(from, to, selectAnimationT);
                contentView.invalidate();
            }

            if (emojiTabs != null) {
                emojiTabs.show(selected == 1, animated);
            }

            View child = contentView.getChildAt(selected);
            if (selected >= 2) {
                scrollToVisible(child.getLeft(), child.getRight());
            } else {
                scrollTo(0);
            }
        }

        if (wasIndex != index) {
            if (emojiTabs != null && selected == 1 && index >= 1 && index <= 1 + emojiTabs.contentView.getChildCount()) {
                emojiTabs.scrollToVisible(AndroidUtilities.dp(36 * (index - 1) - 6), AndroidUtilities.dp(36 * (index - 1) - 6 + 30));
            }
            wasIndex = index;
        }
    }

    protected ColorFilter getEmojiColorFilter() {
        return Theme.chat_animatedEmojiTextColorFilter;
    }

    private int selectorColor() {
        return 0x2effffff & Theme.getColor(Theme.key_chat_emojiPanelIcon, resourcesProvider);
    }

    public void setAnimatedEmojiCacheType(int cacheType) {
        this.animatedEmojiCacheType = cacheType;
    }

    public class EmojiTabButton extends ViewGroup {
        public boolean shown = true;

        public Integer id;
        public boolean newly;
        private boolean isAnimatedEmoji;

        private ImageView imageView;
        private RLottieDrawable lottieDrawable;
        private PremiumLockIconView lockView;
        private boolean round, forceSelector;

        public EmojiTabButton(Context context, int drawableId, int lottieId, boolean roundSelector, boolean forceSelector) {
            super(context);
            this.round = roundSelector;
            this.forceSelector = forceSelector;
            if (round) {
                setBackground(Theme.createCircleSelectorDrawable(selectorColor(), 0, 0));
            } else if (forceSelector) {
                setBackground(Theme.createRadSelectorDrawable(selectorColor(), 8, 8));
            }

            if (Build.VERSION.SDK_INT >= Build.VERSION_CODES.M) {
                lottieDrawable = new RLottieDrawable(lottieId, "" + lottieId, AndroidUtilities.dp(24), AndroidUtilities.dp(24), false, null);
                lottieDrawable.setBounds(AndroidUtilities.dp(3), AndroidUtilities.dp(3), AndroidUtilities.dp(27), AndroidUtilities.dp(27));
                lottieDrawable.setMasterParent(this);
                lottieDrawable.setAllowDecodeSingleFrame(true);
                lottieDrawable.start();
            } else {
                imageView = new ImageView(context);
                imageView.setImageDrawable(context.getResources().getDrawable(drawableId).mutate());
                addView(imageView);
            }
            setColor(Theme.getColor(Theme.key_chat_emojiPanelIcon, resourcesProvider));
        }

        public EmojiTabButton(Context context, int drawableId, boolean roundSelector, boolean forceSelector) {
            super(context);
            this.round = roundSelector;
            this.forceSelector = forceSelector;
            if (round) {
                setBackground(Theme.createCircleSelectorDrawable(selectorColor(), 0, 0));
            } else if (forceSelector) {
                setBackground(Theme.createRadSelectorDrawable(selectorColor(), 8, 8));
            }

            imageView = new ImageView(context);
            imageView.setImageDrawable(context.getResources().getDrawable(drawableId).mutate());
            setColor(Theme.getColor(Theme.key_chat_emojiPanelIcon, resourcesProvider));

            addView(imageView);
        }

        public EmojiTabButton(Context context, Drawable drawable, boolean free, boolean roundSelector, boolean forceSelector) {
            super(context);
            this.newly = true;
            this.round = roundSelector;
            this.forceSelector = forceSelector;
            if (round) {
                setBackground(Theme.createCircleSelectorDrawable(selectorColor(), 0, 0));
            } else if (forceSelector) {
                setBackground(Theme.createRadSelectorDrawable(selectorColor(), 8, 8));
            }

            imageView = new ImageView(context) {
                @Override
                public void invalidate() {
                    super.invalidate();
                    updateLockImageReceiver();
                }

                @Override
                protected void onDraw(Canvas canvas) {

                }

                @Override
                protected void dispatchDraw(Canvas canvas) {
                    Drawable drawable = getDrawable();
                    if (drawable != null) {
                        drawable.setBounds(0, 0, getMeasuredWidth(), getMeasuredHeight());
                        drawable.setAlpha(255);
                        drawable.draw(canvas);
                    }
                }

                @Override
                public void setImageDrawable(@Nullable Drawable drawable) {
                    super.setImageDrawable(drawable);
                }
            };
            imageView.setImageDrawable(drawable);
            if (drawable instanceof AnimatedEmojiDrawable) {
                isAnimatedEmoji = true;
                imageView.setColorFilter(getEmojiColorFilter());
            }
            addView(imageView);

            lockView = new PremiumLockIconView(context, PremiumLockIconView.TYPE_STICKERS_PREMIUM_LOCKED, resourcesProvider);
            lockView.setAlpha(0f);
            lockView.setScaleX(0);
            lockView.setScaleY(0);
            updateLockImageReceiver();
            addView(lockView);

            setColor(Theme.getColor(Theme.key_chat_emojiPanelIcon, resourcesProvider));
        }

        @Override
        protected void dispatchDraw(Canvas canvas) {
            super.dispatchDraw(canvas);
            if (lottieDrawable != null) {
                lottieDrawable.draw(canvas);
            }
        }

        @Override
        public boolean performClick() {
//            if (lottieDrawable != null) {
//                lottieDrawable.setProgress(0);
//                AndroidUtilities.runOnUIThread(() -> lottieDrawable.start(), 75);
//            }
            return super.performClick();
        }

        private boolean wasVisible;
        public void updateVisibilityInbounds(boolean visible, boolean ignore) {
            if (!wasVisible && visible) {
                if (lottieDrawable != null && !lottieDrawable.isRunning() && !ignore) {
                    lottieDrawable.setProgress(0);
                    lottieDrawable.start();
                }
            }
            wasVisible = visible;
        }

        public void setLock(Boolean lock) {
            if (lockView == null) {
                return;
            }
            if (lock == null) {
                updateLock(false);
            } else {
                updateLock(true);
                if (lock) {
                    lockView.setImageResource(R.drawable.msg_mini_lockedemoji);
                } else {
                    Drawable addIcon = getResources().getDrawable(R.drawable.msg_mini_addemoji).mutate();
                    addIcon.setColorFilter(new PorterDuffColorFilter(Color.WHITE, PorterDuff.Mode.MULTIPLY));
                    lockView.setImageDrawable(addIcon);
                }
            }
        }

        private float lockT;
        private ValueAnimator lockAnimator;
        private void updateLock(boolean enable) {
            if (lockAnimator != null) {
                lockAnimator.cancel();
            }
            if (Math.abs(lockT - (enable ? 1f : 0f)) < 0.01f) {
                return;
            }
            lockView.setVisibility(View.VISIBLE);
            lockAnimator = ValueAnimator.ofFloat(lockT, enable ? 1f : 0f);
            lockAnimator.addUpdateListener(anm -> {
                lockT = (float) anm.getAnimatedValue();
                lockView.setScaleX(lockT);
                lockView.setScaleY(lockT);
                lockView.setAlpha(lockT);
            });
            lockAnimator.addListener(new AnimatorListenerAdapter() {
                @Override
                public void onAnimationEnd(Animator animation) {
                    if (!enable) {
                        lockView.setVisibility(View.GONE);
                    }
                }
            });
            lockAnimator.setInterpolator(CubicBezierInterpolator.DEFAULT);
            lockAnimator.setDuration(200);
            lockAnimator.start();
        }

        public void updateLockImageReceiver() {
            if (lockView != null && !lockView.ready() && getDrawable() instanceof AnimatedEmojiDrawable) {
                ImageReceiver imageReceiver = ((AnimatedEmojiDrawable) getDrawable()).getImageReceiver();
                if (imageReceiver != null) {
                    lockView.setImageReceiver(imageReceiver);
                    lockView.invalidate();
                }
            }
        }

        @Override
        protected void onMeasure(int widthMeasureSpec, int heightMeasureSpec) {
            setMeasuredDimension(AndroidUtilities.dp(30), AndroidUtilities.dp(30));
            if (imageView != null) {
                imageView.measure(
                    MeasureSpec.makeMeasureSpec(AndroidUtilities.dp(24), MeasureSpec.EXACTLY),
                    MeasureSpec.makeMeasureSpec(AndroidUtilities.dp(24), MeasureSpec.EXACTLY)
                );
            }
            if (lockView != null) {
                lockView.measure(
                    MeasureSpec.makeMeasureSpec(AndroidUtilities.dp(12), MeasureSpec.EXACTLY),
                    MeasureSpec.makeMeasureSpec(AndroidUtilities.dp(12), MeasureSpec.EXACTLY)
                );
            }
        }

        @Override
        protected void onLayout(boolean changed, int l, int t, int r, int b) {
            if (imageView != null) {
                int cx = (r - l) / 2, cy = (b - t) / 2;
                imageView.layout(cx - imageView.getMeasuredWidth() / 2, cy - imageView.getMeasuredHeight() / 2, cx + imageView.getMeasuredWidth() / 2, cy + imageView.getMeasuredHeight() / 2);
            }
            if (lockView != null) {
                lockView.layout(r - l - lockView.getMeasuredWidth(), b - t - lockView.getMeasuredHeight(), r - l, b - t);
            }
        }

        public Drawable getDrawable() {
            return imageView != null ? imageView.getDrawable() : null;
        }

        public void setDrawable(Drawable drawable) {
            if (lockView != null && drawable instanceof AnimatedEmojiDrawable) {
                ImageReceiver imageReceiver = ((AnimatedEmojiDrawable) drawable).getImageReceiver();
                if (imageReceiver != null) {
                    lockView.setImageReceiver(imageReceiver);
                }
            }
            if (imageView != null) {
                imageView.setImageDrawable(drawable);
            }
        }

        private float selectT;
        private boolean selected;
        private ValueAnimator selectAnimator;
        public void updateSelect(boolean selected, boolean animated) {
            if (imageView != null && imageView.getDrawable() == null) {
                return;
            }
            if (this.selected == selected) {
                return;
            }
            this.selected = selected;
            if (selectAnimator != null) {
                selectAnimator.cancel();
                selectAnimator = null;
            }

            if (animated) {
                selectAnimator = ValueAnimator.ofFloat(selectT, selected ? 1f : 0f);
                selectAnimator.addUpdateListener(a -> {
                    selectT = (float) a.getAnimatedValue();
                    setColor(ColorUtils.blendARGB(Theme.getColor(Theme.key_chat_emojiPanelIcon, resourcesProvider), Theme.getColor(Theme.key_chat_emojiPanelIconSelected, resourcesProvider), selectT));
                });
                selectAnimator.addListener(new AnimatorListenerAdapter() {
                    @Override
                    public void onAnimationEnd(Animator animation) {
                        if (updateButtonDrawables && !round) {
                            if (selected || forceSelector) {
                                if (getBackground() == null) {
                                    setBackground(Theme.createRadSelectorDrawable(selectorColor(), 8, 8));
                                }
                            } else {
                                setBackground(null);
                            }
                        }
                    }
                });
                selectAnimator.setDuration(350);
                selectAnimator.setInterpolator(CubicBezierInterpolator.EASE_OUT_QUINT);
                selectAnimator.start();
            } else {
                selectT = selected ? 1f : 0f;
                updateColor();
            }
        }

        public void updateColor() {
            Theme.setSelectorDrawableColor(getBackground(), selectorColor(), false);
            setColor(
                ColorUtils.blendARGB(
                    Theme.getColor(Theme.key_chat_emojiPanelIcon, resourcesProvider),
                    Theme.getColor(Theme.key_chat_emojiPanelIconSelected, resourcesProvider),
                    selectT
                )
            );
        }

        private void setColor(int color) {
            PorterDuffColorFilter colorFilter = new PorterDuffColorFilter(color, PorterDuff.Mode.MULTIPLY);
            if (imageView != null && !isAnimatedEmoji) {
                imageView.setColorFilter(colorFilter);
                imageView.invalidate();
            }
            if (lottieDrawable != null) {
                lottieDrawable.setColorFilter(colorFilter);
                invalidate();
            }
        }
    }

    private class EmojiTabsView extends ScrollableHorizontalScrollView {
        public int id;

        private LinearLayout contentView;

        public EmojiTabsView(Context context) {
            super(context);
            setSmoothScrollingEnabled(true);
            setHorizontalScrollBarEnabled(false);
            setVerticalScrollBarEnabled(false);
            if (Build.VERSION.SDK_INT >= Build.VERSION_CODES.LOLLIPOP) {
                setNestedScrollingEnabled(true);
            }
            contentView = new LinearLayout(context) {
                @Override
                protected void onLayout(boolean changed, int l, int t, int r, int b) {
                    int x = getPaddingLeft(), cy = (b - t) / 2;
                    for (int i = 0; i < getChildCount(); ++i) {
                        View child = getChildAt(i);
                        if (child == settingsTab) {
                            continue;
                        }
                        if (child != null) {
                            child.layout(x, cy - child.getMeasuredHeight() / 2, x + child.getMeasuredWidth(), cy + child.getMeasuredHeight() / 2);
                            x += child.getMeasuredWidth() + AndroidUtilities.dp(2);
                        }
                    }
                }

                @Override
                protected void onMeasure(int widthMeasureSpec, int heightMeasureSpec) {
                    super.onMeasure(
                        Math.max(MeasureSpec.getSize(widthMeasureSpec), MeasureSpec.makeMeasureSpec(AndroidUtilities.dp((30 + 2) * contentView.getChildCount()), MeasureSpec.EXACTLY)),
                        heightMeasureSpec
                    );
                }
            };
            contentView.setOrientation(LinearLayout.HORIZONTAL);
            addView(contentView, new LayoutParams(LayoutHelper.WRAP_CONTENT, LayoutHelper.MATCH_PARENT));

            for (int i = 0; i < emojiTabsDrawableIds.length; ++i) {
                contentView.addView(new EmojiTabButton(context, emojiTabsDrawableIds[i], emojiTabsAnimatedDrawableIds[i], true, false) {
                    @Override
                    public boolean onTouchEvent(MotionEvent ev) {
                        intercept(ev);
                        return super.onTouchEvent(ev);
                    }
                });
            }
        }

        @Override
        protected void onMeasure(int widthMeasureSpec, int heightMeasureSpec) {
            super.onMeasure(
                MeasureSpec.makeMeasureSpec(AndroidUtilities.lerp(AndroidUtilities.dp(30), maxWidth(), showT), MeasureSpec.EXACTLY),
                MeasureSpec.makeMeasureSpec(AndroidUtilities.dp(30), MeasureSpec.EXACTLY)
            );
        }

        public int maxWidth() {
            return AndroidUtilities.dp((30 + 2) * Math.min(5.7f, contentView.getChildCount()));
        }

        private boolean touching = false;

        @Override
        protected void onScrollChanged(int l, int t, int oldl, int oldt) {
            super.onScrollChanged(l, t, oldl, oldt);
            if (Math.abs(t - oldt) < 2 || t >= getMeasuredHeight() || t == 0) {
                if (!touching) {
                    EmojiTabsStrip.this.requestDisallowInterceptTouchEvent(false);
                }
            }
            updateButtonsVisibility();
        }

        private void updateButtonsVisibility() {
            final int count = contentView.getChildCount();
            for (int i = 0; i < count; ++i) {
                View child = contentView.getChildAt(i);
                if (child instanceof EmojiTabButton) {
                    ((EmojiTabButton) child).updateVisibilityInbounds(child.getRight() - getScrollX() > 0 && child.getLeft() - getScrollX() < getMeasuredWidth(), scrollingAnimation && !(showAnimator != null && showAnimator.isRunning()));
                }
            }
        }

        private void intercept(MotionEvent ev) {
            if (shown && !scrollingAnimation) {
                switch (ev.getAction()) {
                    case MotionEvent.ACTION_UP:
                        touching = false;
                        break;
                    case MotionEvent.ACTION_DOWN:
                    case MotionEvent.ACTION_MOVE:
                        touching = true;
                        if (!scrollingAnimation) {
                            resetScrollTo();
                        }
                        EmojiTabsStrip.this.requestDisallowInterceptTouchEvent(true);
                        break;
                }
            }
        }

        @Override
        public boolean onTouchEvent(MotionEvent ev) {
            intercept(ev);
            return super.onTouchEvent(ev);
        }

        private boolean shown = false;
        private float showT = 0f;
        private ValueAnimator showAnimator;
        public void show(boolean show, boolean animated) {
            if (show == shown) {
                return;
            }
            shown = show;
            if (!show) {
                scrollTo(0);
            }

            if (showAnimator != null) {
                showAnimator.cancel();
            }
            if (animated) {
                showAnimator = ValueAnimator.ofFloat(showT, show ? 1f : 0f);
                showAnimator.addUpdateListener(a -> {
                    showT = (float) a.getAnimatedValue();
                    invalidate();
                    requestLayout();
                    updateButtonsVisibility();
                    EmojiTabsStrip.this.contentView.invalidate();
                });
                showAnimator.setDuration(475);
                showAnimator.setInterpolator(CubicBezierInterpolator.EASE_OUT_QUINT);
                showAnimator.start();
            } else {
                showT = show ? 1f : 0f;
                invalidate();
                requestLayout();
                updateButtonsVisibility();
                EmojiTabsStrip.this.contentView.invalidate();
            }
        }
    }
}

class ScrollableHorizontalScrollView extends HorizontalScrollView {
    public ScrollableHorizontalScrollView(Context context) {
        super(context);
    }

    protected boolean scrollingAnimation;
    public boolean isScrolling() {
        return scrollingAnimation;
    }

    public boolean scrollToVisible(int left, int right) {
        if (getChildCount() <= 0) {
            return false;
        }
        final int padding = AndroidUtilities.dp(50);
        int to;
        if (left < getScrollX() + padding) {
            to = left - padding;
        } else if (right > getScrollX() + (getMeasuredWidth() - padding)) {
            to = right - getMeasuredWidth() + padding;
        } else {
            return false;
        }

        scrollTo(MathUtils.clamp(to, 0, getChildAt(0).getMeasuredWidth() - getMeasuredWidth()));
        return true;
    }

    private int scrollingTo = -1;
    private ValueAnimator scrollAnimator;
    public void scrollTo(int x) {
        if (scrollingTo == x) {
            return;
        }
        scrollingTo = x;
        if (scrollAnimator != null) {
            scrollAnimator.cancel();
        }
        if (this.getScrollX() == x) {
            return;
        }
        scrollAnimator = ValueAnimator.ofFloat(this.getScrollX(), x);
        scrollAnimator.addUpdateListener(a -> this.setScrollX((int) (float) a.getAnimatedValue()));
        scrollAnimator.setInterpolator(CubicBezierInterpolator.EASE_OUT_QUINT);
        scrollAnimator.setDuration(250);
        scrollAnimator.addListener(new AnimatorListenerAdapter() {
            @Override
            public void onAnimationEnd(Animator animation) {
                scrollingAnimation = false;
            }

            @Override
            public void onAnimationStart(Animator animation) {
                scrollingAnimation = true;
                if (getParent() instanceof HorizontalScrollView) {
                    ((HorizontalScrollView) getParent()).requestDisallowInterceptTouchEvent(false);
                }
            }
        });
        scrollAnimator.start();
    }

    public void resetScrollTo() {
        scrollingTo = -1;
    }
}<|MERGE_RESOLUTION|>--- conflicted
+++ resolved
@@ -355,7 +355,7 @@
         if (emojiPacks == null) {
             return;
         }
-        final boolean isPremium = UserConfig.getInstance(UserConfig.selectedAccount).isPremium();
+        final boolean isPremium = UserConfig.getInstance(UserConfig.selectedAccount).isPremium() || allowEmojisForNonPremium();
         if (NekoConfig.disableTrending.Bool() && !isPremium) {
             return;
         }
@@ -369,10 +369,6 @@
             appearAnimation = null;
         }
         appearCount = emojiPacks.size();
-<<<<<<< HEAD
-=======
-        final boolean isPremium = UserConfig.getInstance(UserConfig.selectedAccount).isPremium() || allowEmojisForNonPremium();
->>>>>>> 5a31f93e
         for (int i = 0; i < emojipackTabs.size(); ++i) {
             EmojiTabButton emojipackTab = emojipackTabs.get(i);
             EmojiView.EmojiPack pack = null;
