--- conflicted
+++ resolved
@@ -417,13 +417,8 @@
     protected void onLayout(boolean changed, int left, int top, int right, int bottom) {
         int actionBarHeight = ActionBar.getCurrentActionBarHeight();
         int viewTop = (actionBarHeight - AndroidUtilities.dp(42)) / 2 + (Build.VERSION.SDK_INT >= 21 && occupyStatusBar ? AndroidUtilities.statusBarHeight : 0);
-<<<<<<< HEAD
-        avatarImageView.layout(leftPadding, viewTop, leftPadding + AndroidUtilities.dp(42), viewTop + AndroidUtilities.dp(42));
+        avatarImageView.layout(leftPadding, viewTop + 1, leftPadding + AndroidUtilities.dp(42), viewTop + 1 + AndroidUtilities.dp(42));
         int l = leftPadding + (avatarImageView.getVisibility() == VISIBLE ? AndroidUtilities.dp(54) : 0);
-=======
-        avatarImageView.layout(leftPadding, viewTop + 1, leftPadding + AndroidUtilities.dp(42), viewTop + 1 + AndroidUtilities.dp(42));
-        int l = leftPadding + (avatarImageView.getVisibility() == VISIBLE ? AndroidUtilities.dp( 54) : 0);
->>>>>>> 43fe75b4
         if (subtitleTextView.getVisibility() != GONE) {
             titleTextView.layout(l, viewTop + AndroidUtilities.dp(1.3f), l + titleTextView.getMeasuredWidth(), viewTop + titleTextView.getTextHeight() + AndroidUtilities.dp(1.3f));
             if (titleTextLargerCopyView != null) {
