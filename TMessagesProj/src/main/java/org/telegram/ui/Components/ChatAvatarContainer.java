/*
 * This is the source code of Telegram for Android v. 5.x.x.
 * It is licensed under GNU GPL v. 2 or later.
 * You should have received a copy of the license in this archive (see LICENSE).
 *
 * Copyright Nikolai Kudashov, 2013-2018.
 */

package org.telegram.ui.Components;

import android.animation.Animator;
import android.animation.AnimatorListenerAdapter;
import android.animation.AnimatorSet;
import android.animation.ObjectAnimator;
import android.content.Context;
import android.graphics.drawable.BitmapDrawable;
import android.graphics.drawable.Drawable;
import android.os.Build;
import android.os.Bundle;
import android.text.TextUtils;
import android.view.Gravity;
import android.view.View;
import android.view.accessibility.AccessibilityNodeInfo;
import android.widget.FrameLayout;
import android.widget.ImageView;

import org.telegram.messenger.AndroidUtilities;
import org.telegram.messenger.ChatObject;
import org.telegram.messenger.Emoji;
import org.telegram.messenger.FileLog;
import org.telegram.messenger.ImageLoader;
import org.telegram.messenger.ImageLocation;
import org.telegram.messenger.ImageReceiver;
import org.telegram.messenger.LocaleController;
import org.telegram.messenger.MediaDataController;
import org.telegram.messenger.MessagesController;
import org.telegram.messenger.NotificationCenter;
import org.telegram.messenger.R;
import org.telegram.messenger.UserConfig;
import org.telegram.messenger.UserObject;
import org.telegram.tgnet.ConnectionsManager;
import org.telegram.tgnet.TLRPC;
import org.telegram.ui.ActionBar.ActionBar;
import org.telegram.ui.ActionBar.SimpleTextView;
import org.telegram.ui.ActionBar.Theme;
import org.telegram.ui.ChatActivity;
import org.telegram.ui.MediaActivity;
import org.telegram.ui.ProfileActivity;

public class ChatAvatarContainer extends FrameLayout implements NotificationCenter.NotificationCenterDelegate {

    private BackupImageView avatarImageView;
    private SimpleTextView titleTextView;
    private SimpleTextView subtitleTextView;
    private ImageView timeItem;
    private TimerDrawable timerDrawable;
    private ChatActivity parentFragment;
    private StatusDrawable[] statusDrawables = new StatusDrawable[5];
    private AvatarDrawable avatarDrawable = new AvatarDrawable();
    private int currentAccount = UserConfig.selectedAccount;
    private boolean occupyStatusBar = true;
    private int leftPadding = AndroidUtilities.dp(8);

    private AnimatorSet titleAnimation;

    private boolean[] isOnline = new boolean[1];

    private int onlineCount = -1;
    private int currentConnectionState;
    private CharSequence lastSubtitle;
    private String lastSubtitleColorKey;

    private SharedMediaLayout.SharedMediaPreloader sharedMediaPreloader;

    public ChatAvatarContainer(Context context, ChatActivity chatActivity, boolean needTime) {
        super(context);
        parentFragment = chatActivity;

        final boolean avatarClickable = parentFragment != null && parentFragment.getChatMode() == 0 && !UserObject.isReplyUser(parentFragment.getCurrentUser());
        avatarImageView = new BackupImageView(context) {
            @Override
            public void onInitializeAccessibilityNodeInfo(AccessibilityNodeInfo info) {
                super.onInitializeAccessibilityNodeInfo(info);
                if (avatarClickable && getImageReceiver().hasNotThumb()) {
                    info.setText(LocaleController.getString("AccDescrProfilePicture", R.string.AccDescrProfilePicture));
                    if (Build.VERSION.SDK_INT >= Build.VERSION_CODES.LOLLIPOP) {
                        info.addAction(new AccessibilityNodeInfo.AccessibilityAction(AccessibilityNodeInfo.ACTION_CLICK, LocaleController.getString("Open", R.string.Open)));
                    }
                } else {
                    info.setVisibleToUser(false);
                }
            }
        };
        if (parentFragment != null) {
            sharedMediaPreloader = new SharedMediaLayout.SharedMediaPreloader(chatActivity);
            if (parentFragment.isThreadChat() || parentFragment.getChatMode() == 2) {
                avatarImageView.setVisibility(GONE);
            }
        }
        avatarImageView.setContentDescription(LocaleController.getString("AccDescrProfilePicture", R.string.AccDescrProfilePicture));
        avatarImageView.setRoundRadius(AndroidUtilities.dp(21));
        addView(avatarImageView);
        if (avatarClickable) {
            avatarImageView.setOnClickListener(v -> openProfile(true));
        }

        titleTextView = new SimpleTextView(context);
        titleTextView.setTextColor(Theme.getColor(Theme.key_actionBarDefaultTitle));
        titleTextView.setTextSize(18);
        titleTextView.setGravity(Gravity.LEFT);
        titleTextView.setTypeface(AndroidUtilities.getTypeface("fonts/rmedium.ttf"));
        titleTextView.setLeftDrawableTopPadding(-AndroidUtilities.dp(1.3f));
        addView(titleTextView);

        subtitleTextView = new SimpleTextView(context);
        subtitleTextView.setTextColor(Theme.getColor(Theme.key_actionBarDefaultSubtitle));
        subtitleTextView.setTag(Theme.key_actionBarDefaultSubtitle);
        subtitleTextView.setTextSize(14);
        subtitleTextView.setGravity(Gravity.LEFT);
        addView(subtitleTextView);

        if (needTime) {
            timeItem = new ImageView(context);
            timeItem.setPadding(AndroidUtilities.dp(10), AndroidUtilities.dp(10), AndroidUtilities.dp(5), AndroidUtilities.dp(5));
            timeItem.setScaleType(ImageView.ScaleType.CENTER);
            timeItem.setImageDrawable(timerDrawable = new TimerDrawable(context));
            addView(timeItem);
            timeItem.setOnClickListener(v -> parentFragment.showDialog(AlertsCreator.createTTLAlert(getContext(), parentFragment.getCurrentEncryptedChat()).create()));
            timeItem.setContentDescription(LocaleController.getString("SetTimer", R.string.SetTimer));
        }

        if (parentFragment != null && parentFragment.getChatMode() == 0) {
            if (!parentFragment.isThreadChat() && !UserObject.isReplyUser(parentFragment.getCurrentUser())) {
                setOnClickListener(v -> openProfile(false));
            }

            TLRPC.Chat chat = parentFragment.getCurrentChat();
            statusDrawables[0] = new TypingDotsDrawable(false);
            statusDrawables[1] = new RecordStatusDrawable(false);
            statusDrawables[2] = new SendingFileDrawable(false);
            statusDrawables[3] = new PlayingGameDrawable(false);
            statusDrawables[4] = new RoundStatusDrawable(false);
            for (int a = 0; a < statusDrawables.length; a++) {
                statusDrawables[a].setIsChat(chat != null);
            }
        }
    }

    private void openProfile(boolean byAvatar) {
        if (byAvatar && (AndroidUtilities.isTablet() || AndroidUtilities.displaySize.x > AndroidUtilities.displaySize.y || !avatarImageView.getImageReceiver().hasNotThumb())) {
            byAvatar = false;
        }
        TLRPC.User user = parentFragment.getCurrentUser();
        TLRPC.Chat chat = parentFragment.getCurrentChat();
        ImageReceiver imageReceiver = avatarImageView.getImageReceiver();
        String key = imageReceiver.getImageKey();
        ImageLoader imageLoader = ImageLoader.getInstance();
        if (key != null && !imageLoader.isInMemCache(key, false)) {
            Drawable drawable = imageReceiver.getDrawable();
            if (drawable instanceof BitmapDrawable) {
                imageLoader.putImageToCache((BitmapDrawable) drawable, key);
            }
        }

        if (user != null) {
            Bundle args = new Bundle();
            if (UserObject.isUserSelf(user)) {
                args.putLong("dialog_id", parentFragment.getDialogId());
                int[] media = new int[MediaDataController.MEDIA_TYPES_COUNT];
                System.arraycopy(sharedMediaPreloader.getLastMediaCount(), 0, media, 0, media.length);
                MediaActivity fragment = new MediaActivity(args, media, sharedMediaPreloader.getSharedMediaData(), -1);
                fragment.setChatInfo(parentFragment.getCurrentChatInfo());
                parentFragment.presentFragment(fragment);
            } else {
                args.putInt("user_id", user.id);
                args.putBoolean("reportSpam", parentFragment.hasReportSpam());
                if (timeItem != null) {
                    args.putLong("dialog_id", parentFragment.getDialogId());
                }
                ProfileActivity fragment = new ProfileActivity(args, sharedMediaPreloader);
                fragment.setUserInfo(parentFragment.getCurrentUserInfo());
                fragment.setPlayProfileAnimation(byAvatar ? 2 : 1);
                parentFragment.presentFragment(fragment);
            }
        } else if (chat != null) {
            Bundle args = new Bundle();
            args.putInt("chat_id", chat.id);
            ProfileActivity fragment = new ProfileActivity(args, sharedMediaPreloader);
            fragment.setChatInfo(parentFragment.getCurrentChatInfo());
            fragment.setPlayProfileAnimation(byAvatar ? 2 : 1);
            parentFragment.presentFragment(fragment);
        }
    }

    public void setOccupyStatusBar(boolean value) {
        occupyStatusBar = value;
    }

    public void setTitleColors(int title, int subtitle) {
        titleTextView.setTextColor(title);
        subtitleTextView.setTextColor(subtitle);
        subtitleTextView.setTag(subtitle);
    }

    @Override
    protected void onMeasure(int widthMeasureSpec, int heightMeasureSpec) {
        int width = MeasureSpec.getSize(widthMeasureSpec);
        int availableWidth = width - AndroidUtilities.dp((avatarImageView.getVisibility() == VISIBLE ? 54 : 0) + 16);
        avatarImageView.measure(MeasureSpec.makeMeasureSpec(AndroidUtilities.dp(42), MeasureSpec.EXACTLY), MeasureSpec.makeMeasureSpec(AndroidUtilities.dp(42), MeasureSpec.EXACTLY));
        titleTextView.measure(MeasureSpec.makeMeasureSpec(availableWidth, MeasureSpec.AT_MOST), MeasureSpec.makeMeasureSpec(AndroidUtilities.dp(24), MeasureSpec.AT_MOST));
        subtitleTextView.measure(MeasureSpec.makeMeasureSpec(availableWidth, MeasureSpec.AT_MOST), MeasureSpec.makeMeasureSpec(AndroidUtilities.dp(20), MeasureSpec.AT_MOST));
        if (timeItem != null) {
            timeItem.measure(MeasureSpec.makeMeasureSpec(AndroidUtilities.dp(34), MeasureSpec.EXACTLY), MeasureSpec.makeMeasureSpec(AndroidUtilities.dp(34), MeasureSpec.EXACTLY));
        }
        setMeasuredDimension(width, MeasureSpec.getSize(heightMeasureSpec));
    }

    @Override
    protected void onLayout(boolean changed, int left, int top, int right, int bottom) {
        int actionBarHeight = ActionBar.getCurrentActionBarHeight();
        int viewTop = (actionBarHeight - AndroidUtilities.dp(42)) / 2 + (Build.VERSION.SDK_INT >= 21 && occupyStatusBar ? AndroidUtilities.statusBarHeight : 0);
        avatarImageView.layout(leftPadding, viewTop, leftPadding + AndroidUtilities.dp(42), viewTop + AndroidUtilities.dp(42));
        int l = leftPadding + (avatarImageView.getVisibility() == VISIBLE ? AndroidUtilities.dp(54) : 0);
        if (subtitleTextView.getVisibility() != GONE) {
            titleTextView.layout(l, viewTop + AndroidUtilities.dp(1.3f), l + titleTextView.getMeasuredWidth(), viewTop + titleTextView.getTextHeight() + AndroidUtilities.dp(1.3f));
        } else {
            titleTextView.layout(l, viewTop + AndroidUtilities.dp(11), l + titleTextView.getMeasuredWidth(), viewTop + titleTextView.getTextHeight() + AndroidUtilities.dp(11));
        }
        if (timeItem != null) {
            timeItem.layout(leftPadding + AndroidUtilities.dp(16), viewTop + AndroidUtilities.dp(15), leftPadding + AndroidUtilities.dp(16 + 34), viewTop + AndroidUtilities.dp(15 + 34));
        }
        subtitleTextView.layout(l, viewTop + AndroidUtilities.dp(24), l + subtitleTextView.getMeasuredWidth(), viewTop + subtitleTextView.getTextHeight() + AndroidUtilities.dp(24));
    }

    public void setLeftPadding(int value) {
        leftPadding = value;
    }

    public void showTimeItem() {
        if (timeItem == null) {
            return;
        }
        timeItem.setVisibility(VISIBLE);
    }

    public void hideTimeItem() {
        if (timeItem == null) {
            return;
        }
        timeItem.setVisibility(GONE);
    }

    public void setTime(int value) {
        if (timerDrawable == null) {
            return;
        }
        timerDrawable.setTime(value);
    }

    public void setTitleIcons(Drawable leftIcon, Drawable rightIcon) {
        titleTextView.setLeftDrawable(leftIcon);
        if (!(titleTextView.getRightDrawable() instanceof ScamDrawable)) {
            titleTextView.setRightDrawable(rightIcon);
        }
    }

    public void setTitle(CharSequence value) {
        setTitle(value, false, false);
    }

<<<<<<< HEAD
    public void setTitle(CharSequence value, boolean scam) {
        titleTextView.setText(Emoji.replaceEmoji(value, titleTextView.getPaint().getFontMetricsInt(), AndroidUtilities.dp(18), false));
        if (scam) {
=======
    public void setTitle(CharSequence value, boolean scam, boolean fake) {
        titleTextView.setText(value);
        if (scam || fake) {
>>>>>>> eb94e31b
            if (!(titleTextView.getRightDrawable() instanceof ScamDrawable)) {
                ScamDrawable drawable = new ScamDrawable(11, scam ? 0 : 1);
                drawable.setColor(Theme.getColor(Theme.key_actionBarDefaultSubtitle));
                titleTextView.setRightDrawable(drawable);
            }
        } else if (titleTextView.getRightDrawable() instanceof ScamDrawable) {
            titleTextView.setRightDrawable(null);
        }
    }

    public void setSubtitle(CharSequence value) {
        if (lastSubtitle == null) {
            subtitleTextView.setText(value);
        } else {
            lastSubtitle = value;
        }
    }

    public ImageView getTimeItem() {
        return timeItem;
    }

    public SimpleTextView getTitleTextView() {
        return titleTextView;
    }

    public SimpleTextView getSubtitleTextView() {
        return subtitleTextView;
    }

    public void onDestroy() {
        if (sharedMediaPreloader != null) {
            sharedMediaPreloader.onDestroy(parentFragment);
        }
    }

    private void setTypingAnimation(boolean start) {
        if (start) {
            try {
                Integer type = MessagesController.getInstance(currentAccount).getPrintingStringType(parentFragment.getDialogId(), parentFragment.getThreadId());
                subtitleTextView.setLeftDrawable(statusDrawables[type]);
                for (int a = 0; a < statusDrawables.length; a++) {
                    if (a == type) {
                        statusDrawables[a].start();
                    } else {
                        statusDrawables[a].stop();
                    }
                }
            } catch (Exception e) {
                FileLog.e(e);
            }
        } else {
            subtitleTextView.setLeftDrawable(null);
            for (int a = 0; a < statusDrawables.length; a++) {
                statusDrawables[a].stop();
            }
        }
    }

    public void updateSubtitle() {
        updateSubtitle(false);
    }

    public void updateSubtitle(boolean animated) {
        if (parentFragment == null) {
            return;
        }
        TLRPC.User user = parentFragment.getCurrentUser();
        if (UserObject.isUserSelf(user) || UserObject.isReplyUser(user) || parentFragment.getChatMode() != 0) {
            if (subtitleTextView.getVisibility() != GONE) {
                subtitleTextView.setVisibility(GONE);
            }
            return;
        }
        TLRPC.Chat chat = parentFragment.getCurrentChat();
        CharSequence printString = MessagesController.getInstance(currentAccount).getPrintingString(parentFragment.getDialogId(), parentFragment.getThreadId(), false);
        if (printString != null) {
            printString = TextUtils.replace(printString, new String[]{"..."}, new String[]{""});
        }
        CharSequence newSubtitle;
        boolean useOnlineColor = false;
        if (printString == null || printString.length() == 0 || ChatObject.isChannel(chat) && !chat.megagroup) {
            if (parentFragment.isThreadChat()) {
                if (titleTextView.getTag() != null) {
                    return;
                }
                titleTextView.setTag(1);
                if (titleAnimation != null) {
                    titleAnimation.cancel();
                    titleAnimation = null;
                }
                if (animated) {
                    titleAnimation = new AnimatorSet();
                    titleAnimation.playTogether(
                            ObjectAnimator.ofFloat(titleTextView, View.TRANSLATION_Y, AndroidUtilities.dp(9.7f)),
                            ObjectAnimator.ofFloat(subtitleTextView, View.ALPHA, 0.0f));
                    titleAnimation.addListener(new AnimatorListenerAdapter() {
                        @Override
                        public void onAnimationCancel(Animator animation) {
                            titleAnimation = null;
                        }

                        @Override
                        public void onAnimationEnd(Animator animation) {
                            if (titleAnimation == animation) {
                                subtitleTextView.setVisibility(INVISIBLE);
                                titleAnimation = null;
                            }
                        }
                    });
                    titleAnimation.setDuration(180);
                    titleAnimation.start();
                } else {
                    titleTextView.setTranslationY(AndroidUtilities.dp(9.7f));
                    subtitleTextView.setAlpha(0.0f);
                    subtitleTextView.setVisibility(INVISIBLE);
                }
                return;
            }
            setTypingAnimation(false);
            if (chat != null) {
                TLRPC.ChatFull info = parentFragment.getCurrentChatInfo();
                if (ChatObject.isChannel(chat)) {
                    if (info != null && info.participants_count != 0) {
                        if (chat.megagroup) {
                            if (onlineCount > 1) {
                                newSubtitle = String.format("%s, %s", LocaleController.formatPluralString("Members", info.participants_count), LocaleController.formatPluralString("OnlineCount", Math.min(onlineCount, info.participants_count)));
                            } else {
                                newSubtitle = LocaleController.formatPluralString("Members", info.participants_count);
                            }
                        } else {
                            int[] result = new int[1];
                            String shortNumber = LocaleController.formatShortNumber(info.participants_count, result);
                            if (chat.megagroup) {
                                newSubtitle = LocaleController.formatPluralString("Members", result[0]).replace(String.format("%d", result[0]), shortNumber);
                            } else {
                                newSubtitle = LocaleController.formatPluralString("Subscribers", result[0]).replace(String.format("%d", result[0]), shortNumber);
                            }
                        }
                    } else {
                        if (chat.megagroup) {
                            if (info == null) {
                                newSubtitle = LocaleController.getString("Loading", R.string.Loading).toLowerCase();
                            } else {
                                if (chat.has_geo) {
                                    newSubtitle = LocaleController.getString("MegaLocation", R.string.MegaLocation).toLowerCase();
                                } else if (!TextUtils.isEmpty(chat.username)) {
                                    newSubtitle = LocaleController.getString("MegaPublic", R.string.MegaPublic).toLowerCase();
                                } else {
                                    newSubtitle = LocaleController.getString("MegaPrivate", R.string.MegaPrivate).toLowerCase();
                                }
                            }
                        } else {
                            if ((chat.flags & TLRPC.CHAT_FLAG_IS_PUBLIC) != 0) {
                                newSubtitle = LocaleController.getString("ChannelPublic", R.string.ChannelPublic).toLowerCase();
                            } else {
                                newSubtitle = LocaleController.getString("ChannelPrivate", R.string.ChannelPrivate).toLowerCase();
                            }
                        }
                    }
                } else {
                    if (ChatObject.isKickedFromChat(chat)) {
                        newSubtitle = LocaleController.getString("YouWereKicked", R.string.YouWereKicked);
                    } else if (ChatObject.isLeftFromChat(chat)) {
                        newSubtitle = LocaleController.getString("YouLeft", R.string.YouLeft);
                    } else {
                        int count = chat.participants_count;
                        if (info != null && info.participants != null) {
                            count = info.participants.participants.size();
                        }
                        if (onlineCount > 1 && count != 0) {
                            newSubtitle = String.format("%s, %s", LocaleController.formatPluralString("Members", count), LocaleController.formatPluralString("OnlineCount", onlineCount));
                        } else {
                            newSubtitle = LocaleController.formatPluralString("Members", count);
                        }
                    }
                }
            } else if (user != null) {
                TLRPC.User newUser = MessagesController.getInstance(currentAccount).getUser(user.id);
                if (newUser != null) {
                    user = newUser;
                }
                String newStatus;
                if (UserObject.isReplyUser(user)) {
                    newStatus = "";
                } else if (user.id == UserConfig.getInstance(currentAccount).getClientUserId()) {
                    newStatus = LocaleController.getString("ChatYourSelf", R.string.ChatYourSelf);
                } else if (user.id == 333000 || user.id == 777000 || user.id == 42777) {
                    newStatus = LocaleController.getString("ServiceNotifications", R.string.ServiceNotifications);
                } else if (MessagesController.isSupportUser(user)) {
                    newStatus = LocaleController.getString("SupportStatus", R.string.SupportStatus);
                } else if (user.bot) {
                    newStatus = LocaleController.getString("Bot", R.string.Bot);
                } else {
                    isOnline[0] = false;
                    newStatus = LocaleController.formatUserStatus(currentAccount, user, isOnline);
                    useOnlineColor = isOnline[0];
                }
                newSubtitle = newStatus;
            } else {
                newSubtitle = "";
            }
        } else {
            if (parentFragment.isThreadChat()) {
                if (titleTextView.getTag() != null) {
                    titleTextView.setTag(null);
                    subtitleTextView.setVisibility(VISIBLE);
                    if (titleAnimation != null) {
                        titleAnimation.cancel();
                        titleAnimation = null;
                    }
                    if (animated) {
                        titleAnimation = new AnimatorSet();
                        titleAnimation.playTogether(
                                ObjectAnimator.ofFloat(titleTextView, View.TRANSLATION_Y, 0),
                                ObjectAnimator.ofFloat(subtitleTextView, View.ALPHA, 1.0f));
                        titleAnimation.addListener(new AnimatorListenerAdapter() {
                            @Override
                            public void onAnimationEnd(Animator animation) {
                                titleAnimation = null;
                            }
                        });
                        titleAnimation.setDuration(180);
                        titleAnimation.start();
                    } else {
                        titleTextView.setTranslationY(0.0f);
                        subtitleTextView.setAlpha(1.0f);
                    }
                }
            }
            newSubtitle = printString;
            useOnlineColor = true;
            setTypingAnimation(true);
        }
        lastSubtitleColorKey = useOnlineColor ? Theme.key_chat_status : Theme.key_actionBarDefaultSubtitle;
        if (lastSubtitle == null) {
            subtitleTextView.setText(newSubtitle);
            subtitleTextView.setTextColor(Theme.getColor(lastSubtitleColorKey));
            subtitleTextView.setTag(lastSubtitleColorKey);
        } else {
            lastSubtitle = newSubtitle;
        }
    }

    public void setChatAvatar(TLRPC.Chat chat) {
        avatarDrawable.setInfo(chat);
        if (avatarImageView != null) {
            avatarImageView.setImage(ImageLocation.getForChat(chat, false), "50_50", avatarDrawable, chat);
        }
    }

    public void setUserAvatar(TLRPC.User user) {
        setUserAvatar(user, false);
    }

    public void setUserAvatar(TLRPC.User user, boolean showSelf) {
        TLRPC.FileLocation newPhoto = null;
        avatarDrawable.setInfo(user);
        if (UserObject.isReplyUser(user)) {
            avatarDrawable.setAvatarType(AvatarDrawable.AVATAR_TYPE_REPLIES);
            avatarDrawable.setSmallSize(true);
            if (avatarImageView != null) {
                avatarImageView.setImage(null, null, avatarDrawable, user);
            }
        } else if (UserObject.isUserSelf(user) && !showSelf) {
            avatarDrawable.setAvatarType(AvatarDrawable.AVATAR_TYPE_SAVED);
            avatarDrawable.setSmallSize(true);
            if (avatarImageView != null) {
                avatarImageView.setImage(null, null, avatarDrawable, user);
            }
        } else {
            avatarDrawable.setSmallSize(false);
            if (avatarImageView != null) {
                avatarImageView.setImage(ImageLocation.getForUser(user, false), "50_50", avatarDrawable, user);
            }
        }
    }

    public void checkAndUpdateAvatar() {
        if (parentFragment == null) {
            return;
        }
        TLRPC.User user = parentFragment.getCurrentUser();
        TLRPC.Chat chat = parentFragment.getCurrentChat();
        if (user != null) {
            avatarDrawable.setInfo(user);
            if (UserObject.isReplyUser(user)) {
                avatarDrawable.setSmallSize(true);
                avatarDrawable.setAvatarType(AvatarDrawable.AVATAR_TYPE_REPLIES);
                if (avatarImageView != null) {
                    avatarImageView.setImage(null, null, avatarDrawable, user);
                }
            } else if (UserObject.isUserSelf(user)) {
                avatarDrawable.setSmallSize(true);
                avatarDrawable.setAvatarType(AvatarDrawable.AVATAR_TYPE_SAVED);
                if (avatarImageView != null) {
                    avatarImageView.setImage(null, null, avatarDrawable, user);
                }
            } else {
                avatarDrawable.setSmallSize(false);
                if (avatarImageView != null) {
                    avatarImageView.setImage(ImageLocation.getForUser(user, false), "50_50", avatarDrawable, user);
                }
            }
        } else if (chat != null) {
            avatarDrawable.setInfo(chat);
            if (avatarImageView != null) {
                avatarImageView.setImage(ImageLocation.getForChat(chat, false), "50_50", avatarDrawable, chat);
            }
        }
    }

    public void updateOnlineCount() {
        if (parentFragment == null) {
            return;
        }
        onlineCount = 0;
        TLRPC.ChatFull info = parentFragment.getCurrentChatInfo();
        if (info == null) {
            return;
        }
        int currentTime = ConnectionsManager.getInstance(currentAccount).getCurrentTime();
        if (info instanceof TLRPC.TL_chatFull || info instanceof TLRPC.TL_channelFull && info.participants_count <= 200 && info.participants != null) {
            for (int a = 0; a < info.participants.participants.size(); a++) {
                TLRPC.ChatParticipant participant = info.participants.participants.get(a);
                TLRPC.User user = MessagesController.getInstance(currentAccount).getUser(participant.user_id);
                if (user != null && user.status != null && (user.status.expires > currentTime || user.id == UserConfig.getInstance(currentAccount).getClientUserId()) && user.status.expires > 10000) {
                    onlineCount++;
                }
            }
        } else if (info instanceof TLRPC.TL_channelFull && info.participants_count > 200) {
            onlineCount = info.online_count;
        }
    }

    @Override
    protected void onAttachedToWindow() {
        super.onAttachedToWindow();
        if (parentFragment != null) {
            NotificationCenter.getInstance(currentAccount).addObserver(this, NotificationCenter.didUpdateConnectionState);
            currentConnectionState = ConnectionsManager.getInstance(currentAccount).getConnectionState();
            updateCurrentConnectionState();
        }
    }

    @Override
    protected void onDetachedFromWindow() {
        super.onDetachedFromWindow();
        if (parentFragment != null) {
            NotificationCenter.getInstance(currentAccount).removeObserver(this, NotificationCenter.didUpdateConnectionState);
        }
    }

    @Override
    public void didReceivedNotification(int id, int account, Object... args) {
        if (id == NotificationCenter.didUpdateConnectionState) {
            int state = ConnectionsManager.getInstance(currentAccount).getConnectionState();
            if (currentConnectionState != state) {
                currentConnectionState = state;
                updateCurrentConnectionState();
            }
        }
    }

    private void updateCurrentConnectionState() {
        String title = null;
        if (currentConnectionState == ConnectionsManager.ConnectionStateWaitingForNetwork) {
            title = LocaleController.getString("WaitingForNetwork", R.string.WaitingForNetwork);
        } else if (currentConnectionState == ConnectionsManager.ConnectionStateConnecting) {
            title = LocaleController.getString("Connecting", R.string.Connecting);
        } else if (currentConnectionState == ConnectionsManager.ConnectionStateUpdating) {
            title = LocaleController.getString("Updating", R.string.Updating);
        } else if (currentConnectionState == ConnectionsManager.ConnectionStateConnectingToProxy) {
            title = LocaleController.getString("ConnectingToProxy", R.string.ConnectingToProxy);
        }
        if (title == null) {
            if (lastSubtitle != null) {
                subtitleTextView.setText(lastSubtitle);
                lastSubtitle = null;
                if (lastSubtitleColorKey != null) {
                    subtitleTextView.setTextColor(Theme.getColor(lastSubtitleColorKey));
                    subtitleTextView.setTag(lastSubtitleColorKey);
                }
            }
        } else {
            if (lastSubtitle == null) {
                lastSubtitle = subtitleTextView.getText();
            }
            subtitleTextView.setText(title);
            subtitleTextView.setTextColor(Theme.getColor(Theme.key_actionBarDefaultSubtitle));
            subtitleTextView.setTag(Theme.key_actionBarDefaultSubtitle);
        }
    }

    @Override
    public void onInitializeAccessibilityNodeInfo(AccessibilityNodeInfo info) {
        super.onInitializeAccessibilityNodeInfo(info);
        if (info.isClickable() && Build.VERSION.SDK_INT >= Build.VERSION_CODES.LOLLIPOP) {
            info.addAction(new AccessibilityNodeInfo.AccessibilityAction(AccessibilityNodeInfo.ACTION_CLICK, LocaleController.getString("OpenProfile", R.string.OpenProfile)));
        }
    }

    public SharedMediaLayout.SharedMediaPreloader getSharedMediaPreloader() {
        return sharedMediaPreloader;
    }
}<|MERGE_RESOLUTION|>--- conflicted
+++ resolved
@@ -268,15 +268,9 @@
         setTitle(value, false, false);
     }
 
-<<<<<<< HEAD
-    public void setTitle(CharSequence value, boolean scam) {
+    public void setTitle(CharSequence value, boolean scam, boolean fake) {
         titleTextView.setText(Emoji.replaceEmoji(value, titleTextView.getPaint().getFontMetricsInt(), AndroidUtilities.dp(18), false));
-        if (scam) {
-=======
-    public void setTitle(CharSequence value, boolean scam, boolean fake) {
-        titleTextView.setText(value);
         if (scam || fake) {
->>>>>>> eb94e31b
             if (!(titleTextView.getRightDrawable() instanceof ScamDrawable)) {
                 ScamDrawable drawable = new ScamDrawable(11, scam ? 0 : 1);
                 drawable.setColor(Theme.getColor(Theme.key_actionBarDefaultSubtitle));
