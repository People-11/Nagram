/*
 * This is the source code of Telegram for Android v. 5.x.x.
 * It is licensed under GNU GPL v. 2 or later.
 * You should have received a copy of the license in this archive (see LICENSE).
 *
 * Copyright Nikolai Kudashov, 2013-2018.
 */

package org.telegram.ui.Components;

import android.Manifest;
import android.animation.AnimatorSet;
import android.animation.ObjectAnimator;
import android.animation.StateListAnimator;
import android.animation.ValueAnimator;
import android.annotation.SuppressLint;
import android.app.Activity;
import android.content.Context;
import android.content.Intent;
import android.content.SharedPreferences;
import android.content.pm.PackageManager;
import android.graphics.Bitmap;
import android.graphics.Canvas;
import android.graphics.Color;
import android.graphics.Outline;
import android.graphics.Paint;
import android.graphics.Point;
import android.graphics.PorterDuff;
import android.graphics.PorterDuffColorFilter;
import android.graphics.drawable.BitmapDrawable;
import android.graphics.drawable.Drawable;
import android.location.Location;
import android.location.LocationManager;
import android.net.Uri;
import android.os.Build;
import android.text.Html;
import android.text.TextUtils;
import android.text.method.LinkMovementMethod;
import android.util.TypedValue;
import android.view.Gravity;
import android.view.MotionEvent;
import android.view.View;
import android.view.ViewGroup;
import android.view.ViewOutlineProvider;
import android.view.animation.OvershootInterpolator;
import android.widget.EditText;
import android.widget.FrameLayout;
import android.widget.ImageView;
import android.widget.LinearLayout;
import android.widget.TextView;

import androidx.recyclerview.widget.DefaultItemAnimator;
import androidx.recyclerview.widget.LinearLayoutManager;
import androidx.recyclerview.widget.LinearSmoothScroller;
import androidx.recyclerview.widget.RecyclerView;

import org.osmdroid.api.IGeoPoint;
import org.osmdroid.api.IMapController;
import org.osmdroid.events.MapListener;
import org.osmdroid.events.ScrollEvent;
import org.osmdroid.events.ZoomEvent;
import org.osmdroid.tileprovider.tilesource.ITileSource;
import org.osmdroid.tileprovider.tilesource.TileSourceFactory;
import org.osmdroid.tileprovider.tilesource.XYTileSource;
import org.osmdroid.util.GeoPoint;
import org.osmdroid.views.MapView;
import org.osmdroid.views.Projection;
import org.osmdroid.views.overlay.Marker;
import org.osmdroid.views.overlay.mylocation.GpsMyLocationProvider;
import org.osmdroid.views.overlay.mylocation.IMyLocationProvider;
import org.osmdroid.views.overlay.mylocation.MyLocationNewOverlay;
import org.telegram.messenger.AndroidUtilities;
import org.telegram.messenger.ApplicationLoader;
import org.telegram.messenger.FileLog;
import org.telegram.messenger.LocaleController;
import org.telegram.messenger.LocationController;
import org.telegram.messenger.MessagesController;
import org.telegram.messenger.NotificationCenter;
import org.telegram.messenger.R;
import org.telegram.messenger.UserConfig;
import org.telegram.messenger.UserObject;
import org.telegram.tgnet.TLRPC;
import org.telegram.ui.ActionBar.ActionBar;
import org.telegram.ui.ActionBar.ActionBarMenu;
import org.telegram.ui.ActionBar.ActionBarMenuItem;
import org.telegram.ui.ActionBar.AlertDialog;
import org.telegram.ui.ActionBar.Theme;
import org.telegram.ui.ActionBar.ThemeDescription;
import org.telegram.ui.Adapters.LocationActivityAdapter;
import org.telegram.ui.Adapters.LocationActivitySearchAdapter;
import org.telegram.ui.Cells.HeaderCell;
import org.telegram.ui.Cells.LocationCell;
import org.telegram.ui.Cells.LocationDirectionCell;
import org.telegram.ui.Cells.LocationLoadingCell;
import org.telegram.ui.Cells.LocationPoweredCell;
import org.telegram.ui.Cells.SendLocationCell;
import org.telegram.ui.Cells.ShadowSectionCell;
import org.telegram.ui.Cells.SharingLiveLocationCell;
import org.telegram.ui.ChatActivity;

import java.util.ArrayList;
import java.util.HashMap;
import java.util.List;

import kotlin.Unit;
import tw.nekomimi.nekogram.BottomBuilder;

public class ChatAttachAlertLocationLayout extends ChatAttachAlert.AttachAlertLayout implements NotificationCenter.NotificationCenterDelegate {

    private ImageView locationButton;
    private ActionBarMenuItem mapTypeButton;
    private SearchButton searchAreaButton;
    private LinearLayout emptyView;
    private ImageView emptyImageView;
    private TextView emptyTitleTextView;
    private TextView emptySubtitleTextView;
    private ActionBarMenuItem searchItem;
    private MapOverlayView overlayView;

    private MapView mapView;
    private IGeoPoint forceUpdate;
    private float yOffset;

    private boolean ignoreLayout;

    private boolean scrolling;

    private FrameLayout mapViewClip;
    private LocationActivityAdapter adapter;
    private RecyclerListView listView;
    private RecyclerListView searchListView;
    private LocationActivitySearchAdapter searchAdapter;
    private ImageView markerImageView;
    private FillLastLinearLayoutManager layoutManager;
    private AvatarDrawable avatarDrawable;
    private ActionBarMenuItem otherItem;

    private TextView attributionOverlay;

    private boolean currentMapStyleDark;

    private boolean checkGpsEnabled = true;

    private boolean isFirstLocation = true;
    private long dialogId;

    private boolean firstFocus = true;

    private Paint backgroundPaint = new Paint();

    private ArrayList<VenueLocation> placeMarkers = new ArrayList<>();

    private AnimatorSet animatorSet;

    private Marker lastPressedMarker;
    private VenueLocation lastPressedVenue;
    private FrameLayout lastPressedMarkerView;

    private boolean checkPermission = true;
    private boolean checkBackgroundPermission = true;

    private boolean searching;
    private boolean searchWas;
    private boolean searchInProgress;

    private boolean wasResults;
    private boolean mapsInitialized;
    private boolean onResumeCalled;

    private Location myLocation;
    private Location userLocation;
    private int markerTop;

    private boolean userLocationMoved;
    private boolean searchedForCustomLocations;
    private boolean firstWas;

    private LocationActivityDelegate delegate;

    private int locationType;

    private int overScrollHeight = AndroidUtilities.displaySize.x - ActionBar.getCurrentActionBarHeight() - AndroidUtilities.dp(66);
    private int mapHeight = overScrollHeight;
    private int clipSize;
    private int nonClipSize;

    private final static int map_list_menu_osm = 2;
    private final static int map_list_menu_wiki = 3;
    private final static int map_list_menu_cartodark = 4;

    private MyLocationNewOverlay myLocationOverlay;

    public final static int LOCATION_TYPE_SEND = 0;
    public final static int LOCATION_TYPE_SEND_WITH_LIVE = 1;

    public static class VenueLocation {
        public int num;
        public Marker marker;
        public TLRPC.TL_messageMediaVenue venue;
    }

    public static class LiveLocation {
        public int id;
        public TLRPC.Message object;
        public TLRPC.User user;
        public TLRPC.Chat chat;
        public Marker marker;
    }

    private static class SearchButton extends TextView {

        private float additionanTranslationY;
        private float currentTranslationY;

        public SearchButton(Context context) {
            super(context);
        }

        @Override
        public float getTranslationX() {
            return additionanTranslationY;
        }

        @Override
        public void setTranslationX(float translationX) {
            additionanTranslationY = translationX;
            updateTranslationY();
        }

        public void setTranslation(float value) {
            currentTranslationY = value;
            updateTranslationY();
        }

        private void updateTranslationY() {
            setTranslationY(currentTranslationY + additionanTranslationY);
        }
    }

    public class MapOverlayView extends FrameLayout {

        private HashMap<Marker, View> views = new HashMap<>();

        public MapOverlayView(Context context) {
            super(context);
        }

        public void addInfoView(Marker marker, VenueLocation location) {
            if (lastPressedVenue == location) {
                return;
            }
            showSearchPlacesButton(false);
            if (lastPressedMarker != null) {
                removeInfoView(lastPressedMarker);
                lastPressedMarker = null;
            }
            lastPressedVenue = location;
            lastPressedMarker = marker;

            Context context = getContext();

            FrameLayout frameLayout = new FrameLayout(context);
            addView(frameLayout, LayoutHelper.createFrame(LayoutHelper.WRAP_CONTENT, 114));

            lastPressedMarkerView = new FrameLayout(context);
            lastPressedMarkerView.setBackgroundResource(R.drawable.venue_tooltip);
            lastPressedMarkerView.getBackground().setColorFilter(new PorterDuffColorFilter(Theme.getColor(Theme.key_dialogBackground), PorterDuff.Mode.SRC_IN));
            frameLayout.addView(lastPressedMarkerView, LayoutHelper.createFrame(LayoutHelper.WRAP_CONTENT, 71));
            lastPressedMarkerView.setAlpha(0.0f);
            lastPressedMarkerView.setOnClickListener(v -> {
                ChatActivity chatActivity = (ChatActivity) parentAlert.baseFragment;
                if (chatActivity.isInScheduleMode()) {
                    AlertsCreator.createScheduleDatePickerDialog(getParentActivity(), chatActivity.getDialogId(), (notify, scheduleDate) -> {
                        delegate.didSelectLocation(location.venue, locationType, notify, scheduleDate);
                        parentAlert.dismiss();
                    });
                } else {
                    delegate.didSelectLocation(location.venue, locationType, true, 0);
                    parentAlert.dismiss();
                }
            });

            TextView nameTextView = new TextView(context);
            nameTextView.setTextSize(TypedValue.COMPLEX_UNIT_DIP, 16);
            nameTextView.setMaxLines(1);
            nameTextView.setEllipsize(TextUtils.TruncateAt.END);
            nameTextView.setSingleLine(true);
            nameTextView.setTextColor(Theme.getColor(Theme.key_windowBackgroundWhiteBlackText));
            nameTextView.setTypeface(AndroidUtilities.getTypeface("fonts/rmedium.ttf"));
            nameTextView.setGravity(LocaleController.isRTL ? Gravity.RIGHT : Gravity.LEFT);
            lastPressedMarkerView.addView(nameTextView, LayoutHelper.createFrame(LayoutHelper.WRAP_CONTENT, LayoutHelper.WRAP_CONTENT, Gravity.TOP | (LocaleController.isRTL ? Gravity.RIGHT : Gravity.LEFT), 18, 10, 18, 0));

            TextView addressTextView = new TextView(context);
            addressTextView.setTextSize(TypedValue.COMPLEX_UNIT_DIP, 14);
            addressTextView.setMaxLines(1);
            addressTextView.setEllipsize(TextUtils.TruncateAt.END);
            addressTextView.setSingleLine(true);
            addressTextView.setTextColor(Theme.getColor(Theme.key_windowBackgroundWhiteGrayText3));
            addressTextView.setGravity(LocaleController.isRTL ? Gravity.RIGHT : Gravity.LEFT);
            lastPressedMarkerView.addView(addressTextView, LayoutHelper.createFrame(LayoutHelper.WRAP_CONTENT, LayoutHelper.WRAP_CONTENT, Gravity.TOP | (LocaleController.isRTL ? Gravity.RIGHT : Gravity.LEFT), 18, 32, 18, 0));

            nameTextView.setText(location.venue.title);
            addressTextView.setText(LocaleController.getString("TapToSendLocation", R.string.TapToSendLocation));

            FrameLayout iconLayout = new FrameLayout(context);
            iconLayout.setBackground(Theme.createCircleDrawable(AndroidUtilities.dp(36), LocationCell.getColorForIndex(location.num)));
            frameLayout.addView(iconLayout, LayoutHelper.createFrame(36, 36, Gravity.CENTER_HORIZONTAL | Gravity.BOTTOM, 0, 0, 0, 4));

            BackupImageView imageView = new BackupImageView(context);
            imageView.setImage("https://ss3.4sqi.net/img/categories_v2/" + location.venue.venue_type + "_64.png", null, null);
            iconLayout.addView(imageView, LayoutHelper.createFrame(30, 30, Gravity.CENTER));

            ValueAnimator animator = ValueAnimator.ofFloat(0.0f, 1.0f);
            animator.addUpdateListener(new ValueAnimator.AnimatorUpdateListener() {

                private boolean startedInner;
                private final float[] animatorValues = new float[]{0.0f, 1.0f};

                @Override
                public void onAnimationUpdate(ValueAnimator animation) {
                    float value = AndroidUtilities.lerp(animatorValues, animation.getAnimatedFraction());
                    if (value >= 0.7f && !startedInner && lastPressedMarkerView != null) {
                        AnimatorSet animatorSet1 = new AnimatorSet();
                        animatorSet1.playTogether(
                                ObjectAnimator.ofFloat(lastPressedMarkerView, View.SCALE_X, 0.0f, 1.0f),
                                ObjectAnimator.ofFloat(lastPressedMarkerView, View.SCALE_Y, 0.0f, 1.0f),
                                ObjectAnimator.ofFloat(lastPressedMarkerView, View.ALPHA, 0.0f, 1.0f));
                        animatorSet1.setInterpolator(new OvershootInterpolator(1.02f));
                        animatorSet1.setDuration(250);
                        animatorSet1.start();
                        startedInner = true;
                    }
                    float scale;
                    if (value <= 0.5f) {
                        scale = 1.1f * CubicBezierInterpolator.EASE_OUT.getInterpolation(value / 0.5f);
                    } else if (value <= 0.75f) {
                        value -= 0.5f;
                        scale = 1.1f - 0.2f * CubicBezierInterpolator.EASE_OUT.getInterpolation(value / 0.25f);
                    } else {
                        value -= 0.75f;
                        scale = 0.9f + 0.1f * CubicBezierInterpolator.EASE_OUT.getInterpolation(value / 0.25f);
                    }
                    iconLayout.setScaleX(scale);
                    iconLayout.setScaleY(scale);
                }
            });
            animator.setDuration(360);
            animator.start();

            views.put(marker, frameLayout);

            final IMapController controller = mapView.getController();
            controller.animateTo(marker.getPosition(), mapView.getZoomLevelDouble(), 300L);
        }

        public void removeInfoView(Marker marker) {
            View view = views.get(marker);
            if (view != null) {
                removeView(view);
                views.remove(marker);
            }
        }

        //TODO
        public void updatePositions() {
            if (mapView == null) {
                return;
            }
            Projection projection = mapView.getProjection();
            for (HashMap.Entry<Marker, View> entry : views.entrySet()) {
                Marker marker = entry.getKey();
                View view = entry.getValue();
                Point point = projection.toPixels(marker.getPosition(), null);
                view.setTranslationX(point.x - view.getMeasuredWidth() / 2);
                view.setTranslationY(point.y - view.getMeasuredHeight() + AndroidUtilities.dp(22));
            }
        }
    }

    public interface LocationActivityDelegate {
        void didSelectLocation(TLRPC.MessageMedia location, int live, boolean notify, int scheduleDate);
    }

    public ChatAttachAlertLocationLayout(ChatAttachAlert alert, Context context) {
        super(alert, context);
        AndroidUtilities.fixGoogleMapsBug();
        ChatActivity chatActivity = (ChatActivity) parentAlert.baseFragment;
        dialogId = chatActivity.getDialogId();
        if (chatActivity.getCurrentEncryptedChat() == null && !chatActivity.isInScheduleMode() && !UserObject.isUserSelf(chatActivity.getCurrentUser())) {
            locationType = LOCATION_TYPE_SEND_WITH_LIVE;
        } else {
            locationType = LOCATION_TYPE_SEND;
        }
        NotificationCenter.getGlobalInstance().addObserver(this, NotificationCenter.locationPermissionGranted);

        searchWas = false;
        searching = false;
        searchInProgress = false;
        if (adapter != null) {
            adapter.destroy();
        }
        if (searchAdapter != null) {
            searchAdapter.destroy();
        }

        ActionBarMenu menu = parentAlert.actionBar.createMenu();

        overlayView = new MapOverlayView(context);

        searchItem = menu.addItem(0, R.drawable.ic_ab_search).setIsSearchField(true).setActionBarMenuItemSearchListener(new ActionBarMenuItem.ActionBarMenuItemSearchListener() {
            @Override
            public void onSearchExpand() {
                searching = true;
                parentAlert.makeFocusable(searchItem.getSearchField(), true);
            }

            @Override
            public void onSearchCollapse() {
                searching = false;
                searchWas = false;
                searchAdapter.searchDelayed(null, null);
                updateEmptyView();
            }

            @Override
            public void onTextChanged(EditText editText) {
                if (searchAdapter == null) {
                    return;
                }
                String text = editText.getText().toString();
                if (text.length() != 0) {
                    searchWas = true;
                    searchItem.setShowSearchProgress(true);

                    if (otherItem != null) {
                        otherItem.setVisibility(GONE);
                    }
                    listView.setVisibility(GONE);
                    mapViewClip.setVisibility(GONE);
                    if (searchListView.getAdapter() != searchAdapter) {
                        searchListView.setAdapter(searchAdapter);
                    }
                    searchListView.setVisibility(VISIBLE);
                    searchInProgress = searchAdapter.getItemCount() == 0;
                    updateEmptyView();
                } else {
                    if (otherItem != null) {
                        otherItem.setVisibility(VISIBLE);
                    }
                    listView.setVisibility(VISIBLE);
                    mapViewClip.setVisibility(VISIBLE);
                    searchListView.setAdapter(null);
                    searchListView.setVisibility(GONE);
                    emptyView.setVisibility(GONE);
                }
                searchAdapter.searchDelayed(text, userLocation);
            }
        });
        searchItem.setSearchFieldHint(LocaleController.getString("Search", R.string.Search));
        searchItem.setContentDescription(LocaleController.getString("Search", R.string.Search));
        EditTextBoldCursor editText = searchItem.getSearchField();
        editText.setTextColor(Theme.getColor(Theme.key_dialogTextBlack));
        editText.setCursorColor(Theme.getColor(Theme.key_dialogTextBlack));
        editText.setHintTextColor(Theme.getColor(Theme.key_chat_messagePanelHint));

        FrameLayout.LayoutParams layoutParams = new FrameLayout.LayoutParams(ViewGroup.LayoutParams.MATCH_PARENT, AndroidUtilities.dp(21));
        layoutParams.gravity = Gravity.LEFT | Gravity.BOTTOM;

        mapViewClip = new FrameLayout(context) {
            @Override
            protected void onMeasure(int widthMeasureSpec, int heightMeasureSpec) {
                super.onMeasure(widthMeasureSpec, heightMeasureSpec);
                if (overlayView != null) {
                    overlayView.updatePositions();
                }
            }

            @Override
            protected boolean drawChild(Canvas canvas, View child, long drawingTime) {
                canvas.save();
                canvas.clipRect(0, 0, getMeasuredWidth(), getMeasuredHeight() - clipSize);
                boolean result = super.drawChild(canvas, child, drawingTime);
                canvas.restore();
                return result;
            }

            @Override
            protected void onDraw(Canvas canvas) {
                backgroundPaint.setColor(Theme.getColor(Theme.key_dialogBackground));
                canvas.drawRect(0, 0, getMeasuredWidth(), getMeasuredHeight() - clipSize, backgroundPaint);
            }

            @Override
            public boolean onInterceptTouchEvent(MotionEvent ev) {
                if (ev.getY() > getMeasuredHeight() - clipSize) {
                    return false;
                }
                return super.onInterceptTouchEvent(ev);
            }

            @Override
            public boolean dispatchTouchEvent(MotionEvent ev) {
                if (ev.getY() > getMeasuredHeight() - clipSize) {
                    return false;
                }
                return super.dispatchTouchEvent(ev);
            }
        };
        mapViewClip.setWillNotDraw(false);

        searchAreaButton = new SearchButton(context);
        searchAreaButton.setTranslationX(-AndroidUtilities.dp(80));
        searchAreaButton.setVisibility(INVISIBLE);
        Drawable drawable = Theme.createSimpleSelectorRoundRectDrawable(AndroidUtilities.dp(40), Theme.getColor(Theme.key_location_actionBackground), Theme.getColor(Theme.key_location_actionPressedBackground));
        if (Build.VERSION.SDK_INT < 21) {
            Drawable shadowDrawable = context.getResources().getDrawable(R.drawable.places_btn).mutate();
            shadowDrawable.setColorFilter(new PorterDuffColorFilter(0xff000000, PorterDuff.Mode.SRC_IN));
            CombinedDrawable combinedDrawable = new CombinedDrawable(shadowDrawable, drawable, AndroidUtilities.dp(2), AndroidUtilities.dp(2));
            combinedDrawable.setFullsize(true);
            drawable = combinedDrawable;
        } else {
            StateListAnimator animator = new StateListAnimator();
            animator.addState(new int[]{android.R.attr.state_pressed}, ObjectAnimator.ofFloat(searchAreaButton, View.TRANSLATION_Z, AndroidUtilities.dp(2), AndroidUtilities.dp(4)).setDuration(200));
            animator.addState(new int[]{}, ObjectAnimator.ofFloat(searchAreaButton, View.TRANSLATION_Z, AndroidUtilities.dp(4), AndroidUtilities.dp(2)).setDuration(200));
            searchAreaButton.setStateListAnimator(animator);
            searchAreaButton.setOutlineProvider(new ViewOutlineProvider() {
                @SuppressLint("NewApi")
                @Override
                public void getOutline(View view, Outline outline) {
                    outline.setRoundRect(0, 0, view.getMeasuredWidth(), view.getMeasuredHeight(), view.getMeasuredHeight() / 2);
                }
            });
        }
        searchAreaButton.setBackgroundDrawable(drawable);
        searchAreaButton.setTextColor(Theme.getColor(Theme.key_location_actionActiveIcon));
        searchAreaButton.setTextSize(TypedValue.COMPLEX_UNIT_DIP, 14);
        searchAreaButton.setTypeface(AndroidUtilities.getTypeface("fonts/rmedium.ttf"));
        searchAreaButton.setText(LocaleController.getString("PlacesInThisArea", R.string.PlacesInThisArea));
        searchAreaButton.setGravity(Gravity.CENTER);
        searchAreaButton.setPadding(AndroidUtilities.dp(20), 0, AndroidUtilities.dp(20), 0);
        mapViewClip.addView(searchAreaButton, LayoutHelper.createFrame(LayoutHelper.WRAP_CONTENT, Build.VERSION.SDK_INT >= 21 ? 40 : 44, Gravity.CENTER_HORIZONTAL | Gravity.TOP, 80, 12, 80, 0));
        searchAreaButton.setOnClickListener(v -> {
            showSearchPlacesButton(false);
            adapter.searchPlacesWithQuery(null, userLocation, true, true);
            searchedForCustomLocations = true;
            showResults();
        });

        mapTypeButton = new ActionBarMenuItem(context, null, 0, Theme.getColor(Theme.key_location_actionIcon));
        mapTypeButton.setClickable(true);
        mapTypeButton.setSubMenuOpenSide(2);
        mapTypeButton.setAdditionalXOffset(AndroidUtilities.dp(10));
        mapTypeButton.setAdditionalYOffset(-AndroidUtilities.dp(10));
        mapTypeButton.addSubItem(map_list_menu_osm, R.drawable.msg_map, "Standard OSM");
        mapTypeButton.addSubItem(map_list_menu_wiki, R.drawable.msg_map, "Wikimedia");
        mapTypeButton.addSubItem(map_list_menu_cartodark, R.drawable.msg_map, "Carto Dark");
        mapTypeButton.setContentDescription(LocaleController.getString("AccDescrMoreOptions", R.string.AccDescrMoreOptions));
        drawable = Theme.createSimpleSelectorCircleDrawable(AndroidUtilities.dp(40), Theme.getColor(Theme.key_location_actionBackground), Theme.getColor(Theme.key_location_actionPressedBackground));
        if (Build.VERSION.SDK_INT < 21) {
            Drawable shadowDrawable = context.getResources().getDrawable(R.drawable.floating_shadow_profile).mutate();
            shadowDrawable.setColorFilter(new PorterDuffColorFilter(0xff000000, PorterDuff.Mode.SRC_IN));
            CombinedDrawable combinedDrawable = new CombinedDrawable(shadowDrawable, drawable, 0, 0);
            combinedDrawable.setIconSize(AndroidUtilities.dp(40), AndroidUtilities.dp(40));
            drawable = combinedDrawable;
        } else {
            StateListAnimator animator = new StateListAnimator();
            animator.addState(new int[]{android.R.attr.state_pressed}, ObjectAnimator.ofFloat(mapTypeButton, View.TRANSLATION_Z, AndroidUtilities.dp(2), AndroidUtilities.dp(4)).setDuration(200));
            animator.addState(new int[]{}, ObjectAnimator.ofFloat(mapTypeButton, View.TRANSLATION_Z, AndroidUtilities.dp(4), AndroidUtilities.dp(2)).setDuration(200));
            mapTypeButton.setStateListAnimator(animator);
            mapTypeButton.setOutlineProvider(new ViewOutlineProvider() {
                @SuppressLint("NewApi")
                @Override
                public void getOutline(View view, Outline outline) {
                    outline.setOval(0, 0, AndroidUtilities.dp(40), AndroidUtilities.dp(40));
                }
            });
        }
        mapTypeButton.setBackgroundDrawable(drawable);
        mapTypeButton.setIcon(R.drawable.location_type);
        mapViewClip.addView(mapTypeButton, LayoutHelper.createFrame(Build.VERSION.SDK_INT >= 21 ? 40 : 44, Build.VERSION.SDK_INT >= 21 ? 40 : 44, Gravity.RIGHT | Gravity.TOP, 0, 12, 12, 0));
        mapTypeButton.setOnClickListener(v -> mapTypeButton.toggleSubMenu());
        mapTypeButton.setDelegate(id -> {
            if (mapView == null) {
                return;
            }
            if (id == map_list_menu_osm) {
                attributionOverlay.setText(Html.fromHtml("© <a href=\"https://www.openstreetmap.org/copyright\">OpenStreetMap</a> contributors"));
                mapView.setTileSource(TileSourceFactory.MAPNIK);
            } else if (id == map_list_menu_wiki) {
                // Create a custom tile source
                ITileSource tileSource = new XYTileSource(
                        "Wikimedia", 0, 19,
                        256, ".png",
                        new String[]{"https://maps.wikimedia.org/osm-intl/"},
                        "© OpenStreetMap contributors");
                attributionOverlay.setText(Html.fromHtml("© <a href=\"https://www.openstreetmap.org/copyright\">OpenStreetMap</a> contributors"));
                mapView.setTileSource(tileSource);
            } else if (id == map_list_menu_cartodark) {
                // Create a custom tile source
                ITileSource tileSource = new XYTileSource(
                        "Carto Dark", 0, 20,
                        256, ".png",
                        new String[]{
                                "https://cartodb-basemaps-a.global.ssl.fastly.net/dark_all/",
                                "https://cartodb-basemaps-b.global.ssl.fastly.net/dark_all/",
                                "https://cartodb-basemaps-c.global.ssl.fastly.net/dark_all/",
                                "https://cartodb-basemaps-d.global.ssl.fastly.net/dark_all/"},
                        "© OpenStreetMap contributors, © CARTO");
                attributionOverlay.setText(Html.fromHtml("© <a href=\"https://www.openstreetmap.org/copyright\">OpenStreetMap</a> contributors, © <a href=\"https://carto.com/attributions\">CARTO</a>"));
                mapView.setTileSource(tileSource);
            }
        });
        mapViewClip.addView(getAttributionOverlay(context), LayoutHelper.createFrame(LayoutHelper.WRAP_CONTENT, LayoutHelper.WRAP_CONTENT, (LocaleController.isRTL ? Gravity.RIGHT : Gravity.LEFT) | Gravity.BOTTOM, LocaleController.isRTL ? 0 : 4, 0, LocaleController.isRTL ? 4 : 0, 20));
        locationButton = new ImageView(context);
        drawable = Theme.createSimpleSelectorCircleDrawable(AndroidUtilities.dp(40), Theme.getColor(Theme.key_location_actionBackground), Theme.getColor(Theme.key_location_actionPressedBackground));
        if (Build.VERSION.SDK_INT < 21) {
            Drawable shadowDrawable = context.getResources().getDrawable(R.drawable.floating_shadow_profile).mutate();
            shadowDrawable.setColorFilter(new PorterDuffColorFilter(0xff000000, PorterDuff.Mode.SRC_IN));
            CombinedDrawable combinedDrawable = new CombinedDrawable(shadowDrawable, drawable, 0, 0);
            combinedDrawable.setIconSize(AndroidUtilities.dp(40), AndroidUtilities.dp(40));
            drawable = combinedDrawable;
        } else {
            StateListAnimator animator = new StateListAnimator();
            animator.addState(new int[]{android.R.attr.state_pressed}, ObjectAnimator.ofFloat(locationButton, View.TRANSLATION_Z, AndroidUtilities.dp(2), AndroidUtilities.dp(4)).setDuration(200));
            animator.addState(new int[]{}, ObjectAnimator.ofFloat(locationButton, View.TRANSLATION_Z, AndroidUtilities.dp(4), AndroidUtilities.dp(2)).setDuration(200));
            locationButton.setStateListAnimator(animator);
            locationButton.setOutlineProvider(new ViewOutlineProvider() {
                @SuppressLint("NewApi")
                @Override
                public void getOutline(View view, Outline outline) {
                    outline.setOval(0, 0, AndroidUtilities.dp(40), AndroidUtilities.dp(40));
                }
            });
        }
        locationButton.setBackgroundDrawable(drawable);
        locationButton.setImageResource(R.drawable.location_current);
        locationButton.setScaleType(ImageView.ScaleType.CENTER);
        locationButton.setColorFilter(new PorterDuffColorFilter(Theme.getColor(Theme.key_location_actionActiveIcon), PorterDuff.Mode.SRC_IN));
        locationButton.setTag(Theme.key_location_actionActiveIcon);
        locationButton.setContentDescription(LocaleController.getString("AccDescrMyLocation", R.string.AccDescrMyLocation));
        FrameLayout.LayoutParams layoutParams1 = LayoutHelper.createFrame(Build.VERSION.SDK_INT >= 21 ? 40 : 44, Build.VERSION.SDK_INT >= 21 ? 40 : 44, Gravity.RIGHT | Gravity.BOTTOM, 0, 0, 12, 12);
        mapViewClip.addView(locationButton, layoutParams1);
        locationButton.setOnClickListener(v -> {
            if (Build.VERSION.SDK_INT >= 23) {
                Activity activity = getParentActivity();
                if (activity != null) {
                    if (activity.checkSelfPermission(Manifest.permission.ACCESS_COARSE_LOCATION) != PackageManager.PERMISSION_GRANTED) {
                        showPermissionAlert(false);
                        return;
                    }
                }
            }
            if (myLocation != null && mapView != null) {
                locationButton.setColorFilter(new PorterDuffColorFilter(Theme.getColor(Theme.key_location_actionActiveIcon), PorterDuff.Mode.SRC_IN));
                locationButton.setTag(Theme.key_location_actionActiveIcon);
                adapter.setCustomLocation(null);
                userLocationMoved = false;
                showSearchPlacesButton(false);
                final IMapController controller = mapView.getController();
                controller.animateTo(new GeoPoint(myLocation.getLatitude(), myLocation.getLongitude()));
                if (searchedForCustomLocations) {
                    if (myLocation != null) {
                        adapter.searchPlacesWithQuery(null, myLocation, true, true);
                    }
                    searchedForCustomLocations = false;
                    showResults();
                }
            }
            removeInfoView();
        });

        emptyView = new LinearLayout(context);
        emptyView.setOrientation(LinearLayout.VERTICAL);
        emptyView.setGravity(Gravity.CENTER_HORIZONTAL);
        emptyView.setPadding(0, AndroidUtilities.dp(60 + 100), 0, 0);
        emptyView.setVisibility(GONE);
        addView(emptyView, LayoutHelper.createFrame(LayoutHelper.MATCH_PARENT, LayoutHelper.MATCH_PARENT));
        emptyView.setOnTouchListener((v, event) -> true);

        emptyImageView = new ImageView(context);
        emptyImageView.setImageResource(R.drawable.location_empty);
        emptyImageView.setColorFilter(new PorterDuffColorFilter(Theme.getColor(Theme.key_dialogEmptyImage), PorterDuff.Mode.SRC_IN));
        emptyView.addView(emptyImageView, LayoutHelper.createLinear(LayoutHelper.WRAP_CONTENT, LayoutHelper.WRAP_CONTENT));

        emptyTitleTextView = new TextView(context);
        emptyTitleTextView.setTextColor(Theme.getColor(Theme.key_dialogEmptyText));
        emptyTitleTextView.setGravity(Gravity.CENTER);
        emptyTitleTextView.setTypeface(AndroidUtilities.getTypeface("fonts/rmedium.ttf"));
        emptyTitleTextView.setTextSize(TypedValue.COMPLEX_UNIT_DIP, 17);
        emptyTitleTextView.setText(LocaleController.getString("NoPlacesFound", R.string.NoPlacesFound));
        emptyView.addView(emptyTitleTextView, LayoutHelper.createLinear(LayoutHelper.WRAP_CONTENT, LayoutHelper.WRAP_CONTENT, Gravity.CENTER, 0, 11, 0, 0));

        emptySubtitleTextView = new TextView(context);
        emptySubtitleTextView.setTextColor(Theme.getColor(Theme.key_dialogEmptyText));
        emptySubtitleTextView.setGravity(Gravity.CENTER);
        emptySubtitleTextView.setTextSize(TypedValue.COMPLEX_UNIT_DIP, 15);
        emptySubtitleTextView.setPadding(AndroidUtilities.dp(40), 0, AndroidUtilities.dp(40), 0);
        emptyView.addView(emptySubtitleTextView, LayoutHelper.createLinear(LayoutHelper.WRAP_CONTENT, LayoutHelper.WRAP_CONTENT, Gravity.CENTER, 0, 6, 0, 0));

        listView = new RecyclerListView(context) {
            @Override
            protected void onLayout(boolean changed, int l, int t, int r, int b) {
                super.onLayout(changed, l, t, r, b);
                updateClipView();
            }
        };
        listView.setClipToPadding(false);
        listView.setAdapter(adapter = new LocationActivityAdapter(context, locationType, dialogId, true));
        adapter.setUpdateRunnable(this::updateClipView);
        listView.setVerticalScrollBarEnabled(false);
        listView.setLayoutManager(layoutManager = new FillLastLinearLayoutManager(context, LinearLayoutManager.VERTICAL, false, 0, listView) {
            @Override
            public void smoothScrollToPosition(RecyclerView recyclerView, RecyclerView.State state, int position) {
                LinearSmoothScroller linearSmoothScroller = new LinearSmoothScroller(recyclerView.getContext()) {
                    @Override
                    public int calculateDyToMakeVisible(View view, int snapPreference) {
                        int dy = super.calculateDyToMakeVisible(view, snapPreference);
                        dy -= (listView.getPaddingTop() - (mapHeight - overScrollHeight));
                        return dy;
                    }

                    @Override
                    protected int calculateTimeForDeceleration(int dx) {
                        return super.calculateTimeForDeceleration(dx) * 4;
                    }
                };
                linearSmoothScroller.setTargetPosition(position);
                startSmoothScroll(linearSmoothScroller);
            }
        });
        addView(listView, LayoutHelper.createFrame(LayoutHelper.MATCH_PARENT, LayoutHelper.MATCH_PARENT, Gravity.LEFT | Gravity.TOP));

        listView.setOnScrollListener(new RecyclerView.OnScrollListener() {
            @Override
            public void onScrollStateChanged(RecyclerView recyclerView, int newState) {
                scrolling = newState != RecyclerView.SCROLL_STATE_IDLE;
                if (!scrolling && forceUpdate != null) {
                    forceUpdate = null;
                }
                if (newState == RecyclerView.SCROLL_STATE_IDLE) {
                    int offset = AndroidUtilities.dp(13);
                    int backgroundPaddingTop = parentAlert.getBackgroundPaddingTop();
                    int top = parentAlert.scrollOffsetY[0] - backgroundPaddingTop - offset;
                    if (top + backgroundPaddingTop < ActionBar.getCurrentActionBarHeight()) {
                        RecyclerListView.Holder holder = (RecyclerListView.Holder) listView.findViewHolderForAdapterPosition(0);
                        if (holder != null && holder.itemView.getTop() > (mapHeight - overScrollHeight)) {
                            listView.smoothScrollBy(0, holder.itemView.getTop() - (mapHeight - overScrollHeight));
                        }
                    }
                }
            }

            @Override
            public void onScrolled(RecyclerView recyclerView, int dx, int dy) {
                updateClipView();
                if (forceUpdate != null) {
                    yOffset += dy;
                }
                parentAlert.updateLayout(ChatAttachAlertLocationLayout.this, true, dy);
            }
        });
        ((DefaultItemAnimator) listView.getItemAnimator()).setDelayAnimations(false);
        listView.setOnItemClickListener((view, position) -> {
            if (position == 1) {
                if (delegate != null && userLocation != null) {
                    if (lastPressedMarkerView != null) {
                        lastPressedMarkerView.callOnClick();
                    } else {
                        TLRPC.TL_messageMediaGeo location = new TLRPC.TL_messageMediaGeo();
                        location.geo = new TLRPC.TL_geoPoint();
                        location.geo.lat = AndroidUtilities.fixLocationCoord(userLocation.getLatitude());
                        location.geo._long = AndroidUtilities.fixLocationCoord(userLocation.getLongitude());
                        if (chatActivity.isInScheduleMode()) {
                            AlertsCreator.createScheduleDatePickerDialog(getParentActivity(), chatActivity.getDialogId(), (notify, scheduleDate) -> {
                                delegate.didSelectLocation(location, locationType, notify, scheduleDate);
                                parentAlert.dismiss();
                            });
                        } else {
                            delegate.didSelectLocation(location, locationType, true, 0);
                            parentAlert.dismiss();
                        }
                    }
                }
            } else if (position == 2 && locationType == 1) {
                if (getLocationController().isSharingLocation(dialogId)) {
                    getLocationController().removeSharingLocation(dialogId);
                    parentAlert.dismiss();
                } else {
                    openShareLiveLocation();
                }
            } else {
                Object object = adapter.getItem(position);
                if (object instanceof TLRPC.TL_messageMediaVenue) {
                    if (chatActivity.isInScheduleMode()) {
                        AlertsCreator.createScheduleDatePickerDialog(getParentActivity(), chatActivity.getDialogId(), (notify, scheduleDate) -> {
                            delegate.didSelectLocation((TLRPC.TL_messageMediaVenue) object, locationType, notify, scheduleDate);
                            parentAlert.dismiss();
                        });
                    } else {
                        delegate.didSelectLocation((TLRPC.TL_messageMediaVenue) object, locationType, true, 0);
                        parentAlert.dismiss();
                    }
                } else if (object instanceof LiveLocation) {
                    LiveLocation liveLocation = (LiveLocation) object;
                    final IMapController controller = mapView.getController();
                    controller.animateTo(liveLocation.marker.getPosition(), mapView.getMaxZoomLevel() - 2, null);
                }
            }
        });
        adapter.setDelegate(dialogId, this::updatePlacesMarkers);
        adapter.setOverScrollHeight(overScrollHeight);

        addView(mapViewClip, LayoutHelper.createFrame(LayoutHelper.MATCH_PARENT, LayoutHelper.MATCH_PARENT, Gravity.LEFT | Gravity.TOP));

        mapView = new MapView(context) {

            @Override
            public boolean dispatchTouchEvent(MotionEvent ev) {
                MotionEvent eventToRecycle = null;
                if (yOffset != 0) {
                    ev = eventToRecycle = MotionEvent.obtain(ev);
                    eventToRecycle.offsetLocation(0, -yOffset / 2);
                }
                boolean result = super.dispatchTouchEvent(ev);
                if (eventToRecycle != null) {
                    eventToRecycle.recycle();
                }
                return result;
            }

            @Override
            public boolean onTouchEvent(MotionEvent ev) {
                if (ev.getAction() == MotionEvent.ACTION_DOWN) {
                    if (animatorSet != null) {
                        animatorSet.cancel();
                    }
                    animatorSet = new AnimatorSet();
                    animatorSet.setDuration(200);
                    animatorSet.playTogether(ObjectAnimator.ofFloat(markerImageView, View.TRANSLATION_Y, markerTop - AndroidUtilities.dp(10)));
                    animatorSet.start();
                } else if (ev.getAction() == MotionEvent.ACTION_UP) {
                    if (animatorSet != null) {
                        animatorSet.cancel();
                    }
                    yOffset = 0;
                    animatorSet = new AnimatorSet();
                    animatorSet.setDuration(200);
                    animatorSet.playTogether(ObjectAnimator.ofFloat(markerImageView, View.TRANSLATION_Y, markerTop));
                    animatorSet.start();
                    adapter.fetchLocationAddress();
                }
                if (ev.getAction() == MotionEvent.ACTION_MOVE) {
                    if (!userLocationMoved) {
                        locationButton.setColorFilter(new PorterDuffColorFilter(Theme.getColor(Theme.key_location_actionIcon), PorterDuff.Mode.SRC_IN));
                        locationButton.setTag(Theme.key_location_actionIcon);
                        userLocationMoved = true;
                    }
                    if (mapView != null) {
                        if (userLocation != null) {
                            userLocation.setLatitude(mapView.getMapCenter().getLatitude());
                            userLocation.setLongitude(mapView.getMapCenter().getLongitude());
                        }
                    }
                    adapter.setCustomLocation(userLocation);
                }
                return super.onTouchEvent(ev);
            }
        };
        AndroidUtilities.runOnUIThread(() -> {
            if (mapView != null && getParentActivity() != null) {
                onMapInit();
                mapsInitialized = true;
                if (isActiveThemeDark()) {
                    /*currentMapStyleDark = true;
                    MapStyleOptions style = MapStyleOptions.loadRawResourceStyle(ApplicationLoader.applicationContext, R.raw.mapstyle_night);
                    googleMap.setMapStyle(style);
                    */
                    //TODO Dark?
                }
                if (onResumeCalled) {
                    mapView.onResume();
                }
            }
        });

        markerImageView = new ImageView(context);
        markerImageView.setImageResource(R.drawable.map_pin2);
        mapViewClip.addView(markerImageView, LayoutHelper.createFrame(28, 48, Gravity.TOP | Gravity.CENTER_HORIZONTAL));

        searchListView = new RecyclerListView(context);
        searchListView.setVisibility(GONE);
        searchListView.setLayoutManager(new LinearLayoutManager(context, LinearLayoutManager.VERTICAL, false));
        searchAdapter = new LocationActivitySearchAdapter(context) {
            @Override
            public void notifyDataSetChanged() {
                if (searchItem != null) {
                    searchItem.setShowSearchProgress(searchAdapter.isSearching());
                }
                if (emptySubtitleTextView != null) {
                    emptySubtitleTextView.setText(AndroidUtilities.replaceTags(LocaleController.formatString("NoPlacesFoundInfo", R.string.NoPlacesFoundInfo, searchAdapter.getLastSearchString())));
                }
                super.notifyDataSetChanged();
            }
        };
        searchAdapter.setDelegate(0, places -> {
            searchInProgress = false;
            updateEmptyView();
        });
        addView(searchListView, LayoutHelper.createFrame(LayoutHelper.MATCH_PARENT, LayoutHelper.MATCH_PARENT, Gravity.LEFT | Gravity.TOP));
        searchListView.setOnScrollListener(new RecyclerView.OnScrollListener() {
            @Override
            public void onScrollStateChanged(RecyclerView recyclerView, int newState) {
                if (newState == RecyclerView.SCROLL_STATE_DRAGGING && searching && searchWas) {
                    AndroidUtilities.hideKeyboard(parentAlert.getCurrentFocus());
                }
            }
        });
        searchListView.setOnItemClickListener((view, position) -> {
            TLRPC.TL_messageMediaVenue object = searchAdapter.getItem(position);
            if (object != null && delegate != null) {
                if (chatActivity.isInScheduleMode()) {
                    AlertsCreator.createScheduleDatePickerDialog(getParentActivity(), chatActivity.getDialogId(), (notify, scheduleDate) -> {
                        delegate.didSelectLocation(object, locationType, notify, scheduleDate);
                        parentAlert.dismiss();
                    });
                } else {
                    delegate.didSelectLocation(object, locationType, true, 0);
                    parentAlert.dismiss();
                }
            }
        });

        updateEmptyView();
    }

    private TextView getAttributionOverlay(Context context) {
        attributionOverlay = new TextView(context);
        attributionOverlay.setText(Html.fromHtml("© <a href=\"https://www.openstreetmap.org/copyright\">OpenStreetMap</a> contributors"));
        attributionOverlay.setShadowLayer(1, -1, -1, Color.WHITE);
        attributionOverlay.setLinksClickable(true);
        attributionOverlay.setMovementMethod(LinkMovementMethod.getInstance());
        return attributionOverlay;
    }

    @Override
    void onPause() {
        if (mapView != null && mapsInitialized) {
            try {
                mapView.onPause();
            } catch (Exception e) {
                FileLog.e(e);
            }
            if(mapView.getOverlays().contains(myLocationOverlay)) {
                mapView.getOverlays().remove(myLocationOverlay);
            }
            myLocationOverlay.disableMyLocation();
        }
        onResumeCalled = false;
    }

    @Override
    void onDestroy() {
        NotificationCenter.getGlobalInstance().removeObserver(this, NotificationCenter.locationPermissionGranted);
        // TODO
        // proper exit, like upstream does with
        // setMyLocationEnabled(false);
        if (mapView != null) {
            mapView.setTranslationY(-AndroidUtilities.displaySize.y * 3);
        }
        try {
            if (mapView != null) {
                mapView.onPause();
                if(mapView.getOverlays().contains(myLocationOverlay)) {
                    mapView.getOverlays().remove(myLocationOverlay);
                }
                myLocationOverlay.disableMyLocation();
            }
        } catch (Exception ignore) {

        }
        if (adapter != null) {
            adapter.destroy();
        }
        if (searchAdapter != null) {
            searchAdapter.destroy();
        }
        parentAlert.actionBar.closeSearchField();
        ActionBarMenu menu = parentAlert.actionBar.createMenu();
        menu.removeView(searchItem);
    }

    @Override
    void onHide() {
        searchItem.setVisibility(GONE);
    }

    @Override
    int needsActionBar() {
        return 1;
    }

    @Override
    boolean onDismiss() {
        onDestroy();
        return false;
    }

    @Override
    int getCurrentItemTop() {
        if (listView.getChildCount() <= 0) {
            return Integer.MAX_VALUE;
        }
        RecyclerListView.Holder holder = (RecyclerListView.Holder) listView.findViewHolderForAdapterPosition(0);
        int newOffset = 0;
        if (holder != null) {
            int top = (int) holder.itemView.getY() - nonClipSize;
            newOffset = Math.max(top, 0);
            if (top >= 0) {
                newOffset = top;
            }
        }
        return newOffset + AndroidUtilities.dp(56);
    }

    @Override
    public void setTranslationY(float translationY) {
        super.setTranslationY(translationY);
        parentAlert.getSheetContainer().invalidate();
        updateClipView();
    }

    @Override
    int getListTopPadding() {
        return listView.getPaddingTop();
    }

    @Override
    int getFirstOffset() {
        return getListTopPadding() + AndroidUtilities.dp(56);
    }

    @Override
    void onPreMeasure(int availableWidth, int availableHeight) {
        int padding;
        if (parentAlert.actionBar.isSearchFieldVisible() || parentAlert.sizeNotifierFrameLayout.measureKeyboardHeight() > AndroidUtilities.dp(20)) {
            padding = mapHeight - overScrollHeight;
            parentAlert.setAllowNestedScroll(false);
        } else {
            if (!AndroidUtilities.isTablet() && AndroidUtilities.displaySize.x > AndroidUtilities.displaySize.y) {
                padding = (int) (availableHeight / 3.5f);
            } else {
                padding = (availableHeight / 5 * 2);
            }
            padding -= AndroidUtilities.dp(52);
            if (padding < 0) {
                padding = 0;
            }
            parentAlert.setAllowNestedScroll(true);
        }
        if (listView.getPaddingTop() != padding) {
            ignoreLayout = true;
            listView.setPadding(0, padding, 0, 0);
            ignoreLayout = false;
        }
    }

    private boolean first = true;

    @Override
    protected void onLayout(boolean changed, int left, int top, int right, int bottom) {
        super.onLayout(changed, left, top, right, bottom);
        if (changed) {
            fixLayoutInternal(first);
            first = false;
        }
    }

    @Override
    int getButtonsHideOffset() {
        return AndroidUtilities.dp(56);
    }

    @Override
    public void requestLayout() {
        if (ignoreLayout) {
            return;
        }
        super.requestLayout();
    }

    @Override
    void scrollToTop() {
        listView.smoothScrollToPosition(0);
    }

    private boolean isActiveThemeDark() {
        Theme.ThemeInfo info = Theme.getActiveTheme();
        if (info.isDark()) {
            return true;
        }
        int color = Theme.getColor(Theme.key_windowBackgroundWhite);
        return AndroidUtilities.computePerceivedBrightness(color) < 0.721f;
    }

    private void updateEmptyView() {
        if (searching) {
            if (searchInProgress) {
                searchListView.setEmptyView(null);
                emptyView.setVisibility(GONE);
                searchListView.setVisibility(GONE);
            } else {
                searchListView.setEmptyView(emptyView);
            }
        } else {
            emptyView.setVisibility(GONE);
        }
    }

    private void showSearchPlacesButton(boolean show) {
        if (show && searchAreaButton != null && searchAreaButton.getTag() == null) {
            if (myLocation == null || userLocation == null || userLocation.distanceTo(myLocation) < 300) {
                show = false;
            }
        }
        if (searchAreaButton == null || show && searchAreaButton.getTag() != null || !show && searchAreaButton.getTag() == null) {
            return;
        }
        searchAreaButton.setVisibility(show ? VISIBLE : INVISIBLE);
        searchAreaButton.setTag(show ? 1 : null);
        AnimatorSet animatorSet = new AnimatorSet();
        animatorSet.playTogether(ObjectAnimator.ofFloat(searchAreaButton, View.TRANSLATION_X, show ? 0 : -AndroidUtilities.dp(80)));
        animatorSet.setDuration(180);
        animatorSet.setInterpolator(CubicBezierInterpolator.EASE_OUT);
        animatorSet.start();
    }

    public void openShareLiveLocation() {
        if (delegate == null || getParentActivity() == null || myLocation == null) {
            return;
        }
        if (checkBackgroundPermission && Build.VERSION.SDK_INT >= 29) {
            Activity activity = getParentActivity();
            if (activity != null) {
                checkBackgroundPermission = false;
                SharedPreferences preferences = MessagesController.getGlobalMainSettings();
                int lastTime = preferences.getInt("backgroundloc", 0);
                if (Math.abs(System.currentTimeMillis() / 1000 - lastTime) > 24 * 60 * 60 && activity.checkSelfPermission(Manifest.permission.ACCESS_BACKGROUND_LOCATION) != PackageManager.PERMISSION_GRANTED) {
                    preferences.edit().putInt("backgroundloc", (int) (System.currentTimeMillis() / 1000)).commit();
                    AlertsCreator.createBackgroundLocationPermissionDialog(activity, getMessagesController().getUser(getUserConfig().getClientUserId()), this::openShareLiveLocation).show();
                    return;
                }
            }
        }
        TLRPC.User user = null;
        if ((int) dialogId > 0) {
            user = parentAlert.baseFragment.getMessagesController().getUser((int) dialogId);
        }
        AlertsCreator.createLocationUpdateDialog(getParentActivity(), user, param -> {
            TLRPC.TL_messageMediaGeoLive location = new TLRPC.TL_messageMediaGeoLive();
            location.geo = new TLRPC.TL_geoPoint();
            location.geo.lat = AndroidUtilities.fixLocationCoord(myLocation.getLatitude());
            location.geo._long = AndroidUtilities.fixLocationCoord(myLocation.getLongitude());
            location.period = param;
            delegate.didSelectLocation(location, locationType, true, 0);
            parentAlert.dismiss();
        }).show();
    }

    private Bitmap[] bitmapCache = new Bitmap[7];

    private Bitmap createPlaceBitmap(int num) {
        if (bitmapCache[num % 7] != null) {
            return bitmapCache[num % 7];
        }
        try {
            Paint paint = new Paint(Paint.ANTI_ALIAS_FLAG);
            paint.setColor(0xffffffff);
            Bitmap bitmap = Bitmap.createBitmap(AndroidUtilities.dp(12), AndroidUtilities.dp(12), Bitmap.Config.ARGB_8888);
            Canvas canvas = new Canvas(bitmap);
            canvas.drawCircle(AndroidUtilities.dp(6), AndroidUtilities.dp(6), AndroidUtilities.dp(6), paint);
            paint.setColor(LocationCell.getColorForIndex(num));
            canvas.drawCircle(AndroidUtilities.dp(6), AndroidUtilities.dp(6), AndroidUtilities.dp(5), paint);
            canvas.setBitmap(null);
            return bitmapCache[num % 7] = bitmap;
        } catch (Throwable e) {
            FileLog.e(e);
        }
        return null;
    }

    private void updatePlacesMarkers(ArrayList<TLRPC.TL_messageMediaVenue> places) {
        if (places == null) {
            return;
        }
        for (int a = 0, N = placeMarkers.size(); a < N; a++) {
            placeMarkers.get(a).marker.remove(mapView);
        }
        placeMarkers.clear();
        for (int a = 0, N = places.size(); a < N; a++) {
            TLRPC.TL_messageMediaVenue venue = places.get(a);
            try {
                Marker marker = new Marker(mapView);
                marker.setPosition(new GeoPoint(venue.geo.lat, venue.geo._long));
                marker.setIcon(new BitmapDrawable(getParentActivity().getResources(), createPlaceBitmap(a)));
                marker.setAnchor(0.5f, 0.5f);
                mapView.getOverlays().add(marker);
                marker.setTitle(venue.title);
                marker.setSnippet(venue.address);
                VenueLocation venueLocation = new VenueLocation();
                venueLocation.num = a;
                venueLocation.marker = marker;
                venueLocation.venue = venue;
                placeMarkers.add(venueLocation);
                marker.setOnMarkerClickListener(new Marker.OnMarkerClickListener() {
                    @Override
                    public boolean onMarkerClick(Marker marker, MapView mapView) {
                        markerImageView.setVisibility(View.INVISIBLE);
                        if (!userLocationMoved) {
                            locationButton.setColorFilter(new PorterDuffColorFilter(Theme.getColor(Theme.key_location_actionIcon), PorterDuff.Mode.SRC_IN));
                            locationButton.setTag(Theme.key_location_actionIcon);
                            userLocationMoved = true;
                        }
                        overlayView.addInfoView(marker, venueLocation);
                        return true;
                    }
                });
            } catch (Exception e) {
                FileLog.e(e);
            }
        }
    }

    private MessagesController getMessagesController() {
        return parentAlert.baseFragment.getMessagesController();
    }

    private LocationController getLocationController() {
        return parentAlert.baseFragment.getLocationController();
    }

    private UserConfig getUserConfig() {
        return parentAlert.baseFragment.getUserConfig();
    }

    private Activity getParentActivity() {
        return parentAlert != null && parentAlert.baseFragment != null ? parentAlert.baseFragment.getParentActivity() : null;
    }

    private void onMapInit() {
        if (mapView == null) {
            return;
        }

        //Paris, Tour Eiffel
        GeoPoint initLocation = new GeoPoint(48.85825, 2.29448);
        final IMapController controller = mapView.getController();
        mapView.setMaxZoomLevel(20.0);
        mapView.setMultiTouchControls(true);
        mapView.setBuiltInZoomControls(false);
        controller.setCenter(initLocation);
        controller.setZoom(7.);

        userLocation = new Location("network");
        userLocation.setLatitude(48.85825);
        userLocation.setLongitude(2.29448);

        GpsMyLocationProvider imlp = new GpsMyLocationProvider(getParentActivity());
        imlp.setLocationUpdateMinDistance(10);
        imlp.setLocationUpdateMinTime(10000);
        imlp.addLocationSource(LocationManager.NETWORK_PROVIDER);
        myLocationOverlay = new MyLocationNewOverlay(imlp, mapView) {
            @Override
            public void onLocationChanged(final Location location, IMyLocationProvider source) {
                super.onLocationChanged(location, source);
                if (location != null) {
                    AndroidUtilities.runOnUIThread(new Runnable() {
                        @Override
                        public void run() {
                            positionMarker(location);
                            getLocationController().setGoogleMapLocation(location, isFirstLocation);
                            isFirstLocation = false;
                        }
                    });
                }
            }
        };
        myLocationOverlay.enableMyLocation();
        myLocationOverlay.setDrawAccuracyEnabled(true);
        //TODO

        mapView.addMapListener(new MapListener() {
            @Override
            public boolean onScroll(ScrollEvent event) {
                showSearchPlacesButton(true);
                removeInfoView();

                if (!scrolling && listView.getChildCount() > 0) {
                    View view = listView.getChildAt(0);
                    if (view != null) {
                        RecyclerView.ViewHolder holder = listView.findContainingViewHolder(view);
                        if (holder != null && holder.getAdapterPosition() == 0) {
                            int min = locationType == LOCATION_TYPE_SEND ? 0 : AndroidUtilities.dp(66);
                            int top = view.getTop();
                            if (top < -min) {
                                forceUpdate = mapView.getMapCenter(); //TODO. Strange variable
                                listView.smoothScrollBy(0, top + min);
                            }
                        }
                    }
                }
                return false;
            }

            @Override
            public boolean onZoom(ZoomEvent event) {
                return false;
            }
        });
        myLocationOverlay.runOnFirstFix(new Runnable() {
            public void run() {
                AndroidUtilities.runOnUIThread(new Runnable() {
                    @Override
                    public void run() {
                        positionMarker(myLocationOverlay.getLastFix());
                        getLocationController().setGoogleMapLocation(myLocationOverlay.getLastFix(), isFirstLocation);
                        isFirstLocation = false;
                    }
                });
            }
        });
        mapView.getOverlays().add(myLocationOverlay);
        mapView.addMapListener(new MapListener() {
            @Override
            public boolean onScroll(ScrollEvent event) {
                if (overlayView != null) {
                    overlayView.updatePositions();
                }
                return false;
            }

            @Override
            public boolean onZoom(ZoomEvent event) {
                return false;
            }
        });
        positionMarker(myLocation = getLastLocation());
        attributionOverlay.bringToFront();
        if (checkGpsEnabled && getParentActivity() != null) {
            checkGpsEnabled = false;
            if (!getParentActivity().getPackageManager().hasSystemFeature(PackageManager.FEATURE_LOCATION_GPS)) {
                return;
            }
            try {
                LocationManager lm = (LocationManager) ApplicationLoader.applicationContext.getSystemService(Context.LOCATION_SERVICE);
                if (!lm.isProviderEnabled(LocationManager.GPS_PROVIDER)) {
                    AlertDialog.Builder builder = new AlertDialog.Builder(getParentActivity());
                    builder.setTitle(LocaleController.getString("GpsDisabledAlertTitle", R.string.GpsDisabledAlertTitle));
                    builder.setMessage(LocaleController.getString("GpsDisabledAlertText", R.string.GpsDisabledAlertText));
                    builder.setPositiveButton(LocaleController.getString("ConnectingToProxyEnable", R.string.ConnectingToProxyEnable), (dialog, id) -> {
                        if (getParentActivity() == null) {
                            return;
                        }
                        try {
                            getParentActivity().startActivity(new Intent(android.provider.Settings.ACTION_LOCATION_SOURCE_SETTINGS));
                        } catch (Exception ignore) {

                        }
                    });
                    builder.setNegativeButton(LocaleController.getString("Cancel", R.string.Cancel), null);
                    builder.show();
                }
            } catch (Exception e) {
                FileLog.e(e);
            }
        }
        updateClipView();
    }

    private void removeInfoView() {
        if (lastPressedMarker != null) {
            markerImageView.setVisibility(VISIBLE);
            overlayView.removeInfoView(lastPressedMarker);
            lastPressedMarker = null;
            lastPressedVenue = null;
            lastPressedMarkerView = null;
        }
    }

    private void showPermissionAlert(boolean byButton) {
        if (getParentActivity() == null) {
            return;
        }
        AlertDialog.Builder builder = new AlertDialog.Builder(getParentActivity());
        builder.setTitle(LocaleController.getString("AppName", R.string.AppName));
        if (byButton) {
            builder.setMessage(LocaleController.getString("PermissionNoLocationPosition", R.string.PermissionNoLocationPosition));
        } else {
            builder.setMessage(LocaleController.getString("PermissionNoLocation", R.string.PermissionNoLocation));
        }
        builder.setNegativeButton(LocaleController.getString("PermissionOpenSettings", R.string.PermissionOpenSettings), (dialog, which) -> {
            if (getParentActivity() == null) {
                return;
            }
            try {
                Intent intent = new Intent(android.provider.Settings.ACTION_APPLICATION_DETAILS_SETTINGS);
                intent.setData(Uri.parse("package:" + ApplicationLoader.applicationContext.getPackageName()));
                getParentActivity().startActivity(intent);
            } catch (Exception e) {
                FileLog.e(e);
            }
        });
        builder.setPositiveButton(LocaleController.getString("OK", R.string.OK), null);
        builder.show();
    }

    private void showResults() {
        if (adapter.getItemCount() == 0) {
            return;
        }
        int position = layoutManager.findFirstVisibleItemPosition();
        if (position != 0) {
            return;
        }
        View child = listView.getChildAt(0);
        int offset = AndroidUtilities.dp(258) + child.getTop();
        if (offset < 0 || offset > AndroidUtilities.dp(258)) {
            return;
        }
        listView.smoothScrollBy(0, offset);
    }

    private void updateClipView() {
        if (mapView == null || mapViewClip == null) {
            return;
        }
        int height;
        int top;
        RecyclerView.ViewHolder holder = listView.findViewHolderForAdapterPosition(0);
        if (holder != null) {
            top = (int) holder.itemView.getY();
            height = overScrollHeight + Math.min(top, 0);
        } else {
            top = -mapViewClip.getMeasuredHeight();
            height = 0;
        }
        FrameLayout.LayoutParams layoutParams = (FrameLayout.LayoutParams) mapViewClip.getLayoutParams();
        if (layoutParams != null) {
            if (height <= 0) {
                if (mapView.getVisibility() == View.VISIBLE) {
                    mapView.setVisibility(INVISIBLE);
                    mapViewClip.setVisibility(INVISIBLE);
                    if (overlayView != null) {
                        overlayView.setVisibility(INVISIBLE);
                    }
                }
                mapView.setTranslationY(top);
                return;
            }
            if (mapView.getVisibility() == View.INVISIBLE) {
                mapView.setVisibility(VISIBLE);
                mapViewClip.setVisibility(VISIBLE);
                if (overlayView != null) {
                    overlayView.setVisibility(VISIBLE);
                }
            }
            int trY = Math.max(0, -(top - mapHeight + overScrollHeight) / 2);
            mapView.setTranslationY(trY);
            int totalToMove = listView.getPaddingTop() - (mapHeight - overScrollHeight);
            float moveProgress = 1.0f - (Math.max(0.0f, Math.min(1.0f, (listView.getPaddingTop() - top) / (float) totalToMove)));
            int prevClipSize = clipSize;
            clipSize = (int) ((mapHeight - overScrollHeight) * moveProgress);
            nonClipSize = mapHeight - overScrollHeight - clipSize;
            mapViewClip.invalidate();

            mapViewClip.setTranslationY(top - nonClipSize);
            if (mapView != null) {
                mapView.setPadding(0, AndroidUtilities.dp(6), 0, clipSize + AndroidUtilities.dp(6));
            }
            if (overlayView != null) {
                overlayView.setTranslationY(trY);
            }
            float translationY = Math.min(Math.max(nonClipSize - top, 0), mapHeight - mapTypeButton.getMeasuredHeight() - AndroidUtilities.dp(64 + 16));
            mapTypeButton.setTranslationY(translationY);
            searchAreaButton.setTranslation(translationY);
            locationButton.setTranslationY(-clipSize);
            markerImageView.setTranslationY(markerTop = (mapHeight) / 2 - AndroidUtilities.dp(48) + trY);
            if (prevClipSize != clipSize) {
                GeoPoint location;
                if (lastPressedMarker != null) {
                    location = lastPressedMarker.getPosition();
                } else if (userLocationMoved) {
                    location = new GeoPoint(userLocation.getLatitude(), userLocation.getLongitude());
                } else if (myLocation != null) {
                    location = new GeoPoint(myLocation.getLatitude(), myLocation.getLongitude());
                } else {
                    location = null;
                }
                if (location != null) {
                    final IMapController controller = mapView.getController();
                    controller.setCenter(location);
                }
            }
        }
    }

    private void fixLayoutInternal(final boolean resume) {
        int viewHeight = getMeasuredHeight();
        if (viewHeight == 0 || mapView == null) {
            return;
        }
        int height = ActionBar.getCurrentActionBarHeight();
        overScrollHeight = AndroidUtilities.dp(189);
        mapHeight = Math.max(overScrollHeight, Math.min(AndroidUtilities.dp(310), AndroidUtilities.displaySize.y - AndroidUtilities.dp(66) - height));

        FrameLayout.LayoutParams layoutParams = (FrameLayout.LayoutParams) listView.getLayoutParams();
        layoutParams.topMargin = height;
        listView.setLayoutParams(layoutParams);
        layoutParams = (FrameLayout.LayoutParams) mapViewClip.getLayoutParams();
        layoutParams.topMargin = height;
        layoutParams.height = mapHeight;
        mapViewClip.setLayoutParams(layoutParams);

        layoutParams = (FrameLayout.LayoutParams) searchListView.getLayoutParams();
        layoutParams.topMargin = height;
        searchListView.setLayoutParams(layoutParams);

        adapter.setOverScrollHeight(overScrollHeight);
        layoutParams = (FrameLayout.LayoutParams) mapView.getLayoutParams();
        if (layoutParams != null) {
            layoutParams.height = mapHeight + AndroidUtilities.dp(10);
            mapView.setLayoutParams(layoutParams);
        }
        if (overlayView != null) {
            layoutParams = (FrameLayout.LayoutParams) overlayView.getLayoutParams();
            if (layoutParams != null) {
                layoutParams.height = mapHeight + AndroidUtilities.dp(10);
                overlayView.setLayoutParams(layoutParams);
            }
        }
        adapter.notifyDataSetChanged();
        updateClipView();
    }

    private Location getLastLocation() {
        if (Build.VERSION.SDK_INT >= 23 && getParentActivity().checkSelfPermission(Manifest.permission.ACCESS_FINE_LOCATION) != PackageManager.PERMISSION_GRANTED && getParentActivity().checkSelfPermission(Manifest.permission.ACCESS_COARSE_LOCATION) != PackageManager.PERMISSION_GRANTED) {
            return null;
        } else {
            LocationManager lm = (LocationManager) ApplicationLoader.applicationContext.getSystemService(Context.LOCATION_SERVICE);
            List<String> providers = lm.getProviders(true);
            Location l = null;
            for (int i = providers.size() - 1; i >= 0; i--) {
                l = lm.getLastKnownLocation(providers.get(i));
                if (l != null) {
                    break;
                }
            }
            return l;
        }
    }

    private void positionMarker(Location location) {
        if (location == null) {
            return;
        }
        myLocation = new Location(location);

        if (mapView != null) {
            GeoPoint latLng = new GeoPoint(location.getLatitude(), location.getLongitude());
            if (adapter != null) {
                if (!searchedForCustomLocations) {
                    adapter.searchPlacesWithQuery(null, myLocation, true);
                }
                adapter.setGpsLocation(myLocation);
            }
            if (!userLocationMoved) {
                userLocation = new Location(location);
                if (firstWas) {
                    final IMapController controller = mapView.getController();
                    controller.animateTo(latLng);
                } else {
                    firstWas = true;
                    final IMapController controller = mapView.getController();
                    controller.setZoom(mapView.getMaxZoomLevel() - 2);
                    controller.setCenter(latLng);
                }
            }
        } else {
            adapter.setGpsLocation(myLocation);
        }
    }

    @Override
    public void didReceivedNotification(int id, int account, Object... args) {
        if (id == NotificationCenter.locationPermissionGranted) {
            if (mapView != null && mapsInitialized) {
                myLocationOverlay.enableMyLocation();
            }
        }
    }

    @Override
    public void onResume() {
        if (mapView != null && mapsInitialized) {
            try {
                mapView.onResume();
            } catch (Throwable e) {
                FileLog.e(e);
            }
            mapView.getOverlays().add(myLocationOverlay);
            myLocationOverlay.enableMyLocation();
        }
        onResumeCalled = true;
    }

    @Override
    void onShow() {
        parentAlert.actionBar.setTitle(LocaleController.getString("ShareLocation", R.string.ShareLocation));
        if (mapView.getParent() == null) {
            mapViewClip.addView(mapView, 0, LayoutHelper.createFrame(LayoutHelper.MATCH_PARENT, overScrollHeight + AndroidUtilities.dp(10), Gravity.TOP | Gravity.LEFT));
            mapViewClip.addView(overlayView, 1, LayoutHelper.createFrame(LayoutHelper.MATCH_PARENT, overScrollHeight + AndroidUtilities.dp(10), Gravity.TOP | Gravity.LEFT));
        }
        searchItem.setVisibility(VISIBLE);

        if (mapView != null && mapsInitialized) {
            try {
                mapView.onResume();
            } catch (Throwable e) {
                FileLog.e(e);
            }
        }
        onResumeCalled = true;
        fixLayoutInternal(true);
<<<<<<< HEAD
        if (checkPermission && Build.VERSION.SDK_INT >= 23) {
            Activity activity = getParentActivity();
            if (activity != null) {
                checkPermission = false;
                if (activity.checkSelfPermission(Manifest.permission.ACCESS_COARSE_LOCATION) != PackageManager.PERMISSION_GRANTED) {
                    BottomBuilder builder = new BottomBuilder(activity);
                    builder.addTitle(LocaleController.getString("PermissionNoLocation", R.string.PermissionNoLocation), true);
                    builder.addItem(LocaleController.getString("Ok", R.string.OK),R.drawable.baseline_check_circle_24, __ -> {
                        activity.requestPermissions(new String[]{Manifest.permission.ACCESS_COARSE_LOCATION, Manifest.permission.ACCESS_FINE_LOCATION}, 2);
                        return Unit.INSTANCE;
                    });
                    builder.addItem(LocaleController.getString("Decline", R.string.Decline), R.drawable.baseline_block_24, __ -> {
                        parentAlert.dismiss();
                        return Unit.INSTANCE;
                    });
                    builder.show();
=======
        boolean keyboardVisible = parentAlert.delegate.needEnterComment();
        AndroidUtilities.runOnUIThread(() -> {
            if (checkPermission && Build.VERSION.SDK_INT >= 23) {
                Activity activity = getParentActivity();
                if (activity != null) {
                    checkPermission = false;
                    if (activity.checkSelfPermission(Manifest.permission.ACCESS_COARSE_LOCATION) != PackageManager.PERMISSION_GRANTED) {
                        activity.requestPermissions(new String[]{Manifest.permission.ACCESS_COARSE_LOCATION, Manifest.permission.ACCESS_FINE_LOCATION}, 2);
                    }
>>>>>>> eb94e31b
                }
            }
        }, keyboardVisible ? 200 : 0);

        layoutManager.scrollToPositionWithOffset(0, 0);

        updateClipView();
    }

    public void setDelegate(LocationActivityDelegate delegate) {
        this.delegate = delegate;
    }

    @Override
    public ArrayList<ThemeDescription> getThemeDescriptions() {
        ArrayList<ThemeDescription> themeDescriptions = new ArrayList<>();

        ThemeDescription.ThemeDescriptionDelegate cellDelegate = () -> {
            mapTypeButton.setIconColor(Theme.getColor(Theme.key_location_actionIcon));
            mapTypeButton.redrawPopup(Theme.getColor(Theme.key_actionBarDefaultSubmenuBackground));
            mapTypeButton.setPopupItemsColor(Theme.getColor(Theme.key_actionBarDefaultSubmenuItemIcon), true);
            mapTypeButton.setPopupItemsColor(Theme.getColor(Theme.key_actionBarDefaultSubmenuItem), false);

            if (mapView != null) {
                if (isActiveThemeDark()) {
                    if (!currentMapStyleDark) {
                        currentMapStyleDark = true;
                        // TODO dark
                    }
                } else {
                    if (currentMapStyleDark) {
                        currentMapStyleDark = false;
                        // TODO dark
                    }
                }
            }
        };

        themeDescriptions.add(new ThemeDescription(mapViewClip, ThemeDescription.FLAG_BACKGROUND, null, null, null, null, Theme.key_dialogBackground));

        themeDescriptions.add(new ThemeDescription(listView, ThemeDescription.FLAG_LISTGLOWCOLOR, null, null, null, null, Theme.key_dialogScrollGlow));
        themeDescriptions.add(new ThemeDescription(searchItem != null ? searchItem.getSearchField() : null, ThemeDescription.FLAG_CURSORCOLOR, null, null, null, null, Theme.key_dialogTextBlack));

        themeDescriptions.add(new ThemeDescription(listView, ThemeDescription.FLAG_SELECTOR, null, null, null, null, Theme.key_listSelector));

        themeDescriptions.add(new ThemeDescription(listView, 0, new Class[]{View.class}, Theme.dividerPaint, null, null, Theme.key_divider));

        themeDescriptions.add(new ThemeDescription(emptyImageView, ThemeDescription.FLAG_IMAGECOLOR, null, null, null, null, Theme.key_dialogEmptyImage));
        themeDescriptions.add(new ThemeDescription(emptyTitleTextView, ThemeDescription.FLAG_TEXTCOLOR, null, null, null, null, Theme.key_dialogEmptyText));
        themeDescriptions.add(new ThemeDescription(emptySubtitleTextView, ThemeDescription.FLAG_TEXTCOLOR, null, null, null, null, Theme.key_dialogEmptyText));

        themeDescriptions.add(new ThemeDescription(locationButton, ThemeDescription.FLAG_IMAGECOLOR | ThemeDescription.FLAG_CHECKTAG, null, null, null, null, Theme.key_location_actionIcon));
        themeDescriptions.add(new ThemeDescription(locationButton, ThemeDescription.FLAG_IMAGECOLOR | ThemeDescription.FLAG_CHECKTAG, null, null, null, null, Theme.key_location_actionActiveIcon));
        themeDescriptions.add(new ThemeDescription(locationButton, ThemeDescription.FLAG_BACKGROUNDFILTER, null, null, null, null, Theme.key_location_actionBackground));
        themeDescriptions.add(new ThemeDescription(locationButton, ThemeDescription.FLAG_BACKGROUNDFILTER | ThemeDescription.FLAG_DRAWABLESELECTEDSTATE, null, null, null, null, Theme.key_location_actionPressedBackground));

        themeDescriptions.add(new ThemeDescription(mapTypeButton, 0, null, null, null, cellDelegate, Theme.key_location_actionIcon));
        themeDescriptions.add(new ThemeDescription(mapTypeButton, ThemeDescription.FLAG_BACKGROUNDFILTER, null, null, null, null, Theme.key_location_actionBackground));
        themeDescriptions.add(new ThemeDescription(mapTypeButton, ThemeDescription.FLAG_BACKGROUNDFILTER | ThemeDescription.FLAG_DRAWABLESELECTEDSTATE, null, null, null, null, Theme.key_location_actionPressedBackground));

        themeDescriptions.add(new ThemeDescription(searchAreaButton, ThemeDescription.FLAG_TEXTCOLOR, null, null, null, null, Theme.key_location_actionActiveIcon));
        themeDescriptions.add(new ThemeDescription(searchAreaButton, ThemeDescription.FLAG_BACKGROUNDFILTER, null, null, null, null, Theme.key_location_actionBackground));
        themeDescriptions.add(new ThemeDescription(searchAreaButton, ThemeDescription.FLAG_BACKGROUNDFILTER | ThemeDescription.FLAG_DRAWABLESELECTEDSTATE, null, null, null, null, Theme.key_location_actionPressedBackground));

        themeDescriptions.add(new ThemeDescription(null, 0, null, null, Theme.avatarDrawables, cellDelegate, Theme.key_avatar_text));
        themeDescriptions.add(new ThemeDescription(null, 0, null, null, null, cellDelegate, Theme.key_avatar_backgroundRed));
        themeDescriptions.add(new ThemeDescription(null, 0, null, null, null, cellDelegate, Theme.key_avatar_backgroundOrange));
        themeDescriptions.add(new ThemeDescription(null, 0, null, null, null, cellDelegate, Theme.key_avatar_backgroundViolet));
        themeDescriptions.add(new ThemeDescription(null, 0, null, null, null, cellDelegate, Theme.key_avatar_backgroundGreen));
        themeDescriptions.add(new ThemeDescription(null, 0, null, null, null, cellDelegate, Theme.key_avatar_backgroundCyan));
        themeDescriptions.add(new ThemeDescription(null, 0, null, null, null, cellDelegate, Theme.key_avatar_backgroundBlue));
        themeDescriptions.add(new ThemeDescription(null, 0, null, null, null, cellDelegate, Theme.key_avatar_backgroundPink));

        themeDescriptions.add(new ThemeDescription(null, 0, null, null, null, null, Theme.key_location_liveLocationProgress));
        themeDescriptions.add(new ThemeDescription(null, 0, null, null, null, null, Theme.key_location_placeLocationBackground));
        themeDescriptions.add(new ThemeDescription(null, 0, null, null, null, null, Theme.key_dialog_liveLocationProgress));

        themeDescriptions.add(new ThemeDescription(listView, ThemeDescription.FLAG_USEBACKGROUNDDRAWABLE | ThemeDescription.FLAG_CHECKTAG, new Class[]{SendLocationCell.class}, new String[]{"imageView"}, null, null, null, Theme.key_location_sendLocationIcon));
        themeDescriptions.add(new ThemeDescription(listView, ThemeDescription.FLAG_USEBACKGROUNDDRAWABLE | ThemeDescription.FLAG_CHECKTAG, new Class[]{SendLocationCell.class}, new String[]{"imageView"}, null, null, null, Theme.key_location_sendLiveLocationIcon));
        themeDescriptions.add(new ThemeDescription(listView, ThemeDescription.FLAG_BACKGROUNDFILTER | ThemeDescription.FLAG_USEBACKGROUNDDRAWABLE | ThemeDescription.FLAG_CHECKTAG, new Class[]{SendLocationCell.class}, new String[]{"imageView"}, null, null, null, Theme.key_location_sendLocationBackground));
        themeDescriptions.add(new ThemeDescription(listView, ThemeDescription.FLAG_BACKGROUNDFILTER | ThemeDescription.FLAG_USEBACKGROUNDDRAWABLE | ThemeDescription.FLAG_CHECKTAG, new Class[]{SendLocationCell.class}, new String[]{"imageView"}, null, null, null, Theme.key_location_sendLiveLocationBackground));
        themeDescriptions.add(new ThemeDescription(listView, 0, new Class[]{SendLocationCell.class}, new String[]{"accurateTextView"}, null, null, null, Theme.key_windowBackgroundWhiteGrayText3));
        themeDescriptions.add(new ThemeDescription(listView, ThemeDescription.FLAG_CHECKTAG, new Class[]{SendLocationCell.class}, new String[]{"titleTextView"}, null, null, null, Theme.key_location_sendLiveLocationText));
        themeDescriptions.add(new ThemeDescription(listView, ThemeDescription.FLAG_CHECKTAG, new Class[]{SendLocationCell.class}, new String[]{"titleTextView"}, null, null, null, Theme.key_location_sendLocationText));

        themeDescriptions.add(new ThemeDescription(listView, 0, new Class[]{LocationDirectionCell.class}, new String[]{"buttonTextView"}, null, null, null, Theme.key_featuredStickers_buttonText));
        themeDescriptions.add(new ThemeDescription(listView, ThemeDescription.FLAG_USEBACKGROUNDDRAWABLE, new Class[]{LocationDirectionCell.class}, new String[]{"frameLayout"}, null, null, null, Theme.key_featuredStickers_addButton));
        themeDescriptions.add(new ThemeDescription(listView, ThemeDescription.FLAG_USEBACKGROUNDDRAWABLE | ThemeDescription.FLAG_DRAWABLESELECTEDSTATE, new Class[]{LocationDirectionCell.class}, new String[]{"frameLayout"}, null, null, null, Theme.key_featuredStickers_addButtonPressed));

        themeDescriptions.add(new ThemeDescription(listView, ThemeDescription.FLAG_BACKGROUNDFILTER, new Class[]{ShadowSectionCell.class}, null, null, null, Theme.key_windowBackgroundGrayShadow));
        themeDescriptions.add(new ThemeDescription(listView, ThemeDescription.FLAG_BACKGROUNDFILTER | ThemeDescription.FLAG_CELLBACKGROUNDCOLOR, new Class[]{ShadowSectionCell.class}, null, null, null, Theme.key_windowBackgroundGray));

        themeDescriptions.add(new ThemeDescription(listView, 0, new Class[]{HeaderCell.class}, new String[]{"textView"}, null, null, null, Theme.key_dialogTextBlue2));

        themeDescriptions.add(new ThemeDescription(listView, ThemeDescription.FLAG_BACKGROUNDFILTER, new Class[]{LocationCell.class}, new String[]{"imageView"}, null, null, null, Theme.key_windowBackgroundWhiteGrayText3));
        themeDescriptions.add(new ThemeDescription(listView, 0, new Class[]{LocationCell.class}, new String[]{"nameTextView"}, null, null, null, Theme.key_windowBackgroundWhiteBlackText));
        themeDescriptions.add(new ThemeDescription(listView, 0, new Class[]{LocationCell.class}, new String[]{"addressTextView"}, null, null, null, Theme.key_windowBackgroundWhiteGrayText3));

        themeDescriptions.add(new ThemeDescription(searchListView, ThemeDescription.FLAG_BACKGROUNDFILTER, new Class[]{LocationCell.class}, new String[]{"imageView"}, null, null, null, Theme.key_windowBackgroundWhiteGrayText3));
        themeDescriptions.add(new ThemeDescription(searchListView, 0, new Class[]{LocationCell.class}, new String[]{"nameTextView"}, null, null, null, Theme.key_windowBackgroundWhiteBlackText));
        themeDescriptions.add(new ThemeDescription(searchListView, 0, new Class[]{LocationCell.class}, new String[]{"addressTextView"}, null, null, null, Theme.key_windowBackgroundWhiteGrayText3));

        themeDescriptions.add(new ThemeDescription(listView, 0, new Class[]{SharingLiveLocationCell.class}, new String[]{"nameTextView"}, null, null, null, Theme.key_windowBackgroundWhiteBlackText));
        themeDescriptions.add(new ThemeDescription(listView, 0, new Class[]{SharingLiveLocationCell.class}, new String[]{"distanceTextView"}, null, null, null, Theme.key_windowBackgroundWhiteGrayText3));

        themeDescriptions.add(new ThemeDescription(listView, 0, new Class[]{LocationLoadingCell.class}, new String[]{"progressBar"}, null, null, null, Theme.key_progressCircle));
        themeDescriptions.add(new ThemeDescription(listView, 0, new Class[]{LocationLoadingCell.class}, new String[]{"textView"}, null, null, null, Theme.key_windowBackgroundWhiteGrayText3));
        themeDescriptions.add(new ThemeDescription(listView, 0, new Class[]{LocationLoadingCell.class}, new String[]{"imageView"}, null, null, null, Theme.key_windowBackgroundWhiteGrayText3));

        themeDescriptions.add(new ThemeDescription(listView, 0, new Class[]{LocationPoweredCell.class}, new String[]{"textView"}, null, null, null, Theme.key_windowBackgroundWhiteGrayText3));
        themeDescriptions.add(new ThemeDescription(listView, ThemeDescription.FLAG_IMAGECOLOR, new Class[]{LocationPoweredCell.class}, new String[]{"imageView"}, null, null, null, Theme.key_dialogEmptyImage));
        themeDescriptions.add(new ThemeDescription(listView, 0, new Class[]{LocationPoweredCell.class}, new String[]{"textView2"}, null, null, null, Theme.key_dialogEmptyText));

        return themeDescriptions;
    }
}<|MERGE_RESOLUTION|>--- conflicted
+++ resolved
@@ -1630,12 +1630,13 @@
         }
         onResumeCalled = true;
         fixLayoutInternal(true);
-<<<<<<< HEAD
-        if (checkPermission && Build.VERSION.SDK_INT >= 23) {
-            Activity activity = getParentActivity();
-            if (activity != null) {
-                checkPermission = false;
-                if (activity.checkSelfPermission(Manifest.permission.ACCESS_COARSE_LOCATION) != PackageManager.PERMISSION_GRANTED) {
+        boolean keyboardVisible = parentAlert.delegate.needEnterComment();
+        AndroidUtilities.runOnUIThread(() -> {
+            if (checkPermission && Build.VERSION.SDK_INT >= 23) {
+                Activity activity = getParentActivity();
+                if (activity != null) {
+                    checkPermission = false;
+                    if (activity.checkSelfPermission(Manifest.permission.ACCESS_COARSE_LOCATION) != PackageManager.PERMISSION_GRANTED) {
                     BottomBuilder builder = new BottomBuilder(activity);
                     builder.addTitle(LocaleController.getString("PermissionNoLocation", R.string.PermissionNoLocation), true);
                     builder.addItem(LocaleController.getString("Ok", R.string.OK),R.drawable.baseline_check_circle_24, __ -> {
@@ -1647,17 +1648,7 @@
                         return Unit.INSTANCE;
                     });
                     builder.show();
-=======
-        boolean keyboardVisible = parentAlert.delegate.needEnterComment();
-        AndroidUtilities.runOnUIThread(() -> {
-            if (checkPermission && Build.VERSION.SDK_INT >= 23) {
-                Activity activity = getParentActivity();
-                if (activity != null) {
-                    checkPermission = false;
-                    if (activity.checkSelfPermission(Manifest.permission.ACCESS_COARSE_LOCATION) != PackageManager.PERMISSION_GRANTED) {
-                        activity.requestPermissions(new String[]{Manifest.permission.ACCESS_COARSE_LOCATION, Manifest.permission.ACCESS_FINE_LOCATION}, 2);
-                    }
->>>>>>> eb94e31b
+                    }
                 }
             }
         }, keyboardVisible ? 200 : 0);
