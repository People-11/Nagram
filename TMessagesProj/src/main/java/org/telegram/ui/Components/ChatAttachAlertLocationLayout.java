--- conflicted
+++ resolved
@@ -104,14 +104,11 @@
 import java.util.HashMap;
 import java.util.List;
 
-<<<<<<< HEAD
-import kotlin.Unit;
-import tw.nekomimi.nekogram.ui.BottomBuilder;
-=======
 import androidx.recyclerview.widget.LinearLayoutManager;
 import androidx.recyclerview.widget.LinearSmoothScroller;
 import androidx.recyclerview.widget.RecyclerView;
->>>>>>> a1817ea7
+import kotlin.Unit;
+import tw.nekomimi.nekogram.ui.BottomBuilder;
 
 public class ChatAttachAlertLocationLayout extends ChatAttachAlert.AttachAlertLayout implements NotificationCenter.NotificationCenterDelegate {
 
@@ -413,11 +410,8 @@
             searchAdapter.destroy();
         }
 
-<<<<<<< HEAD
-=======
         locationDenied = Build.VERSION.SDK_INT >= 23 && getParentActivity() != null && getParentActivity().checkSelfPermission(Manifest.permission.ACCESS_COARSE_LOCATION) != PackageManager.PERMISSION_GRANTED;
 
->>>>>>> a1817ea7
         ActionBarMenu menu = parentAlert.actionBar.createMenu();
 
         overlayView = new MapOverlayView(context);
@@ -964,15 +958,6 @@
         updateEmptyView();
     }
 
-    private TextView getAttributionOverlay(Context context) {
-        attributionOverlay = new TextView(context);
-        attributionOverlay.setText(Html.fromHtml("© <a href=\"https://www.openstreetmap.org/copyright\">OpenStreetMap</a> contributors"));
-        attributionOverlay.setShadowLayer(1, -1, -1, Color.WHITE);
-        attributionOverlay.setLinksClickable(true);
-        attributionOverlay.setMovementMethod(LinkMovementMethod.getInstance());
-        return attributionOverlay;
-    }
-
     @Override
     boolean shouldHideBottomButtons() {
         return !locationDenied;
@@ -997,20 +982,10 @@
     @Override
     void onDestroy() {
         NotificationCenter.getGlobalInstance().removeObserver(this, NotificationCenter.locationPermissionGranted);
-<<<<<<< HEAD
+        NotificationCenter.getGlobalInstance().removeObserver(this, NotificationCenter.locationPermissionDenied);
         // TODO
         // proper exit, like upstream does with
         // setMyLocationEnabled(false);
-=======
-        NotificationCenter.getGlobalInstance().removeObserver(this, NotificationCenter.locationPermissionDenied);
-        try {
-            if (googleMap != null) {
-                googleMap.setMyLocationEnabled(false);
-            }
-        } catch (Exception e) {
-            FileLog.e(e);
-        }
->>>>>>> a1817ea7
         if (mapView != null) {
             mapView.setTranslationY(-AndroidUtilities.displaySize.y * 3);
         }
@@ -1210,7 +1185,6 @@
     }
 
     private Bitmap[] bitmapCache = new Bitmap[7];
-
     private Bitmap createPlaceBitmap(int num) {
         if (bitmapCache[num % 7] != null) {
             return bitmapCache[num % 7];
@@ -1662,21 +1636,12 @@
     @Override
     public void didReceivedNotification(int id, int account, Object... args) {
         if (id == NotificationCenter.locationPermissionGranted) {
-<<<<<<< HEAD
-            if (mapView != null && mapsInitialized) {
-                myLocationOverlay.enableMyLocation();
-=======
             locationDenied = false;
             if (adapter != null) {
                 adapter.setMyLocationDenied(locationDenied);
             }
-            if (googleMap != null) {
-                try {
-                    googleMap.setMyLocationEnabled(true);
-                } catch (Exception e) {
-                    FileLog.e(e);
-                }
->>>>>>> a1817ea7
+            if (mapView != null && mapsInitialized) {
+                myLocationOverlay.enableMyLocation();
             }
         } else if (id == NotificationCenter.locationPermissionDenied) {
             locationDenied = true;
@@ -1854,4 +1819,15 @@
 
         return themeDescriptions;
     }
+
+    // NekoX: OpenStreetMap
+    private TextView getAttributionOverlay(Context context) {
+        attributionOverlay = new TextView(context);
+        attributionOverlay.setText(Html.fromHtml("© <a href=\"https://www.openstreetmap.org/copyright\">OpenStreetMap</a> contributors"));
+        attributionOverlay.setShadowLayer(1, -1, -1, Color.WHITE);
+        attributionOverlay.setLinksClickable(true);
+        attributionOverlay.setMovementMethod(LinkMovementMethod.getInstance());
+        return attributionOverlay;
+    }
+
 }