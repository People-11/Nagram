--- conflicted
+++ resolved
@@ -27,7 +27,6 @@
 import android.graphics.Point;
 import android.graphics.PorterDuff;
 import android.graphics.PorterDuffColorFilter;
-import android.graphics.drawable.BitmapDrawable;
 import android.graphics.drawable.Drawable;
 import android.location.Location;
 import android.location.LocationManager;
@@ -48,29 +47,10 @@
 import android.widget.LinearLayout;
 import android.widget.TextView;
 
-import androidx.recyclerview.widget.DefaultItemAnimator;
 import androidx.recyclerview.widget.LinearLayoutManager;
 import androidx.recyclerview.widget.LinearSmoothScroller;
 import androidx.recyclerview.widget.RecyclerView;
-import androidx.recyclerview.widget.LinearLayoutManager;
-import androidx.recyclerview.widget.LinearSmoothScroller;
-import androidx.recyclerview.widget.RecyclerView;
-
-import org.osmdroid.api.IGeoPoint;
-import org.osmdroid.api.IMapController;
-import org.osmdroid.events.MapListener;
-import org.osmdroid.events.ScrollEvent;
-import org.osmdroid.events.ZoomEvent;
-import org.osmdroid.tileprovider.tilesource.ITileSource;
-import org.osmdroid.tileprovider.tilesource.TileSourceFactory;
-import org.osmdroid.tileprovider.tilesource.XYTileSource;
-import org.osmdroid.util.GeoPoint;
-import org.osmdroid.views.MapView;
-import org.osmdroid.views.Projection;
-import org.osmdroid.views.overlay.Marker;
-import org.osmdroid.views.overlay.mylocation.GpsMyLocationProvider;
-import org.osmdroid.views.overlay.mylocation.IMyLocationProvider;
-import org.osmdroid.views.overlay.mylocation.MyLocationNewOverlay;
+
 import org.telegram.messenger.AndroidUtilities;
 import org.telegram.messenger.ApplicationLoader;
 import org.telegram.messenger.DialogObject;
@@ -107,18 +87,9 @@
 import java.util.HashMap;
 import java.util.List;
 
-<<<<<<< HEAD
-import androidx.recyclerview.widget.LinearLayoutManager;
-import androidx.recyclerview.widget.LinearSmoothScroller;
-import androidx.recyclerview.widget.RecyclerView;
-import kotlin.Unit;
-import tw.nekomimi.nekogram.NekoConfig;
-import tw.nekomimi.nekogram.location.NekoLocationSource;
-=======
 import kotlin.Unit;
 import tw.nekomimi.nekogram.NekoConfig;
 import tw.nekomimi.nekogram.location.NekoLocation;
->>>>>>> c71626f8
 import tw.nekomimi.nekogram.ui.BottomBuilder;
 
 public class ChatAttachAlertLocationLayout extends ChatAttachAlert.AttachAlertLayout implements NotificationCenter.NotificationCenterDelegate {
@@ -596,15 +567,9 @@
             mapTypeButton.addSubItem(map_list_menu_satellite, R.drawable.msg_satellite, LocaleController.getString("Satellite", R.string.Satellite), resourcesProvider);
             mapTypeButton.addSubItem(map_list_menu_hybrid, R.drawable.msg_hybrid, LocaleController.getString("Hybrid", R.string.Hybrid), resourcesProvider);
         } else {
-<<<<<<< HEAD
-            mapTypeButton.addSubItem(map_list_menu_osm, R.drawable.msg_map, "Standard OSM", resourcesProvider);
-            mapTypeButton.addSubItem(map_list_menu_wiki, R.drawable.msg_map, "Wikimedia", resourcesProvider);
-            mapTypeButton.addSubItem(map_list_menu_cartodark, R.drawable.msg_map, "Carto Dark", resourcesProvider);
-=======
             mapTypeButton.addSubItem(map_list_menu_map, R.drawable.msg_map, "Standard OSM", resourcesProvider);
             mapTypeButton.addSubItem(map_list_menu_satellite, R.drawable.msg_map, "Wikimedia", resourcesProvider);
             mapTypeButton.addSubItem(map_list_menu_hybrid, R.drawable.msg_map, "Carto Dark", resourcesProvider);
->>>>>>> c71626f8
         }
         mapTypeButton.setContentDescription(LocaleController.getString("AccDescrMoreOptions", R.string.AccDescrMoreOptions));
         drawable = Theme.createSimpleSelectorCircleDrawable(AndroidUtilities.dp(40), getThemedColor(Theme.key_location_actionBackground), getThemedColor(Theme.key_location_actionPressedBackground));
@@ -677,11 +642,7 @@
         });
         *
         * */
-<<<<<<< HEAD
-        if (NekoConfig.useOSMDroidMap.Bool()) {
-=======
         if (ApplicationLoader.getMapsProvider() instanceof OSMDroidMapsProvider) {
->>>>>>> c71626f8
             mapViewClip.addView(getAttributionOverlay(context), LayoutHelper.createFrame(LayoutHelper.WRAP_CONTENT, LayoutHelper.WRAP_CONTENT, (LocaleController.isRTL ? Gravity.RIGHT : Gravity.LEFT) | Gravity.BOTTOM, LocaleController.isRTL ? 0 : 4, 0, LocaleController.isRTL ? 4 : 0, 20));
         }
         locationButton = new ImageView(context);
@@ -880,11 +841,7 @@
                     }
                 } else if (object instanceof LiveLocation) {
                     LiveLocation liveLocation = (LiveLocation) object;
-<<<<<<< HEAD
-                    map.animateCamera(ApplicationLoader.getMapsProvider().newCameraUpdateLatLngZoom(new IMapsProvider.LatLng(liveLocation.marker.getPosition().latitude, liveLocation.marker.getPosition().longitude), map.getMaxZoomLevel() - 4));
-=======
                     map.animateCamera(ApplicationLoader.getMapsProvider().newCameraUpdateLatLngZoom(new IMapsProvider.LatLng(liveLocation.marker.getPosition().latitude, liveLocation.marker.getPosition().longitude), map.getMaxZoomLevel() - 2));
->>>>>>> c71626f8
 //                    final IMapController controller = mapView.getController();
 //                    controller.animateTo(liveLocation.marker.getPosition(), mapView.getMaxZoomLevel() - 2, null);
                 }
@@ -1618,11 +1575,7 @@
                 l = lm.getLastKnownLocation(providers.get(i));
                 if (l != null) {
                     if (NekoConfig.fixDriftingForGoogleMaps()) {
-<<<<<<< HEAD
-                        NekoLocationSource.transform(l);
-=======
                         NekoLocation.transform(l);
->>>>>>> c71626f8
                     }
                     break;
                 }
@@ -1732,19 +1685,11 @@
                     if (activity.checkSelfPermission(Manifest.permission.ACCESS_COARSE_LOCATION) != PackageManager.PERMISSION_GRANTED) {
                     BottomBuilder builder = new BottomBuilder(activity);
                     builder.addTitle(LocaleController.getString("PermissionNoLocation", R.string.PermissionNoLocation), true);
-<<<<<<< HEAD
                     builder.addItem(LocaleController.getString("Ok", R.string.OK),R.drawable.msg_check, __ -> {
                         activity.requestPermissions(new String[]{Manifest.permission.ACCESS_COARSE_LOCATION, Manifest.permission.ACCESS_FINE_LOCATION}, 2);
                         return Unit.INSTANCE;
                     });
                     builder.addItem(LocaleController.getString("Decline", R.string.Decline), R.drawable.msg_block, __ -> {
-=======
-                    builder.addItem(LocaleController.getString("Ok", R.string.OK),R.drawable.baseline_check_circle_24, __ -> {
-                        activity.requestPermissions(new String[]{Manifest.permission.ACCESS_COARSE_LOCATION, Manifest.permission.ACCESS_FINE_LOCATION}, 2);
-                        return Unit.INSTANCE;
-                    });
-                    builder.addItem(LocaleController.getString("Decline", R.string.Decline), R.drawable.baseline_block_24, __ -> {
->>>>>>> c71626f8
                         parentAlert.dismiss();
                         return Unit.INSTANCE;
                     });
