--- conflicted
+++ resolved
@@ -577,23 +577,16 @@
         mapTypeButton.setSubMenuOpenSide(2);
         mapTypeButton.setAdditionalXOffset(AndroidUtilities.dp(10));
         mapTypeButton.setAdditionalYOffset(-AndroidUtilities.dp(10));
-<<<<<<< HEAD
         if (false) {
-            mapTypeButton.addSubItem(map_list_menu_map, R.drawable.msg_map, LocaleController.getString("Map", R.string.Map), resourcesProvider);
-            mapTypeButton.addSubItem(map_list_menu_satellite, R.drawable.msg_satellite, LocaleController.getString("Satellite", R.string.Satellite), resourcesProvider);
-            mapTypeButton.addSubItem(map_list_menu_hybrid, R.drawable.msg_hybrid, LocaleController.getString("Hybrid", R.string.Hybrid), resourcesProvider);
+            mapTypeButton.addSubItem(map_list_menu_map, R.drawable.msg_map, LocaleController.getString(R.string.Map), resourcesProvider);
+            mapTypeButton.addSubItem(map_list_menu_satellite, R.drawable.msg_satellite, LocaleController.getString(R.string.Satellite), resourcesProvider);
+            mapTypeButton.addSubItem(map_list_menu_hybrid, R.drawable.msg_hybrid, LocaleController.getString(R.string.Hybrid), resourcesProvider);
         } else {
             mapTypeButton.addSubItem(map_list_menu_map, R.drawable.msg_map, "Standard OSM", resourcesProvider);
             mapTypeButton.addSubItem(map_list_menu_satellite, R.drawable.msg_map, "Wikimedia", resourcesProvider);
             mapTypeButton.addSubItem(map_list_menu_hybrid, R.drawable.msg_map, "Carto Dark", resourcesProvider);
         }
-        mapTypeButton.setContentDescription(LocaleController.getString("AccDescrMoreOptions", R.string.AccDescrMoreOptions));
-=======
-        mapTypeButton.addSubItem(map_list_menu_map, R.drawable.msg_map, LocaleController.getString(R.string.Map), resourcesProvider);
-        mapTypeButton.addSubItem(map_list_menu_satellite, R.drawable.msg_satellite, LocaleController.getString(R.string.Satellite), resourcesProvider);
-        mapTypeButton.addSubItem(map_list_menu_hybrid, R.drawable.msg_hybrid, LocaleController.getString(R.string.Hybrid), resourcesProvider);
         mapTypeButton.setContentDescription(LocaleController.getString(R.string.AccDescrMoreOptions));
->>>>>>> 1e891826
         drawable = Theme.createSimpleSelectorCircleDrawable(AndroidUtilities.dp(40), getThemedColor(Theme.key_location_actionBackground), getThemedColor(Theme.key_location_actionPressedBackground));
         if (Build.VERSION.SDK_INT < 21) {
             Drawable shadowDrawable = context.getResources().getDrawable(R.drawable.floating_shadow_profile).mutate();
