/*
 * This is the source code of Telegram for Android v. 5.x.x.
 * It is licensed under GNU GPL v. 2 or later.
 * You should have received a copy of the license in this archive (see LICENSE).
 *
 * Copyright Nikolai Kudashov, 2013-2018.
 */

package org.telegram.ui.Components;

import android.Manifest;
import android.animation.Animator;
import android.animation.AnimatorListenerAdapter;
import android.animation.AnimatorSet;
import android.animation.ObjectAnimator;
import android.content.Context;
import android.content.Intent;
import android.content.pm.PackageManager;
import android.graphics.Bitmap;
import android.graphics.Canvas;
import android.graphics.Color;
import android.graphics.PorterDuff;
import android.graphics.PorterDuffColorFilter;
import android.graphics.RectF;
import android.graphics.drawable.BitmapDrawable;
import android.graphics.drawable.Drawable;
import android.net.Uri;
import android.os.Build;
import android.os.Bundle;
import androidx.core.content.FileProvider;
import androidx.recyclerview.widget.LinearLayoutManager;
import androidx.recyclerview.widget.RecyclerView;

import android.os.SystemClock;
import android.text.TextUtils;
import android.util.TypedValue;
import android.view.Gravity;
import android.view.MotionEvent;
import android.view.View;
import android.view.ViewGroup;
import android.widget.EditText;
import android.widget.FrameLayout;
import android.widget.ImageView;
import android.widget.LinearLayout;
import android.widget.TextView;

import org.telegram.messenger.AndroidUtilities;
import org.telegram.messenger.ApplicationLoader;
import org.telegram.messenger.BuildConfig;
import org.telegram.messenger.ContactsController;
import org.telegram.messenger.DownloadController;
import org.telegram.messenger.FileLoader;
import org.telegram.messenger.FileLog;
import org.telegram.messenger.ImageLoader;
import org.telegram.messenger.ImageLocation;
import org.telegram.messenger.LocaleController;
import org.telegram.messenger.MediaController;
import org.telegram.messenger.MessageObject;
import org.telegram.messenger.MessagesController;
import org.telegram.messenger.NotificationCenter;
import org.telegram.messenger.R;
import org.telegram.messenger.SendMessagesHelper;
import org.telegram.messenger.SharedConfig;
import org.telegram.messenger.UserConfig;
import org.telegram.messenger.Utilities;
import org.telegram.messenger.audioinfo.AudioInfo;
import org.telegram.tgnet.TLRPC;
import org.telegram.ui.ActionBar.ActionBar;
import org.telegram.ui.ActionBar.ActionBarMenu;
import org.telegram.ui.ActionBar.ActionBarMenuItem;
import org.telegram.ui.ActionBar.ActionBarMenuSubItem;
import org.telegram.ui.ActionBar.AlertDialog;
import org.telegram.ui.ActionBar.BaseFragment;
import org.telegram.ui.ActionBar.BottomSheet;
import org.telegram.ui.ActionBar.SimpleTextView;
import org.telegram.ui.ActionBar.Theme;
import org.telegram.ui.ActionBar.ThemeDescription;
import org.telegram.ui.Cells.AudioPlayerCell;
import org.telegram.ui.ChatActivity;
import org.telegram.ui.DialogsActivity;
import org.telegram.ui.LaunchActivity;

import java.io.File;
import java.util.ArrayList;

public class AudioPlayerAlert extends BottomSheet implements NotificationCenter.NotificationCenterDelegate, DownloadController.FileDownloadProgressListener {

    private ActionBar actionBar;
    private View actionBarShadow;
    private View playerShadow;
    private boolean searchWas;
    private boolean searching;

    private RecyclerListView listView;
    private LinearLayoutManager layoutManager;
    private ListAdapter listAdapter;
    private LinearLayout emptyView;
    private ImageView emptyImageView;
    private TextView emptyTitleTextView;
    private TextView emptySubtitleTextView;

    private FrameLayout playerLayout;
    private BackupImageView placeholderImageView;
    private TextView titleTextView;
    private ImageView prevButton;
    private ImageView nextButton;
    private TextView authorTextView;
    private ActionBarMenuItem optionsButton;
    private LineProgressView progressView;
    private SeekBarView seekBarView;
    private SimpleTextView timeTextView;
    private ImageView playbackSpeedButton;
    private TextView durationTextView;
    private ActionBarMenuItem repeatButton;
    private ActionBarMenuSubItem repeatSongItem;
    private ActionBarMenuSubItem repeatListItem;
    private ActionBarMenuSubItem shuffleListItem;
    private ActionBarMenuSubItem reverseOrderItem;
    private ImageView playButton;
    private FrameLayout blurredView;
    private BackupImageView bigAlbumConver;
    private ActionBarMenuItem searchItem;
    private boolean blurredAnimationInProgress;
    private View[] buttons = new View[5];

    private boolean draggingSeekBar;

    private long lastBufferedPositionCheck;
    private boolean currentAudioFinishedLoading;

    private boolean scrollToSong = true;

    private int searchOpenPosition = -1;
    private int searchOpenOffset;

    private ArrayList<MessageObject> playlist;

    private int scrollOffsetY = Integer.MAX_VALUE;
    private int topBeforeSwitch;

    private boolean inFullSize;

    private String currentFile;

    private AnimatorSet actionBarAnimation;

    private int lastTime;
    private int lastDuration;

    private int TAG;

    private LaunchActivity parentActivity;

    public AudioPlayerAlert(final Context context) {
        super(context, true);

        MessageObject messageObject = MediaController.getInstance().getPlayingMessageObject();
        if (messageObject != null) {
            currentAccount = messageObject.currentAccount;
        } else {
            currentAccount = UserConfig.selectedAccount;
        }

        parentActivity = (LaunchActivity) context;
<<<<<<< HEAD
        noCoverDrawable = context.getResources().getDrawable(R.drawable.nocover).mutate();
        noCoverDrawable.setColorFilter(new PorterDuffColorFilter(Theme.getColor(Theme.key_player_placeholder), PorterDuff.Mode.SRC_IN));
=======
>>>>>>> 32071036

        TAG = DownloadController.getInstance(currentAccount).generateObserverTag();
        NotificationCenter.getInstance(currentAccount).addObserver(this, NotificationCenter.messagePlayingDidReset);
        NotificationCenter.getInstance(currentAccount).addObserver(this, NotificationCenter.messagePlayingPlayStateChanged);
        NotificationCenter.getInstance(currentAccount).addObserver(this, NotificationCenter.messagePlayingDidStart);
        NotificationCenter.getInstance(currentAccount).addObserver(this, NotificationCenter.messagePlayingProgressDidChanged);
        NotificationCenter.getInstance(currentAccount).addObserver(this, NotificationCenter.fileDidLoad);
        NotificationCenter.getInstance(currentAccount).addObserver(this, NotificationCenter.FileLoadProgressChanged);
        NotificationCenter.getInstance(currentAccount).addObserver(this, NotificationCenter.musicDidLoad);
<<<<<<< HEAD

        shadowDrawable = context.getResources().getDrawable(R.drawable.sheet_shadow).mutate();
        shadowDrawable.setColorFilter(new PorterDuffColorFilter(Theme.getColor(Theme.key_player_background), PorterDuff.Mode.SRC_IN));
        paint.setColor(Theme.getColor(Theme.key_player_placeholderBackground));
=======
        NotificationCenter.getInstance(currentAccount).addObserver(this, NotificationCenter.moreMusicDidLoad);
>>>>>>> 32071036

        containerView = new FrameLayout(context) {

            private RectF rect = new RectF();
            private boolean ignoreLayout = false;
            private int lastMeasturedHeight;
            private int lastMeasturedWidth;

            @Override
            public boolean onTouchEvent(MotionEvent e) {
                return !isDismissed() && super.onTouchEvent(e);
            }

            @Override
            protected void onMeasure(int widthMeasureSpec, int heightMeasureSpec) {
                int totalHeight = MeasureSpec.getSize(heightMeasureSpec);
                int w = MeasureSpec.getSize(widthMeasureSpec);
                if (totalHeight != lastMeasturedHeight || w != lastMeasturedWidth) {
                    if (blurredView.getTag() != null) {
                        showAlbumCover(false, false);
                    }
                    lastMeasturedWidth = w;
                    lastMeasturedHeight = totalHeight;
                }
                ignoreLayout = true;
                if (Build.VERSION.SDK_INT >= 21 && !isFullscreen) {
                    setPadding(backgroundPaddingLeft, AndroidUtilities.statusBarHeight, backgroundPaddingLeft, 0);
                }
                playerLayout.setVisibility(searchWas || keyboardVisible ? INVISIBLE : VISIBLE);
                playerShadow.setVisibility(playerLayout.getVisibility());
                int availableHeight = totalHeight - getPaddingTop();

                LayoutParams layoutParams = (LayoutParams) listView.getLayoutParams();
                layoutParams.topMargin = ActionBar.getCurrentActionBarHeight();

                layoutParams = (LayoutParams) actionBarShadow.getLayoutParams();
                layoutParams.topMargin = ActionBar.getCurrentActionBarHeight();

                layoutParams = (LayoutParams) blurredView.getLayoutParams();
                layoutParams.topMargin = -getPaddingTop();

                int contentSize = AndroidUtilities.dp(179);
                if (playlist.size() > 1) {
                    contentSize += backgroundPaddingTop + playlist.size() * AndroidUtilities.dp(56);
                }
                int padding;
                if (searching || keyboardVisible) {
                    padding = AndroidUtilities.dp(8);
                } else {
                    padding = (contentSize < availableHeight ? availableHeight - contentSize : availableHeight - (int) (availableHeight / 5 * 3.5f)) + AndroidUtilities.dp(8);
                    if (padding > availableHeight - AndroidUtilities.dp(179 + 150)) {
                        padding = availableHeight - AndroidUtilities.dp(179 + 150);
                    }
                    if (padding < 0) {
                        padding = 0;
                    }
                }
                if (listView.getPaddingTop() != padding) {
                    listView.setPadding(0, padding, 0, searching && keyboardVisible ? 0 : listView.getPaddingBottom());
                }
                ignoreLayout = false;
                super.onMeasure(widthMeasureSpec, MeasureSpec.makeMeasureSpec(totalHeight, MeasureSpec.EXACTLY));
                inFullSize = getMeasuredHeight() >= totalHeight;
            }

            @Override
            protected void onLayout(boolean changed, int left, int top, int right, int bottom) {
                super.onLayout(changed, left, top, right, bottom);
                updateLayout();
                updateEmptyViewPosition();
            }

            @Override
            public boolean onInterceptTouchEvent(MotionEvent ev) {
                if (ev.getAction() == MotionEvent.ACTION_DOWN && scrollOffsetY != 0 && actionBar.getAlpha() == 0.0f) {
                    boolean dismiss;
                    if (listAdapter.getItemCount() > 0) {
                        dismiss = ev.getY() < scrollOffsetY + AndroidUtilities.dp(12);
                    } else {
                        dismiss = ev.getY() < getMeasuredHeight() - AndroidUtilities.dp(179 + 12);
                    }
                    if (dismiss) {
                        dismiss();
                        return true;
                    }
                }
                return super.onInterceptTouchEvent(ev);
            }

            @Override
            public void requestLayout() {
                if (ignoreLayout) {
                    return;
                }
                super.requestLayout();
            }

            @Override
            protected void onDraw(Canvas canvas) {
                if (playlist.size() <= 1) {
                    shadowDrawable.setBounds(0, getMeasuredHeight() - playerLayout.getMeasuredHeight() - backgroundPaddingTop, getMeasuredWidth(), getMeasuredHeight());
                    shadowDrawable.draw(canvas);
                } else {
                    int offset = AndroidUtilities.dp(13);
                    int top = scrollOffsetY - backgroundPaddingTop - offset;
                    if (currentSheetAnimationType == 1) {
                        top += listView.getTranslationY();
                    }
                    int y = top + AndroidUtilities.dp(20);

                    int height = getMeasuredHeight() + AndroidUtilities.dp(15) + backgroundPaddingTop;
                    float rad = 1.0f;

                    if (top + backgroundPaddingTop < ActionBar.getCurrentActionBarHeight()) {
                        float toMove = offset + AndroidUtilities.dp(11 - 7);
                        float moveProgress = Math.min(1.0f, (ActionBar.getCurrentActionBarHeight() - top - backgroundPaddingTop) / toMove);
                        float availableToMove = ActionBar.getCurrentActionBarHeight() - toMove;

                        int diff = (int) (availableToMove * moveProgress);
                        top -= diff;
                        y -= diff;
                        height += diff;
                        rad = 1.0f - moveProgress;
                    }

                    if (Build.VERSION.SDK_INT >= 21) {
                        top += AndroidUtilities.statusBarHeight;
                        y += AndroidUtilities.statusBarHeight;
                    }

                    shadowDrawable.setBounds(0, top, getMeasuredWidth(), height);
                    shadowDrawable.draw(canvas);

                    if (rad != 1.0f) {
                        Theme.dialogs_onlineCirclePaint.setColor(Theme.getColor(Theme.key_dialogBackground));
                        rect.set(backgroundPaddingLeft, backgroundPaddingTop + top, getMeasuredWidth() - backgroundPaddingLeft, backgroundPaddingTop + top + AndroidUtilities.dp(24));
                        canvas.drawRoundRect(rect, AndroidUtilities.dp(12) * rad, AndroidUtilities.dp(12) * rad, Theme.dialogs_onlineCirclePaint);
                    }

                    if (rad != 0) {
                        float alphaProgress = 1.0f;
                        int w = AndroidUtilities.dp(36);
                        rect.set((getMeasuredWidth() - w) / 2, y, (getMeasuredWidth() + w) / 2, y + AndroidUtilities.dp(4));
                        int color = Theme.getColor(Theme.key_sheet_scrollUp);
                        int alpha = Color.alpha(color);
                        Theme.dialogs_onlineCirclePaint.setColor(color);
                        Theme.dialogs_onlineCirclePaint.setAlpha((int) (alpha * alphaProgress * rad));
                        canvas.drawRoundRect(rect, AndroidUtilities.dp(2), AndroidUtilities.dp(2), Theme.dialogs_onlineCirclePaint);
                    }

                    int color1 = Theme.getColor(Theme.key_dialogBackground);
                    int finalColor = Color.argb((int) (255 * actionBar.getAlpha()), (int) (Color.red(color1) * 0.8f), (int) (Color.green(color1) * 0.8f), (int) (Color.blue(color1) * 0.8f));
                    Theme.dialogs_onlineCirclePaint.setColor(finalColor);
                    canvas.drawRect(backgroundPaddingLeft, 0, getMeasuredWidth() - backgroundPaddingLeft, AndroidUtilities.statusBarHeight, Theme.dialogs_onlineCirclePaint);
                }
            }
        };
        containerView.setWillNotDraw(false);
        containerView.setPadding(backgroundPaddingLeft, 0, backgroundPaddingLeft, 0);

        actionBar = new ActionBar(context) {
            @Override
            public void setAlpha(float alpha) {
                super.setAlpha(alpha);
                containerView.invalidate();
            }
        };
        actionBar.setBackgroundColor(Theme.getColor(Theme.key_player_actionBar));
        actionBar.setBackButtonImage(R.drawable.ic_ab_back);
        actionBar.setItemsColor(Theme.getColor(Theme.key_player_actionBarTitle), false);
        actionBar.setItemsBackgroundColor(Theme.getColor(Theme.key_player_actionBarSelector), false);
        actionBar.setTitleColor(Theme.getColor(Theme.key_player_actionBarTitle));
        actionBar.setTitle(LocaleController.getString("AttachMusic", R.string.AttachMusic));
        actionBar.setSubtitleColor(Theme.getColor(Theme.key_player_actionBarSubtitle));
        actionBar.setOccupyStatusBar(false);
        actionBar.setAlpha(0.0f);

        if (messageObject != null) {
            long did = messageObject.getDialogId();
            int lower_id = (int) did;
            int high_id = (int) (did >> 32);
            if (lower_id != 0) {
                if (lower_id > 0) {
                    TLRPC.User user = MessagesController.getInstance(currentAccount).getUser(lower_id);
                    if (user != null) {
                        actionBar.setTitle(ContactsController.formatName(user.first_name, user.last_name));
                    }
                } else {
                    TLRPC.Chat chat = MessagesController.getInstance(currentAccount).getChat(-lower_id);
                    if (chat != null) {
                        actionBar.setTitle(chat.title);
                    }
                }
            } else {
                TLRPC.EncryptedChat encryptedChat = MessagesController.getInstance(currentAccount).getEncryptedChat(high_id);
                if (encryptedChat != null) {
                    TLRPC.User user = MessagesController.getInstance(currentAccount).getUser(encryptedChat.user_id);
                    if (user != null) {
                        actionBar.setTitle(ContactsController.formatName(user.first_name, user.last_name));
                    }
                }
            }
        }

        ActionBarMenu menu = actionBar.createMenu();
<<<<<<< HEAD
        menuItem = menu.addItem(0, R.drawable.ic_ab_other);
        menuItem.addSubItem(1, R.drawable.msg_forward, LocaleController.getString("Forward", R.string.Forward));
        menuItem.addSubItem(2, R.drawable.baseline_share_24, LocaleController.getString("ShareFile", R.string.ShareFile));
        menuItem.addSubItem(4, R.drawable.msg_message, LocaleController.getString("ShowInChat", R.string.ShowInChat));
        menuItem.setContentDescription(LocaleController.getString("AccDescrMoreOptions", R.string.AccDescrMoreOptions));
        menuItem.setTranslationX(AndroidUtilities.dp(48));
        menuItem.setAlpha(0.0f);

=======
>>>>>>> 32071036
        searchItem = menu.addItem(0, R.drawable.ic_ab_search).setIsSearchField(true).setActionBarMenuItemSearchListener(new ActionBarMenuItem.ActionBarMenuItemSearchListener() {
            @Override
            public void onSearchCollapse() {
                if (searching) {
                    searchWas = false;
                    searching = false;
                    setAllowNestedScroll(true);
                    listAdapter.search(null);
                }
            }

            @Override
            public void onSearchExpand() {
                searchOpenPosition = layoutManager.findLastVisibleItemPosition();
                View firstVisView = layoutManager.findViewByPosition(searchOpenPosition);
                searchOpenOffset = firstVisView == null ? 0 : firstVisView.getTop();
                searching = true;
                setAllowNestedScroll(false);
                listAdapter.notifyDataSetChanged();
            }

            @Override
            public void onTextChanged(EditText editText) {
                if (editText.length() > 0) {
                    listAdapter.search(editText.getText().toString());
                } else {
                    searchWas = false;
                    listAdapter.search(null);
                }
            }
        });
        searchItem.setContentDescription(LocaleController.getString("Search", R.string.Search));
        EditTextBoldCursor editText = searchItem.getSearchField();
        editText.setHint(LocaleController.getString("Search", R.string.Search));
        editText.setTextColor(Theme.getColor(Theme.key_player_actionBarTitle));
        editText.setHintTextColor(Theme.getColor(Theme.key_player_time));
        editText.setCursorColor(Theme.getColor(Theme.key_player_actionBarTitle));

        actionBar.setActionBarMenuOnItemClick(new ActionBar.ActionBarMenuOnItemClick() {
            @Override
            public void onItemClick(int id) {
                if (id == -1) {
                    dismiss();
                } else {
                    onSubItemClick(id);
                }
            }
        });

        actionBarShadow = new View(context);
        actionBarShadow.setAlpha(0.0f);
        actionBarShadow.setBackgroundResource(R.drawable.header_shadow);

        playerShadow = new View(context);
        playerShadow.setBackgroundColor(Theme.getColor(Theme.key_dialogShadowLine));
        
        playerLayout = new FrameLayout(context) {
            @Override
            protected void onLayout(boolean changed, int left, int top, int right, int bottom) {
                super.onLayout(changed, left, top, right, bottom);
                if (playbackSpeedButton != null && durationTextView != null) {
                    int x = durationTextView.getLeft() - AndroidUtilities.dp(4) - playbackSpeedButton.getMeasuredWidth();
                    playbackSpeedButton.layout(x, playbackSpeedButton.getTop(), x + playbackSpeedButton.getMeasuredWidth(), playbackSpeedButton.getBottom());
                }
            }
        };

        placeholderImageView = new BackupImageView(context) {

            private long pressTime;

            @Override
            public boolean onTouchEvent(MotionEvent event) {
                int action = event.getAction();
                if (action == MotionEvent.ACTION_DOWN) {
                    if (imageReceiver.hasBitmapImage()) {
                        showAlbumCover(true, true);
                        pressTime = SystemClock.elapsedRealtime();
                    }
                } else if (action != MotionEvent.ACTION_MOVE) {
                    if (SystemClock.elapsedRealtime() - pressTime >= 400) {
                        showAlbumCover(false, true);
                    }
                }
                return true;
            }
        };
        placeholderImageView.getImageReceiver().setDelegate((imageReceiver, set, thumb, memCache) -> {
            if (blurredView.getTag() != null) {
                bigAlbumConver.setImageBitmap(placeholderImageView.imageReceiver.getBitmap());
            }
        });
        placeholderImageView.setRoundRadius(AndroidUtilities.dp(4));
        playerLayout.addView(placeholderImageView, LayoutHelper.createFrame(44, 44, Gravity.TOP | Gravity.RIGHT, 0, 20, 20, 0));

        titleTextView = new TextView(context);
        titleTextView.setTextColor(Theme.getColor(Theme.key_player_actionBarTitle));
        titleTextView.setTextSize(TypedValue.COMPLEX_UNIT_DIP, 17);
        titleTextView.setTypeface(AndroidUtilities.getTypeface("fonts/rmedium.ttf"));
        titleTextView.setEllipsize(TextUtils.TruncateAt.END);
        titleTextView.setSingleLine(true);
        playerLayout.addView(titleTextView, LayoutHelper.createFrame(LayoutHelper.MATCH_PARENT, LayoutHelper.WRAP_CONTENT, Gravity.TOP | Gravity.LEFT, 20, 20, 72, 0));

        authorTextView = new TextView(context);
        authorTextView.setTextColor(Theme.getColor(Theme.key_player_time));
        authorTextView.setTextSize(TypedValue.COMPLEX_UNIT_DIP, 13);
        authorTextView.setEllipsize(TextUtils.TruncateAt.END);
        authorTextView.setSingleLine(true);
<<<<<<< HEAD
        playerLayout.addView(authorTextView, LayoutHelper.createFrame(LayoutHelper.MATCH_PARENT, LayoutHelper.WRAP_CONTENT, Gravity.TOP | Gravity.LEFT, 72, 40, 60, 0));

        optionsButton = new ActionBarMenuItem(context, null, 0, Theme.getColor(Theme.key_player_actionBarItems));
        optionsButton.setLongClickEnabled(false);
        optionsButton.setIcon(R.drawable.ic_ab_other);
        optionsButton.setAdditionalYOffset(-AndroidUtilities.dp(120));
        playerLayout.addView(optionsButton, LayoutHelper.createFrame(40, 40, Gravity.TOP | Gravity.RIGHT, 0, 19, 10, 0));
        optionsButton.addSubItem(1, R.drawable.msg_forward, LocaleController.getString("Forward", R.string.Forward));
        optionsButton.addSubItem(2, R.drawable.baseline_share_24, LocaleController.getString("ShareFile", R.string.ShareFile));
        optionsButton.addSubItem(4, R.drawable.msg_message, LocaleController.getString("ShowInChat", R.string.ShowInChat));
        optionsButton.setOnClickListener(v -> optionsButton.toggleSubMenu());
        optionsButton.setDelegate(this::onSubItemClick);
        optionsButton.setContentDescription(LocaleController.getString("AccDescrMoreOptions", R.string.AccDescrMoreOptions));
=======
        playerLayout.addView(authorTextView, LayoutHelper.createFrame(LayoutHelper.MATCH_PARENT, LayoutHelper.WRAP_CONTENT, Gravity.TOP | Gravity.LEFT, 20, 47, 72, 0));
>>>>>>> 32071036

        seekBarView = new SeekBarView(context);
        seekBarView.setDelegate(new SeekBarView.SeekBarViewDelegate() {
            @Override
            public void onSeekBarDrag(boolean stop, float progress) {
                if (stop) {
                    MediaController.getInstance().seekToProgress(MediaController.getInstance().getPlayingMessageObject(), progress);
                }
                MessageObject messageObject = MediaController.getInstance().getPlayingMessageObject();
                if (messageObject != null && messageObject.isMusic()) {
                    updateProgress(messageObject);
                }
            }

            @Override
            public void onSeekBarPressed(boolean pressed) {
                draggingSeekBar = pressed;
            }

            @Override
            public CharSequence getContentDescription() {
                final String time = LocaleController.formatPluralString("Minutes", lastTime / 60) + ' ' + LocaleController.formatPluralString("Seconds", lastTime % 60);
                final String totalTime = LocaleController.formatPluralString("Minutes", lastDuration / 60) + ' ' + LocaleController.formatPluralString("Seconds", lastDuration % 60);
                return LocaleController.formatString("AccDescrPlayerDuration", R.string.AccDescrPlayerDuration, time, totalTime);
            }
        });
        seekBarView.setReportChanges(true);
        playerLayout.addView(seekBarView, LayoutHelper.createFrame(LayoutHelper.MATCH_PARENT, 38, Gravity.TOP | Gravity.LEFT, 5, 70, 5, 0));

        progressView = new LineProgressView(context);
        progressView.setVisibility(View.INVISIBLE);
        progressView.setBackgroundColor(Theme.getColor(Theme.key_player_progressBackground));
        progressView.setProgressColor(Theme.getColor(Theme.key_player_progress));
        playerLayout.addView(progressView, LayoutHelper.createFrame(LayoutHelper.MATCH_PARENT, 2, Gravity.TOP | Gravity.LEFT, 21, 90, 21, 0));

        timeTextView = new SimpleTextView(context);
        timeTextView.setTextSize(12);
        timeTextView.setText("0:00");
        timeTextView.setTextColor(Theme.getColor(Theme.key_player_time));
        timeTextView.setImportantForAccessibility(View.IMPORTANT_FOR_ACCESSIBILITY_NO);
        playerLayout.addView(timeTextView, LayoutHelper.createFrame(100, LayoutHelper.WRAP_CONTENT, Gravity.TOP | Gravity.LEFT, 20, 98, 0, 0));

        durationTextView = new TextView(context);
        durationTextView.setTextSize(TypedValue.COMPLEX_UNIT_DIP, 12);
        durationTextView.setTextColor(Theme.getColor(Theme.key_player_time));
        durationTextView.setGravity(Gravity.CENTER);
        durationTextView.setImportantForAccessibility(View.IMPORTANT_FOR_ACCESSIBILITY_NO);
        playerLayout.addView(durationTextView, LayoutHelper.createFrame(LayoutHelper.WRAP_CONTENT, LayoutHelper.WRAP_CONTENT, Gravity.TOP | Gravity.RIGHT, 0, 96, 20, 0));

        playbackSpeedButton = new ImageView(context);
        playbackSpeedButton.setScaleType(ImageView.ScaleType.CENTER);
        playbackSpeedButton.setImageResource(R.drawable.voice2x);
        playbackSpeedButton.setContentDescription(LocaleController.getString("AccDescrPlayerSpeed", R.string.AccDescrPlayerSpeed));
        if (AndroidUtilities.density >= 3.0f) {
            playbackSpeedButton.setPadding(0, 1, 0, 0);
        }
        playerLayout.addView(playbackSpeedButton, LayoutHelper.createFrame(36, 36, Gravity.TOP | Gravity.RIGHT, 0, 86, 20, 0));
        playbackSpeedButton.setOnClickListener(v -> {
            float currentPlaybackSpeed = MediaController.getInstance().getPlaybackSpeed(true);
            if (currentPlaybackSpeed > 1) {
                MediaController.getInstance().setPlaybackSpeed(true, 1.0f);
            } else {
                MediaController.getInstance().setPlaybackSpeed(true, 1.8f);
            }
            updatePlaybackButton();
        });
        updatePlaybackButton();

        FrameLayout bottomView = new FrameLayout(context) {
            @Override
            protected void onLayout(boolean changed, int left, int top, int right, int bottom) {
                int dist = ((right - left) - AndroidUtilities.dp(8 + 48 * 5)) / 4;
                for (int a = 0; a < 5; a++) {
                    int l = AndroidUtilities.dp(4 + 48 * a) + dist * a;
                    int t = AndroidUtilities.dp(9);
                    buttons[a].layout(l, t, l + buttons[a].getMeasuredWidth(), t + buttons[a].getMeasuredHeight());
                }
            }
        };
        playerLayout.addView(bottomView, LayoutHelper.createFrame(LayoutHelper.MATCH_PARENT, 66, Gravity.TOP | Gravity.LEFT, 0, 111, 0, 0));

        buttons[0] = repeatButton = new ActionBarMenuItem(context, null, 0, 0);
        repeatButton.setLongClickEnabled(false);
        repeatButton.setShowSubmenuByMove(false);
        repeatButton.setAdditionalYOffset(-AndroidUtilities.dp(166));
        if (Build.VERSION.SDK_INT >= 21) {
            repeatButton.setBackgroundDrawable(Theme.createSelectorDrawable(Theme.getColor(Theme.key_listSelector), 1, AndroidUtilities.dp(18)));
        }
        bottomView.addView(repeatButton, LayoutHelper.createFrame(48, 48, Gravity.LEFT | Gravity.TOP));
        repeatButton.setOnClickListener(v -> {
            updateSubMenu();
            repeatButton.toggleSubMenu();
        });
        repeatSongItem = repeatButton.addSubItem(3, R.drawable.player_new_repeatone, LocaleController.getString("RepeatSong", R.string.RepeatSong));
        repeatListItem = repeatButton.addSubItem(4, R.drawable.player_new_repeatall, LocaleController.getString("RepeatList", R.string.RepeatList));
        shuffleListItem = repeatButton.addSubItem(2, R.drawable.player_new_shuffle, LocaleController.getString("ShuffleList", R.string.ShuffleList));
        reverseOrderItem = repeatButton.addSubItem(1, R.drawable.player_new_order, LocaleController.getString("ReverseOrder", R.string.ReverseOrder));
        repeatButton.setShowedFromBottom(true);

        repeatButton.setDelegate(id -> {
            if (id == 1 || id == 2) {
                boolean oldReversed = SharedConfig.playOrderReversed;
                if (SharedConfig.playOrderReversed && id == 1 || SharedConfig.shuffleMusic && id == 2) {
                    MediaController.getInstance().setPlaybackOrderType(0);
                } else {
                    MediaController.getInstance().setPlaybackOrderType(id);
                }
                listAdapter.notifyDataSetChanged();
                if (oldReversed != SharedConfig.playOrderReversed) {
                    listView.stopScroll();
                    scrollToCurrentSong(false);
                }
            } else {
                if (id == 4) {
                    if (SharedConfig.repeatMode == 1) {
                        SharedConfig.setRepeatMode(0);
                    } else {
                        SharedConfig.setRepeatMode(1);
                    }
                } else {
                    if (SharedConfig.repeatMode == 2) {
                        SharedConfig.setRepeatMode(0);
                    } else {
                        SharedConfig.setRepeatMode(2);
                    }
                }
            }
            updateRepeatButton();
        });

        buttons[1] = prevButton = new ImageView(context);
        prevButton.setScaleType(ImageView.ScaleType.CENTER);
        prevButton.setColorFilter(new PorterDuffColorFilter(Theme.getColor(Theme.key_player_button), PorterDuff.Mode.MULTIPLY));
        prevButton.setImageResource(R.drawable.player_new_previous);
        if (Build.VERSION.SDK_INT >= 21) {
            prevButton.setBackgroundDrawable(Theme.createSelectorDrawable(Theme.getColor(Theme.key_listSelector), 1, AndroidUtilities.dp(22)));
        }
        bottomView.addView(prevButton, LayoutHelper.createFrame(48, 48, Gravity.LEFT | Gravity.TOP));
        prevButton.setOnClickListener(v -> MediaController.getInstance().playPreviousMessage());
        prevButton.setContentDescription(LocaleController.getString("AccDescrPrevious", R.string.AccDescrPrevious));

        buttons[2] = playButton = new ImageView(context);
        playButton.setScaleType(ImageView.ScaleType.CENTER);
        playButton.setImageResource(R.drawable.player_new_play);
        playButton.setColorFilter(new PorterDuffColorFilter(Theme.getColor(Theme.key_player_button), PorterDuff.Mode.MULTIPLY));
        if (Build.VERSION.SDK_INT >= 21) {
            playButton.setBackgroundDrawable(Theme.createSelectorDrawable(Theme.getColor(Theme.key_listSelector), 1, AndroidUtilities.dp(24)));
        }
        bottomView.addView(playButton, LayoutHelper.createFrame(48, 48, Gravity.LEFT | Gravity.TOP));
        playButton.setOnClickListener(v -> {
            if (MediaController.getInstance().isDownloadingCurrentMessage()) {
                return;
            }
            if (MediaController.getInstance().isMessagePaused()) {
                MediaController.getInstance().playMessage(MediaController.getInstance().getPlayingMessageObject());
            } else {
                MediaController.getInstance().pauseMessage(MediaController.getInstance().getPlayingMessageObject());
            }
        });

        buttons[3] = nextButton = new ImageView(context);
        nextButton.setScaleType(ImageView.ScaleType.CENTER);
        nextButton.setColorFilter(new PorterDuffColorFilter(Theme.getColor(Theme.key_player_button), PorterDuff.Mode.MULTIPLY));
        nextButton.setImageResource(R.drawable.player_new_next);
        if (Build.VERSION.SDK_INT >= 21) {
            nextButton.setBackgroundDrawable(Theme.createSelectorDrawable(Theme.getColor(Theme.key_listSelector), 1, AndroidUtilities.dp(22)));
        }
        bottomView.addView(nextButton, LayoutHelper.createFrame(48, 48, Gravity.LEFT | Gravity.TOP));
        nextButton.setOnClickListener(v -> MediaController.getInstance().playNextMessage());
        nextButton.setContentDescription(LocaleController.getString("Next", R.string.Next));

        buttons[4] = optionsButton = new ActionBarMenuItem(context, null, 0, Theme.getColor(Theme.key_player_button));
        optionsButton.setLongClickEnabled(false);
        optionsButton.setShowSubmenuByMove(false);
        optionsButton.setIcon(R.drawable.ic_ab_other);
        optionsButton.setSubMenuOpenSide(2);
        optionsButton.setAdditionalYOffset(-AndroidUtilities.dp(157));
        if (Build.VERSION.SDK_INT >= 21) {
            optionsButton.setBackgroundDrawable(Theme.createSelectorDrawable(Theme.getColor(Theme.key_listSelector), 1, AndroidUtilities.dp(18)));
        }
        bottomView.addView(optionsButton, LayoutHelper.createFrame(48, 48, Gravity.LEFT | Gravity.TOP));
        optionsButton.addSubItem(1, R.drawable.msg_forward, LocaleController.getString("Forward", R.string.Forward));
        optionsButton.addSubItem(2, R.drawable.msg_shareout, LocaleController.getString("ShareFile", R.string.ShareFile));
        optionsButton.addSubItem(5, R.drawable.msg_download, LocaleController.getString("SaveToMusic", R.string.SaveToMusic));
        optionsButton.addSubItem(4, R.drawable.msg_message, LocaleController.getString("ShowInChat", R.string.ShowInChat));
        optionsButton.setShowedFromBottom(true);
        optionsButton.setOnClickListener(v -> optionsButton.toggleSubMenu());
        optionsButton.setDelegate(this::onSubItemClick);
        optionsButton.setContentDescription(LocaleController.getString("AccDescrMoreOptions", R.string.AccDescrMoreOptions));

        emptyView = new LinearLayout(context);
        emptyView.setOrientation(LinearLayout.VERTICAL);
        emptyView.setGravity(Gravity.CENTER);
        emptyView.setVisibility(View.GONE);
        containerView.addView(emptyView, LayoutHelper.createFrame(LayoutHelper.MATCH_PARENT, LayoutHelper.MATCH_PARENT));
        emptyView.setOnTouchListener((v, event) -> true);

        emptyImageView = new ImageView(context);
        emptyImageView.setImageResource(R.drawable.music_empty);
        emptyImageView.setColorFilter(new PorterDuffColorFilter(Theme.getColor(Theme.key_dialogEmptyImage), PorterDuff.Mode.MULTIPLY));
        emptyView.addView(emptyImageView, LayoutHelper.createLinear(LayoutHelper.WRAP_CONTENT, LayoutHelper.WRAP_CONTENT));

        emptyTitleTextView = new TextView(context);
        emptyTitleTextView.setTextColor(Theme.getColor(Theme.key_dialogEmptyText));
        emptyTitleTextView.setGravity(Gravity.CENTER);
        emptyTitleTextView.setText(LocaleController.getString("NoAudioFound", R.string.NoAudioFound));
        emptyTitleTextView.setTypeface(AndroidUtilities.getTypeface("fonts/rmedium.ttf"));
        emptyTitleTextView.setTextSize(TypedValue.COMPLEX_UNIT_DIP, 17);
        emptyTitleTextView.setPadding(AndroidUtilities.dp(40), 0, AndroidUtilities.dp(40), 0);
        emptyView.addView(emptyTitleTextView, LayoutHelper.createLinear(LayoutHelper.WRAP_CONTENT, LayoutHelper.WRAP_CONTENT, Gravity.CENTER, 0, 11, 0, 0));

        emptySubtitleTextView = new TextView(context);
        emptySubtitleTextView.setTextColor(Theme.getColor(Theme.key_dialogEmptyText));
        emptySubtitleTextView.setGravity(Gravity.CENTER);
        emptySubtitleTextView.setTextSize(TypedValue.COMPLEX_UNIT_DIP, 15);
        emptySubtitleTextView.setPadding(AndroidUtilities.dp(40), 0, AndroidUtilities.dp(40), 0);
        emptyView.addView(emptySubtitleTextView, LayoutHelper.createLinear(LayoutHelper.WRAP_CONTENT, LayoutHelper.WRAP_CONTENT, Gravity.CENTER, 0, 6, 0, 0));

        listView = new RecyclerListView(context) {

            boolean ignoreLayout;

            @Override
            protected void onLayout(boolean changed, int l, int t, int r, int b) {
                super.onLayout(changed, l, t, r, b);

                if (searchOpenPosition != -1 && !actionBar.isSearchFieldVisible()) {
                    ignoreLayout = true;
                    layoutManager.scrollToPositionWithOffset(searchOpenPosition, searchOpenOffset - listView.getPaddingTop());
                    super.onLayout(false, l, t, r, b);
                    ignoreLayout = false;
                    searchOpenPosition = -1;
                } else if (scrollToSong) {
                    scrollToSong = false;
                    ignoreLayout = true;
                    if (scrollToCurrentSong(true)) {
                        super.onLayout(false, l, t, r, b);
                    }
                    ignoreLayout = false;
                }
            }

            @Override
            protected boolean allowSelectChildAtPosition(float x, float y) {
                return y < playerLayout.getY() - listView.getTop();
            }

            @Override
            public void requestLayout() {
                if (ignoreLayout) {
                    return;
                }
                super.requestLayout();
            }
        };
        listView.setClipToPadding(false);
        listView.setLayoutManager(layoutManager = new LinearLayoutManager(getContext(), LinearLayoutManager.VERTICAL, false));
        listView.setHorizontalScrollBarEnabled(false);
        listView.setVerticalScrollBarEnabled(false);
        containerView.addView(listView, LayoutHelper.createFrame(LayoutHelper.MATCH_PARENT, LayoutHelper.MATCH_PARENT, Gravity.TOP | Gravity.LEFT));
        listView.setAdapter(listAdapter = new ListAdapter(context));
        listView.setGlowColor(Theme.getColor(Theme.key_dialogScrollGlow));
        listView.setOnItemClickListener((view, position) -> {
            if (view instanceof AudioPlayerCell) {
                ((AudioPlayerCell) view).didPressedButton();
            }
        });
        listView.setOnScrollListener(new RecyclerView.OnScrollListener() {
            @Override
            public void onScrollStateChanged(RecyclerView recyclerView, int newState) {
                if (newState == RecyclerView.SCROLL_STATE_IDLE) {
                    int offset = AndroidUtilities.dp(13);
                    int top = scrollOffsetY - backgroundPaddingTop - offset;
                    if (top + backgroundPaddingTop < ActionBar.getCurrentActionBarHeight() && listView.canScrollVertically(1)) {
                        View child = listView.getChildAt(0);
                        RecyclerListView.Holder holder = (RecyclerListView.Holder) listView.findViewHolderForAdapterPosition(0);
                        if (holder != null && holder.itemView.getTop() > AndroidUtilities.dp(7)) {
                            listView.smoothScrollBy(0, holder.itemView.getTop() - AndroidUtilities.dp(7));
                        }
                    }
                } else if (newState == RecyclerView.SCROLL_STATE_DRAGGING) {
                    AndroidUtilities.hideKeyboard(getCurrentFocus());
                }
            }

            @Override
            public void onScrolled(RecyclerView recyclerView, int dx, int dy) {
                updateLayout();
                updateEmptyViewPosition();

                if (!searchWas) {
                    int firstVisibleItem = layoutManager.findFirstVisibleItemPosition();
                    int visibleItemCount = firstVisibleItem == RecyclerView.NO_POSITION ? 0 : Math.abs(layoutManager.findLastVisibleItemPosition() - firstVisibleItem) + 1;
                    int totalItemCount = recyclerView.getAdapter().getItemCount();

                    MessageObject playingMessageObject = MediaController.getInstance().getPlayingMessageObject();
                    if (SharedConfig.playOrderReversed) {
                        if (firstVisibleItem < 10) {
                            MediaController.getInstance().loadMoreMusic();
                        }
                    } else {
                        if (firstVisibleItem + visibleItemCount > totalItemCount - 10) {
                            MediaController.getInstance().loadMoreMusic();
                        }
                    }
                }
            }
        });

        playlist = MediaController.getInstance().getPlaylist();
        listAdapter.notifyDataSetChanged();

        containerView.addView(playerLayout, LayoutHelper.createFrame(LayoutHelper.MATCH_PARENT, 179, Gravity.LEFT | Gravity.BOTTOM));
        containerView.addView(playerShadow, new FrameLayout.LayoutParams(LayoutHelper.MATCH_PARENT, AndroidUtilities.getShadowHeight(), Gravity.LEFT | Gravity.BOTTOM));
        FrameLayout.LayoutParams layoutParams = (FrameLayout.LayoutParams) playerShadow.getLayoutParams();
        layoutParams.bottomMargin = AndroidUtilities.dp(179);
        containerView.addView(actionBarShadow, LayoutHelper.createFrame(LayoutHelper.MATCH_PARENT, 3));
        containerView.addView(actionBar);

        blurredView = new FrameLayout(context) {
            @Override
            public boolean onTouchEvent(MotionEvent event) {
                if (blurredView.getTag() != null) {
                    showAlbumCover(false, true);
                }
                return true;
            }
        };
        blurredView.setAlpha(0.0f);
        blurredView.setVisibility(View.INVISIBLE);
        getContainer().addView(blurredView);

        bigAlbumConver = new BackupImageView(context);
        bigAlbumConver.setAspectFit(true);
        bigAlbumConver.setRoundRadius(AndroidUtilities.dp(8));
        blurredView.addView(bigAlbumConver, LayoutHelper.createFrame(LayoutHelper.MATCH_PARENT, LayoutHelper.MATCH_PARENT, Gravity.LEFT | Gravity.TOP, 30, 30, 30, 30));

        updateTitle(false);
        updateRepeatButton();
        updateEmptyView();
    }

    private void updateEmptyViewPosition() {
        if (emptyView.getVisibility() != View.VISIBLE) {
            return;
        }
        int h = playerLayout.getVisibility() == View.VISIBLE ? AndroidUtilities.dp(150) : -AndroidUtilities.dp(30);
        emptyView.setTranslationY((emptyView.getMeasuredHeight() - containerView.getMeasuredHeight() - h) / 2);
    }

    private void updateEmptyView() {
        emptyView.setVisibility(searching && listAdapter.getItemCount() == 0 ? View.VISIBLE : View.GONE);
        updateEmptyViewPosition();
    }

    private boolean scrollToCurrentSong(boolean search) {
        MessageObject playingMessageObject = MediaController.getInstance().getPlayingMessageObject();
        if (playingMessageObject != null) {
            boolean found = false;
            if (search) {
                int count = listView.getChildCount();
                for (int a = 0; a < count; a++) {
                    View child = listView.getChildAt(a);
                    if (child instanceof AudioPlayerCell) {
                        if (((AudioPlayerCell) child).getMessageObject() == playingMessageObject) {
                            if (child.getBottom() <= listView.getMeasuredHeight()) {
                                found = true;
                            }
                            break;
                        }
                    }
                }
            }
            if (!found) {
                int idx = playlist.indexOf(playingMessageObject);
                if (idx >= 0) {
                    if (SharedConfig.playOrderReversed) {
                        layoutManager.scrollToPosition(idx);
                    } else {
                        layoutManager.scrollToPosition(playlist.size() - idx);
                    }
                    return true;
                }
            }
        }
        return false;
    }

    @Override
    public boolean onCustomMeasure(View view, int width, int height) {
        boolean isPortrait = width < height;
        if (view == blurredView) {
            blurredView.measure(View.MeasureSpec.makeMeasureSpec(width, View.MeasureSpec.EXACTLY), View.MeasureSpec.makeMeasureSpec(height, View.MeasureSpec.EXACTLY));
            return true;
        }
        return false;
    }

    @Override
    protected boolean onCustomLayout(View view, int left, int top, int right, int bottom) {
        int width = (right - left);
        int height = (bottom - top);
        boolean isPortrait = width < height;
        if (view == blurredView) {
            blurredView.layout(left, 0, left + width, height);
            return true;
        }
        return false;
    }

    private void setMenuItemChecked(ActionBarMenuSubItem item, boolean checked) {
        if (checked) {
            item.setTextColor(Theme.getColor(Theme.key_player_buttonActive));
            item.setIconColor(Theme.getColor(Theme.key_player_buttonActive));
        } else {
            item.setTextColor(Theme.getColor(Theme.key_actionBarDefaultSubmenuItem));
            item.setIconColor(Theme.getColor(Theme.key_actionBarDefaultSubmenuItem));
        }
    }

    private void updateSubMenu() {
        setMenuItemChecked(shuffleListItem, SharedConfig.shuffleMusic);
        setMenuItemChecked(reverseOrderItem, SharedConfig.playOrderReversed);
        setMenuItemChecked(repeatListItem, SharedConfig.repeatMode == 1);
        setMenuItemChecked(repeatSongItem, SharedConfig.repeatMode == 2);
    }

    private void updatePlaybackButton() {
        float currentPlaybackSpeed = MediaController.getInstance().getPlaybackSpeed(true);
        if (currentPlaybackSpeed > 1) {
<<<<<<< HEAD
            playbackSpeedButton.setColorFilter(new PorterDuffColorFilter(Theme.getColor(Theme.key_inappPlayerPlayPause), PorterDuff.Mode.SRC_IN));
        } else {
            playbackSpeedButton.setColorFilter(new PorterDuffColorFilter(Theme.getColor(Theme.key_inappPlayerClose), PorterDuff.Mode.SRC_IN));
=======
            playbackSpeedButton.setTag(Theme.key_inappPlayerPlayPause);
            playbackSpeedButton.setColorFilter(new PorterDuffColorFilter(Theme.getColor(Theme.key_inappPlayerPlayPause), PorterDuff.Mode.MULTIPLY));
        } else {
            playbackSpeedButton.setTag(Theme.key_inappPlayerClose);
            playbackSpeedButton.setColorFilter(new PorterDuffColorFilter(Theme.getColor(Theme.key_inappPlayerClose), PorterDuff.Mode.MULTIPLY));
>>>>>>> 32071036
        }
    }

    private void onSubItemClick(int id) {
        final MessageObject messageObject = MediaController.getInstance().getPlayingMessageObject();
        if (messageObject == null || parentActivity == null) {
            return;
        }
        if (id == 1) {
            if (UserConfig.selectedAccount != currentAccount) {
                parentActivity.switchToAccount(currentAccount, true);
            }
            Bundle args = new Bundle();
            args.putBoolean("onlySelect", true);
            args.putInt("dialogsType", 3);
            DialogsActivity fragment = new DialogsActivity(args);
            final ArrayList<MessageObject> fmessages = new ArrayList<>();
            fmessages.add(messageObject);
            fragment.setDelegate((fragment1, dids, message, param) -> {
                if (dids.size() > 1 || dids.get(0) == UserConfig.getInstance(currentAccount).getClientUserId() || message != null) {
                    for (int a = 0; a < dids.size(); a++) {
                        long did = dids.get(a);
                        if (message != null) {
                            SendMessagesHelper.getInstance(currentAccount).sendMessage(message.toString(), did, null, null, true, null, null, null, true, 0);
                        }
                        SendMessagesHelper.getInstance(currentAccount).sendMessage(fmessages, did, true, 0);
                    }
                    fragment1.finishFragment();
                } else {
                    long did = dids.get(0);
                    int lower_part = (int) did;
                    int high_part = (int) (did >> 32);
                    Bundle args1 = new Bundle();
                    args1.putBoolean("scrollToTopOnResume", true);
                    if (lower_part != 0) {
                        if (lower_part > 0) {
                            args1.putInt("user_id", lower_part);
                        } else if (lower_part < 0) {
                            args1.putInt("chat_id", -lower_part);
                        }
                    } else {
                        args1.putInt("enc_id", high_part);
                    }
                    NotificationCenter.getInstance(currentAccount).postNotificationName(NotificationCenter.closeChats);
                    ChatActivity chatActivity = new ChatActivity(args1);
                    if (parentActivity.presentFragment(chatActivity, true, false)) {
                        chatActivity.showFieldPanelForForward(true, fmessages);
                    } else {
                        fragment1.finishFragment();
                    }
                }
            });
            parentActivity.presentFragment(fragment);
            dismiss();
        } else if (id == 2) {
            try {
                File f = null;
                boolean isVideo = false;

                if (!TextUtils.isEmpty(messageObject.messageOwner.attachPath)) {
                    f = new File(messageObject.messageOwner.attachPath);
                    if (!f.exists()) {
                        f = null;
                    }
                }
                if (f == null) {
                    f = FileLoader.getPathToMessage(messageObject.messageOwner);
                }

                if (f.exists()) {
                    Intent intent = new Intent(Intent.ACTION_SEND);
                    if (messageObject != null) {
                        intent.setType(messageObject.getMimeType());
                    } else {
                        intent.setType("audio/mp3");
                    }
                    if (Build.VERSION.SDK_INT >= 24) {
                        try {
                            intent.putExtra(Intent.EXTRA_STREAM, FileProvider.getUriForFile(ApplicationLoader.applicationContext, BuildConfig.APPLICATION_ID + ".provider", f));
                            intent.setFlags(Intent.FLAG_GRANT_READ_URI_PERMISSION);
                        } catch (Exception ignore) {
                            intent.putExtra(Intent.EXTRA_STREAM, Uri.fromFile(f));
                        }
                    } else {
                        intent.putExtra(Intent.EXTRA_STREAM, Uri.fromFile(f));
                    }

                    parentActivity.startActivityForResult(Intent.createChooser(intent, LocaleController.getString("ShareFile", R.string.ShareFile)), 500);
                } else {
                    AlertDialog.Builder builder = new AlertDialog.Builder(parentActivity);
                    builder.setTitle(LocaleController.getString("AppName", R.string.AppName));
                    builder.setPositiveButton(LocaleController.getString("OK", R.string.OK), null);
                    builder.setMessage(LocaleController.getString("PleaseDownload", R.string.PleaseDownload));
                    builder.show();
                }
            } catch (Exception e) {
                FileLog.e(e);
            }
        } else if (id == 4) {
            if (UserConfig.selectedAccount != currentAccount) {
                parentActivity.switchToAccount(currentAccount, true);
            }
            
            Bundle args = new Bundle();
            long did = messageObject.getDialogId();
            int lower_part = (int) did;
            int high_id = (int) (did >> 32);
            if (lower_part != 0) {
                if (lower_part > 0) {
                    args.putInt("user_id", lower_part);
                } else if (lower_part < 0) {
                    TLRPC.Chat chat = MessagesController.getInstance(currentAccount).getChat(-lower_part);
                    if (chat != null && chat.migrated_to != null) {
                        args.putInt("migrated_to", lower_part);
                        lower_part = -chat.migrated_to.channel_id;
                    }
                    args.putInt("chat_id", -lower_part);
                }
            } else {
                args.putInt("enc_id", high_id);
            }
            args.putInt("message_id", messageObject.getId());
            NotificationCenter.getInstance(currentAccount).postNotificationName(NotificationCenter.closeChats);
            parentActivity.presentFragment(new ChatActivity(args), false, false);
            dismiss();
        } else if (id == 5) {
            if (Build.VERSION.SDK_INT >= 23 && parentActivity.checkSelfPermission(Manifest.permission.WRITE_EXTERNAL_STORAGE) != PackageManager.PERMISSION_GRANTED) {
                parentActivity.requestPermissions(new String[]{Manifest.permission.WRITE_EXTERNAL_STORAGE}, 4);
                return;
            }
            String fileName = FileLoader.getDocumentFileName(messageObject.getDocument());
            if (TextUtils.isEmpty(fileName)) {
                fileName = messageObject.getFileName();
            }
            String path = messageObject.messageOwner.attachPath;
            if (path != null && path.length() > 0) {
                File temp = new File(path);
                if (!temp.exists()) {
                    path = null;
                }
            }
            if (path == null || path.length() == 0) {
                path = FileLoader.getPathToMessage(messageObject.messageOwner).toString();
            }
            MediaController.saveFile(path, parentActivity, 3, fileName, messageObject.getDocument() != null ? messageObject.getDocument().mime_type : "");
        }
    }

    private void showAlbumCover(boolean show, boolean animated) {
        if (show) {
            if (blurredView.getVisibility() == View.VISIBLE || blurredAnimationInProgress) {
                return;
            }
            blurredView.setTag(1);
            bigAlbumConver.setImageBitmap(placeholderImageView.imageReceiver.getBitmap());
            blurredAnimationInProgress = true;
            BaseFragment fragment = parentActivity.getActionBarLayout().fragmentsStack.get(parentActivity.getActionBarLayout().fragmentsStack.size() - 1);
            View fragmentView = fragment.getFragmentView();
            int w = (int) (fragmentView.getMeasuredWidth() / 6.0f);
            int h = (int) (fragmentView.getMeasuredHeight() / 6.0f);
            Bitmap bitmap = Bitmap.createBitmap(w, h, Bitmap.Config.ARGB_8888);
            Canvas canvas = new Canvas(bitmap);
            canvas.scale(1.0f / 6.0f, 1.0f / 6.0f);
            fragmentView.draw(canvas);
            canvas.translate(containerView.getLeft() - getLeftInset(), 0);
            containerView.draw(canvas);
            Utilities.stackBlurBitmap(bitmap, Math.max(7, Math.max(w, h) / 180));
            blurredView.setBackground(new BitmapDrawable(bitmap));
            blurredView.setVisibility(View.VISIBLE);
            blurredView.animate().alpha(1.0f).setDuration(180).setListener(new AnimatorListenerAdapter() {
                @Override
                public void onAnimationEnd(Animator animation) {
                    blurredAnimationInProgress = false;
                }
            }).start();
        } else {
            if (blurredView.getVisibility() != View.VISIBLE) {
                return;
            }
            blurredView.setTag(null);
            if (animated) {
                blurredAnimationInProgress = true;
                blurredView.animate().alpha(0.0f).setDuration(180).setListener(new AnimatorListenerAdapter() {
                    @Override
                    public void onAnimationEnd(Animator animation) {
                        blurredView.setVisibility(View.INVISIBLE);
                        bigAlbumConver.setImageBitmap(null);
                        blurredAnimationInProgress = false;
                    }
                }).start();
            } else {
                blurredView.setAlpha(0.0f);
                blurredView.setVisibility(View.INVISIBLE);
                bigAlbumConver.setImageBitmap(null);
            }
        }
    }

    @Override
    public void didReceivedNotification(int id, int account, Object... args) {
        if (id == NotificationCenter.messagePlayingDidStart || id == NotificationCenter.messagePlayingPlayStateChanged || id == NotificationCenter.messagePlayingDidReset) {
            updateTitle(id == NotificationCenter.messagePlayingDidReset && (Boolean) args[1]);
            if (id == NotificationCenter.messagePlayingDidReset || id == NotificationCenter.messagePlayingPlayStateChanged) {
                int count = listView.getChildCount();
                for (int a = 0; a < count; a++) {
                    View view = listView.getChildAt(a);
                    if (view instanceof AudioPlayerCell) {
                        AudioPlayerCell cell = (AudioPlayerCell) view;
                        MessageObject messageObject = cell.getMessageObject();
                        if (messageObject != null && (messageObject.isVoice() || messageObject.isMusic())) {
                            cell.updateButtonState(false, true);
                        }
                    }
                }
            } else if (id == NotificationCenter.messagePlayingDidStart) {
                MessageObject messageObject = (MessageObject) args[0];
                if (messageObject.eventId != 0) {
                    return;
                }
                int count = listView.getChildCount();
                for (int a = 0; a < count; a++) {
                    View view = listView.getChildAt(a);
                    if (view instanceof AudioPlayerCell) {
                        AudioPlayerCell cell = (AudioPlayerCell) view;
                        MessageObject messageObject1 = cell.getMessageObject();
                        if (messageObject1 != null && (messageObject1.isVoice() || messageObject1.isMusic())) {
                            cell.updateButtonState(false, true);
                        }
                    }
                }
            }
        } else if (id == NotificationCenter.messagePlayingProgressDidChanged) {
            MessageObject messageObject = MediaController.getInstance().getPlayingMessageObject();
            if (messageObject != null && messageObject.isMusic()) {
                updateProgress(messageObject);
            }
        } else if (id == NotificationCenter.musicDidLoad) {
            playlist = MediaController.getInstance().getPlaylist();
            listAdapter.notifyDataSetChanged();
        } else if (id == NotificationCenter.moreMusicDidLoad) {
            playlist = MediaController.getInstance().getPlaylist();
            listAdapter.notifyDataSetChanged();
            if (SharedConfig.playOrderReversed) {
                listView.stopScroll();
                int addedCount = (Integer) args[0];
                int firstVisibleItem = layoutManager.findFirstVisibleItemPosition();
                int position = layoutManager.findLastVisibleItemPosition();
                if (position != RecyclerView.NO_POSITION) {
                    View firstVisView = layoutManager.findViewByPosition(position);
                    int offset = firstVisView == null ? 0 : firstVisView.getTop();
                    layoutManager.scrollToPositionWithOffset(position + addedCount, offset);
                }
            }
        } else if (id == NotificationCenter.fileDidLoad) {
            String name = (String) args[0];
            if (name.equals(currentFile)) {
                updateTitle(false);
                currentAudioFinishedLoading = true;
            }
        } else if (id == NotificationCenter.FileLoadProgressChanged) {
            String name = (String) args[0];
            if (name.equals(currentFile)) {
                MessageObject messageObject = MediaController.getInstance().getPlayingMessageObject();
                if (messageObject == null) {
                    return;
                }
                Long loadedSize = (Long) args[1];
                Long totalSize = (Long) args[2];
                float bufferedProgress;
                if (currentAudioFinishedLoading) {
                    bufferedProgress = 1.0f;
                } else {
                    long newTime = SystemClock.elapsedRealtime();
                    if (Math.abs(newTime - lastBufferedPositionCheck) >= 500) {
                        bufferedProgress = MediaController.getInstance().isStreamingCurrentAudio() ? FileLoader.getInstance(currentAccount).getBufferedProgressFromPosition(messageObject.audioProgress, currentFile) : 1.0f;
                        lastBufferedPositionCheck = newTime;
                    } else {
                        bufferedProgress = -1;
                    }
                }
                if (bufferedProgress != -1) {
                    seekBarView.setBufferedProgress(bufferedProgress);
                }
            }
        }
    }

    @Override
    protected boolean canDismissWithSwipe() {
        return false;
    }

    private void updateLayout() {
        if (listView.getChildCount() <= 0) {
            listView.setTopGlowOffset(scrollOffsetY = listView.getPaddingTop());
            containerView.invalidate();
            return;
        }
        View child = listView.getChildAt(0);
        RecyclerListView.Holder holder = (RecyclerListView.Holder) listView.findContainingViewHolder(child);
        int top = child.getTop();
        int newOffset = AndroidUtilities.dp(7);
        if (top >= AndroidUtilities.dp(7) && holder != null && holder.getAdapterPosition() == 0) {
            newOffset = top;
        }
        boolean show = newOffset <= AndroidUtilities.dp(12);
        if (show && actionBar.getTag() == null || !show && actionBar.getTag() != null) {
            actionBar.setTag(show ? 1 : null);
            if (actionBarAnimation != null) {
                actionBarAnimation.cancel();
                actionBarAnimation = null;
            }
            actionBarAnimation = new AnimatorSet();
            actionBarAnimation.setDuration(180);
            actionBarAnimation.playTogether(
                    ObjectAnimator.ofFloat(actionBar, View.ALPHA, show ? 1.0f : 0.0f),
                    ObjectAnimator.ofFloat(actionBarShadow, View.ALPHA, show ? 1.0f : 0.0f));
            actionBarAnimation.addListener(new AnimatorListenerAdapter() {
                @Override
                public void onAnimationEnd(Animator animation) {

                }

                @Override
                public void onAnimationCancel(Animator animation) {
                    actionBarAnimation = null;
                }
            });
            actionBarAnimation.start();
        }
        FrameLayout.LayoutParams layoutParams = (FrameLayout.LayoutParams) listView.getLayoutParams();
        newOffset += layoutParams.topMargin - AndroidUtilities.dp(11);
        if (scrollOffsetY != newOffset) {
            listView.setTopGlowOffset((scrollOffsetY = newOffset) - layoutParams.topMargin);
            containerView.invalidate();
        }
    }

    @Override
    public void dismiss() {
        super.dismiss();
        NotificationCenter.getInstance(currentAccount).removeObserver(this, NotificationCenter.messagePlayingDidReset);
        NotificationCenter.getInstance(currentAccount).removeObserver(this, NotificationCenter.messagePlayingPlayStateChanged);
        NotificationCenter.getInstance(currentAccount).removeObserver(this, NotificationCenter.messagePlayingDidStart);
        NotificationCenter.getInstance(currentAccount).removeObserver(this, NotificationCenter.messagePlayingProgressDidChanged);
        NotificationCenter.getInstance(currentAccount).removeObserver(this, NotificationCenter.fileDidLoad);
        NotificationCenter.getInstance(currentAccount).removeObserver(this, NotificationCenter.FileLoadProgressChanged);
        NotificationCenter.getInstance(currentAccount).removeObserver(this, NotificationCenter.musicDidLoad);
        NotificationCenter.getInstance(currentAccount).removeObserver(this, NotificationCenter.moreMusicDidLoad);
        DownloadController.getInstance(currentAccount).removeLoadingFileObserver(this);
    }

    @Override
    public void onBackPressed() {
        if (actionBar != null && actionBar.isSearchFieldVisible()) {
            actionBar.closeSearchField();
            return;
        }
        if (blurredView.getTag() != null) {
            showAlbumCover(false, true);
            return;
        }
        super.onBackPressed();
    }

    @Override
    public void onFailedDownload(String fileName, boolean canceled) {

    }

    @Override
    public void onSuccessDownload(String fileName) {

    }

    @Override
    public void onProgressDownload(String fileName, long downloadedSize, long totalSize) {
        progressView.setProgress(Math.min(1f, downloadedSize / (float) totalSize), true);
    }

    @Override
    public void onProgressUpload(String fileName, long uploadedSize, long totalSize, boolean isEncrypted) {

    }

    @Override
    public int getObserverTag() {
        return TAG;
    }

<<<<<<< HEAD
    private void updateShuffleButton() {
        if (SharedConfig.shuffleMusic) {
            Drawable drawable = getContext().getResources().getDrawable(R.drawable.pl_shuffle).mutate();
            drawable.setColorFilter(new PorterDuffColorFilter(Theme.getColor(Theme.key_player_buttonActive), PorterDuff.Mode.SRC_IN));
            shuffleButton.setIcon(drawable);
            shuffleButton.setContentDescription(LocaleController.getString("Shuffle", R.string.Shuffle));
        } else {
            Drawable drawable = getContext().getResources().getDrawable(R.drawable.music_reverse).mutate();
            if (SharedConfig.playOrderReversed) {
                drawable.setColorFilter(new PorterDuffColorFilter(Theme.getColor(Theme.key_player_buttonActive), PorterDuff.Mode.SRC_IN));
            } else {
                drawable.setColorFilter(new PorterDuffColorFilter(Theme.getColor(Theme.key_player_button), PorterDuff.Mode.SRC_IN));
            }
            shuffleButton.setIcon(drawable);
            shuffleButton.setContentDescription(LocaleController.getString("ReverseOrder", R.string.ReverseOrder));
        }

        playOrderButtons[0].setColorFilter(new PorterDuffColorFilter(Theme.getColor(SharedConfig.playOrderReversed ? Theme.key_player_buttonActive : Theme.key_player_button), PorterDuff.Mode.SRC_IN));
        playOrderButtons[1].setColorFilter(new PorterDuffColorFilter(Theme.getColor(SharedConfig.shuffleMusic ? Theme.key_player_buttonActive : Theme.key_player_button), PorterDuff.Mode.SRC_IN));
    }

    private void updateRepeatButton() {
        int mode = SharedConfig.repeatMode;
        if (mode == 0) {
            repeatButton.setImageResource(R.drawable.pl_repeat);
            repeatButton.setTag(Theme.key_player_button);
            repeatButton.setColorFilter(new PorterDuffColorFilter(Theme.getColor(Theme.key_player_button), PorterDuff.Mode.SRC_IN));
            repeatButton.setContentDescription(LocaleController.getString("AccDescrRepeatOff", R.string.AccDescrRepeatOff));
        } else if (mode == 1) {
            repeatButton.setImageResource(R.drawable.pl_repeat);
            repeatButton.setTag(Theme.key_player_buttonActive);
            repeatButton.setColorFilter(new PorterDuffColorFilter(Theme.getColor(Theme.key_player_buttonActive), PorterDuff.Mode.SRC_IN));
            repeatButton.setContentDescription(LocaleController.getString("AccDescrRepeatList", R.string.AccDescrRepeatList));
=======
    private void updateRepeatButton() {
        int mode = SharedConfig.repeatMode;
        if (mode == 0 || mode == 1) {
            if (SharedConfig.shuffleMusic) {
                if (mode == 0) {
                    repeatButton.setIcon(R.drawable.player_new_shuffle);
                } else {
                    repeatButton.setIcon(R.drawable.player_new_repeat_shuffle);
                }
            } else if (SharedConfig.playOrderReversed) {
                if (mode == 0) {
                    repeatButton.setIcon(R.drawable.player_new_order);
                } else {
                    repeatButton.setIcon(R.drawable.player_new_repeat_reverse);
                }
            } else {
                repeatButton.setIcon(R.drawable.player_new_repeatall);
            }
            if (mode == 0 && !SharedConfig.shuffleMusic && !SharedConfig.playOrderReversed) {
                repeatButton.setTag(Theme.key_player_button);
                repeatButton.setIconColor(Theme.getColor(Theme.key_player_button));
                Theme.setSelectorDrawableColor(repeatButton.getBackground(), Theme.getColor(Theme.key_listSelector), true);
                repeatButton.setContentDescription(LocaleController.getString("AccDescrRepeatOff", R.string.AccDescrRepeatOff));
            } else {
                repeatButton.setTag(Theme.key_player_buttonActive);
                repeatButton.setIconColor(Theme.getColor(Theme.key_player_buttonActive));
                Theme.setSelectorDrawableColor(repeatButton.getBackground(), Theme.getColor(Theme.key_player_buttonActive) & 0x19ffffff, true);
                if (mode == 0) {
                    if (SharedConfig.shuffleMusic) {
                        repeatButton.setContentDescription(LocaleController.getString("ShuffleList", R.string.ShuffleList));
                    } else {
                        repeatButton.setContentDescription(LocaleController.getString("ReverseOrder", R.string.ReverseOrder));
                    }
                } else {
                    repeatButton.setContentDescription(LocaleController.getString("AccDescrRepeatList", R.string.AccDescrRepeatList));
                }
            }
>>>>>>> 32071036
        } else if (mode == 2) {
            repeatButton.setIcon(R.drawable.player_new_repeatone);
            repeatButton.setTag(Theme.key_player_buttonActive);
<<<<<<< HEAD
            repeatButton.setColorFilter(new PorterDuffColorFilter(Theme.getColor(Theme.key_player_buttonActive), PorterDuff.Mode.SRC_IN));
=======
            repeatButton.setIconColor(Theme.getColor(Theme.key_player_buttonActive));
            Theme.setSelectorDrawableColor(repeatButton.getBackground(), Theme.getColor(Theme.key_player_buttonActive) & 0x19ffffff, true);
>>>>>>> 32071036
            repeatButton.setContentDescription(LocaleController.getString("AccDescrRepeatOne", R.string.AccDescrRepeatOne));
        }
    }

    private void updateProgress(MessageObject messageObject) {
        if (seekBarView != null) {
            int newTime;
            if (seekBarView.isDragging()) {
                newTime = (int) (messageObject.getDuration() * seekBarView.getProgress());
            } else {
                seekBarView.setProgress(messageObject.audioProgress);

                float bufferedProgress;
                if (currentAudioFinishedLoading) {
                    bufferedProgress = 1.0f;
                } else {
                    long time = SystemClock.elapsedRealtime();
                    if (Math.abs(time - lastBufferedPositionCheck) >= 500) {
                        bufferedProgress = MediaController.getInstance().isStreamingCurrentAudio() ? FileLoader.getInstance(currentAccount).getBufferedProgressFromPosition(messageObject.audioProgress, currentFile) : 1.0f;
                        lastBufferedPositionCheck = time;
                    } else {
                        bufferedProgress = -1;
                    }
                }
                if (bufferedProgress != -1) {
                    seekBarView.setBufferedProgress(bufferedProgress);
                }
                newTime = messageObject.audioProgressSec;
            }
            if (lastTime != newTime) {
                lastTime = newTime;
                timeTextView.setText(AndroidUtilities.formatShortDuration(newTime));
            }
        }
    }

    private void checkIfMusicDownloaded(MessageObject messageObject) {
        File cacheFile = null;
        if (messageObject.messageOwner.attachPath != null && messageObject.messageOwner.attachPath.length() > 0) {
            cacheFile = new File(messageObject.messageOwner.attachPath);
            if (!cacheFile.exists()) {
                cacheFile = null;
            }
        }
        if (cacheFile == null) {
            cacheFile = FileLoader.getPathToMessage(messageObject.messageOwner);
        }
        boolean canStream = SharedConfig.streamMedia && (int) messageObject.getDialogId() != 0 && messageObject.isMusic();
        if (!cacheFile.exists() && !canStream) {
            String fileName = messageObject.getFileName();
            DownloadController.getInstance(currentAccount).addLoadingFileObserver(fileName, this);
            Float progress = ImageLoader.getInstance().getFileProgress(fileName);
            progressView.setProgress(progress != null ? progress : 0, false);
            progressView.setVisibility(View.VISIBLE);
            seekBarView.setVisibility(View.INVISIBLE);
            playButton.setEnabled(false);
        } else {
            DownloadController.getInstance(currentAccount).removeLoadingFileObserver(this);
            progressView.setVisibility(View.INVISIBLE);
            seekBarView.setVisibility(View.VISIBLE);
            playButton.setEnabled(true);
        }
    }

    private void updateTitle(boolean shutdown) {
        MessageObject messageObject = MediaController.getInstance().getPlayingMessageObject();
        if (messageObject == null && shutdown || messageObject != null && !messageObject.isMusic()) {
            dismiss();
        } else {
            if (messageObject == null) {
                return;
            }
            if (messageObject.eventId != 0 || messageObject.getId() <= -2000000000) {
                optionsButton.setVisibility(View.INVISIBLE);
            } else {
                optionsButton.setVisibility(View.VISIBLE);
            }
            checkIfMusicDownloaded(messageObject);
            updateProgress(messageObject);

            if (MediaController.getInstance().isMessagePaused()) {
                playButton.setImageResource(R.drawable.player_new_play);
                playButton.setContentDescription(LocaleController.getString("AccActionPlay", R.string.AccActionPlay));
            } else {
                playButton.setImageResource(R.drawable.player_new_pause);
                playButton.setContentDescription(LocaleController.getString("AccActionPause", R.string.AccActionPause));
            }
            String title = messageObject.getMusicTitle();
            String author = messageObject.getMusicAuthor();
            titleTextView.setText(title);
            authorTextView.setText(author);

            String loadTitle = author + " " + title;
            AudioInfo audioInfo = MediaController.getInstance().getAudioInfo();
            if (audioInfo != null && audioInfo.getCover() != null) {
                placeholderImageView.setImageBitmap(audioInfo.getCover());
                currentFile = null;
                currentAudioFinishedLoading = true;
            } else {
                TLRPC.Document document = messageObject.getDocument();
                currentFile = FileLoader.getAttachFileName(document);
                currentAudioFinishedLoading = false;
                TLRPC.PhotoSize thumb = document != null ? FileLoader.getClosestPhotoSizeWithSize(document.thumbs, 240) : null;
                if (!(thumb instanceof TLRPC.TL_photoSize)) {
                    thumb = null;
                }
                String artworkUrl = messageObject.getArtworkUrl(false);
                if (!TextUtils.isEmpty(artworkUrl)) {
                    if (thumb != null) {
                        placeholderImageView.setImage(ImageLocation.getForPath(artworkUrl), null, ImageLocation.getForDocument(thumb, document), null, null, 0, 1, messageObject);
                    } else {
                        placeholderImageView.setImage(artworkUrl, null, null);
                    }
                } else if (thumb != null) {
                    placeholderImageView.setImage(null, null, ImageLocation.getForDocument(thumb, document), null, null, 0, 1, messageObject);
                } else {
                    placeholderImageView.setImageDrawable(null);
                }
                placeholderImageView.invalidate();
            }

            int duration = lastDuration = messageObject.getDuration();

            if (durationTextView != null) {
                durationTextView.setText(duration != 0 ? AndroidUtilities.formatShortDuration(duration) : "-:--");
            }

            if (duration > 60 * 20) {
                playbackSpeedButton.setVisibility(View.VISIBLE);
            } else {
                playbackSpeedButton.setVisibility(View.GONE);
            }
        }
    }

    private class ListAdapter extends RecyclerListView.SelectionAdapter {

        private Context context;
        private ArrayList<MessageObject> searchResult = new ArrayList<>();
        private Runnable searchRunnable;

        public ListAdapter(Context context) {
            this.context = context;
        }

        @Override
        public void notifyDataSetChanged() {
            super.notifyDataSetChanged();
            if (playlist.size() > 1) {
                playerLayout.setBackgroundColor(Theme.getColor(Theme.key_player_background));
                playerShadow.setVisibility(View.VISIBLE);
                listView.setPadding(0, listView.getPaddingTop(), 0, AndroidUtilities.dp(179));
            } else {
                playerLayout.setBackground(null);
                playerShadow.setVisibility(View.INVISIBLE);
                listView.setPadding(0, listView.getPaddingTop(), 0, 0);
            }
            updateEmptyView();
        }

        @Override
        public int getItemCount() {
            if (searchWas) {
                return searchResult.size();
            }
            return playlist.size() > 1 ? playlist.size() : 0;
        }

        @Override
        public boolean isEnabled(RecyclerView.ViewHolder holder) {
            return true;
        }

        @Override
        public RecyclerView.ViewHolder onCreateViewHolder(ViewGroup parent, int viewType) {
            View view = new AudioPlayerCell(context);
            return new RecyclerListView.Holder(view);
        }

        @Override
        public void onBindViewHolder(RecyclerView.ViewHolder holder, int position) {
            AudioPlayerCell cell = (AudioPlayerCell) holder.itemView;
            if (searchWas) {
                cell.setMessageObject(searchResult.get(position));
            } else {
                if (SharedConfig.playOrderReversed) {
                    cell.setMessageObject(playlist.get(position));
                } else {
                    cell.setMessageObject(playlist.get(playlist.size() - position - 1));
                }
            }
        }

        @Override
        public int getItemViewType(int i) {
            return 0;
        }

        public void search(final String query) {
            if (searchRunnable != null) {
                Utilities.searchQueue.cancelRunnable(searchRunnable);
                searchRunnable = null;
            }
            if (query == null) {
                searchResult.clear();
                notifyDataSetChanged();
            } else {
                Utilities.searchQueue.postRunnable(searchRunnable = () -> {
                    searchRunnable = null;
                    processSearch(query);
                }, 300);
            }
        }

        private void processSearch(final String query) {
            AndroidUtilities.runOnUIThread(() -> {
                final ArrayList<MessageObject> copy = new ArrayList<>(playlist);
                Utilities.searchQueue.postRunnable(() -> {
                    String search1 = query.trim().toLowerCase();
                    if (search1.length() == 0) {
                        updateSearchResults(new ArrayList<>(), query);
                        return;
                    }
                    String search2 = LocaleController.getInstance().getTranslitString(search1);
                    if (search1.equals(search2) || search2.length() == 0) {
                        search2 = null;
                    }
                    String[] search = new String[1 + (search2 != null ? 1 : 0)];
                    search[0] = search1;
                    if (search2 != null) {
                        search[1] = search2;
                    }

                    ArrayList<MessageObject> resultArray = new ArrayList<>();

                    for (int a = 0; a < copy.size(); a++) {
                        MessageObject messageObject = copy.get(a);
                        for (int b = 0; b < search.length; b++) {
                            String q = search[b];
                            String name = messageObject.getDocumentName();
                            if (name == null || name.length() == 0) {
                                continue;
                            }
                            name = name.toLowerCase();
                            if (name.contains(q)) {
                                resultArray.add(messageObject);
                                break;
                            }
                            TLRPC.Document document;
                            if (messageObject.type == 0) {
                                document = messageObject.messageOwner.media.webpage.document;
                            } else {
                                document = messageObject.messageOwner.media.document;
                            }
                            boolean ok = false;
                            for (int c = 0; c < document.attributes.size(); c++) {
                                TLRPC.DocumentAttribute attribute = document.attributes.get(c);
                                if (attribute instanceof TLRPC.TL_documentAttributeAudio) {
                                    if (attribute.performer != null) {
                                        ok = attribute.performer.toLowerCase().contains(q);
                                    }
                                    if (!ok && attribute.title != null) {
                                        ok = attribute.title.toLowerCase().contains(q);
                                    }
                                    break;
                                }
                            }
                            if (ok) {
                                resultArray.add(messageObject);
                                break;
                            }
                        }
                    }

                    updateSearchResults(resultArray, query);
                });
            });
        }

        private void updateSearchResults(final ArrayList<MessageObject> documents, String query) {
            AndroidUtilities.runOnUIThread(() -> {
                if (!searching) {
                    return;
                }
                searchWas = true;
                searchResult = documents;
                notifyDataSetChanged();
                layoutManager.scrollToPosition(0);
                emptySubtitleTextView.setText(AndroidUtilities.replaceTags(LocaleController.formatString("NoAudioFoundPlayerInfo", R.string.NoAudioFoundPlayerInfo, query)));
            });
        }
    }

    @Override
    public ArrayList<ThemeDescription> getThemeDescriptions() {
        ArrayList<ThemeDescription> themeDescriptions = new ArrayList<>();

        ThemeDescription.ThemeDescriptionDelegate delegate = () -> {
            EditTextBoldCursor editText = searchItem.getSearchField();
            editText.setCursorColor(Theme.getColor(Theme.key_player_actionBarTitle));

            repeatButton.setIconColor(Theme.getColor((String) repeatButton.getTag()));
            Theme.setSelectorDrawableColor(repeatButton.getBackground(), Theme.getColor(Theme.key_listSelector), true);

            optionsButton.setIconColor(Theme.getColor(Theme.key_player_button));
            Theme.setSelectorDrawableColor(optionsButton.getBackground(), Theme.getColor(Theme.key_listSelector), true);

            progressView.setBackgroundColor(Theme.getColor(Theme.key_player_progressBackground));
            progressView.setProgressColor(Theme.getColor(Theme.key_player_progress));

            updateSubMenu();
            repeatButton.redrawPopup(Theme.getColor(Theme.key_actionBarDefaultSubmenuBackground));

            optionsButton.setPopupItemsColor(Theme.getColor(Theme.key_actionBarDefaultSubmenuItem), false);
            optionsButton.setPopupItemsColor(Theme.getColor(Theme.key_actionBarDefaultSubmenuItem), true);
            optionsButton.redrawPopup(Theme.getColor(Theme.key_actionBarDefaultSubmenuBackground));
        };

        themeDescriptions.add(new ThemeDescription(actionBar, ThemeDescription.FLAG_BACKGROUND, null, null, null, null, Theme.key_player_actionBar));
        themeDescriptions.add(new ThemeDescription(actionBar, ThemeDescription.FLAG_AB_ITEMSCOLOR, null, null, null, delegate, Theme.key_player_actionBarTitle));
        themeDescriptions.add(new ThemeDescription(actionBar, ThemeDescription.FLAG_AB_TITLECOLOR, null, null, null, null, Theme.key_player_actionBarTitle));
        themeDescriptions.add(new ThemeDescription(actionBar, ThemeDescription.FLAG_AB_SUBTITLECOLOR, null, null, null, null, Theme.key_player_actionBarTitle));
        themeDescriptions.add(new ThemeDescription(actionBar, ThemeDescription.FLAG_AB_SELECTORCOLOR, null, null, null, null, Theme.key_player_actionBarSelector));
        themeDescriptions.add(new ThemeDescription(actionBar, ThemeDescription.FLAG_AB_SEARCH, null, null, null, null, Theme.key_player_actionBarTitle));
        themeDescriptions.add(new ThemeDescription(actionBar, ThemeDescription.FLAG_AB_SEARCHPLACEHOLDER, null, null, null, null, Theme.key_player_time));

        themeDescriptions.add(new ThemeDescription(listView, 0, new Class[]{AudioPlayerCell.class}, null, null, null, Theme.key_chat_inLoader));
        themeDescriptions.add(new ThemeDescription(listView, 0, new Class[]{AudioPlayerCell.class}, null, null, null, Theme.key_chat_outLoader));
        themeDescriptions.add(new ThemeDescription(listView, 0, new Class[]{AudioPlayerCell.class}, null, null, null, Theme.key_chat_inLoaderSelected));
        themeDescriptions.add(new ThemeDescription(listView, 0, new Class[]{AudioPlayerCell.class}, null, null, null, Theme.key_chat_inMediaIcon));
        themeDescriptions.add(new ThemeDescription(listView, 0, new Class[]{AudioPlayerCell.class}, null, null, null, Theme.key_chat_inMediaIconSelected));
        themeDescriptions.add(new ThemeDescription(listView, 0, new Class[]{AudioPlayerCell.class}, null, null, null, Theme.key_windowBackgroundWhiteGrayText2));
        themeDescriptions.add(new ThemeDescription(listView, 0, new Class[]{AudioPlayerCell.class}, null, null, null, Theme.key_chat_inAudioSelectedProgress));
        themeDescriptions.add(new ThemeDescription(listView, 0, new Class[]{AudioPlayerCell.class}, null, null, null, Theme.key_chat_inAudioProgress));

        themeDescriptions.add(new ThemeDescription(containerView, 0, null, null, new Drawable[]{shadowDrawable}, null, Theme.key_dialogBackground));

        themeDescriptions.add(new ThemeDescription(progressView, 0, null, null, null, null, Theme.key_player_progressBackground));
        themeDescriptions.add(new ThemeDescription(progressView, 0, null, null, null, null, Theme.key_player_progress));
        themeDescriptions.add(new ThemeDescription(seekBarView, 0, null, null, null, null, Theme.key_player_progressBackground));
        themeDescriptions.add(new ThemeDescription(seekBarView, 0, null, null, null, null, Theme.key_player_progress));
        themeDescriptions.add(new ThemeDescription(seekBarView, 0, null, null, null, null, Theme.key_player_progressCachedBackground));

        themeDescriptions.add(new ThemeDescription(playbackSpeedButton, ThemeDescription.FLAG_CHECKTAG | ThemeDescription.FLAG_IMAGECOLOR, null, null, null, null, Theme.key_inappPlayerPlayPause));
        themeDescriptions.add(new ThemeDescription(playbackSpeedButton, ThemeDescription.FLAG_CHECKTAG | ThemeDescription.FLAG_IMAGECOLOR, null, null, null, null, Theme.key_inappPlayerClose));

        themeDescriptions.add(new ThemeDescription(repeatButton, 0, null, null, null, delegate, Theme.key_player_button));
        themeDescriptions.add(new ThemeDescription(repeatButton, 0, null, null, null, delegate, Theme.key_player_buttonActive));
        themeDescriptions.add(new ThemeDescription(repeatButton, 0, null, null, null, delegate, Theme.key_listSelector));
        themeDescriptions.add(new ThemeDescription(repeatButton, 0, null, null, null, delegate, Theme.key_actionBarDefaultSubmenuItem));
        themeDescriptions.add(new ThemeDescription(repeatButton, 0, null, null, null, delegate, Theme.key_actionBarDefaultSubmenuBackground));
        themeDescriptions.add(new ThemeDescription(optionsButton, 0, null, null, null, delegate, Theme.key_player_button));
        themeDescriptions.add(new ThemeDescription(optionsButton, 0, null, null, null, delegate, Theme.key_listSelector));
        themeDescriptions.add(new ThemeDescription(optionsButton, 0, null, null, null, delegate, Theme.key_actionBarDefaultSubmenuItem));
        themeDescriptions.add(new ThemeDescription(optionsButton, 0, null, null, null, delegate, Theme.key_actionBarDefaultSubmenuBackground));

        themeDescriptions.add(new ThemeDescription(prevButton, ThemeDescription.FLAG_IMAGECOLOR, null, null, null, null, Theme.key_player_button));
        themeDescriptions.add(new ThemeDescription(prevButton, ThemeDescription.FLAG_IMAGECOLOR | ThemeDescription.FLAG_USEBACKGROUNDDRAWABLE, null, null, null, null, Theme.key_listSelector));

        themeDescriptions.add(new ThemeDescription(playButton, ThemeDescription.FLAG_IMAGECOLOR, null, null, null, null, Theme.key_player_button));
        themeDescriptions.add(new ThemeDescription(playButton, ThemeDescription.FLAG_IMAGECOLOR | ThemeDescription.FLAG_USEBACKGROUNDDRAWABLE, null, null, null, null, Theme.key_listSelector));

        themeDescriptions.add(new ThemeDescription(nextButton, ThemeDescription.FLAG_IMAGECOLOR, null, null, null, null, Theme.key_player_button));
        themeDescriptions.add(new ThemeDescription(nextButton, ThemeDescription.FLAG_IMAGECOLOR | ThemeDescription.FLAG_USEBACKGROUNDDRAWABLE, null, null, null, null, Theme.key_listSelector));

        themeDescriptions.add(new ThemeDescription(playerLayout, ThemeDescription.FLAG_BACKGROUND, null, null, null, null, Theme.key_player_background));

        themeDescriptions.add(new ThemeDescription(playerShadow, ThemeDescription.FLAG_BACKGROUND, null, null, null, null, Theme.key_dialogShadowLine));

        themeDescriptions.add(new ThemeDescription(emptyImageView, ThemeDescription.FLAG_IMAGECOLOR, null, null, null, null, Theme.key_dialogEmptyImage));
        themeDescriptions.add(new ThemeDescription(emptyTitleTextView, ThemeDescription.FLAG_IMAGECOLOR, null, null, null, null, Theme.key_dialogEmptyText));
        themeDescriptions.add(new ThemeDescription(emptySubtitleTextView, ThemeDescription.FLAG_IMAGECOLOR, null, null, null, null, Theme.key_dialogEmptyText));

        themeDescriptions.add(new ThemeDescription(listView, ThemeDescription.FLAG_LISTGLOWCOLOR, null, null, null, null, Theme.key_dialogScrollGlow));

        themeDescriptions.add(new ThemeDescription(listView, ThemeDescription.FLAG_SELECTOR, null, null, null, null, Theme.key_listSelector));
        themeDescriptions.add(new ThemeDescription(listView, 0, new Class[]{View.class}, Theme.dividerPaint, null, null, Theme.key_divider));

        themeDescriptions.add(new ThemeDescription(progressView, ThemeDescription.FLAG_TEXTCOLOR, null, null, null, null, Theme.key_emptyListPlaceholder));
        themeDescriptions.add(new ThemeDescription(progressView, ThemeDescription.FLAG_PROGRESSBAR, null, null, null, null, Theme.key_progressCircle));

        themeDescriptions.add(new ThemeDescription(durationTextView, ThemeDescription.FLAG_TEXTCOLOR, null, null, null, null, Theme.key_player_time));
        themeDescriptions.add(new ThemeDescription(timeTextView, ThemeDescription.FLAG_TEXTCOLOR, null, null, null, null, Theme.key_player_time));
        themeDescriptions.add(new ThemeDescription(titleTextView, ThemeDescription.FLAG_TEXTCOLOR, null, null, null, null, Theme.key_player_actionBarTitle));
        themeDescriptions.add(new ThemeDescription(authorTextView, ThemeDescription.FLAG_TEXTCOLOR, null, null, null, null, Theme.key_player_time));

        themeDescriptions.add(new ThemeDescription(containerView, 0, null, null, null, null, Theme.key_sheet_scrollUp));

        return themeDescriptions;
    }
}<|MERGE_RESOLUTION|>--- conflicted
+++ resolved
@@ -162,11 +162,6 @@
         }
 
         parentActivity = (LaunchActivity) context;
-<<<<<<< HEAD
-        noCoverDrawable = context.getResources().getDrawable(R.drawable.nocover).mutate();
-        noCoverDrawable.setColorFilter(new PorterDuffColorFilter(Theme.getColor(Theme.key_player_placeholder), PorterDuff.Mode.SRC_IN));
-=======
->>>>>>> 32071036
 
         TAG = DownloadController.getInstance(currentAccount).generateObserverTag();
         NotificationCenter.getInstance(currentAccount).addObserver(this, NotificationCenter.messagePlayingDidReset);
@@ -176,14 +171,7 @@
         NotificationCenter.getInstance(currentAccount).addObserver(this, NotificationCenter.fileDidLoad);
         NotificationCenter.getInstance(currentAccount).addObserver(this, NotificationCenter.FileLoadProgressChanged);
         NotificationCenter.getInstance(currentAccount).addObserver(this, NotificationCenter.musicDidLoad);
-<<<<<<< HEAD
-
-        shadowDrawable = context.getResources().getDrawable(R.drawable.sheet_shadow).mutate();
-        shadowDrawable.setColorFilter(new PorterDuffColorFilter(Theme.getColor(Theme.key_player_background), PorterDuff.Mode.SRC_IN));
-        paint.setColor(Theme.getColor(Theme.key_player_placeholderBackground));
-=======
         NotificationCenter.getInstance(currentAccount).addObserver(this, NotificationCenter.moreMusicDidLoad);
->>>>>>> 32071036
 
         containerView = new FrameLayout(context) {
 
@@ -389,17 +377,6 @@
         }
 
         ActionBarMenu menu = actionBar.createMenu();
-<<<<<<< HEAD
-        menuItem = menu.addItem(0, R.drawable.ic_ab_other);
-        menuItem.addSubItem(1, R.drawable.msg_forward, LocaleController.getString("Forward", R.string.Forward));
-        menuItem.addSubItem(2, R.drawable.baseline_share_24, LocaleController.getString("ShareFile", R.string.ShareFile));
-        menuItem.addSubItem(4, R.drawable.msg_message, LocaleController.getString("ShowInChat", R.string.ShowInChat));
-        menuItem.setContentDescription(LocaleController.getString("AccDescrMoreOptions", R.string.AccDescrMoreOptions));
-        menuItem.setTranslationX(AndroidUtilities.dp(48));
-        menuItem.setAlpha(0.0f);
-
-=======
->>>>>>> 32071036
         searchItem = menu.addItem(0, R.drawable.ic_ab_search).setIsSearchField(true).setActionBarMenuItemSearchListener(new ActionBarMenuItem.ActionBarMenuItemSearchListener() {
             @Override
             public void onSearchCollapse() {
@@ -455,7 +432,7 @@
 
         playerShadow = new View(context);
         playerShadow.setBackgroundColor(Theme.getColor(Theme.key_dialogShadowLine));
-        
+
         playerLayout = new FrameLayout(context) {
             @Override
             protected void onLayout(boolean changed, int left, int top, int right, int bottom) {
@@ -508,23 +485,7 @@
         authorTextView.setTextSize(TypedValue.COMPLEX_UNIT_DIP, 13);
         authorTextView.setEllipsize(TextUtils.TruncateAt.END);
         authorTextView.setSingleLine(true);
-<<<<<<< HEAD
-        playerLayout.addView(authorTextView, LayoutHelper.createFrame(LayoutHelper.MATCH_PARENT, LayoutHelper.WRAP_CONTENT, Gravity.TOP | Gravity.LEFT, 72, 40, 60, 0));
-
-        optionsButton = new ActionBarMenuItem(context, null, 0, Theme.getColor(Theme.key_player_actionBarItems));
-        optionsButton.setLongClickEnabled(false);
-        optionsButton.setIcon(R.drawable.ic_ab_other);
-        optionsButton.setAdditionalYOffset(-AndroidUtilities.dp(120));
-        playerLayout.addView(optionsButton, LayoutHelper.createFrame(40, 40, Gravity.TOP | Gravity.RIGHT, 0, 19, 10, 0));
-        optionsButton.addSubItem(1, R.drawable.msg_forward, LocaleController.getString("Forward", R.string.Forward));
-        optionsButton.addSubItem(2, R.drawable.baseline_share_24, LocaleController.getString("ShareFile", R.string.ShareFile));
-        optionsButton.addSubItem(4, R.drawable.msg_message, LocaleController.getString("ShowInChat", R.string.ShowInChat));
-        optionsButton.setOnClickListener(v -> optionsButton.toggleSubMenu());
-        optionsButton.setDelegate(this::onSubItemClick);
-        optionsButton.setContentDescription(LocaleController.getString("AccDescrMoreOptions", R.string.AccDescrMoreOptions));
-=======
         playerLayout.addView(authorTextView, LayoutHelper.createFrame(LayoutHelper.MATCH_PARENT, LayoutHelper.WRAP_CONTENT, Gravity.TOP | Gravity.LEFT, 20, 47, 72, 0));
->>>>>>> 32071036
 
         seekBarView = new SeekBarView(context);
         seekBarView.setDelegate(new SeekBarView.SeekBarViewDelegate() {
@@ -955,17 +916,11 @@
     private void updatePlaybackButton() {
         float currentPlaybackSpeed = MediaController.getInstance().getPlaybackSpeed(true);
         if (currentPlaybackSpeed > 1) {
-<<<<<<< HEAD
+            playbackSpeedButton.setTag(Theme.key_inappPlayerPlayPause);
             playbackSpeedButton.setColorFilter(new PorterDuffColorFilter(Theme.getColor(Theme.key_inappPlayerPlayPause), PorterDuff.Mode.SRC_IN));
         } else {
+            playbackSpeedButton.setTag(Theme.key_inappPlayerClose);
             playbackSpeedButton.setColorFilter(new PorterDuffColorFilter(Theme.getColor(Theme.key_inappPlayerClose), PorterDuff.Mode.SRC_IN));
-=======
-            playbackSpeedButton.setTag(Theme.key_inappPlayerPlayPause);
-            playbackSpeedButton.setColorFilter(new PorterDuffColorFilter(Theme.getColor(Theme.key_inappPlayerPlayPause), PorterDuff.Mode.MULTIPLY));
-        } else {
-            playbackSpeedButton.setTag(Theme.key_inappPlayerClose);
-            playbackSpeedButton.setColorFilter(new PorterDuffColorFilter(Theme.getColor(Theme.key_inappPlayerClose), PorterDuff.Mode.MULTIPLY));
->>>>>>> 32071036
         }
     }
 
@@ -1356,41 +1311,6 @@
         return TAG;
     }
 
-<<<<<<< HEAD
-    private void updateShuffleButton() {
-        if (SharedConfig.shuffleMusic) {
-            Drawable drawable = getContext().getResources().getDrawable(R.drawable.pl_shuffle).mutate();
-            drawable.setColorFilter(new PorterDuffColorFilter(Theme.getColor(Theme.key_player_buttonActive), PorterDuff.Mode.SRC_IN));
-            shuffleButton.setIcon(drawable);
-            shuffleButton.setContentDescription(LocaleController.getString("Shuffle", R.string.Shuffle));
-        } else {
-            Drawable drawable = getContext().getResources().getDrawable(R.drawable.music_reverse).mutate();
-            if (SharedConfig.playOrderReversed) {
-                drawable.setColorFilter(new PorterDuffColorFilter(Theme.getColor(Theme.key_player_buttonActive), PorterDuff.Mode.SRC_IN));
-            } else {
-                drawable.setColorFilter(new PorterDuffColorFilter(Theme.getColor(Theme.key_player_button), PorterDuff.Mode.SRC_IN));
-            }
-            shuffleButton.setIcon(drawable);
-            shuffleButton.setContentDescription(LocaleController.getString("ReverseOrder", R.string.ReverseOrder));
-        }
-
-        playOrderButtons[0].setColorFilter(new PorterDuffColorFilter(Theme.getColor(SharedConfig.playOrderReversed ? Theme.key_player_buttonActive : Theme.key_player_button), PorterDuff.Mode.SRC_IN));
-        playOrderButtons[1].setColorFilter(new PorterDuffColorFilter(Theme.getColor(SharedConfig.shuffleMusic ? Theme.key_player_buttonActive : Theme.key_player_button), PorterDuff.Mode.SRC_IN));
-    }
-
-    private void updateRepeatButton() {
-        int mode = SharedConfig.repeatMode;
-        if (mode == 0) {
-            repeatButton.setImageResource(R.drawable.pl_repeat);
-            repeatButton.setTag(Theme.key_player_button);
-            repeatButton.setColorFilter(new PorterDuffColorFilter(Theme.getColor(Theme.key_player_button), PorterDuff.Mode.SRC_IN));
-            repeatButton.setContentDescription(LocaleController.getString("AccDescrRepeatOff", R.string.AccDescrRepeatOff));
-        } else if (mode == 1) {
-            repeatButton.setImageResource(R.drawable.pl_repeat);
-            repeatButton.setTag(Theme.key_player_buttonActive);
-            repeatButton.setColorFilter(new PorterDuffColorFilter(Theme.getColor(Theme.key_player_buttonActive), PorterDuff.Mode.SRC_IN));
-            repeatButton.setContentDescription(LocaleController.getString("AccDescrRepeatList", R.string.AccDescrRepeatList));
-=======
     private void updateRepeatButton() {
         int mode = SharedConfig.repeatMode;
         if (mode == 0 || mode == 1) {
@@ -1428,16 +1348,11 @@
                     repeatButton.setContentDescription(LocaleController.getString("AccDescrRepeatList", R.string.AccDescrRepeatList));
                 }
             }
->>>>>>> 32071036
         } else if (mode == 2) {
             repeatButton.setIcon(R.drawable.player_new_repeatone);
             repeatButton.setTag(Theme.key_player_buttonActive);
-<<<<<<< HEAD
-            repeatButton.setColorFilter(new PorterDuffColorFilter(Theme.getColor(Theme.key_player_buttonActive), PorterDuff.Mode.SRC_IN));
-=======
             repeatButton.setIconColor(Theme.getColor(Theme.key_player_buttonActive));
             Theme.setSelectorDrawableColor(repeatButton.getBackground(), Theme.getColor(Theme.key_player_buttonActive) & 0x19ffffff, true);
->>>>>>> 32071036
             repeatButton.setContentDescription(LocaleController.getString("AccDescrRepeatOne", R.string.AccDescrRepeatOne));
         }
     }
