/*
 * This is the source code of Telegram for Android v. 5.x.x.
 * It is licensed under GNU GPL v. 2 or later.
 * You should have received a copy of the license in this archive (see LICENSE).
 *
 * Copyright Nikolai Kudashov, 2013-2018.
 */

package org.telegram.ui.Components;

import static org.telegram.messenger.AndroidUtilities.dp;
import static org.telegram.messenger.LocaleController.formatString;
import static org.telegram.messenger.LocaleController.getString;

import android.Manifest;
import android.animation.Animator;
import android.animation.AnimatorListenerAdapter;
import android.animation.AnimatorSet;
import android.animation.ObjectAnimator;
import android.animation.ValueAnimator;
import android.content.Context;
import android.content.Intent;
import android.content.pm.PackageManager;
import android.graphics.Bitmap;
import android.graphics.Canvas;
import android.graphics.Color;
import android.graphics.LinearGradient;
import android.graphics.Matrix;
import android.graphics.Paint;
import android.graphics.PorterDuff;
import android.graphics.PorterDuffColorFilter;
import android.graphics.PorterDuffXfermode;
import android.graphics.RectF;
import android.graphics.Shader;
import android.graphics.drawable.BitmapDrawable;
import android.graphics.drawable.Drawable;
import android.net.Uri;
import android.os.Build;
import android.os.Bundle;
import android.os.SystemClock;
import android.text.Spannable;
import android.text.SpannableStringBuilder;
import android.text.Spanned;
import android.text.TextUtils;
import android.util.TypedValue;
import android.view.Gravity;
import android.view.MotionEvent;
import android.view.View;
import android.view.ViewConfiguration;
import android.view.ViewGroup;
import android.view.accessibility.AccessibilityNodeInfo;
import android.widget.EditText;
import android.widget.FrameLayout;
import android.widget.ImageView;
import android.widget.LinearLayout;
import android.widget.TextView;

import androidx.annotation.NonNull;
import androidx.core.content.FileProvider;
import androidx.core.graphics.ColorUtils;
import androidx.dynamicanimation.animation.FloatValueHolder;
import androidx.dynamicanimation.animation.SpringAnimation;
import androidx.dynamicanimation.animation.SpringForce;
import androidx.recyclerview.widget.ItemTouchHelper;
import androidx.recyclerview.widget.LinearLayoutManager;
import androidx.recyclerview.widget.RecyclerView;

import com.google.android.exoplayer2.C;
import com.google.android.gms.cast.framework.CastContext;

import org.telegram.messenger.AndroidUtilities;
import org.telegram.messenger.ApplicationLoader;
import org.telegram.messenger.BuildVars;
import org.telegram.messenger.ContactsController;
import org.telegram.messenger.DialogObject;
import org.telegram.messenger.DownloadController;
import org.telegram.messenger.FileLoader;
import org.telegram.messenger.FileLog;
import org.telegram.messenger.FileRefController;
import org.telegram.messenger.ImageLoader;
import org.telegram.messenger.ImageLocation;
import org.telegram.messenger.ImageReceiver;
import org.telegram.messenger.LocaleController;
import org.telegram.messenger.MediaController;
import org.telegram.messenger.MessageObject;
import org.telegram.messenger.MessagesController;
import org.telegram.messenger.MessagesStorage;
import org.telegram.messenger.NotificationCenter;
import org.telegram.messenger.R;
import org.telegram.messenger.SendMessagesHelper;
import org.telegram.messenger.SharedConfig;
import org.telegram.messenger.UserConfig;
import org.telegram.messenger.UserObject;
import org.telegram.messenger.Utilities;
import org.telegram.messenger.audioinfo.AudioInfo;
import org.telegram.messenger.chromecast.ChromecastController;
import org.telegram.tgnet.ConnectionsManager;
import org.telegram.tgnet.TLObject;
import org.telegram.tgnet.TLRPC;
import org.telegram.ui.ActionBar.ActionBar;
import org.telegram.ui.ActionBar.ActionBarMenu;
import org.telegram.ui.ActionBar.ActionBarMenuItem;
import org.telegram.ui.ActionBar.ActionBarMenuSlider;
import org.telegram.ui.ActionBar.ActionBarMenuSubItem;
import org.telegram.ui.ActionBar.AlertDialog;
import org.telegram.ui.ActionBar.BaseFragment;
import org.telegram.ui.ActionBar.BottomSheet;
import org.telegram.ui.ActionBar.SimpleTextView;
import org.telegram.ui.ActionBar.Theme;
import org.telegram.ui.ActionBar.ThemeDescription;
import org.telegram.ui.Adapters.FiltersView;
import org.telegram.ui.CastSync;
import org.telegram.ui.Cells.AudioPlayerCell;
import org.telegram.ui.ChatActivity;
import org.telegram.ui.ChooseQualityLayout;
import org.telegram.ui.Components.Forum.ForumUtilities;
import org.telegram.ui.DialogsActivity;
import org.telegram.ui.LaunchActivity;
import org.telegram.ui.Stories.recorder.ButtonWithCounterView;

import java.io.File;
import java.util.ArrayList;
import java.util.List;

import xyz.nextalone.nagram.NaConfig;

public class AudioPlayerAlert extends BottomSheet implements NotificationCenter.NotificationCenterDelegate, DownloadController.FileDownloadProgressListener {

    private TextView forwardButton;
    private TextView backwardButton;

    private ActionBar actionBar;
    private View actionBarShadow;
    private View playerShadow;
    private boolean searchWas;
    private boolean searching;

    private RecyclerListView listView;
    private LinearLayoutManager layoutManager;
    private ListAdapter listAdapter;
    private LinearLayout emptyView;
    private ImageView emptyImageView;
    private TextView emptyTitleTextView;
    private TextView emptySubtitleTextView;

    private FrameLayout playerLayout;
    private ButtonWithCounterView saveToProfileButton;
    private LinkSpanDrawable.LinksTextView unsaveFromProfileTextView;
    private ItemTouchHelper itemTouchHelper;
    private CoverContainer coverContainer;
    private ClippingTextViewSwitcher titleTextView;
    private RLottieImageView prevButton;
    private RLottieImageView nextButton;
    private ClippingTextViewSwitcher authorTextView;
    private ActionBarMenuItem optionsButton;
    private ChooseQualityLayout.QualityIcon optionsIcon;
    private ActionBarMenuSubItem castItem;
    private CastMediaRouteButton castItemButton;
    private LineProgressView progressView;
    private SeekBarView seekBarView;
    private SimpleTextView timeTextView;
    private ActionBarMenuItem playbackSpeedButton;
    private SpeedIconDrawable speedIcon;
    private ActionBarMenuSlider.SpeedSlider speedSlider;
    private boolean slidingSpeed;
    private ActionBarMenuSubItem[] speedItems = new ActionBarMenuSubItem[6];
    private TextView durationTextView;
    private ActionBarMenuItem repeatButton;
    private ActionBarMenuSubItem repeatSongItem;
    private ActionBarMenuSubItem repeatListItem;
    private ActionBarMenuSubItem shuffleListItem;
    private ActionBarMenuSubItem reverseOrderItem;
    private ImageView playButton;
    private PlayPauseDrawable playPauseDrawable;
    private FrameLayout blurredView;
    private BackupImageView bigAlbumConver;
    private ActionBarMenuItem searchItem;
    private boolean blurredAnimationInProgress;
    private View[] buttons = new View[7];
    private SpringAnimation seekBarBufferSpring;

    private boolean draggingSeekBar;

    private long lastBufferedPositionCheck;
    private boolean currentAudioFinishedLoading;

    private boolean scrollToSong = true;

    private int searchOpenPosition = -1;
    private int searchOpenOffset;

    private MessagesController.SavedMusicList savedMusicList;
    private boolean isMyList() {
        return savedMusicList != null && savedMusicList.dialogId == UserConfig.getInstance(currentAccount).getClientUserId();
    }

    private ArrayList<MessageObject> playlist;
    private MessageObject lastMessageObject;
    private boolean noforwards;

    private int scrollOffsetY = Integer.MAX_VALUE;
    private int topBeforeSwitch;

    private boolean inFullSize;

    private String currentFile;

    private AnimatorSet actionBarAnimation;

    private int lastTime;
    private int lastDuration;

    private int TAG;

    private LaunchActivity parentActivity;
    int rewindingState;
    float rewindingProgress = -1;

    int rewindingForwardPressedCount;
    long lastRewindingTime;
    long lastUpdateRewindingPlayerTime;

    private boolean wasLight;

    private final static float[] speeds = new float[] {
            .5f, 1f, 1.2f, 1.5f, 1.7f, 2f
    };

    private final Runnable forwardSeek = new Runnable() {
        @Override
        public void run() {
            long duration = MediaController.getInstance().getDuration();
            if (duration == 0 || duration == C.TIME_UNSET) {
                lastRewindingTime = System.currentTimeMillis();
                return;
            }
            float currentProgress = rewindingProgress;

            long t = System.currentTimeMillis();
            long dt = t - lastRewindingTime;
            lastRewindingTime = t;
            long updateDt = t - lastUpdateRewindingPlayerTime;
            if (rewindingForwardPressedCount == 1) {
                dt = dt * 3 - dt;
            } else if (rewindingForwardPressedCount == 2) {
                dt = dt * 6 - dt;
            } else {
                dt = dt * 12 - dt;
            }
            long currentTime = (long) (duration * currentProgress + dt);
            currentProgress = currentTime / (float) duration;
            if (currentProgress < 0) {
                currentProgress = 0;
            }
            rewindingProgress = currentProgress;
            MessageObject messageObject = MediaController.getInstance().getPlayingMessageObject();
            if (messageObject != null && (messageObject.isMusic() || messageObject.isVoice())) {
                if (!MediaController.getInstance().isMessagePaused()) {
                    MediaController.getInstance().getPlayingMessageObject().audioProgress = rewindingProgress;
                }
                updateProgress(messageObject);
            }
            if (rewindingState == 1 && rewindingForwardPressedCount > 0 && MediaController.getInstance().isMessagePaused()) {
                if (updateDt > 200 || rewindingProgress == 0) {
                    lastUpdateRewindingPlayerTime = t;
                    MediaController.getInstance().seekToProgress(MediaController.getInstance().getPlayingMessageObject(), currentProgress);
                }
                if (rewindingForwardPressedCount > 0 && rewindingProgress > 0) {
                    AndroidUtilities.runOnUIThread(forwardSeek, 16);
                }
            }
        }
    };

    public AudioPlayerAlert(final Context context, Theme.ResourcesProvider resourcesProvider) {
        super(context, true, resourcesProvider);
        fixNavigationBar();

        MessageObject messageObject = MediaController.getInstance().getPlayingMessageObject();
        if (messageObject != null) {
            currentAccount = messageObject.currentAccount;
        } else {
            currentAccount = UserConfig.selectedAccount;
        }

        parentActivity = (LaunchActivity) context;

        TAG = DownloadController.getInstance(currentAccount).generateObserverTag();
        NotificationCenter.getInstance(currentAccount).addObserver(this, NotificationCenter.messagePlayingDidReset);
        NotificationCenter.getInstance(currentAccount).addObserver(this, NotificationCenter.messagePlayingPlayStateChanged);
        NotificationCenter.getInstance(currentAccount).addObserver(this, NotificationCenter.messagePlayingDidStart);
        NotificationCenter.getInstance(currentAccount).addObserver(this, NotificationCenter.messagePlayingProgressDidChanged);
        NotificationCenter.getInstance(currentAccount).addObserver(this, NotificationCenter.fileLoaded);
        NotificationCenter.getInstance(currentAccount).addObserver(this, NotificationCenter.fileLoadProgressChanged);
        NotificationCenter.getInstance(currentAccount).addObserver(this, NotificationCenter.musicDidLoad);
        NotificationCenter.getInstance(currentAccount).addObserver(this, NotificationCenter.moreMusicDidLoad);
        NotificationCenter.getInstance(currentAccount).addObserver(this, NotificationCenter.musicIdsLoaded);
        NotificationCenter.getGlobalInstance().addObserver(this, NotificationCenter.messagePlayingSpeedChanged);

        containerView = new FrameLayout(context) {

            private RectF rect = new RectF();
            private boolean ignoreLayout = false;
            private int lastMeasturedHeight;
            private int lastMeasturedWidth;

            @Override
            public boolean onTouchEvent(MotionEvent e) {
                return !isDismissed() && super.onTouchEvent(e);
            }

            @Override
            protected void onMeasure(int widthMeasureSpec, int heightMeasureSpec) {
                int totalHeight = MeasureSpec.getSize(heightMeasureSpec);
                int w = MeasureSpec.getSize(widthMeasureSpec);
                if (totalHeight != lastMeasturedHeight || w != lastMeasturedWidth) {
                    if (blurredView.getTag() != null) {
                        showAlbumCover(false, false);
                    }
                    lastMeasturedWidth = w;
                    lastMeasturedHeight = totalHeight;
                }
                ignoreLayout = true;
                playerLayout.setVisibility(searchWas || keyboardVisible ? INVISIBLE : VISIBLE);
                playerShadow.setVisibility(playerLayout.getVisibility());
                int availableHeight = totalHeight - getPaddingTop();

                LayoutParams layoutParams = (LayoutParams) listView.getLayoutParams();
                layoutParams.topMargin = ActionBar.getCurrentActionBarHeight() + AndroidUtilities.statusBarHeight;

                layoutParams = (LayoutParams) actionBarShadow.getLayoutParams();
                layoutParams.topMargin = ActionBar.getCurrentActionBarHeight() + AndroidUtilities.statusBarHeight;

                FrameLayout.LayoutParams lp = (FrameLayout.LayoutParams) blurredView.getLayoutParams();
                lp.topMargin = -getPaddingTop();

                int contentSize = dp(179 + (!isMyList() && !noforwards ? 52 : 0));
                if (playlist.size() > 1) {
                    contentSize += backgroundPaddingTop + playlist.size() * dp(56);
                }
                int padding;
                if (searching || keyboardVisible) {
                    padding = dp(8);
                } else {
                    padding = (contentSize < availableHeight ? availableHeight - contentSize : availableHeight - (int) (availableHeight / 5 * 3.5f)) + dp(8);
                    if (padding > availableHeight - dp(179 + (!isMyList() && !noforwards ? 52 : 0) + 150)) {
                        padding = availableHeight - dp(179 + (!isMyList() && !noforwards ? 52 : 0) + 150);
                    }
                    if (padding < 0) {
                        padding = 0;
                    }
                }
                if (isMyList()) {
                    padding = Math.min(padding/2, dp(240));
                }
                if (listView.getPaddingTop() != padding) {
                    listView.setPadding(0, padding, 0, searching && keyboardVisible ? 0 : listView.getPaddingBottom());
                }
                ignoreLayout = false;
                super.onMeasure(widthMeasureSpec, MeasureSpec.makeMeasureSpec(totalHeight, MeasureSpec.EXACTLY));
                inFullSize = getMeasuredHeight() >= totalHeight;
            }

            @Override
            protected void onLayout(boolean changed, int left, int top, int right, int bottom) {
                super.onLayout(changed, left, top, right, bottom);
                updateLayout();
                updateEmptyViewPosition();
            }

            @Override
            public boolean onInterceptTouchEvent(MotionEvent ev) {
                if (ev.getAction() == MotionEvent.ACTION_DOWN && scrollOffsetY != 0 && actionBar.getAlpha() == 0.0f) {
                    boolean dismiss;
                    if (listAdapter.getItemCount() > 0) {
                        dismiss = ev.getY() < scrollOffsetY + dp(12);
                    } else {
                        dismiss = ev.getY() < getMeasuredHeight() - dp(179 + (!isMyList() && !noforwards ? 52 : 0) + 12);
                    }
                    if (dismiss) {
                        dismiss();
                        return true;
                    }
                }
                return super.onInterceptTouchEvent(ev);
            }

            @Override
            public void requestLayout() {
                if (ignoreLayout) {
                    return;
                }
                super.requestLayout();
            }

            @Override
            protected void onDraw(Canvas canvas) {
                if (playlist.size() <= 1) {
                    shadowDrawable.setBounds(0, getMeasuredHeight() - playerLayout.getMeasuredHeight() - backgroundPaddingTop, getMeasuredWidth(), getMeasuredHeight());
                    shadowDrawable.draw(canvas);
                } else {
                    if (listView.getVisibility() != View.VISIBLE) return;

                    int offset = dp(13);
                    int top = scrollOffsetY - backgroundPaddingTop - offset;
//                    if (currentSheetAnimationType == 1) {
                        top += listView.getTranslationY();
//                    }
                    int y = top + dp(20);

                    int height = getMeasuredHeight() + dp(15) + backgroundPaddingTop;
                    float rad = 1.0f;

                    if (top + backgroundPaddingTop < ActionBar.getCurrentActionBarHeight()) {
                        float toMove = offset + dp(11 - 7);
                        float moveProgress = Math.min(1.0f, (ActionBar.getCurrentActionBarHeight() - top - backgroundPaddingTop) / toMove);
                        float availableToMove = ActionBar.getCurrentActionBarHeight() - toMove;

                        int diff = (int) (availableToMove * moveProgress);
                        top -= diff;
                        y -= diff;
                        height += diff;
                        rad = 1.0f - moveProgress;
                    }

                    if (Build.VERSION.SDK_INT >= 21) {
                        top += AndroidUtilities.statusBarHeight;
                        y += AndroidUtilities.statusBarHeight;
                    }

                    shadowDrawable.setBounds(0, top, getMeasuredWidth(), height);
                    shadowDrawable.draw(canvas);

                    if (rad != 1.0f) {
                        Theme.dialogs_onlineCirclePaint.setColor(getThemedColor(Theme.key_dialogBackground));
                        rect.set(backgroundPaddingLeft, backgroundPaddingTop + top, getMeasuredWidth() - backgroundPaddingLeft, backgroundPaddingTop + top + dp(24));
                        canvas.drawRoundRect(rect, dp(12) * rad, dp(12) * rad, Theme.dialogs_onlineCirclePaint);
                    }

                    if (rad != 0) {
                        float alphaProgress = 1.0f;
                        int w = dp(36);
                        rect.set((getMeasuredWidth() - w) / 2, y, (getMeasuredWidth() + w) / 2, y + dp(4));
                        int color = getThemedColor(Theme.key_sheet_scrollUp);
                        int alpha = Color.alpha(color);
                        Theme.dialogs_onlineCirclePaint.setColor(color);
                        Theme.dialogs_onlineCirclePaint.setAlpha((int) (alpha * alphaProgress * rad));
                        canvas.drawRoundRect(rect, dp(2), dp(2), Theme.dialogs_onlineCirclePaint);
                    }
                }
            }

            @Override
            protected void onAttachedToWindow() {
                super.onAttachedToWindow();
                Bulletin.addDelegate(this, new Bulletin.Delegate() {
                    @Override
                    public int getBottomOffset(int tag) {
                        return playerLayout.getHeight();
                    }
                });
            }

            @Override
            protected void onDetachedFromWindow() {
                super.onDetachedFromWindow();
                Bulletin.removeDelegate(this);
            }
        };
        containerView.setWillNotDraw(false);
        containerView.setPadding(backgroundPaddingLeft, 0, backgroundPaddingLeft, 0);

        actionBar = new ActionBar(context, resourcesProvider) {
            @Override
            public void setAlpha(float alpha) {
                super.setAlpha(alpha);
                containerView.invalidate();
            }
        };
        actionBar.setBackgroundColor(getThemedColor(Theme.key_dialogBackground));
        actionBar.setBackButtonImage(R.drawable.ic_ab_back);
        actionBar.setItemsColor(getThemedColor(Theme.key_player_actionBarTitle), false);
        actionBar.setItemsBackgroundColor(getThemedColor(Theme.key_player_actionBarSelector), false);
        actionBar.setTitleColor(getThemedColor(Theme.key_player_actionBarTitle));
        actionBar.setSubtitleColor(getThemedColor(Theme.key_player_actionBarSubtitle));
        actionBar.setOccupyStatusBar(true);
        actionBar.setAlpha(0.0f);

        ActionBarMenu menu = actionBar.createMenu();
        searchItem = menu.addItem(0, R.drawable.ic_ab_search).setIsSearchField(true).setActionBarMenuItemSearchListener(new ActionBarMenuItem.ActionBarMenuItemSearchListener() {
            @Override
            public void onSearchCollapse() {
                if (searching) {
                    searchWas = false;
                    searching = false;
                    setAllowNestedScroll(true);
                    listAdapter.search(null);
                }
            }

            @Override
            public void onSearchExpand() {
                searchOpenPosition = layoutManager.findLastVisibleItemPosition();
                View firstVisView = layoutManager.findViewByPosition(searchOpenPosition);
                searchOpenOffset = firstVisView == null ? 0 : firstVisView.getTop();
                searching = true;
                setAllowNestedScroll(false);
                listAdapter.notifyDataSetChanged();
            }

            @Override
            public void onTextChanged(EditText editText) {
                if (editText.length() > 0) {
                    listAdapter.search(editText.getText().toString());
                } else {
                    searchWas = false;
                    listAdapter.search(null);
                }
            }
        });
        searchItem.setContentDescription(LocaleController.getString(R.string.Search));
        EditTextBoldCursor editText = searchItem.getSearchField();
        editText.setHint(LocaleController.getString(R.string.Search));
        editText.setTextColor(getThemedColor(Theme.key_player_actionBarTitle));
        editText.setHintTextColor(getThemedColor(Theme.key_player_time));
        editText.setCursorColor(getThemedColor(Theme.key_player_actionBarTitle));

        actionBar.setActionBarMenuOnItemClick(new ActionBar.ActionBarMenuOnItemClick() {
            @Override
            public void onItemClick(int id) {
                if (id == -1) {
                    dismiss();
                } else {
                    onSubItemClick(id);
                }
            }
        });

        actionBarShadow = new View(context);
        actionBarShadow.setAlpha(0.0f);
        actionBarShadow.setBackgroundResource(R.drawable.header_shadow);

        playerShadow = new View(context);
        playerShadow.setBackgroundColor(getThemedColor(Theme.key_dialogShadowLine));
        playerLayout = new FrameLayout(context) {
            @Override
            protected void onLayout(boolean changed, int left, int top, int right, int bottom) {
                super.onLayout(changed, left, top, right, bottom);
                if (playbackSpeedButton != null && durationTextView != null) {
                    int x = durationTextView.getLeft() - dp(4) - playbackSpeedButton.getMeasuredWidth();
                    playbackSpeedButton.layout(x, playbackSpeedButton.getTop(), x + playbackSpeedButton.getMeasuredWidth(), playbackSpeedButton.getBottom());
                }
            }
        };

        coverContainer = new CoverContainer(context) {

            private long pressTime;

            @Override
            public boolean onTouchEvent(MotionEvent event) {
                int action = event.getAction();
                if (action == MotionEvent.ACTION_DOWN) {
                    if (getImageReceiver().hasBitmapImage()) {
                        showAlbumCover(true, true);
                        pressTime = SystemClock.elapsedRealtime();
                    }
                } else if (action != MotionEvent.ACTION_MOVE) {
                    if (SystemClock.elapsedRealtime() - pressTime >= 400) {
                        showAlbumCover(false, true);
                    }
                }
                return true;
            }

            @Override
            protected void onImageUpdated(ImageReceiver imageReceiver) {
                final Bitmap b = imageReceiver.getBitmap();
                final int padding = (b != null && imageReceiver.hasImageLoaded() || imageReceiver.hasBitmapImage()) ? AndroidUtilities.dp(64) : 0;
                setCustomPaddingRight(padding, true);
                if (blurredView.getTag() != null) {
                    bigAlbumConver.setImageBitmap(b);
                }
            }
        };
        playerLayout.addView(coverContainer, LayoutHelper.createFrame(44, 44, Gravity.TOP | Gravity.RIGHT, 0, 20, 20, 0));

        titleTextView = new ClippingTextViewSwitcher(context) {
            @Override
            protected TextView createTextView() {
                final TextView textView = new MarqueeTextView(context);
                textView.setTextColor(getThemedColor(Theme.key_player_actionBarTitle));
                textView.setTextSize(TypedValue.COMPLEX_UNIT_DIP, 17);
                textView.setTypeface(AndroidUtilities.bold());
                textView.setEllipsize(TextUtils.TruncateAt.END);
                textView.setSingleLine(true);
                return textView;
            }
        };
        playerLayout.addView(titleTextView, LayoutHelper.createFrame(LayoutHelper.MATCH_PARENT, LayoutHelper.WRAP_CONTENT, Gravity.TOP | Gravity.LEFT, 20, 20, 20, 0));

        authorTextView = new ClippingTextViewSwitcher(context) {
            @Override
            protected TextView createTextView() {
                final TextView textView = new MarqueeTextView(context);
                textView.setTextColor(getThemedColor(Theme.key_player_time));
                textView.setTextSize(TypedValue.COMPLEX_UNIT_DIP, 13);
                textView.setEllipsize(TextUtils.TruncateAt.END);
                textView.setSingleLine(true);
                textView.setPadding(dp(6), 0, dp(6), dp(1));
                textView.setBackground(Theme.createRadSelectorDrawable(getThemedColor(Theme.key_listSelector), dp(4), dp(4)));

                textView.setOnClickListener(view -> {
                    int dialogsCount = MessagesController.getInstance(currentAccount).getTotalDialogsCount();
                    if (dialogsCount <= 10 || TextUtils.isEmpty(textView.getText().toString())) {
                        return;
                    }
                    String query = textView.getText().toString();
                    if (parentActivity.getActionBarLayout().getLastFragment() instanceof DialogsActivity) {
                        DialogsActivity dialogsActivity = (DialogsActivity) parentActivity.getActionBarLayout().getLastFragment();
                        if (!dialogsActivity.onlyDialogsAdapter()) {
                            dialogsActivity.setShowSearch(query, FiltersView.FILTER_INDEX_MUSIC);
                            dismiss();
                            return;
                        }
                    }
                    DialogsActivity fragment = new DialogsActivity(null);
                    fragment.setSearchString(query);
                    fragment.setInitialSearchType(FiltersView.FILTER_INDEX_MUSIC);
                    parentActivity.presentFragment(fragment, false, false);
                    dismiss();
                });
                return textView;
            }
        };
        playerLayout.addView(authorTextView, LayoutHelper.createFrame(LayoutHelper.MATCH_PARENT, LayoutHelper.WRAP_CONTENT, Gravity.TOP | Gravity.LEFT, 14, 47, 20, 0));

        seekBarView = new SeekBarView(context, resourcesProvider) {
            @Override
            boolean onTouch(MotionEvent ev) {
                if (rewindingState != 0) {
                    return false;
                }
                return super.onTouch(ev);
            }
        };
        seekBarView.setLineWidth(4);
        seekBarView.setDelegate(new SeekBarView.SeekBarViewDelegate() {
            @Override
            public void onSeekBarDrag(boolean stop, float progress) {
                if (stop) {
                    MediaController.getInstance().seekToProgress(MediaController.getInstance().getPlayingMessageObject(), progress);
                }
                MessageObject messageObject = MediaController.getInstance().getPlayingMessageObject();
                if (messageObject != null && (messageObject.isMusic() || messageObject.isVoice())) {
                    updateProgress(messageObject);
                }
            }

            @Override
            public void onSeekBarPressed(boolean pressed) {
                draggingSeekBar = pressed;
            }

            @Override
            public CharSequence getContentDescription() {
                final String time = LocaleController.formatPluralString("Minutes", lastTime / 60) + ' ' + LocaleController.formatPluralString("Seconds", lastTime % 60);
                final String totalTime = LocaleController.formatPluralString("Minutes", lastDuration / 60) + ' ' + LocaleController.formatPluralString("Seconds", lastDuration % 60);
                return LocaleController.formatString("AccDescrPlayerDuration", R.string.AccDescrPlayerDuration, time, totalTime);
            }
        });
        seekBarView.setReportChanges(true);
        playerLayout.addView(seekBarView, LayoutHelper.createFrame(LayoutHelper.MATCH_PARENT, 38 + 6, Gravity.TOP | Gravity.LEFT, 5, 67, 5, 0));

        seekBarBufferSpring = new SpringAnimation(new FloatValueHolder(0))
                .setSpring(new SpringForce()
                        .setStiffness(750f)
                        .setDampingRatio(SpringForce.DAMPING_RATIO_NO_BOUNCY))
                .addUpdateListener((animation, value, velocity) -> seekBarView.setBufferedProgress(value / 1000f));

        progressView = new LineProgressView(context);
        progressView.setVisibility(View.INVISIBLE);
        progressView.setBackgroundColor(getThemedColor(Theme.key_player_progressBackground));
        progressView.setProgressColor(getThemedColor(Theme.key_player_progress));
        playerLayout.addView(progressView, LayoutHelper.createFrame(LayoutHelper.MATCH_PARENT, 2, Gravity.TOP | Gravity.LEFT, 21, 90, 21, 0));

        timeTextView = new SimpleTextView(context);
        timeTextView.setTextSize(12);
        timeTextView.setText("0:00");
        timeTextView.setTextColor(getThemedColor(Theme.key_player_time));
        timeTextView.setImportantForAccessibility(View.IMPORTANT_FOR_ACCESSIBILITY_NO);
        playerLayout.addView(timeTextView, LayoutHelper.createFrame(100, LayoutHelper.WRAP_CONTENT, Gravity.TOP | Gravity.LEFT, 20, 98, 0, 0));

        durationTextView = new TextView(context);
        durationTextView.setTextSize(TypedValue.COMPLEX_UNIT_DIP, 12);
        durationTextView.setTextColor(getThemedColor(Theme.key_player_time));
        durationTextView.setGravity(Gravity.CENTER);
        durationTextView.setImportantForAccessibility(View.IMPORTANT_FOR_ACCESSIBILITY_NO);
        playerLayout.addView(durationTextView, LayoutHelper.createFrame(LayoutHelper.WRAP_CONTENT, LayoutHelper.WRAP_CONTENT, Gravity.TOP | Gravity.RIGHT, 0, 96, 20, 0));

        playbackSpeedButton = new ActionBarMenuItem(context, null, 0, getThemedColor(Theme.key_player_time), false, resourcesProvider);
        playbackSpeedButton.setLongClickEnabled(false);
        playbackSpeedButton.setShowSubmenuByMove(false);
        playbackSpeedButton.setAdditionalYOffset(-dp(224));
        playbackSpeedButton.setContentDescription(LocaleController.getString(R.string.AccDescrPlayerSpeed));
        playbackSpeedButton.setDelegate(id -> {
            if (id < 0 || id >= speeds.length) {
                return;
            }
            MediaController.getInstance().setPlaybackSpeed(true, speeds[id]);
            updatePlaybackButton(true);
        });
        playbackSpeedButton.setIcon(speedIcon = new SpeedIconDrawable(true));
        final float[] toggleSpeeds = new float[] { 1.0F, 1.5F, 2F };
        speedSlider = new ActionBarMenuSlider.SpeedSlider(getContext(), resourcesProvider);
        speedSlider.setRoundRadiusDp(6);
        speedSlider.setDrawShadow(true);
        speedSlider.setOnValueChange((value, isFinal) -> {
            slidingSpeed = !isFinal;
            MediaController.getInstance().setPlaybackSpeed(true, speedSlider.getSpeed(value));
        });
        speedItems[0] = playbackSpeedButton.addSubItem(0, R.drawable.msg_speed_slow, LocaleController.getString(R.string.SpeedSlow));
        speedItems[1] = playbackSpeedButton.addSubItem(1, R.drawable.msg_speed_normal, LocaleController.getString(R.string.SpeedNormal));
        speedItems[2] = playbackSpeedButton.addSubItem(2, R.drawable.msg_speed_medium, LocaleController.getString(R.string.SpeedMedium));
        speedItems[3] = playbackSpeedButton.addSubItem(3, R.drawable.msg_speed_fast, LocaleController.getString(R.string.SpeedFast));
        speedItems[4] = playbackSpeedButton.addSubItem(4, R.drawable.msg_speed_veryfast, LocaleController.getString(R.string.SpeedVeryFast));
        speedItems[5] = playbackSpeedButton.addSubItem(5, R.drawable.msg_speed_superfast, LocaleController.getString(R.string.SpeedSuperFast));
        if (AndroidUtilities.density >= 3.0f) {
            playbackSpeedButton.setPadding(0, 1, 0, 0);
        }
        playbackSpeedButton.setAdditionalXOffset(dp(8));
        playbackSpeedButton.setAdditionalYOffset(-dp(400));
        playbackSpeedButton.setShowedFromBottom(true);
        playerLayout.addView(playbackSpeedButton, LayoutHelper.createFrame(36, 36, Gravity.TOP | Gravity.RIGHT, 0, 86, 20, 0));
        playbackSpeedButton.setOnClickListener(v -> {
            float currentPlaybackSpeed = MediaController.getInstance().getPlaybackSpeed(true);
            int index = -1;
            for (int i = 0; i < toggleSpeeds.length; ++i) {
                if (currentPlaybackSpeed - 0.1F <= toggleSpeeds[i]) {
                    index = i;
                    break;
                }
            }
            index++;
            if (index >= toggleSpeeds.length) {
                index = 0;
            }
            MediaController.getInstance().setPlaybackSpeed(true, toggleSpeeds[index]);

            checkSpeedHint();
        });
        playbackSpeedButton.setOnLongClickListener(view -> {
            final float speed = MediaController.getInstance().getPlaybackSpeed(true);
            speedSlider.setSpeed(speed, false);
            speedSlider.setBackgroundColor(Theme.getColor(Theme.key_actionBarDefaultSubmenuBackground, resourcesProvider));
            updatePlaybackButton(false);
            playbackSpeedButton.setDimMenu(.15f);
            playbackSpeedButton.toggleSubMenu(speedSlider, null);
            MessagesController.getGlobalNotificationsSettings().edit().putInt("speedhint", -15).apply();
            return true;
        });
        updatePlaybackButton(false);

        FrameLayout bottomView = new FrameLayout(context) {
            @Override
            protected void onLayout(boolean changed, int left, int top, int right, int bottom) {
                if (buttons == null || buttons.length == 0) {
                    return;
                }

                int numButtons = buttons.length;
                int nominalButtonWidth = dp(48);
                int t = dp(9);
                int sidePadding = dp(4);

                int availableWidth = right - left;
                int totalNominalWidthPlusSidePaddings = (numButtons * nominalButtonWidth) + (2 * sidePadding);
                int spaceToDistributeInGaps = availableWidth - totalNominalWidthPlusSidePaddings;

                int numGaps = numButtons - 1;
                int distPerGap = 0;
                if (numGaps > 0) {
                    distPerGap = spaceToDistributeInGaps / numGaps;
                }

                if (distPerGap < 0) {
                    distPerGap = 0;
                }

                for (int i = 0; i < numButtons; i++) {
                    View button = buttons[i];
                    if (button == null) {
                        continue;
                    }

                    int nominalSlotLeft = sidePadding + i * (nominalButtonWidth + distPerGap);

                    int buttonActualWidth = button.getMeasuredWidth();

                    if (buttonActualWidth == 0) {
                         button.measure(
                            MeasureSpec.makeMeasureSpec(dp(48), MeasureSpec.AT_MOST),
                            MeasureSpec.makeMeasureSpec(dp(48), MeasureSpec.EXACTLY)
                        );
                        buttonActualWidth = button.getMeasuredWidth();
                         if (buttonActualWidth == 0) buttonActualWidth = nominalButtonWidth;
                    }

                    int centeringOffset = (nominalButtonWidth - buttonActualWidth) / 2;
                    int actualButtonLeft = nominalSlotLeft + centeringOffset;

                    button.layout(actualButtonLeft, t, actualButtonLeft + buttonActualWidth, t + button.getMeasuredHeight());
                }
            }
        };

        {
            final int s = 5;
            final int color = getThemedColor(Theme.key_listSelector);
            final FrameLayout.LayoutParams frame = LayoutHelper.createFrame(LayoutHelper.WRAP_CONTENT, 48, Gravity.CENTER_VERTICAL | Gravity.LEFT);

            forwardButton = new TextView(context);
            forwardButton.setText("+" + s + "s");
            forwardButton.setGravity(Gravity.CENTER);
            forwardButton.setTextSize(TypedValue.COMPLEX_UNIT_DIP, 14);
            forwardButton.setTextColor(getThemedColor(Theme.key_player_button));
            forwardButton.setPadding(dp(8), 0, dp(8), 0);
            bottomView.addView(forwardButton, frame);

            backwardButton = new TextView(context);
            backwardButton.setText("–" + s + "s");
            backwardButton.setGravity(Gravity.CENTER);
            backwardButton.setTextSize(TypedValue.COMPLEX_UNIT_DIP, 14);
            backwardButton.setTextColor(getThemedColor(Theme.key_player_button));
            backwardButton.setPadding(dp(8), 0, dp(8), 0);
            bottomView.addView(backwardButton, frame);

            if (Build.VERSION.SDK_INT >= 21) {
                forwardButton.setBackgroundDrawable(Theme.createSelectorDrawable(color, 1, AndroidUtilities.dp(24)));
                backwardButton.setBackgroundDrawable(Theme.createSelectorDrawable(color, 1, AndroidUtilities.dp(24)));
            }

            forwardButton.setOnClickListener(view -> {
                MediaController.getInstance().seekShift(s * 1000);
            });
            backwardButton.setOnClickListener(view -> {
                MediaController.getInstance().seekShift(-s * 1000);
            });
        }

        playerLayout.addView(bottomView, LayoutHelper.createFrame(LayoutHelper.MATCH_PARENT, 66, Gravity.TOP | Gravity.LEFT, 0, 111, 0, 0));

        buttons[0] = repeatButton = new ActionBarMenuItem(context, null, 0, 0, false, resourcesProvider);
        repeatButton.setLongClickEnabled(false);
        repeatButton.setShowSubmenuByMove(false);
        repeatButton.setAdditionalYOffset(-dp(166));
        if (Build.VERSION.SDK_INT >= 21) {
            repeatButton.setBackgroundDrawable(Theme.createSelectorDrawable(getThemedColor(Theme.key_listSelector), 1, dp(18)));
        }
        if (messageObject != null && !messageObject.isVoice()) {
            bottomView.addView(repeatButton, LayoutHelper.createFrame(48, 48, Gravity.LEFT | Gravity.TOP));
        }
        repeatButton.setOnClickListener(v -> {
            updateSubMenu();
            repeatButton.toggleSubMenu();
        });
        repeatSongItem = repeatButton.addSubItem(3, R.drawable.player_new_repeatone, LocaleController.getString(R.string.RepeatSong));
        repeatListItem = repeatButton.addSubItem(4, R.drawable.player_new_repeatall, LocaleController.getString(R.string.RepeatList));
        shuffleListItem = repeatButton.addSubItem(2, R.drawable.player_new_shuffle, LocaleController.getString(R.string.ShuffleList));
        reverseOrderItem = repeatButton.addSubItem(1, R.drawable.player_new_order, LocaleController.getString(R.string.ReverseOrder));
        repeatButton.setShowedFromBottom(true);

        repeatButton.setDelegate(id -> {
            if (id == 1 || id == 2) {
                boolean oldReversed = SharedConfig.playOrderReversed;
                if (SharedConfig.playOrderReversed && id == 1 || SharedConfig.shuffleMusic && id == 2) {
                    MediaController.getInstance().setPlaybackOrderType(0);
                } else {
                    MediaController.getInstance().setPlaybackOrderType(id);
                }
                listAdapter.notifyDataSetChanged();
                if (oldReversed != SharedConfig.playOrderReversed) {
                    listView.stopScroll();
                    scrollToCurrentSong(false);
                }
            } else {
                if (id == 4) {
                    if (SharedConfig.repeatMode == 1) {
                        SharedConfig.setRepeatMode(0);
                    } else {
                        SharedConfig.setRepeatMode(1);
                    }
                } else {
                    if (SharedConfig.repeatMode == 2) {
                        SharedConfig.setRepeatMode(0);
                    } else {
                        SharedConfig.setRepeatMode(2);
                    }
                }
            }
            updateRepeatButton();
        });

        final int iconColor = getThemedColor(Theme.key_player_button);
        float touchSlop = ViewConfiguration.get(context).getScaledTouchSlop();

        buttons[1] = backwardButton;

        buttons[2] = prevButton = new RLottieImageView(context) {
            float startX;
            float startY;

            int pressedCount = 0;

            long lastTime;
            long lastUpdateTime;

            private final Runnable pressedRunnable = new Runnable() {
                @Override
                public void run() {
                    pressedCount++;
                    if (pressedCount == 1) {
                        rewindingState = -1;
                        rewindingProgress = MediaController.getInstance().getPlayingMessageObject().audioProgress;
                        lastTime = System.currentTimeMillis();
                        AndroidUtilities.runOnUIThread(this, 2000);
                        AndroidUtilities.runOnUIThread(backSeek);
                    } else if (pressedCount == 2) {
                        AndroidUtilities.runOnUIThread(this, 2000);
                    }
                }
            };

            private final Runnable backSeek = new Runnable() {
                @Override
                public void run() {
                    long duration = MediaController.getInstance().getDuration();
                    if (duration == 0 || duration == C.TIME_UNSET) {
                        lastTime = System.currentTimeMillis();
                        return;
                    }
                    float currentProgress = rewindingProgress;

                    long t = System.currentTimeMillis();
                    long dt = t - lastTime;
                    lastTime = t;
                    long updateDt = t - lastUpdateTime;
                    if (pressedCount == 1) {
                        dt *= 3;
                    } else if (pressedCount == 2) {
                        dt *= 6;
                    } else {
                        dt *= 12;
                    }
                    long currentTime = (long) (duration * currentProgress - dt);
                    currentProgress = currentTime / (float) duration;
                    if (currentProgress < 0) {
                        currentProgress = 0;
                    }
                    rewindingProgress = currentProgress;
                    MessageObject messageObject = MediaController.getInstance().getPlayingMessageObject();
                    if (messageObject != null && (messageObject.isMusic() || messageObject.isVoice())) {
                        updateProgress(messageObject);
                    }
                    if (rewindingState == -1 && pressedCount > 0) {
                        if (updateDt > 200 || rewindingProgress == 0) {
                            lastUpdateTime = t;
                            if (rewindingProgress == 0) {
                                MediaController.getInstance().seekToProgress(MediaController.getInstance().getPlayingMessageObject(), 0);
                                MediaController.getInstance().pauseByRewind();
                            } else {
                                MediaController.getInstance().seekToProgress(MediaController.getInstance().getPlayingMessageObject(), currentProgress);
                            }
                        }
                        if (pressedCount > 0 && rewindingProgress > 0) {
                            AndroidUtilities.runOnUIThread(backSeek, 16);
                        }
                    }
                }
            };

            long startTime;

            @Override
            public boolean onTouchEvent(MotionEvent event) {
                if (seekBarView.isDragging() || rewindingState == 1) {
                    return false;
                }
                float x = event.getRawX();
                float y = event.getRawY();

                switch (event.getAction()) {
                    case MotionEvent.ACTION_DOWN:
                        startX = x;
                        startY = y;
                        startTime = System.currentTimeMillis();
                        rewindingState = 0;
                        AndroidUtilities.runOnUIThread(pressedRunnable, 300);
                        if (Build.VERSION.SDK_INT >= Build.VERSION_CODES.LOLLIPOP && getBackground() != null) {
                            getBackground().setHotspot(startX, startY);
                        }
                        setPressed(true);
                        break;
                    case MotionEvent.ACTION_MOVE:
                        float dx = x - startX;
                        float dy = y - startY;

                        if ((dx * dx + dy * dy) > touchSlop * touchSlop && rewindingState == 0) {
                            AndroidUtilities.cancelRunOnUIThread(pressedRunnable);
                            setPressed(false);
                        }
                        break;
                    case MotionEvent.ACTION_CANCEL:
                    case MotionEvent.ACTION_UP:
                        AndroidUtilities.cancelRunOnUIThread(pressedRunnable);
                        AndroidUtilities.cancelRunOnUIThread(backSeek);
                        if (rewindingState == 0 && event.getAction() == MotionEvent.ACTION_UP && (System.currentTimeMillis() - startTime < 300)) {
                            MediaController.getInstance().playPreviousMessage();
                            prevButton.setProgress(0f);
                            prevButton.playAnimation();
                        }
                        if (pressedCount > 0) {
                            lastUpdateTime = 0;
                            backSeek.run();
                            MediaController.getInstance().resumeByRewind();
                        }
                        rewindingProgress = -1;
                        setPressed(false);
                        rewindingState = 0;
                        pressedCount = 0;
                        break;
                }
                return true;
            }

            @Override
            public void onInitializeAccessibilityNodeInfo(AccessibilityNodeInfo info) {
                super.onInitializeAccessibilityNodeInfo(info);
                info.addAction(AccessibilityNodeInfo.ACTION_CLICK);
            }
        };
        prevButton.setScaleType(ImageView.ScaleType.CENTER);
        prevButton.setAnimation(R.raw.player_prev, 20, 20);
        prevButton.setLayerColor("Triangle 3.**", iconColor);
        prevButton.setLayerColor("Triangle 4.**", iconColor);
        prevButton.setLayerColor("Rectangle 4.**", iconColor);
        if (Build.VERSION.SDK_INT >= 21) {
            prevButton.setBackgroundDrawable(Theme.createSelectorDrawable(getThemedColor(Theme.key_listSelector), 1, dp(22)));
        }
        if (messageObject != null && !messageObject.isVoice()) {
            bottomView.addView(prevButton, LayoutHelper.createFrame(48, 48, Gravity.LEFT | Gravity.TOP));
        }
        prevButton.setContentDescription(LocaleController.getString(R.string.AccDescrPrevious));

        buttons[3] = playButton = new ImageView(context);
        playButton.setScaleType(ImageView.ScaleType.CENTER);
        playButton.setImageDrawable(playPauseDrawable = new PlayPauseDrawable(28));
        playPauseDrawable.setPause(!MediaController.getInstance().isMessagePaused(), false);
        playButton.setColorFilter(new PorterDuffColorFilter(getThemedColor(Theme.key_player_button), PorterDuff.Mode.MULTIPLY));
        if (Build.VERSION.SDK_INT >= 21) {
            playButton.setBackgroundDrawable(Theme.createSelectorDrawable(getThemedColor(Theme.key_listSelector), 1, dp(24)));
        }
        bottomView.addView(playButton, LayoutHelper.createFrame(48, 48, Gravity.LEFT | Gravity.TOP));
        playButton.setOnClickListener(v -> {
            if (MediaController.getInstance().isDownloadingCurrentMessage()) {
                return;
            }
            if (MediaController.getInstance().isMessagePaused()) {
                MediaController.getInstance().playMessage(MediaController.getInstance().getPlayingMessageObject());
            } else {
                MediaController.getInstance().pauseMessage(MediaController.getInstance().getPlayingMessageObject());
            }
        });

        buttons[4] = nextButton = new RLottieImageView(context) {

            float startX;
            float startY;
            boolean pressed;

            private final Runnable pressedRunnable = new Runnable() {
                @Override
                public void run() {
                    if (MediaController.getInstance().getPlayingMessageObject() == null) {
                        return;
                    }
                    rewindingForwardPressedCount++;
                    if (rewindingForwardPressedCount == 1) {
                        pressed = true;
                        rewindingState = 1;
                        if (MediaController.getInstance().isMessagePaused()) {
                            startForwardRewindingSeek();
                        } else if (rewindingState == 1) {
                            AndroidUtilities.cancelRunOnUIThread(forwardSeek);
                            lastUpdateRewindingPlayerTime = 0;
                        }
                        MediaController.getInstance().setPlaybackSpeed(true, 4);
                        AndroidUtilities.runOnUIThread(this, 2000);
                    } else if (rewindingForwardPressedCount == 2) {
                        MediaController.getInstance().setPlaybackSpeed(true, 7);
                        AndroidUtilities.runOnUIThread(this, 2000);
                    } else {
                        MediaController.getInstance().setPlaybackSpeed(true, 13);
                    }
                }
            };

            @Override
            public boolean onTouchEvent(MotionEvent event) {
                if (seekBarView.isDragging() || rewindingState == -1) {
                    return false;
                }
                float x = event.getRawX();
                float y = event.getRawY();

                switch (event.getAction()) {
                    case MotionEvent.ACTION_DOWN:
                        pressed = false;
                        startX = x;
                        startY = y;
                        AndroidUtilities.runOnUIThread(pressedRunnable, 300);
                        if (Build.VERSION.SDK_INT >= Build.VERSION_CODES.LOLLIPOP && getBackground() != null) {
                            getBackground().setHotspot(startX, startY);
                        }
                        setPressed(true);
                        break;
                    case MotionEvent.ACTION_MOVE:
                        float dx = x - startX;
                        float dy = y - startY;

                        if ((dx * dx + dy * dy) > touchSlop * touchSlop && !pressed) {
                            AndroidUtilities.cancelRunOnUIThread(pressedRunnable);
                            setPressed(false);
                        }
                        break;
                    case MotionEvent.ACTION_CANCEL:
                    case MotionEvent.ACTION_UP:
                        if (!pressed && event.getAction() == MotionEvent.ACTION_UP && isPressed()) {
                            MediaController.getInstance().playNextMessage();
                            nextButton.setProgress(0f);
                            nextButton.playAnimation();
                        }
                        AndroidUtilities.cancelRunOnUIThread(pressedRunnable);
                        if (rewindingForwardPressedCount > 0) {
                            MediaController.getInstance().setPlaybackSpeed(true, 1f);
                            if (MediaController.getInstance().isMessagePaused()) {
                                lastUpdateRewindingPlayerTime = 0;
                                forwardSeek.run();
                            }
                        }
                        rewindingState = 0;
                        setPressed(false);
                        rewindingForwardPressedCount = 0;
                        rewindingProgress = -1;
                        break;
                }
                return true;
            }

            @Override
            public void onInitializeAccessibilityNodeInfo(AccessibilityNodeInfo info) {
                super.onInitializeAccessibilityNodeInfo(info);
                info.addAction(AccessibilityNodeInfo.ACTION_CLICK);
            }

        };
        nextButton.setScaleType(ImageView.ScaleType.CENTER);
        nextButton.setAnimation(R.raw.player_prev, 20, 20);
        nextButton.setLayerColor("Triangle 3.**", iconColor);
        nextButton.setLayerColor("Triangle 4.**", iconColor);
        nextButton.setLayerColor("Rectangle 4.**", iconColor);
        nextButton.setRotation(180f);
        if (Build.VERSION.SDK_INT >= 21) {
            nextButton.setBackground(Theme.createSelectorDrawable(getThemedColor(Theme.key_listSelector), 1, dp(22)));
        }
        if (messageObject != null && !messageObject.isVoice()) {
            bottomView.addView(nextButton, LayoutHelper.createFrame(48, 48, Gravity.LEFT | Gravity.TOP));
        }
        nextButton.setContentDescription(LocaleController.getString(R.string.Next));

        buttons[5] = forwardButton;

        buttons[6] = optionsButton = new ActionBarMenuItem(context, null, 0, iconColor, false, resourcesProvider);
        optionsButton.setIcon(optionsIcon = new ChooseQualityLayout.QualityIcon(context, R.drawable.ic_ab_other, resourcesProvider));
        optionsButton.setLongClickEnabled(false);
        optionsButton.setShowSubmenuByMove(false);
        optionsButton.setSubMenuOpenSide(2);
        optionsButton.setAdditionalYOffset(-dp(157 + 40));
        if (Build.VERSION.SDK_INT >= 21) {
            optionsButton.setBackgroundDrawable(Theme.createSelectorDrawable(getThemedColor(Theme.key_listSelector), 1, dp(18)));
        }
        bottomView.addView(optionsButton, LayoutHelper.createFrame(48, 48, Gravity.LEFT | Gravity.TOP));
        optionsButton.addSubItem(1, R.drawable.msg_forward, LocaleController.getString(R.string.Forward));
        optionsButton.addSubItem(2, R.drawable.msg_shareout, LocaleController.getString(R.string.ShareFile));
        optionsButton.addSubItem(5, R.drawable.msg_download, LocaleController.getString(R.string.SaveToMusic));
        optionsButton.addSubItem(4, R.drawable.msg_message, LocaleController.getString(R.string.ShowInChat));

        castItemButton = new CastMediaRouteButton(context) {
            @Override
            public void stateUpdated(boolean connected) {
                updateColors();
                if (optionsIcon != null) {
                    optionsIcon.setCasting(CastSync.isActive(), true);
                }
            }
        };
        boolean castAvailable = true;
        try {
            castItemButton.setRouteSelector(CastContext.getSharedInstance(context).getMergedSelector());
        } catch (Exception e) {
            FileLog.e(e);
            castAvailable = false;
        }
        castItemButton.setVisibility(View.INVISIBLE);
        if (castAvailable) {
            castItem = optionsButton.addSubItem(6, R.drawable.menu_video_chromecast, getString(R.string.VideoPlayerChromecast));
            castItem.addView(castItemButton, 0, LayoutHelper.createFrame(LayoutHelper.MATCH_PARENT, LayoutHelper.MATCH_PARENT));
            updateColors();
        }
        if (optionsIcon != null) {
            optionsIcon.setCasting(CastSync.isActive(), true);
        }

        optionsButton.addSubItem(7, R.drawable.msg_delete, getString(R.string.ProfilePlaylistRemoveFromProfile));
        optionsButton.setSubItemShown(7, false);

        optionsButton.setShowedFromBottom(true);
        optionsButton.setOnClickListener(v -> optionsButton.toggleSubMenu());
        optionsButton.setDelegate(this::onSubItemClick);
        optionsButton.setContentDescription(LocaleController.getString(R.string.AccDescrMoreOptions));

        emptyView = new LinearLayout(context);
        emptyView.setOrientation(LinearLayout.VERTICAL);
        emptyView.setGravity(Gravity.CENTER);
        emptyView.setVisibility(View.GONE);
        containerView.addView(emptyView, LayoutHelper.createFrame(LayoutHelper.MATCH_PARENT, LayoutHelper.MATCH_PARENT));
        emptyView.setOnTouchListener((v, event) -> true);

        emptyImageView = new ImageView(context);
        emptyImageView.setImageResource(R.drawable.music_empty);
        emptyImageView.setColorFilter(new PorterDuffColorFilter(getThemedColor(Theme.key_dialogEmptyImage), PorterDuff.Mode.MULTIPLY));
        emptyView.addView(emptyImageView, LayoutHelper.createLinear(LayoutHelper.WRAP_CONTENT, LayoutHelper.WRAP_CONTENT));

        emptyTitleTextView = new TextView(context);
        emptyTitleTextView.setTextColor(getThemedColor(Theme.key_dialogEmptyText));
        emptyTitleTextView.setGravity(Gravity.CENTER);
        emptyTitleTextView.setText(LocaleController.getString(R.string.NoAudioFound));
        emptyTitleTextView.setTypeface(AndroidUtilities.bold());
        emptyTitleTextView.setTextSize(TypedValue.COMPLEX_UNIT_DIP, 17);
        emptyTitleTextView.setPadding(dp(40), 0, dp(40), 0);
        emptyView.addView(emptyTitleTextView, LayoutHelper.createLinear(LayoutHelper.WRAP_CONTENT, LayoutHelper.WRAP_CONTENT, Gravity.CENTER, 0, 11, 0, 0));

        emptySubtitleTextView = new TextView(context);
        emptySubtitleTextView.setTextColor(getThemedColor(Theme.key_dialogEmptyText));
        emptySubtitleTextView.setGravity(Gravity.CENTER);
        emptySubtitleTextView.setTextSize(TypedValue.COMPLEX_UNIT_DIP, 15);
        emptySubtitleTextView.setPadding(dp(40), 0, dp(40), 0);
        emptyView.addView(emptySubtitleTextView, LayoutHelper.createLinear(LayoutHelper.WRAP_CONTENT, LayoutHelper.WRAP_CONTENT, Gravity.CENTER, 0, 6, 0, 0));

        listView = new RecyclerListView(context) {

            boolean ignoreLayout;

            @Override
            protected void onLayout(boolean changed, int l, int t, int r, int b) {
                super.onLayout(changed, l, t, r, b);

                if (searchOpenPosition != -1 && !actionBar.isSearchFieldVisible()) {
                    ignoreLayout = true;
                    layoutManager.scrollToPositionWithOffset(searchOpenPosition, searchOpenOffset - listView.getPaddingTop());
                    super.onLayout(false, l, t, r, b);
                    ignoreLayout = false;
                    searchOpenPosition = -1;
                } else if (scrollToSong) {
                    scrollToSong = false;
                    ignoreLayout = true;
                    if (scrollToCurrentSong(true)) {
                        super.onLayout(false, l, t, r, b);
                    }
                    ignoreLayout = false;
                }
            }

            @Override
            protected boolean allowSelectChildAtPosition(float x, float y) {
                return y < playerLayout.getY() - listView.getTop();
            }

            @Override
            public void requestLayout() {
                if (ignoreLayout) {
                    return;
                }
                super.requestLayout();
            }
        };
        listView.setClipToPadding(false);
        listView.setLayoutManager(layoutManager = new LinearLayoutManager(getContext(), LinearLayoutManager.VERTICAL, false));
        listView.setHorizontalScrollBarEnabled(false);
        listView.setVerticalScrollBarEnabled(false);
        containerView.addView(listView, LayoutHelper.createFrame(LayoutHelper.MATCH_PARENT, LayoutHelper.MATCH_PARENT, Gravity.TOP | Gravity.LEFT));
        listView.setAdapter(listAdapter = new ListAdapter(context));
        listView.setGlowColor(getThemedColor(Theme.key_dialogScrollGlow));
        listView.setOnItemClickListener((view, position) -> {
            if (view instanceof AudioPlayerCell) {
                ((AudioPlayerCell) view).didPressedButton();
            }
        });
        listView.setOnItemLongClickListener((view, position) -> {
            if (view instanceof AudioPlayerCell && !isMyList()) {
                showOptions((AudioPlayerCell) view, ((AudioPlayerCell) view).getMessageObject());
                return true;
            }
            return false;
        });
        listView.setOnScrollListener(new RecyclerView.OnScrollListener() {
            @Override
            public void onScrollStateChanged(RecyclerView recyclerView, int newState) {
                if (newState == RecyclerView.SCROLL_STATE_IDLE) {
                    int offset = dp(13);
                    int top = scrollOffsetY - backgroundPaddingTop - offset;
                    if (top + backgroundPaddingTop < ActionBar.getCurrentActionBarHeight() && listView.canScrollVertically(1)) {
                        View child = listView.getChildAt(0);
                        RecyclerListView.Holder holder = (RecyclerListView.Holder) listView.findViewHolderForAdapterPosition(0);
                        if (holder != null && holder.itemView.getTop() > dp(7)) {
                            listView.smoothScrollBy(0, holder.itemView.getTop() - dp(7));
                        }
                    }
                } else if (newState == RecyclerView.SCROLL_STATE_DRAGGING) {
                    AndroidUtilities.hideKeyboard(getCurrentFocus());
                }
            }

            @Override
            public void onScrolled(RecyclerView recyclerView, int dx, int dy) {
                updateLayout();
                updateEmptyViewPosition();

                if (!searchWas) {
                    int firstVisibleItem = layoutManager.findFirstVisibleItemPosition();
                    int visibleItemCount = firstVisibleItem == RecyclerView.NO_POSITION ? 0 : Math.abs(layoutManager.findLastVisibleItemPosition() - firstVisibleItem) + 1;
                    int totalItemCount = recyclerView.getAdapter().getItemCount();

                    MessageObject playingMessageObject = MediaController.getInstance().getPlayingMessageObject();
                    if (SharedConfig.playOrderReversed) {
                        if (firstVisibleItem < 10) {
                            MediaController.getInstance().loadMoreMusic();
                        }
                    } else {
                        if (firstVisibleItem + visibleItemCount > totalItemCount - 10) {
                            MediaController.getInstance().loadMoreMusic();
                        }
                    }
                }
            }
        });

        unsaveFromProfileTextView = new LinkSpanDrawable.LinksTextView(context, resourcesProvider);
        unsaveFromProfileTextView.setTextSize(TypedValue.COMPLEX_UNIT_DIP, 12);
        unsaveFromProfileTextView.setTextColor(Theme.getColor(Theme.key_windowBackgroundWhiteGrayText, resourcesProvider));
        unsaveFromProfileTextView.setLinkTextColor(Theme.getColor(Theme.key_chat_messageLinkIn, resourcesProvider));
        unsaveFromProfileTextView.setGravity(Gravity.CENTER);
        unsaveFromProfileTextView.setText(AndroidUtilities.replaceArrows(AndroidUtilities.replaceSingleTag(getString(R.string.AudioAddedToProfileRemove), () -> {
            final MessageObject messageObject1 = MediaController.getInstance().getPlayingMessageObject();
            if (messageObject1 == null || parentActivity == null) {
                return;
            }
            saveToProfile(messageObject1, false, () -> {
            }, false);
            setVisibleInProfile(false);
            BulletinFactory.of((FrameLayout) containerView, resourcesProvider)
                .createSimpleBulletin(R.raw.ic_delete, getString(R.string.AudioSaveToMyProfileUnsaved))
                .show();
        }), true, dp(1.33f), dp(1)));
        playerLayout.addView(unsaveFromProfileTextView, LayoutHelper.createFrame(LayoutHelper.MATCH_PARENT, 42, Gravity.FILL_HORIZONTAL | Gravity.BOTTOM, 12, 12, 12, 12));

        saveToProfileButton = new ButtonWithCounterView(context, resourcesProvider);
        SpannableStringBuilder sb = new SpannableStringBuilder();
        sb.append("+ ");
        sb.setSpan(new ColoredImageSpan(R.drawable.filled_track_add), 0, 1, Spanned.SPAN_EXCLUSIVE_EXCLUSIVE);
        sb.append(getString(R.string.AudioAddToProfile));
        saveToProfileButton.setText(sb, false);
        saveToProfileButton.setOnClickListener(v -> {
            final MessageObject messageObject1 = MediaController.getInstance().getPlayingMessageObject();
            if (messageObject1 == null || parentActivity == null) {
                return;
            }
            saveToProfile(messageObject1, true, () -> {
            }, false);
            setVisibleInProfile(true);
            BulletinFactory.of((FrameLayout) containerView, resourcesProvider)
                .createSimpleBulletin(R.raw.saved_messages, getString(R.string.AudioSaveToMyProfileSaved))
                .show();
        });
        playerLayout.addView(saveToProfileButton, LayoutHelper.createFrame(LayoutHelper.MATCH_PARENT, 42, Gravity.FILL_HORIZONTAL | Gravity.BOTTOM, 12, 12, 12, 12));

        savedMusicList = MediaController.getInstance().currentSavedMusicList;
        playlist = MediaController.getInstance().getPlaylist();
        listAdapter.setup();
        listAdapter.notifyDataSetChanged();

        actionBar.setTitle(LocaleController.getString(R.string.AttachMusic));
        if (savedMusicList != null) {
            if (savedMusicList.dialogId == UserConfig.getInstance(currentAccount).getClientUserId()) {
                actionBar.setTitle(getString(R.string.ProfilePlaylistTitleMine));
            } else {
                actionBar.setTitle(formatString(R.string.ProfilePlaylistTitle, DialogObject.getShortName(savedMusicList.dialogId)));
            }
        } else if (messageObject != null && !MediaController.getInstance().currentPlaylistIsGlobalSearch()) {
            long did = messageObject.getDialogId();
            if (DialogObject.isEncryptedDialog(did)) {
                TLRPC.EncryptedChat encryptedChat = MessagesController.getInstance(currentAccount).getEncryptedChat(DialogObject.getEncryptedChatId(did));
                if (encryptedChat != null) {
                    TLRPC.User user = MessagesController.getInstance(currentAccount).getUser(encryptedChat.user_id);
                    if (user != null) {
                        actionBar.setTitle(ContactsController.formatName(user.first_name, user.last_name));
                    }
                }
            } else if (did == UserConfig.getInstance(currentAccount).getClientUserId()) {
                if (messageObject.getSavedDialogId() == UserObject.ANONYMOUS) {
                    actionBar.setTitle(LocaleController.getString(R.string.AnonymousForward));
                } else {
                    actionBar.setTitle(LocaleController.getString(R.string.SavedMessages));
                }
            } else if (DialogObject.isUserDialog(did)) {
                TLRPC.User user = MessagesController.getInstance(currentAccount).getUser(did);
                if (user != null) {
                    actionBar.setTitle(ContactsController.formatName(user.first_name, user.last_name));
                }
            } else {
                TLRPC.Chat chat = MessagesController.getInstance(currentAccount).getChat(-did);
                if (chat != null) {
                    actionBar.setTitle(chat.title);
                }
            }
        }

        if (isMyList()) {
            saveToProfileButton.setVisibility(View.GONE);
            unsaveFromProfileTextView.setVisibility(View.GONE);

            itemTouchHelper = new ItemTouchHelper(new ItemTouchHelper.Callback() {
                @Override
                public int getMovementFlags(@NonNull RecyclerView recyclerView, @NonNull RecyclerView.ViewHolder viewHolder) {
                    return makeMovementFlags(ItemTouchHelper.UP | ItemTouchHelper.DOWN, 0);
                }

                @Override
                public boolean onMove(@NonNull RecyclerView recyclerView, @NonNull RecyclerView.ViewHolder viewHolder, @NonNull RecyclerView.ViewHolder target) {
                    final int fromPosition = viewHolder.getAdapterPosition();
                    final int toPosition = target.getAdapterPosition();
                    savedMusicList.move(fromPosition, toPosition);
                    playlist.clear();
                    playlist.addAll(savedMusicList.list);
                    listAdapter.notifyItemMoved(fromPosition, toPosition);
                    return true;
                }

                @Override
                public void onSwiped(@NonNull RecyclerView.ViewHolder viewHolder, int direction) {

                }

                @Override
                public void onSelectedChanged(RecyclerView.ViewHolder viewHolder, int actionState) {
                    if (viewHolder != null) {
                        listView.hideSelector(false);
                    }
                    if (actionState != ItemTouchHelper.ACTION_STATE_IDLE) {
                        listView.cancelClickRunnables(false);
                        if (viewHolder != null) {
                            viewHolder.itemView.setPressed(true);
                        }
                    }
                    super.onSelectedChanged(viewHolder, actionState);
                }

                @Override
                public void clearView(@NonNull RecyclerView recyclerView, @NonNull RecyclerView.ViewHolder viewHolder) {
                    super.clearView(recyclerView, viewHolder);
                    viewHolder.itemView.setPressed(false);
                }

            });
            itemTouchHelper.attachToRecyclerView(listView);
        }

        containerView.addView(playerLayout, LayoutHelper.createFrame(LayoutHelper.MATCH_PARENT, 179 + (!isMyList() && !noforwards ? 52 : 0), Gravity.LEFT | Gravity.BOTTOM));
        containerView.addView(playerShadow, new FrameLayout.LayoutParams(LayoutHelper.MATCH_PARENT, AndroidUtilities.getShadowHeight(), Gravity.LEFT | Gravity.BOTTOM));
        FrameLayout.LayoutParams layoutParams = (FrameLayout.LayoutParams) playerLayout.getLayoutParams();
        layoutParams.height = dp(179 + (!isMyList() && !noforwards ? 52 : 0));
        layoutParams = (FrameLayout.LayoutParams) playerShadow.getLayoutParams();
        layoutParams.bottomMargin = dp(179 + (!isMyList() && !noforwards ? 52 : 0));
        containerView.addView(actionBarShadow, LayoutHelper.createFrame(LayoutHelper.MATCH_PARENT, 3));
        containerView.addView(actionBar);

        blurredView = new FrameLayout(context) {
            @Override
            public boolean onTouchEvent(MotionEvent event) {
                if (blurredView.getTag() != null) {
                    showAlbumCover(false, true);
                }
                return true;
            }
        };
        blurredView.setAlpha(0.0f);
        blurredView.setVisibility(View.INVISIBLE);
        getContainer().addView(blurredView);

        bigAlbumConver = new BackupImageView(context);
        bigAlbumConver.setAspectFit(true);
        bigAlbumConver.setRoundRadius(dp(8));
        bigAlbumConver.setScaleX(0.9f);
        bigAlbumConver.setScaleY(0.9f);
        blurredView.addView(bigAlbumConver, LayoutHelper.createFrame(LayoutHelper.MATCH_PARENT, LayoutHelper.MATCH_PARENT, Gravity.LEFT | Gravity.TOP, 30, 30, 30, 30));

        updateTitle(false);
        updateRepeatButton();
        updateEmptyView();
    }

    @Override
    public int getContainerViewHeight() {
        if (playerLayout == null) {
            return 0;
        }
        if (playlist.size() <= 1) {
            return playerLayout.getMeasuredHeight() + backgroundPaddingTop;
        } else {
            int offset = dp(13);
            int top = scrollOffsetY - backgroundPaddingTop - offset;
//            if (currentSheetAnimationType == 1) {
                top += listView.getTranslationY();
//            }
            if (top + backgroundPaddingTop < ActionBar.getCurrentActionBarHeight()) {
                float toMove = offset + dp(11 - 7);
                float moveProgress = Math.min(1.0f, (ActionBar.getCurrentActionBarHeight() - top - backgroundPaddingTop) / toMove);
                float availableToMove = ActionBar.getCurrentActionBarHeight() - toMove;

                int diff = (int) (availableToMove * moveProgress);
                top -= diff;
            }

            if (Build.VERSION.SDK_INT >= 21) {
                top += AndroidUtilities.statusBarHeight;
            }

            return container.getMeasuredHeight() - top;
        }
    }

    private void startForwardRewindingSeek() {
        if (rewindingState == 1) {
            lastRewindingTime = System.currentTimeMillis();
            rewindingProgress = MediaController.getInstance().getPlayingMessageObject().audioProgress;
            AndroidUtilities.cancelRunOnUIThread(forwardSeek);
            AndroidUtilities.runOnUIThread(forwardSeek);
        }
    }

    private void updateEmptyViewPosition() {
        if (emptyView.getVisibility() != View.VISIBLE) {
            return;
        }
        int h = playerLayout.getVisibility() == View.VISIBLE ? dp(150) : -dp(30);
        emptyView.setTranslationY((emptyView.getMeasuredHeight() - containerView.getMeasuredHeight() - h) / 2);
    }

    private void updateEmptyView() {
        emptyView.setVisibility(searching && listAdapter.getItemCount() == 0 ? View.VISIBLE : View.GONE);
        updateEmptyViewPosition();
    }

    private boolean scrollToCurrentSong(boolean search) {
        MessageObject playingMessageObject = MediaController.getInstance().getPlayingMessageObject();
        if (playingMessageObject != null) {
            boolean found = false;
            if (search) {
                int count = listView.getChildCount();
                for (int a = 0; a < count; a++) {
                    View child = listView.getChildAt(a);
                    if (child instanceof AudioPlayerCell) {
                        if (((AudioPlayerCell) child).getMessageObject() == playingMessageObject) {
                            if (child.getBottom() <= listView.getMeasuredHeight()) {
                                found = true;
                            }
                            break;
                        }
                    }
                }
            }
            if (!found) {
                int idx = playlist.indexOf(playingMessageObject);
                if (idx >= 0) {
                    if (SharedConfig.playOrderReversed) {
                        layoutManager.scrollToPosition(idx);
                    } else {
                        layoutManager.scrollToPosition(playlist.size() - idx);
                    }
                    return true;
                }
            }
        }
        return false;
    }

    @Override
    public boolean onCustomMeasure(View view, int width, int height) {
        boolean isPortrait = width < height;
        if (view == blurredView) {
            blurredView.measure(View.MeasureSpec.makeMeasureSpec(width, View.MeasureSpec.EXACTLY), View.MeasureSpec.makeMeasureSpec(height, View.MeasureSpec.EXACTLY));
            return true;
        }
        return false;
    }

    @Override
    protected boolean onCustomLayout(View view, int left, int top, int right, int bottom) {
        int width = (right - left);
        int height = (bottom - top);
        boolean isPortrait = width < height;
        if (view == blurredView) {
            blurredView.layout(left, 0, left + width, height);
            return true;
        }
        return false;
    }

    private void setMenuItemChecked(ActionBarMenuSubItem item, boolean checked) {
        if (checked) {
            item.setTextColor(getThemedColor(Theme.key_player_buttonActive));
            item.setIconColor(getThemedColor(Theme.key_player_buttonActive));
        } else {
            item.setTextColor(getThemedColor(Theme.key_actionBarDefaultSubmenuItem));
            item.setIconColor(getThemedColor(Theme.key_actionBarDefaultSubmenuItem));
        }
    }

    private HintView speedHintView;
    private long lastPlaybackClick;

    private void checkSpeedHint() {
        final long now = System.currentTimeMillis();
        if (now - lastPlaybackClick > 300) {
            int hintValue = MessagesController.getGlobalNotificationsSettings().getInt("speedhint", 0);
            hintValue++;
            if (hintValue > 2) {
                hintValue = -10;
            }
            MessagesController.getGlobalNotificationsSettings().edit().putInt("speedhint", hintValue).apply();
            if (hintValue >= 0) {
                showSpeedHint();
            }
        }
        lastPlaybackClick = now;
    }

    private void showSpeedHint() {
        if (containerView != null) {
            speedHintView = new HintView(getContext(), 5, false) {
                @Override
                public void setVisibility(int visibility) {
                    super.setVisibility(visibility);
                    if (visibility != View.VISIBLE) {
                        try {
                            ((ViewGroup) getParent()).removeView(this);
                        } catch (Exception e) {}
                    }
                }
            };
            speedHintView.setExtraTranslationY(dp(6));
            speedHintView.setText(LocaleController.getString("SpeedHint"));
            playerLayout.addView(speedHintView, LayoutHelper.createFrame(LayoutHelper.WRAP_CONTENT, LayoutHelper.WRAP_CONTENT, Gravity.TOP, 0, 0, 6, 0));
            speedHintView.showForView(playbackSpeedButton, true);
        }
    }

    private void updateSubMenu() {
        setMenuItemChecked(shuffleListItem, SharedConfig.shuffleMusic);
        setMenuItemChecked(reverseOrderItem, SharedConfig.playOrderReversed);
        setMenuItemChecked(repeatListItem, SharedConfig.repeatMode == 1);
        setMenuItemChecked(repeatSongItem, SharedConfig.repeatMode == 2);
    }

    private boolean equals(float a, float b) {
        return Math.abs(a - b) < 0.05f;
    }

    private void updatePlaybackButton(boolean animated) {
        if (playbackSpeedButton == null) {
            return;
        }
        float currentPlaybackSpeed = MediaController.getInstance().getPlaybackSpeed(true);
        speedIcon.setValue(currentPlaybackSpeed, animated);
        speedSlider.setSpeed(currentPlaybackSpeed, animated);
        updateColors();

        boolean isFinal = !slidingSpeed;
        slidingSpeed = false;

        for (int a = 0; a < speedItems.length; a++) {
            if (isFinal && equals(currentPlaybackSpeed, speeds[a])) {
                speedItems[a].setColors(getThemedColor(Theme.key_featuredStickers_addButtonPressed), getThemedColor(Theme.key_featuredStickers_addButtonPressed));
            } else {
                speedItems[a].setColors(getThemedColor(Theme.key_actionBarDefaultSubmenuItem), getThemedColor(Theme.key_actionBarDefaultSubmenuItem));
            }
        }
    }

    public void updateColors() {
        if (playbackSpeedButton != null) {
            float currentPlaybackSpeed = MediaController.getInstance().getPlaybackSpeed(true);
            final int color = getThemedColor(!equals(currentPlaybackSpeed, 1.0f) ? Theme.key_featuredStickers_addButtonPressed : Theme.key_inappPlayerClose);
            if (speedIcon != null) {
                speedIcon.setColor(color);
            }
            if (Build.VERSION.SDK_INT >= 21) {
                playbackSpeedButton.setBackground(Theme.createSelectorDrawable(color & 0x19ffffff, 1, dp(14)));
            }
        }
        if (castItem != null) {
            castItem.setEnabledByColor(castItemButton != null && castItemButton.isConnected(), getThemedColor(Theme.key_actionBarDefaultSubmenuItem), getThemedColor(Theme.key_actionBarDefaultSubmenuItemIcon), getThemedColor(Theme.key_featuredStickers_addButton));
            castItem.setSelectorColor(castItemButton != null && castItemButton.isConnected() ? Theme.multAlpha(getThemedColor(Theme.key_featuredStickers_addButton), .10f) : getThemedColor(Theme.key_listSelector));
        }
        if (forwardButton != null) {
             forwardButton.setTextColor(getThemedColor(Theme.key_player_button));
        }
        if (backwardButton != null) {
            backwardButton.setTextColor(getThemedColor(Theme.key_player_button));
        }
    }

    private void onSubItemClick(int id) {
        final MessageObject messageObject = MediaController.getInstance().getPlayingMessageObject();
        if (messageObject == null || parentActivity == null) {
            return;
        }
        if (id == 1) {
            forward(messageObject);
        } else if (id == 2) {
            share(messageObject);
        } else if (id == 4) {
            if (UserConfig.selectedAccount != currentAccount) {
                parentActivity.switchToAccount(currentAccount, true);
            }

            Bundle args = new Bundle();
            long did = messageObject.getDialogId();
            if (DialogObject.isEncryptedDialog(did)) {
                args.putInt("enc_id", DialogObject.getEncryptedChatId(did));
            } else if (DialogObject.isUserDialog(did)) {
                args.putLong("user_id", did);
            } else {
                TLRPC.Chat chat = MessagesController.getInstance(currentAccount).getChat(-did);
                if (chat != null && chat.migrated_to != null) {
                    args.putLong("migrated_to", did);
                    did = -chat.migrated_to.channel_id;
                }
                args.putLong("chat_id", -did);
            }
            args.putInt("message_id", messageObject.getId());
            NotificationCenter.getInstance(currentAccount).postNotificationName(NotificationCenter.closeChats);
            parentActivity.presentFragment(new ChatActivity(args), false, false);
            dismiss();
        } else if (id == 5) {
            saveToMusic(messageObject);
        } else if (id == 6) {
            ChromecastController.getInstance().setCurrentMediaAndCastIfNeeded(MediaController.getInstance().getCurrentChromecastMedia());
            castItemButton.performClick();
        } else if (id == 7) {
            saveToProfile(messageObject, false, () -> {
                if (savedMusicList != null) {
                    savedMusicList.remove(messageObject);
                    if (savedMusicList.list.isEmpty()) {
                        MediaController.getInstance().cleanup();
                        dismiss();
                    } else {
                        NotificationCenter.getInstance(currentAccount).postNotificationName(NotificationCenter.musicListLoaded, savedMusicList);
                    }
                }
            }, false);
        }
    }

    private void showAlbumCover(boolean show, boolean animated) {
        if (show) {
            if (blurredView.getVisibility() == View.VISIBLE || blurredAnimationInProgress) {
                return;
            }
            blurredView.setTag(1);
            bigAlbumConver.setImageBitmap(coverContainer.getImageReceiver().getBitmap());
            blurredAnimationInProgress = true;
            BaseFragment fragment = parentActivity.getActionBarLayout().getFragmentStack().get(parentActivity.getActionBarLayout().getFragmentStack().size() - 1);
            View fragmentView = fragment.getFragmentView();
            if (fragmentView != null) {
                int w = (int) (fragmentView.getMeasuredWidth() / 6.0f);
                int h = (int) (fragmentView.getMeasuredHeight() / 6.0f);
                Bitmap bitmap = Bitmap.createBitmap(w, h, Bitmap.Config.ARGB_8888);
                Canvas canvas = new Canvas(bitmap);
                canvas.scale(1.0f / 6.0f, 1.0f / 6.0f);
                fragmentView.draw(canvas);
                canvas.translate(containerView.getLeft() - getLeftInset(), 0);
                containerView.draw(canvas);
                Utilities.stackBlurBitmap(bitmap, Math.max(7, Math.max(w, h) / 180));
                blurredView.setBackground(new BitmapDrawable(bitmap));
            }
            blurredView.setVisibility(View.VISIBLE);
            blurredView.animate().alpha(1.0f).setDuration(180).setListener(new AnimatorListenerAdapter() {
                @Override
                public void onAnimationEnd(Animator animation) {
                    blurredAnimationInProgress = false;
                }
            }).start();
            bigAlbumConver.animate().scaleX(1f).scaleY(1f).setDuration(180).start();
        } else {
            if (blurredView.getVisibility() != View.VISIBLE) {
                return;
            }
            blurredView.setTag(null);
            if (animated) {
                blurredAnimationInProgress = true;
                blurredView.animate().alpha(0.0f).setDuration(180).setListener(new AnimatorListenerAdapter() {
                    @Override
                    public void onAnimationEnd(Animator animation) {
                        blurredView.setVisibility(View.INVISIBLE);
                        bigAlbumConver.setImageBitmap(null);
                        blurredAnimationInProgress = false;
                    }
                }).start();
                bigAlbumConver.animate().scaleX(0.9f).scaleY(0.9f).setDuration(180).start();
            } else {
                blurredView.setAlpha(0.0f);
                blurredView.setVisibility(View.INVISIBLE);
                bigAlbumConver.setImageBitmap(null);
                bigAlbumConver.setScaleX(0.9f);
                bigAlbumConver.setScaleY(0.9f);
            }
        }
    }

    @Override
    public void didReceivedNotification(int id, int account, Object... args) {
        if (id == NotificationCenter.messagePlayingDidStart || id == NotificationCenter.messagePlayingPlayStateChanged || id == NotificationCenter.messagePlayingDidReset) {
            updateTitle(id == NotificationCenter.messagePlayingDidReset && (Boolean) args[1]);
            if (id == NotificationCenter.messagePlayingDidReset || id == NotificationCenter.messagePlayingPlayStateChanged) {
                int count = listView.getChildCount();
                for (int a = 0; a < count; a++) {
                    View view = listView.getChildAt(a);
                    if (view instanceof AudioPlayerCell) {
                        AudioPlayerCell cell = (AudioPlayerCell) view;
                        MessageObject messageObject = cell.getMessageObject();
                        if (messageObject != null && (messageObject.isVoice() || messageObject.isMusic())) {
                            cell.updateButtonState(false, true);
                        }
                    }
                }
                if (id == NotificationCenter.messagePlayingPlayStateChanged) {
                    if (MediaController.getInstance().getPlayingMessageObject() != null) {
                        if (MediaController.getInstance().isMessagePaused()) {
                            startForwardRewindingSeek();
                        } else if (rewindingState == 1 && rewindingProgress != -1f) {
                            AndroidUtilities.cancelRunOnUIThread(forwardSeek);
                            lastUpdateRewindingPlayerTime = 0;
                            forwardSeek.run();
                            rewindingProgress = -1f;
                        }
                    }
                }
            } else {
                MessageObject messageObject = (MessageObject) args[0];
                if (messageObject.eventId != 0) {
                    return;
                }
                int count = listView.getChildCount();
                for (int a = 0; a < count; a++) {
                    View view = listView.getChildAt(a);
                    if (view instanceof AudioPlayerCell) {
                        AudioPlayerCell cell = (AudioPlayerCell) view;
                        MessageObject messageObject1 = cell.getMessageObject();
                        if (messageObject1 != null && (messageObject1.isVoice() || messageObject1.isMusic())) {
                            cell.updateButtonState(false, true);
                        }
                    }
                }
            }
            if (optionsIcon != null) {
                optionsIcon.setCasting(CastSync.isActive(), true);
            }
        } else if (id == NotificationCenter.messagePlayingProgressDidChanged) {
            MessageObject messageObject = MediaController.getInstance().getPlayingMessageObject();
            if (messageObject != null && (messageObject.isMusic() || messageObject.isVoice())) {
                updateProgress(messageObject);
            }
        } else if (id == NotificationCenter.messagePlayingSpeedChanged) {
            updatePlaybackButton(true);
        } else if (id == NotificationCenter.musicDidLoad) {
            savedMusicList = MediaController.getInstance().currentSavedMusicList;
            playlist = MediaController.getInstance().getPlaylist();
            listAdapter.notifyDataSetChanged();
        } else if (id == NotificationCenter.moreMusicDidLoad) {
            savedMusicList = MediaController.getInstance().currentSavedMusicList;
            playlist = MediaController.getInstance().getPlaylist();
            listAdapter.notifyDataSetChanged();
            if (SharedConfig.playOrderReversed) {
                listView.stopScroll();
                int addedCount = (Integer) args[0];
                int firstVisibleItem = layoutManager.findFirstVisibleItemPosition();
                int position = layoutManager.findLastVisibleItemPosition();
                if (position != RecyclerView.NO_POSITION) {
                    View firstVisView = layoutManager.findViewByPosition(position);
                    int offset = firstVisView == null ? 0 : firstVisView.getTop();
                    layoutManager.scrollToPositionWithOffset(position + addedCount, offset);
                }
            }
        } else if (id == NotificationCenter.fileLoaded) {
            String name = (String) args[0];
            if (name.equals(currentFile)) {
                updateTitle(false);
                currentAudioFinishedLoading = true;
            }
        } else if (id == NotificationCenter.fileLoadProgressChanged) {
            String name = (String) args[0];
            if (name.equals(currentFile)) {
                MessageObject messageObject = MediaController.getInstance().getPlayingMessageObject();
                if (messageObject == null) {
                    return;
                }
                Long loadedSize = (Long) args[1];
                Long totalSize = (Long) args[2];
                float bufferedProgress;
                if (currentAudioFinishedLoading) {
                    bufferedProgress = 1.0f;
                } else {
                    long newTime = SystemClock.elapsedRealtime();
                    if (Math.abs(newTime - lastBufferedPositionCheck) >= 500) {
                        bufferedProgress = MediaController.getInstance().isStreamingCurrentAudio() ? FileLoader.getInstance(currentAccount).getBufferedProgressFromPosition(messageObject.audioProgress, currentFile) : 1.0f;
                        lastBufferedPositionCheck = newTime;
                    } else {
                        bufferedProgress = -1;
                    }
                }
                if (bufferedProgress != -1) {
                    seekBarBufferSpring.getSpring().setFinalPosition(bufferedProgress * 1000);
                    seekBarBufferSpring.start();
                }
            }
        } else if (id == NotificationCenter.musicIdsLoaded) {
            updateTitle(false);
        }
    }

    @Override
    protected boolean canDismissWithSwipe() {
        return false;
    }

    private void updateLayout() {
        if (listView.getChildCount() <= 0) {
            listView.setTopGlowOffset(scrollOffsetY = listView.getPaddingTop());
            containerView.invalidate();
            return;
        }
        View child = listView.getChildAt(0);
        RecyclerListView.Holder holder = (RecyclerListView.Holder) listView.findContainingViewHolder(child);
        int top = child.getTop();
        int newOffset = dp(7);
        if (top >= dp(7) && holder != null && holder.getAdapterPosition() == 0) {
            newOffset = top;
        }
        boolean show = newOffset <= dp(12);
        if (show && actionBar.getTag() == null || !show && actionBar.getTag() != null) {
            actionBar.setTag(show ? 1 : null);
            if (actionBarAnimation != null) {
                actionBarAnimation.cancel();
                actionBarAnimation = null;
            }
            actionBarAnimation = new AnimatorSet();
            actionBarAnimation.setDuration(180);
            actionBarAnimation.playTogether(
                    ObjectAnimator.ofFloat(actionBar, View.ALPHA, show ? 1.0f : 0.0f),
                    ObjectAnimator.ofFloat(actionBarShadow, View.ALPHA, show ? 1.0f : 0.0f));
            actionBarAnimation.addListener(new AnimatorListenerAdapter() {
                @Override
                public void onAnimationEnd(Animator animation) {

                }

                @Override
                public void onAnimationCancel(Animator animation) {
                    actionBarAnimation = null;
                }
            });
            actionBarAnimation.start();
        }
        FrameLayout.LayoutParams layoutParams = (FrameLayout.LayoutParams) listView.getLayoutParams();
        newOffset += layoutParams.topMargin - AndroidUtilities.statusBarHeight - dp(11);
        if (scrollOffsetY != newOffset) {
            listView.setTopGlowOffset((scrollOffsetY = newOffset) - layoutParams.topMargin - AndroidUtilities.statusBarHeight);
            containerView.invalidate();
        }

        int offset = dp(13);
        top = scrollOffsetY - backgroundPaddingTop - offset;
//        if (currentSheetAnimationType == 1) {
            top += listView.getTranslationY();
//        }
        float rad = 1.0f;

        if (top + backgroundPaddingTop < ActionBar.getCurrentActionBarHeight()) {
            float toMove = offset + dp(11 - 7);
            float moveProgress = Math.min(1.0f, (ActionBar.getCurrentActionBarHeight() - top - backgroundPaddingTop) / toMove);

            rad = 1.0f - moveProgress;
        }

        boolean light = rad <= 0.5f && ColorUtils.calculateLuminance(getThemedColor(Theme.key_dialogBackground)) > 0.7f;
        if (light != wasLight) {
            AndroidUtilities.setLightStatusBar(getWindow(), wasLight = light);
        }
    }

    @Override
    public void dismiss() {
        super.dismiss();
        NotificationCenter.getInstance(currentAccount).removeObserver(this, NotificationCenter.messagePlayingDidReset);
        NotificationCenter.getInstance(currentAccount).removeObserver(this, NotificationCenter.messagePlayingPlayStateChanged);
        NotificationCenter.getInstance(currentAccount).removeObserver(this, NotificationCenter.messagePlayingDidStart);
        NotificationCenter.getInstance(currentAccount).removeObserver(this, NotificationCenter.messagePlayingProgressDidChanged);
        NotificationCenter.getInstance(currentAccount).removeObserver(this, NotificationCenter.fileLoaded);
        NotificationCenter.getInstance(currentAccount).removeObserver(this, NotificationCenter.fileLoadProgressChanged);
        NotificationCenter.getInstance(currentAccount).removeObserver(this, NotificationCenter.musicDidLoad);
        NotificationCenter.getInstance(currentAccount).removeObserver(this, NotificationCenter.moreMusicDidLoad);
        NotificationCenter.getInstance(currentAccount).removeObserver(this, NotificationCenter.musicIdsLoaded);
        NotificationCenter.getGlobalInstance().removeObserver(this, NotificationCenter.messagePlayingSpeedChanged);
        DownloadController.getInstance(currentAccount).removeLoadingFileObserver(this);
    }

    @Override
    public void onBackPressed() {
        if (actionBar != null && actionBar.isSearchFieldVisible()) {
            actionBar.closeSearchField();
            return;
        }
        if (blurredView.getTag() != null) {
            showAlbumCover(false, true);
            return;
        }
        super.onBackPressed();
    }

    @Override
    public void onFailedDownload(String fileName, boolean canceled) {

    }

    @Override
    public void onSuccessDownload(String fileName) {

    }

    @Override
    public void onProgressDownload(String fileName, long downloadedSize, long totalSize) {
        progressView.setProgress(Math.min(1f, downloadedSize / (float) totalSize), true);
    }

    @Override
    public void onProgressUpload(String fileName, long uploadedSize, long totalSize, boolean isEncrypted) {

    }

    @Override
    public int getObserverTag() {
        return TAG;
    }

    private void updateRepeatButton() {
        int mode = SharedConfig.repeatMode;
        if (mode == 0 || mode == 1) {
            if (SharedConfig.shuffleMusic) {
                if (mode == 0) {
                    repeatButton.setIcon(R.drawable.player_new_shuffle);
                } else {
                    repeatButton.setIcon(R.drawable.player_new_repeat_shuffle);
                }
            } else if (SharedConfig.playOrderReversed) {
                if (mode == 0) {
                    repeatButton.setIcon(R.drawable.player_new_order);
                } else {
                    repeatButton.setIcon(R.drawable.player_new_repeat_reverse);
                }
            } else {
                repeatButton.setIcon(R.drawable.player_new_repeatall);
            }
            if (mode == 0 && !SharedConfig.shuffleMusic && !SharedConfig.playOrderReversed) {
                repeatButton.setTag(Theme.key_player_button);
                repeatButton.setIconColor(getThemedColor(Theme.key_player_button));
                Theme.setSelectorDrawableColor(repeatButton.getBackground(), getThemedColor(Theme.key_listSelector), true);
                repeatButton.setContentDescription(LocaleController.getString(R.string.AccDescrRepeatOff));
            } else {
                repeatButton.setTag(Theme.key_player_buttonActive);
                repeatButton.setIconColor(getThemedColor(Theme.key_player_buttonActive));
                Theme.setSelectorDrawableColor(repeatButton.getBackground(), getThemedColor(Theme.key_player_buttonActive) & 0x19ffffff, true);
                if (mode == 0) {
                    if (SharedConfig.shuffleMusic) {
                        repeatButton.setContentDescription(LocaleController.getString(R.string.ShuffleList));
                    } else {
                        repeatButton.setContentDescription(LocaleController.getString(R.string.ReverseOrder));
                    }
                } else {
                    repeatButton.setContentDescription(LocaleController.getString(R.string.AccDescrRepeatList));
                }
            }
        } else if (mode == 2) {
            repeatButton.setIcon(R.drawable.player_new_repeatone);
            repeatButton.setTag(Theme.key_player_buttonActive);
            repeatButton.setIconColor(getThemedColor(Theme.key_player_buttonActive));
            Theme.setSelectorDrawableColor(repeatButton.getBackground(), getThemedColor(Theme.key_player_buttonActive) & 0x19ffffff, true);
            repeatButton.setContentDescription(LocaleController.getString(R.string.AccDescrRepeatOne));
        }
    }

    private void updateProgress(MessageObject messageObject) {
        updateProgress(messageObject, false);
    }

    private void updateProgress(MessageObject messageObject, boolean animated) {
        if (seekBarView != null) {
            int newTime;
            if (seekBarView.isDragging()) {
                newTime = (int) (messageObject.getDuration() * seekBarView.getProgress());
            } else {
                boolean updateRewinding = rewindingProgress >= 0 && (rewindingState == -1 || (rewindingState == 1 && MediaController.getInstance().isMessagePaused()));
                if (updateRewinding) {
                    seekBarView.setProgress(rewindingProgress, animated);
                } else {
                    seekBarView.setProgress(messageObject.audioProgress, animated);
                }

                float bufferedProgress;
                if (currentAudioFinishedLoading) {
                    bufferedProgress = 1.0f;
                } else {
                    long time = SystemClock.elapsedRealtime();
                    if (Math.abs(time - lastBufferedPositionCheck) >= 500) {
                        bufferedProgress = MediaController.getInstance().isStreamingCurrentAudio() ? FileLoader.getInstance(currentAccount).getBufferedProgressFromPosition(messageObject.audioProgress, currentFile) : 1.0f;
                        lastBufferedPositionCheck = time;
                    } else {
                        bufferedProgress = -1;
                    }
                }
                if (bufferedProgress != -1) {
                    seekBarBufferSpring.getSpring().setFinalPosition(bufferedProgress * 1000);
                    seekBarBufferSpring.start();
                }
                if (updateRewinding) {
                    newTime = (int) (messageObject.getDuration() * seekBarView.getProgress());
                    messageObject.audioProgressSec = newTime;
                } else {
                    newTime = messageObject.audioProgressSec;
                }
            }
            if (lastTime != newTime) {
                lastTime = newTime;
                timeTextView.setText(AndroidUtilities.formatShortDuration(newTime));
            }
            seekBarView.updateTimestamps(messageObject, null);
        }
    }

    private void checkIfMusicDownloaded(MessageObject messageObject) {
        File cacheFile = null;
        if (messageObject.messageOwner.attachPath != null && messageObject.messageOwner.attachPath.length() > 0) {
            cacheFile = new File(messageObject.messageOwner.attachPath);
            if (!cacheFile.exists()) {
                cacheFile = null;
            }
        }
        if (cacheFile == null) {
            cacheFile = FileLoader.getInstance(currentAccount).getPathToMessage(messageObject.messageOwner);
        }
        boolean canStream = SharedConfig.streamMedia && (int) messageObject.getDialogId() != 0 && messageObject.isMusic();
        if (!cacheFile.exists() && !canStream) {
            String fileName = messageObject.getFileName();
            DownloadController.getInstance(currentAccount).addLoadingFileObserver(fileName, this);
            Float progress = ImageLoader.getInstance().getFileProgress(fileName);
            progressView.setProgress(progress != null ? progress : 0, false);
            progressView.setVisibility(View.VISIBLE);
            seekBarView.setVisibility(View.INVISIBLE);
            playButton.setEnabled(false);
        } else {
            DownloadController.getInstance(currentAccount).removeLoadingFileObserver(this);
            progressView.setVisibility(View.INVISIBLE);
            seekBarView.setVisibility(View.VISIBLE);
            playButton.setEnabled(true);
        }
    }

    private void updateTitle(boolean shutdown) {
        MessageObject messageObject = MediaController.getInstance().getPlayingMessageObject();
        if (messageObject == null && shutdown || messageObject != null && !(messageObject.isMusic() || messageObject.isVoice())) {
            dismiss();
        } else {
            if (messageObject == null) {
                lastMessageObject = null;
                return;
            }
            final boolean sameMessageObject = messageObject == lastMessageObject;
            lastMessageObject = messageObject;
            if (messageObject.eventId != 0 || messageObject.getId() <= -2000000000) {
                optionsButton.setVisibility(View.INVISIBLE);
            } else {
                optionsButton.setVisibility(View.VISIBLE);
            }
            final long dialogId = messageObject.getDialogId();
            final long docId = messageObject.getDocument() != null ? messageObject.getDocument().id : 0L;
            final boolean noforwards = (
                dialogId < 0 && MessagesController.getInstance(currentAccount).isChatNoForwards(-dialogId) ||
                MessagesController.getInstance(currentAccount).isChatNoForwards(messageObject.getChatId()) ||
                messageObject.messageOwner.noforwards
<<<<<<< HEAD
            ) && !NaConfig.INSTANCE.getForceCopy().Bool();
=======
            );
            if (noforwards != this.noforwards) {
                this.noforwards = noforwards;

                FrameLayout.LayoutParams layoutParams = (FrameLayout.LayoutParams) playerLayout.getLayoutParams();
                layoutParams.height = dp(179 + (!noforwards && !isMyList() ? 52 : 0));
                playerLayout.setLayoutParams(layoutParams);

                layoutParams = (FrameLayout.LayoutParams) playerShadow.getLayoutParams();
                layoutParams.bottomMargin = dp(179 + (!isMyList() && !noforwards ? 52 : 0));
                playerShadow.setLayoutParams(layoutParams);
            }
>>>>>>> ddc90f16
            if (noforwards) {
                optionsButton.hideSubItem(1);
                optionsButton.hideSubItem(2);
                optionsButton.hideSubItem(5);
                optionsButton.hideSubItem(6);
                optionsButton.setAdditionalYOffset(-dp(16));
            } else {
                optionsButton.showSubItem(1);
                optionsButton.showSubItem(2);
                optionsButton.showSubItem(5);
                optionsButton.setAdditionalYOffset(-dp(157 + 40));
            }
            optionsButton.setSubItemShown(4, messageObject.getId() > 0);
            optionsButton.setSubItemShown(7, isMyList());

            checkIfMusicDownloaded(messageObject);
            updateProgress(messageObject, !sameMessageObject);
            updateCover(messageObject, !sameMessageObject);

            if (MediaController.getInstance().isMessagePaused()) {
                playPauseDrawable.setPause(false);
                playButton.setContentDescription(LocaleController.getString(R.string.AccActionPlay));
            } else {
                playPauseDrawable.setPause(true);
                playButton.setContentDescription(LocaleController.getString(R.string.AccActionPause));
            }
            String title = messageObject.getMusicTitle();
            String author = messageObject.getMusicAuthor();
            titleTextView.setText(title);
            authorTextView.setText(author);

            final MessagesController.SavedMusicIds musicIds = MessagesController.getInstance(currentAccount).getSavedMusicIds();
            saveToProfileButton.setLoading(musicIds.loading);
            setVisibleInProfile(musicIds.ids.contains(docId));

            int duration = lastDuration = (int) messageObject.getDuration();

            if (durationTextView != null) {
                durationTextView.setText(duration != 0 ? AndroidUtilities.formatShortDuration(duration) : "-:--");
            }

            if (duration > 60 * 10) {
                playbackSpeedButton.setVisibility(View.VISIBLE);
            } else {
                playbackSpeedButton.setVisibility(View.GONE);
            }

            if (!sameMessageObject) {
                preloadNeighboringThumbs();
            }
        }
    }

    private void updateCover(MessageObject messageObject, boolean animated) {
        final BackupImageView imageView = animated ? coverContainer.getNextImageView() : coverContainer.getImageView();
        final AudioInfo audioInfo = MediaController.getInstance().getAudioInfo();
        if (animated) {
            coverContainer.switchImageViews();
        }
        if (audioInfo != null && audioInfo.getCover() != null) {
            imageView.setImageBitmap(audioInfo.getCover());
            currentFile = null;
            currentAudioFinishedLoading = true;
        } else {
            TLRPC.Document document = messageObject.getDocument();
            currentFile = FileLoader.getAttachFileName(document);
            currentAudioFinishedLoading = false;
            String artworkUrl = messageObject.getArtworkUrl(false);
            final ImageLocation thumbImageLocation = getArtworkThumbImageLocation(messageObject);
            if (!TextUtils.isEmpty(artworkUrl)) {
                imageView.setImage(ImageLocation.getForPath(artworkUrl), null, thumbImageLocation, null, null, 0, 1, messageObject);
            } else if (thumbImageLocation != null) {
                imageView.setImage(null, null, thumbImageLocation, null, null, 0, 1, messageObject);
            } else {
                imageView.setImageDrawable(null);
            }
            imageView.invalidate();
        }
    }

    private ImageLocation getArtworkThumbImageLocation(MessageObject messageObject) {
        final TLRPC.Document document = messageObject.getDocument();
        TLRPC.PhotoSize thumb = document != null ? FileLoader.getClosestPhotoSizeWithSize(document.thumbs, 360) : null;
        if (!(thumb instanceof TLRPC.TL_photoSize) && !(thumb instanceof TLRPC.TL_photoSizeProgressive)) {
            thumb = null;
        }
        if (thumb != null) {
            return ImageLocation.getForDocument(thumb, document);
        }
        final String smallArtworkUrl = messageObject.getArtworkUrl(true);
        if (smallArtworkUrl != null) {
            return ImageLocation.getForPath(smallArtworkUrl);
        }
        return null;
    }

    private void preloadNeighboringThumbs() {
        final MediaController mediaController = MediaController.getInstance();
        final List<MessageObject> playlist = mediaController.getPlaylist();
        if (playlist.size() <= 1) {
            return;
        }

        final List<MessageObject> neighboringItems = new ArrayList<>();
        final int playingIndex = mediaController.getPlayingMessageObjectNum();

        int nextIndex = playingIndex + 1;
        int prevIndex = playingIndex - 1;
        if (nextIndex >= playlist.size()) {
            nextIndex = 0;
        }
        if (nextIndex <= -1) {
            nextIndex = playlist.size() - 1;
        }
        if (prevIndex <= -1) {
            prevIndex = playlist.size() - 1;
        }
        if (prevIndex >= playlist.size()) {
            prevIndex = 0;
        }

        neighboringItems.add(playlist.get(nextIndex));
        if (nextIndex != prevIndex) {
            neighboringItems.add(playlist.get(prevIndex));
        }

        for (int i = 0, N = neighboringItems.size(); i < N; i++) {
            final MessageObject messageObject = neighboringItems.get(i);
            final ImageLocation thumbImageLocation = getArtworkThumbImageLocation(messageObject);
            if (thumbImageLocation != null) {
                if (thumbImageLocation.path != null) {
                    ImageLoader.getInstance().preloadArtwork(thumbImageLocation.path);
                } else {
                    FileLoader.getInstance(currentAccount).loadFile(thumbImageLocation, messageObject, null, FileLoader.PRIORITY_LOW, 1);
                }
            }
        }
    }

    private class ListAdapter extends RecyclerListView.SelectionAdapter {

        private Context context;
        private ArrayList<MessageObject> searchResult = new ArrayList<>();
        private Runnable searchRunnable;

        public ListAdapter(Context context) {
            this.context = context;
        }

        private boolean listViewIsVisible;
        public void setup() {
            listViewIsVisible = playlist.size() > 1;
            if (listViewIsVisible) {
                listView.setVisibility(View.VISIBLE);
                listView.setTranslationY(0);
            } else {
                listView.setVisibility(View.GONE);
                listView.setTranslationY(AndroidUtilities.displaySize.y);
            }
        }

        @Override
        public void notifyDataSetChanged() {
            super.notifyDataSetChanged();
            if ((playlist.size() > 1) != listViewIsVisible) {
                listViewIsVisible = playlist.size() > 1;
                if (listViewIsVisible) {
                    listView.setVisibility(View.VISIBLE);
                    listView.setTranslationY(AndroidUtilities.displaySize.y);
                    listView.animate()
                        .translationY(0)
                        .setUpdateListener(a -> containerView.invalidate())
                        .setDuration(420)
                        .setInterpolator(CubicBezierInterpolator.EASE_OUT_QUINT)
                        .start();
                } else {
                    listView.animate()
                        .translationY(AndroidUtilities.displaySize.y)
                        .setUpdateListener(a -> containerView.invalidate())
                        .setDuration(420)
                        .setInterpolator(CubicBezierInterpolator.EASE_OUT_QUINT)
                        .withEndAction(() -> listView.setVisibility(View.GONE))
                        .start();
                }
            }
            if (playlist.size() > 1) {
                playerLayout.setBackgroundColor(getThemedColor(Theme.key_player_background));
                playerShadow.setVisibility(View.VISIBLE);
                listView.setPadding(0, listView.getPaddingTop(), 0, dp(179 + 52));
            } else {
                playerLayout.setBackgroundColor(getThemedColor(Theme.key_player_background));
                playerShadow.setVisibility(View.VISIBLE);
                listView.setPadding(0, listView.getPaddingTop(), 0, 0);
            }
            updateEmptyView();
        }

        @Override
        public int getItemCount() {
            if (searchWas) {
                return searchResult.size();
            }
            return playlist.size() > 1 ? playlist.size() : 0;
        }

        @Override
        public boolean isEnabled(RecyclerView.ViewHolder holder) {
            return true;
        }

        @Override
        public RecyclerView.ViewHolder onCreateViewHolder(ViewGroup parent, int viewType) {
            View view = new AudioPlayerCell(context, MediaController.getInstance().currentPlaylistIsGlobalSearch() ? AudioPlayerCell.VIEW_TYPE_GLOBAL_SEARCH  : AudioPlayerCell.VIEW_TYPE_DEFAULT, resourcesProvider);
            return new RecyclerListView.Holder(view);
        }

        @Override
        public void onBindViewHolder(RecyclerView.ViewHolder holder, int position) {
            final AudioPlayerCell cell = (AudioPlayerCell) holder.itemView;
            final MessageObject messageObject;
            final boolean needDivider;
            final View.OnTouchListener onReorderTouch;
            if (searchWas) {
                messageObject = searchResult.get(position);
                needDivider = position + 1 < searchResult.size();
            } else if (savedMusicList != null ? !SharedConfig.playOrderReversed : SharedConfig.playOrderReversed) {
                messageObject = playlist.get(position);
                needDivider = position + 1 < playlist.size();
            } else {
                messageObject = playlist.get(playlist.size() - position - 1);
                needDivider = (playlist.size() - position - 2) >= 0;
            }
            if (isMyList()) {
                onReorderTouch = (v, e) -> {
                    if (e.getAction() == MotionEvent.ACTION_DOWN) {
                        itemTouchHelper.startDrag(listView.getChildViewHolder(cell));
                    }
                    return false;
                };
            } else {
                onReorderTouch = null;
            }
            cell.setBackgroundColor(Theme.getColor(Theme.key_dialogBackground, resourcesProvider));
            cell.setMessageObject(messageObject, isMyList(), isMyList() || noforwards || messageObject.getId() <= 0 ? null : btn -> showOptions(cell, messageObject), needDivider, onReorderTouch);
        }

        @Override
        public int getItemViewType(int i) {
            return 0;
        }

        public void search(final String query) {
            if (searchRunnable != null) {
                Utilities.searchQueue.cancelRunnable(searchRunnable);
                searchRunnable = null;
            }
            if (query == null) {
                searchResult.clear();
                notifyDataSetChanged();
            } else {
                Utilities.searchQueue.postRunnable(searchRunnable = () -> {
                    searchRunnable = null;
                    processSearch(query);
                }, 300);
            }
        }

        private void processSearch(final String query) {
            AndroidUtilities.runOnUIThread(() -> {
                final ArrayList<MessageObject> copy = new ArrayList<>(playlist);
                Utilities.searchQueue.postRunnable(() -> {
                    String search1 = query.trim().toLowerCase();
                    if (search1.length() == 0) {
                        updateSearchResults(new ArrayList<>(), query);
                        return;
                    }
                    String search2 = LocaleController.getInstance().getTranslitString(search1);
                    if (search1.equals(search2) || search2.length() == 0) {
                        search2 = null;
                    }
                    String[] search = new String[1 + (search2 != null ? 1 : 0)];
                    search[0] = search1;
                    if (search2 != null) {
                        search[1] = search2;
                    }

                    ArrayList<MessageObject> resultArray = new ArrayList<>();

                    for (int a = 0; a < copy.size(); a++) {
                        MessageObject messageObject = copy.get(a);
                        for (int b = 0; b < search.length; b++) {
                            String q = search[b];
                            String name = messageObject.getDocumentName();
                            if (name == null || name.length() == 0) {
                                continue;
                            }
                            name = name.toLowerCase();
                            if (name.contains(q)) {
                                resultArray.add(messageObject);
                                break;
                            }
                            TLRPC.Document document;
                            if (messageObject.type == MessageObject.TYPE_TEXT) {
                                document = messageObject.messageOwner.media.webpage.document;
                            } else {
                                document = messageObject.messageOwner.media.document;
                            }
                            boolean ok = false;
                            for (int c = 0; c < document.attributes.size(); c++) {
                                TLRPC.DocumentAttribute attribute = document.attributes.get(c);
                                if (attribute instanceof TLRPC.TL_documentAttributeAudio) {
                                    if (attribute.performer != null) {
                                        ok = attribute.performer.toLowerCase().contains(q);
                                    }
                                    if (!ok && attribute.title != null) {
                                        ok = attribute.title.toLowerCase().contains(q);
                                    }
                                    break;
                                }
                            }
                            if (ok) {
                                resultArray.add(messageObject);
                                break;
                            }
                        }
                    }

                    updateSearchResults(resultArray, query);
                });
            });
        }

        private void updateSearchResults(final ArrayList<MessageObject> documents, String query) {
            AndroidUtilities.runOnUIThread(() -> {
                if (!searching) {
                    return;
                }
                searchWas = true;
                searchResult = documents;
                notifyDataSetChanged();
                layoutManager.scrollToPosition(0);
                emptySubtitleTextView.setText(AndroidUtilities.replaceTags(LocaleController.formatString("NoAudioFoundPlayerInfo", R.string.NoAudioFoundPlayerInfo, query)));
            });
        }
    }

    @Override
    public ArrayList<ThemeDescription> getThemeDescriptions() {
        ArrayList<ThemeDescription> themeDescriptions = new ArrayList<>();

        ThemeDescription.ThemeDescriptionDelegate delegate = () -> {
            EditTextBoldCursor editText = searchItem.getSearchField();
            editText.setCursorColor(getThemedColor(Theme.key_player_actionBarTitle));

            repeatButton.setIconColor(getThemedColor((Integer) repeatButton.getTag()));
            Theme.setSelectorDrawableColor(repeatButton.getBackground(), getThemedColor(Theme.key_listSelector), true);

            optionsButton.setIconColor(getThemedColor(Theme.key_player_button));
            Theme.setSelectorDrawableColor(optionsButton.getBackground(), getThemedColor(Theme.key_listSelector), true);

            if (forwardButton != null) {
                 forwardButton.setTextColor(getThemedColor(Theme.key_player_button));
                 if (Build.VERSION.SDK_INT >= 21) {
                    forwardButton.setBackgroundDrawable(Theme.createSelectorDrawable(getThemedColor(Theme.key_listSelector), 1, AndroidUtilities.dp(24)));
                 }
            }
            if (backwardButton != null) {
                backwardButton.setTextColor(getThemedColor(Theme.key_player_button));
                if (Build.VERSION.SDK_INT >= 21) {
                    backwardButton.setBackgroundDrawable(Theme.createSelectorDrawable(getThemedColor(Theme.key_listSelector), 1, AndroidUtilities.dp(24)));
                }
            }

            progressView.setBackgroundColor(getThemedColor(Theme.key_player_progressBackground));
            progressView.setProgressColor(getThemedColor(Theme.key_player_progress));

            updateSubMenu();
            repeatButton.redrawPopup(getThemedColor(Theme.key_actionBarDefaultSubmenuBackground));

            optionsButton.setPopupItemsColor(getThemedColor(Theme.key_actionBarDefaultSubmenuItem), false);
            optionsButton.setPopupItemsColor(getThemedColor(Theme.key_actionBarDefaultSubmenuItem), true);
            optionsButton.redrawPopup(getThemedColor(Theme.key_actionBarDefaultSubmenuBackground));
        };

        themeDescriptions.add(new ThemeDescription(actionBar, ThemeDescription.FLAG_BACKGROUND, null, null, null, null, Theme.key_dialogBackground));
        themeDescriptions.add(new ThemeDescription(actionBar, ThemeDescription.FLAG_AB_ITEMSCOLOR, null, null, null, delegate, Theme.key_player_actionBarTitle));
        themeDescriptions.add(new ThemeDescription(actionBar, ThemeDescription.FLAG_AB_TITLECOLOR, null, null, null, null, Theme.key_player_actionBarTitle));
        themeDescriptions.add(new ThemeDescription(actionBar, ThemeDescription.FLAG_AB_SUBTITLECOLOR, null, null, null, null, Theme.key_player_actionBarTitle));
        themeDescriptions.add(new ThemeDescription(actionBar, ThemeDescription.FLAG_AB_SELECTORCOLOR, null, null, null, null, Theme.key_player_actionBarSelector));
        themeDescriptions.add(new ThemeDescription(actionBar, ThemeDescription.FLAG_AB_SEARCH, null, null, null, null, Theme.key_player_actionBarTitle));
        themeDescriptions.add(new ThemeDescription(actionBar, ThemeDescription.FLAG_AB_SEARCHPLACEHOLDER, null, null, null, null, Theme.key_player_time));

        themeDescriptions.add(new ThemeDescription(listView, 0, new Class[]{AudioPlayerCell.class}, null, null, null, Theme.key_chat_inLoader));
        themeDescriptions.add(new ThemeDescription(listView, 0, new Class[]{AudioPlayerCell.class}, null, null, null, Theme.key_chat_outLoader));
        themeDescriptions.add(new ThemeDescription(listView, 0, new Class[]{AudioPlayerCell.class}, null, null, null, Theme.key_chat_inLoaderSelected));
        themeDescriptions.add(new ThemeDescription(listView, 0, new Class[]{AudioPlayerCell.class}, null, null, null, Theme.key_chat_inMediaIcon));
        themeDescriptions.add(new ThemeDescription(listView, 0, new Class[]{AudioPlayerCell.class}, null, null, null, Theme.key_chat_inMediaIconSelected));
        themeDescriptions.add(new ThemeDescription(listView, 0, new Class[]{AudioPlayerCell.class}, null, null, null, Theme.key_windowBackgroundWhiteGrayText2));
        themeDescriptions.add(new ThemeDescription(listView, 0, new Class[]{AudioPlayerCell.class}, null, null, null, Theme.key_chat_inAudioSelectedProgress));
        themeDescriptions.add(new ThemeDescription(listView, 0, new Class[]{AudioPlayerCell.class}, null, null, null, Theme.key_chat_inAudioProgress));

        themeDescriptions.add(new ThemeDescription(containerView, 0, null, null, new Drawable[]{shadowDrawable}, null, Theme.key_dialogBackground));

        themeDescriptions.add(new ThemeDescription(progressView, 0, null, null, null, null, Theme.key_player_progressBackground));
        themeDescriptions.add(new ThemeDescription(progressView, 0, null, null, null, null, Theme.key_player_progress));
        themeDescriptions.add(new ThemeDescription(seekBarView, 0, null, null, null, null, Theme.key_player_progressBackground));
        themeDescriptions.add(new ThemeDescription(seekBarView, 0, null, null, null, null, Theme.key_player_progressCachedBackground));
        themeDescriptions.add(new ThemeDescription(seekBarView, ThemeDescription.FLAG_PROGRESSBAR, null, null, null, null, Theme.key_player_progress));

        themeDescriptions.add(new ThemeDescription(playbackSpeedButton, ThemeDescription.FLAG_CHECKTAG | ThemeDescription.FLAG_IMAGECOLOR, null, null, null, null, Theme.key_inappPlayerPlayPause));
        themeDescriptions.add(new ThemeDescription(playbackSpeedButton, ThemeDescription.FLAG_CHECKTAG | ThemeDescription.FLAG_IMAGECOLOR, null, null, null, null, Theme.key_inappPlayerClose));

        themeDescriptions.add(new ThemeDescription(repeatButton, 0, null, null, null, delegate, Theme.key_player_button));
        themeDescriptions.add(new ThemeDescription(repeatButton, 0, null, null, null, delegate, Theme.key_player_buttonActive));
        themeDescriptions.add(new ThemeDescription(repeatButton, 0, null, null, null, delegate, Theme.key_listSelector));
        themeDescriptions.add(new ThemeDescription(repeatButton, 0, null, null, null, delegate, Theme.key_actionBarDefaultSubmenuItem));
        themeDescriptions.add(new ThemeDescription(repeatButton, 0, null, null, null, delegate, Theme.key_actionBarDefaultSubmenuBackground));
        themeDescriptions.add(new ThemeDescription(optionsButton, 0, null, null, null, delegate, Theme.key_player_button));
        themeDescriptions.add(new ThemeDescription(optionsButton, 0, null, null, null, delegate, Theme.key_listSelector));
        themeDescriptions.add(new ThemeDescription(optionsButton, 0, null, null, null, delegate, Theme.key_actionBarDefaultSubmenuItem));
        themeDescriptions.add(new ThemeDescription(optionsButton, 0, null, null, null, delegate, Theme.key_actionBarDefaultSubmenuBackground));

        themeDescriptions.add(new ThemeDescription(prevButton, 0, null, new RLottieDrawable[]{prevButton.getAnimatedDrawable()}, "Triangle 3", Theme.key_player_button));
        themeDescriptions.add(new ThemeDescription(prevButton, 0, null, new RLottieDrawable[]{prevButton.getAnimatedDrawable()}, "Triangle 4", Theme.key_player_button));
        themeDescriptions.add(new ThemeDescription(prevButton, 0, null, new RLottieDrawable[]{prevButton.getAnimatedDrawable()}, "Rectangle 4", Theme.key_player_button));
        themeDescriptions.add(new ThemeDescription(prevButton, ThemeDescription.FLAG_IMAGECOLOR | ThemeDescription.FLAG_USEBACKGROUNDDRAWABLE, null, null, null, null, Theme.key_listSelector));

        themeDescriptions.add(new ThemeDescription(playButton, ThemeDescription.FLAG_IMAGECOLOR, null, null, null, null, Theme.key_player_button));
        themeDescriptions.add(new ThemeDescription(playButton, ThemeDescription.FLAG_IMAGECOLOR | ThemeDescription.FLAG_USEBACKGROUNDDRAWABLE, null, null, null, null, Theme.key_listSelector));

        themeDescriptions.add(new ThemeDescription(nextButton, 0, null, new RLottieDrawable[]{nextButton.getAnimatedDrawable()}, "Triangle 3", Theme.key_player_button));
        themeDescriptions.add(new ThemeDescription(nextButton, 0, null, new RLottieDrawable[]{nextButton.getAnimatedDrawable()}, "Triangle 4", Theme.key_player_button));
        themeDescriptions.add(new ThemeDescription(nextButton, 0, null, new RLottieDrawable[]{nextButton.getAnimatedDrawable()}, "Rectangle 4", Theme.key_player_button));
        themeDescriptions.add(new ThemeDescription(nextButton, ThemeDescription.FLAG_IMAGECOLOR | ThemeDescription.FLAG_USEBACKGROUNDDRAWABLE, null, null, null, null, Theme.key_listSelector));

        themeDescriptions.add(new ThemeDescription(forwardButton, ThemeDescription.FLAG_TEXTCOLOR, null, null, null, delegate, Theme.key_player_button));
        themeDescriptions.add(new ThemeDescription(forwardButton, ThemeDescription.FLAG_BACKGROUNDFILTER | ThemeDescription.FLAG_DRAWABLESELECTEDSTATE, null, null, null, delegate, Theme.key_listSelector));
        themeDescriptions.add(new ThemeDescription(backwardButton, ThemeDescription.FLAG_TEXTCOLOR, null, null, null, delegate, Theme.key_player_button));
        themeDescriptions.add(new ThemeDescription(backwardButton, ThemeDescription.FLAG_BACKGROUNDFILTER | ThemeDescription.FLAG_DRAWABLESELECTEDSTATE, null, null, null, delegate, Theme.key_listSelector));


        themeDescriptions.add(new ThemeDescription(playerLayout, ThemeDescription.FLAG_BACKGROUND, null, null, null, null, Theme.key_player_background));

        themeDescriptions.add(new ThemeDescription(playerShadow, ThemeDescription.FLAG_BACKGROUND, null, null, null, null, Theme.key_dialogShadowLine));

        themeDescriptions.add(new ThemeDescription(emptyImageView, ThemeDescription.FLAG_IMAGECOLOR, null, null, null, null, Theme.key_dialogEmptyImage));
        themeDescriptions.add(new ThemeDescription(emptyTitleTextView, ThemeDescription.FLAG_IMAGECOLOR, null, null, null, null, Theme.key_dialogEmptyText));
        themeDescriptions.add(new ThemeDescription(emptySubtitleTextView, ThemeDescription.FLAG_IMAGECOLOR, null, null, null, null, Theme.key_dialogEmptyText));

        themeDescriptions.add(new ThemeDescription(listView, ThemeDescription.FLAG_LISTGLOWCOLOR, null, null, null, null, Theme.key_dialogScrollGlow));

        themeDescriptions.add(new ThemeDescription(listView, ThemeDescription.FLAG_SELECTOR, null, null, null, null, Theme.key_listSelector));
        themeDescriptions.add(new ThemeDescription(listView, 0, new Class[]{View.class}, Theme.dividerPaint, null, null, Theme.key_divider));

        themeDescriptions.add(new ThemeDescription(progressView, ThemeDescription.FLAG_TEXTCOLOR, null, null, null, null, Theme.key_emptyListPlaceholder));
        themeDescriptions.add(new ThemeDescription(progressView, ThemeDescription.FLAG_PROGRESSBAR, null, null, null, null, Theme.key_progressCircle));

        themeDescriptions.add(new ThemeDescription(durationTextView, ThemeDescription.FLAG_TEXTCOLOR, null, null, null, null, Theme.key_player_time));
        themeDescriptions.add(new ThemeDescription(timeTextView, ThemeDescription.FLAG_TEXTCOLOR, null, null, null, null, Theme.key_player_time));
        themeDescriptions.add(new ThemeDescription(titleTextView.getTextView(), ThemeDescription.FLAG_TEXTCOLOR, null, null, null, null, Theme.key_player_actionBarTitle));
        themeDescriptions.add(new ThemeDescription(titleTextView.getNextTextView(), ThemeDescription.FLAG_TEXTCOLOR, null, null, null, null, Theme.key_player_actionBarTitle));
        themeDescriptions.add(new ThemeDescription(authorTextView.getTextView(), ThemeDescription.FLAG_TEXTCOLOR, null, null, null, null, Theme.key_player_time));
        themeDescriptions.add(new ThemeDescription(authorTextView.getNextTextView(), ThemeDescription.FLAG_TEXTCOLOR, null, null, null, null, Theme.key_player_time));

        themeDescriptions.add(new ThemeDescription(containerView, 0, null, null, null, null, Theme.key_sheet_scrollUp));

        return themeDescriptions;
    }

    private void saveToProfile(MessageObject messageObject, boolean save, Runnable done, boolean triedFileRef) {
        final TLRPC.Document document = messageObject.getDocument();
        if (document == null) {
            return;
        }
        final long documentId = document.id;
        final TLRPC.TL_account_saveMusic req = new TLRPC.TL_account_saveMusic();
        req.unsave = !save;
        req.id = new TLRPC.TL_inputDocument();
        req.id.id = documentId;
        req.id.access_hash = document.access_hash;
        req.id.file_reference = document.file_reference;
        if (req.id.file_reference == null) {
            req.id.file_reference = new byte[0];
        }
        ConnectionsManager.getInstance(currentAccount).sendRequest(req, (res, err) -> {
            if (err != null && FileRefController.isFileRefError(err.text)) {
                if (triedFileRef || messageObject.getId() < 0) {
                    AndroidUtilities.runOnUIThread(() -> {
                        BulletinFactory.of((FrameLayout) containerView, resourcesProvider)
                            .showForError(err);
                    });
                    return;
                }
                if (messageObject.getDialogId() >= 0) {
                    final int msg_id = messageObject.getId();
                    final TLRPC.TL_messages_getMessages fileRefReq = new TLRPC.TL_messages_getMessages();
                    fileRefReq.id.add(msg_id);
                    ConnectionsManager.getInstance(currentAccount).sendRequest(fileRefReq, (res1, err1) -> {
                        if (res1 instanceof TLRPC.messages_Messages) {
                            final TLRPC.messages_Messages r = (TLRPC.messages_Messages) res1;
                            TLRPC.Message message = null;
                            for (int i = 0; i < r.messages.size(); ++i) {
                                if (r.messages.get(i).id == msg_id) {
                                    message = r.messages.get(i);
                                    break;
                                }
                            }
                            if (message != null) {
                                saveToProfile(new MessageObject(currentAccount, message, false, true), save, done, true);
                            } else {
                                AndroidUtilities.runOnUIThread(() -> {
                                    BulletinFactory.of((FrameLayout) containerView, resourcesProvider)
                                        .createErrorBulletin(LocaleController.formatString(R.string.UnknownErrorCode, "CLIENT_MESSAGE_NOT_FOUND"))
                                        .show();
                                });
                            }
                        } else if (err1 != null) {
                            AndroidUtilities.runOnUIThread(() -> {
                                BulletinFactory.of((FrameLayout) containerView, resourcesProvider)
                                    .showForError(err1);
                            });
                        }
                    });
                } else {
                    final int msg_id = messageObject.getId();
                    final TLRPC.TL_channels_getMessages fileRefReq = new TLRPC.TL_channels_getMessages();
                    fileRefReq.channel = MessagesController.getInstance(currentAccount).getInputChannel(-messageObject.getDialogId());
                    fileRefReq.id.add(msg_id);
                    ConnectionsManager.getInstance(currentAccount).sendRequest(fileRefReq, (res1, err1) -> {
                        if (res1 instanceof TLRPC.messages_Messages) {
                            final TLRPC.messages_Messages r = (TLRPC.messages_Messages) res1;
                            TLRPC.Message message = null;
                            for (int i = 0; i < r.messages.size(); ++i) {
                                if (r.messages.get(i).id == msg_id) {
                                    message = r.messages.get(i);
                                    break;
                                }
                            }
                            if (message != null) {
                                saveToProfile(new MessageObject(currentAccount, message, false, true), save, done, true);
                            } else {
                                AndroidUtilities.runOnUIThread(() -> {
                                    BulletinFactory.of((FrameLayout) containerView, resourcesProvider)
                                        .createErrorBulletin(LocaleController.formatString(R.string.UnknownErrorCode, "CLIENT_MESSAGE_NOT_FOUND"))
                                        .show();
                                });
                            }
                        } else if (err1 != null) {
                            AndroidUtilities.runOnUIThread(() -> {
                                BulletinFactory.of((FrameLayout) containerView, resourcesProvider)
                                    .showForError(err1);
                            });
                        }
                    });
                }
                return;
            } else if (err != null) {
                AndroidUtilities.runOnUIThread(() -> {
                    BulletinFactory.of((FrameLayout) containerView, resourcesProvider)
                        .showForError(err);
                });
            }

            AndroidUtilities.runOnUIThread(() -> {
                MessagesController.getInstance(currentAccount)
                    .getSavedMusicIds()
                    .update(documentId, save);
                final long selfId = UserConfig.getInstance(currentAccount).getClientUserId();
                final TLRPC.UserFull userInfo = MessagesController.getInstance(currentAccount).getUserFull(selfId);
                if (userInfo != null) {
                    if (save) {
                        userInfo.flags2 |= TLObject.FLAG_21;
                        userInfo.saved_music = document;
                    } else if (userInfo.saved_music != null && userInfo.saved_music.id == documentId) {
                        userInfo.flags2 &=~ TLObject.FLAG_21;
                        userInfo.saved_music = null;
                    }
                    MessagesStorage.getInstance(currentAccount).updateUserInfo(userInfo, true);
                    NotificationCenter.getInstance(currentAccount).postNotificationName(NotificationCenter.profileMusicUpdated, selfId);
                }
                if (done != null) {
                    done.run();
                }
            });
        });
    }

    private void showOptions(AudioPlayerCell cell, MessageObject messageObject) {
        final ItemOptions o = ItemOptions.makeOptions(container, resourcesProvider, cell, true);

        if (isMyList()) {
            o.addIf(!noforwards, R.drawable.msg_forward, getString(R.string.Forward), () -> {
                o.dismiss();
                forward(messageObject);
            });
            o.addIf(!noforwards, R.drawable.msg_shareout, getString(R.string.ShareFile), () -> {
                o.dismiss();
                share(messageObject);
            });
            o.add(R.drawable.msg_delete, getString(R.string.Delete), true, () -> {
                saveToProfile(messageObject, false, () -> {
                    savedMusicList.remove(messageObject);
                    playlist.remove(messageObject);
                    listAdapter.notifyDataSetChanged();
                    o.dismiss();

                    setVisibleInProfile(false);
                    BulletinFactory.of((FrameLayout) containerView, resourcesProvider)
                        .createSimpleBulletin(R.raw.ic_delete, getString(R.string.AudioSaveToMyProfileUnsaved))
                        .show();
                }, false);
            });
        } else {
            final MessagesController.SavedMusicIds musicIds = MessagesController.getInstance(currentAccount).getSavedMusicIds();
            final TLRPC.Document document = messageObject.getDocument();
            final long documentId = document != null ? document.id : 0;

            final ItemOptions o2 = o.makeSwipeback();
            o2.add(R.drawable.ic_ab_back, getString(R.string.Back), o::closeSwipeback);
            o2.addGap();
            o2.addIf(!musicIds.ids.contains(documentId), R.drawable.left_status_profile, getString(R.string.AudioSaveToMyProfile), () -> {
                saveToProfile(messageObject, true, () -> {
                    setVisibleInProfile(true);
                    BulletinFactory.of((FrameLayout) containerView, resourcesProvider)
                        .createSimpleBulletin(R.raw.saved_messages, getString(R.string.AudioSaveToMyProfileSaved))
                        .show();
                    o.dismiss();
                }, false);
            });
            o2.add(R.drawable.msg_saved, getString(R.string.AudioSaveToSavedMessages), () -> {
                forward(messageObject, UserConfig.getInstance(currentAccount).getClientUserId());
                o.dismiss();

                BulletinFactory.of((FrameLayout) containerView, resourcesProvider)
                    .createSimpleBulletin(R.raw.saved_messages, getString(R.string.AudioSaveToSavedMessagesSaved))
                    .show();
            });
            o2.add(R.drawable.menu_download_round, getString(R.string.AudioSaveToMusicFolder), () -> {
                saveToMusic(messageObject);
                o.dismiss();
            });
            o2.addGap();
            o2.addText(getString(R.string.AudioSaveToInfo), 12, dp(200));

            o.addIf(!noforwards, R.drawable.msg_stories_save, getString(R.string.AudioSaveTo), () -> o.openSwipeback(o2));
            if (!noforwards && o.getLast() != null)
                o.getLast().setRightIcon(R.drawable.msg_arrowright);

            o.addGap();
            o.addIf(!noforwards, R.drawable.msg_forward, getString(R.string.Forward), () -> {
                o.dismiss();
                forward(messageObject);
            });
            o.addIf(!noforwards, R.drawable.msg_share, getString(R.string.ShareFile), () -> {
                o.dismiss();
                share(messageObject);
            });
            o.addIf(messageObject.getId() > 0, R.drawable.msg_view_file, getString(R.string.ShowInChat), () -> {
                if (UserConfig.selectedAccount != currentAccount) {
                    parentActivity.switchToAccount(currentAccount, true);
                }

                Bundle args = new Bundle();
                long did = messageObject.getDialogId();
                if (DialogObject.isEncryptedDialog(did)) {
                    args.putInt("enc_id", DialogObject.getEncryptedChatId(did));
                } else if (DialogObject.isUserDialog(did)) {
                    args.putLong("user_id", did);
                } else {
                    TLRPC.Chat chat = MessagesController.getInstance(currentAccount).getChat(-did);
                    if (chat != null && chat.migrated_to != null) {
                        args.putLong("migrated_to", did);
                        did = -chat.migrated_to.channel_id;
                    }
                    args.putLong("chat_id", -did);
                }
                args.putInt("message_id", messageObject.getId());
                NotificationCenter.getInstance(currentAccount).postNotificationName(NotificationCenter.closeChats);
                parentActivity.presentFragment(new ChatActivity(args), false, false);
                dismiss();
            });
        }

        o.setGravity(LocaleController.isRTL ? Gravity.LEFT : Gravity.RIGHT);
        o.show();
    }

    private void setVisibleInProfile(boolean visible) {
        if (isMyList() || noforwards) {
            saveToProfileButton.setVisibility(View.GONE);
            unsaveFromProfileTextView.setVisibility(View.GONE);
            return;
        }
        saveToProfileButton.setVisibility(View.VISIBLE);
        unsaveFromProfileTextView.setVisibility(View.VISIBLE);
        saveToProfileButton.animate()
            .alpha(visible ? 0.0f : 1.0f)
            .scaleX(visible ? 0.8f : 1.0f)
            .scaleY(visible ? 0.8f : 1.0f)
            .setDuration(420)
            .setInterpolator(CubicBezierInterpolator.EASE_OUT_QUINT)
            .withEndAction(() -> {
                saveToProfileButton.setVisibility(visible ? View.GONE : View.VISIBLE);
            })
            .start();
        unsaveFromProfileTextView.animate()
            .alpha(!visible ? 0.0f : 1.0f)
            .scaleX(!visible ? 0.8f : 1.0f)
            .scaleY(!visible ? 0.8f : 1.0f)
            .setDuration(420)
            .setInterpolator(CubicBezierInterpolator.EASE_OUT_QUINT)
            .withEndAction(() -> {
                unsaveFromProfileTextView.setVisibility(visible ? View.VISIBLE : View.GONE);
            })
            .start();
    }

    private void saveToMusic(MessageObject messageObject) {
        if (Build.VERSION.SDK_INT >= 23 && (Build.VERSION.SDK_INT <= 28 || BuildVars.NO_SCOPED_STORAGE) && parentActivity.checkSelfPermission(Manifest.permission.WRITE_EXTERNAL_STORAGE) != PackageManager.PERMISSION_GRANTED) {
            parentActivity.requestPermissions(new String[]{Manifest.permission.WRITE_EXTERNAL_STORAGE}, 4);
            return;
        }
        String fileName = FileLoader.getDocumentFileName(messageObject.getDocument());
        if (TextUtils.isEmpty(fileName)) {
            fileName = messageObject.getFileName();
        }
        String path = messageObject.messageOwner.attachPath;
        if (path != null && path.length() > 0) {
            File temp = new File(path);
            if (!temp.exists()) {
                path = null;
            }
        }
        if (path == null || path.length() == 0) {
            path = FileLoader.getInstance(currentAccount).getPathToMessage(messageObject.messageOwner).toString();
        }
        MediaController.saveFile(path, parentActivity, 3, fileName, messageObject.getDocument() != null ? messageObject.getDocument().mime_type : "", uri -> BulletinFactory.of((FrameLayout) containerView, resourcesProvider).createDownloadBulletin(BulletinFactory.FileType.AUDIO).show());
    }

    private void share(MessageObject messageObject) {
        try {
            File f = null;
            boolean isVideo = false;

            if (!TextUtils.isEmpty(messageObject.messageOwner.attachPath)) {
                f = new File(messageObject.messageOwner.attachPath);
                if (!f.exists()) {
                    f = null;
                }
            }
            if (f == null) {
                f = FileLoader.getInstance(currentAccount).getPathToMessage(messageObject.messageOwner);
            }

            if (f.exists()) {
                Intent intent = new Intent(Intent.ACTION_SEND);
                intent.setType(messageObject.getMimeType());
                if (Build.VERSION.SDK_INT >= 24) {
                    try {
                        intent.putExtra(Intent.EXTRA_STREAM, FileProvider.getUriForFile(ApplicationLoader.applicationContext, ApplicationLoader.getApplicationId() + ".provider", f));
                        intent.setFlags(Intent.FLAG_GRANT_READ_URI_PERMISSION);
                    } catch (Exception ignore) {
                        intent.putExtra(Intent.EXTRA_STREAM, Uri.fromFile(f));
                    }
                } else {
                    intent.putExtra(Intent.EXTRA_STREAM, Uri.fromFile(f));
                }

                parentActivity.startActivityForResult(Intent.createChooser(intent, LocaleController.getString(R.string.ShareFile)), 500);
            } else {
                AlertDialog.Builder builder = new AlertDialog.Builder(parentActivity);
                builder.setTitle(LocaleController.getString(R.string.AppName));
                builder.setPositiveButton(LocaleController.getString(R.string.OK), null);
                builder.setMessage(LocaleController.getString(R.string.PleaseDownload));
                builder.show();
            }
        } catch (Exception e) {
            FileLog.e(e);
        }
    }

    private void forward(MessageObject messageObject, long dialogId) {
        if (UserConfig.selectedAccount != currentAccount) {
            parentActivity.switchToAccount(currentAccount, true);
        }
        final ArrayList<MessageObject> fmessages;
        final TLRPC.TL_document document;
        if (messageObject.getId() < 0) {
            fmessages = null;
            if (!(messageObject.getDocument() instanceof TLRPC.TL_document)) {
                return;
            }
            document = (TLRPC.TL_document) messageObject.getDocument();
        } else {
            fmessages = new ArrayList<>();
            fmessages.add(messageObject);
            document = null;
        }
        if (fmessages != null) {
            SendMessagesHelper.getInstance(currentAccount).sendMessage(fmessages, dialogId, false, false, true, 0, 0);
        } else {
            SendMessagesHelper.getInstance(currentAccount).sendMessage(SendMessagesHelper.SendMessageParams.of(document, null, messageObject.messageOwner.attachPath, dialogId, null, null, null, null, null, null, true, 0, 0, savedMusicList, null, false, false));
        }
        final BaseFragment lastFragment = LaunchActivity.getLastFragment();
        if (lastFragment != null) {
            BulletinFactory.of(lastFragment)
                .createSimpleBulletin(
                    R.raw.forward,
                    dialogId == UserConfig.getInstance(currentAccount).getClientUserId() ?
                        LocaleController.getString(R.string.FwdMessageToSavedMessages) :
                    dialogId > 0 ?
                        LocaleController.formatString(R.string.FwdMessageToUser, DialogObject.getShortName(dialogId)) :
                        LocaleController.formatString(R.string.FwdMessageToGroup, DialogObject.getShortName(dialogId))
                )
                .show();
        }
    }

    private void forward(MessageObject messageObject) {
        if (UserConfig.selectedAccount != currentAccount) {
            parentActivity.switchToAccount(currentAccount, true);
        }
        Bundle args = new Bundle();
        args.putBoolean("onlySelect", true);
        args.putInt("dialogsType", DialogsActivity.DIALOGS_TYPE_FORWARD);
        args.putBoolean("canSelectTopics", true);
        DialogsActivity fragment = new DialogsActivity(args);
        final ArrayList<MessageObject> fmessages;
        final TLRPC.TL_document document;
        if (messageObject.getId() < 0) {
            fmessages = null;
            if (!(messageObject.getDocument() instanceof TLRPC.TL_document)) {
                return;
            }
            document = (TLRPC.TL_document) messageObject.getDocument();
        } else {
            fmessages = new ArrayList<>();
            fmessages.add(messageObject);
            document = null;
        }
        fragment.setDelegate((fragment1, dids, message, param, notify, scheduleDate, topicsFragment) -> {
            if (dids.size() > 1 || dids.get(0).dialogId == UserConfig.getInstance(currentAccount).getClientUserId() || message != null || fmessages == null) {
                for (int a = 0; a < dids.size(); a++) {
                    long did = dids.get(a).dialogId;
                    if (message != null) {
                        SendMessagesHelper.getInstance(currentAccount).sendMessage(SendMessagesHelper.SendMessageParams.of(message.toString(), did, null, null, null, true, null, null, null, true, 0, null, false));
                    }
                    if (fmessages != null) {
                        SendMessagesHelper.getInstance(currentAccount).sendMessage(fmessages, did, false, false, true, 0, 0);
                    } else {
                        SendMessagesHelper.getInstance(currentAccount).sendMessage(SendMessagesHelper.SendMessageParams.of(document, null, messageObject.messageOwner.attachPath, did, null, null, null, null, null, null, notify, scheduleDate, 0, savedMusicList, null, false, false));
                    }
                }
                fragment1.finishFragment();
                final BaseFragment lastFragment = LaunchActivity.getLastFragment();
                if (lastFragment != null) {
                    BulletinFactory.of(lastFragment)
                        .createSimpleBulletin(
                            R.raw.forward,
                            dids.size() == 1 && dids.get(0).dialogId == UserConfig.getInstance(currentAccount).getClientUserId() ?
                                LocaleController.getString(R.string.FwdMessageToSavedMessages) :
                            dids.size() == 1 && dids.get(0).dialogId > 0 ?
                                LocaleController.formatString(R.string.FwdMessageToUser, DialogObject.getShortName(dids.get(0).dialogId)) :
                            dids.size() == 1 && dids.get(0).dialogId < 0 ?
                                LocaleController.formatString(R.string.FwdMessageToGroup, DialogObject.getShortName(dids.get(0).dialogId)) :
                            LocaleController.formatPluralStringComma("FwdMessageToManyChats", dids.size())
                        )
                        .show();
                }
            } else {
                MessagesStorage.TopicKey topicKey = dids.get(0);
                long did = topicKey.dialogId;
                Bundle args1 = new Bundle();
                args1.putBoolean("scrollToTopOnResume", true);
                if (DialogObject.isEncryptedDialog(did)) {
                    args1.putInt("enc_id", DialogObject.getEncryptedChatId(did));
                } else if (DialogObject.isUserDialog(did)) {
                    args1.putLong("user_id", did);
                } else {
                    args1.putLong("chat_id", -did);
                }
                ChatActivity chatActivity = new ChatActivity(args1);
                if (topicKey.topicId != 0) {
                    ForumUtilities.applyTopic(chatActivity, topicKey);
                }
                if (parentActivity.presentFragment(chatActivity, true, false)) {
                    chatActivity.showFieldPanelForForward(true, fmessages);
                    if (topicKey.topicId != 0) {
                        fragment1.removeSelfFromStack();
                    }
                } else {
                    fragment1.finishFragment();
                }
            }
            return true;
        });
        parentActivity.presentFragment(fragment);
        dismiss();
    }

    private static abstract class CoverContainer extends FrameLayout {

        private final BackupImageView[] imageViews = new BackupImageView[2];

        private int activeIndex;
        private AnimatorSet animatorSet;

        public CoverContainer(@NonNull Context context) {
            super(context);
            for (int i = 0; i < 2; i++) {
                imageViews[i] = new BackupImageView(context);
                final int index = i;
                imageViews[i].getImageReceiver().setDelegate((imageReceiver, set, thumb, memCache) -> {
                    if (index == activeIndex) {
                        onImageUpdated(imageReceiver);
                    }
                });
                imageViews[i].setRoundRadius(dp(4));
                if (i == 1) {
                    imageViews[i].setVisibility(GONE);
                }
                addView(imageViews[i], LayoutHelper.createFrame(LayoutHelper.MATCH_PARENT, LayoutHelper.MATCH_PARENT));
            }
        }

        public final void switchImageViews() {
            if (animatorSet != null) {
                animatorSet.cancel();
            }
            animatorSet = new AnimatorSet();
            activeIndex = activeIndex == 0 ? 1 : 0;

            final BackupImageView prevImageView = imageViews[activeIndex == 0 ? 1 : 0];
            final BackupImageView currImageView = imageViews[activeIndex];

            final boolean hasBitmapImage = prevImageView.getImageReceiver().hasBitmapImage();

            currImageView.setAlpha(hasBitmapImage ? 1f : 0f);
            currImageView.setScaleX(0.8f);
            currImageView.setScaleY(0.8f);
            currImageView.setVisibility(VISIBLE);

            if (hasBitmapImage) {
                prevImageView.bringToFront();
            } else {
                prevImageView.setVisibility(GONE);
                prevImageView.setImageDrawable(null);
            }

            final ValueAnimator expandAnimator = ValueAnimator.ofFloat(0.8f, 1f);
            expandAnimator.setDuration(125);
            expandAnimator.setInterpolator(CubicBezierInterpolator.EASE_OUT);
            expandAnimator.addUpdateListener(a -> {
                float animatedValue = (float) a.getAnimatedValue();
                currImageView.setScaleX(animatedValue);
                currImageView.setScaleY(animatedValue);
                if (!hasBitmapImage) {
                    currImageView.setAlpha(a.getAnimatedFraction());
                }
            });

            if (hasBitmapImage) {
                final ValueAnimator collapseAnimator = ValueAnimator.ofFloat(prevImageView.getScaleX(), 0.8f);
                collapseAnimator.setDuration(125);
                collapseAnimator.setInterpolator(CubicBezierInterpolator.EASE_IN);
                collapseAnimator.addUpdateListener(a -> {
                    float animatedValue = (float) a.getAnimatedValue();
                    prevImageView.setScaleX(animatedValue);
                    prevImageView.setScaleY(animatedValue);
                    final float fraction = a.getAnimatedFraction();
                    if (fraction > 0.25f && !currImageView.getImageReceiver().hasBitmapImage()) {
                        prevImageView.setAlpha(1f - (fraction - 0.25f) * (1f / 0.75f));
                    }
                });
                collapseAnimator.addListener(new AnimatorListenerAdapter() {
                    @Override
                    public void onAnimationEnd(Animator animation) {
                        prevImageView.setVisibility(GONE);
                        prevImageView.setImageDrawable(null);
                        prevImageView.setAlpha(1f);
                    }
                });

                animatorSet.playSequentially(collapseAnimator, expandAnimator);
            } else {
                animatorSet.play(expandAnimator);
            }

            animatorSet.start();
        }

        public final BackupImageView getImageView() {
            return imageViews[activeIndex];
        }

        public final BackupImageView getNextImageView() {
            return imageViews[activeIndex == 0 ? 1 : 0];
        }

        public final ImageReceiver getImageReceiver() {
            return getImageView().getImageReceiver();
        }

        protected abstract void onImageUpdated(ImageReceiver imageReceiver);
    }

    public abstract static class ClippingTextViewSwitcher extends FrameLayout {

        private final TextView[] textViews = new TextView[2];
        private final float[] clipProgress = new float[]{0f, 0.75f};
        private final int gradientSize = dp(24);

        private final Matrix gradientMatrix;
        private final Paint gradientPaint;
        private final Paint erasePaint;

        private int activeIndex;
        private AnimatorSet animatorSet;
        private LinearGradient gradientShader;
        private int stableOffest = -1;
        private final RectF rectF = new RectF();
        private int rightPadding;

        public ClippingTextViewSwitcher(@NonNull Context context) {
            super(context);
            for (int i = 0; i < 2; i++) {
                textViews[i] = createTextView();
                if (i == 1) {
                    textViews[i].setAlpha(0f);
                    textViews[i].setVisibility(GONE);
                }
                addView(textViews[i], LayoutHelper.createFrame(LayoutHelper.WRAP_CONTENT, LayoutHelper.MATCH_PARENT));
            }
            gradientMatrix = new Matrix();
            gradientPaint = new Paint(Paint.ANTI_ALIAS_FLAG);
            gradientPaint.setXfermode(new PorterDuffXfermode(PorterDuff.Mode.DST_IN));
            erasePaint = new Paint(Paint.ANTI_ALIAS_FLAG);
            erasePaint.setXfermode(new PorterDuffXfermode(PorterDuff.Mode.CLEAR));
        }

        @Override
        protected void onSizeChanged(int w, int h, int oldw, int oldh) {
            super.onSizeChanged(w, h, oldw, oldh);
            gradientShader = new LinearGradient(gradientSize, 0, 0, 0, 0, 0xFF000000, Shader.TileMode.CLAMP);
            gradientPaint.setShader(gradientShader);
        }

        private boolean isCenter;

        public void setIsCenter() {
            isCenter = true;
        }

        @Override
        protected void onLayout(boolean changed, int left, int top, int right, int bottom) {
            super.onLayout(changed, left, top, right, bottom);
            if (isCenter) {
                for (int a = 0; a < textViews.length; a++) {
                    View v = textViews[a];
                    if (v == null) continue;
                    if (v.getMeasuredWidth() < getMeasuredWidth()) {
                        int l = (getMeasuredWidth() - v.getMeasuredWidth()) / 2;
                        v.layout(l, 0, l + v.getMeasuredWidth(), v.getMeasuredHeight());
                    }
                }
            }
        }

        @Override
        protected boolean drawChild(Canvas canvas, View child, long drawingTime) {
            final int index = child == textViews[0] ? 0 : 1;
            final boolean result;
            boolean hasStableRect = false;

            if (isCenter) {
                stableOffest = -1;
            }

            if (stableOffest > 0) {
                for (TextView tv : textViews) {
                    if (tv instanceof MarqueeTextView && ((MarqueeTextView) tv).isNeedMarquee()) {
                        stableOffest = -1;
                        break;
                    }
                }
            }

            if (stableOffest > 0 && textViews[activeIndex].getAlpha() != 1f && textViews[activeIndex].getLayout() != null) {
                float x1 = textViews[activeIndex].getLayout().getPrimaryHorizontal(0);
                float x2 = textViews[activeIndex].getLayout().getPrimaryHorizontal(stableOffest);
                hasStableRect = true;
                if (x1 == x2) {
                    hasStableRect = false;
                } else if (x2 > x1) {
                    rectF.set(x1, 0, x2, getMeasuredHeight());
                } else {
                    rectF.set(x2, 0, x1, getMeasuredHeight());
                }

                if (hasStableRect && index == activeIndex) {
                    canvas.save();
                    canvas.clipRect(rectF);
                    textViews[0].draw(canvas);
                    canvas.restore();
                }
            }
            if (clipProgress[index] > 0f || hasStableRect) {
                final int width = Math.min(child.getWidth(), getWidth()); // - rightPadding;
                final int height = Math.min(child.getHeight(), getHeight());
                final int saveCount = canvas.saveLayer(0, 0, width, height, null, Canvas.ALL_SAVE_FLAG);
                result = super.drawChild(canvas, child, drawingTime);
                final float gradientStart = width * (1f - clipProgress[index]);
                final float gradientEnd = gradientStart + gradientSize;
                gradientMatrix.setTranslate(gradientStart, 0);
                gradientShader.setLocalMatrix(gradientMatrix);
                canvas.drawRect(gradientStart, 0, gradientEnd, height, gradientPaint);
                if (width > gradientEnd) {
                    canvas.drawRect(gradientEnd, 0, width, height, erasePaint);
                }
                if (hasStableRect) {
                    canvas.drawRect(rectF, erasePaint);
                }
                canvas.restoreToCount(saveCount);
            } else {
                result = super.drawChild(canvas, child, drawingTime);
            }
            return result;
        }

        public void setText(CharSequence text) {
            setText(text, true);
        }

        public void setText(CharSequence text, boolean animated) {
            final CharSequence currentText = textViews[activeIndex].getText();

            if (TextUtils.isEmpty(currentText) || !animated) {
                textViews[activeIndex].setText(text);
                return;
            } else if (TextUtils.equals(text, currentText)) {
                return;
            }

            stableOffest = 0;
            int n = Math.min(text.length(), currentText.length());
            for (int i = 0; i < n; i++) {
                if (text.charAt(i) != currentText.charAt(i)) {
                    break;
                }
                stableOffest++;
            }
            if (stableOffest <= 3) {
                stableOffest = -1;
            }

            final int index = activeIndex == 0 ? 1 : 0;
            final int prevIndex = activeIndex;
            activeIndex = index;

            if (animatorSet != null) {
                animatorSet.cancel();
            }
            animatorSet = new AnimatorSet();
            animatorSet.addListener(new AnimatorListenerAdapter() {
                @Override
                public void onAnimationEnd(Animator animation) {
                    textViews[prevIndex].setVisibility(GONE);
                }
            });

            textViews[index].setText(text);
            textViews[index].bringToFront();
            textViews[index].setVisibility(VISIBLE);

            final int duration = 300;

            final ValueAnimator collapseAnimator = ValueAnimator.ofFloat(clipProgress[prevIndex], 0.75f);
            collapseAnimator.setDuration(duration / 3 * 2); // 0.66
            collapseAnimator.addUpdateListener(a -> {
                clipProgress[prevIndex] = (float) a.getAnimatedValue();
                invalidate();
            });

            final ValueAnimator expandAnimator = ValueAnimator.ofFloat(clipProgress[index], 0f);
            expandAnimator.setStartDelay(duration / 3); // 0.33
            expandAnimator.setDuration(duration / 3 * 2); // 0.66
            expandAnimator.addUpdateListener(a -> {
                clipProgress[index] = (float) a.getAnimatedValue();
                invalidate();
            });

            final ObjectAnimator fadeOutAnimator = ObjectAnimator.ofFloat(textViews[prevIndex], View.ALPHA, 0f);
            fadeOutAnimator.setStartDelay(duration / 4); // 0.25
            fadeOutAnimator.setDuration(duration / 2); // 0.5

            final ObjectAnimator fadeInAnimator = ObjectAnimator.ofFloat(textViews[index], View.ALPHA, 1f);
            fadeInAnimator.setStartDelay(duration / 4); // 0.25
            fadeInAnimator.setDuration(duration / 2); // 0.5

            animatorSet.playTogether(collapseAnimator, expandAnimator, fadeOutAnimator, fadeInAnimator);
            animatorSet.start();
        }

        public TextView getTextView() {
            return textViews[activeIndex];
        }

        public TextView getNextTextView() {
            return textViews[activeIndex == 0 ? 1 : 0];
        }

        public int getCustomPaddingRight() {
            return rightPadding;
        }

        public void setCustomPaddingRight(int padding) {
            rightPadding = padding;
            for (TextView tv : textViews) {
                if (tv instanceof MarqueeTextView) {
                    ((MarqueeTextView) tv).setCustomPaddingRight(padding);
                }
            }
            invalidate();
        }

        protected abstract TextView createTextView();
    }


    private ValueAnimator rightPaddingAnimator;

    private void setCustomPaddingRight(int padding, boolean animated) {
        if (rightPaddingAnimator != null) {
            rightPaddingAnimator.cancel();
            rightPaddingAnimator = null;
        }
        if (titleTextView.getCustomPaddingRight() == padding) {
            return;
        }

        if (!animated) {
            titleTextView.setCustomPaddingRight(padding);
            authorTextView.setCustomPaddingRight(padding);
            return;
        }

        rightPaddingAnimator = ValueAnimator.ofInt(titleTextView.getCustomPaddingRight(), padding);
        if (padding == 0) {
            rightPaddingAnimator.setStartDelay(200L);
            rightPaddingAnimator.setDuration(100L);
        } else {
            rightPaddingAnimator.setDuration(200L);
        }
        rightPaddingAnimator.setInterpolator(new android.view.animation.DecelerateInterpolator());
        rightPaddingAnimator.addUpdateListener(animation -> {
            titleTextView.setCustomPaddingRight((int) animation.getAnimatedValue());
            authorTextView.setCustomPaddingRight((int) animation.getAnimatedValue());
        });
        rightPaddingAnimator.start();
    }
}<|MERGE_RESOLUTION|>--- conflicted
+++ resolved
@@ -2217,10 +2217,7 @@
                 dialogId < 0 && MessagesController.getInstance(currentAccount).isChatNoForwards(-dialogId) ||
                 MessagesController.getInstance(currentAccount).isChatNoForwards(messageObject.getChatId()) ||
                 messageObject.messageOwner.noforwards
-<<<<<<< HEAD
             ) && !NaConfig.INSTANCE.getForceCopy().Bool();
-=======
-            );
             if (noforwards != this.noforwards) {
                 this.noforwards = noforwards;
 
@@ -2232,7 +2229,6 @@
                 layoutParams.bottomMargin = dp(179 + (!isMyList() && !noforwards ? 52 : 0));
                 playerShadow.setLayoutParams(layoutParams);
             }
->>>>>>> ddc90f16
             if (noforwards) {
                 optionsButton.hideSubItem(1);
                 optionsButton.hideSubItem(2);
