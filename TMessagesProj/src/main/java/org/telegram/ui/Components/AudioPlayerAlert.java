--- conflicted
+++ resolved
@@ -1002,12 +1002,8 @@
         }
         if (messageObject != null && !messageObject.isVoice()) {
         bottomView.addView(prevButton, LayoutHelper.createFrame(48, 48, Gravity.LEFT | Gravity.TOP));
-<<<<<<< HEAD
-        }
-        prevButton.setContentDescription(LocaleController.getString("AccDescrPrevious", R.string.AccDescrPrevious));
-=======
+        }
         prevButton.setContentDescription(LocaleController.getString(R.string.AccDescrPrevious));
->>>>>>> 1e891826
 
         buttons[2] = playButton = new ImageView(context);
         playButton.setScaleType(ImageView.ScaleType.CENTER);
@@ -1132,12 +1128,8 @@
         }
         if (messageObject != null && !messageObject.isVoice()) {
         bottomView.addView(nextButton, LayoutHelper.createFrame(48, 48, Gravity.LEFT | Gravity.TOP));
-<<<<<<< HEAD
-        }
-        nextButton.setContentDescription(LocaleController.getString("Next", R.string.Next));
-=======
+        }
         nextButton.setContentDescription(LocaleController.getString(R.string.Next));
->>>>>>> 1e891826
 
         buttons[4] = optionsButton = new ActionBarMenuItem(context, null, 0, iconColor, false, resourcesProvider);
         optionsButton.setLongClickEnabled(false);
