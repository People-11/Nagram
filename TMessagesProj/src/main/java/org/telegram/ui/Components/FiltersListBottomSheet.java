package org.telegram.ui.Components;

import android.animation.Animator;
import android.animation.AnimatorListenerAdapter;
import android.animation.AnimatorSet;
import android.animation.ObjectAnimator;
import android.content.Context;
import android.graphics.Canvas;
import android.graphics.PorterDuff;
import android.graphics.PorterDuffColorFilter;
import android.graphics.RectF;
import android.graphics.drawable.Drawable;
import android.os.Build;
import android.text.TextUtils;
import android.util.TypedValue;
import android.view.Gravity;
import android.view.MotionEvent;
import android.view.View;
import android.view.ViewGroup;
import android.widget.FrameLayout;
import android.widget.TextView;

import androidx.recyclerview.widget.LinearLayoutManager;
import androidx.recyclerview.widget.RecyclerView;

import org.telegram.messenger.AccountInstance;
import org.telegram.messenger.AndroidUtilities;
import org.telegram.messenger.DialogObject;
import org.telegram.messenger.Emoji;
import org.telegram.messenger.LocaleController;
import org.telegram.messenger.MessageObject;
import org.telegram.messenger.MessagesController;
import org.telegram.messenger.NotificationCenter;
import org.telegram.messenger.R;
import org.telegram.tgnet.TLRPC;
import org.telegram.ui.ActionBar.BaseFragment;
import org.telegram.ui.ActionBar.BottomSheet;
import org.telegram.ui.ActionBar.Theme;
import org.telegram.ui.DialogsActivity;

import java.util.ArrayList;

import tw.nekomimi.nekogram.folder.FolderIconHelper;

public class FiltersListBottomSheet extends BottomSheet implements NotificationCenter.NotificationCenterDelegate {

    private RecyclerListView listView;
    private ListAdapter adapter;
    private TextView titleTextView;
    private AnimatorSet shadowAnimation;
    private View shadow;

    private int scrollOffsetY;
    private boolean ignoreLayout;

    private FiltersListBottomSheetDelegate delegate;

    private ArrayList<MessagesController.DialogFilter> dialogFilters;

    public interface FiltersListBottomSheetDelegate {
        void didSelectFilter(MessagesController.DialogFilter filter, boolean checked);
    }

    private final ArrayList<Long> selectedDialogs;
    private final BaseFragment fragment;

    public FiltersListBottomSheet(BaseFragment baseFragment, ArrayList<Long> selectedDialogs) {
        super(baseFragment.getParentActivity(), false);
        fixNavigationBar();
        this.selectedDialogs = selectedDialogs;
        this.fragment = baseFragment;
//        dialogFilters = getCanAddDialogFilters(baseFragment, selectedDialogs);
        dialogFilters = new ArrayList<>(baseFragment.getMessagesController().dialogFilters);
        for (int i = 0; i < dialogFilters.size(); ++i) {
            if (dialogFilters.get(i).isDefault()) {
                dialogFilters.remove(i);
                i--;
            }
        }
        Context context = baseFragment.getParentActivity();

        containerView = new FrameLayout(context) {

            private RectF rect = new RectF();
            private boolean fullHeight;

            @Override
            public boolean onInterceptTouchEvent(MotionEvent ev) {
                if (ev.getAction() == MotionEvent.ACTION_DOWN && scrollOffsetY != 0 && ev.getY() < scrollOffsetY) {
                    dismiss();
                    return true;
                }
                return super.onInterceptTouchEvent(ev);
            }

            @Override
            public boolean onTouchEvent(MotionEvent e) {
                return !isDismissed() && super.onTouchEvent(e);
            }

            @Override
            protected void onMeasure(int widthMeasureSpec, int heightMeasureSpec) {
                int height = MeasureSpec.getSize(heightMeasureSpec);
                if (Build.VERSION.SDK_INT >= 21) {
                    ignoreLayout = true;
                    setPadding(backgroundPaddingLeft, AndroidUtilities.statusBarHeight, backgroundPaddingLeft, 0);
                    ignoreLayout = false;
                }
                int contentSize = AndroidUtilities.dp(48) + AndroidUtilities.dp(48) * adapter.getItemCount() + backgroundPaddingTop + AndroidUtilities.statusBarHeight;
                int padding = contentSize < (height / 5 * 3.2) ? 0 : (height / 5 * 2);
                if (padding != 0 && contentSize < height) {
                    padding -= (height - contentSize);
                }
                if (padding == 0) {
                    padding = backgroundPaddingTop;
                }
                if (listView.getPaddingTop() != padding) {
                    ignoreLayout = true;
                    listView.setPadding(AndroidUtilities.dp(10), padding, AndroidUtilities.dp(10), 0);
                    ignoreLayout = false;
                }
                fullHeight = contentSize >= height;
                super.onMeasure(widthMeasureSpec, MeasureSpec.makeMeasureSpec(Math.min(contentSize, height), MeasureSpec.EXACTLY));
            }

            @Override
            protected void onLayout(boolean changed, int left, int top, int right, int bottom) {
                super.onLayout(changed, left, top, right, bottom);
                updateLayout();
            }

            @Override
            public void requestLayout() {
                if (ignoreLayout) {
                    return;
                }
                super.requestLayout();
            }

            @Override
            protected void onDraw(Canvas canvas) {
                int top = scrollOffsetY - backgroundPaddingTop - AndroidUtilities.dp(8);
                int height = getMeasuredHeight() + AndroidUtilities.dp(36) + backgroundPaddingTop;
                int statusBarHeight = 0;
                float radProgress = 1.0f;
                if (Build.VERSION.SDK_INT >= 21) {
                    top += AndroidUtilities.statusBarHeight;
                    height -= AndroidUtilities.statusBarHeight;

                    if (fullHeight) {
                        if (top + backgroundPaddingTop < AndroidUtilities.statusBarHeight * 2) {
                            int diff = Math.min(AndroidUtilities.statusBarHeight, AndroidUtilities.statusBarHeight * 2 - top - backgroundPaddingTop);
                            top -= diff;
                            height += diff;
                            radProgress = 1.0f - Math.min(1.0f, (diff * 2) / (float) AndroidUtilities.statusBarHeight);
                        }
                        if (top + backgroundPaddingTop < AndroidUtilities.statusBarHeight) {
                            statusBarHeight = Math.min(AndroidUtilities.statusBarHeight, AndroidUtilities.statusBarHeight - top - backgroundPaddingTop);
                        }
                    }
                }

                shadowDrawable.setBounds(0, top, getMeasuredWidth(), height);
                shadowDrawable.draw(canvas);

                if (radProgress != 1.0f) {
                    Theme.dialogs_onlineCirclePaint.setColor(Theme.getColor(Theme.key_dialogBackground));
                    rect.set(backgroundPaddingLeft, backgroundPaddingTop + top, getMeasuredWidth() - backgroundPaddingLeft, backgroundPaddingTop + top + AndroidUtilities.dp(24));
                    canvas.drawRoundRect(rect, AndroidUtilities.dp(12) * radProgress, AndroidUtilities.dp(12) * radProgress, Theme.dialogs_onlineCirclePaint);
                }

                if (statusBarHeight > 0) {
                    Theme.dialogs_onlineCirclePaint.setColor(Theme.getColor(Theme.key_dialogBackground));
                    canvas.drawRect(backgroundPaddingLeft, AndroidUtilities.statusBarHeight - statusBarHeight, getMeasuredWidth() - backgroundPaddingLeft, AndroidUtilities.statusBarHeight, Theme.dialogs_onlineCirclePaint);
                }
                updateLightStatusBar(statusBarHeight > AndroidUtilities.statusBarHeight / 2);
            }

            private Boolean statusBarOpen;
            private void updateLightStatusBar(boolean open) {
                if (statusBarOpen != null && statusBarOpen == open) {
                    return;
                }
                boolean openBgLight = AndroidUtilities.computePerceivedBrightness(getThemedColor(Theme.key_dialogBackground)) > .721f;
                boolean closedBgLight = AndroidUtilities.computePerceivedBrightness(Theme.blendOver(getThemedColor(Theme.key_actionBarDefault), 0x33000000)) > .721f;
                boolean isLight = (statusBarOpen = open) ? openBgLight : closedBgLight;
                AndroidUtilities.setLightStatusBar(getWindow(), isLight);
            }
        };
        containerView.setWillNotDraw(false);
        containerView.setPadding(backgroundPaddingLeft, 0, backgroundPaddingLeft, 0);

        FrameLayout.LayoutParams frameLayoutParams = new FrameLayout.LayoutParams(LayoutHelper.MATCH_PARENT, AndroidUtilities.getShadowHeight(), Gravity.TOP | Gravity.LEFT);
        frameLayoutParams.topMargin = AndroidUtilities.dp(48);
        shadow = new View(context);
        shadow.setBackgroundColor(Theme.getColor(Theme.key_dialogShadowLine));
        shadow.setAlpha(0.0f);
        shadow.setVisibility(View.INVISIBLE);
        shadow.setTag(1);
        containerView.addView(shadow, frameLayoutParams);

        listView = new RecyclerListView(context) {
            @Override
            public void requestLayout() {
                if (ignoreLayout) {
                    return;
                }
                super.requestLayout();
            }
        };
        listView.setTag(14);
        listView.setLayoutManager(new LinearLayoutManager(getContext(), LinearLayoutManager.VERTICAL, false));
        listView.setAdapter(adapter = new ListAdapter(context));
        listView.setVerticalScrollBarEnabled(false);
        listView.setPadding(AndroidUtilities.dp(10), 0, AndroidUtilities.dp(10), 0);
        listView.setClipToPadding(false);
        listView.setGlowColor(Theme.getColor(Theme.key_dialogScrollGlow));
        listView.setOnScrollListener(new RecyclerView.OnScrollListener() {
            @Override
            public void onScrolled(RecyclerView recyclerView, int dx, int dy) {
                updateLayout();
            }
        });
        listView.setOnItemClickListener((view, position) -> {
            delegate.didSelectFilter(adapter.getItem(position), view instanceof BottomSheet.BottomSheetCell ? ((BottomSheet.BottomSheetCell) view).isChecked() : false);
            dismiss();
        });
        containerView.addView(listView, LayoutHelper.createFrame(LayoutHelper.MATCH_PARENT, LayoutHelper.MATCH_PARENT, Gravity.TOP | Gravity.LEFT, 0, 48, 0, 0));

        titleTextView = new TextView(context);
        titleTextView.setLines(1);
        titleTextView.setSingleLine(true);
        titleTextView.setTextColor(Theme.getColor(Theme.key_dialogTextBlack));
        titleTextView.setTextSize(TypedValue.COMPLEX_UNIT_DIP, 20);
        titleTextView.setLinkTextColor(Theme.getColor(Theme.key_dialogTextLink));
        titleTextView.setHighlightColor(Theme.getColor(Theme.key_dialogLinkSelection));
        titleTextView.setEllipsize(TextUtils.TruncateAt.END);
        titleTextView.setPadding(AndroidUtilities.dp(24), 0, AndroidUtilities.dp(24), 0);
        titleTextView.setGravity(Gravity.CENTER_VERTICAL);
        titleTextView.setText(LocaleController.getString(R.string.FilterChoose));
        titleTextView.setTypeface(AndroidUtilities.bold());
        containerView.addView(titleTextView, LayoutHelper.createFrame(LayoutHelper.MATCH_PARENT, 50, Gravity.LEFT | Gravity.TOP, 0, 0, 40, 0));

        NotificationCenter.getGlobalInstance().addObserver(this, NotificationCenter.emojiLoaded);
    }

    @Override
    protected boolean canDismissWithSwipe() {
        return false;
    }

    private void updateLayout() {
        if (listView.getChildCount() <= 0) {
            listView.setTopGlowOffset(scrollOffsetY = listView.getPaddingTop());
            titleTextView.setTranslationY(scrollOffsetY);
            shadow.setTranslationY(scrollOffsetY);
            containerView.invalidate();
            return;
        }
        View child = listView.getChildAt(0);
        RecyclerListView.Holder holder = (RecyclerListView.Holder) listView.findContainingViewHolder(child);
        int top = child.getTop();
        int newOffset = 0;
        if (top >= 0 && holder != null && holder.getAdapterPosition() == 0) {
            newOffset = top;
            runShadowAnimation(false);
        } else {
            runShadowAnimation(true);
        }
        if (scrollOffsetY != newOffset) {
            listView.setTopGlowOffset(scrollOffsetY = newOffset);
            titleTextView.setTranslationY(scrollOffsetY);
            shadow.setTranslationY(scrollOffsetY);
            containerView.invalidate();
        }
    }

    private void runShadowAnimation(final boolean show) {
        if (show && shadow.getTag() != null || !show && shadow.getTag() == null) {
            shadow.setTag(show ? null : 1);
            if (show) {
                shadow.setVisibility(View.VISIBLE);
            }
            if (shadowAnimation != null) {
                shadowAnimation.cancel();
            }
            shadowAnimation = new AnimatorSet();
            shadowAnimation.playTogether(ObjectAnimator.ofFloat(shadow, View.ALPHA, show ? 1.0f : 0.0f));
            shadowAnimation.setDuration(150);
            shadowAnimation.addListener(new AnimatorListenerAdapter() {
                @Override
                public void onAnimationEnd(Animator animation) {
                    if (shadowAnimation != null && shadowAnimation.equals(animation)) {
                        if (!show) {
                            shadow.setVisibility(View.INVISIBLE);
                        }
                        shadowAnimation = null;
                    }
                }

                @Override
                public void onAnimationCancel(Animator animation) {
                    if (shadowAnimation != null && shadowAnimation.equals(animation)) {
                        shadowAnimation = null;
                    }
                }
            });
            shadowAnimation.start();
        }
    }

    @Override
    public void dismiss() {
        super.dismiss();
        NotificationCenter.getGlobalInstance().removeObserver(this, NotificationCenter.emojiLoaded);
    }

    @Override
    public void didReceivedNotification(int id, int account, Object... args) {
        if (id == NotificationCenter.emojiLoaded) {
            AndroidUtilities.forEachViews(listView, view -> {
                if (view instanceof BottomSheetCell) {
                    ((BottomSheetCell) view).getTextView().invalidate();
                } else {
                    view.invalidate();
                }
            });
        }
    }

    public void setDelegate(FiltersListBottomSheetDelegate filtersListBottomSheetDelegate) {
        delegate = filtersListBottomSheetDelegate;
    }

    public static ArrayList<MessagesController.DialogFilter> getCanAddDialogFilters(BaseFragment fragment, Long dialogId) {
        var arrays = new ArrayList<Long>(1);
        arrays.add(dialogId);
        return getCanAddDialogFilters(fragment, arrays);
    }

    public static ArrayList<MessagesController.DialogFilter> getCanAddDialogFilters(BaseFragment fragment, ArrayList<Long> selectedDialogs) {
        ArrayList<MessagesController.DialogFilter> result = new ArrayList<>();
        ArrayList<MessagesController.DialogFilter> filters = fragment.getMessagesController().dialogFilters;
        for (int a = 0, N = filters.size(); a < N; a++) {
            MessagesController.DialogFilter filter = filters.get(a);
            if (!getDialogsCount(fragment, filter, selectedDialogs, true, true).isEmpty() && !filter.isDefault()) {
                result.add(filter);
            }
        }
        return result;
    }

    public static ArrayList<Long> getDialogsCount(BaseFragment fragment, MessagesController.DialogFilter filter, ArrayList<Long> selectedDialogs, boolean always, boolean check) {
        ArrayList<Long> dids = new ArrayList<>();
        for (int b = 0, N2 = selectedDialogs.size(); b < N2; b++) {
            long did = selectedDialogs.get(b);
            if (DialogObject.isEncryptedDialog(did)) {
                TLRPC.EncryptedChat encryptedChat = fragment.getMessagesController().getEncryptedChat(DialogObject.getEncryptedChatId(did));
                if (encryptedChat != null) {
                    did = encryptedChat.user_id;
                    if (dids.contains(did)) {
                        continue;
                    }
                } else {
                    continue;
                }
            }
            if (filter != null && (always && filter.alwaysShow.contains(did) || !always && filter.neverShow.contains(did))) {
                continue;
            }
            dids.add(did);
            if (check) {
                break;
            }
        }
        return dids;
    }

    private class ListAdapter extends RecyclerListView.SelectionAdapter {

        private Context context;

        public ListAdapter(Context context) {
            this.context = context;
        }

        public MessagesController.DialogFilter getItem(int position) {
            if (position < dialogFilters.size()) {
                return dialogFilters.get(position);
            }
            return null;
        }

        @Override
        public int getItemCount() {
            int count = dialogFilters.size();
            if (count < 10) {
                count++;
            }
            return count;
        }

        @Override
        public int getItemViewType(int position) {
            return 0;
        }

        @Override
        public boolean isEnabled(RecyclerView.ViewHolder holder) {
            return true;
        }

        @Override
        public RecyclerView.ViewHolder onCreateViewHolder(ViewGroup parent, int viewType) {
            BottomSheet.BottomSheetCell cell = new BottomSheet.BottomSheetCell(context, 0);
            cell.setBackground(null);
            cell.setLayoutParams(new RecyclerView.LayoutParams(ViewGroup.LayoutParams.MATCH_PARENT, ViewGroup.LayoutParams.WRAP_CONTENT));
            return new RecyclerListView.Holder(cell);
        }

        @Override
        public void onBindViewHolder(RecyclerView.ViewHolder holder, int position) {
            BottomSheet.BottomSheetCell cell = (BottomSheet.BottomSheetCell) holder.itemView;
            if (position < dialogFilters.size()) {
                cell.getImageView().setColorFilter(new PorterDuffColorFilter(Theme.getColor(Theme.key_dialogIcon), PorterDuff.Mode.SRC_IN));
                MessagesController.DialogFilter filter = dialogFilters.get(position);
                cell.setTextColor(Theme.getColor(Theme.key_dialogTextBlack));
<<<<<<< HEAD
                cell.setTextAndIcon(Emoji.replaceEmoji(filter.name, cell.getTextView().getPaint().getFontMetricsInt(), false), 0, new FolderDrawable(getContext(), FolderIconHelper.getTabIcon(filter.emoticon), filter.color), false);
=======
                int icon;
                if ((filter.flags & MessagesController.DIALOG_FILTER_FLAG_ALL_CHATS) == (MessagesController.DIALOG_FILTER_FLAG_CONTACTS | MessagesController.DIALOG_FILTER_FLAG_NON_CONTACTS)) {
                    icon = R.drawable.msg_openprofile;
                } else if ((filter.flags & MessagesController.DIALOG_FILTER_FLAG_EXCLUDE_READ) != 0 && (filter.flags & MessagesController.DIALOG_FILTER_FLAG_ALL_CHATS) == MessagesController.DIALOG_FILTER_FLAG_ALL_CHATS) {
                    icon = R.drawable.msg_markunread;
                } else if ((filter.flags & MessagesController.DIALOG_FILTER_FLAG_ALL_CHATS) == MessagesController.DIALOG_FILTER_FLAG_CHANNELS) {
                    icon = R.drawable.msg_channel;
                } else if ((filter.flags & MessagesController.DIALOG_FILTER_FLAG_ALL_CHATS) == MessagesController.DIALOG_FILTER_FLAG_GROUPS) {
                    icon = R.drawable.msg_groups;
                } else if ((filter.flags & MessagesController.DIALOG_FILTER_FLAG_ALL_CHATS) == MessagesController.DIALOG_FILTER_FLAG_CONTACTS) {
                    icon = R.drawable.msg_contacts;
                } else if ((filter.flags & MessagesController.DIALOG_FILTER_FLAG_ALL_CHATS) == MessagesController.DIALOG_FILTER_FLAG_BOTS) {
                    icon = R.drawable.msg_bots;
                } else {
                    icon = R.drawable.msg_folders;
                }
                CharSequence title = filter.name;
                title = Emoji.replaceEmoji(title, cell.getTextView().getPaint().getFontMetricsInt(), false);
                title = MessageObject.replaceAnimatedEmoji(title, filter.entities, cell.getTextView().getPaint().getFontMetricsInt());
                cell.setTextAndIcon(title, 0, new FolderDrawable(getContext(), icon, filter.color), false);
                cell.getTextView().setEmojiColor(Theme.getColor(Theme.key_featuredStickers_addButton, resourcesProvider));
>>>>>>> eee720ef
                boolean isChecked = true;
                for (int i = 0; i < selectedDialogs.size(); ++i) {
                    long did = selectedDialogs.get(i);
                    if (!filter.includesDialog(AccountInstance.getInstance(currentAccount), did)) {
                        isChecked = false;
                    }
                }
                cell.setChecked(isChecked);
            } else {
                cell.getImageView().setColorFilter(null);
                Drawable drawable1 = context.getResources().getDrawable(R.drawable.poll_add_circle);
                Drawable drawable2 = context.getResources().getDrawable(R.drawable.poll_add_plus);
                drawable1.setColorFilter(new PorterDuffColorFilter(Theme.getColor(Theme.key_switchTrackChecked), PorterDuff.Mode.SRC_IN));
                drawable2.setColorFilter(new PorterDuffColorFilter(Theme.getColor(Theme.key_checkboxCheck), PorterDuff.Mode.SRC_IN));
                CombinedDrawable combinedDrawable = new CombinedDrawable(drawable1, drawable2);
                cell.setTextColor(Theme.getColor(Theme.key_windowBackgroundWhiteBlueText4));
                cell.setTextAndIcon(LocaleController.getString(R.string.CreateNewFilter), combinedDrawable);
            }
        }
    }
}<|MERGE_RESOLUTION|>--- conflicted
+++ resolved
@@ -425,31 +425,11 @@
                 cell.getImageView().setColorFilter(new PorterDuffColorFilter(Theme.getColor(Theme.key_dialogIcon), PorterDuff.Mode.SRC_IN));
                 MessagesController.DialogFilter filter = dialogFilters.get(position);
                 cell.setTextColor(Theme.getColor(Theme.key_dialogTextBlack));
-<<<<<<< HEAD
-                cell.setTextAndIcon(Emoji.replaceEmoji(filter.name, cell.getTextView().getPaint().getFontMetricsInt(), false), 0, new FolderDrawable(getContext(), FolderIconHelper.getTabIcon(filter.emoticon), filter.color), false);
-=======
-                int icon;
-                if ((filter.flags & MessagesController.DIALOG_FILTER_FLAG_ALL_CHATS) == (MessagesController.DIALOG_FILTER_FLAG_CONTACTS | MessagesController.DIALOG_FILTER_FLAG_NON_CONTACTS)) {
-                    icon = R.drawable.msg_openprofile;
-                } else if ((filter.flags & MessagesController.DIALOG_FILTER_FLAG_EXCLUDE_READ) != 0 && (filter.flags & MessagesController.DIALOG_FILTER_FLAG_ALL_CHATS) == MessagesController.DIALOG_FILTER_FLAG_ALL_CHATS) {
-                    icon = R.drawable.msg_markunread;
-                } else if ((filter.flags & MessagesController.DIALOG_FILTER_FLAG_ALL_CHATS) == MessagesController.DIALOG_FILTER_FLAG_CHANNELS) {
-                    icon = R.drawable.msg_channel;
-                } else if ((filter.flags & MessagesController.DIALOG_FILTER_FLAG_ALL_CHATS) == MessagesController.DIALOG_FILTER_FLAG_GROUPS) {
-                    icon = R.drawable.msg_groups;
-                } else if ((filter.flags & MessagesController.DIALOG_FILTER_FLAG_ALL_CHATS) == MessagesController.DIALOG_FILTER_FLAG_CONTACTS) {
-                    icon = R.drawable.msg_contacts;
-                } else if ((filter.flags & MessagesController.DIALOG_FILTER_FLAG_ALL_CHATS) == MessagesController.DIALOG_FILTER_FLAG_BOTS) {
-                    icon = R.drawable.msg_bots;
-                } else {
-                    icon = R.drawable.msg_folders;
-                }
                 CharSequence title = filter.name;
                 title = Emoji.replaceEmoji(title, cell.getTextView().getPaint().getFontMetricsInt(), false);
                 title = MessageObject.replaceAnimatedEmoji(title, filter.entities, cell.getTextView().getPaint().getFontMetricsInt());
-                cell.setTextAndIcon(title, 0, new FolderDrawable(getContext(), icon, filter.color), false);
+                cell.setTextAndIcon(title, 0, new FolderDrawable(getContext(), FolderIconHelper.getTabIcon(filter.emoticon), filter.color), false);
                 cell.getTextView().setEmojiColor(Theme.getColor(Theme.key_featuredStickers_addButton, resourcesProvider));
->>>>>>> eee720ef
                 boolean isChecked = true;
                 for (int i = 0; i < selectedDialogs.size(); ++i) {
                     long did = selectedDialogs.get(i);
