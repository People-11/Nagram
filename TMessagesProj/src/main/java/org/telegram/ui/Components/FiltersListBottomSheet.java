package org.telegram.ui.Components;

import android.animation.Animator;
import android.animation.AnimatorListenerAdapter;
import android.animation.AnimatorSet;
import android.animation.ObjectAnimator;
import android.content.Context;
import android.graphics.Canvas;
import android.graphics.Color;
import android.graphics.PorterDuff;
import android.graphics.PorterDuffColorFilter;
import android.graphics.RectF;
import android.graphics.drawable.Drawable;
import android.os.Build;
import android.text.TextUtils;
import android.util.TypedValue;
import android.view.Gravity;
import android.view.MotionEvent;
import android.view.View;
import android.view.ViewGroup;
import android.widget.FrameLayout;
import android.widget.TextView;

import androidx.recyclerview.widget.LinearLayoutManager;
import androidx.recyclerview.widget.RecyclerView;

import org.checkerframework.common.subtyping.qual.Bottom;
import org.telegram.messenger.AccountInstance;
import org.telegram.messenger.AndroidUtilities;
import org.telegram.messenger.DialogObject;
import org.telegram.messenger.Emoji;
import org.telegram.messenger.LocaleController;
import org.telegram.messenger.MessagesController;
import org.telegram.messenger.NotificationCenter;
import org.telegram.messenger.R;
import org.telegram.tgnet.TLRPC;
import org.telegram.ui.ActionBar.BaseFragment;
import org.telegram.ui.ActionBar.BottomSheet;
import org.telegram.ui.ActionBar.Theme;
import org.telegram.ui.DialogsActivity;

import java.util.ArrayList;

import tw.nekomimi.nekogram.folder.FolderIconHelper;

public class FiltersListBottomSheet extends BottomSheet implements NotificationCenter.NotificationCenterDelegate {

    private RecyclerListView listView;
    private ListAdapter adapter;
    private TextView titleTextView;
    private AnimatorSet shadowAnimation;
    private View shadow;

    private int scrollOffsetY;
    private boolean ignoreLayout;

    private FiltersListBottomSheetDelegate delegate;

    private ArrayList<MessagesController.DialogFilter> dialogFilters;

    public interface FiltersListBottomSheetDelegate {
        void didSelectFilter(MessagesController.DialogFilter filter, boolean checked);
    }

    private final ArrayList<Long> selectedDialogs;
    private final DialogsActivity fragment;

    public FiltersListBottomSheet(DialogsActivity baseFragment, ArrayList<Long> selectedDialogs) {
        super(baseFragment.getParentActivity(), false);
        this.selectedDialogs = selectedDialogs;
        this.fragment = baseFragment;
//        dialogFilters = getCanAddDialogFilters(baseFragment, selectedDialogs);
        dialogFilters = new ArrayList<>(baseFragment.getMessagesController().dialogFilters);
        for (int i = 0; i < dialogFilters.size(); ++i) {
            if (dialogFilters.get(i).isDefault()) {
                dialogFilters.remove(i);
                i--;
            }
        }
        Context context = baseFragment.getParentActivity();

        containerView = new FrameLayout(context) {

            private RectF rect = new RectF();
            private boolean fullHeight;

            @Override
            public boolean onInterceptTouchEvent(MotionEvent ev) {
                if (ev.getAction() == MotionEvent.ACTION_DOWN && scrollOffsetY != 0 && ev.getY() < scrollOffsetY) {
                    dismiss();
                    return true;
                }
                return super.onInterceptTouchEvent(ev);
            }

            @Override
            public boolean onTouchEvent(MotionEvent e) {
                return !isDismissed() && super.onTouchEvent(e);
            }

            @Override
            protected void onMeasure(int widthMeasureSpec, int heightMeasureSpec) {
                int height = MeasureSpec.getSize(heightMeasureSpec);
                if (Build.VERSION.SDK_INT >= 21) {
                    ignoreLayout = true;
                    setPadding(backgroundPaddingLeft, AndroidUtilities.statusBarHeight, backgroundPaddingLeft, 0);
                    ignoreLayout = false;
                }
                int contentSize = AndroidUtilities.dp(48) + AndroidUtilities.dp(48) * adapter.getItemCount() + backgroundPaddingTop + AndroidUtilities.statusBarHeight;
                int padding = contentSize < (height / 5 * 3.2) ? 0 : (height / 5 * 2);
                if (padding != 0 && contentSize < height) {
                    padding -= (height - contentSize);
                }
                if (padding == 0) {
                    padding = backgroundPaddingTop;
                }
                if (listView.getPaddingTop() != padding) {
                    ignoreLayout = true;
                    listView.setPadding(AndroidUtilities.dp(10), padding, AndroidUtilities.dp(10), 0);
                    ignoreLayout = false;
                }
                fullHeight = contentSize >= height;
                super.onMeasure(widthMeasureSpec, MeasureSpec.makeMeasureSpec(Math.min(contentSize, height), MeasureSpec.EXACTLY));
            }

            @Override
            protected void onLayout(boolean changed, int left, int top, int right, int bottom) {
                super.onLayout(changed, left, top, right, bottom);
                updateLayout();
            }

            @Override
            public void requestLayout() {
                if (ignoreLayout) {
                    return;
                }
                super.requestLayout();
            }

            @Override
            protected void onDraw(Canvas canvas) {
                int top = scrollOffsetY - backgroundPaddingTop - AndroidUtilities.dp(8);
                int height = getMeasuredHeight() + AndroidUtilities.dp(36) + backgroundPaddingTop;
                int statusBarHeight = 0;
                float radProgress = 1.0f;
                if (Build.VERSION.SDK_INT >= 21) {
                    top += AndroidUtilities.statusBarHeight;
                    height -= AndroidUtilities.statusBarHeight;

                    if (fullHeight) {
                        if (top + backgroundPaddingTop < AndroidUtilities.statusBarHeight * 2) {
                            int diff = Math.min(AndroidUtilities.statusBarHeight, AndroidUtilities.statusBarHeight * 2 - top - backgroundPaddingTop);
                            top -= diff;
                            height += diff;
                            radProgress = 1.0f - Math.min(1.0f, (diff * 2) / (float) AndroidUtilities.statusBarHeight);
                        }
                        if (top + backgroundPaddingTop < AndroidUtilities.statusBarHeight) {
                            statusBarHeight = Math.min(AndroidUtilities.statusBarHeight, AndroidUtilities.statusBarHeight - top - backgroundPaddingTop);
                        }
                    }
                }

                shadowDrawable.setBounds(0, top, getMeasuredWidth(), height);
                shadowDrawable.draw(canvas);

                if (radProgress != 1.0f) {
                    Theme.dialogs_onlineCirclePaint.setColor(Theme.getColor(Theme.key_dialogBackground));
                    rect.set(backgroundPaddingLeft, backgroundPaddingTop + top, getMeasuredWidth() - backgroundPaddingLeft, backgroundPaddingTop + top + AndroidUtilities.dp(24));
                    canvas.drawRoundRect(rect, AndroidUtilities.dp(12) * radProgress, AndroidUtilities.dp(12) * radProgress, Theme.dialogs_onlineCirclePaint);
                }

                if (statusBarHeight > 0) {
                    Theme.dialogs_onlineCirclePaint.setColor(Theme.getColor(Theme.key_dialogBackground));
                    canvas.drawRect(backgroundPaddingLeft, AndroidUtilities.statusBarHeight - statusBarHeight, getMeasuredWidth() - backgroundPaddingLeft, AndroidUtilities.statusBarHeight, Theme.dialogs_onlineCirclePaint);
                }
                updateLightStatusBar(statusBarHeight > AndroidUtilities.statusBarHeight / 2);
            }

            private Boolean statusBarOpen;
            private void updateLightStatusBar(boolean open) {
                if (statusBarOpen != null && statusBarOpen == open) {
                    return;
                }
                boolean openBgLight = AndroidUtilities.computePerceivedBrightness(getThemedColor(Theme.key_dialogBackground)) > .721f;
                boolean closedBgLight = AndroidUtilities.computePerceivedBrightness(Theme.blendOver(getThemedColor(Theme.key_actionBarDefault), 0x33000000)) > .721f;
                boolean isLight = (statusBarOpen = open) ? openBgLight : closedBgLight;
                AndroidUtilities.setLightStatusBar(getWindow(), isLight);
            }
        };
        containerView.setWillNotDraw(false);
        containerView.setPadding(backgroundPaddingLeft, 0, backgroundPaddingLeft, 0);

        FrameLayout.LayoutParams frameLayoutParams = new FrameLayout.LayoutParams(LayoutHelper.MATCH_PARENT, AndroidUtilities.getShadowHeight(), Gravity.TOP | Gravity.LEFT);
        frameLayoutParams.topMargin = AndroidUtilities.dp(48);
        shadow = new View(context);
        shadow.setBackgroundColor(Theme.getColor(Theme.key_dialogShadowLine));
        shadow.setAlpha(0.0f);
        shadow.setVisibility(View.INVISIBLE);
        shadow.setTag(1);
        containerView.addView(shadow, frameLayoutParams);

        listView = new RecyclerListView(context) {
            @Override
            public void requestLayout() {
                if (ignoreLayout) {
                    return;
                }
                super.requestLayout();
            }
        };
        listView.setTag(14);
        listView.setLayoutManager(new LinearLayoutManager(getContext(), LinearLayoutManager.VERTICAL, false));
        listView.setAdapter(adapter = new ListAdapter(context));
        listView.setVerticalScrollBarEnabled(false);
        listView.setPadding(AndroidUtilities.dp(10), 0, AndroidUtilities.dp(10), 0);
        listView.setClipToPadding(false);
        listView.setGlowColor(Theme.getColor(Theme.key_dialogScrollGlow));
        listView.setOnScrollListener(new RecyclerView.OnScrollListener() {
            @Override
            public void onScrolled(RecyclerView recyclerView, int dx, int dy) {
                updateLayout();
            }
        });
        listView.setOnItemClickListener((view, position) -> {
            delegate.didSelectFilter(adapter.getItem(position), view instanceof BottomSheet.BottomSheetCell ? ((BottomSheet.BottomSheetCell) view).isChecked() : false);
            dismiss();
        });
        containerView.addView(listView, LayoutHelper.createFrame(LayoutHelper.MATCH_PARENT, LayoutHelper.MATCH_PARENT, Gravity.TOP | Gravity.LEFT, 0, 48, 0, 0));

        titleTextView = new TextView(context);
        titleTextView.setLines(1);
        titleTextView.setSingleLine(true);
        titleTextView.setTextColor(Theme.getColor(Theme.key_dialogTextBlack));
        titleTextView.setTextSize(TypedValue.COMPLEX_UNIT_DIP, 20);
        titleTextView.setLinkTextColor(Theme.getColor(Theme.key_dialogTextLink));
        titleTextView.setHighlightColor(Theme.getColor(Theme.key_dialogLinkSelection));
        titleTextView.setEllipsize(TextUtils.TruncateAt.END);
        titleTextView.setPadding(AndroidUtilities.dp(24), 0, AndroidUtilities.dp(24), 0);
        titleTextView.setGravity(Gravity.CENTER_VERTICAL);
        titleTextView.setText(LocaleController.getString(R.string.FilterChoose));
        titleTextView.setTypeface(AndroidUtilities.getTypeface(AndroidUtilities.TYPEFACE_ROBOTO_MEDIUM));
        containerView.addView(titleTextView, LayoutHelper.createFrame(LayoutHelper.MATCH_PARENT, 50, Gravity.LEFT | Gravity.TOP, 0, 0, 40, 0));

        NotificationCenter.getGlobalInstance().addObserver(this, NotificationCenter.emojiLoaded);
    }

    @Override
    protected boolean canDismissWithSwipe() {
        return false;
    }

    private void updateLayout() {
        if (listView.getChildCount() <= 0) {
            listView.setTopGlowOffset(scrollOffsetY = listView.getPaddingTop());
            titleTextView.setTranslationY(scrollOffsetY);
            shadow.setTranslationY(scrollOffsetY);
            containerView.invalidate();
            return;
        }
        View child = listView.getChildAt(0);
        RecyclerListView.Holder holder = (RecyclerListView.Holder) listView.findContainingViewHolder(child);
        int top = child.getTop();
        int newOffset = 0;
        if (top >= 0 && holder != null && holder.getAdapterPosition() == 0) {
            newOffset = top;
            runShadowAnimation(false);
        } else {
            runShadowAnimation(true);
        }
        if (scrollOffsetY != newOffset) {
            listView.setTopGlowOffset(scrollOffsetY = newOffset);
            titleTextView.setTranslationY(scrollOffsetY);
            shadow.setTranslationY(scrollOffsetY);
            containerView.invalidate();
        }
    }

    private void runShadowAnimation(final boolean show) {
        if (show && shadow.getTag() != null || !show && shadow.getTag() == null) {
            shadow.setTag(show ? null : 1);
            if (show) {
                shadow.setVisibility(View.VISIBLE);
            }
            if (shadowAnimation != null) {
                shadowAnimation.cancel();
            }
            shadowAnimation = new AnimatorSet();
            shadowAnimation.playTogether(ObjectAnimator.ofFloat(shadow, View.ALPHA, show ? 1.0f : 0.0f));
            shadowAnimation.setDuration(150);
            shadowAnimation.addListener(new AnimatorListenerAdapter() {
                @Override
                public void onAnimationEnd(Animator animation) {
                    if (shadowAnimation != null && shadowAnimation.equals(animation)) {
                        if (!show) {
                            shadow.setVisibility(View.INVISIBLE);
                        }
                        shadowAnimation = null;
                    }
                }

                @Override
                public void onAnimationCancel(Animator animation) {
                    if (shadowAnimation != null && shadowAnimation.equals(animation)) {
                        shadowAnimation = null;
                    }
                }
            });
            shadowAnimation.start();
        }
    }

    @Override
    public void dismiss() {
        super.dismiss();
        NotificationCenter.getGlobalInstance().removeObserver(this, NotificationCenter.emojiLoaded);
    }

    @Override
    public void didReceivedNotification(int id, int account, Object... args) {
        if (id == NotificationCenter.emojiLoaded) {
            AndroidUtilities.forEachViews(listView, view -> {
                if (view instanceof BottomSheetCell) {
                    ((BottomSheetCell) view).getTextView().invalidate();
                } else {
                    view.invalidate();
                }
            });
        }
    }

    public void setDelegate(FiltersListBottomSheetDelegate filtersListBottomSheetDelegate) {
        delegate = filtersListBottomSheetDelegate;
    }

    public static ArrayList<MessagesController.DialogFilter> getCanAddDialogFilters(BaseFragment fragment, ArrayList<Long> selectedDialogs) {
        ArrayList<MessagesController.DialogFilter> result = new ArrayList<>();
        ArrayList<MessagesController.DialogFilter> filters = fragment.getMessagesController().dialogFilters;
        for (int a = 0, N = filters.size(); a < N; a++) {
            MessagesController.DialogFilter filter = filters.get(a);
            if (!getDialogsCount(fragment, filter, selectedDialogs, true, true).isEmpty() && !filter.isDefault()) {
                result.add(filter);
            }
        }
        return result;
    }

    public static ArrayList<Long> getDialogsCount(BaseFragment fragment, MessagesController.DialogFilter filter, ArrayList<Long> selectedDialogs, boolean always, boolean check) {
        ArrayList<Long> dids = new ArrayList<>();
        for (int b = 0, N2 = selectedDialogs.size(); b < N2; b++) {
            long did = selectedDialogs.get(b);
            if (DialogObject.isEncryptedDialog(did)) {
                TLRPC.EncryptedChat encryptedChat = fragment.getMessagesController().getEncryptedChat(DialogObject.getEncryptedChatId(did));
                if (encryptedChat != null) {
                    did = encryptedChat.user_id;
                    if (dids.contains(did)) {
                        continue;
                    }
                } else {
                    continue;
                }
            }
            if (filter != null && (always && filter.alwaysShow.contains(did) || !always && filter.neverShow.contains(did))) {
                continue;
            }
            dids.add(did);
            if (check) {
                break;
            }
        }
        return dids;
    }

    private class ListAdapter extends RecyclerListView.SelectionAdapter {

        private Context context;

        public ListAdapter(Context context) {
            this.context = context;
        }

        public MessagesController.DialogFilter getItem(int position) {
            if (position < dialogFilters.size()) {
                return dialogFilters.get(position);
            }
            return null;
        }

        @Override
        public int getItemCount() {
            int count = dialogFilters.size();
            if (count < 10) {
                count++;
            }
            return count;
        }

        @Override
        public int getItemViewType(int position) {
            return 0;
        }

        @Override
        public boolean isEnabled(RecyclerView.ViewHolder holder) {
            return true;
        }

        @Override
        public RecyclerView.ViewHolder onCreateViewHolder(ViewGroup parent, int viewType) {
            BottomSheet.BottomSheetCell cell = new BottomSheet.BottomSheetCell(context, 0);
            cell.setBackground(null);
            cell.setLayoutParams(new RecyclerView.LayoutParams(ViewGroup.LayoutParams.MATCH_PARENT, ViewGroup.LayoutParams.WRAP_CONTENT));
            return new RecyclerListView.Holder(cell);
        }

        @Override
        public void onBindViewHolder(RecyclerView.ViewHolder holder, int position) {
            BottomSheet.BottomSheetCell cell = (BottomSheet.BottomSheetCell) holder.itemView;
            if (position < dialogFilters.size()) {
                cell.getImageView().setColorFilter(new PorterDuffColorFilter(Theme.getColor(Theme.key_dialogIcon), PorterDuff.Mode.SRC_IN));
                MessagesController.DialogFilter filter = dialogFilters.get(position);
                cell.setTextColor(Theme.getColor(Theme.key_dialogTextBlack));
<<<<<<< HEAD
                cell.setTextAndIcon(filter.name, FolderIconHelper.getTabIcon(filter.emoticon));
=======
                int icon;
                if ((filter.flags & MessagesController.DIALOG_FILTER_FLAG_ALL_CHATS) == (MessagesController.DIALOG_FILTER_FLAG_CONTACTS | MessagesController.DIALOG_FILTER_FLAG_NON_CONTACTS)) {
                    icon = R.drawable.msg_openprofile;
                } else if ((filter.flags & MessagesController.DIALOG_FILTER_FLAG_EXCLUDE_READ) != 0 && (filter.flags & MessagesController.DIALOG_FILTER_FLAG_ALL_CHATS) == MessagesController.DIALOG_FILTER_FLAG_ALL_CHATS) {
                    icon = R.drawable.msg_markunread;
                } else if ((filter.flags & MessagesController.DIALOG_FILTER_FLAG_ALL_CHATS) == MessagesController.DIALOG_FILTER_FLAG_CHANNELS) {
                    icon = R.drawable.msg_channel;
                } else if ((filter.flags & MessagesController.DIALOG_FILTER_FLAG_ALL_CHATS) == MessagesController.DIALOG_FILTER_FLAG_GROUPS) {
                    icon = R.drawable.msg_groups;
                } else if ((filter.flags & MessagesController.DIALOG_FILTER_FLAG_ALL_CHATS) == MessagesController.DIALOG_FILTER_FLAG_CONTACTS) {
                    icon = R.drawable.msg_contacts;
                } else if ((filter.flags & MessagesController.DIALOG_FILTER_FLAG_ALL_CHATS) == MessagesController.DIALOG_FILTER_FLAG_BOTS) {
                    icon = R.drawable.msg_bots;
                } else {
                    icon = R.drawable.msg_folders;
                }
                cell.setTextAndIcon(Emoji.replaceEmoji(filter.name, cell.getTextView().getPaint().getFontMetricsInt(), false), 0, new FolderDrawable(getContext(), icon, filter.color), false);
                boolean isChecked = true;
                for (int i = 0; i < selectedDialogs.size(); ++i) {
                    long did = selectedDialogs.get(i);
                    if (!filter.includesDialog(AccountInstance.getInstance(currentAccount), did)) {
                        isChecked = false;
                    }
                }
                cell.setChecked(isChecked);
>>>>>>> d62d2ed5
            } else {
                cell.getImageView().setColorFilter(null);
                Drawable drawable1 = context.getResources().getDrawable(R.drawable.poll_add_circle);
                Drawable drawable2 = context.getResources().getDrawable(R.drawable.poll_add_plus);
                drawable1.setColorFilter(new PorterDuffColorFilter(Theme.getColor(Theme.key_switchTrackChecked), PorterDuff.Mode.SRC_IN));
                drawable2.setColorFilter(new PorterDuffColorFilter(Theme.getColor(Theme.key_checkboxCheck), PorterDuff.Mode.SRC_IN));
                CombinedDrawable combinedDrawable = new CombinedDrawable(drawable1, drawable2);
                cell.setTextColor(Theme.getColor(Theme.key_windowBackgroundWhiteBlueText4));
                cell.setTextAndIcon(LocaleController.getString("CreateNewFilter", R.string.CreateNewFilter), combinedDrawable);
            }
        }
    }
}<|MERGE_RESOLUTION|>--- conflicted
+++ resolved
@@ -419,26 +419,7 @@
                 cell.getImageView().setColorFilter(new PorterDuffColorFilter(Theme.getColor(Theme.key_dialogIcon), PorterDuff.Mode.SRC_IN));
                 MessagesController.DialogFilter filter = dialogFilters.get(position);
                 cell.setTextColor(Theme.getColor(Theme.key_dialogTextBlack));
-<<<<<<< HEAD
-                cell.setTextAndIcon(filter.name, FolderIconHelper.getTabIcon(filter.emoticon));
-=======
-                int icon;
-                if ((filter.flags & MessagesController.DIALOG_FILTER_FLAG_ALL_CHATS) == (MessagesController.DIALOG_FILTER_FLAG_CONTACTS | MessagesController.DIALOG_FILTER_FLAG_NON_CONTACTS)) {
-                    icon = R.drawable.msg_openprofile;
-                } else if ((filter.flags & MessagesController.DIALOG_FILTER_FLAG_EXCLUDE_READ) != 0 && (filter.flags & MessagesController.DIALOG_FILTER_FLAG_ALL_CHATS) == MessagesController.DIALOG_FILTER_FLAG_ALL_CHATS) {
-                    icon = R.drawable.msg_markunread;
-                } else if ((filter.flags & MessagesController.DIALOG_FILTER_FLAG_ALL_CHATS) == MessagesController.DIALOG_FILTER_FLAG_CHANNELS) {
-                    icon = R.drawable.msg_channel;
-                } else if ((filter.flags & MessagesController.DIALOG_FILTER_FLAG_ALL_CHATS) == MessagesController.DIALOG_FILTER_FLAG_GROUPS) {
-                    icon = R.drawable.msg_groups;
-                } else if ((filter.flags & MessagesController.DIALOG_FILTER_FLAG_ALL_CHATS) == MessagesController.DIALOG_FILTER_FLAG_CONTACTS) {
-                    icon = R.drawable.msg_contacts;
-                } else if ((filter.flags & MessagesController.DIALOG_FILTER_FLAG_ALL_CHATS) == MessagesController.DIALOG_FILTER_FLAG_BOTS) {
-                    icon = R.drawable.msg_bots;
-                } else {
-                    icon = R.drawable.msg_folders;
-                }
-                cell.setTextAndIcon(Emoji.replaceEmoji(filter.name, cell.getTextView().getPaint().getFontMetricsInt(), false), 0, new FolderDrawable(getContext(), icon, filter.color), false);
+                cell.setTextAndIcon(Emoji.replaceEmoji(filter.name, cell.getTextView().getPaint().getFontMetricsInt(), false), 0, new FolderDrawable(getContext(), FolderIconHelper.getTabIcon(filter.emoticon), filter.color), false);
                 boolean isChecked = true;
                 for (int i = 0; i < selectedDialogs.size(); ++i) {
                     long did = selectedDialogs.get(i);
@@ -447,7 +428,6 @@
                     }
                 }
                 cell.setChecked(isChecked);
->>>>>>> d62d2ed5
             } else {
                 cell.getImageView().setColorFilter(null);
                 Drawable drawable1 = context.getResources().getDrawable(R.drawable.poll_add_circle);
