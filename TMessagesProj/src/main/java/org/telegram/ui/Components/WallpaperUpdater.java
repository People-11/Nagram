--- conflicted
+++ resolved
@@ -62,30 +62,17 @@
     }
 
     public void showAlert(final boolean fromTheme) {
-<<<<<<< HEAD
         BottomBuilder builder = new BottomBuilder(parentActivity);
-        builder.addTitle(LocaleController.getString("ChoosePhoto", R.string.ChoosePhoto), true);
-=======
-        BottomSheet.Builder builder = new BottomSheet.Builder(parentActivity);
-        builder.setTitle(LocaleController.getString(R.string.ChoosePhoto), true);
->>>>>>> 1e891826
-
-        String[] items;
+        builder.addTitle(LocaleController.getString(R.string.ChoosePhoto), true);
+
+        CharSequence[] items;
         int[] icons;
         if (fromTheme) {
-<<<<<<< HEAD
-            items = new String[]{LocaleController.getString("ChooseTakePhoto", R.string.ChooseTakePhoto), LocaleController.getString("SelectFromGallery", R.string.SelectFromGallery), LocaleController.getString("SelectColor", R.string.SelectColor), LocaleController.getString("Default", R.string.Default)};
-            icons = null;
-        } else {
-            items = new String[]{LocaleController.getString("ChooseTakePhoto", R.string.ChooseTakePhoto), LocaleController.getString("SelectFromGallery", R.string.SelectFromGallery)};
-            icons = new int[]{R.drawable.menu_camera, R.drawable.profile_photos};
-=======
             items = new CharSequence[]{LocaleController.getString(R.string.ChooseTakePhoto), LocaleController.getString(R.string.SelectFromGallery), LocaleController.getString(R.string.SelectColor), LocaleController.getString(R.string.Default)};
             icons = null;
         } else {
             items = new CharSequence[]{LocaleController.getString(R.string.ChooseTakePhoto), LocaleController.getString(R.string.SelectFromGallery)};
-            icons = new int[]{R.drawable.msg_camera, R.drawable.msg_photos};
->>>>>>> 1e891826
+            icons = new int[]{R.drawable.menu_camera, R.drawable.profile_photos};
         }
 
         builder.addItems(items, icons, (i, t, c) -> {
