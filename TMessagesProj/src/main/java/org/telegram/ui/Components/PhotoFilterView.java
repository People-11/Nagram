/*
 * This is the source code of Telegram for Android v. 5.x.x
 * It is licensed under GNU GPL v. 2 or later.
 * You should have received a copy of the license in this archive (see LICENSE).
 *
 * Copyright Nikolai Kudashov, 2013-2018.
 */

package org.telegram.ui.Components;

import android.annotation.SuppressLint;
import android.content.Context;
import android.graphics.Bitmap;
import android.graphics.Canvas;
import android.graphics.PorterDuff;
import android.graphics.PorterDuffColorFilter;
import android.graphics.SurfaceTexture;
import android.graphics.drawable.Drawable;
import android.os.Build;
import android.util.TypedValue;
import android.view.Gravity;
import android.view.MotionEvent;
import android.view.TextureView;
import android.view.View;
import android.view.ViewGroup;
import android.widget.FrameLayout;
import android.widget.ImageView;
import android.widget.LinearLayout;
import android.widget.TextView;

import androidx.recyclerview.widget.LinearLayoutManager;
import androidx.recyclerview.widget.RecyclerView;

import org.telegram.messenger.AndroidUtilities;
import org.telegram.messenger.LocaleController;
import org.telegram.messenger.MediaController;
import org.telegram.messenger.R;
import org.telegram.ui.ActionBar.Theme;
import org.telegram.ui.BubbleActivity;
import org.telegram.ui.Cells.PhotoEditRadioCell;
import org.telegram.ui.Cells.PhotoEditToolCell;

import java.nio.ByteBuffer;
import java.nio.ByteOrder;
import java.util.ArrayList;

@SuppressLint("NewApi")
public class PhotoFilterView extends FrameLayout implements FilterShaders.FilterShadersDelegate {

    private final static int curveGranularity = 100;
    private final static int curveDataStep = 2;

    private boolean showOriginal;

    private int enhanceTool;
    private int exposureTool;
    private int contrastTool;
    private int saturationTool;
    private int warmthTool;
    private int fadeTool;
    private int softenSkinTool;
    private int highlightsTool;
    private int shadowsTool;
    private int vignetteTool;
    private int grainTool;
    private int sharpenTool;
    private int tintShadowsTool;
    private int tintHighlightsTool;
    private int rowsCount;

    private float enhanceValue; //0 100
    private float exposureValue; //-100 100
    private float contrastValue; //-100 100
    private float warmthValue; //-100 100
    private float saturationValue; //-100 100
    private float fadeValue; // 0 100
    private float softenSkinValue; // 0 100
    private int tintShadowsColor; //0 0xffffffff
    private int tintHighlightsColor; //0 0xffffffff
    private float highlightsValue; //-100 100
    private float shadowsValue; //-100 100
    private float vignetteValue; //0 100
    private float grainValue; //0 100
    private int blurType; //0 none, 1 radial, 2 linear
    private float sharpenValue; //0 100
    private CurvesToolValue curvesToolValue;
    private float blurExcludeSize;
    private Point blurExcludePoint;
    private float blurExcludeBlurSize;
    private float blurAngle;

    private MediaController.SavedFilterState lastState;

    private FrameLayout toolsView;
    private TextView doneTextView;
    private TextView cancelTextView;
    private TextureView textureView;
    private boolean ownsTextureView;
    private FilterGLThread eglThread;
    private RecyclerListView recyclerListView;
    private FrameLayout blurLayout;
    private PhotoFilterBlurControl blurControl;
    private PhotoFilterCurvesControl curvesControl;
    private TextView blurOffButton;
    private TextView blurRadialButton;
    private TextView blurLinearButton;
    private FrameLayout curveLayout;
    private RadioButton[] curveRadioButton = new RadioButton[4];
    private PaintingOverlay paintingOverlay;
    private boolean isMirrored;

    private boolean inBubbleMode;

    private int selectedTool;

    private ImageView tuneItem;
    private ImageView blurItem;
    private ImageView curveItem;

    private Bitmap bitmapToEdit;
    private int orientation;
    private final Theme.ResourcesProvider resourcesProvider;

    public static class CurvesValue {

        public float blacksLevel = 0.0f;
        public float shadowsLevel = 25.0f;
        public float midtonesLevel = 50.0f;
        public float highlightsLevel = 75.0f;
        public float whitesLevel = 100.0f;

        public float previousBlacksLevel = 0.0f;
        public float previousShadowsLevel = 25.0f;
        public float previousMidtonesLevel = 50.0f;
        public float previousHighlightsLevel = 75.0f;
        public float previousWhitesLevel = 100.0f;

        public float[] cachedDataPoints;

        public float[] getDataPoints() {
            if (cachedDataPoints == null) {
                interpolateCurve();
            }
            return cachedDataPoints;
        }

        public void saveValues() {
            previousBlacksLevel = blacksLevel;
            previousShadowsLevel = shadowsLevel;
            previousMidtonesLevel = midtonesLevel;
            previousHighlightsLevel = highlightsLevel;
            previousWhitesLevel = whitesLevel;
        }

        public void restoreValues() {
            blacksLevel = previousBlacksLevel;
            shadowsLevel = previousShadowsLevel;
            midtonesLevel = previousMidtonesLevel;
            highlightsLevel = previousHighlightsLevel;
            whitesLevel = previousWhitesLevel;
            interpolateCurve();
        }

        public float[] interpolateCurve() {
            float[] points = new float[] {
                    -0.001f, blacksLevel / 100.0f,
                    0.0f, blacksLevel / 100.0f,
                    0.25f, shadowsLevel / 100.0f,
                    0.5f, midtonesLevel / 100.0f,
                    0.75f, highlightsLevel / 100.0f,
                    1f, whitesLevel / 100.0f,
                    1.001f, whitesLevel / 100.0f
            };

            ArrayList<Float> dataPoints = new ArrayList<>(100);
            ArrayList<Float> interpolatedPoints = new ArrayList<>(100);

            interpolatedPoints.add(points[0]);
            interpolatedPoints.add(points[1]);

            for (int index = 1; index < points.length / 2 - 2; index++) {
                float point0x = points[(index - 1) * 2];
                float point0y = points[(index - 1) * 2 + 1];
                float point1x = points[(index) * 2];
                float point1y = points[(index) * 2 + 1];
                float point2x = points[(index + 1) * 2];
                float point2y = points[(index + 1) * 2 + 1];
                float point3x = points[(index + 2) * 2];
                float point3y = points[(index + 2) * 2 + 1];


                for (int i = 1; i < curveGranularity; i++) {
                    float t = (float) i * (1.0f / (float) curveGranularity);
                    float tt = t * t;
                    float ttt = tt * t;

                    float pix = 0.5f * (2 * point1x + (point2x - point0x) * t + (2 * point0x - 5 * point1x + 4 * point2x - point3x) * tt + (3 * point1x - point0x - 3 * point2x + point3x) * ttt);
                    float piy = 0.5f * (2 * point1y + (point2y - point0y) * t + (2 * point0y - 5 * point1y + 4 * point2y - point3y) * tt + (3 * point1y - point0y - 3 * point2y + point3y) * ttt);

                    piy = Math.max(0, Math.min(1, piy));

                    if (pix > point0x) {
                        interpolatedPoints.add(pix);
                        interpolatedPoints.add(piy);
                    }

                    if ((i - 1) % curveDataStep == 0) {
                        dataPoints.add(piy);
                    }
                }
                interpolatedPoints.add(point2x);
                interpolatedPoints.add(point2y);
            }
            interpolatedPoints.add(points[12]);
            interpolatedPoints.add(points[13]);

            cachedDataPoints = new float[dataPoints.size()];
            for (int a = 0; a < cachedDataPoints.length; a++) {
                cachedDataPoints[a] = dataPoints.get(a);
            }
            float[] retValue = new float[interpolatedPoints.size()];
            for (int a = 0; a < retValue.length; a++) {
                retValue[a] = interpolatedPoints.get(a);
            }
            return retValue;
        }

        public boolean isDefault() {
            return Math.abs(blacksLevel - 0) < 0.00001 && Math.abs(shadowsLevel - 25) < 0.00001 && Math.abs(midtonesLevel - 50) < 0.00001 && Math.abs(highlightsLevel - 75) < 0.00001 && Math.abs(whitesLevel - 100) < 0.00001;
        }
    }

    public static class CurvesToolValue {

        public CurvesValue luminanceCurve = new CurvesValue();
        public CurvesValue redCurve = new CurvesValue();
        public CurvesValue greenCurve = new CurvesValue();
        public CurvesValue blueCurve = new CurvesValue();
        public ByteBuffer curveBuffer;

        public int activeType;

        public final static int CurvesTypeLuminance = 0;
        public final static int CurvesTypeRed = 1;
        public final static int CurvesTypeGreen = 2;
        public final static int CurvesTypeBlue = 3;

        public CurvesToolValue() {
            curveBuffer = ByteBuffer.allocateDirect(200 * 4);
            curveBuffer.order(ByteOrder.LITTLE_ENDIAN);
        }

        public void fillBuffer() {
            curveBuffer.position(0);
            float[] luminanceCurveData = luminanceCurve.getDataPoints();
            float[] redCurveData = redCurve.getDataPoints();
            float[] greenCurveData = greenCurve.getDataPoints();
            float[] blueCurveData = blueCurve.getDataPoints();
            for (int a = 0; a < 200; a++) {
                curveBuffer.put((byte) (redCurveData[a] * 255));
                curveBuffer.put((byte) (greenCurveData[a] * 255));
                curveBuffer.put((byte) (blueCurveData[a] * 255));
                curveBuffer.put((byte) (luminanceCurveData[a] * 255));
            }
            curveBuffer.position(0);
        }

        public boolean shouldBeSkipped() {
            return luminanceCurve.isDefault() && redCurve.isDefault() && greenCurve.isDefault() && blueCurve.isDefault();
        }
    }

    public PhotoFilterView(Context context, VideoEditTextureView videoTextureView, Bitmap bitmap, int rotation, MediaController.SavedFilterState state, PaintingOverlay overlay, int hasFaces, boolean mirror, Theme.ResourcesProvider resourcesProvider) {
        super(context);
        this.resourcesProvider = resourcesProvider;

        inBubbleMode = context instanceof BubbleActivity;
        paintingOverlay = overlay;
        isMirrored = mirror;

        rowsCount = 0;
        if (hasFaces == 1) {
            softenSkinTool = rowsCount++;
        } else if (hasFaces == 0) {
            softenSkinTool = -1;
        }
        enhanceTool = rowsCount++;
        exposureTool = rowsCount++;
        contrastTool = rowsCount++;
        saturationTool = rowsCount++;
        warmthTool = rowsCount++;
        fadeTool = rowsCount++;
        highlightsTool = rowsCount++;
        shadowsTool = rowsCount++;
        vignetteTool = rowsCount++;
        if (hasFaces == 2) {
            softenSkinTool = rowsCount++;
        }
        if (videoTextureView == null) {
            grainTool = rowsCount++;
        } else {
            grainTool = -1;
        }
        sharpenTool = rowsCount++;
        tintShadowsTool = rowsCount++;
        tintHighlightsTool = rowsCount++;

        if (state != null) {
            enhanceValue = state.enhanceValue;
            softenSkinValue = state.softenSkinValue;
            exposureValue = state.exposureValue;
            contrastValue = state.contrastValue;
            warmthValue = state.warmthValue;
            saturationValue = state.saturationValue;
            fadeValue = state.fadeValue;
            tintShadowsColor = state.tintShadowsColor;
            tintHighlightsColor = state.tintHighlightsColor;
            highlightsValue = state.highlightsValue;
            shadowsValue = state.shadowsValue;
            vignetteValue = state.vignetteValue;
            grainValue = state.grainValue;
            blurType = state.blurType;
            sharpenValue = state.sharpenValue;
            curvesToolValue = state.curvesToolValue;
            blurExcludeSize = state.blurExcludeSize;
            blurExcludePoint = state.blurExcludePoint;
            blurExcludeBlurSize = state.blurExcludeBlurSize;
            blurAngle = state.blurAngle;
            lastState = state;
        } else {
            curvesToolValue = new CurvesToolValue();
            blurExcludeSize = 0.35f;
            blurExcludePoint = new Point(0.5f, 0.5f);
            blurExcludeBlurSize = 0.15f;
            blurAngle = (float) Math.PI / 2.0f;
        }
        bitmapToEdit = bitmap;
        orientation = rotation;

        if (videoTextureView != null) {
            textureView = videoTextureView;
            videoTextureView.setDelegate(thread -> {
                eglThread = thread;
                eglThread.setFilterGLThreadDelegate(PhotoFilterView.this);
            });
        } else {
            ownsTextureView = true;
            textureView = new TextureView(context);
            addView(textureView, LayoutHelper.createFrame(LayoutHelper.MATCH_PARENT, LayoutHelper.MATCH_PARENT, Gravity.TOP | Gravity.LEFT));
            textureView.setVisibility(INVISIBLE);
            textureView.setSurfaceTextureListener(new TextureView.SurfaceTextureListener() {
                @Override
                public void onSurfaceTextureAvailable(SurfaceTexture surface, int width, int height) {
                    if (eglThread == null && surface != null) {
                        eglThread = new FilterGLThread(surface, bitmapToEdit, orientation, isMirrored);
                        eglThread.setFilterGLThreadDelegate(PhotoFilterView.this);
                        eglThread.setSurfaceTextureSize(width, height);
                        eglThread.requestRender(true, true, false);
                    }
                }

                @Override
                public void onSurfaceTextureSizeChanged(SurfaceTexture surface, final int width, final int height) {
                    if (eglThread != null) {
                        eglThread.setSurfaceTextureSize(width, height);
                        eglThread.requestRender(false, true, false);
                        eglThread.postRunnable(() -> {
                            if (eglThread != null) {
                                eglThread.requestRender(false, true, false);
                            }
                        });
                    }
                }

                @Override
                public boolean onSurfaceTextureDestroyed(SurfaceTexture surface) {
                    if (eglThread != null) {
                        eglThread.shutdown();
                        eglThread = null;
                    }
                    return true;
                }

                @Override
                public void onSurfaceTextureUpdated(SurfaceTexture surface) {

                }
            });
        }

        blurControl = new PhotoFilterBlurControl(context);
        blurControl.setVisibility(INVISIBLE);
        addView(blurControl, LayoutHelper.createFrame(LayoutHelper.MATCH_PARENT, LayoutHelper.MATCH_PARENT, Gravity.LEFT | Gravity.TOP));
        blurControl.setDelegate((centerPoint, falloff, size, angle) -> {
            blurExcludeSize = size;
            blurExcludePoint = centerPoint;
            blurExcludeBlurSize = falloff;
            blurAngle = angle;
            if (eglThread != null) {
                eglThread.requestRender(false);
            }
        });

        curvesControl = new PhotoFilterCurvesControl(context, curvesToolValue);
        curvesControl.setDelegate(() -> {
            if (eglThread != null) {
                eglThread.requestRender(false);
            }
        });
        curvesControl.setVisibility(INVISIBLE);
        addView(curvesControl, LayoutHelper.createFrame(LayoutHelper.MATCH_PARENT, LayoutHelper.MATCH_PARENT, Gravity.LEFT | Gravity.TOP));

        toolsView = new FrameLayout(context);
        addView(toolsView, LayoutHelper.createFrame(LayoutHelper.MATCH_PARENT, 186, Gravity.LEFT | Gravity.BOTTOM));

        FrameLayout frameLayout = new FrameLayout(context);
        frameLayout.setBackgroundColor(0xff000000);
        toolsView.addView(frameLayout, LayoutHelper.createFrame(LayoutHelper.MATCH_PARENT, 48, Gravity.BOTTOM | Gravity.LEFT));

        cancelTextView = new TextView(context);
        cancelTextView.setTextSize(TypedValue.COMPLEX_UNIT_DIP, 14);
        cancelTextView.setTextColor(0xffffffff);
        cancelTextView.setGravity(Gravity.CENTER);
        cancelTextView.setBackgroundDrawable(Theme.createSelectorDrawable(Theme.ACTION_BAR_PICKER_SELECTOR_COLOR, 0));
        cancelTextView.setPadding(AndroidUtilities.dp(20), 0, AndroidUtilities.dp(20), 0);
        cancelTextView.setText(LocaleController.getString("Cancel", R.string.Cancel).toUpperCase());
        cancelTextView.setTypeface(AndroidUtilities.getTypeface("fonts/rmedium.ttf"));
        frameLayout.addView(cancelTextView, LayoutHelper.createFrame(LayoutHelper.WRAP_CONTENT, LayoutHelper.MATCH_PARENT, Gravity.TOP | Gravity.LEFT));

        doneTextView = new TextView(context);
        doneTextView.setTextSize(TypedValue.COMPLEX_UNIT_DIP, 14);
        doneTextView.setTextColor(getThemedColor(Theme.key_dialogFloatingButton));
        doneTextView.setGravity(Gravity.CENTER);
        doneTextView.setBackgroundDrawable(Theme.createSelectorDrawable(Theme.ACTION_BAR_PICKER_SELECTOR_COLOR, 0));
        doneTextView.setPadding(AndroidUtilities.dp(20), 0, AndroidUtilities.dp(20), 0);
        doneTextView.setText(LocaleController.getString("Done", R.string.Done).toUpperCase());
        doneTextView.setTypeface(AndroidUtilities.getTypeface("fonts/rmedium.ttf"));
        frameLayout.addView(doneTextView, LayoutHelper.createFrame(LayoutHelper.WRAP_CONTENT, LayoutHelper.MATCH_PARENT, Gravity.TOP | Gravity.RIGHT));

        LinearLayout linearLayout = new LinearLayout(context);
        frameLayout.addView(linearLayout, LayoutHelper.createFrame(LayoutHelper.WRAP_CONTENT, LayoutHelper.MATCH_PARENT, Gravity.CENTER_HORIZONTAL));

        tuneItem = new ImageView(context);
        tuneItem.setScaleType(ImageView.ScaleType.CENTER);
<<<<<<< HEAD
        tuneItem.setImageResource(R.drawable.photo_tools);
        tuneItem.setColorFilter(new PorterDuffColorFilter(getThemedColor(Theme.key_dialogFloatingButton), PorterDuff.Mode.SRC_IN));
=======
        tuneItem.setImageResource(R.drawable.msg_photo_settings);
        tuneItem.setColorFilter(new PorterDuffColorFilter(getThemedColor(Theme.key_dialogFloatingButton), PorterDuff.Mode.MULTIPLY));
>>>>>>> 4a95c2fc
        tuneItem.setBackgroundDrawable(Theme.createSelectorDrawable(Theme.ACTION_BAR_WHITE_SELECTOR_COLOR));
        linearLayout.addView(tuneItem, LayoutHelper.createLinear(56, 48));
        tuneItem.setOnClickListener(v -> {
            selectedTool = 0;
            tuneItem.setColorFilter(new PorterDuffColorFilter(getThemedColor(Theme.key_dialogFloatingButton), PorterDuff.Mode.SRC_IN));
            blurItem.setColorFilter(null);
            curveItem.setColorFilter(null);
            switchMode();
        });

        blurItem = new ImageView(context);
        blurItem.setScaleType(ImageView.ScaleType.CENTER);
        blurItem.setImageResource(R.drawable.msg_photo_blur);
        blurItem.setBackgroundDrawable(Theme.createSelectorDrawable(Theme.ACTION_BAR_WHITE_SELECTOR_COLOR));
        linearLayout.addView(blurItem, LayoutHelper.createLinear(56, 48));
        blurItem.setOnClickListener(v -> {
            selectedTool = 1;
            tuneItem.setColorFilter(null);
            blurItem.setColorFilter(new PorterDuffColorFilter(getThemedColor(Theme.key_dialogFloatingButton), PorterDuff.Mode.SRC_IN));
            curveItem.setColorFilter(null);
            switchMode();
        });
        if (videoTextureView != null) {
            blurItem.setVisibility(GONE);
        }

        curveItem = new ImageView(context);
        curveItem.setScaleType(ImageView.ScaleType.CENTER);
        curveItem.setImageResource(R.drawable.msg_photo_curve);
        curveItem.setBackgroundDrawable(Theme.createSelectorDrawable(Theme.ACTION_BAR_WHITE_SELECTOR_COLOR));
        linearLayout.addView(curveItem, LayoutHelper.createLinear(56, 48));
        curveItem.setOnClickListener(v -> {
            selectedTool = 2;
            tuneItem.setColorFilter(null);
            blurItem.setColorFilter(null);
            curveItem.setColorFilter(new PorterDuffColorFilter(getThemedColor(Theme.key_dialogFloatingButton), PorterDuff.Mode.SRC_IN));
            switchMode();
        });

        recyclerListView = new RecyclerListView(context);
        LinearLayoutManager layoutManager = new LinearLayoutManager(context);
        layoutManager.setOrientation(LinearLayoutManager.VERTICAL);
        recyclerListView.setLayoutManager(layoutManager);
        recyclerListView.setClipToPadding(false);
        recyclerListView.setOverScrollMode(RecyclerListView.OVER_SCROLL_NEVER);
        recyclerListView.setAdapter(new ToolsAdapter(context));
        toolsView.addView(recyclerListView, LayoutHelper.createFrame(LayoutHelper.MATCH_PARENT, 120, Gravity.LEFT | Gravity.TOP));

        curveLayout = new FrameLayout(context);
        curveLayout.setVisibility(INVISIBLE);
        toolsView.addView(curveLayout, LayoutHelper.createFrame(LayoutHelper.MATCH_PARENT, 78, Gravity.CENTER_HORIZONTAL, 0, 40, 0, 0));

        LinearLayout curveTextViewContainer = new LinearLayout(context);
        curveTextViewContainer.setOrientation(LinearLayout.HORIZONTAL);
        curveLayout.addView(curveTextViewContainer, LayoutHelper.createFrame(LayoutHelper.WRAP_CONTENT, LayoutHelper.WRAP_CONTENT, Gravity.CENTER_HORIZONTAL));

        for (int a = 0; a < 4; a++) {
            FrameLayout frameLayout1 = new FrameLayout(context);
            frameLayout1.setTag(a);

            curveRadioButton[a] = new RadioButton(context);
            curveRadioButton[a].setSize(AndroidUtilities.dp(20));
            frameLayout1.addView(curveRadioButton[a], LayoutHelper.createFrame(30, 30, Gravity.TOP | Gravity.CENTER_HORIZONTAL));

            TextView curveTextView = new TextView(context);
            curveTextView.setTextSize(TypedValue.COMPLEX_UNIT_DIP, 12);
            curveTextView.setGravity(Gravity.CENTER_VERTICAL);
            if (a == 0) {
                String str = LocaleController.getString("CurvesAll", R.string.CurvesAll);
                curveTextView.setText(str.substring(0, 1).toUpperCase() + str.substring(1).toLowerCase());
                curveTextView.setTextColor(0xffffffff);
                curveRadioButton[a].setColor(0xffffffff, 0xffffffff);
            } else if (a == 1) {
                String str = LocaleController.getString("CurvesRed", R.string.CurvesRed);
                curveTextView.setText(str.substring(0, 1).toUpperCase() + str.substring(1).toLowerCase());
                curveTextView.setTextColor(0xffe64d4d);
                curveRadioButton[a].setColor(0xffe64d4d, 0xffe64d4d);
            } else if (a == 2) {
                String str = LocaleController.getString("CurvesGreen", R.string.CurvesGreen);
                curveTextView.setText(str.substring(0, 1).toUpperCase() + str.substring(1).toLowerCase());
                curveTextView.setTextColor(0xff5abb5f);
                curveRadioButton[a].setColor(0xff5abb5f, 0xff5abb5f);
            } else if (a == 3) {
                String str = LocaleController.getString("CurvesBlue", R.string.CurvesBlue);
                curveTextView.setText(str.substring(0, 1).toUpperCase() + str.substring(1).toLowerCase());
                curveTextView.setTextColor(0xff3dadee);
                curveRadioButton[a].setColor(0xff3dadee, 0xff3dadee);
            }
            frameLayout1.addView(curveTextView, LayoutHelper.createFrame(LayoutHelper.WRAP_CONTENT, LayoutHelper.WRAP_CONTENT, Gravity.TOP | Gravity.CENTER_HORIZONTAL, 0, 38, 0, 0));

            curveTextViewContainer.addView(frameLayout1, LayoutHelper.createLinear(LayoutHelper.WRAP_CONTENT, LayoutHelper.WRAP_CONTENT, a == 0 ? 0 : 30, 0, 0, 0));
            frameLayout1.setOnClickListener(v -> {
                int num = (Integer) v.getTag();
                curvesToolValue.activeType = num;
                for (int a1 = 0; a1 < 4; a1++) {
                    curveRadioButton[a1].setChecked(a1 == num, true);
                }
                curvesControl.invalidate();
            });
        }

        blurLayout = new FrameLayout(context);
        blurLayout.setVisibility(INVISIBLE);
        toolsView.addView(blurLayout, LayoutHelper.createFrame(280, 60, Gravity.CENTER_HORIZONTAL, 0, 40, 0, 0));

        blurOffButton = new TextView(context);
        blurOffButton.setCompoundDrawablePadding(AndroidUtilities.dp(2));
        blurOffButton.setTextSize(TypedValue.COMPLEX_UNIT_DIP, 13);
        blurOffButton.setGravity(Gravity.CENTER_HORIZONTAL);
        blurOffButton.setText(LocaleController.getString("BlurOff", R.string.BlurOff));
        blurLayout.addView(blurOffButton, LayoutHelper.createFrame(80, 60));
        blurOffButton.setOnClickListener(v -> {
            blurType = 0;
            updateSelectedBlurType();
            blurControl.setVisibility(INVISIBLE);
            if (eglThread != null) {
                eglThread.requestRender(false);
            }
        });

        blurRadialButton = new TextView(context);
        blurRadialButton.setCompoundDrawablePadding(AndroidUtilities.dp(2));
        blurRadialButton.setTextSize(TypedValue.COMPLEX_UNIT_DIP, 13);
        blurRadialButton.setGravity(Gravity.CENTER_HORIZONTAL);
        blurRadialButton.setText(LocaleController.getString("BlurRadial", R.string.BlurRadial));
        blurLayout.addView(blurRadialButton, LayoutHelper.createFrame(80, 80, Gravity.LEFT | Gravity.TOP, 100, 0, 0, 0));
        blurRadialButton.setOnClickListener(v -> {
            blurType = 1;
            updateSelectedBlurType();
            blurControl.setVisibility(VISIBLE);
            blurControl.setType(1);
            if (eglThread != null) {
                eglThread.requestRender(false);
            }
        });

        blurLinearButton = new TextView(context);
        blurLinearButton.setCompoundDrawablePadding(AndroidUtilities.dp(2));
        blurLinearButton.setTextSize(TypedValue.COMPLEX_UNIT_DIP, 13);
        blurLinearButton.setGravity(Gravity.CENTER_HORIZONTAL);
        blurLinearButton.setText(LocaleController.getString("BlurLinear", R.string.BlurLinear));
        blurLayout.addView(blurLinearButton, LayoutHelper.createFrame(80, 80, Gravity.LEFT | Gravity.TOP, 200, 0, 0, 0));
        blurLinearButton.setOnClickListener(v -> {
            blurType = 2;
            updateSelectedBlurType();
            blurControl.setVisibility(VISIBLE);
            blurControl.setType(0);
            if (eglThread != null) {
                eglThread.requestRender(false);
            }
        });

        updateSelectedBlurType();

        if (Build.VERSION.SDK_INT >= 21 && !inBubbleMode) {
            if (ownsTextureView) {
                ((LayoutParams) textureView.getLayoutParams()).topMargin = AndroidUtilities.statusBarHeight;
            }
            ((LayoutParams) curvesControl.getLayoutParams()).topMargin = AndroidUtilities.statusBarHeight;
        }
    }

    public void updateColors() {
        if (doneTextView != null) {
            doneTextView.setTextColor(getThemedColor(Theme.key_dialogFloatingButton));
        }
        if (tuneItem != null && tuneItem.getColorFilter() != null) {
            tuneItem.setColorFilter(new PorterDuffColorFilter(getThemedColor(Theme.key_dialogFloatingButton), PorterDuff.Mode.SRC_IN));
        }
        if (blurItem != null && blurItem.getColorFilter() != null) {
            blurItem.setColorFilter(new PorterDuffColorFilter(getThemedColor(Theme.key_dialogFloatingButton), PorterDuff.Mode.SRC_IN));
        }
        if (curveItem != null && curveItem.getColorFilter() != null) {
            curveItem.setColorFilter(new PorterDuffColorFilter(getThemedColor(Theme.key_dialogFloatingButton), PorterDuff.Mode.SRC_IN));
        }
        updateSelectedBlurType();
    }

    private void updateSelectedBlurType() {
        if (blurType == 0) {
<<<<<<< HEAD
            Drawable drawable = blurOffButton.getContext().getResources().getDrawable(R.drawable.blur_off).mutate();
            drawable.setColorFilter(new PorterDuffColorFilter(getThemedColor(Theme.key_dialogFloatingButton), PorterDuff.Mode.SRC_IN));
=======
            Drawable drawable = blurOffButton.getContext().getResources().getDrawable(R.drawable.msg_blur_off).mutate();
            drawable.setColorFilter(new PorterDuffColorFilter(getThemedColor(Theme.key_dialogFloatingButton), PorterDuff.Mode.MULTIPLY));
>>>>>>> 4a95c2fc
            blurOffButton.setCompoundDrawablesWithIntrinsicBounds(null, drawable, null, null);
            blurOffButton.setTextColor(getThemedColor(Theme.key_dialogFloatingButton));

            blurRadialButton.setCompoundDrawablesWithIntrinsicBounds(0, R.drawable.msg_blur_radial, 0, 0);
            blurRadialButton.setTextColor(0xffffffff);

            blurLinearButton.setCompoundDrawablesWithIntrinsicBounds(0, R.drawable.msg_blur_linear, 0, 0);
            blurLinearButton.setTextColor(0xffffffff);
        } else if (blurType == 1) {
            blurOffButton.setCompoundDrawablesWithIntrinsicBounds(0, R.drawable.msg_blur_off, 0, 0);
            blurOffButton.setTextColor(0xffffffff);

<<<<<<< HEAD
            Drawable drawable = blurOffButton.getContext().getResources().getDrawable(R.drawable.blur_radial).mutate();
            drawable.setColorFilter(new PorterDuffColorFilter(getThemedColor(Theme.key_dialogFloatingButton), PorterDuff.Mode.SRC_IN));
=======
            Drawable drawable = blurOffButton.getContext().getResources().getDrawable(R.drawable.msg_blur_radial).mutate();
            drawable.setColorFilter(new PorterDuffColorFilter(getThemedColor(Theme.key_dialogFloatingButton), PorterDuff.Mode.MULTIPLY));
>>>>>>> 4a95c2fc
            blurRadialButton.setCompoundDrawablesWithIntrinsicBounds(null, drawable, null, null);
            blurRadialButton.setTextColor(getThemedColor(Theme.key_dialogFloatingButton));

            blurLinearButton.setCompoundDrawablesWithIntrinsicBounds(0, R.drawable.msg_blur_linear, 0, 0);
            blurLinearButton.setTextColor(0xffffffff);
        } else if (blurType == 2) {
            blurOffButton.setCompoundDrawablesWithIntrinsicBounds(0, R.drawable.msg_blur_off, 0, 0);
            blurOffButton.setTextColor(0xffffffff);

            blurRadialButton.setCompoundDrawablesWithIntrinsicBounds(0, R.drawable.msg_blur_radial, 0, 0);
            blurRadialButton.setTextColor(0xffffffff);

<<<<<<< HEAD
            Drawable drawable = blurOffButton.getContext().getResources().getDrawable(R.drawable.blur_linear).mutate();
            drawable.setColorFilter(new PorterDuffColorFilter(getThemedColor(Theme.key_dialogFloatingButton), PorterDuff.Mode.SRC_IN));
=======
            Drawable drawable = blurOffButton.getContext().getResources().getDrawable(R.drawable.msg_blur_linear).mutate();
            drawable.setColorFilter(new PorterDuffColorFilter(getThemedColor(Theme.key_dialogFloatingButton), PorterDuff.Mode.MULTIPLY));
>>>>>>> 4a95c2fc
            blurLinearButton.setCompoundDrawablesWithIntrinsicBounds(null, drawable, null, null);
            blurLinearButton.setTextColor(getThemedColor(Theme.key_dialogFloatingButton));
        }
    }

    public MediaController.SavedFilterState getSavedFilterState() {
        MediaController.SavedFilterState state = new MediaController.SavedFilterState();
        state.enhanceValue = enhanceValue;
        state.exposureValue = exposureValue;
        state.contrastValue = contrastValue;
        state.warmthValue = warmthValue;
        state.saturationValue = saturationValue;
        state.fadeValue = fadeValue;
        state.softenSkinValue = softenSkinValue;
        state.tintShadowsColor = tintShadowsColor;
        state.tintHighlightsColor = tintHighlightsColor;
        state.highlightsValue = highlightsValue;
        state.shadowsValue = shadowsValue;
        state.vignetteValue = vignetteValue;
        state.grainValue = grainValue;
        state.blurType = blurType;
        state.sharpenValue = sharpenValue;
        state.curvesToolValue = curvesToolValue;
        state.blurExcludeSize = blurExcludeSize;
        state.blurExcludePoint = blurExcludePoint;
        state.blurExcludeBlurSize = blurExcludeBlurSize;
        state.blurAngle = blurAngle;
        return lastState = state;
    }

    public boolean hasChanges() {
        if (lastState != null) {
            return enhanceValue != lastState.enhanceValue ||
                    contrastValue != lastState.contrastValue ||
                    highlightsValue != lastState.highlightsValue ||
                    exposureValue != lastState.exposureValue ||
                    warmthValue != lastState.warmthValue ||
                    saturationValue != lastState.saturationValue ||
                    vignetteValue != lastState.vignetteValue ||
                    shadowsValue != lastState.shadowsValue ||
                    grainValue != lastState.grainValue ||
                    sharpenValue != lastState.sharpenValue ||
                    fadeValue != lastState.fadeValue ||
                    softenSkinValue != lastState.softenSkinValue ||
                    tintHighlightsColor != lastState.tintHighlightsColor ||
                    tintShadowsColor != lastState.tintShadowsColor ||
                    !curvesToolValue.shouldBeSkipped();
        } else {
            return enhanceValue != 0 || contrastValue != 0 || highlightsValue != 0 || exposureValue != 0 || warmthValue != 0 || saturationValue != 0 || vignetteValue != 0 ||
                    shadowsValue != 0 || grainValue != 0 || sharpenValue != 0 || fadeValue != 0 || softenSkinValue != 0 || tintHighlightsColor != 0 || tintShadowsColor != 0 || !curvesToolValue.shouldBeSkipped();
        }
    }

    public void onTouch(MotionEvent event) {
        if (event.getActionMasked() == MotionEvent.ACTION_DOWN || event.getActionMasked() == MotionEvent.ACTION_POINTER_DOWN) {
            if (textureView instanceof VideoEditTextureView) {
                if (((VideoEditTextureView) textureView).containsPoint(event.getX(), event.getY())) {
                    setShowOriginal(true);
                }
            } else {
                if (event.getX() >= textureView.getX() && event.getY() >= textureView.getY() && event.getX() <= textureView.getX() + textureView.getWidth() && event.getY() <= textureView.getY() + textureView.getHeight()) {
                    setShowOriginal(true);
                }
            }
        } else if (event.getActionMasked() == MotionEvent.ACTION_UP || event.getActionMasked() == MotionEvent.ACTION_POINTER_UP) {
            setShowOriginal(false);
        }
    }

    private void setShowOriginal(boolean value) {
        if (showOriginal == value) {
            return;
        }
        showOriginal = value;
        if (eglThread != null) {
            eglThread.requestRender(false);
        }
    }

    public void switchMode() {
        if (selectedTool == 0) {
            blurControl.setVisibility(INVISIBLE);
            blurLayout.setVisibility(INVISIBLE);
            curveLayout.setVisibility(INVISIBLE);
            curvesControl.setVisibility(INVISIBLE);

            recyclerListView.setVisibility(VISIBLE);
        } else if (selectedTool == 1) {
            recyclerListView.setVisibility(INVISIBLE);
            curveLayout.setVisibility(INVISIBLE);
            curvesControl.setVisibility(INVISIBLE);

            blurLayout.setVisibility(VISIBLE);
            if (blurType != 0) {
                blurControl.setVisibility(VISIBLE);
            }
            updateSelectedBlurType();
        } else if (selectedTool == 2) {
            recyclerListView.setVisibility(INVISIBLE);
            blurLayout.setVisibility(INVISIBLE);
            blurControl.setVisibility(INVISIBLE);

            curveLayout.setVisibility(VISIBLE);
            curvesControl.setVisibility(VISIBLE);
            curvesToolValue.activeType = 0;
            for (int a = 0; a < 4; a++) {
                curveRadioButton[a].setChecked(a == 0, false);
            }
        }
    }

    public void shutdown() {
        if (ownsTextureView) {
            if (eglThread != null) {
                eglThread.shutdown();
                eglThread = null;
            }
            textureView.setVisibility(GONE);
        } else if (textureView instanceof VideoEditTextureView) {
            VideoEditTextureView videoEditTextureView = (VideoEditTextureView) textureView;
            if (lastState == null) {
                videoEditTextureView.setDelegate(null);
            } else {
                eglThread.setFilterGLThreadDelegate(FilterShaders.getFilterShadersDelegate(lastState));
            }
        }
    }

    public void init() {
        if (ownsTextureView) {
            textureView.setVisibility(VISIBLE);
        }
    }

    public Bitmap getBitmap() {
        return eglThread != null ? eglThread.getTexture() : null;
    }

    private void fixLayout(int viewWidth, int viewHeight) {
        viewWidth -= AndroidUtilities.dp(28);
        viewHeight -= AndroidUtilities.dp(14 + 140 + 60) + (Build.VERSION.SDK_INT >= 21 && !inBubbleMode ? AndroidUtilities.statusBarHeight : 0);

        float bitmapW;
        float bitmapH;
        if (bitmapToEdit != null) {
            if (orientation % 360 == 90 || orientation % 360 == 270) {
                bitmapW = bitmapToEdit.getHeight();
                bitmapH = bitmapToEdit.getWidth();
            } else {
                bitmapW = bitmapToEdit.getWidth();
                bitmapH = bitmapToEdit.getHeight();
            }
        } else {
            bitmapW = textureView.getWidth();
            bitmapH = textureView.getHeight();
        }
        float scaleX = viewWidth / bitmapW;
        float scaleY = viewHeight / bitmapH;
        if (scaleX > scaleY) {
            bitmapH = viewHeight;
            bitmapW = (int) Math.ceil(bitmapW * scaleY);
        } else {
            bitmapW = viewWidth;
            bitmapH = (int) Math.ceil(bitmapH * scaleX);
        }

        int bitmapX = (int) Math.ceil((viewWidth - bitmapW) / 2 + AndroidUtilities.dp(14));
        int bitmapY = (int) Math.ceil((viewHeight - bitmapH) / 2 + AndroidUtilities.dp(14) + (Build.VERSION.SDK_INT >= 21 && !inBubbleMode ? AndroidUtilities.statusBarHeight : 0));

        int width = (int) bitmapW;
        int height = (int) bitmapH;
        if (ownsTextureView) {
            LayoutParams layoutParams = (LayoutParams) textureView.getLayoutParams();
            layoutParams.leftMargin = bitmapX;
            layoutParams.topMargin = bitmapY;
            layoutParams.width = width;
            layoutParams.height = height;
        }
        curvesControl.setActualArea(bitmapX, bitmapY - (Build.VERSION.SDK_INT >= 21 && !inBubbleMode ? AndroidUtilities.statusBarHeight : 0), width, height);

        blurControl.setActualAreaSize(width, height);
        LayoutParams layoutParams = (LayoutParams) blurControl.getLayoutParams();
        layoutParams.height = viewHeight + AndroidUtilities.dp(38);

        layoutParams = (LayoutParams) curvesControl.getLayoutParams();
        layoutParams.height = viewHeight + AndroidUtilities.dp(28);

        if (AndroidUtilities.isTablet()) {
            int total = AndroidUtilities.dp(86) * 10;
            layoutParams = (FrameLayout.LayoutParams) recyclerListView.getLayoutParams();
            if (total < viewWidth) {
                layoutParams.width = total;
                layoutParams.leftMargin = (viewWidth - total) / 2;
            } else {
                layoutParams.width = LayoutHelper.MATCH_PARENT;
                layoutParams.leftMargin = 0;
            }
        }
    }

    @Override
    protected boolean drawChild(Canvas canvas, View child, long drawingTime) {
        boolean result = super.drawChild(canvas, child, drawingTime);
        if (paintingOverlay != null && child == textureView) {
            canvas.save();
            canvas.translate(textureView.getLeft(), textureView.getTop());
            float scale = textureView.getMeasuredWidth() / (float) paintingOverlay.getMeasuredWidth();
            canvas.scale(scale, scale);
            paintingOverlay.draw(canvas);
            canvas.restore();
        }
        return result;
    }

    @Override
    protected void onMeasure(int widthMeasureSpec, int heightMeasureSpec) {
        fixLayout(MeasureSpec.getSize(widthMeasureSpec), MeasureSpec.getSize(heightMeasureSpec));
        super.onMeasure(widthMeasureSpec, heightMeasureSpec);
    }

    @Override
    public float getShadowsValue() {
        return (shadowsValue * 0.55f + 100.0f) / 100.0f;
    }

    @Override
    public float getHighlightsValue() {
        return (highlightsValue * 0.75f + 100.0f) / 100.0f;
    }

    @Override
    public float getEnhanceValue() {
        return (enhanceValue / 100.0f);
    }

    @Override
    public float getExposureValue() {
        return (exposureValue / 100.0f);
    }

    @Override
    public float getContrastValue() {
        return (contrastValue / 100.0f) * 0.3f + 1;
    }

    @Override
    public float getWarmthValue() {
        return warmthValue / 100.0f;
    }

    @Override
    public float getVignetteValue() {
        return vignetteValue / 100.0f;
    }

    @Override
    public float getSharpenValue() {
        return 0.11f + sharpenValue / 100.0f * 0.6f;
    }

    @Override
    public float getGrainValue() {
        return grainValue / 100.0f * 0.04f;
    }

    @Override
    public float getFadeValue() {
        return fadeValue / 100.0f;
    }

    @Override
    public float getSoftenSkinValue() {
        return softenSkinValue / 100.0f;
    }

    @Override
    public float getTintHighlightsIntensityValue() {
        float tintHighlightsIntensity = 50.0f;
        return tintHighlightsColor == 0 ? 0 : tintHighlightsIntensity / 100.0f;
    }

    @Override
    public float getTintShadowsIntensityValue() {
        float tintShadowsIntensity = 50.0f;
        return tintShadowsColor == 0 ? 0 : tintShadowsIntensity / 100.0f;
    }

    @Override
    public float getSaturationValue() {
        float parameterValue = (saturationValue / 100.0f);
        if (parameterValue > 0) {
            parameterValue *= 1.05f;
        }
        return parameterValue + 1;
    }

    @Override
    public int getTintHighlightsColor() {
        return tintHighlightsColor;
    }

    @Override
    public int getTintShadowsColor() {
        return tintShadowsColor;
    }

    @Override
    public int getBlurType() {
        return blurType;
    }

    @Override
    public float getBlurExcludeSize() {
        return blurExcludeSize;
    }

    @Override
    public float getBlurExcludeBlurSize() {
        return blurExcludeBlurSize;
    }

    @Override
    public float getBlurAngle() {
        return blurAngle;
    }

    @Override
    public Point getBlurExcludePoint() {
        return blurExcludePoint;
    }

    @Override
    public boolean shouldShowOriginal() {
        return showOriginal;
    }

    @Override
    public boolean shouldDrawCurvesPass() {
        return !curvesToolValue.shouldBeSkipped();
    }

    @Override
    public ByteBuffer fillAndGetCurveBuffer() {
        curvesToolValue.fillBuffer();
        return curvesToolValue.curveBuffer;
    }

    public FrameLayout getToolsView() {
        return toolsView;
    }

    public View getCurveControl() {
        return curvesControl;
    }

    public View getBlurControl() {
        return blurControl;
    }

    public TextView getDoneTextView() {
        return doneTextView;
    }

    public TextView getCancelTextView() {
        return cancelTextView;
    }

    private int getThemedColor(String key) {
        Integer color = resourcesProvider != null ? resourcesProvider.getColor(key) : null;
        return color != null ? color : Theme.getColor(key);
    }

    public class ToolsAdapter extends RecyclerListView.SelectionAdapter {

        private Context mContext;

        public ToolsAdapter(Context context) {
            mContext = context;
        }

        @Override
        public int getItemCount() {
            return rowsCount;
        }

        @Override
        public long getItemId(int i) {
            return i;
        }

        @Override
        public RecyclerView.ViewHolder onCreateViewHolder(ViewGroup viewGroup, int i) {
            View view;
            if (i == 0) {
                PhotoEditToolCell cell = new PhotoEditToolCell(mContext, resourcesProvider);
                view = cell;
                cell.setSeekBarDelegate((i1, progress) -> {
                    if (i1 == enhanceTool) {
                        enhanceValue = progress;
                    } else if (i1 == highlightsTool) {
                        highlightsValue = progress;
                    } else if (i1 == contrastTool) {
                        contrastValue = progress;
                    } else if (i1 == exposureTool) {
                        exposureValue = progress;
                    } else if (i1 == warmthTool) {
                        warmthValue = progress;
                    } else if (i1 == saturationTool) {
                        saturationValue = progress;
                    } else if (i1 == vignetteTool) {
                        vignetteValue = progress;
                    } else if (i1 == shadowsTool) {
                        shadowsValue = progress;
                    } else if (i1 == grainTool) {
                        grainValue = progress;
                    } else if (i1 == sharpenTool) {
                        sharpenValue = progress;
                    } else if (i1 == fadeTool) {
                        fadeValue = progress;
                    } else if (i1 == softenSkinTool) {
                        softenSkinValue = progress;
                    }
                    if (eglThread != null) {
                        eglThread.requestRender(true);
                    }
                });
            } else {
                view = new PhotoEditRadioCell(mContext);
                view.setOnClickListener(v -> {
                    PhotoEditRadioCell cell = (PhotoEditRadioCell) v;
                    Integer row = (Integer) cell.getTag();
                    if (row == tintShadowsTool) {
                        tintShadowsColor = cell.getCurrentColor();
                    } else {
                        tintHighlightsColor = cell.getCurrentColor();
                    }
                    if (eglThread != null) {
                        eglThread.requestRender(false);
                    }
                });
            }
            return new RecyclerListView.Holder(view);
        }

        @Override
        public boolean isEnabled(RecyclerView.ViewHolder holder) {
            return false;
        }

        @Override
        public void onBindViewHolder(RecyclerView.ViewHolder holder, int i) {
            switch (holder.getItemViewType()) {
                case 0: {
                    PhotoEditToolCell cell = (PhotoEditToolCell) holder.itemView;
                    cell.setTag(i);
                    if (i == enhanceTool) {
                        cell.setIconAndTextAndValue(LocaleController.getString("Enhance", R.string.Enhance), enhanceValue, 0, 100);
                    } else if (i == highlightsTool) {
                        cell.setIconAndTextAndValue(LocaleController.getString("Highlights", R.string.Highlights), highlightsValue, -100, 100);
                    } else if (i == contrastTool) {
                        cell.setIconAndTextAndValue(LocaleController.getString("Contrast", R.string.Contrast), contrastValue, -100, 100);
                    } else if (i == exposureTool) {
                        cell.setIconAndTextAndValue(LocaleController.getString("Exposure", R.string.Exposure), exposureValue, -100, 100);
                    } else if (i == warmthTool) {
                        cell.setIconAndTextAndValue(LocaleController.getString("Warmth", R.string.Warmth), warmthValue, -100, 100);
                    } else if (i == saturationTool) {
                        cell.setIconAndTextAndValue(LocaleController.getString("Saturation", R.string.Saturation), saturationValue, -100, 100);
                    } else if (i == vignetteTool) {
                        cell.setIconAndTextAndValue(LocaleController.getString("Vignette", R.string.Vignette), vignetteValue, 0, 100);
                    } else if (i == shadowsTool) {
                        cell.setIconAndTextAndValue(LocaleController.getString("Shadows", R.string.Shadows), shadowsValue, -100, 100);
                    } else if (i == grainTool) {
                        cell.setIconAndTextAndValue(LocaleController.getString("Grain", R.string.Grain), grainValue, 0, 100);
                    } else if (i == sharpenTool) {
                        cell.setIconAndTextAndValue(LocaleController.getString("Sharpen", R.string.Sharpen), sharpenValue, 0, 100);
                    } else if (i == fadeTool) {
                        cell.setIconAndTextAndValue(LocaleController.getString("Fade", R.string.Fade), fadeValue, 0, 100);
                    } else if (i == softenSkinTool) {
                        cell.setIconAndTextAndValue(LocaleController.getString("SoftenSkin", R.string.SoftenSkin), softenSkinValue, 0, 100);
                    }
                    break;
                }
                case 1: {
                    PhotoEditRadioCell cell = (PhotoEditRadioCell) holder.itemView;
                    cell.setTag(i);
                    if (i == tintShadowsTool) {
                        cell.setIconAndTextAndValue(LocaleController.getString("TintShadows", R.string.TintShadows), 0, tintShadowsColor);
                    } else if (i == tintHighlightsTool) {
                        cell.setIconAndTextAndValue(LocaleController.getString("TintHighlights", R.string.TintHighlights), 0, tintHighlightsColor);
                    }
                    break;
                }
            }
        }

        @Override
        public int getItemViewType(int position) {
            if (position == tintShadowsTool || position == tintHighlightsTool) {
                return 1;
            }
            return 0;
        }
    }
}<|MERGE_RESOLUTION|>--- conflicted
+++ resolved
@@ -442,13 +442,8 @@
 
         tuneItem = new ImageView(context);
         tuneItem.setScaleType(ImageView.ScaleType.CENTER);
-<<<<<<< HEAD
-        tuneItem.setImageResource(R.drawable.photo_tools);
+        tuneItem.setImageResource(R.drawable.msg_photo_settings);
         tuneItem.setColorFilter(new PorterDuffColorFilter(getThemedColor(Theme.key_dialogFloatingButton), PorterDuff.Mode.SRC_IN));
-=======
-        tuneItem.setImageResource(R.drawable.msg_photo_settings);
-        tuneItem.setColorFilter(new PorterDuffColorFilter(getThemedColor(Theme.key_dialogFloatingButton), PorterDuff.Mode.MULTIPLY));
->>>>>>> 4a95c2fc
         tuneItem.setBackgroundDrawable(Theme.createSelectorDrawable(Theme.ACTION_BAR_WHITE_SELECTOR_COLOR));
         linearLayout.addView(tuneItem, LayoutHelper.createLinear(56, 48));
         tuneItem.setOnClickListener(v -> {
@@ -629,13 +624,8 @@
 
     private void updateSelectedBlurType() {
         if (blurType == 0) {
-<<<<<<< HEAD
-            Drawable drawable = blurOffButton.getContext().getResources().getDrawable(R.drawable.blur_off).mutate();
+            Drawable drawable = blurOffButton.getContext().getResources().getDrawable(R.drawable.msg_blur_off).mutate();
             drawable.setColorFilter(new PorterDuffColorFilter(getThemedColor(Theme.key_dialogFloatingButton), PorterDuff.Mode.SRC_IN));
-=======
-            Drawable drawable = blurOffButton.getContext().getResources().getDrawable(R.drawable.msg_blur_off).mutate();
-            drawable.setColorFilter(new PorterDuffColorFilter(getThemedColor(Theme.key_dialogFloatingButton), PorterDuff.Mode.MULTIPLY));
->>>>>>> 4a95c2fc
             blurOffButton.setCompoundDrawablesWithIntrinsicBounds(null, drawable, null, null);
             blurOffButton.setTextColor(getThemedColor(Theme.key_dialogFloatingButton));
 
@@ -648,13 +638,8 @@
             blurOffButton.setCompoundDrawablesWithIntrinsicBounds(0, R.drawable.msg_blur_off, 0, 0);
             blurOffButton.setTextColor(0xffffffff);
 
-<<<<<<< HEAD
-            Drawable drawable = blurOffButton.getContext().getResources().getDrawable(R.drawable.blur_radial).mutate();
+            Drawable drawable = blurOffButton.getContext().getResources().getDrawable(R.drawable.msg_blur_radial).mutate();
             drawable.setColorFilter(new PorterDuffColorFilter(getThemedColor(Theme.key_dialogFloatingButton), PorterDuff.Mode.SRC_IN));
-=======
-            Drawable drawable = blurOffButton.getContext().getResources().getDrawable(R.drawable.msg_blur_radial).mutate();
-            drawable.setColorFilter(new PorterDuffColorFilter(getThemedColor(Theme.key_dialogFloatingButton), PorterDuff.Mode.MULTIPLY));
->>>>>>> 4a95c2fc
             blurRadialButton.setCompoundDrawablesWithIntrinsicBounds(null, drawable, null, null);
             blurRadialButton.setTextColor(getThemedColor(Theme.key_dialogFloatingButton));
 
@@ -667,13 +652,8 @@
             blurRadialButton.setCompoundDrawablesWithIntrinsicBounds(0, R.drawable.msg_blur_radial, 0, 0);
             blurRadialButton.setTextColor(0xffffffff);
 
-<<<<<<< HEAD
-            Drawable drawable = blurOffButton.getContext().getResources().getDrawable(R.drawable.blur_linear).mutate();
+            Drawable drawable = blurOffButton.getContext().getResources().getDrawable(R.drawable.msg_blur_linear).mutate();
             drawable.setColorFilter(new PorterDuffColorFilter(getThemedColor(Theme.key_dialogFloatingButton), PorterDuff.Mode.SRC_IN));
-=======
-            Drawable drawable = blurOffButton.getContext().getResources().getDrawable(R.drawable.msg_blur_linear).mutate();
-            drawable.setColorFilter(new PorterDuffColorFilter(getThemedColor(Theme.key_dialogFloatingButton), PorterDuff.Mode.MULTIPLY));
->>>>>>> 4a95c2fc
             blurLinearButton.setCompoundDrawablesWithIntrinsicBounds(null, drawable, null, null);
             blurLinearButton.setTextColor(getThemedColor(Theme.key_dialogFloatingButton));
         }
