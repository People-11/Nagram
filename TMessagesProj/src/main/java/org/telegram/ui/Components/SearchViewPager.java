--- conflicted
+++ resolved
@@ -313,12 +313,8 @@
             selectedMessagesCountTextView.setOnTouchListener((v, event) -> true);
 
             gotoItem = actionMode.addItemWithWidth(gotoItemId, R.drawable.msg_message, AndroidUtilities.dp(54), LocaleController.getString("AccDescrGoToMessage", R.string.AccDescrGoToMessage));
-<<<<<<< HEAD
             forwardItem = actionMode.addItemWithWidth(forwardItemId, R.drawable.baseline_forward_24, AndroidUtilities.dp(54), LocaleController.getString("Forward", R.string.Forward));
-=======
-            forwardItem = actionMode.addItemWithWidth(forwardItemId, R.drawable.msg_forward, AndroidUtilities.dp(54), LocaleController.getString("Forward", R.string.Forward));
             deleteItem = actionMode.addItemWithWidth(deleteItemId, R.drawable.msg_delete, AndroidUtilities.dp(54), LocaleController.getString("Delete", R.string.Delete));
->>>>>>> 5d552752
         }
         if (parent.getActionBar().getBackButton().getDrawable() instanceof MenuDrawable) {
             parent.getActionBar().setBackButtonDrawable(new BackDrawable(false));
