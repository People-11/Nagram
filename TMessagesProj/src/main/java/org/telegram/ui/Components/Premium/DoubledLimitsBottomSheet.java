package org.telegram.ui.Components.Premium;

import android.annotation.SuppressLint;
import android.content.Context;
import android.graphics.Canvas;
import android.os.Bundle;
import android.util.TypedValue;
import android.view.Gravity;
import android.view.View;
import android.view.ViewGroup;
import android.widget.FrameLayout;
import android.widget.ImageView;
import android.widget.LinearLayout;
import android.widget.TextView;

import androidx.annotation.NonNull;
import androidx.core.content.ContextCompat;
import androidx.recyclerview.widget.RecyclerView;

import org.telegram.messenger.AndroidUtilities;
import org.telegram.messenger.LocaleController;
import org.telegram.messenger.MessagesController;
import org.telegram.messenger.NotificationCenter;
import org.telegram.messenger.R;
import org.telegram.messenger.UserConfig;
import org.telegram.ui.ActionBar.BaseFragment;
import org.telegram.ui.ActionBar.Theme;
import org.telegram.ui.Cells.FixedHeightEmptyCell;
import org.telegram.ui.Components.BottomSheetWithRecyclerListView;
import org.telegram.ui.Components.LayoutHelper;
import org.telegram.ui.Components.RecyclerListView;
import org.telegram.ui.PremiumPreviewFragment;

import java.util.ArrayList;

public class DoubledLimitsBottomSheet extends BottomSheetWithRecyclerListView implements NotificationCenter.NotificationCenterDelegate {

    FrameLayout titleLayout;
    TextView titleView;
    ImageView titleImage;

    PremiumButtonView premiumButtonView;
    PremiumPreviewFragment premiumPreviewFragment;

    float titleProgress;

    private BaseFragment baseFragment;

    private View divider;
    private PremiumPreviewFragment.SubscriptionTier selectedTier;
    private Adapter adapter;

    public DoubledLimitsBottomSheet(BaseFragment fragment, int currentAccount) {
        this(fragment, currentAccount, null);
    }

    public DoubledLimitsBottomSheet(BaseFragment fragment, int currentAccount, PremiumPreviewFragment.SubscriptionTier subscriptionTier) {
        super(fragment, false, false, false, fragment == null ? null : fragment.getResourceProvider());
        this.selectedTier = subscriptionTier;
        this.baseFragment = fragment;

        clipToActionBar = true;

        titleLayout = new FrameLayout(getContext());
        titleView = new TextView(getContext());
        titleView.setText(LocaleController.getString(R.string.DoubledLimits));
        titleView.setGravity(Gravity.CENTER);
        titleView.setTextSize(TypedValue.COMPLEX_UNIT_DIP, 20);
        titleView.setTextColor(Theme.getColor(Theme.key_windowBackgroundWhiteBlackText, resourcesProvider));
        titleView.setTypeface(AndroidUtilities.bold());
        titleLayout.addView(titleView, LayoutHelper.createFrame(LayoutHelper.WRAP_CONTENT, LayoutHelper.WRAP_CONTENT, Gravity.CENTER_VERTICAL));

        titleImage = new ImageView(getContext());
        titleImage.setImageDrawable(PremiumGradient.getInstance().createGradientDrawable(ContextCompat.getDrawable(getContext(), R.drawable.other_2x_large)));
        titleLayout.addView(titleImage, LayoutHelper.createFrame(40, 28, Gravity.CENTER_VERTICAL));
        containerView.addView(titleLayout, LayoutHelper.createFrame(LayoutHelper.MATCH_PARENT, 40));

        divider = new View(getContext()) {
            @Override
            protected void onDraw(Canvas canvas) {
                super.onDraw(canvas);
                canvas.drawRect(0, 0, getMeasuredWidth(), 1, Theme.dividerPaint);
            }
        };
        divider.setBackgroundColor(Theme.getColor(Theme.key_dialogBackground, resourcesProvider));
        containerView.addView(divider, LayoutHelper.createFrame(LayoutHelper.MATCH_PARENT, 72, Gravity.BOTTOM, 0, 0, 0, 0));

        premiumButtonView = new PremiumButtonView(getContext(), true, resourcesProvider);
        premiumButtonView.buttonTextView.setText(PremiumPreviewFragment.getPremiumButtonText(currentAccount, selectedTier));

        containerView.addView(premiumButtonView, LayoutHelper.createFrame(LayoutHelper.MATCH_PARENT, 48, Gravity.BOTTOM, 16, 0, 16, 12));

        premiumButtonView.buttonLayout.setOnClickListener((view) -> {
            if (!UserConfig.getInstance(currentAccount).isPremium()) {
                PremiumPreviewFragment.buyPremium(fragment, selectedTier, "double_limits");
            }
            dismiss();
        });
        premiumButtonView.overlayTextView.setOnClickListener((v) -> {
            dismiss();
        });
        recyclerListView.setPadding(0, 0, 0, AndroidUtilities.dp(48 + 24));
        bindPremium(UserConfig.getInstance(getCurrentAccount()).isPremium());
    }

    private void bindPremium(boolean hasPremium) {
        if (hasPremium) {
            premiumButtonView.setOverlayText(LocaleController.getString(R.string.OK), false, false);
        }
    }

    @Override
    protected void onPreMeasure(int widthMeasureSpec, int heightMeasureSpec) {
        super.onPreMeasure(widthMeasureSpec, heightMeasureSpec);
        adapter.measureGradient(getContext(), View.MeasureSpec.getSize(widthMeasureSpec), View.MeasureSpec.getSize(heightMeasureSpec));
    }

    @Override
    protected void onPreDraw(Canvas canvas, int top, float progressToFullView) {
        float minTop = AndroidUtilities.statusBarHeight + (actionBar.getMeasuredHeight() - AndroidUtilities.statusBarHeight - AndroidUtilities.dp(40)) / 2f;
        float fromIconX = (titleLayout.getMeasuredWidth() - titleView.getMeasuredWidth() - titleImage.getMeasuredWidth() - AndroidUtilities.dp(6)) / 2f;
        float toIconX = AndroidUtilities.dp(72) - titleImage.getMeasuredWidth() - AndroidUtilities.dp(6);
        float fromX = fromIconX + titleImage.getMeasuredWidth() + AndroidUtilities.dp(6);
        float toX = AndroidUtilities.dp(72);

        float fromY = Math.max(top + AndroidUtilities.dp(24), minTop);
        float toY = minTop;

        if (progressToFullView > 0 && titleProgress != 1f) {
            titleProgress += 16f / 150f;
            if (titleProgress > 1f) {
                titleProgress = 1f;
            }
            containerView.invalidate();
        } else if (progressToFullView == 0 && titleProgress != 0) {
            titleProgress -= 16f / 150f;
            if (titleProgress < 0) {
                titleProgress = 0;
            }
            containerView.invalidate();
        }

        titleLayout.setTranslationY(fromY * (1f - titleProgress) + toY * titleProgress);
        titleView.setTranslationX(fromX * (1f - titleProgress) + toX * titleProgress);
        titleImage.setTranslationX(fromIconX * (1f - titleProgress) + toIconX * titleProgress);
        titleImage.setAlpha(1f - titleProgress);
        float s = 0.6f + 0.4f * (1f - titleProgress);
        titleImage.setScaleX(s);
        titleImage.setScaleY(s);
    }

    @Override
    protected CharSequence getTitle() {
        return null;
    }

    @Override
    protected RecyclerListView.SelectionAdapter createAdapter(RecyclerListView listView) {
        adapter = new Adapter(currentAccount, false, resourcesProvider);
        adapter.containerView = containerView;
        return adapter;
    }

    public void setParentFragment(PremiumPreviewFragment premiumPreviewFragment) {
        this.premiumPreviewFragment = premiumPreviewFragment;
    }

    @Override
    protected void onCreate(Bundle savedInstanceState) {
        super.onCreate(savedInstanceState);

        NotificationCenter.getGlobalInstance().addObserver(this, NotificationCenter.billingProductDetailsUpdated);
        NotificationCenter.getInstance(currentAccount).addObserver(this, NotificationCenter.premiumPromoUpdated);
        NotificationCenter.getInstance(currentAccount).addObserver(this, NotificationCenter.currentUserPremiumStatusChanged);
    }

    @Override
    public void dismiss() {
        super.dismiss();

        NotificationCenter.getGlobalInstance().removeObserver(this, NotificationCenter.billingProductDetailsUpdated);
        NotificationCenter.getInstance(currentAccount).removeObserver(this, NotificationCenter.premiumPromoUpdated);
        NotificationCenter.getInstance(currentAccount).removeObserver(this, NotificationCenter.currentUserPremiumStatusChanged);
    }

    @Override
    public void didReceivedNotification(int id, int account, Object... args) {
        if (id == NotificationCenter.billingProductDetailsUpdated || id == NotificationCenter.premiumPromoUpdated) {
            premiumButtonView.buttonTextView.setText(PremiumPreviewFragment.getPremiumButtonText(currentAccount, selectedTier));
        } else if (id == NotificationCenter.currentUserPremiumStatusChanged) {
            bindPremium(UserConfig.getInstance(currentAccount).isPremium());
        }
    }


    private static class LimitCell extends LinearLayout {

        TextView title;
        TextView subtitle;
        LimitPreviewView previewView;

        public LimitCell(@NonNull Context context, Theme.ResourcesProvider resourcesProvider) {
            super(context);
            setOrientation(VERTICAL);
            setPadding(AndroidUtilities.dp(6), 0, AndroidUtilities.dp(6), 0);

            title = new TextView(context);
            title.setTextSize(TypedValue.COMPLEX_UNIT_DIP, 15);
            title.setTypeface(AndroidUtilities.bold());
            title.setTextColor(Theme.getColor(Theme.key_windowBackgroundWhiteBlackText, resourcesProvider));
            addView(title, LayoutHelper.createLinear(LayoutHelper.MATCH_PARENT, LayoutHelper.WRAP_CONTENT, 0, 0, 16, 0, 16, 0));

            subtitle = new TextView(context);
            subtitle.setTextColor(Theme.getColor(Theme.key_windowBackgroundWhiteGrayText, resourcesProvider));
            subtitle.setTextSize(TypedValue.COMPLEX_UNIT_DIP, 14);
            addView(subtitle, LayoutHelper.createLinear(LayoutHelper.MATCH_PARENT, LayoutHelper.WRAP_CONTENT, 0, 0, 16, 1, 16, 0));

            previewView = new LimitPreviewView(context, 0, 10, 20, resourcesProvider);
            addView(previewView, LayoutHelper.createLinear(LayoutHelper.MATCH_PARENT, LayoutHelper.WRAP_CONTENT, 0, 0, 0, 8, 0, 21));
        }

        @SuppressLint("SetTextI18n")
        public void setData(Limit limit) {
            title.setText(limit.title);
            subtitle.setText(limit.subtitle);
            previewView.premiumCount.setText(String.format("%d", limit.premiumLimit));
            previewView.defaultCount.setText(String.format("%d", limit.defaultLimit));
        }
    }


    private static class Limit {
        final String title;
        final String subtitle;
        final int defaultLimit;
        final int premiumLimit;
        final int current = -1;
        public int yOffset;

        private Limit(String title, String subtitle, int defaultLimit, int premiumLimit) {
            this.title = title;
            this.subtitle = subtitle;
            this.defaultLimit = defaultLimit;
            this.premiumLimit = premiumLimit;
        }
    }

    public static class Adapter extends RecyclerListView.SelectionAdapter {

        private final Theme.ResourcesProvider resourcesProvider;

        int rowCount;
        int headerRow;
        int limitsStartRow;
        int limitsStartEnd;
        int lastViewRow;

        final ArrayList<Limit> limits = new ArrayList<>();

        PremiumGradient.PremiumGradientTools gradientTools;
        private int totalGradientHeight;

        ViewGroup containerView;
        boolean drawHeader;

        public Adapter(int currentAccount, boolean drawHeader, Theme.ResourcesProvider resourcesProvider) {
            this.drawHeader = drawHeader;
            this.resourcesProvider = resourcesProvider;

            gradientTools = new PremiumGradient.PremiumGradientTools(Theme.key_premiumGradient1, Theme.key_premiumGradient2, Theme.key_premiumGradient3, Theme.key_premiumGradient4, -1, resourcesProvider);
            gradientTools.x1 = 0;
            gradientTools.y1 = 0;
            gradientTools.x2 = 0;
            gradientTools.y2 = 1f;

            MessagesController messagesController = MessagesController.getInstance(currentAccount);
            limits.add(new Limit(
                    LocaleController.getString(R.string.GroupsAndChannelsLimitTitle),
                    LocaleController.formatString(R.string.GroupsAndChannelsLimitSubtitle, messagesController.channelsLimitPremium),
                    messagesController.channelsLimitDefault, messagesController.channelsLimitPremium
            ));
            limits.add(new Limit(
                    LocaleController.getString(R.string.PinChatsLimitTitle),
                    LocaleController.formatString(R.string.PinChatsLimitSubtitle, messagesController.dialogFiltersPinnedLimitPremium),
                    messagesController.dialogFiltersPinnedLimitDefault, messagesController.dialogFiltersPinnedLimitPremium
            ));
            limits.add(new Limit(
                    LocaleController.getString(R.string.PublicLinksLimitTitle),
                    LocaleController.formatString(R.string.PublicLinksLimitSubtitle, messagesController.publicLinksLimitPremium),
                    messagesController.publicLinksLimitDefault, messagesController.publicLinksLimitPremium
            ));
            limits.add(new Limit(
                    LocaleController.getString(R.string.SavedGifsLimitTitle),
                    LocaleController.formatString(R.string.SavedGifsLimitSubtitle, messagesController.savedGifsLimitPremium),
                    messagesController.savedGifsLimitDefault, messagesController.savedGifsLimitPremium
            ));
            limits.add(new Limit(
                    LocaleController.getString(R.string.FavoriteStickersLimitTitle),
                    LocaleController.formatString(R.string.FavoriteStickersLimitSubtitle, messagesController.stickersFavedLimitPremium),
                    messagesController.stickersFavedLimitDefault, messagesController.stickersFavedLimitPremium
            ));
            limits.add(new Limit(
                    LocaleController.getString(R.string.BioLimitTitle),
                    LocaleController.formatString(R.string.BioLimitSubtitle, messagesController.stickersFavedLimitPremium),
                    messagesController.aboutLengthLimitDefault, messagesController.aboutLengthLimitPremium
            ));
            limits.add(new Limit(
                    LocaleController.getString(R.string.CaptionsLimitTitle),
                    LocaleController.formatString(R.string.CaptionsLimitSubtitle, messagesController.stickersFavedLimitPremium),
                    messagesController.captionLengthLimitDefault, messagesController.captionLengthLimitPremium
            ));
            limits.add(new Limit(
                    LocaleController.getString(R.string.FoldersLimitTitle),
                    LocaleController.formatString(R.string.FoldersLimitSubtitle, messagesController.dialogFiltersLimitPremium),
                    messagesController.dialogFiltersLimitDefault, messagesController.dialogFiltersLimitPremium
            ));
            limits.add(new Limit(
                    LocaleController.getString(R.string.ChatPerFolderLimitTitle),
                    LocaleController.formatString(R.string.ChatPerFolderLimitSubtitle, messagesController.dialogFiltersChatsLimitPremium),
                    messagesController.dialogFiltersChatsLimitDefault, messagesController.dialogFiltersChatsLimitPremium
            ));
            limits.add(new Limit(
                    LocaleController.getString(R.string.ConnectedAccountsLimitTitle),
<<<<<<< HEAD
                    LocaleController.formatString("ConnectedAccountsLimitSubtitle", R.string.ConnectedAccountsLimitSubtitle, 4),
                    16, 4
=======
                    LocaleController.formatString(R.string.ConnectedAccountsLimitSubtitle, 4),
                    UserConfig.MAX_ACCOUNT_DEFAULT_COUNT, UserConfig.MAX_ACCOUNT_COUNT
>>>>>>> eee720ef
            ));
            limits.add(new Limit(
                    LocaleController.getString(R.string.SimilarChannelsLimitTitle),
                    LocaleController.formatString(R.string.SimilarChannelsLimitSubtitle, messagesController.recommendedChannelsLimitPremium),
                    messagesController.recommendedChannelsLimitDefault, messagesController.recommendedChannelsLimitPremium
            ));

            rowCount = 0;
            headerRow = rowCount++;
            limitsStartRow = rowCount;
            rowCount += limits.size();
            limitsStartEnd = rowCount;
        }

        @Override
        public boolean isEnabled(RecyclerView.ViewHolder holder) {
            return false;
        }

        @NonNull
        @Override
        public RecyclerView.ViewHolder onCreateViewHolder(@NonNull ViewGroup parent, int viewType) {
            Context context = parent.getContext();
            View view;
            switch (viewType) {
                default:
                case 0:
                    LimitCell limitCell = new LimitCell(context, resourcesProvider);
                    limitCell.previewView.setParentViewForGradien(containerView);
                    limitCell.previewView.setStaticGradinet(gradientTools);
                    view = limitCell;
                    break;
                case 1:
                    if (drawHeader) {
                        FrameLayout titleLayout = new FrameLayout(context) {
                            @Override
                            protected void onMeasure(int widthMeasureSpec, int heightMeasureSpec) {
                                super.onMeasure(widthMeasureSpec, MeasureSpec.makeMeasureSpec(AndroidUtilities.dp(86), MeasureSpec.EXACTLY));
                            }
                        };
                        LinearLayout linearLayout = new LinearLayout(context);
                        linearLayout.setOrientation(LinearLayout.HORIZONTAL);

                        ImageView titleImage = new ImageView(context);
                        titleImage.setImageDrawable(PremiumGradient.getInstance().createGradientDrawable(ContextCompat.getDrawable(context, R.drawable.other_2x_large)));
                        linearLayout.addView(titleImage, LayoutHelper.createFrame(40, 28, Gravity.CENTER_VERTICAL, 0, 0, 8, 0));

                        TextView titleView = new TextView(context);
                        titleView.setText(LocaleController.getString(R.string.DoubledLimits));
                        titleView.setGravity(Gravity.CENTER);
                        titleView.setTextSize(TypedValue.COMPLEX_UNIT_DIP, 20);
                        titleView.setTextColor(Theme.getColor(Theme.key_windowBackgroundWhiteBlackText, resourcesProvider));
                        titleView.setTypeface(AndroidUtilities.bold());
                        linearLayout.addView(titleView, LayoutHelper.createFrame(LayoutHelper.WRAP_CONTENT, LayoutHelper.WRAP_CONTENT, Gravity.CENTER_VERTICAL));


                        titleLayout.addView(linearLayout, LayoutHelper.createFrame(LayoutHelper.WRAP_CONTENT, LayoutHelper.WRAP_CONTENT, Gravity.CENTER));
                        view = titleLayout;
                    } else {
                        view = new FixedHeightEmptyCell(context, 40 + 24);
                    }
                    break;
                case 2:
                    view = new FixedHeightEmptyCell(context, 16);
                    break;
            }
            view.setLayoutParams(new RecyclerView.LayoutParams(ViewGroup.LayoutParams.MATCH_PARENT, ViewGroup.LayoutParams.WRAP_CONTENT));
            return new RecyclerListView.Holder(view);
        }

        @Override
        public void onBindViewHolder(@NonNull RecyclerView.ViewHolder holder, int position) {
            if (holder.getItemViewType() == 0) {
                LimitCell limitCell = (LimitCell) holder.itemView;
                limitCell.setData(limits.get(position - limitsStartRow));
                limitCell.previewView.gradientYOffset = limits.get(position - limitsStartRow).yOffset;
                limitCell.previewView.gradientTotalHeight = totalGradientHeight;
            }
        }

        @Override
        public int getItemCount() {
            return rowCount;
        }

        @Override
        public int getItemViewType(int position) {
            if (position == headerRow) {
                return 1;
            } else if (position == lastViewRow) {
                return 2;
            }
            return 0;
        }

        public void measureGradient(Context context, int w, int h) {
            int yOffset = 0;
            LimitCell dummyCell = new LimitCell(context, resourcesProvider);
            for (int i = 0; i < limits.size(); i++) {
                dummyCell.setData(limits.get(i));
                dummyCell.measure(View.MeasureSpec.makeMeasureSpec(w, View.MeasureSpec.EXACTLY), View.MeasureSpec.makeMeasureSpec(h, View.MeasureSpec.AT_MOST));
                limits.get(i).yOffset = yOffset;
                yOffset += dummyCell.getMeasuredHeight();
            }

            totalGradientHeight = yOffset;
        }
    }

}<|MERGE_RESOLUTION|>--- conflicted
+++ resolved
@@ -321,13 +321,8 @@
             ));
             limits.add(new Limit(
                     LocaleController.getString(R.string.ConnectedAccountsLimitTitle),
-<<<<<<< HEAD
-                    LocaleController.formatString("ConnectedAccountsLimitSubtitle", R.string.ConnectedAccountsLimitSubtitle, 4),
+                    LocaleController.formatString(R.string.ConnectedAccountsLimitSubtitle, 4),
                     16, 4
-=======
-                    LocaleController.formatString(R.string.ConnectedAccountsLimitSubtitle, 4),
-                    UserConfig.MAX_ACCOUNT_DEFAULT_COUNT, UserConfig.MAX_ACCOUNT_COUNT
->>>>>>> eee720ef
             ));
             limits.add(new Limit(
                     LocaleController.getString(R.string.SimilarChannelsLimitTitle),
