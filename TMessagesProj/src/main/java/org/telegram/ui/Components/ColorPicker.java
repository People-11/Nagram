package org.telegram.ui.Components;

import android.animation.Animator;
import android.animation.AnimatorListenerAdapter;
import android.animation.AnimatorSet;
import android.animation.ObjectAnimator;
import android.content.Context;
import android.graphics.Bitmap;
import android.graphics.Canvas;
import android.graphics.Color;
import android.graphics.ComposeShader;
import android.graphics.LinearGradient;
import android.graphics.Paint;
import android.graphics.Point;
import android.graphics.PorterDuff;
import android.graphics.PorterDuffColorFilter;
import android.graphics.Rect;
import android.graphics.RectF;
import android.graphics.Shader;
import android.graphics.drawable.Drawable;
import android.os.SystemClock;
import android.text.Editable;
import android.text.InputFilter;
import android.text.InputType;
import android.text.TextWatcher;
import android.util.TypedValue;
import android.view.Gravity;
import android.view.MotionEvent;
import android.view.View;
import android.view.accessibility.AccessibilityNodeInfo;
import android.view.inputmethod.EditorInfo;
import android.widget.Button;
import android.widget.FrameLayout;
import android.widget.ImageView;
import android.widget.LinearLayout;
import android.widget.TextView;

import androidx.annotation.Keep;

import org.telegram.messenger.AndroidUtilities;
import org.telegram.messenger.LocaleController;
import org.telegram.messenger.R;
import org.telegram.ui.ActionBar.ActionBarMenuItem;
import org.telegram.ui.ActionBar.Theme;
import org.telegram.ui.ActionBar.ThemeDescription;

import java.util.ArrayList;
import java.util.List;

public class ColorPicker extends FrameLayout {

    private final ColorPickerDelegate delegate;

    private Paint colorWheelPaint;
    private Paint valueSliderPaint;
    private Paint circlePaint;
    private Paint linePaint;
    private Drawable circleDrawable;

    private boolean myMessagesColor;

    private RectF sliderRect = new RectF();

    boolean ignoreTextChange;

    private Bitmap colorWheelBitmap;

    private RadioButton[] radioButton = new RadioButton[4];
    private FrameLayout radioContainer;

    private LinearLayout linearLayout;

    private AnimatorSet colorsAnimator;

    private EditTextBoldCursor[] colorEditText;
    private ImageView clearButton;
    private ImageView addButton;
    private TextView resetButton;
    private ActionBarMenuItem menuItem;

    private int originalFirstColor;
    private int currentResetType;

    private int colorsCount = 1;
    private int maxColorsCount = 1;

    private int colorWheelWidth;

    private float[] colorHSV = new float[] { 0.0f, 0.0f, 1.0f };

    private float[] hsvTemp = new float[3];
    private LinearGradient colorGradient;

    private boolean circlePressed;
    private boolean colorPressed;

    private int selectedColor;
    private int prevSelectedColor;

    private float pressedMoveProgress = 1.0f;
    private long lastUpdateTime;

    private float minBrightness = 0f;
    private float maxBrightness = 1f;

    private float minHsvBrightness = 0f;
    private float maxHsvBrightness = 1f;

    private static final int item_edit = 1;
    private static final int item_share = 2;
    private static final int item_delete = 3;

    Theme.ResourcesProvider resourcesProvider;

    private static class RadioButton extends View {

        private final Paint paint = new Paint(Paint.ANTI_ALIAS_FLAG);
        private ObjectAnimator checkAnimator;
        private float checkedState;
        private boolean checked;
        private int currentColor;

        public RadioButton(Context context) {
            super(context);
        }

        void updateCheckedState(boolean animate) {
            if (checkAnimator != null) {
                checkAnimator.cancel();
            }

            if (animate) {
                checkAnimator = ObjectAnimator.ofFloat(this, "checkedState", checked ? 1f : 0f);
                checkAnimator.setDuration(200);
                checkAnimator.start();
            } else {
                setCheckedState(checked ? 1f : 0f);
            }
        }

        public void setChecked(boolean value, boolean animated) {
            checked = value;
            updateCheckedState(animated);
        }

        public void setColor(int color) {
            currentColor = color;
            invalidate();
        }

        public int getColor() {
            return currentColor;
        }

        @Keep
        public void setCheckedState(float state) {
            checkedState = state;
            invalidate();
        }

        @Keep
        public float getCheckedState() {
            return checkedState;
        }

        @Override
        protected void onAttachedToWindow() {
            super.onAttachedToWindow();
            updateCheckedState(false);
        }

        @Override
        protected void onMeasure(int widthMeasureSpec, int heightMeasureSpec) {
            super.onMeasure(MeasureSpec.makeMeasureSpec(AndroidUtilities.dp(30), MeasureSpec.EXACTLY), MeasureSpec.makeMeasureSpec(AndroidUtilities.dp(30), MeasureSpec.EXACTLY));
        }

        @Override
        protected void onDraw(Canvas canvas) {
            float radius = AndroidUtilities.dp(15);

            float cx = 0.5f * getMeasuredWidth();
            float cy = 0.5f * getMeasuredHeight();

            paint.setColor(currentColor);
            paint.setStyle(Paint.Style.STROKE);
            paint.setStrokeWidth(AndroidUtilities.dp(3));
            paint.setAlpha(Math.round(255f * checkedState));
            canvas.drawCircle(cx, cy, radius - 0.5f * paint.getStrokeWidth(), paint);

            paint.setAlpha(255);
            paint.setStyle(Paint.Style.FILL);
            canvas.drawCircle(cx, cy, radius - AndroidUtilities.dp(5) * checkedState, paint);
        }

        @Override
        public void onInitializeAccessibilityNodeInfo(AccessibilityNodeInfo info) {
            super.onInitializeAccessibilityNodeInfo(info);
            info.setText(LocaleController.getString("ColorPickerMainColor", R.string.ColorPickerMainColor));
            info.setClassName(Button.class.getName());
            info.setChecked(checked);
            info.setCheckable(true);
            info.setEnabled(true);
        }
    }

    public ColorPicker(Context context, boolean hasMenu, ColorPickerDelegate colorPickerDelegate) {
        super(context);

        delegate = colorPickerDelegate;
        colorEditText = new EditTextBoldCursor[2];

        setWillNotDraw(false);

        circleDrawable = context.getResources().getDrawable(R.drawable.knob_shadow).mutate();

        circlePaint = new Paint(Paint.ANTI_ALIAS_FLAG);
        colorWheelPaint = new Paint(Paint.ANTI_ALIAS_FLAG | Paint.DITHER_FLAG);
        valueSliderPaint = new Paint(Paint.ANTI_ALIAS_FLAG | Paint.DITHER_FLAG);
        linePaint = new Paint();
        linePaint.setColor(0x12000000);

        setClipChildren(false);

        linearLayout = new LinearLayout(context) {

            private RectF rect = new RectF();
            private Paint paint = new Paint(Paint.ANTI_ALIAS_FLAG);

            @Override
            protected void onDraw(Canvas canvas) {
                paint.setColor(getThemedColor(Theme.key_dialogBackgroundGray));
                int left = colorEditText[0].getLeft() - AndroidUtilities.dp(13);
                int width = (int) (AndroidUtilities.dp(91) + (clearButton.getVisibility() == VISIBLE ? AndroidUtilities.dp(25) * clearButton.getAlpha() : 0));
                rect.set(left, AndroidUtilities.dp(5), left + width, AndroidUtilities.dp(5 + 32));
                canvas.drawRoundRect(rect, AndroidUtilities.dp(16), AndroidUtilities.dp(16), paint);
            }
        };
        linearLayout.setOrientation(LinearLayout.HORIZONTAL);
        addView(linearLayout, LayoutHelper.createFrame(LayoutHelper.MATCH_PARENT, 54, Gravity.LEFT | Gravity.TOP, 27, -6, 17, 0));
        linearLayout.setWillNotDraw(false);

        radioContainer = new FrameLayout(context);
        radioContainer.setClipChildren(false);
        addView(radioContainer, LayoutHelper.createFrame(174, 30, Gravity.CENTER_HORIZONTAL | Gravity.TOP, 72, 1, 0, 0));

        for (int a = 0; a < 4; a++) {
            radioButton[a] = new RadioButton(context);
            radioButton[a].setChecked(selectedColor == a, false);
            radioContainer.addView(radioButton[a], LayoutHelper.createFrame(30, 30, Gravity.TOP, 0, 0, 0, 0));
            radioButton[a].setOnClickListener(v -> {
                RadioButton radioButton1 = (RadioButton) v;
                for (int b = 0; b < radioButton.length; b++) {
                    boolean checked = radioButton[b] == radioButton1;
                    radioButton[b].setChecked(checked, true);
                    if (checked) {
                        prevSelectedColor = selectedColor;
                        selectedColor = b;
                    }
                }
                int color = radioButton1.getColor();
                setColorInner(color);
                colorEditText[1].setText(String.format("%02x%02x%02x", (byte) Color.red(color), (byte) Color.green(color), (byte) Color.blue(color)).toUpperCase());
            });
        }

        for (int a = 0; a < colorEditText.length; a++) {
            final int num = a;
            if (a % 2 == 0) {
                colorEditText[a] = new EditTextBoldCursor(context) {
                    @Override
                    public boolean onTouchEvent(MotionEvent event) {
                        if (getAlpha() != 1.0f) {
                            return false;
                        }
                        if (event.getAction() == MotionEvent.ACTION_DOWN) {
                            if (colorEditText[num + 1].isFocused()) {
                                AndroidUtilities.showKeyboard(colorEditText[num + 1]);
                            } else {
                                colorEditText[num + 1].requestFocus();
                            }
                        }
                        return false;
                    }
                };
                colorEditText[a].setBackgroundDrawable(null);
                colorEditText[a].setText("#");
                colorEditText[a].setEnabled(false);
                colorEditText[a].setFocusable(false);
                colorEditText[a].setPadding(0, AndroidUtilities.dp(5), 0, AndroidUtilities.dp(16));
                linearLayout.addView(colorEditText[a], LayoutHelper.createLinear(LayoutHelper.WRAP_CONTENT, LayoutHelper.MATCH_PARENT, 0, 0, 0, 0));
            } else {
                colorEditText[a] = new EditTextBoldCursor(context) {
                    @Override
                    public boolean onTouchEvent(MotionEvent event) {
                        if (getAlpha() != 1.0f) {
                            return false;
                        }
                        if (!isFocused()) {
                            requestFocus();
                            return false;
                        } else {
                            AndroidUtilities.showKeyboard(this);
                        }
                        return super.onTouchEvent(event);
                    }

                    @Override
                    public boolean getGlobalVisibleRect(Rect r, Point globalOffset) {
                        boolean value = super.getGlobalVisibleRect(r, globalOffset);
                        r.bottom += AndroidUtilities.dp(40);
                        return value;
                    }

                    @Override
                    public void invalidate() {
                        super.invalidate();
                        colorEditText[num - 1].invalidate();
                    }
                };
                colorEditText[a].setBackgroundDrawable(null);
                colorEditText[a].setFilters(new InputFilter[]{new InputFilter.LengthFilter(6)});
                colorEditText[a].setHint("8BC6ED");
                colorEditText[a].setPadding(0, AndroidUtilities.dp(5), 0, AndroidUtilities.dp(16));
                linearLayout.addView(colorEditText[a], LayoutHelper.createLinear(71, LayoutHelper.MATCH_PARENT, 0, 0, 0, 0));
                colorEditText[a].addTextChangedListener(new TextWatcher() {
                    @Override
                    public void beforeTextChanged(CharSequence charSequence, int i, int i2, int i3) {

                    }

                    @Override
                    public void onTextChanged(CharSequence charSequence, int i, int i2, int i3) {

                    }

                    @Override
                    public void afterTextChanged(Editable editable) {
                        if (ignoreTextChange) {
                            return;
                        }
                        ignoreTextChange = true;
                        for (int a = 0; a < editable.length(); a++) {
                            char ch = editable.charAt(a);
                            if (!(ch >= '0' && ch <= '9' || ch >= 'a' && ch <= 'f' || ch >= 'A' && ch <= 'F')) {
                                editable.replace(a, a + 1, "");
                                a--;
                            }
                        }

                        if (editable.length() == 0) {
                            ignoreTextChange = false;
                            return;
                        }

                        setColorInner(getFieldColor(num, 0xffffffff));
                        int color = getColor();
                        if (editable.length() == 6) {
                            editable.replace(0, editable.length(), String.format("%02x%02x%02x", (byte) Color.red(color), (byte) Color.green(color), (byte) Color.blue(color)).toUpperCase());
                            colorEditText[num].setSelection(editable.length());
                        }
                        radioButton[selectedColor].setColor(color);
                        delegate.setColor(color, selectedColor, true);

                        ignoreTextChange = false;
                    }
                });
                colorEditText[a].setOnEditorActionListener((textView, i, keyEvent) -> {
                    if (i == EditorInfo.IME_ACTION_DONE) {
                        AndroidUtilities.hideKeyboard(textView);
                        return true;
                    }
                    return false;
                });
            }
            colorEditText[a].setTextSize(TypedValue.COMPLEX_UNIT_DIP, 16);
            colorEditText[a].setHintTextColor(getThemedColor(Theme.key_windowBackgroundWhiteHintText));
            colorEditText[a].setTextColor(getThemedColor(Theme.key_windowBackgroundWhiteBlackText));
            colorEditText[a].setCursorColor(getThemedColor(Theme.key_windowBackgroundWhiteBlackText));
            colorEditText[a].setCursorSize(AndroidUtilities.dp(18));
            colorEditText[a].setCursorWidth(1.5f);
            colorEditText[a].setSingleLine(true);
            colorEditText[a].setGravity(Gravity.LEFT | Gravity.CENTER_VERTICAL);
            colorEditText[a].setHeaderHintColor(getThemedColor(Theme.key_windowBackgroundWhiteBlueHeader));
            colorEditText[a].setTransformHintToHeader(true);
            colorEditText[a].setInputType(EditorInfo.TYPE_TEXT_VARIATION_PASSWORD | InputType.TYPE_TEXT_FLAG_NO_SUGGESTIONS);
            colorEditText[a].setImeOptions(EditorInfo.IME_ACTION_DONE | EditorInfo.IME_FLAG_NO_EXTRACT_UI);
            if (a == 1) {
                colorEditText[a].requestFocus();
            } else if (a == 2 || a == 3) {
                colorEditText[a].setVisibility(GONE);
            }
        }

        addButton = new ImageView(getContext());
        addButton.setBackground(Theme.createSelectorDrawable(getThemedColor(Theme.key_dialogButtonSelector), 1));
        addButton.setImageResource(R.drawable.msg_add);
        addButton.setColorFilter(new PorterDuffColorFilter(getThemedColor(Theme.key_windowBackgroundWhiteBlackText), PorterDuff.Mode.MULTIPLY));
        addButton.setScaleType(ImageView.ScaleType.CENTER);
        addButton.setOnClickListener(v -> {
            if (colorsAnimator != null) {
                return;
            }
            ArrayList<Animator> animators;
            if (colorsCount == 1) {
                if (radioButton[1].getColor() == 0) {
                    radioButton[1].setColor(generateGradientColors(radioButton[0].getColor()));
                }
                if (myMessagesColor) {
                    delegate.setColor(radioButton[0].getColor(), 0, true);
                }
                delegate.setColor(radioButton[1].getColor(), 1, true);
                colorsCount = 2;
            } else if (colorsCount == 2) {
                colorsCount = 3;
                if (radioButton[2].getColor() == 0) {
                    int color = radioButton[0].getColor();
                    float[] hsv = new float[3];
                    Color.colorToHSV(color, hsv);
                    if (hsv[0] > 180) {
                        hsv[0] -= 60;
                    } else {
                        hsv[0] += 60;
                    }
                    radioButton[2].setColor(Color.HSVToColor(255, hsv));
                }
                delegate.setColor(radioButton[2].getColor(), 2, true);
            } else if (colorsCount == 3) {
                colorsCount = 4;
                if (radioButton[3].getColor() == 0) {
                    radioButton[3].setColor(generateGradientColors(radioButton[2].getColor()));
                }
                delegate.setColor(radioButton[3].getColor(), 3, true);
            } else {
                return;
            }

            animators = new ArrayList<>();
            if (colorsCount < maxColorsCount) {
                animators.add(ObjectAnimator.ofFloat(addButton, View.ALPHA, 1.0f));
                animators.add(ObjectAnimator.ofFloat(addButton, View.SCALE_X, 1.0f));
                animators.add(ObjectAnimator.ofFloat(addButton, View.SCALE_Y, 1.0f));
                animators.add(ObjectAnimator.ofFloat(addButton, View.TRANSLATION_X, AndroidUtilities.dp(30) * (colorsCount - 1) + AndroidUtilities.dp(13) * (colorsCount - 1)));
            } else {
                animators.add(ObjectAnimator.ofFloat(addButton, View.TRANSLATION_X, AndroidUtilities.dp(30) * (colorsCount - 1) + AndroidUtilities.dp(13) * (colorsCount - 1)));
                animators.add(ObjectAnimator.ofFloat(addButton, View.ALPHA, 0.0f));
                animators.add(ObjectAnimator.ofFloat(addButton, View.SCALE_X, 0.0f));
                animators.add(ObjectAnimator.ofFloat(addButton, View.SCALE_Y, 0.0f));
            }

            if (colorsCount > 1) {
                if (clearButton.getVisibility() != View.VISIBLE) {
                    clearButton.setScaleX(0f);
                    clearButton.setScaleY(0f);
                }
                clearButton.setVisibility(VISIBLE);

                animators.add(ObjectAnimator.ofFloat(clearButton, View.ALPHA, 1.0f));
                animators.add(ObjectAnimator.ofFloat(clearButton, View.SCALE_X, 1.0f));
                animators.add(ObjectAnimator.ofFloat(clearButton, View.SCALE_Y, 1.0f));
            }

            radioButton[colorsCount - 1].callOnClick();
            colorsAnimator = new AnimatorSet();
            updateColorsPosition(animators, 0, false, getMeasuredWidth());
            colorsAnimator.playTogether(animators);
            colorsAnimator.setDuration(180);
            colorsAnimator.setInterpolator(CubicBezierInterpolator.EASE_OUT);
            colorsAnimator.addListener(new AnimatorListenerAdapter() {
                @Override
                public void onAnimationEnd(Animator animation) {
                    if (colorsCount == maxColorsCount) {
                        addButton.setVisibility(INVISIBLE);
                    }
                    colorsAnimator = null;
                }
            });
            colorsAnimator.start();
        });
        addButton.setContentDescription(LocaleController.getString("Add", R.string.Add));
        addView(addButton, LayoutHelper.createFrame(30, 30, Gravity.TOP | Gravity.CENTER_HORIZONTAL, 36, 1, 0, 0));

        clearButton = new ImageView(getContext()) {
            @Override
            public void setAlpha(float alpha) {
                super.setAlpha(alpha);
                linearLayout.invalidate();
            }
        };
        clearButton.setBackground(Theme.createSelectorDrawable(getThemedColor(Theme.key_dialogButtonSelector), 1));
        clearButton.setImageResource(R.drawable.msg_close);
<<<<<<< HEAD
        clearButton.setColorFilter(new PorterDuffColorFilter(Theme.getColor(Theme.key_windowBackgroundWhiteBlackText), PorterDuff.Mode.SRC_IN));
=======
        clearButton.setColorFilter(new PorterDuffColorFilter(getThemedColor(Theme.key_windowBackgroundWhiteBlackText), PorterDuff.Mode.MULTIPLY));
>>>>>>> 0bcf4fe5
        clearButton.setAlpha(0.0f);
        clearButton.setScaleX(0.0f);
        clearButton.setScaleY(0.0f);
        clearButton.setScaleType(ImageView.ScaleType.CENTER);
        clearButton.setVisibility(INVISIBLE);
        clearButton.setOnClickListener(v -> {
            if (colorsAnimator != null) {
                return;
            }
            ArrayList<Animator> animators = new ArrayList<>();
            if (colorsCount == 2) {
                colorsCount = 1;
                animators.add(ObjectAnimator.ofFloat(clearButton, View.ALPHA, 0.0f));
                animators.add(ObjectAnimator.ofFloat(clearButton, View.SCALE_X, 0.0f));
                animators.add(ObjectAnimator.ofFloat(clearButton, View.SCALE_Y, 0.0f));
                animators.add(ObjectAnimator.ofFloat(addButton, View.TRANSLATION_X, 0));
            } else if (colorsCount == 3) {
                colorsCount = 2;
                animators.add(ObjectAnimator.ofFloat(addButton, View.TRANSLATION_X, AndroidUtilities.dp(30) + AndroidUtilities.dp(13)));
            } else if (colorsCount == 4) {
                colorsCount = 3;
                animators.add(ObjectAnimator.ofFloat(addButton, View.TRANSLATION_X, AndroidUtilities.dp(30) * 2 + AndroidUtilities.dp(13) * 2));
            } else {
                return;
            }
            if (colorsCount < maxColorsCount) {
                addButton.setVisibility(VISIBLE);
                animators.add(ObjectAnimator.ofFloat(addButton, View.ALPHA, 1.0f));
                animators.add(ObjectAnimator.ofFloat(addButton, View.SCALE_X, 1.0f));
                animators.add(ObjectAnimator.ofFloat(addButton, View.SCALE_Y, 1.0f));
            } else {
                animators.add(ObjectAnimator.ofFloat(addButton, View.ALPHA, 0f));
                animators.add(ObjectAnimator.ofFloat(addButton, View.SCALE_X, 0f));
                animators.add(ObjectAnimator.ofFloat(addButton, View.SCALE_Y, 0f));
            }
            if (selectedColor != 3) {
                RadioButton button = radioButton[selectedColor];
                for (int a = selectedColor + 1; a < radioButton.length; a++) {
                    radioButton[a - 1] = radioButton[a];
                }
                radioButton[3] = button;
            }
            if (prevSelectedColor >= 0 && prevSelectedColor < selectedColor) {
                radioButton[prevSelectedColor].callOnClick();
            } else {
                radioButton[colorsCount - 1].callOnClick();
            }
            for (int a = 0; a < radioButton.length; a++) {
                if (a < colorsCount) {
                    delegate.setColor(radioButton[a].getColor(), a, a == radioButton.length - 1);
                } else {
                    delegate.setColor(0, a, a == radioButton.length - 1);
                }
            }
            colorsAnimator = new AnimatorSet();
            updateColorsPosition(animators, selectedColor, true, getMeasuredWidth());
            colorsAnimator.playTogether(animators);
            colorsAnimator.setDuration(180);
            colorsAnimator.setInterpolator(CubicBezierInterpolator.EASE_OUT);
            colorsAnimator.addListener(new AnimatorListenerAdapter() {
                @Override
                public void onAnimationEnd(Animator animation) {
                    if (colorsCount == 1) {
                        clearButton.setVisibility(INVISIBLE);
                    }
                    for (int a = 0; a < radioButton.length; a++) {
                        if (radioButton[a].getTag(R.id.index_tag) == null) {
                            radioButton[a].setVisibility(INVISIBLE);
                        }
                    }
                    colorsAnimator = null;
                }
            });
            colorsAnimator.start();
        });
        clearButton.setContentDescription(LocaleController.getString("ClearButton", R.string.ClearButton));
        addView(clearButton, LayoutHelper.createFrame(30, 30, Gravity.TOP | Gravity.LEFT, 97, 1, 0, 0));

        resetButton = new TextView(context);
        resetButton.setTextSize(TypedValue.COMPLEX_UNIT_DIP, 15);
        resetButton.setTypeface(AndroidUtilities.getTypeface("fonts/rmedium.ttf"));
        resetButton.setGravity(Gravity.CENTER);
        resetButton.setPadding(AndroidUtilities.dp(4), 0, AndroidUtilities.dp(4), 0);
        resetButton.setTextColor(getThemedColor(Theme.key_windowBackgroundWhiteBlackText));
        addView(resetButton, LayoutHelper.createFrame(LayoutHelper.WRAP_CONTENT, 36, Gravity.TOP | Gravity.RIGHT, 0, 3, 14, 0));
        resetButton.setOnClickListener(v -> {
            /*if (resetButton.getAlpha() != 1.0f) { TODO
                return;
            }
            delegate.setColor(0, -1, true);
            resetButton.animate().alpha(0.0f).setDuration(180).start();
            resetButton.setTag(null);*/
        });

        if (hasMenu) {
            menuItem = new ActionBarMenuItem(context, null, 0, getThemedColor(Theme.key_windowBackgroundWhiteBlackText));
            menuItem.setLongClickEnabled(false);
            menuItem.setIcon(R.drawable.ic_ab_other);
            menuItem.setContentDescription(LocaleController.getString("AccDescrMoreOptions", R.string.AccDescrMoreOptions));
            menuItem.addSubItem(item_edit, R.drawable.msg_edit, LocaleController.getString("OpenInEditor", R.string.OpenInEditor));
            menuItem.addSubItem(item_share, R.drawable.msg_share, LocaleController.getString("ShareTheme", R.string.ShareTheme));
            menuItem.addSubItem(item_delete, R.drawable.msg_delete, LocaleController.getString("DeleteTheme", R.string.DeleteTheme));
            menuItem.setMenuYOffset(-AndroidUtilities.dp(80));
            menuItem.setSubMenuOpenSide(2);
            menuItem.setDelegate(id -> {
                if (id == item_edit || id == item_share) {
                    delegate.openThemeCreate(id == item_share);
                } else if (id == item_delete) {
                    delegate.deleteTheme();
                }
            });
            menuItem.setAdditionalYOffset(AndroidUtilities.dp(72));
            menuItem.setTranslationX(AndroidUtilities.dp(6));
            menuItem.setBackgroundDrawable(Theme.createSelectorDrawable(getThemedColor(Theme.key_dialogButtonSelector), 1));
            addView(menuItem, LayoutHelper.createFrame(30, 30, Gravity.TOP | Gravity.RIGHT, 0, 2, 10, 0));
            menuItem.setOnClickListener(v -> menuItem.toggleSubMenu());
        }
        updateColorsPosition(null, 0, false, getMeasuredWidth());
    }

    private int getThemedColor(int key) {
        return Theme.getColor(key, resourcesProvider);
    }

    @Override
    protected void onLayout(boolean changed, int left, int top, int right, int bottom) {
        super.onLayout(changed, left, top, right, bottom);
        updateColorsPosition(null, 0, false, getMeasuredWidth());
    }

    private void updateColorsPosition(ArrayList<Animator> animators, int hidingIndex, boolean hiding, int width) {
        int allX = 0;
        int count = colorsCount;
        int visibleX = count * AndroidUtilities.dp(30) + (count - 1) * AndroidUtilities.dp(13);
        int left = radioContainer.getLeft() + visibleX;
        int w = width - AndroidUtilities.dp(currentResetType == 1 ? 50 : 0);
        float tr;
        if (left > w) {
            tr = left - w;
        } else {
            tr = 0;
        }
        if (animators != null) {
            animators.add(ObjectAnimator.ofFloat(radioContainer, View.TRANSLATION_X, -tr));
        } else {
            radioContainer.setTranslationX(-tr);
        }
        for (int a = 0; a < radioButton.length; a++) {
            boolean wasVisible = radioButton[a].getTag(R.id.index_tag) != null;
            if (a < colorsCount) {
                radioButton[a].setVisibility(VISIBLE);
                if (animators != null) {
                    if (!wasVisible) {
                        animators.add(ObjectAnimator.ofFloat(radioButton[a], View.ALPHA, 1.0f));
                        animators.add(ObjectAnimator.ofFloat(radioButton[a], View.SCALE_X, 1.0f));
                        animators.add(ObjectAnimator.ofFloat(radioButton[a], View.SCALE_Y, 1.0f));
                    }
                    if (hiding || !hiding && a != colorsCount - 1) {
                        animators.add(ObjectAnimator.ofFloat(radioButton[a], View.TRANSLATION_X, allX));
                    } else {
                        radioButton[a].setTranslationX(allX);
                    }
                } else {
                    radioButton[a].setVisibility(VISIBLE);
                    if (colorsAnimator == null) {
                        radioButton[a].setAlpha(1.0f);
                        radioButton[a].setScaleX(1.0f);
                        radioButton[a].setScaleY(1.0f);
                    }
                    radioButton[a].setTranslationX(allX);
                }
                radioButton[a].setTag(R.id.index_tag, 1);
            } else {
                if (animators != null) {
                    if (wasVisible) {
                        animators.add(ObjectAnimator.ofFloat(radioButton[a], View.ALPHA, 0.0f));
                        animators.add(ObjectAnimator.ofFloat(radioButton[a], View.SCALE_X, 0.0f));
                        animators.add(ObjectAnimator.ofFloat(radioButton[a], View.SCALE_Y, 0.0f));
                    }
                } else {
                    radioButton[a].setVisibility(INVISIBLE);
                    if (colorsAnimator == null) {
                        radioButton[a].setAlpha(0.0f);
                        radioButton[a].setScaleX(0.0f);
                        radioButton[a].setScaleY(0.0f);
                    }
                }
                if (!hiding) {
                    radioButton[a].setTranslationX(allX);
                }
                radioButton[a].setTag(R.id.index_tag, null);
            }
            allX += AndroidUtilities.dp(30) + AndroidUtilities.dp(13);
        }
    }

    public void hideKeyboard() {
        AndroidUtilities.hideKeyboard(colorEditText[1]);
    }

    private int getIndex(int num) {
        if (num == 1) {
            return 0;
        } else if (num == 3) {
            return 1;
        } else if (num == 5) {
            return 2;
        } else {
            return 3;
        }
    }

    @Override
    protected void onDraw(Canvas canvas) {
        int top = AndroidUtilities.dp(45);
        canvas.drawBitmap(colorWheelBitmap, 0, top, null);
        int y = top + colorWheelBitmap.getHeight();
        canvas.drawRect(0, top, getMeasuredWidth(), top + 1, linePaint);
        canvas.drawRect(0, y - 1, getMeasuredWidth(), y, linePaint);

        hsvTemp[0] = colorHSV[0];
        hsvTemp[1] = colorHSV[1];
        hsvTemp[2] = 1f;

        int colorPointX = (int) (colorHSV[0] * getMeasuredWidth() / 360);
        int colorPointY = (int) (top + (colorWheelBitmap.getHeight() * (1.0f - colorHSV[1])));
        if (!circlePressed) {
            int minD = AndroidUtilities.dp(16);
            float progress = CubicBezierInterpolator.EASE_OUT.getInterpolation(pressedMoveProgress);
            if (colorPointX < minD) {
                colorPointX += progress * (minD - colorPointX);
            } else if (colorPointX > getMeasuredWidth() - minD) {
                colorPointX -= progress * (colorPointX - (getMeasuredWidth() - minD));
            }
            if (colorPointY < top + minD) {
                colorPointY += progress * (top + minD - colorPointY);
            } else if (colorPointY > top + colorWheelBitmap.getHeight() - minD) {
                colorPointY -= progress * (colorPointY - (top+ colorWheelBitmap.getHeight() - minD));
            }
        }
        drawPointerArrow(canvas, colorPointX, colorPointY, Color.HSVToColor(hsvTemp), false);

        sliderRect.set(AndroidUtilities.dp(22), y + AndroidUtilities.dp(26), getMeasuredWidth() - AndroidUtilities.dp(22), y + AndroidUtilities.dp(26 + 8));
        if (colorGradient == null) {
            hsvTemp[2] = minHsvBrightness;
            int minColor = Color.HSVToColor(hsvTemp);
            hsvTemp[2] = maxHsvBrightness;
            int maxColor = Color.HSVToColor(hsvTemp);

            colorGradient = new LinearGradient(sliderRect.left, sliderRect.top, sliderRect.right, sliderRect.top, new int[]{maxColor, minColor}, null, Shader.TileMode.CLAMP);
            valueSliderPaint.setShader(colorGradient);
        }
        canvas.drawRoundRect(sliderRect, AndroidUtilities.dp(4), AndroidUtilities.dp(4), valueSliderPaint);
        float value = minHsvBrightness == maxHsvBrightness ? 0.5f : (getBrightness() - minHsvBrightness) / (maxHsvBrightness - minHsvBrightness);
        drawPointerArrow(canvas, (int) (sliderRect.left + (1.0f - value) * sliderRect.width()), (int) sliderRect.centerY(), getColor(), true);

        if (!circlePressed && pressedMoveProgress < 1.0f) {
            long newTime = SystemClock.elapsedRealtime();
            long dt = newTime - lastUpdateTime;
            lastUpdateTime = newTime;
            pressedMoveProgress += dt / 180.0f;
            if (pressedMoveProgress > 1.0f) {
                pressedMoveProgress = 1.0f;
            }
            invalidate();
        }
    }

    private int getFieldColor(int num, int defaultColor) {
        try {
            return Integer.parseInt(colorEditText[num].getText().toString(), 16) | 0xff000000;
        } catch (Exception ignore) {
            return defaultColor;
        }
    }

    private void drawPointerArrow(Canvas canvas, int x, int y, int color, boolean small) {
        int side = AndroidUtilities.dp(small ? 12 : 16);
        circleDrawable.setBounds(x - side, y - side, x + side, y + side);
        circleDrawable.draw(canvas);

        circlePaint.setColor(0xffffffff);
        canvas.drawCircle(x, y, AndroidUtilities.dp(small ? 11 : 15), circlePaint);
        circlePaint.setColor(color);
        canvas.drawCircle(x, y, AndroidUtilities.dp(small ? 9 : 13), circlePaint);
    }

    @Override
    protected void onSizeChanged(int width, int height, int oldw, int oldh) {
        if (colorWheelWidth != width) {
            colorWheelWidth = width;
            colorWheelBitmap = createColorWheelBitmap(colorWheelWidth, AndroidUtilities.dp(180));
            colorGradient = null;
        }
    }

    private Bitmap createColorWheelBitmap(int width, int height) {
        Bitmap bitmap = Bitmap.createBitmap(width, height, Bitmap.Config.ARGB_8888);

        LinearGradient gradientShader = new LinearGradient(0, 0, width, 0, new int[]{Color.RED, Color.YELLOW, Color.GREEN, Color.CYAN, Color.BLUE, Color.MAGENTA, Color.RED}, null, Shader.TileMode.CLAMP);
        LinearGradient alphaShader = new LinearGradient(0, (height / 3), 0, height, new int[]{Color.WHITE, Color.TRANSPARENT}, null, Shader.TileMode.CLAMP);
        ComposeShader composeShader = new ComposeShader(alphaShader, gradientShader, PorterDuff.Mode.SRC_IN);

        colorWheelPaint.setShader(composeShader);

        Canvas canvas = new Canvas(bitmap);
        canvas.drawRect(0, 0, width, height, colorWheelPaint);

        return bitmap;
    }

    @Override
    public boolean onTouchEvent(MotionEvent event) {
        int action = event.getAction();
        switch (action) {
            case MotionEvent.ACTION_DOWN:
            case MotionEvent.ACTION_MOVE:
                int x = (int) event.getX();
                int y = (int) event.getY();
                int top = AndroidUtilities.dp(45);
                if (circlePressed || !colorPressed && y >= top && y <= top + colorWheelBitmap.getHeight()) {
                    if (!circlePressed) {
                        getParent().requestDisallowInterceptTouchEvent(true);
                    }
                    circlePressed = true;
                    pressedMoveProgress = 0.0f;
                    lastUpdateTime = SystemClock.elapsedRealtime();

                    x = Math.max(0, Math.min(x, colorWheelBitmap.getWidth()));
                    y = Math.max(top, Math.min(y, top + colorWheelBitmap.getHeight()));

                    float oldBrightnessPos = minHsvBrightness == maxHsvBrightness ? 0.5f : (getBrightness() - minHsvBrightness) / (maxHsvBrightness - minHsvBrightness);
                    colorHSV[0] = x * 360f / colorWheelBitmap.getWidth();
                    colorHSV[1] = 1.0f - (1.0f / colorWheelBitmap.getHeight() * (y - top));
                    updateHsvMinMaxBrightness();
                    colorHSV[2] = minHsvBrightness * (1 - oldBrightnessPos) + maxHsvBrightness * oldBrightnessPos;
                    colorGradient = null;
                }
                if (colorPressed || !circlePressed && x >= sliderRect.left && x <= sliderRect.right && y >= sliderRect.top - AndroidUtilities.dp(7) && y <= sliderRect.bottom + AndroidUtilities.dp(7)) {
                    float value = 1.0f - (x - sliderRect.left) / sliderRect.width();
                    if (value < 0.0f) {
                        value = 0.0f;
                    } else if (value > 1.0f) {
                        value = 1.0f;
                    }
                    colorHSV[2] = minHsvBrightness * (1 - value) + maxHsvBrightness * value;
                    if (!colorPressed) {
                        getParent().requestDisallowInterceptTouchEvent(true);
                    }
                    colorPressed = true;
                }
                if (colorPressed || circlePressed) {
                    int color = getColor();
                    if (!ignoreTextChange) {
                        int red = Color.red(color);
                        int green = Color.green(color);
                        int blue = Color.blue(color);
                        ignoreTextChange = true;
                        String text = String.format("%02x%02x%02x", (byte) red, (byte) green, (byte) blue).toUpperCase();
                        Editable editable = colorEditText[1].getText();
                        editable.replace(0, editable.length(), text);
                        radioButton[selectedColor].setColor(color);
                        ignoreTextChange = false;
                    }
                    delegate.setColor(color, selectedColor, false);
                    invalidate();
                }
                return true;
            case MotionEvent.ACTION_UP:
                colorPressed = false;
                circlePressed = false;
                lastUpdateTime = SystemClock.elapsedRealtime();
                invalidate();
                break;
        }
        return super.onTouchEvent(event);
    }

    private void setColorInner(int color) {
        Color.colorToHSV(color, colorHSV);
        int defaultColor = delegate.getDefaultColor(selectedColor);
        if (defaultColor == 0 || defaultColor != color) {
            updateHsvMinMaxBrightness();
        }
        colorGradient = null;
        invalidate();
    }

    public void setColor(int color, int num) {
        if (!ignoreTextChange) {
            ignoreTextChange = true;
            if (selectedColor == num) {
                String text = String.format("%02x%02x%02x", (byte) Color.red(color), (byte) Color.green(color), (byte) Color.blue(color)).toUpperCase();
                colorEditText[1].setText(text);
                colorEditText[1].setSelection(text.length());
            }
            radioButton[num].setColor(color);
            ignoreTextChange = false;
        }
        setColorInner(color);
    }

    public void setHasChanges(boolean value) {
        if (value && resetButton.getTag() != null || !value && resetButton.getTag() == null || clearButton.getTag() != null) {
            return;
        }
        resetButton.setTag(value ? 1 : null);
        AnimatorSet animatorSet = new AnimatorSet();
        ArrayList<Animator> animators = new ArrayList<>();
        if (value) {
            resetButton.setVisibility(VISIBLE);
        }
        animators.add(ObjectAnimator.ofFloat(resetButton, View.ALPHA, value ? 1.0f : 0.0f));
        animatorSet.addListener(new AnimatorListenerAdapter() {
            @Override
            public void onAnimationEnd(Animator animation) {
                if (!value) {
                    resetButton.setVisibility(GONE);
                }
            }
        });
        animatorSet.playTogether(animators);
        animatorSet.setDuration(180);
        animatorSet.start();
    }

    public void setType(int resetType, boolean hasChanges, int maxColorsCount, int newColorsCount, boolean myMessages, int angle, boolean animated) {
        if (resetType != currentResetType) {
            prevSelectedColor = 0;
            selectedColor = 0;
            for (int i = 0; i < 4; i++) {
                radioButton[i].setChecked(i == selectedColor, true);
            }
        }
        this.maxColorsCount = maxColorsCount;
        currentResetType = resetType;
        myMessagesColor = myMessages;
        colorsCount = newColorsCount;

        if (newColorsCount == 1) {
            addButton.setTranslationX(0);
        } else if (newColorsCount == 2) {
            addButton.setTranslationX(AndroidUtilities.dp(30) + AndroidUtilities.dp(13));
        } else if (newColorsCount == 3) {
            addButton.setTranslationX(AndroidUtilities.dp(30) * 2 + AndroidUtilities.dp(13) * 2);
        } else {
            addButton.setTranslationX(AndroidUtilities.dp(30) * 3 + AndroidUtilities.dp(13) * 3);
        }

        if (menuItem != null) {
            if (resetType == 1) {
                menuItem.setVisibility(VISIBLE);
            } else {
                menuItem.setVisibility(GONE);
                clearButton.setTranslationX(0);
            }
        }
        if (maxColorsCount <= 1) {
            addButton.setVisibility(GONE);
            clearButton.setVisibility(GONE);
        } else {
            if (newColorsCount < maxColorsCount) {
                addButton.setVisibility(VISIBLE);
                addButton.setScaleX(1.0f);
                addButton.setScaleY(1.0f);
                addButton.setAlpha(1.0f);
            } else {
                addButton.setVisibility(GONE);
            }
            if (newColorsCount > 1) {
                clearButton.setVisibility(VISIBLE);
                clearButton.setScaleX(1.0f);
                clearButton.setScaleY(1.0f);
                clearButton.setAlpha(1.0f);
            } else {
                clearButton.setVisibility(GONE);
            }
        }
        linearLayout.invalidate();
        updateColorsPosition(null, 0, false, getMeasuredWidth());

        ArrayList<Animator> animators;
        if (animated) {
            animators = new ArrayList<>();
        } else {
            animators = null;
        }

        if (animators != null && !animators.isEmpty()) {
            AnimatorSet animatorSet = new AnimatorSet();
            animatorSet.playTogether(animators);
            animatorSet.setDuration(180);
            animatorSet.addListener(new AnimatorListenerAdapter() {
                @Override
                public void onAnimationEnd(Animator animation) {
                    if (maxColorsCount <= 1) {
                        clearButton.setVisibility(GONE);
                    }
                }
            });
            animatorSet.start();
        }
    }

    public int getColor() {
        hsvTemp[0] = colorHSV[0];
        hsvTemp[1] = colorHSV[1];
        hsvTemp[2] = getBrightness();
        return (Color.HSVToColor(hsvTemp) & 0x00ffffff) | 0xff000000;
    }

    private float getBrightness() {
        return Math.max(minHsvBrightness, Math.min(colorHSV[2], maxHsvBrightness));
    }

    private void updateHsvMinMaxBrightness() {
        if (clearButton == null) {
            return;
        }
        float min = clearButton.getTag() != null ? 0f : minBrightness;
        float max = clearButton.getTag() != null ? 1f : maxBrightness;
        float hsvBrightness = colorHSV[2];

        if (min == 0f && max == 1f) {
            minHsvBrightness = 0f;
            maxHsvBrightness = 1f;
            return;
        }

        colorHSV[2] = 1f;
        int maxColor = Color.HSVToColor(colorHSV);
        colorHSV[2] = hsvBrightness;

        float maxPerceivedBrightness = AndroidUtilities.computePerceivedBrightness(maxColor);

        minHsvBrightness = Math.max(0f, Math.min(min / maxPerceivedBrightness, 1f));
        maxHsvBrightness = Math.max(minHsvBrightness, Math.min(max / maxPerceivedBrightness, 1f));
    }

    public void setMinBrightness(float limit) {
        minBrightness = limit;
        updateHsvMinMaxBrightness();
    }

    public void setMaxBrightness(float limit) {
        maxBrightness = limit;
        updateHsvMinMaxBrightness();
    }

    public void provideThemeDescriptions(List<ThemeDescription> arrayList) {
        for (int a = 0; a < colorEditText.length; a++) {
            arrayList.add(new ThemeDescription(colorEditText[a], ThemeDescription.FLAG_TEXTCOLOR, null, null, null, null, Theme.key_windowBackgroundWhiteBlackText));
            arrayList.add(new ThemeDescription(colorEditText[a], ThemeDescription.FLAG_CURSORCOLOR, null, null, null, null, Theme.key_windowBackgroundWhiteBlackText));
            arrayList.add(new ThemeDescription(colorEditText[a], ThemeDescription.FLAG_HINTTEXTCOLOR, null, null, null, null, Theme.key_windowBackgroundWhiteHintText));
            arrayList.add(new ThemeDescription(colorEditText[a], ThemeDescription.FLAG_HINTTEXTCOLOR | ThemeDescription.FLAG_PROGRESSBAR, null, null, null, null, Theme.key_windowBackgroundWhiteBlueHeader));
            arrayList.add(new ThemeDescription(colorEditText[a], ThemeDescription.FLAG_BACKGROUNDFILTER, null, null, null, null, Theme.key_windowBackgroundWhiteInputField));
            arrayList.add(new ThemeDescription(colorEditText[a], ThemeDescription.FLAG_BACKGROUNDFILTER | ThemeDescription.FLAG_DRAWABLESELECTEDSTATE, null, null, null, null, Theme.key_windowBackgroundWhiteInputFieldActivated));
        }
        arrayList.add(new ThemeDescription(clearButton, ThemeDescription.FLAG_IMAGECOLOR, null, null, null, null, Theme.key_windowBackgroundWhiteBlackText));
        arrayList.add(new ThemeDescription(clearButton, ThemeDescription.FLAG_BACKGROUNDFILTER, null, null, null, null, Theme.key_dialogButtonSelector));
        if (menuItem != null) {
            ThemeDescription.ThemeDescriptionDelegate delegate = () -> {
                menuItem.setIconColor(getThemedColor(Theme.key_windowBackgroundWhiteBlackText));
                Theme.setDrawableColor(menuItem.getBackground(), getThemedColor(Theme.key_dialogButtonSelector));
                menuItem.setPopupItemsColor(getThemedColor(Theme.key_actionBarDefaultSubmenuItem), false);
                menuItem.setPopupItemsColor(getThemedColor(Theme.key_actionBarDefaultSubmenuItemIcon), true);
                menuItem.redrawPopup(getThemedColor(Theme.key_actionBarDefaultSubmenuBackground));
            };
            arrayList.add(new ThemeDescription(menuItem, 0, null, null, null, delegate, Theme.key_windowBackgroundWhiteBlackText));
            arrayList.add(new ThemeDescription(menuItem, 0, null, null, null, delegate, Theme.key_dialogButtonSelector));
            arrayList.add(new ThemeDescription(menuItem, 0, null, null, null, delegate, Theme.key_actionBarDefaultSubmenuItem));
            arrayList.add(new ThemeDescription(menuItem, 0, null, null, null, delegate, Theme.key_actionBarDefaultSubmenuItemIcon));
            arrayList.add(new ThemeDescription(menuItem, 0, null, null, null, delegate, Theme.key_actionBarDefaultSubmenuBackground));
        }
    }

    public interface ColorPickerDelegate {
        void setColor(int color, int num, boolean applyNow);

        default void openThemeCreate(boolean share) {

        }

        default void deleteTheme() {

        }

        default void rotateColors() {

        }

        default int getDefaultColor(int num) {
            return 0;
        }

        default boolean hasChanges() {
            return true;
        }
    }

    public static int generateGradientColors(int color) {
        float[] hsv = new float[3];
        Color.colorToHSV(color, hsv);
        if (hsv[1] > 0.5f) {
            hsv[1] -= 0.15f;
        } else {
            hsv[1] += 0.15f;
        }
        if (hsv[0] > 180) {
            hsv[0] -= 20;
        } else {
            hsv[0] += 20;
        }
        return Color.HSVToColor(255, hsv);
    }

    public void setResourcesProvider(Theme.ResourcesProvider resourcesProvider) {
        this.resourcesProvider = resourcesProvider;
    }

    @Override
    public void invalidate() {
        super.invalidate();
        linearLayout.invalidate();
    }
}<|MERGE_RESOLUTION|>--- conflicted
+++ resolved
@@ -488,11 +488,7 @@
         };
         clearButton.setBackground(Theme.createSelectorDrawable(getThemedColor(Theme.key_dialogButtonSelector), 1));
         clearButton.setImageResource(R.drawable.msg_close);
-<<<<<<< HEAD
-        clearButton.setColorFilter(new PorterDuffColorFilter(Theme.getColor(Theme.key_windowBackgroundWhiteBlackText), PorterDuff.Mode.SRC_IN));
-=======
         clearButton.setColorFilter(new PorterDuffColorFilter(getThemedColor(Theme.key_windowBackgroundWhiteBlackText), PorterDuff.Mode.MULTIPLY));
->>>>>>> 0bcf4fe5
         clearButton.setAlpha(0.0f);
         clearButton.setScaleX(0.0f);
         clearButton.setScaleY(0.0f);
